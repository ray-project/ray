import collections
import copy
import html
import itertools
import logging
import time
import warnings
from typing import (
    TYPE_CHECKING,
    Any,
    Callable,
    Dict,
    Generic,
    Iterable,
    Iterator,
    List,
    Literal,
    Mapping,
    Optional,
    Tuple,
    TypeVar,
    Union,
)

import numpy as np

import ray
import ray.cloudpickle as pickle
from ray._private.thirdparty.tabulate.tabulate import tabulate
from ray._private.usage import usage_lib
from ray.air.util.tensor_extensions.arrow import (
    ArrowTensorTypeV2,
    get_arrow_extension_fixed_shape_tensor_types,
)
from ray.air.util.tensor_extensions.utils import _create_possibly_ragged_ndarray
from ray.data._internal.compute import ComputeStrategy
from ray.data._internal.datasource.bigquery_datasink import BigQueryDatasink
from ray.data._internal.datasource.csv_datasink import CSVDatasink
from ray.data._internal.datasource.image_datasink import ImageDatasink
from ray.data._internal.datasource.json_datasink import JSONDatasink
from ray.data._internal.datasource.mongo_datasink import MongoDatasink
from ray.data._internal.datasource.numpy_datasink import NumpyDatasink
from ray.data._internal.datasource.parquet_datasink import ParquetDatasink
from ray.data._internal.datasource.sql_datasink import SQLDatasink
from ray.data._internal.datasource.tfrecords_datasink import TFRecordDatasink
from ray.data._internal.datasource.webdataset_datasink import WebDatasetDatasink
from ray.data._internal.datasource.lance_datasink import LanceDatasink
from ray.data._internal.equalize import _equalize
from ray.data._internal.execution.interfaces import RefBundle
from ray.data._internal.execution.interfaces.ref_bundle import (
    _ref_bundles_iterator_to_block_refs_list,
)
from ray.data._internal.execution.util import memory_string
from ray.data._internal.iterator.iterator_impl import DataIteratorImpl
from ray.data._internal.iterator.stream_split_iterator import StreamSplitDataIterator
from ray.data._internal.logical.operators.all_to_all_operator import (
    RandomizeBlocks,
    RandomShuffle,
    Repartition,
    Sort,
)
from ray.data._internal.logical.operators.count_operator import Count
from ray.data._internal.logical.operators.input_data_operator import InputData
from ray.data._internal.logical.operators.map_operator import (
    Filter,
    FlatMap,
    MapBatches,
    MapRows,
    Project,
    StreamingRepartition,
)
from ray.data._internal.logical.operators.n_ary_operator import (
    Union as UnionLogicalOperator,
)
from ray.data._internal.logical.operators.n_ary_operator import Zip
from ray.data._internal.logical.operators.one_to_one_operator import Limit
from ray.data._internal.logical.operators.write_operator import Write
from ray.data._internal.logical.optimizers import LogicalPlan
from ray.data._internal.pandas_block import PandasBlockBuilder, PandasBlockSchema
from ray.data._internal.plan import ExecutionPlan
from ray.data._internal.planner.exchange.sort_task_spec import SortKey
from ray.data._internal.planner.plan_write_op import gen_datasink_write_result
from ray.data._internal.remote_fn import cached_remote_fn
from ray.data._internal.split import _get_num_rows, _split_at_indices
from ray.data._internal.stats import DatasetStats, DatasetStatsSummary, StatsManager
from ray.data._internal.util import (
    AllToAllAPI,
    ConsumptionAPI,
    _validate_rows_per_file_args,
    get_compute_strategy,
)
from ray.data.aggregate import AggregateFn, Max, Mean, Min, Std, Sum, Unique
from ray.data.block import (
    VALID_BATCH_FORMATS,
    Block,
    BlockAccessor,
    DataBatch,
    DataBatchColumn,
    T,
    U,
    UserDefinedFunction,
    _apply_batch_format,
    _apply_batch_size,
)
from ray.data.context import DataContext
from ray.data.datasource import Connection, Datasink, FilenameProvider
from ray.data.iterator import DataIterator
from ray.data.random_access_dataset import RandomAccessDataset
from ray.types import ObjectRef
from ray.util.annotations import Deprecated, DeveloperAPI, PublicAPI
from ray.util.scheduling_strategies import NodeAffinitySchedulingStrategy
from ray.widgets import Template
from ray.widgets.util import repr_with_fallback

if TYPE_CHECKING:
    import dask
    import mars
    import modin
    import pandas
    import pyarrow
    import pyspark
    import tensorflow as tf
    import torch
    import torch.utils.data
    from tensorflow_metadata.proto.v0 import schema_pb2

    from ray.data._internal.execution.interfaces import Executor, NodeIdStr
    from ray.data.grouped_data import GroupedData


logger = logging.getLogger(__name__)

TensorflowFeatureTypeSpec = Union[
    "tf.TypeSpec", List["tf.TypeSpec"], Dict[str, "tf.TypeSpec"]
]

TensorFlowTensorBatchType = Union["tf.Tensor", Dict[str, "tf.Tensor"]]

CollatedData = TypeVar("CollatedData")
TorchBatchType = Union[Dict[str, "torch.Tensor"], CollatedData]

BT_API_GROUP = "Basic Transformations"
SSR_API_GROUP = "Sorting, Shuffling and Repartitioning"
SMD_API_GROUP = "Splitting and Merging datasets"
GGA_API_GROUP = "Grouped and Global aggregations"
CD_API_GROUP = "Consuming Data"
IOC_API_GROUP = "I/O and Conversion"
IM_API_GROUP = "Inspecting Metadata"
E_API_GROUP = "Execution"


@PublicAPI
class Dataset:
    """A Dataset is a distributed data collection for data loading and processing.

    Datasets are distributed pipelines that produce ``ObjectRef[Block]`` outputs,
    where each block holds data in Arrow format, representing a shard of the overall
    data collection. The block also determines the unit of parallelism. For more
    details, see :ref:`Ray Data Internals <dataset_concept>`.

    Datasets can be created in multiple ways: from synthetic data via ``range_*()``
    APIs, from existing memory data via ``from_*()`` APIs (this creates a subclass
    of Dataset called ``MaterializedDataset``), or from external storage
    systems such as local disk, S3, HDFS etc. via the ``read_*()`` APIs. The
    (potentially processed) Dataset can be saved back to external storage systems
    via the ``write_*()`` APIs.

    Examples:
        .. testcode::
            :skipif: True

            import ray
            # Create dataset from synthetic data.
            ds = ray.data.range(1000)
            # Create dataset from in-memory data.
            ds = ray.data.from_items(
                [{"col1": i, "col2": i * 2} for i in range(1000)]
            )
            # Create dataset from external storage system.
            ds = ray.data.read_parquet("s3://bucket/path")
            # Save dataset back to external storage system.
            ds.write_csv("s3://bucket/output")

    Dataset has two kinds of operations: transformation, which takes in Dataset
    and outputs a new Dataset (e.g. :py:meth:`.map_batches()`); and consumption,
    which produces values (not a data stream) as output
    (e.g. :meth:`.iter_batches()`).

    Dataset transformations are lazy, with execution of the transformations being
    triggered by downstream consumption.

    Dataset supports parallel processing at scale: transformations such as
    :py:meth:`.map_batches()`, aggregations such as
    :py:meth:`.min()`/:py:meth:`.max()`/:py:meth:`.mean()`, grouping via
    :py:meth:`.groupby()`, shuffling operations such as :py:meth:`.sort()`,
    :py:meth:`.random_shuffle()`, and :py:meth:`.repartition()`.

    Examples:
        >>> import ray
        >>> ds = ray.data.range(1000)
        >>> # Transform batches (Dict[str, np.ndarray]) with map_batches().
        >>> ds.map_batches(lambda batch: {"id": batch["id"] * 2})  # doctest: +ELLIPSIS
        MapBatches(<lambda>)
        +- Dataset(num_rows=1000, schema={id: int64})
        >>> # Compute the maximum.
        >>> ds.max("id")
        999
        >>> # Shuffle this dataset randomly.
        >>> ds.random_shuffle()  # doctest: +ELLIPSIS
        RandomShuffle
        +- Dataset(num_rows=1000, schema={id: int64})
        >>> # Sort it back in order.
        >>> ds.sort("id")  # doctest: +ELLIPSIS
        Sort
        +- Dataset(num_rows=1000, schema={id: int64})

    Both unexecuted and materialized Datasets can be passed between Ray tasks and
    actors without incurring a copy. Dataset supports conversion to/from several
    more featureful dataframe libraries (e.g., Spark, Dask, Modin, MARS), and are also
    compatible with distributed TensorFlow / PyTorch.
    """

    def __init__(
        self,
        plan: ExecutionPlan,
        logical_plan: LogicalPlan,
    ):
        """Construct a Dataset (internal API).

        The constructor is not part of the Dataset API. Use the ``ray.data.*``
        read methods to construct a dataset.
        """
        assert isinstance(plan, ExecutionPlan), type(plan)
        usage_lib.record_library_usage("dataset")  # Legacy telemetry name.

        self._plan = plan
        self._logical_plan = logical_plan
        self._plan.link_logical_plan(logical_plan)

        # Handle to currently running executor for this dataset.
        self._current_executor: Optional["Executor"] = None
        self._write_ds = None

        self._set_uuid(StatsManager.get_dataset_id_from_stats_actor())

    @staticmethod
    def copy(
        ds: "Dataset", _deep_copy: bool = False, _as: Optional[type] = None
    ) -> "Dataset":
        if not _as:
            _as = type(ds)
        if _deep_copy:
            return _as(ds._plan.deep_copy(), ds._logical_plan)
        else:
            return _as(ds._plan.copy(), ds._logical_plan)

    @PublicAPI(api_group=BT_API_GROUP)
    def map(
        self,
        fn: UserDefinedFunction[Dict[str, Any], Dict[str, Any]],
        *,
        compute: Optional[ComputeStrategy] = None,
        fn_args: Optional[Iterable[Any]] = None,
        fn_kwargs: Optional[Dict[str, Any]] = None,
        fn_constructor_args: Optional[Iterable[Any]] = None,
        fn_constructor_kwargs: Optional[Dict[str, Any]] = None,
        num_cpus: Optional[float] = None,
        num_gpus: Optional[float] = None,
        memory: Optional[float] = None,
        concurrency: Optional[Union[int, Tuple[int, int]]] = None,
        ray_remote_args_fn: Optional[Callable[[], Dict[str, Any]]] = None,
        **ray_remote_args,
    ) -> "Dataset":
        """Apply the given function to each row of this dataset.

        Use this method to transform your data. To learn more, see
        :ref:`Transforming rows <transforming_rows>`.

        You can use either a function or a callable class to perform the transformation.
        For functions, Ray Data uses stateless Ray tasks. For classes, Ray Data uses
        stateful Ray actors. For more information, see
        :ref:`Stateful Transforms <stateful_transforms>`.

        .. tip::

            If your transformation is vectorized like most NumPy or pandas operations,
            :meth:`~Dataset.map_batches` might be faster.

        .. warning::
            Specifying both ``num_cpus`` and ``num_gpus`` for map tasks is experimental,
            and may result in scheduling or stability issues. Please
            `report any issues <https://github.com/ray-project/ray/issues/new/choose>`_
            to the Ray team.

        Examples:

            .. testcode::

                import os
                from typing import Any, Dict
                import ray

                def parse_filename(row: Dict[str, Any]) -> Dict[str, Any]:
                    row["filename"] = os.path.basename(row["path"])
                    return row

                ds = (
                    ray.data.read_images("s3://anonymous@ray-example-data/image-datasets/simple", include_paths=True)
                    .map(parse_filename)
                )
                print(ds.schema())

            .. testoutput::

                Column    Type
                ------    ----
                image     numpy.ndarray(shape=(32, 32, 3), dtype=uint8)
                path      string
                filename  string

        Time complexity: O(dataset size / parallelism)

        Args:
            fn: The function to apply to each row, or a class type
                that can be instantiated to create such a callable.
            compute: This argument is deprecated. Use ``concurrency`` argument.
            fn_args: Positional arguments to pass to ``fn`` after the first argument.
                These arguments are top-level arguments to the underlying Ray task.
            fn_kwargs: Keyword arguments to pass to ``fn``. These arguments are
                top-level arguments to the underlying Ray task.
            fn_constructor_args: Positional arguments to pass to ``fn``'s constructor.
                You can only provide this if ``fn`` is a callable class. These arguments
                are top-level arguments in the underlying Ray actor construction task.
            fn_constructor_kwargs: Keyword arguments to pass to ``fn``'s constructor.
                This can only be provided if ``fn`` is a callable class. These arguments
                are top-level arguments in the underlying Ray actor construction task.
            num_cpus: The number of CPUs to reserve for each parallel map worker.
            num_gpus: The number of GPUs to reserve for each parallel map worker. For
                example, specify `num_gpus=1` to request 1 GPU for each parallel map
                worker.
            memory: The heap memory in bytes to reserve for each parallel map worker.
            concurrency: The number of Ray workers to use concurrently. For a fixed-sized
                worker pool of size ``n``, specify ``concurrency=n``. For an autoscaling
                worker pool from ``m`` to ``n`` workers, specify ``concurrency=(m, n)``.
            ray_remote_args_fn: A function that returns a dictionary of remote args
                passed to each map worker. The purpose of this argument is to generate
                dynamic arguments for each actor/task, and will be called each time prior
                to initializing the worker. Args returned from this dict will always
                override the args in ``ray_remote_args``. Note: this is an advanced,
                experimental feature.
            ray_remote_args: Additional resource requirements to request from
                Ray for each map worker. See :func:`ray.remote` for details.

        .. seealso::

            :meth:`~Dataset.flat_map`
                Call this method to create new rows from existing ones. Unlike
                :meth:`~Dataset.map`, a function passed to
                :meth:`~Dataset.flat_map` can return multiple rows.

            :meth:`~Dataset.map_batches`
                Call this method to transform batches of data.
        """  # noqa: E501
        compute = get_compute_strategy(
            fn,
            fn_constructor_args=fn_constructor_args,
            compute=compute,
            concurrency=concurrency,
        )

        if num_cpus is not None:
            ray_remote_args["num_cpus"] = num_cpus

        if num_gpus is not None:
            ray_remote_args["num_gpus"] = num_gpus

        if memory is not None:
            ray_remote_args["memory"] = memory

        plan = self._plan.copy()
        map_op = MapRows(
            self._logical_plan.dag,
            fn,
            fn_args=fn_args,
            fn_kwargs=fn_kwargs,
            fn_constructor_args=fn_constructor_args,
            fn_constructor_kwargs=fn_constructor_kwargs,
            compute=compute,
            ray_remote_args_fn=ray_remote_args_fn,
            ray_remote_args=ray_remote_args,
        )
        logical_plan = LogicalPlan(map_op, self.context)
        return Dataset(plan, logical_plan)

    def _set_name(self, name: Optional[str]):
        """Set the name of the dataset.

        Used as a prefix for metrics tags.
        """
        self._plan._dataset_name = name

    @property
    def _name(self) -> Optional[str]:
        """Returns the dataset name"""
        return self._plan._dataset_name

    @PublicAPI(api_group=BT_API_GROUP)
    def map_batches(
        self,
        fn: UserDefinedFunction[DataBatch, DataBatch],
        *,
        batch_size: Union[int, None, Literal["default"]] = "default",
        compute: Optional[ComputeStrategy] = None,
        batch_format: Optional[str] = "default",
        zero_copy_batch: bool = False,
        fn_args: Optional[Iterable[Any]] = None,
        fn_kwargs: Optional[Dict[str, Any]] = None,
        fn_constructor_args: Optional[Iterable[Any]] = None,
        fn_constructor_kwargs: Optional[Dict[str, Any]] = None,
        num_cpus: Optional[float] = None,
        num_gpus: Optional[float] = None,
        memory: Optional[float] = None,
        concurrency: Optional[Union[int, Tuple[int, int]]] = None,
        ray_remote_args_fn: Optional[Callable[[], Dict[str, Any]]] = None,
        **ray_remote_args,
    ) -> "Dataset":
        """Apply the given function to batches of data.

        This method is useful for preprocessing data and performing inference. To learn
        more, see :ref:`Transforming batches <transforming_batches>`.

        You can use either a function or a callable class to perform the transformation.
        For functions, Ray Data uses stateless Ray tasks. For classes, Ray Data uses
        stateful Ray actors. For more information, see
        :ref:`Stateful Transforms <stateful_transforms>`.

        .. tip::
            To understand the format of the input to ``fn``, call :meth:`~Dataset.take_batch`
            on the dataset to get a batch in the same format as will be passed to ``fn``.

        .. tip::
            If ``fn`` doesn't mutate its input, set ``zero_copy_batch=True`` to improve
            performance and decrease memory utilization.

        .. warning::
            Specifying both ``num_cpus`` and ``num_gpus`` for map tasks is experimental,
            and may result in scheduling or stability issues. Please
            `report any issues <https://github.com/ray-project/ray/issues/new/choose>`_
            to the Ray team.

        Examples:

            Call :meth:`~Dataset.map_batches` to transform your data.

            .. testcode::

                from typing import Dict
                import numpy as np
                import ray

                def add_dog_years(batch: Dict[str, np.ndarray]) -> Dict[str, np.ndarray]:
                    batch["age_in_dog_years"] = 7 * batch["age"]
                    return batch

                ds = (
                    ray.data.from_items([
                        {"name": "Luna", "age": 4},
                        {"name": "Rory", "age": 14},
                        {"name": "Scout", "age": 9},
                    ])
                    .map_batches(add_dog_years)
                )
                ds.show()

            .. testoutput::

                {'name': 'Luna', 'age': 4, 'age_in_dog_years': 28}
                {'name': 'Rory', 'age': 14, 'age_in_dog_years': 98}
                {'name': 'Scout', 'age': 9, 'age_in_dog_years': 63}

            If your function returns large objects, yield outputs in chunks.

            .. testcode::

                from typing import Dict
                import ray
                import numpy as np

                def map_fn_with_large_output(batch: Dict[str, np.ndarray]) -> Dict[str, np.ndarray]:
                    for i in range(3):
                        yield {"large_output": np.ones((100, 1000))}

                ds = (
                    ray.data.from_items([1])
                    .map_batches(map_fn_with_large_output)
                )

            If you require stateful transfomation,
            use Python callable class. Here is an example showing how to use stateful transforms to create model inference workers, without having to reload the model on each call.

            .. testcode::

                from typing import Dict
                import numpy as np
                import torch
                import ray

                class TorchPredictor:

                    def __init__(self):
                        self.model = torch.nn.Identity().cuda()
                        self.model.eval()

                    def __call__(self, batch: Dict[str, np.ndarray]) -> Dict[str, np.ndarray]:
                        inputs = torch.as_tensor(batch["data"], dtype=torch.float32).cuda()
                        with torch.inference_mode():
                            batch["output"] = self.model(inputs).detach().cpu().numpy()
                        return batch

                ds = (
                    ray.data.from_numpy(np.ones((32, 100)))
                    .map_batches(
                        TorchPredictor,
                        # Two workers with one GPU each
                        concurrency=2,
                        # Batch size is required if you're using GPUs.
                        batch_size=4,
                        num_gpus=1
                    )
                )

            To learn more, see
            :ref:`End-to-end: Offline Batch Inference <batch_inference_home>`.

        Args:
            fn: The function or generator to apply to a record batch, or a class type
                that can be instantiated to create such a callable. Note ``fn`` must be
                pickle-able.
            batch_size: The desired number of rows in each batch, or ``None`` to use
                entire blocks as batches (blocks may contain different numbers of rows).
                The actual size of the batch provided to ``fn`` may be smaller than
                ``batch_size`` if ``batch_size`` doesn't evenly divide the block(s) sent
                to a given map task. Default batch_size is 1024 with "default".
            compute: This argument is deprecated. Use ``concurrency`` argument.
            batch_format: If ``"default"`` or ``"numpy"``, batches are
                ``Dict[str, numpy.ndarray]``. If ``"pandas"``, batches are
                ``pandas.DataFrame``. If ``"pyarrow"``, batches are
                ``pyarrow.Table``.
            zero_copy_batch: Whether ``fn`` should be provided zero-copy, read-only
                batches. If this is ``True`` and no copy is required for the
                ``batch_format`` conversion, the batch is a zero-copy, read-only
                view on data in Ray's object store, which can decrease memory
                utilization and improve performance. If this is ``False``, the batch
                is writable, which requires an extra copy to guarantee.
                If ``fn`` mutates its input, this needs to be ``False`` in order to
                avoid "assignment destination is read-only" or "buffer source array is
                read-only" errors. Default is ``False``.
            fn_args: Positional arguments to pass to ``fn`` after the first argument.
                These arguments are top-level arguments to the underlying Ray task.
            fn_kwargs: Keyword arguments to pass to ``fn``. These arguments are
                top-level arguments to the underlying Ray task.
            fn_constructor_args: Positional arguments to pass to ``fn``'s constructor.
                You can only provide this if ``fn`` is a callable class. These arguments
                are top-level arguments in the underlying Ray actor construction task.
            fn_constructor_kwargs: Keyword arguments to pass to ``fn``'s constructor.
                This can only be provided if ``fn`` is a callable class. These arguments
                are top-level arguments in the underlying Ray actor construction task.
            num_cpus: The number of CPUs to reserve for each parallel map worker.
            num_gpus: The number of GPUs to reserve for each parallel map worker. For
                example, specify `num_gpus=1` to request 1 GPU for each parallel map worker.
            memory: The heap memory in bytes to reserve for each parallel map worker.
            concurrency: The number of Ray workers to use concurrently. For a fixed-sized
                worker pool of size ``n``, specify ``concurrency=n``. For an autoscaling
                worker pool from ``m`` to ``n`` workers, specify ``concurrency=(m, n)``.
            ray_remote_args_fn: A function that returns a dictionary of remote args
                passed to each map worker. The purpose of this argument is to generate
                dynamic arguments for each actor/task, and will be called each time prior
                to initializing the worker. Args returned from this dict will always
                override the args in ``ray_remote_args``. Note: this is an advanced,
                experimental feature.
            ray_remote_args: Additional resource requirements to request from
                Ray for each map worker. See :func:`ray.remote` for details.

        .. note::

            The size of the batches provided to ``fn`` might be smaller than the
            specified ``batch_size`` if ``batch_size`` doesn't evenly divide the
            block(s) sent to a given map task.

            If ``batch_size`` is set and each input block is smaller than the
            ``batch_size``, Ray Data will bundle up many blocks as the input for one
            task, until their total size is equal to or greater than the given
            ``batch_size``.
            If ``batch_size`` is not set, the bundling will not be performed. Each task
            will receive only one input block.

        .. seealso::

            :meth:`~Dataset.iter_batches`
                Call this function to iterate over batches of data.

            :meth:`~Dataset.take_batch`
                Call this function to get a batch of data from the dataset
                in the same format as will be passed to the `fn` function of
                :meth:`~Dataset.map_batches`.

            :meth:`~Dataset.flat_map`
                Call this method to create new records from existing ones. Unlike
                :meth:`~Dataset.map`, a function passed to :meth:`~Dataset.flat_map`
                can return multiple records.

            :meth:`~Dataset.map`
                Call this method to transform one record at time.

        """  # noqa: E501
        use_gpus = num_gpus is not None and num_gpus > 0
        if use_gpus and (batch_size is None or batch_size == "default"):
            raise ValueError(
                "You must provide `batch_size` to `map_batches` when requesting GPUs. "
                "The optimal batch size depends on the model, data, and GPU used. "
                "We recommend using the largest batch size that doesn't result "
                "in your GPU device running out of memory. You can view the GPU memory "
                "usage via the Ray dashboard."
            )

        if isinstance(batch_size, int) and batch_size < 1:
            raise ValueError("Batch size can't be negative or 0")

        return self._map_batches_without_batch_size_validation(
            fn,
            batch_size=batch_size,
            compute=compute,
            batch_format=batch_format,
            zero_copy_batch=zero_copy_batch,
            fn_args=fn_args,
            fn_kwargs=fn_kwargs,
            fn_constructor_args=fn_constructor_args,
            fn_constructor_kwargs=fn_constructor_kwargs,
            num_cpus=num_cpus,
            num_gpus=num_gpus,
            memory=memory,
            concurrency=concurrency,
            ray_remote_args_fn=ray_remote_args_fn,
            **ray_remote_args,
        )

    def _map_batches_without_batch_size_validation(
        self,
        fn: UserDefinedFunction[DataBatch, DataBatch],
        *,
        batch_size: Union[int, None, Literal["default"]],
        compute: Optional[ComputeStrategy],
        batch_format: Optional[str],
        zero_copy_batch: bool,
        fn_args: Optional[Iterable[Any]],
        fn_kwargs: Optional[Dict[str, Any]],
        fn_constructor_args: Optional[Iterable[Any]],
        fn_constructor_kwargs: Optional[Dict[str, Any]],
        num_cpus: Optional[float],
        num_gpus: Optional[float],
        memory: Optional[float],
        concurrency: Optional[Union[int, Tuple[int, int]]],
        ray_remote_args_fn: Optional[Callable[[], Dict[str, Any]]],
        **ray_remote_args,
    ):
        # NOTE: The `map_groups` implementation calls `map_batches` with
        # `batch_size=None`. The issue is that if you request GPUs with
        # `batch_size=None`, then `map_batches` raises a value error. So, to allow users
        # to call `map_groups` with  GPUs, we need a separate method that doesn't
        # perform batch size validation.

        compute = get_compute_strategy(
            fn,
            fn_constructor_args=fn_constructor_args,
            compute=compute,
            concurrency=concurrency,
        )

        if num_cpus is not None:
            ray_remote_args["num_cpus"] = num_cpus

        if num_gpus is not None:
            ray_remote_args["num_gpus"] = num_gpus

        if memory is not None:
            ray_remote_args["memory"] = memory

        batch_format = _apply_batch_format(batch_format)

        min_rows_per_bundled_input = None
        if batch_size is not None and batch_size != "default":
            # Enable blocks bundling when batch_size is specified by caller.
            min_rows_per_bundled_input = batch_size
        batch_size = _apply_batch_size(batch_size)

        if batch_format not in VALID_BATCH_FORMATS:
            raise ValueError(
                f"The batch format must be one of {VALID_BATCH_FORMATS}, got: "
                f"{batch_format}"
            )

        plan = self._plan.copy()
        map_batches_op = MapBatches(
            self._logical_plan.dag,
            fn,
            batch_size=batch_size,
            batch_format=batch_format,
            zero_copy_batch=zero_copy_batch,
            min_rows_per_bundled_input=min_rows_per_bundled_input,
            fn_args=fn_args,
            fn_kwargs=fn_kwargs,
            fn_constructor_args=fn_constructor_args,
            fn_constructor_kwargs=fn_constructor_kwargs,
            compute=compute,
            ray_remote_args_fn=ray_remote_args_fn,
            ray_remote_args=ray_remote_args,
        )
        logical_plan = LogicalPlan(map_batches_op, self.context)
        return Dataset(plan, logical_plan)

    @PublicAPI(api_group=BT_API_GROUP)
    def add_column(
        self,
        col: str,
        fn: Callable[
            [DataBatch],
            DataBatchColumn,
        ],
        *,
        batch_format: Optional[str] = "pandas",
        compute: Optional[str] = None,
        concurrency: Optional[Union[int, Tuple[int, int]]] = None,
        **ray_remote_args,
    ) -> "Dataset":
        """Add the given column to the dataset.

        A function generating the new column values given the batch in pyarrow or pandas
        format must be specified. This function must operate on batches of
        `batch_format`.

        Examples:


            >>> import ray
            >>> ds = ray.data.range(100)
            >>> ds.schema()
            Column  Type
            ------  ----
            id      int64

            Add a new column equal to ``id * 2``.

            >>> ds.add_column("new_id", lambda df: df["id"] * 2).schema()
            Column  Type
            ------  ----
            id      int64
            new_id  int64

        Time complexity: O(dataset size / parallelism)

        Args:
            col: Name of the column to add. If the name already exists, the
                column is overwritten.
            fn: Map function generating the column values given a batch of
                records in pandas format.
            batch_format: If ``"default"`` or ``"numpy"``, batches are
                ``Dict[str, numpy.ndarray]``. If ``"pandas"``, batches are
                ``pandas.DataFrame``. If ``"pyarrow"``, batches are
                ``pyarrow.Table``. If ``"numpy"``, batches are
                ``Dict[str, numpy.ndarray]``.
            compute: This argument is deprecated. Use ``concurrency`` argument.
            concurrency: The number of Ray workers to use concurrently. For a
                fixed-sized worker pool of size ``n``, specify ``concurrency=n``. For
                an autoscaling worker pool from ``m`` to ``n`` workers, specify
                ``concurrency=(m, n)``.
            ray_remote_args: Additional resource requirements to request from
                Ray (e.g., num_gpus=1 to request GPUs for the map tasks). See
                :func:`ray.remote` for details.
        """
        # Check that batch_format
        accepted_batch_formats = ["pandas", "pyarrow", "numpy"]
        if batch_format not in accepted_batch_formats:
            raise ValueError(
                f"batch_format argument must be on of {accepted_batch_formats}, "
                f"got: {batch_format}"
            )

        def add_column(batch: DataBatch) -> DataBatch:
            column = fn(batch)
            if batch_format == "pandas":
                batch.loc[:, col] = column
                return batch
            elif batch_format == "pyarrow":
                import pyarrow as pa

                assert isinstance(column, (pa.Array, pa.ChunkedArray)), (
                    f"For pyarrow batch format, the function must return a pyarrow "
                    f"Array, got: {type(column)}"
                )
                # Historically, this method was written for pandas batch format.
                # To resolve https://github.com/ray-project/ray/issues/48090,
                # we also allow pyarrow batch format which is preferred but would be
                # a breaking change to enforce.

                # For pyarrow, the index of the column will be -1 if it is missing in
                # which case we'll want to append it
                column_idx = batch.schema.get_field_index(col)
                if column_idx == -1:
                    return batch.append_column(col, column)
                else:
                    return batch.set_column(column_idx, col, column)

            else:
                # batch format is assumed to be numpy since we checked at the
                # beginning of the add_column function
                assert isinstance(column, np.ndarray), (
                    f"For numpy batch format, the function must return a "
                    f"numpy.ndarray, got: {type(column)}"
                )
                batch[col] = column
                return batch

        if not callable(fn):
            raise ValueError("`fn` must be callable, got {}".format(fn))

        return self.map_batches(
            add_column,
            batch_format=batch_format,
            compute=compute,
            concurrency=concurrency,
            zero_copy_batch=False,
            **ray_remote_args,
        )

    @PublicAPI(api_group=BT_API_GROUP)
    def drop_columns(
        self,
        cols: List[str],
        *,
        compute: Optional[str] = None,
        concurrency: Optional[Union[int, Tuple[int, int]]] = None,
        **ray_remote_args,
    ) -> "Dataset":
        """Drop one or more columns from the dataset.

        Examples:

            >>> import ray
            >>> ds = ray.data.read_parquet("s3://anonymous@ray-example-data/iris.parquet")
            >>> ds.schema()
            Column        Type
            ------        ----
            sepal.length  double
            sepal.width   double
            petal.length  double
            petal.width   double
            variety       string
            >>> ds.drop_columns(["variety"]).schema()
            Column        Type
            ------        ----
            sepal.length  double
            sepal.width   double
            petal.length  double
            petal.width   double

        Time complexity: O(dataset size / parallelism)

        Args:
            cols: Names of the columns to drop. If any name does not exist,
                an exception is raised. Column names must be unique.
            compute: This argument is deprecated. Use ``concurrency`` argument.
            concurrency: The number of Ray workers to use concurrently. For a fixed-sized
                worker pool of size ``n``, specify ``concurrency=n``. For an autoscaling
                worker pool from ``m`` to ``n`` workers, specify ``concurrency=(m, n)``.
            ray_remote_args: Additional resource requirements to request from
                Ray (e.g., num_gpus=1 to request GPUs for the map tasks). See
                :func:`ray.remote` for details.
        """  # noqa: E501

        if len(cols) != len(set(cols)):
            raise ValueError(f"drop_columns expects unique column names, got: {cols}")

        def drop_columns(batch):
            return batch.drop(cols)

        return self.map_batches(
            drop_columns,
            batch_format="pyarrow",
            zero_copy_batch=True,
            compute=compute,
            concurrency=concurrency,
            **ray_remote_args,
        )

    @PublicAPI(api_group=BT_API_GROUP)
    def select_columns(
        self,
        cols: Union[str, List[str]],
        *,
        compute: Union[str, ComputeStrategy] = None,
        concurrency: Optional[Union[int, Tuple[int, int]]] = None,
        **ray_remote_args,
    ) -> "Dataset":
        """Select one or more columns from the dataset.

        Specified columns must be in the dataset schema.

        .. tip::
            If you're reading parquet files with :meth:`ray.data.read_parquet`,
            you might be able to speed it up by using projection pushdown; see
            :ref:`Parquet column pruning <parquet_column_pruning>` for details.

        Examples:

            >>> import ray
            >>> ds = ray.data.read_parquet("s3://anonymous@ray-example-data/iris.parquet")
            >>> ds.schema()
            Column        Type
            ------        ----
            sepal.length  double
            sepal.width   double
            petal.length  double
            petal.width   double
            variety       string
            >>> ds.select_columns(["sepal.length", "sepal.width"]).schema()
            Column        Type
            ------        ----
            sepal.length  double
            sepal.width   double

        Time complexity: O(dataset size / parallelism)

        Args:
            cols: Names of the columns to select. If a name isn't in the
                dataset schema, an exception is raised. Columns also should be unique.
            compute: This argument is deprecated. Use ``concurrency`` argument.
            concurrency: The number of Ray workers to use concurrently. For a fixed-sized
                worker pool of size ``n``, specify ``concurrency=n``. For an autoscaling
                worker pool from ``m`` to ``n`` workers, specify ``concurrency=(m, n)``.
            ray_remote_args: Additional resource requirements to request from
                Ray (e.g., num_gpus=1 to request GPUs for the map tasks). See
                :func:`ray.remote` for details.
        """  # noqa: E501
        if isinstance(cols, str):
            cols = [cols]
        elif isinstance(cols, list):
            if not all(isinstance(col, str) for col in cols):
                raise ValueError(
                    "select_columns requires all elements of 'cols' to be strings."
                )
        else:
            raise TypeError(
                "select_columns requires 'cols' to be a string or a list of strings."
            )

        if not cols:
            raise ValueError("select_columns requires at least one column to select.")

        if len(cols) != len(set(cols)):
            raise ValueError(
                "select_columns expected unique column names, "
                f"got duplicate column names: {cols}"
            )

        # Don't feel like we really need this
        from ray.data._internal.compute import TaskPoolStrategy

        compute = TaskPoolStrategy(size=concurrency)

        plan = self._plan.copy()
        select_op = Project(
            self._logical_plan.dag,
            cols=cols,
            cols_rename=None,
            compute=compute,
            ray_remote_args=ray_remote_args,
        )
        logical_plan = LogicalPlan(select_op, self.context)
        return Dataset(plan, logical_plan)

    @PublicAPI(api_group=BT_API_GROUP)
    def rename_columns(
        self,
        names: Union[List[str], Dict[str, str]],
        *,
        concurrency: Optional[Union[int, Tuple[int, int]]] = None,
        **ray_remote_args,
    ):
        """Rename columns in the dataset.

        Examples:

            >>> import ray
            >>> ds = ray.data.read_parquet("s3://anonymous@ray-example-data/iris.parquet")
            >>> ds.schema()
            Column        Type
            ------        ----
            sepal.length  double
            sepal.width   double
            petal.length  double
            petal.width   double
            variety       string

            You can pass a dictionary mapping old column names to new column names.

            >>> ds.rename_columns({"variety": "category"}).schema()
            Column        Type
            ------        ----
            sepal.length  double
            sepal.width   double
            petal.length  double
            petal.width   double
            category      string

            Or you can pass a list of new column names.

            >>> ds.rename_columns(
            ...     ["sepal_length", "sepal_width", "petal_length", "petal_width", "variety"]
            ... ).schema()
            Column        Type
            ------        ----
            sepal_length  double
            sepal_width   double
            petal_length  double
            petal_width   double
            variety       string

        Args:
            names: A dictionary that maps old column names to new column names, or a
                list of new column names.
            concurrency: The maximum number of Ray workers to use concurrently.
            ray_remote_args: Additional resource requirements to request from
                Ray (e.g., num_gpus=1 to request GPUs for the map tasks). See
                :func:`ray.remote` for details.
        """  # noqa: E501

        if isinstance(names, dict):
            if not names:
                raise ValueError("rename_columns received 'names' with no entries.")

            if len(names.values()) != len(set(names.values())):
                raise ValueError(
                    f"rename_columns received duplicate values in the 'names': {names}"
                )

            if not all(
                isinstance(k, str) and isinstance(v, str) for k, v in names.items()
            ):
                raise ValueError(
                    "rename_columns requires both keys and values in the 'names' "
                    "to be strings."
                )

            cols_rename = names
        elif isinstance(names, list):
            if not names:
                raise ValueError(
                    "rename_columns requires 'names' with at least one column name."
                )

            if len(names) != len(set(names)):
                raise ValueError(
                    f"rename_columns received duplicate values in the 'names': {names}"
                )

            if not all(isinstance(col, str) for col in names):
                raise ValueError(
                    "rename_columns requires all elements in the 'names' to be strings."
                )

            current_names = self.schema().names
            if len(current_names) != len(names):
                raise ValueError(
                    f"rename_columns requires 'names': {names} length match current "
                    f"schema names: {current_names}."
                )

            cols_rename = dict(zip(current_names, names))
        else:
            raise TypeError(
                f"rename_columns expected names to be either List[str] or "
                f"Dict[str, str], got {type(names)}."
            )

        if concurrency is not None and not isinstance(concurrency, int):
            raise ValueError(
                f"Expected `concurrency` to be an integer or `None`, but "
                f"got {concurrency}."
            )

        # Construct the plan and project operation
        from ray.data._internal.compute import TaskPoolStrategy

        compute = TaskPoolStrategy(size=concurrency)

        plan = self._plan.copy()
        select_op = Project(
            self._logical_plan.dag,
            cols=None,
            cols_rename=cols_rename,
            compute=compute,
            ray_remote_args=ray_remote_args,
        )
        logical_plan = LogicalPlan(select_op, self.context)
        return Dataset(plan, logical_plan)

    @PublicAPI(api_group=BT_API_GROUP)
    def flat_map(
        self,
        fn: UserDefinedFunction[Dict[str, Any], List[Dict[str, Any]]],
        *,
        compute: Optional[ComputeStrategy] = None,
        fn_args: Optional[Iterable[Any]] = None,
        fn_kwargs: Optional[Dict[str, Any]] = None,
        fn_constructor_args: Optional[Iterable[Any]] = None,
        fn_constructor_kwargs: Optional[Dict[str, Any]] = None,
        num_cpus: Optional[float] = None,
        num_gpus: Optional[float] = None,
        memory: Optional[float] = None,
        concurrency: Optional[Union[int, Tuple[int, int]]] = None,
        ray_remote_args_fn: Optional[Callable[[], Dict[str, Any]]] = None,
        **ray_remote_args,
    ) -> "Dataset":
        """Apply the given function to each row and then flatten results.

        Use this method if your transformation returns multiple rows for each input
        row.

        You can use either a function or a callable class to perform the transformation.
        For functions, Ray Data uses stateless Ray tasks. For classes, Ray Data uses
        stateful Ray actors. For more information, see
        :ref:`Stateful Transforms <stateful_transforms>`.

        .. tip::
            :meth:`~Dataset.map_batches` can also modify the number of rows. If your
            transformation is vectorized like most NumPy and pandas operations,
            it might be faster.

        .. warning::
            Specifying both ``num_cpus`` and ``num_gpus`` for map tasks is experimental,
            and may result in scheduling or stability issues. Please
            `report any issues <https://github.com/ray-project/ray/issues/new/choose>`_
            to the Ray team.

        Examples:

            .. testcode::

                from typing import Any, Dict, List
                import ray

                def duplicate_row(row: Dict[str, Any]) -> List[Dict[str, Any]]:
                    return [row] * 2

                print(
                    ray.data.range(3)
                    .flat_map(duplicate_row)
                    .take_all()
                )

            .. testoutput::

                [{'id': 0}, {'id': 0}, {'id': 1}, {'id': 1}, {'id': 2}, {'id': 2}]

        Time complexity: O(dataset size / parallelism)

        Args:
            fn: The function or generator to apply to each record, or a class type
                that can be instantiated to create such a callable.
            compute: This argument is deprecated. Use ``concurrency`` argument.
            fn_args: Positional arguments to pass to ``fn`` after the first argument.
                These arguments are top-level arguments to the underlying Ray task.
            fn_kwargs: Keyword arguments to pass to ``fn``. These arguments are
                top-level arguments to the underlying Ray task.
            fn_constructor_args: Positional arguments to pass to ``fn``'s constructor.
                You can only provide this if ``fn`` is a callable class. These arguments
                are top-level arguments in the underlying Ray actor construction task.
            fn_constructor_kwargs: Keyword arguments to pass to ``fn``'s constructor.
                This can only be provided if ``fn`` is a callable class. These arguments
                are top-level arguments in the underlying Ray actor construction task.
            num_cpus: The number of CPUs to reserve for each parallel map worker.
            num_gpus: The number of GPUs to reserve for each parallel map worker. For
                example, specify `num_gpus=1` to request 1 GPU for each parallel map
                worker.
            memory: The heap memory in bytes to reserve for each parallel map worker.
            concurrency: The number of Ray workers to use concurrently. For a
                fixed-sized worker pool of size ``n``, specify ``concurrency=n``.
                For an autoscaling worker pool from ``m`` to ``n`` workers, specify
                ``concurrency=(m, n)``.
            ray_remote_args_fn: A function that returns a dictionary of remote args
                passed to each map worker. The purpose of this argument is to generate
                dynamic arguments for each actor/task, and will be called each time
                prior to initializing the worker. Args returned from this dict will
                always override the args in ``ray_remote_args``. Note: this is an
                advanced, experimental feature.
            ray_remote_args: Additional resource requirements to request from
                Ray for each map worker. See :func:`ray.remote` for details.

        .. seealso::

            :meth:`~Dataset.map_batches`
                Call this method to transform batches of data.

            :meth:`~Dataset.map`
                Call this method to transform one row at time.
        """
        compute = get_compute_strategy(
            fn,
            fn_constructor_args=fn_constructor_args,
            compute=compute,
            concurrency=concurrency,
        )

        if num_cpus is not None:
            ray_remote_args["num_cpus"] = num_cpus

        if num_gpus is not None:
            ray_remote_args["num_gpus"] = num_gpus

        if memory is not None:
            ray_remote_args["memory"] = memory

        plan = self._plan.copy()
        op = FlatMap(
            input_op=self._logical_plan.dag,
            fn=fn,
            fn_args=fn_args,
            fn_kwargs=fn_kwargs,
            fn_constructor_args=fn_constructor_args,
            fn_constructor_kwargs=fn_constructor_kwargs,
            compute=compute,
            ray_remote_args_fn=ray_remote_args_fn,
            ray_remote_args=ray_remote_args,
        )
        logical_plan = LogicalPlan(op, self.context)
        return Dataset(plan, logical_plan)

    @PublicAPI(api_group=BT_API_GROUP)
    def filter(
        self,
        fn: Optional[UserDefinedFunction[Dict[str, Any], bool]] = None,
        expr: Optional[str] = None,
        *,
        compute: Union[str, ComputeStrategy] = None,
        concurrency: Optional[Union[int, Tuple[int, int]]] = None,
        ray_remote_args_fn: Optional[Callable[[], Dict[str, Any]]] = None,
        **ray_remote_args,
    ) -> "Dataset":
        """Filter out rows that don't satisfy the given predicate.

        You can use either a function or a callable class or an expression string to
        perform the transformation.
        For functions, Ray Data uses stateless Ray tasks. For classes, Ray Data uses
        stateful Ray actors. For more information, see
        :ref:`Stateful Transforms <stateful_transforms>`.

        .. tip::
           If you use the `expr` parameter with a Python expression string, Ray Data
           optimizes your filter with native Arrow interfaces.

        Examples:

            >>> import ray
            >>> ds = ray.data.range(100)
            >>> ds.filter(expr="id <= 4").take_all()
            [{'id': 0}, {'id': 1}, {'id': 2}, {'id': 3}, {'id': 4}]

        Time complexity: O(dataset size / parallelism)

        Args:
            fn: The predicate to apply to each row, or a class type
                that can be instantiated to create such a callable.
            expr: An expression string needs to be a valid Python expression that
                will be converted to ``pyarrow.dataset.Expression`` type.
            compute: This argument is deprecated. Use ``concurrency`` argument.
            concurrency: The number of Ray workers to use concurrently. For a
                fixed-sized worker pool of size ``n``, specify ``concurrency=n``.
                For an autoscaling worker pool from ``m`` to ``n`` workers, specify
                ``concurrency=(m, n)``.
            ray_remote_args_fn: A function that returns a dictionary of remote args
                passed to each map worker. The purpose of this argument is to generate
                dynamic arguments for each actor/task, and will be called each time
                prior to initializing the worker. Args returned from this dict will
                always override the args in ``ray_remote_args``. Note: this is an
                advanced, experimental feature.
            ray_remote_args: Additional resource requirements to request from
                Ray (e.g., num_gpus=1 to request GPUs for the map tasks). See
                :func:`ray.remote` for details.
        """
        # Ensure exactly one of fn or expr is provided
        resolved_expr = None
        if not ((fn is None) ^ (expr is None)):
            raise ValueError("Exactly one of 'fn' or 'expr' must be provided.")
        elif expr is not None:
            from ray.data._internal.compute import TaskPoolStrategy
            from ray.data._internal.planner.plan_expression.expression_evaluator import (  # noqa: E501
                ExpressionEvaluator,
            )

            # TODO: (srinathk) bind the expression to the actual schema.
            # If fn is a string, convert it to a pyarrow.dataset.Expression
            # Initialize ExpressionEvaluator with valid columns, if available
            resolved_expr = ExpressionEvaluator.get_filters(expression=expr)

            compute = TaskPoolStrategy(size=concurrency)
        else:
            warnings.warn(
                "Use 'expr' instead of 'fn' when possible for performant filters."
            )

            if callable(fn):
                compute = get_compute_strategy(
                    fn=fn,
                    compute=compute,
                    concurrency=concurrency,
                )
            else:
                raise ValueError(
                    f"fn must be a UserDefinedFunction, but got "
                    f"{type(fn).__name__} instead."
                )

        plan = self._plan.copy()
        op = Filter(
            input_op=self._logical_plan.dag,
            fn=fn,
            filter_expr=resolved_expr,
            compute=compute,
            ray_remote_args_fn=ray_remote_args_fn,
            ray_remote_args=ray_remote_args,
        )
        logical_plan = LogicalPlan(op, self.context)
        return Dataset(plan, logical_plan)

    @AllToAllAPI
    @PublicAPI(api_group=SSR_API_GROUP)
    def repartition(
        self,
        num_blocks: int,
        target_num_rows_per_block: Optional[int] = None,
        *,
        shuffle: bool = False,
        keys: Optional[List[str]] = None,
        sort: bool = False,
    ) -> "Dataset":
        """Repartition the :class:`Dataset` into exactly this number of
        :ref:`blocks <dataset_concept>`.

        When `target_num_rows_per_block` is set, it repartitions :class:`Dataset`
        to honor target number of rows per :ref:`blocks <dataset_concept>`. Note
        that the system will internally figure out the number of rows per
        :ref:`blocks <dataset_concept>` for optimal execution, based on the
        `target_num_rows_per_block`.

        This method can be useful to tune the performance of your pipeline. To learn
        more, see :ref:`Advanced: Performance Tips and Tuning <data_performance_tips>`.

        If you're writing data to files, you can also use this method to change the
        number of output files. To learn more, see
        :ref:`Changing the number of output files <changing-number-output-files>`.

        .. note::

            Repartition has two modes. If ``shuffle=False``, Ray Data performs the
            minimal data movement needed to equalize block sizes. Otherwise, Ray Data
            performs a full distributed shuffle.

            .. image:: /data/images/dataset-shuffle.svg
                :align: center

            ..
                https://docs.google.com/drawings/d/132jhE3KXZsf29ho1yUdPrCHB9uheHBWHJhDQMXqIVPA/edit

        Examples:
            >>> import ray
            >>> ds = ray.data.range(100).repartition(10).materialize()
            >>> ds.num_blocks()
            10

        Time complexity: O(dataset size / parallelism)

        Args:
            num_blocks: The number of blocks.
            target_num_rows_per_block: The target number of rows per block to
                repartition.
            shuffle: Whether to perform a distributed shuffle during the
                repartition. When shuffle is enabled, each output block
                contains a subset of data rows from each input block, which
                requires all-to-all data movement. When shuffle is disabled,
                output blocks are created from adjacent input blocks,
                minimizing data movement.
            keys: List of key columns repartitioning will use to determine which
                partition will row belong to after repartitioning (by applying
                hash-partitioning algorithm to the whole dataset). Note that, this
                config is only relevant when `DataContext.use_hash_based_shuffle`
                is set to True.
            sort: Whether the blocks should be sorted after repartitioning. Note,
                that by default blocks will be sorted in the ascending order.

            Note that either `num_blocks` or `target_num_rows_per_block` must be set
            here, but not both.

        Returns:
            The repartitioned :class:`Dataset`.
        """  # noqa: E501

        if (num_blocks is not None) == (target_num_rows_per_block is not None):
            raise ValueError(
                "Either `num_blocks` or `target_num_rows_per_block` must be set, "
                "but not both."
            )

        if target_num_rows_per_block is not None and shuffle:
            raise ValueError(
                "`shuffle` must be False when `target_num_rows_per_block` is set."
            )

        plan = self._plan.copy()
<<<<<<< HEAD
        if target_num_rows_per_block is not None:
            op = StreamingRepartition(
                self._logical_plan.dag,
                target_num_rows_per_block=target_num_rows_per_block,
            )
        else:
            op = Repartition(
                self._logical_plan.dag,
                num_outputs=num_blocks,
                shuffle=shuffle,
            )
=======
        op = Repartition(
            self._logical_plan.dag,
            num_outputs=num_blocks,
            shuffle=shuffle,
            keys=keys,
            sort=sort,
        )
>>>>>>> adb4d6ca
        logical_plan = LogicalPlan(op, self.context)
        return Dataset(plan, logical_plan)

    @AllToAllAPI
    @PublicAPI(api_group=SSR_API_GROUP)
    def random_shuffle(
        self,
        *,
        seed: Optional[int] = None,
        num_blocks: Optional[int] = None,
        **ray_remote_args,
    ) -> "Dataset":
        """Randomly shuffle the rows of this :class:`Dataset`.

        .. tip::

            This method can be slow. For better performance, try
            :ref:`Iterating over batches with shuffling <iterating-over-batches-with-shuffling>`.
            Also, see :ref:`Optimizing shuffles <optimizing_shuffles>`.

        Examples:
            >>> import ray
            >>> ds = ray.data.range(100)
            >>> ds.random_shuffle().take(3)  # doctest: +SKIP
            {'id': 41}, {'id': 21}, {'id': 92}]
            >>> ds.random_shuffle(seed=42).take(3)  # doctest: +SKIP
            {'id': 77}, {'id': 21}, {'id': 63}]

        Time complexity: O(dataset size / parallelism)

        Args:
            seed: Fix the random seed to use, otherwise one is chosen
                based on system randomness.

        Returns:
            The shuffled :class:`Dataset`.
        """  # noqa: E501

        if num_blocks is not None:
            raise DeprecationWarning(
                "`num_blocks` parameter is deprecated in Ray 2.9. random_shuffle() "
                "does not support to change the number of output blocks. Use "
                "repartition() instead.",  # noqa: E501
            )
        plan = self._plan.copy()
        op = RandomShuffle(
            self._logical_plan.dag,
            seed=seed,
            ray_remote_args=ray_remote_args,
        )
        logical_plan = LogicalPlan(op, self.context)
        return Dataset(plan, logical_plan)

    @AllToAllAPI
    @PublicAPI(api_group=SSR_API_GROUP)
    def randomize_block_order(
        self,
        *,
        seed: Optional[int] = None,
    ) -> "Dataset":
        """Randomly shuffle the :ref:`blocks <dataset_concept>` of this :class:`Dataset`.

        This method is useful if you :meth:`~Dataset.split` your dataset into shards and
        want to randomize the data in each shard without performing a full
        :meth:`~Dataset.random_shuffle`.

        Examples:
            >>> import ray
            >>> ds = ray.data.range(100)
            >>> ds.take(5)
            [{'id': 0}, {'id': 1}, {'id': 2}, {'id': 3}, {'id': 4}]
            >>> ds.randomize_block_order().take(5)  # doctest: +SKIP
            {'id': 15}, {'id': 16}, {'id': 17}, {'id': 18}, {'id': 19}]

        Args:
            seed: Fix the random seed to use, otherwise one is chosen
                based on system randomness.

        Returns:
            The block-shuffled :class:`Dataset`.
        """  # noqa: E501

        plan = self._plan.copy()
        op = RandomizeBlocks(
            self._logical_plan.dag,
            seed=seed,
        )
        logical_plan = LogicalPlan(op, self.context)
        return Dataset(plan, logical_plan)

    @PublicAPI(api_group=BT_API_GROUP)
    def random_sample(
        self, fraction: float, *, seed: Optional[int] = None
    ) -> "Dataset":
        """Returns a new :class:`Dataset` containing a random fraction of the rows.

        .. note::

            This method returns roughly ``fraction * total_rows`` rows. An exact number
            of rows isn't guaranteed.

        Examples:
            >>> import ray
            >>> ds = ray.data.range(100)
            >>> ds.random_sample(0.1).count()  # doctest: +SKIP
            10

        Args:
            fraction: The fraction of elements to sample.
            seed: Seeds the python random pRNG generator.

        Returns:
            Returns a :class:`Dataset` containing the sampled rows.
        """
        import random

        import pandas as pd
        import pyarrow as pa

        if self._plan.initial_num_blocks() == 0:
            raise ValueError("Cannot sample from an empty Dataset.")

        if fraction < 0 or fraction > 1:
            raise ValueError("Fraction must be between 0 and 1.")

        if seed is not None:
            random.seed(seed)

        def random_sample(batch):
            if isinstance(batch, list):
                return [row for row in batch if random.random() <= fraction]
            if isinstance(batch, pa.Table):
                # Lets the item pass if weight generated for that item <= fraction
                return batch.filter(
                    pa.array(random.random() <= fraction for _ in range(len(batch)))
                )
            if isinstance(batch, pd.DataFrame):
                return batch.sample(frac=fraction)
            if isinstance(batch, np.ndarray):
                return _create_possibly_ragged_ndarray(
                    [row for row in batch if random.random() <= fraction]
                )
            raise ValueError(f"Unsupported batch type: {type(batch)}")

        return self.map_batches(random_sample, batch_format=None)

    @ConsumptionAPI
    @PublicAPI(api_group=SMD_API_GROUP)
    def streaming_split(
        self,
        n: int,
        *,
        equal: bool = False,
        locality_hints: Optional[List["NodeIdStr"]] = None,
    ) -> List[DataIterator]:
        """Returns ``n`` :class:`DataIterators <ray.data.DataIterator>` that can
        be used to read disjoint subsets of the dataset in parallel.

        This method is the recommended way to consume :class:`Datasets <Dataset>` for
        distributed training.

        Streaming split works by delegating the execution of this :class:`Dataset` to a
        coordinator actor. The coordinator pulls block references from the executed
        stream, and divides those blocks among ``n`` output iterators. Iterators pull
        blocks from the coordinator actor to return to their caller on ``next``.

        The returned iterators are also repeatable; each iteration will trigger a
        new execution of the Dataset. There is an implicit barrier at the start of
        each iteration, which means that `next` must be called on all iterators before
        the iteration starts.

        .. warning::

            Because iterators are pulling blocks from the same :class:`Dataset`
            execution, if one iterator falls behind, other iterators may be stalled.

        Examples:

            .. testcode::

                import ray

                ds = ray.data.range(100)
                it1, it2 = ds.streaming_split(2, equal=True)

            Consume data from iterators in parallel.

            .. testcode::

                @ray.remote
                def consume(it):
                    for batch in it.iter_batches():
                       pass

                ray.get([consume.remote(it1), consume.remote(it2)])

            You can loop over the iterators multiple times (multiple epochs).

            .. testcode::

                @ray.remote
                def train(it):
                    NUM_EPOCHS = 2
                    for _ in range(NUM_EPOCHS):
                        for batch in it.iter_batches():
                            pass

                ray.get([train.remote(it1), train.remote(it2)])

            The following remote function call blocks waiting for a read on ``it2`` to
            start.

            .. testcode::
                :skipif: True

                ray.get(train.remote(it1))

        Args:
            n: Number of output iterators to return.
            equal: If ``True``, each output iterator sees an exactly equal number
                of rows, dropping data if necessary. If ``False``, some iterators may
                see slightly more or less rows than others, but no data is dropped.
            locality_hints: Specify the node ids corresponding to each iterator
                location. Dataset will try to minimize data movement based on the
                iterator output locations. This list must have length ``n``. You can
                get the current node id of a task or actor by calling
                ``ray.get_runtime_context().get_node_id()``.

        Returns:
            The output iterator splits. These iterators are Ray-serializable and can
            be freely passed to any Ray task or actor.

        .. seealso::

            :meth:`Dataset.split`
                Unlike :meth:`~Dataset.streaming_split`, :meth:`~Dataset.split`
                materializes the dataset in memory.
        """
        return StreamSplitDataIterator.create(self, n, equal, locality_hints)

    @ConsumptionAPI
    @PublicAPI(api_group=SMD_API_GROUP)
    def split(
        self, n: int, *, equal: bool = False, locality_hints: Optional[List[Any]] = None
    ) -> List["MaterializedDataset"]:
        """Materialize and split the dataset into ``n`` disjoint pieces.

        This method returns a list of ``MaterializedDataset`` that can be passed to Ray
        Tasks and Actors and used to read the dataset rows in parallel.

        Examples:

            .. testcode::

                @ray.remote
                class Worker:

                    def train(self, data_iterator):
                        for batch in data_iterator.iter_batches(batch_size=8):
                            pass

                workers = [Worker.remote() for _ in range(4)]
                shards = ray.data.range(100).split(n=4, equal=True)
                ray.get([w.train.remote(s) for w, s in zip(workers, shards)])

        Time complexity: O(1)

        Args:
            n: Number of child datasets to return.
            equal: Whether to guarantee each split has an equal
                number of records. This might drop records if the rows can't be
                divided equally among the splits.
            locality_hints: [Experimental] A list of Ray actor handles of size ``n``.
                The system tries to co-locate the blocks of the i-th dataset
                with the i-th actor to maximize data locality.

        Returns:
            A list of ``n`` disjoint dataset splits.

        .. seealso::

            :meth:`Dataset.split_at_indices`
                Unlike :meth:`~Dataset.split`, which splits a dataset into approximately
                equal splits, :meth:`Dataset.split_proportionately` lets you split a
                dataset into different sizes.

            :meth:`Dataset.split_proportionately`
                This method is equivalent to :meth:`Dataset.split_at_indices` if
                you compute indices manually.

            :meth:`Dataset.streaming_split`.
                Unlike :meth:`~Dataset.split`, :meth:`~Dataset.streaming_split`
                doesn't materialize the dataset in memory.
        """
        if n <= 0:
            raise ValueError(f"The number of splits {n} is not positive.")

        # fallback to split_at_indices for equal split without locality hints.
        # simple benchmarks shows spilit_at_indices yields more stable performance.
        # https://github.com/ray-project/ray/pull/26641 for more context.
        if equal and locality_hints is None:
            count = self.count()
            split_index = count // n
            # we are creating n split_indices which will generate
            # n + 1 splits; the last split will at most contains (n - 1)
            # rows, which could be safely dropped.
            split_indices = [split_index * i for i in range(1, n + 1)]
            shards = self.split_at_indices(split_indices)
            return shards[:n]

        if locality_hints and len(locality_hints) != n:
            raise ValueError(
                f"The length of locality_hints {len(locality_hints)} "
                f"doesn't equal the number of splits {n}."
            )

        bundle = self._plan.execute()
        # We should not free blocks since we will materialize the Datasets.
        owned_by_consumer = False
        stats = self._plan.stats()
        block_refs, metadata = zip(*bundle.blocks)

        if locality_hints is None:
            block_refs_splits = np.array_split(block_refs, n)
            metadata_splits = np.array_split(metadata, n)

            split_datasets = []
            for block_refs_split, metadata_split in zip(
                block_refs_splits, metadata_splits
            ):
                ref_bundles = [
                    RefBundle([(b, m)], owns_blocks=owned_by_consumer)
                    for b, m in zip(block_refs_split, metadata_split)
                ]
                logical_plan = LogicalPlan(
                    InputData(input_data=ref_bundles), self.context
                )
                split_datasets.append(
                    MaterializedDataset(
                        ExecutionPlan(stats),
                        logical_plan,
                    )
                )
            return split_datasets

        metadata_mapping = dict(zip(block_refs, metadata))

        # If the locality_hints is set, we use a two-round greedy algorithm
        # to co-locate the blocks with the actors based on block
        # and actor's location (node_id).
        #
        # The split algorithm tries to allocate equally-sized blocks regardless
        # of locality. Thus we first calculate the expected number of blocks
        # for each split.
        #
        # In the first round, for each actor, we look for all blocks that
        # match the actor's node_id, then allocate those matched blocks to
        # this actor until we reach the limit(expected number).
        #
        # In the second round: fill each actor's allocation with
        # remaining unallocated blocks until we reach the limit.

        def build_allocation_size_map(
            num_blocks: int, actors: List[Any]
        ) -> Dict[Any, int]:
            """Given the total number of blocks and a list of actors, calcuate
            the expected number of blocks to allocate for each actor.
            """
            num_actors = len(actors)
            num_blocks_per_actor = num_blocks // num_actors
            num_blocks_left = num_blocks - num_blocks_per_actor * n
            num_blocks_by_actor = {}
            for i, actor in enumerate(actors):
                num_blocks_by_actor[actor] = num_blocks_per_actor
                if i < num_blocks_left:
                    num_blocks_by_actor[actor] += 1
            return num_blocks_by_actor

        def build_block_refs_by_node_id(
            blocks: List[ObjectRef[Block]],
        ) -> Dict[str, List[ObjectRef[Block]]]:
            """Build the reverse index from node_id to block_refs. For
            simplicity, if the block is stored on multiple nodes we
            only pick the first one.
            """
            block_ref_locations = ray.experimental.get_object_locations(blocks)
            block_refs_by_node_id = collections.defaultdict(list)
            for block_ref in blocks:
                node_ids = block_ref_locations.get(block_ref, {}).get("node_ids", [])
                node_id = node_ids[0] if node_ids else None
                block_refs_by_node_id[node_id].append(block_ref)
            return block_refs_by_node_id

        def build_node_id_by_actor(actors: List[Any]) -> Dict[Any, str]:
            """Build a map from a actor to its node_id."""
            actors_state = ray._private.state.actors()
            return {
                actor: actors_state.get(actor._actor_id.hex(), {})
                .get("Address", {})
                .get("NodeID")
                for actor in actors
            }

        # expected number of blocks to be allocated for each actor
        expected_block_count_by_actor = build_allocation_size_map(
            len(block_refs), locality_hints
        )
        # the reverse index from node_id to block_refs
        block_refs_by_node_id = build_block_refs_by_node_id(block_refs)
        # the map from actor to its node_id
        node_id_by_actor = build_node_id_by_actor(locality_hints)

        allocation_per_actor = collections.defaultdict(list)

        # In the first round, for each actor, we look for all blocks that
        # match the actor's node_id, then allocate those matched blocks to
        # this actor until we reach the limit(expected number)
        for actor in locality_hints:
            node_id = node_id_by_actor[actor]
            matching_blocks = block_refs_by_node_id[node_id]
            expected_block_count = expected_block_count_by_actor[actor]
            allocation = []
            while matching_blocks and len(allocation) < expected_block_count:
                allocation.append(matching_blocks.pop())
            allocation_per_actor[actor] = allocation

        # In the second round: fill each actor's allocation with
        # remaining unallocated blocks until we reach the limit
        remaining_block_refs = list(
            itertools.chain.from_iterable(block_refs_by_node_id.values())
        )
        for actor in locality_hints:
            while (
                len(allocation_per_actor[actor]) < expected_block_count_by_actor[actor]
            ):
                allocation_per_actor[actor].append(remaining_block_refs.pop())

        assert len(remaining_block_refs) == 0, len(remaining_block_refs)

        per_split_bundles = []
        for actor in locality_hints:
            blocks = allocation_per_actor[actor]
            metadata = [metadata_mapping[b] for b in blocks]
            bundle = RefBundle(
                tuple(zip(blocks, metadata)), owns_blocks=owned_by_consumer
            )
            per_split_bundles.append(bundle)

        if equal:
            # equalize the splits
            per_split_bundles = _equalize(per_split_bundles, owned_by_consumer)

        split_datasets = []
        for bundle in per_split_bundles:
            logical_plan = LogicalPlan(InputData(input_data=[bundle]), self.context)
            split_datasets.append(
                MaterializedDataset(
                    ExecutionPlan(stats),
                    logical_plan,
                )
            )
        return split_datasets

    @ConsumptionAPI
    @PublicAPI(api_group=SMD_API_GROUP)
    def split_at_indices(self, indices: List[int]) -> List["MaterializedDataset"]:
        """Materialize and split the dataset at the given indices (like ``np.split``).

        Examples:
            >>> import ray
            >>> ds = ray.data.range(10)
            >>> d1, d2, d3 = ds.split_at_indices([2, 5])
            >>> d1.take_batch()
            {'id': array([0, 1])}
            >>> d2.take_batch()
            {'id': array([2, 3, 4])}
            >>> d3.take_batch()
            {'id': array([5, 6, 7, 8, 9])}

        Time complexity: O(num splits)

        Args:
            indices: List of sorted integers which indicate where the dataset
                are split. If an index exceeds the length of the dataset,
                an empty dataset is returned.

        Returns:
            The dataset splits.

        .. seealso::

            :meth:`Dataset.split`
                Unlike :meth:`~Dataset.split_at_indices`, which lets you split a
                dataset into different sizes, :meth:`Dataset.split` splits a dataset
                into approximately equal splits.

            :meth:`Dataset.split_proportionately`
                This method is equivalent to :meth:`Dataset.split_at_indices` if
                you compute indices manually.

            :meth:`Dataset.streaming_split`.
                Unlike :meth:`~Dataset.split`, :meth:`~Dataset.streaming_split`
                doesn't materialize the dataset in memory.
        """

        if len(indices) < 1:
            raise ValueError("indices must be at least of length 1")
        if sorted(indices) != indices:
            raise ValueError("indices must be sorted")
        if indices[0] < 0:
            raise ValueError("indices must be positive")
        start_time = time.perf_counter()
        bundle = self._plan.execute()
        blocks, metadata = _split_at_indices(
            bundle.blocks,
            indices,
            False,
        )
        split_duration = time.perf_counter() - start_time
        parent_stats = self._plan.stats()
        splits = []

        for bs, ms in zip(blocks, metadata):
            stats = DatasetStats(metadata={"Split": ms}, parent=parent_stats)
            stats.time_total_s = split_duration
            ref_bundles = [
                RefBundle([(b, m)], owns_blocks=False) for b, m in zip(bs, ms)
            ]
            logical_plan = LogicalPlan(InputData(input_data=ref_bundles), self.context)

            splits.append(
                MaterializedDataset(
                    ExecutionPlan(stats),
                    logical_plan,
                )
            )
        return splits

    @ConsumptionAPI
    @PublicAPI(api_group=SMD_API_GROUP)
    def split_proportionately(
        self, proportions: List[float]
    ) -> List["MaterializedDataset"]:
        """Materialize and split the dataset using proportions.

        A common use case for this is splitting the dataset into train
        and test sets (equivalent to eg. scikit-learn's ``train_test_split``).
        For a higher level abstraction, see :meth:`Dataset.train_test_split`.

        This method splits datasets so that all splits
        always contains at least one row. If that isn't possible,
        an exception is raised.

        This is equivalent to caulculating the indices manually and calling
        :meth:`Dataset.split_at_indices`.

        Examples:
            >>> import ray
            >>> ds = ray.data.range(10)
            >>> d1, d2, d3 = ds.split_proportionately([0.2, 0.5])
            >>> d1.take_batch()
            {'id': array([0, 1])}
            >>> d2.take_batch()
            {'id': array([2, 3, 4, 5, 6])}
            >>> d3.take_batch()
            {'id': array([7, 8, 9])}

        Time complexity: O(num splits)

        Args:
            proportions: List of proportions to split the dataset according to.
                Must sum up to less than 1, and each proportion must be bigger
                than 0.

        Returns:
            The dataset splits.

        .. seealso::

            :meth:`Dataset.split`
                Unlike :meth:`~Dataset.split_proportionately`, which lets you split a
                dataset into different sizes, :meth:`Dataset.split` splits a dataset
                into approximately equal splits.

            :meth:`Dataset.split_at_indices`
                :meth:`Dataset.split_proportionately` uses this method under the hood.

            :meth:`Dataset.streaming_split`.
                Unlike :meth:`~Dataset.split`, :meth:`~Dataset.streaming_split`
                doesn't materialize the dataset in memory.
        """

        if len(proportions) < 1:
            raise ValueError("proportions must be at least of length 1")
        if sum(proportions) >= 1:
            raise ValueError("proportions must sum to less than 1")
        if any(p <= 0 for p in proportions):
            raise ValueError("proportions must be bigger than 0")

        dataset_length = self.count()
        cumulative_proportions = np.cumsum(proportions)
        split_indices = [
            int(dataset_length * proportion) for proportion in cumulative_proportions
        ]

        # Ensure each split has at least one element
        subtract = 0
        for i in range(len(split_indices) - 2, -1, -1):
            split_indices[i] -= subtract
            if split_indices[i] == split_indices[i + 1]:
                subtract += 1
                split_indices[i] -= 1
        if any(i <= 0 for i in split_indices):
            raise ValueError(
                "Couldn't create non-empty splits with the given proportions."
            )

        return self.split_at_indices(split_indices)

    @ConsumptionAPI
    @PublicAPI(api_group=SMD_API_GROUP)
    def train_test_split(
        self,
        test_size: Union[int, float],
        *,
        shuffle: bool = False,
        seed: Optional[int] = None,
    ) -> Tuple["MaterializedDataset", "MaterializedDataset"]:
        """Materialize and split the dataset into train and test subsets.

        Examples:

            >>> import ray
            >>> ds = ray.data.range(8)
            >>> train, test = ds.train_test_split(test_size=0.25)
            >>> train.take_batch()
            {'id': array([0, 1, 2, 3, 4, 5])}
            >>> test.take_batch()
            {'id': array([6, 7])}

        Args:
            test_size: If float, should be between 0.0 and 1.0 and represent the
                proportion of the dataset to include in the test split. If int,
                represents the absolute number of test samples. The train split
                always complements the test split.
            shuffle: Whether or not to globally shuffle the dataset before splitting.
                Defaults to ``False``. This may be a very expensive operation with a
                large dataset.
            seed: Fix the random seed to use for shuffle, otherwise one is chosen
                based on system randomness. Ignored if ``shuffle=False``.

        Returns:
            Train and test subsets as two ``MaterializedDatasets``.

        .. seealso::

            :meth:`Dataset.split_proportionately`
        """
        ds = self

        if shuffle:
            ds = ds.random_shuffle(seed=seed)

        if not isinstance(test_size, (int, float)):
            raise TypeError(f"`test_size` must be int or float got {type(test_size)}.")
        if isinstance(test_size, float):
            if test_size <= 0 or test_size >= 1:
                raise ValueError(
                    "If `test_size` is a float, it must be bigger than 0 and smaller "
                    f"than 1. Got {test_size}."
                )
            return ds.split_proportionately([1 - test_size])
        else:
            ds_length = ds.count()
            if test_size <= 0 or test_size >= ds_length:
                raise ValueError(
                    "If `test_size` is an int, it must be bigger than 0 and smaller "
                    f"than the size of the dataset ({ds_length}). "
                    f"Got {test_size}."
                )
            return ds.split_at_indices([ds_length - test_size])

    @PublicAPI(api_group=SMD_API_GROUP)
    def union(self, *other: List["Dataset"]) -> "Dataset":
        """Concatenate :class:`Datasets <ray.data.Dataset>` across rows.

        The order of the blocks in the datasets is preserved, as is the
        relative ordering between the datasets passed in the argument list.

        .. caution::
            Unioned datasets aren't lineage-serializable. As a result, they can't be
            used as a tunable hyperparameter in Ray Tune.

        Examples:

            >>> import ray
            >>> ds1 = ray.data.range(2)
            >>> ds2 = ray.data.range(3)
            >>> ds1.union(ds2).take_all()
            [{'id': 0}, {'id': 1}, {'id': 0}, {'id': 1}, {'id': 2}]

        Args:
            other: List of datasets to combine with this one. The datasets
                must have the same schema as this dataset, otherwise the
                behavior is undefined.

        Returns:
            A new dataset holding the rows of the input datasets.
        """
        start_time = time.perf_counter()

        datasets = [self] + list(other)
        logical_plans = [union_ds._plan._logical_plan for union_ds in datasets]
        op = UnionLogicalOperator(
            *[plan.dag for plan in logical_plans],
        )
        logical_plan = LogicalPlan(op, self.context)

        stats = DatasetStats(
            metadata={"Union": []},
            parent=[d._plan.stats() for d in datasets],
        )
        stats.time_total_s = time.perf_counter() - start_time
        return Dataset(
            ExecutionPlan(stats),
            logical_plan,
        )

    @AllToAllAPI
    @PublicAPI(api_group=GGA_API_GROUP)
    def groupby(
        self,
        key: Union[str, List[str], None],
        num_partitions: Optional[int] = None,
    ) -> "GroupedData":
        """Group rows of a :class:`Dataset` according to a column.

        Use this method to transform data based on a
        categorical variable.

        Examples:

            .. testcode::

                import pandas as pd
                import ray

                def normalize_variety(group: pd.DataFrame) -> pd.DataFrame:
                    for feature in group.drop("variety").columns:
                        group[feature] = group[feature] / group[feature].abs().max()
                    return group

                ds = (
                    ray.data.read_parquet("s3://anonymous@ray-example-data/iris.parquet")
                    .groupby("variety")
                    .map_groups(normalize_variety, batch_format="pandas")
                )

        Time complexity: O(dataset size * log(dataset size / parallelism))

        Args:
            key: A column name or list of column names.
                If this is ``None``, place all rows in a single group.

            num_partitions: Number of partitions data will be partitioned into (only
                relevant if hash-shuffling strategy is used). When not set defaults
                to `DataContext.min_parallelism`.

        Returns:
            A lazy :class:`~ray.data.grouped_data.GroupedData`.

        .. seealso::

            :meth:`~ray.data.grouped_data.GroupedData.map_groups`
                Call this method to transform groups of data.
        """
        from ray.data.grouped_data import GroupedData

        # Always allow None since groupby interprets that as grouping all
        # records into a single global group.
        if key is not None:
            # Fetching the schema can trigger execution, so don't fetch it for
            # input validation.
            SortKey(key).validate_schema(self.schema(fetch_if_missing=False))

        if num_partitions is not None and num_partitions <= 0:
            raise ValueError("`num_partitions` must be a positive integer")

        return GroupedData(self, key, num_partitions=num_partitions)

    @AllToAllAPI
    @ConsumptionAPI
    @PublicAPI(api_group=GGA_API_GROUP)
    def unique(self, column: str) -> List[Any]:
        """List the unique elements in a given column.

        Examples:

            >>> import ray
            >>> ds = ray.data.from_items([1, 2, 3, 2, 3])
            >>> ds.unique("item")
            [1, 2, 3]

            This function is very useful for computing labels
            in a machine learning dataset:

            >>> import ray
            >>> ds = ray.data.read_csv("s3://anonymous@ray-example-data/iris.csv")
            >>> ds.unique("target")
            [0, 1, 2]

            One common use case is to convert the class labels
            into integers for training and inference:

            >>> classes = {0: 'Setosa', 1: 'Versicolor', 2: 'Virginica'}
            >>> def preprocessor(df, classes):
            ...     df["variety"] = df["target"].map(classes)
            ...     return df
            >>> train_ds = ds.map_batches(
            ...     preprocessor, fn_kwargs={"classes": classes}, batch_format="pandas")
            >>> train_ds.sort("sepal length (cm)").take(1)  # Sort to make it deterministic
            [{'sepal length (cm)': 4.3, ..., 'variety': 'Setosa'}]

        Time complexity: O(dataset size / parallelism)

        Args:
            column: The column to collect unique elements over.

        Returns:
            A list with unique elements in the given column.
        """  # noqa: E501
        ret = self._aggregate_on(Unique, column)
        return self._aggregate_result(ret)

    @AllToAllAPI
    @ConsumptionAPI
    @PublicAPI(api_group=GGA_API_GROUP)
    def aggregate(self, *aggs: AggregateFn) -> Union[Any, Dict[str, Any]]:
        """Aggregate values using one or more functions.

        Use this method to compute metrics like the product of a column.

        Examples:

            .. testcode::

                import ray
                from ray.data.aggregate import AggregateFn

                ds = ray.data.from_items([{"number": i} for i in range(1, 10)])
                aggregation = AggregateFn(
                    init=lambda column: 1,
                    # Apply this to each row to produce a partial aggregate result
                    accumulate_row=lambda a, row: a * row["number"],
                    # Apply this to merge partial aggregate results into a final result
                    merge=lambda a1, a2: a1 * a2,
                    name="prod"
                )
                print(ds.aggregate(aggregation))

            .. testoutput::

                {'prod': 362880}

        Time complexity: O(dataset size / parallelism)

        Args:
            *aggs: :class:`Aggregations <ray.data.aggregate.AggregateFn>` to perform.

        Returns:
            A ``dict`` where each each value is an aggregation for a given column.
        """
        ret = self.groupby(None).aggregate(*aggs).take(1)
        return ret[0] if len(ret) > 0 else None

    @AllToAllAPI
    @ConsumptionAPI
    @PublicAPI(api_group=GGA_API_GROUP)
    def sum(
        self, on: Optional[Union[str, List[str]]] = None, ignore_nulls: bool = True
    ) -> Union[Any, Dict[str, Any]]:
        """Compute the sum of one or more columns.

        Examples:
            >>> import ray
            >>> ray.data.range(100).sum("id")
            4950
            >>> ray.data.from_items([
            ...     {"A": i, "B": i**2}
            ...     for i in range(100)
            ... ]).sum(["A", "B"])
            {'sum(A)': 4950, 'sum(B)': 328350}

        Args:
            on: a column name or a list of column names to aggregate.
            ignore_nulls: Whether to ignore null values. If ``True``, null
                values are ignored when computing the sum. If ``False``,
                when a null value is encountered, the output is ``None``.
                Ray Data considers ``np.nan``, ``None``, and ``pd.NaT`` to be null
                values. Default is ``True``.

        Returns:
            The sum result.

            For different values of ``on``, the return varies:

            - ``on=None``: a dict containing the column-wise sum of all
              columns,
            - ``on="col"``: a scalar representing the sum of all items in
              column ``"col"``,
            - ``on=["col_1", ..., "col_n"]``: an n-column ``dict``
              containing the column-wise sum of the provided columns.

            If the dataset is empty, all values are null. If ``ignore_nulls`` is
            ``False`` and any value is null, then the output is ``None``.
        """
        ret = self._aggregate_on(Sum, on, ignore_nulls=ignore_nulls)
        return self._aggregate_result(ret)

    @AllToAllAPI
    @ConsumptionAPI
    @PublicAPI(api_group=GGA_API_GROUP)
    def min(
        self, on: Optional[Union[str, List[str]]] = None, ignore_nulls: bool = True
    ) -> Union[Any, Dict[str, Any]]:
        """Return the minimum of one or more columns.

        Examples:
            >>> import ray
            >>> ray.data.range(100).min("id")
            0
            >>> ray.data.from_items([
            ...     {"A": i, "B": i**2}
            ...     for i in range(100)
            ... ]).min(["A", "B"])
            {'min(A)': 0, 'min(B)': 0}

        Args:
            on: a column name or a list of column names to aggregate.
            ignore_nulls: Whether to ignore null values. If ``True``, null
                values are ignored when computing the min; if ``False``,
                when a null value is encountered, the output is ``None``.
                This method considers ``np.nan``, ``None``, and ``pd.NaT`` to be null
                values. Default is ``True``.

        Returns:
            The min result.

            For different values of ``on``, the return varies:

            - ``on=None``: an dict containing the column-wise min of
              all columns,
            - ``on="col"``: a scalar representing the min of all items in
              column ``"col"``,
            - ``on=["col_1", ..., "col_n"]``: an n-column dict
              containing the column-wise min of the provided columns.

            If the dataset is empty, all values are null. If ``ignore_nulls`` is
            ``False`` and any value is null, then the output is ``None``.
        """
        ret = self._aggregate_on(Min, on, ignore_nulls=ignore_nulls)
        return self._aggregate_result(ret)

    @AllToAllAPI
    @ConsumptionAPI
    @PublicAPI(api_group=GGA_API_GROUP)
    def max(
        self, on: Optional[Union[str, List[str]]] = None, ignore_nulls: bool = True
    ) -> Union[Any, Dict[str, Any]]:
        """Return the maximum of one or more columns.

        Examples:
            >>> import ray
            >>> ray.data.range(100).max("id")
            99
            >>> ray.data.from_items([
            ...     {"A": i, "B": i**2}
            ...     for i in range(100)
            ... ]).max(["A", "B"])
            {'max(A)': 99, 'max(B)': 9801}

        Args:
            on: a column name or a list of column names to aggregate.
            ignore_nulls: Whether to ignore null values. If ``True``, null
                values are ignored when computing the max; if ``False``,
                when a null value is encountered, the output is ``None``.
                This method considers ``np.nan``, ``None``, and ``pd.NaT`` to be null
                values. Default is ``True``.

        Returns:
            The max result.

            For different values of ``on``, the return varies:

            - ``on=None``: an dict containing the column-wise max of
              all columns,
            - ``on="col"``: a scalar representing the max of all items in
              column ``"col"``,
            - ``on=["col_1", ..., "col_n"]``: an n-column dict
              containing the column-wise max of the provided columns.

            If the dataset is empty, all values are null. If ``ignore_nulls`` is
            ``False`` and any value is null, then the output is ``None``.
        """
        ret = self._aggregate_on(Max, on, ignore_nulls=ignore_nulls)
        return self._aggregate_result(ret)

    @AllToAllAPI
    @ConsumptionAPI
    @PublicAPI(api_group=GGA_API_GROUP)
    def mean(
        self, on: Optional[Union[str, List[str]]] = None, ignore_nulls: bool = True
    ) -> Union[Any, Dict[str, Any]]:
        """Compute the mean of one or more columns.

        Examples:
            >>> import ray
            >>> ray.data.range(100).mean("id")
            49.5
            >>> ray.data.from_items([
            ...     {"A": i, "B": i**2}
            ...     for i in range(100)
            ... ]).mean(["A", "B"])
            {'mean(A)': 49.5, 'mean(B)': 3283.5}

        Args:
            on: a column name or a list of column names to aggregate.
            ignore_nulls: Whether to ignore null values. If ``True``, null
                values are ignored when computing the mean; if ``False``,
                when a null value is encountered, the output is ``None``.
                This method considers ``np.nan``, ``None``, and ``pd.NaT`` to be null
                values. Default is ``True``.

        Returns:
            The mean result.

            For different values of ``on``, the return varies:

            - ``on=None``: an dict containing the column-wise mean of
              all columns,
            - ``on="col"``: a scalar representing the mean of all items in
              column ``"col"``,
            - ``on=["col_1", ..., "col_n"]``: an n-column dict
              containing the column-wise mean of the provided columns.

            If the dataset is empty, all values are null. If ``ignore_nulls`` is
            ``False`` and any value is null, then the output is ``None``.
        """
        ret = self._aggregate_on(Mean, on, ignore_nulls=ignore_nulls)
        return self._aggregate_result(ret)

    @AllToAllAPI
    @ConsumptionAPI
    @PublicAPI(api_group=GGA_API_GROUP)
    def std(
        self,
        on: Optional[Union[str, List[str]]] = None,
        ddof: int = 1,
        ignore_nulls: bool = True,
    ) -> Union[Any, Dict[str, Any]]:
        """Compute the standard deviation of one or more columns.

        .. note::
            This method uses Welford's online method for an accumulator-style
            computation of the standard deviation. This method has
            numerical stability, and is computable in a single pass. This may give
            different (but more accurate) results than NumPy, Pandas, and sklearn, which
            use a less numerically stable two-pass algorithm.
            To learn more, see
            `the Wikapedia article <https://en.wikipedia.org/wiki/Algorithms_for_calculating_variance#Welford's_online_algorithm>`_.

        Examples:
            >>> import ray
            >>> round(ray.data.range(100).std("id", ddof=0), 5)
            28.86607
            >>> ray.data.from_items([
            ...     {"A": i, "B": i**2}
            ...     for i in range(100)
            ... ]).std(["A", "B"])
            {'std(A)': 29.011491975882016, 'std(B)': 2968.1748039269296}

        Args:
            on: a column name or a list of column names to aggregate.
            ddof: Delta Degrees of Freedom. The divisor used in calculations
                is ``N - ddof``, where ``N`` represents the number of elements.
            ignore_nulls: Whether to ignore null values. If ``True``, null
                values are ignored when computing the std; if ``False``,
                when a null value is encountered, the output is ``None``.
                This method considers ``np.nan``, ``None``, and ``pd.NaT`` to be null
                values. Default is ``True``.

        Returns:
            The standard deviation result.

            For different values of ``on``, the return varies:

            - ``on=None``: an dict containing the column-wise std of
              all columns,
            - ``on="col"``: a scalar representing the std of all items in
              column ``"col"``,
            - ``on=["col_1", ..., "col_n"]``: an n-column dict
              containing the column-wise std of the provided columns.

            If the dataset is empty, all values are null. If ``ignore_nulls`` is
            ``False`` and any value is null, then the output is ``None``.
        """  # noqa: E501
        ret = self._aggregate_on(Std, on, ignore_nulls=ignore_nulls, ddof=ddof)
        return self._aggregate_result(ret)

    @AllToAllAPI
    @PublicAPI(api_group=SSR_API_GROUP)
    def sort(
        self,
        key: Union[str, List[str]],
        descending: Union[bool, List[bool]] = False,
        boundaries: List[Union[int, float]] = None,
    ) -> "Dataset":
        """Sort the dataset by the specified key column or key function.
        The `key` parameter must be specified (i.e., it cannot be `None`).

        .. note::
            If provided, the `boundaries` parameter can only be used to partition
            the first sort key.

        Examples:
            >>> import ray
            >>> ds = ray.data.range(15)
            >>> ds = ds.sort("id", descending=False, boundaries=[5, 10])
            >>> for df in ray.get(ds.to_pandas_refs()):
            ...     print(df)
               id
            0   0
            1   1
            2   2
            3   3
            4   4
               id
            0   5
            1   6
            2   7
            3   8
            4   9
               id
            0  10
            1  11
            2  12
            3  13
            4  14

        Time complexity: O(dataset size * log(dataset size / parallelism))

        Args:
            key: The column or a list of columns to sort by.
            descending: Whether to sort in descending order. Must be a boolean or a list
                of booleans matching the number of the columns.
            boundaries: The list of values based on which to repartition the dataset.
                For example, if the input boundary is [10,20], rows with values less
                than 10 will be divided into the first block, rows with values greater
                than or equal to 10 and less than 20 will be divided into the
                second block, and rows with values greater than or equal to 20
                will be divided into the third block. If not provided, the
                boundaries will be sampled from the input blocks. This feature
                only supports numeric columns right now.

        Returns:
            A new, sorted :class:`Dataset`.

        Raises:
            ``ValueError``: if the sort key is None.
        """
        if key is None:
            raise ValueError("The 'key' parameter cannot be None for sorting.")
        sort_key = SortKey(key, descending, boundaries)
        plan = self._plan.copy()
        op = Sort(
            self._logical_plan.dag,
            sort_key=sort_key,
        )
        logical_plan = LogicalPlan(op, self.context)
        return Dataset(plan, logical_plan)

    @PublicAPI(api_group=SMD_API_GROUP)
    def zip(self, other: "Dataset") -> "Dataset":
        """Zip the columns of this dataset with the columns of another.

        The datasets must have the same number of rows. Their column sets are
        merged, and any duplicate column names are disambiguated with suffixes like
        ``"_1"``.

        .. note::
            The smaller of the two datasets is repartitioned to align the number
            of rows per block with the larger dataset.

        .. note::
            Zipped datasets aren't lineage-serializable. As a result, they can't be used
            as a tunable hyperparameter in Ray Tune.

        Examples:
            >>> import ray
            >>> ds1 = ray.data.range(5)
            >>> ds2 = ray.data.range(5)
            >>> ds1.zip(ds2).take_batch()
            {'id': array([0, 1, 2, 3, 4]), 'id_1': array([0, 1, 2, 3, 4])}

        Args:
            other: The dataset to zip with on the right hand side.

        Returns:
            A :class:`Dataset` containing the columns of the second dataset
            concatenated horizontally with the columns of the first dataset,
            with duplicate column names disambiguated with suffixes like ``"_1"``.
        """
        plan = self._plan.copy()
        op = Zip(self._logical_plan.dag, other._logical_plan.dag)
        logical_plan = LogicalPlan(op, self.context)
        return Dataset(plan, logical_plan)

    @PublicAPI(api_group=BT_API_GROUP)
    def limit(self, limit: int) -> "Dataset":
        """Truncate the dataset to the first ``limit`` rows.

        Unlike :meth:`~Dataset.take`, this method doesn't move data to the caller's
        machine. Instead, it returns a new :class:`Dataset` pointing to the truncated
        distributed data.

        Examples:
            >>> import ray
            >>> ds = ray.data.range(1000)
            >>> ds.limit(5).count()
            5

        Time complexity: O(limit specified)

        Args:
            limit: The size of the dataset to truncate to.

        Returns:
            The truncated dataset.
        """
        plan = self._plan.copy()
        op = Limit(self._logical_plan.dag, limit=limit)
        logical_plan = LogicalPlan(op, self.context)
        return Dataset(plan, logical_plan)

    @ConsumptionAPI
    @PublicAPI(api_group=CD_API_GROUP)
    def take_batch(
        self, batch_size: int = 20, *, batch_format: Optional[str] = "default"
    ) -> DataBatch:
        """Return up to ``batch_size`` rows from the :class:`Dataset` in a batch.

        Ray Data represents batches as NumPy arrays or pandas DataFrames. You can
        configure the batch type by specifying ``batch_format``.

        This method is useful for inspecting inputs to :meth:`~Dataset.map_batches`.

        .. warning::

            :meth:`~Dataset.take_batch` moves up to ``batch_size`` rows to the caller's
            machine. If ``batch_size`` is large, this method can cause an `
            ``OutOfMemory`` error on the caller.

        Examples:

            >>> import ray
            >>> ds = ray.data.range(100)
            >>> ds.take_batch(5)
            {'id': array([0, 1, 2, 3, 4])}

        Time complexity: O(batch_size specified)

        Args:
            batch_size: The maximum number of rows to return.
            batch_format: If ``"default"`` or ``"numpy"``, batches are
                ``Dict[str, numpy.ndarray]``. If ``"pandas"``, batches are
                ``pandas.DataFrame``.

        Returns:
            A batch of up to ``batch_size`` rows from the dataset.

        Raises:
            ``ValueError``: if the dataset is empty.
        """
        batch_format = _apply_batch_format(batch_format)
        limited_ds = self.limit(batch_size)

        try:
            res = next(
                iter(
                    limited_ds.iter_batches(
                        batch_size=batch_size,
                        prefetch_batches=0,
                        batch_format=batch_format,
                    )
                )
            )
        except StopIteration:
            raise ValueError("The dataset is empty.")
        self._synchronize_progress_bar()

        # Save the computed stats to the original dataset.
        self._plan._snapshot_stats = limited_ds._plan.stats()
        return res

    @ConsumptionAPI
    @PublicAPI(api_group=CD_API_GROUP)
    def take(self, limit: int = 20) -> List[Dict[str, Any]]:
        """Return up to ``limit`` rows from the :class:`Dataset`.

        This method is useful for inspecting data.

        .. warning::

            :meth:`~Dataset.take` moves up to ``limit`` rows to the caller's machine. If
            ``limit`` is large, this method can cause an ``OutOfMemory`` error on the
            caller.

        Examples:

            >>> import ray
            >>> ds = ray.data.range(100)
            >>> ds.take(3)
            [{'id': 0}, {'id': 1}, {'id': 2}]

        Time complexity: O(limit specified)

        Args:
            limit: The maximum number of rows to return.

        Returns:
            A list of up to ``limit`` rows from the dataset.

        .. seealso::

            :meth:`~Dataset.take_all`
                Call this method to return all rows.
        """
        if ray.util.log_once("dataset_take"):
            logger.info(
                "Tip: Use `take_batch()` instead of `take() / show()` to return "
                "records in pandas or numpy batch format."
            )
        output = []

        limited_ds = self.limit(limit)
        for row in limited_ds.iter_rows():
            output.append(row)
            if len(output) >= limit:
                break
        self._synchronize_progress_bar()

        # Save the computed stats to the original dataset.
        self._plan._snapshot_stats = limited_ds._plan.stats()
        return output

    @ConsumptionAPI
    @PublicAPI(api_group=CD_API_GROUP)
    def take_all(self, limit: Optional[int] = None) -> List[Dict[str, Any]]:
        """Return all of the rows in this :class:`Dataset`.

        This method is useful for inspecting small datasets.

        .. warning::

            :meth:`~Dataset.take_all` moves the entire dataset to the caller's
            machine. If the dataset is large, this method can cause an
            ``OutOfMemory`` error on the caller.

        Examples:
            >>> import ray
            >>> ds = ray.data.range(5)
            >>> ds.take_all()
            [{'id': 0}, {'id': 1}, {'id': 2}, {'id': 3}, {'id': 4}]

        Time complexity: O(dataset size)

        Args:
            limit: Raise an error if the size exceeds the specified limit.

        Returns:
            A list of all the rows in the dataset.

        .. seealso::

            :meth:`~Dataset.take`
                Call this method to return a specific number of rows.
        """
        output = []
        for row in self.iter_rows():
            output.append(row)
            if limit is not None and len(output) > limit:
                raise ValueError(
                    f"The dataset has more than the given limit of {limit} records."
                )
        self._synchronize_progress_bar()
        return output

    @ConsumptionAPI
    @PublicAPI(api_group=CD_API_GROUP)
    def show(self, limit: int = 20) -> None:
        """Print up to the given number of rows from the :class:`Dataset`.

        This method is useful for inspecting data.

        Examples:

            >>> import ray
            >>> ds = ray.data.range(100)
            >>> ds.show(3)
            {'id': 0}
            {'id': 1}
            {'id': 2}

        Time complexity: O(limit specified)

        Args:
            limit: The maximum number of row to print.

        .. seealso::

            :meth:`~Dataset.take`
                Call this method to get (not print) a given number of rows.
        """
        for row in self.take(limit):
            print(row)

    @ConsumptionAPI(
        if_more_than_read=True,
        datasource_metadata="row count",
        pattern="Examples:",
    )
    @PublicAPI(api_group=IM_API_GROUP)
    def count(self) -> int:
        """Count the number of rows in the dataset.

        For Datasets which only read Parquet files (created with
        :meth:`~ray.data.read_parquet`), this method reads the file metadata to
        efficiently count the number of rows without reading in the entire data.

        Examples:
            >>> import ray
            >>> ds = ray.data.range(10)
            >>> ds.count()
            10

        Returns:
            The number of records in the dataset.
        """
        # Handle empty dataset.
        if self._plan.initial_num_blocks() == 0:
            return 0

        # For parquet, we can return the count directly from metadata.
        meta_count = self._meta_count()
        if meta_count is not None:
            return meta_count

        plan = self._plan.copy()
        count_op = Count([self._logical_plan.dag])
        logical_plan = LogicalPlan(count_op, self.context)
        count_ds = Dataset(plan, logical_plan)

        count = 0
        for batch in count_ds.iter_batches(batch_size=None):
            assert Count.COLUMN_NAME in batch, (
                "Outputs from the 'Count' logical operator should contain a column "
                f"named '{Count.COLUMN_NAME}'"
            )
            count += batch[Count.COLUMN_NAME].sum()
        # Explicitly cast to int to avoid returning `np.int64`, which is the result
        # from calculating `sum()` from numpy batches.
        return int(count)

    @ConsumptionAPI(
        if_more_than_read=True,
        datasource_metadata="schema",
        extra_condition="or if ``fetch_if_missing=True`` (the default)",
        pattern="Time complexity:",
    )
    @PublicAPI(api_group=IM_API_GROUP)
    def schema(self, fetch_if_missing: bool = True) -> Optional["Schema"]:
        """Return the schema of the dataset.

        Examples:
            >>> import ray
            >>> ds = ray.data.range(10)
            >>> ds.schema()
            Column  Type
            ------  ----
            id      int64

        Time complexity: O(1)

        Args:
            fetch_if_missing: If True, synchronously fetch the schema if it's
                not known. If False, None is returned if the schema is not known.
                Default is True.

        Returns:
            The :class:`ray.data.Schema` class of the records, or None if the
            schema is not known and fetch_if_missing is False.
        """

        context = self._plan._context

        # First check if the schema is already known from materialized blocks.
        base_schema = self._plan.schema(fetch_if_missing=False)
        if base_schema is not None:
            return Schema(base_schema, data_context=context)

        # Lazily execute only the first block to minimize computation. We achieve this
        # by appending a Limit[1] operation to a copy of this Dataset, which we then
        # execute to get its schema.
        base_schema = self.limit(1)._plan.schema(fetch_if_missing=fetch_if_missing)
        if base_schema is not None:
            self._plan.cache_schema(base_schema)
            return Schema(base_schema, data_context=context)
        else:
            return None

    @ConsumptionAPI(
        if_more_than_read=True,
        datasource_metadata="schema",
        extra_condition="or if ``fetch_if_missing=True`` (the default)",
        pattern="Time complexity:",
    )
    @PublicAPI(api_group=IM_API_GROUP)
    def columns(self, fetch_if_missing: bool = True) -> Optional[List[str]]:
        """Returns the columns of this Dataset.

        Time complexity: O(1)

        Example:
            >>> import ray
            >>> # Create dataset from synthetic data.
            >>> ds = ray.data.range(1000)
            >>> ds.columns()
            ['id']

        Args:
            fetch_if_missing: If True, synchronously fetch the column names from the
                schema if it's not known. If False, None is returned if the schema is
                not known. Default is True.

        Returns:
            A list of the column names for this Dataset or None if schema is not known
            and `fetch_if_missing` is False.

        """
        schema = self.schema(fetch_if_missing=fetch_if_missing)
        if schema is not None:
            return schema.names
        return None

    @PublicAPI(api_group=IM_API_GROUP)
    def num_blocks(self) -> int:
        """Return the number of blocks of this :class:`Dataset`.

        This method is only implemented for :class:`~ray.data.MaterializedDataset`,
        since the number of blocks may dynamically change during execution.
        For instance, during read and transform operations, Ray Data may dynamically
        adjust the number of blocks to respect memory limits, increasing the
        number of blocks at runtime.

        Returns:
            The number of blocks of this :class:`Dataset`.
        """
        raise NotImplementedError(
            "Number of blocks is only available for `MaterializedDataset`,"
            "because the number of blocks may dynamically change during execution."
            "Call `ds.materialize()` to get a `MaterializedDataset`."
        )

    @ConsumptionAPI
    @PublicAPI(api_group=IM_API_GROUP)
    def size_bytes(self) -> int:
        """Return the in-memory size of the dataset.

        Examples:
            >>> import ray
            >>> ds = ray.data.range(10)
            >>> ds.size_bytes()
            80

        Returns:
            The in-memory size of the dataset in bytes, or None if the
            in-memory size is not known.
        """
        # If the size is known from metadata, return it.
        if self._logical_plan.dag.aggregate_output_metadata().size_bytes is not None:
            return self._logical_plan.dag.aggregate_output_metadata().size_bytes

        metadata = self._plan.execute().metadata
        if not metadata or metadata[0].size_bytes is None:
            return None
        return sum(m.size_bytes for m in metadata)

    @ConsumptionAPI
    @PublicAPI(api_group=IM_API_GROUP)
    def input_files(self) -> List[str]:
        """Return the list of input files for the dataset.

        Examples:
            >>> import ray
            >>> ds = ray.data.read_csv("s3://anonymous@ray-example-data/iris.csv")
            >>> ds.input_files()
            ['ray-example-data/iris.csv']

        Returns:
            The list of input files used to create the dataset, or an empty
            list if the input files is not known.
        """
        return list(set(self._plan.input_files()))

    @ConsumptionAPI
    @PublicAPI(api_group=IOC_API_GROUP)
    def write_parquet(
        self,
        path: str,
        *,
        partition_cols: Optional[List[str]] = None,
        filesystem: Optional["pyarrow.fs.FileSystem"] = None,
        try_create_dir: bool = True,
        arrow_open_stream_args: Optional[Dict[str, Any]] = None,
        filename_provider: Optional[FilenameProvider] = None,
        arrow_parquet_args_fn: Optional[Callable[[], Dict[str, Any]]] = None,
        min_rows_per_file: Optional[int] = None,
        ray_remote_args: Dict[str, Any] = None,
        concurrency: Optional[int] = None,
        num_rows_per_file: Optional[int] = None,
        **arrow_parquet_args,
    ) -> None:
        """Writes the :class:`~ray.data.Dataset` to parquet files under the provided ``path``.

        The number of files is determined by the number of blocks in the dataset.
        To control the number of number of blocks, call
        :meth:`~ray.data.Dataset.repartition`.

        If pyarrow can't represent your data, this method errors.

        By default, the format of the output files is ``{uuid}_{block_idx}.parquet``,
        where ``uuid`` is a unique id for the dataset. To modify this behavior,
        implement a custom :class:`~ray.data.datasource.FilenameProvider` and pass it in
        as the ``filename_provider`` argument.

        Examples:
            >>> import ray
            >>> ds = ray.data.range(100)
            >>> ds.write_parquet("local:///tmp/data/")

        Time complexity: O(dataset size / parallelism)

        Args:
            path: The path to the destination root directory, where
                parquet files are written to.
            partition_cols: Column names by which to partition the dataset.
                Files are writted in Hive partition style.
            filesystem: The pyarrow filesystem implementation to write to.
                These filesystems are specified in the
                `pyarrow docs <https://arrow.apache.org/docs\
                /python/api/filesystems.html#filesystem-implementations>`_.
                Specify this if you need to provide specific configurations to the
                filesystem. By default, the filesystem is automatically selected based
                on the scheme of the paths. For example, if the path begins with
                ``s3://``, the ``S3FileSystem`` is used.
            try_create_dir: If ``True``, attempts to create all directories in the
                destination path. Does nothing if all directories already
                exist. Defaults to ``True``.
            arrow_open_stream_args: kwargs passed to
                `pyarrow.fs.FileSystem.open_output_stream <https://arrow.apache.org\
                /docs/python/generated/pyarrow.fs.FileSystem.html\
                #pyarrow.fs.FileSystem.open_output_stream>`_, which is used when
                opening the file to write to.
            filename_provider: A :class:`~ray.data.datasource.FilenameProvider`
                implementation. Use this parameter to customize what your filenames
                look like.
            arrow_parquet_args_fn: Callable that returns a dictionary of write
                arguments that are provided to `pyarrow.parquet.write_table() <https:/\
                    /arrow.apache.org/docs/python/generated/\
                        pyarrow.parquet.write_table.html#pyarrow.parquet.write_table>`_
                when writing each block to a file. Overrides
                any duplicate keys from ``arrow_parquet_args``. Use this argument
                instead of ``arrow_parquet_args`` if any of your write arguments
                can't pickled, or if you'd like to lazily resolve the write
                arguments for each dataset block.
            min_rows_per_file: [Experimental] The target minimum number of rows to write
                to each file. If ``None``, Ray Data writes a system-chosen number of
                rows to each file. If the number of rows per block is larger than the
                specified value, Ray Data writes the number of rows per block to each file.
                The specified value is a hint, not a strict limit. Ray Data
                might write more or fewer rows to each file.
            ray_remote_args: Kwargs passed to :func:`ray.remote` in the write tasks.
            concurrency: The maximum number of Ray tasks to run concurrently. Set this
                to control number of tasks to run concurrently. This doesn't change the
                total number of tasks run. By default, concurrency is dynamically
                decided based on the available resources.
            num_rows_per_file: [Deprecated] Use min_rows_per_file instead.
            arrow_parquet_args: Options to pass to
                `pyarrow.parquet.write_table() <https://arrow.apache.org/docs/python\
                    /generated/pyarrow.parquet.write_table.html\
                        #pyarrow.parquet.write_table>`_, which is used to write out each
                block to a file.
        """  # noqa: E501
        if arrow_parquet_args_fn is None:
            arrow_parquet_args_fn = lambda: {}  # noqa: E731

        if partition_cols and (num_rows_per_file or min_rows_per_file):
            raise ValueError(
                "Cannot pass num_rows_per_file or min_rows_per_file when partition_cols "
                "argument is specified"
            )

        effective_min_rows = _validate_rows_per_file_args(
            num_rows_per_file=num_rows_per_file, min_rows_per_file=min_rows_per_file
        )

        datasink = ParquetDatasink(
            path,
            partition_cols=partition_cols,
            arrow_parquet_args_fn=arrow_parquet_args_fn,
            arrow_parquet_args=arrow_parquet_args,
            min_rows_per_file=effective_min_rows,  # Pass through to datasink
            filesystem=filesystem,
            try_create_dir=try_create_dir,
            open_stream_args=arrow_open_stream_args,
            filename_provider=filename_provider,
            dataset_uuid=self._uuid,
        )
        self.write_datasink(
            datasink,
            ray_remote_args=ray_remote_args,
            concurrency=concurrency,
        )

    @ConsumptionAPI
    @PublicAPI(api_group=IOC_API_GROUP)
    def write_json(
        self,
        path: str,
        *,
        filesystem: Optional["pyarrow.fs.FileSystem"] = None,
        try_create_dir: bool = True,
        arrow_open_stream_args: Optional[Dict[str, Any]] = None,
        filename_provider: Optional[FilenameProvider] = None,
        pandas_json_args_fn: Optional[Callable[[], Dict[str, Any]]] = None,
        min_rows_per_file: Optional[int] = None,
        ray_remote_args: Dict[str, Any] = None,
        concurrency: Optional[int] = None,
        num_rows_per_file: Optional[int] = None,
        **pandas_json_args,
    ) -> None:
        """Writes the :class:`~ray.data.Dataset` to JSON and JSONL files.

        The number of files is determined by the number of blocks in the dataset.
        To control the number of number of blocks, call
        :meth:`~ray.data.Dataset.repartition`.

        This method is only supported for datasets with records that are convertible to
        pandas dataframes.

        By default, the format of the output files is ``{uuid}_{block_idx}.json``,
        where ``uuid`` is a unique id for the dataset. To modify this behavior,
        implement a custom :class:`~ray.data.datasource.FilenameProvider` and pass it in
        as the ``filename_provider`` argument.

        Examples:
            Write the dataset as JSON file to a local directory.

            >>> import ray
            >>> import pandas as pd
            >>> ds = ray.data.from_pandas([pd.DataFrame({"one": [1], "two": ["a"]})])
            >>> ds.write_json("local:///tmp/data")

            Write the dataset as JSONL files to a local directory.

            >>> ds = ray.data.read_json("s3://anonymous@ray-example-data/train.jsonl")
            >>> ds.write_json("local:///tmp/data")

        Time complexity: O(dataset size / parallelism)

        Args:
            path: The path to the destination root directory, where
                the JSON files are written to.
            filesystem: The pyarrow filesystem implementation to write to.
                These filesystems are specified in the
                `pyarrow docs <https://arrow.apache.org/docs\
                /python/api/filesystems.html#filesystem-implementations>`_.
                Specify this if you need to provide specific configurations to the
                filesystem. By default, the filesystem is automatically selected based
                on the scheme of the paths. For example, if the path begins with
                ``s3://``, the ``S3FileSystem`` is used.
            try_create_dir: If ``True``, attempts to create all directories in the
                destination path. Does nothing if all directories already
                exist. Defaults to ``True``.
            arrow_open_stream_args: kwargs passed to
                `pyarrow.fs.FileSystem.open_output_stream <https://arrow.apache.org\
                /docs/python/generated/pyarrow.fs.FileSystem.html\
                #pyarrow.fs.FileSystem.open_output_stream>`_, which is used when
                opening the file to write to.
            filename_provider: A :class:`~ray.data.datasource.FilenameProvider`
                implementation. Use this parameter to customize what your filenames
                look like.
            pandas_json_args_fn: Callable that returns a dictionary of write
                arguments that are provided to
                `pandas.DataFrame.to_json() <https://pandas.pydata.org/docs/reference/\
                    api/pandas.DataFrame.to_json.html>`_
                when writing each block to a file. Overrides
                any duplicate keys from ``pandas_json_args``. Use this parameter
                instead of ``pandas_json_args`` if any of your write arguments
                can't be pickled, or if you'd like to lazily resolve the write
                arguments for each dataset block.
            min_rows_per_file: [Experimental] The target minimum number of rows to write
                to each file. If ``None``, Ray Data writes a system-chosen number of
                rows to each file. If the number of rows per block is larger than the
                specified value, Ray Data writes the number of rows per block to each file.
                The specified value is a hint, not a strict limit. Ray Data
                might write more or fewer rows to each file.
            ray_remote_args: kwargs passed to :func:`ray.remote` in the write tasks.
            concurrency: The maximum number of Ray tasks to run concurrently. Set this
                to control number of tasks to run concurrently. This doesn't change the
                total number of tasks run. By default, concurrency is dynamically
                decided based on the available resources.
            num_rows_per_file: Deprecated. Use ``min_rows_per_file`` instead.
            pandas_json_args: These args are passed to
                `pandas.DataFrame.to_json() <https://pandas.pydata.org/docs/reference/\
                    api/pandas.DataFrame.to_json.html>`_,
                which is used under the hood to write out each
                :class:`~ray.data.Dataset` block. These
                are dict(orient="records", lines=True) by default.
        """
        if pandas_json_args_fn is None:
            pandas_json_args_fn = lambda: {}  # noqa: E731

        effective_min_rows = _validate_rows_per_file_args(
            num_rows_per_file=num_rows_per_file, min_rows_per_file=min_rows_per_file
        )

        datasink = JSONDatasink(
            path,
            pandas_json_args_fn=pandas_json_args_fn,
            pandas_json_args=pandas_json_args,
            min_rows_per_file=effective_min_rows,
            filesystem=filesystem,
            try_create_dir=try_create_dir,
            open_stream_args=arrow_open_stream_args,
            filename_provider=filename_provider,
            dataset_uuid=self._uuid,
        )
        self.write_datasink(
            datasink,
            ray_remote_args=ray_remote_args,
            concurrency=concurrency,
        )

    @PublicAPI(stability="alpha", api_group=IOC_API_GROUP)
    @ConsumptionAPI
    def write_images(
        self,
        path: str,
        column: str,
        file_format: str = "png",
        *,
        filesystem: Optional["pyarrow.fs.FileSystem"] = None,
        try_create_dir: bool = True,
        arrow_open_stream_args: Optional[Dict[str, Any]] = None,
        filename_provider: Optional[FilenameProvider] = None,
        ray_remote_args: Dict[str, Any] = None,
        concurrency: Optional[int] = None,
    ) -> None:
        """Writes the :class:`~ray.data.Dataset` to images.

        Examples:
            >>> import ray
            >>> ds = ray.data.read_images("s3://anonymous@ray-example-data/image-datasets/simple")
            >>> ds.write_images("local:///tmp/images", column="image")

        Time complexity: O(dataset size / parallelism)

        Args:
            path: The path to the destination root directory, where
                the images are written to.
            column: The column containing the data you want to write to images.
            file_format: The image file format to write with. For available options,
                see `Image file formats <https://pillow.readthedocs.io/en/latest\
                /handbook/image-file-formats.html>`_.
            filesystem: The pyarrow filesystem implementation to write to.
                These filesystems are specified in the
                `pyarrow docs <https://arrow.apache.org/docs\
                /python/api/filesystems.html#filesystem-implementations>`_.
                Specify this if you need to provide specific configurations to the
                filesystem. By default, the filesystem is automatically selected based
                on the scheme of the paths. For example, if the path begins with
                ``s3://``, the ``S3FileSystem`` is used.
            try_create_dir: If ``True``, attempts to create all directories in the
                destination path. Does nothing if all directories already
                exist. Defaults to ``True``.
            arrow_open_stream_args: kwargs passed to
                `pyarrow.fs.FileSystem.open_output_stream <https://arrow.apache.org\
                /docs/python/generated/pyarrow.fs.FileSystem.html\
                #pyarrow.fs.FileSystem.open_output_stream>`_, which is used when
                opening the file to write to.
            filename_provider: A :class:`~ray.data.datasource.FilenameProvider`
                implementation. Use this parameter to customize what your filenames
                look like.
            ray_remote_args: kwargs passed to :func:`ray.remote` in the write tasks.
            concurrency: The maximum number of Ray tasks to run concurrently. Set this
                to control number of tasks to run concurrently. This doesn't change the
                total number of tasks run. By default, concurrency is dynamically
                decided based on the available resources.
        """  # noqa: E501
        datasink = ImageDatasink(
            path,
            column,
            file_format,
            filesystem=filesystem,
            try_create_dir=try_create_dir,
            open_stream_args=arrow_open_stream_args,
            filename_provider=filename_provider,
            dataset_uuid=self._uuid,
        )
        self.write_datasink(
            datasink,
            ray_remote_args=ray_remote_args,
            concurrency=concurrency,
        )

    @ConsumptionAPI
    @PublicAPI(api_group=IOC_API_GROUP)
    def write_csv(
        self,
        path: str,
        *,
        filesystem: Optional["pyarrow.fs.FileSystem"] = None,
        try_create_dir: bool = True,
        arrow_open_stream_args: Optional[Dict[str, Any]] = None,
        filename_provider: Optional[FilenameProvider] = None,
        arrow_csv_args_fn: Optional[Callable[[], Dict[str, Any]]] = None,
        min_rows_per_file: Optional[int] = None,
        ray_remote_args: Dict[str, Any] = None,
        concurrency: Optional[int] = None,
        num_rows_per_file: Optional[int] = None,
        **arrow_csv_args,
    ) -> None:
        """Writes the :class:`~ray.data.Dataset` to CSV files.

        The number of files is determined by the number of blocks in the dataset.
        To control the number of number of blocks, call
        :meth:`~ray.data.Dataset.repartition`.

        This method is only supported for datasets with records that are convertible to
        pyarrow tables.

        By default, the format of the output files is ``{uuid}_{block_idx}.csv``,
        where ``uuid`` is a unique id for the dataset. To modify this behavior,
        implement a custom :class:`~ray.data.datasource.FilenameProvider`
        and pass it in as the ``filename_provider`` argument.


        Examples:
            Write the dataset as CSV files to a local directory.

            >>> import ray
            >>> ds = ray.data.range(100)
            >>> ds.write_csv("local:///tmp/data")

            Write the dataset as CSV files to S3.

            >>> import ray
            >>> ds = ray.data.range(100)
            >>> ds.write_csv("s3://bucket/folder/)  # doctest: +SKIP

        Time complexity: O(dataset size / parallelism)

        Args:
            path: The path to the destination root directory, where
                the CSV files are written to.
            filesystem: The pyarrow filesystem implementation to write to.
                These filesystems are specified in the
                `pyarrow docs <https://arrow.apache.org/docs\
                /python/api/filesystems.html#filesystem-implementations>`_.
                Specify this if you need to provide specific configurations to the
                filesystem. By default, the filesystem is automatically selected based
                on the scheme of the paths. For example, if the path begins with
                ``s3://``, the ``S3FileSystem`` is used.
            try_create_dir: If ``True``, attempts to create all directories in the
                destination path if ``True``. Does nothing if all directories already
                exist. Defaults to ``True``.
            arrow_open_stream_args: kwargs passed to
                `pyarrow.fs.FileSystem.open_output_stream <https://arrow.apache.org\
                /docs/python/generated/pyarrow.fs.FileSystem.html\
                #pyarrow.fs.FileSystem.open_output_stream>`_, which is used when
                opening the file to write to.
            filename_provider: A :class:`~ray.data.datasource.FilenameProvider`
                implementation. Use this parameter to customize what your filenames
                look like.
            arrow_csv_args_fn: Callable that returns a dictionary of write
                arguments that are provided to `pyarrow.write.write_csv <https://\
                arrow.apache.org/docs/python/generated/\
                pyarrow.csv.write_csv.html#pyarrow.csv.write_csv>`_ when writing each
                block to a file. Overrides any duplicate keys from ``arrow_csv_args``.
                Use this argument instead of ``arrow_csv_args`` if any of your write
                arguments cannot be pickled, or if you'd like to lazily resolve the
                write arguments for each dataset block.
            min_rows_per_file: [Experimental] The target minimum number of rows to write
                to each file. If ``None``, Ray Data writes a system-chosen number of
                rows to each file. If the number of rows per block is larger than the
                specified value, Ray Data writes the number of rows per block to each file.
                The specified value is a hint, not a strict limit. Ray Data
                might write more or fewer rows to each file.
            ray_remote_args: kwargs passed to :func:`ray.remote` in the write tasks.
            concurrency: The maximum number of Ray tasks to run concurrently. Set this
                to control number of tasks to run concurrently. This doesn't change the
                total number of tasks run. By default, concurrency is dynamically
                decided based on the available resources.
            num_rows_per_file: [Deprecated] Use min_rows_per_file instead.
            arrow_csv_args: Options to pass to `pyarrow.write.write_csv <https://\
                arrow.apache.org/docs/python/generated/pyarrow.csv.write_csv.html\
                    #pyarrow.csv.write_csv>`_
                when writing each block to a file.
        """
        if arrow_csv_args_fn is None:
            arrow_csv_args_fn = lambda: {}  # noqa: E731

        effective_min_rows = _validate_rows_per_file_args(
            num_rows_per_file=num_rows_per_file, min_rows_per_file=min_rows_per_file
        )

        datasink = CSVDatasink(
            path,
            arrow_csv_args_fn=arrow_csv_args_fn,
            arrow_csv_args=arrow_csv_args,
            min_rows_per_file=effective_min_rows,
            filesystem=filesystem,
            try_create_dir=try_create_dir,
            open_stream_args=arrow_open_stream_args,
            filename_provider=filename_provider,
            dataset_uuid=self._uuid,
        )
        self.write_datasink(
            datasink,
            ray_remote_args=ray_remote_args,
            concurrency=concurrency,
        )

    @ConsumptionAPI
    @PublicAPI(api_group=IOC_API_GROUP)
    def write_tfrecords(
        self,
        path: str,
        *,
        tf_schema: Optional["schema_pb2.Schema"] = None,
        filesystem: Optional["pyarrow.fs.FileSystem"] = None,
        try_create_dir: bool = True,
        arrow_open_stream_args: Optional[Dict[str, Any]] = None,
        filename_provider: Optional[FilenameProvider] = None,
        min_rows_per_file: Optional[int] = None,
        ray_remote_args: Dict[str, Any] = None,
        concurrency: Optional[int] = None,
        num_rows_per_file: Optional[int] = None,
    ) -> None:
        """Write the :class:`~ray.data.Dataset` to TFRecord files.

        The `TFRecord <https://www.tensorflow.org/tutorials/load_data/tfrecord>`_
        files contain
        `tf.train.Example <https://www.tensorflow.org/api_docs/python/tf/train/\
            Example>`_
        records, with one Example record for each row in the dataset.

        .. warning::
            tf.train.Feature only natively stores ints, floats, and bytes,
            so this function only supports datasets with these data types,
            and will error if the dataset contains unsupported types.

        The number of files is determined by the number of blocks in the dataset.
        To control the number of number of blocks, call
        :meth:`~ray.data.Dataset.repartition`.

        This method is only supported for datasets with records that are convertible to
        pyarrow tables.

        By default, the format of the output files is ``{uuid}_{block_idx}.tfrecords``,
        where ``uuid`` is a unique id for the dataset. To modify this behavior,
        implement a custom :class:`~ray.data.datasource.FilenameProvider`
        and pass it in as the ``filename_provider`` argument.

        Examples:
            >>> import ray
            >>> ds = ray.data.range(100)
            >>> ds.write_tfrecords("local:///tmp/data/")

        Time complexity: O(dataset size / parallelism)

        Args:
            path: The path to the destination root directory, where tfrecords
                files are written to.
            filesystem: The pyarrow filesystem implementation to write to.
                These filesystems are specified in the
                `pyarrow docs <https://arrow.apache.org/docs\
                /python/api/filesystems.html#filesystem-implementations>`_.
                Specify this if you need to provide specific configurations to the
                filesystem. By default, the filesystem is automatically selected based
                on the scheme of the paths. For example, if the path begins with
                ``s3://``, the ``S3FileSystem`` is used.
            try_create_dir: If ``True``, attempts to create all directories in the
                destination path. Does nothing if all directories already
                exist. Defaults to ``True``.
            arrow_open_stream_args: kwargs passed to
                `pyarrow.fs.FileSystem.open_output_stream <https://arrow.apache.org\
                /docs/python/generated/pyarrow.fs.FileSystem.html\
                #pyarrow.fs.FileSystem.open_output_stream>`_, which is used when
                opening the file to write to.
            filename_provider: A :class:`~ray.data.datasource.FilenameProvider`
                implementation. Use this parameter to customize what your filenames
                look like.
            min_rows_per_file: [Experimental] The target minimum number of rows to write
                to each file. If ``None``, Ray Data writes a system-chosen number of
                rows to each file. If the number of rows per block is larger than the
                specified value, Ray Data writes the number of rows per block to each file.
                The specified value is a hint, not a strict limit. Ray Data
                might write more or fewer rows to each file.
            ray_remote_args: kwargs passed to :func:`ray.remote` in the write tasks.
            concurrency: The maximum number of Ray tasks to run concurrently. Set this
                to control number of tasks to run concurrently. This doesn't change the
                total number of tasks run. By default, concurrency is dynamically
                decided based on the available resources.
            num_rows_per_file: [Deprecated] Use min_rows_per_file instead.
        """
        effective_min_rows = _validate_rows_per_file_args(
            num_rows_per_file=num_rows_per_file, min_rows_per_file=min_rows_per_file
        )

        datasink = TFRecordDatasink(
            path=path,
            tf_schema=tf_schema,
            min_rows_per_file=effective_min_rows,
            filesystem=filesystem,
            try_create_dir=try_create_dir,
            open_stream_args=arrow_open_stream_args,
            filename_provider=filename_provider,
            dataset_uuid=self._uuid,
        )
        self.write_datasink(
            datasink,
            ray_remote_args=ray_remote_args,
            concurrency=concurrency,
        )

    @ConsumptionAPI
    @PublicAPI(stability="alpha", api_group=IOC_API_GROUP)
    def write_webdataset(
        self,
        path: str,
        *,
        filesystem: Optional["pyarrow.fs.FileSystem"] = None,
        try_create_dir: bool = True,
        arrow_open_stream_args: Optional[Dict[str, Any]] = None,
        filename_provider: Optional[FilenameProvider] = None,
        min_rows_per_file: Optional[int] = None,
        ray_remote_args: Dict[str, Any] = None,
        encoder: Optional[Union[bool, str, callable, list]] = True,
        concurrency: Optional[int] = None,
        num_rows_per_file: Optional[int] = None,
    ) -> None:
        """Writes the dataset to `WebDataset <https://webdataset.github.io/webdataset/>`_ files.

        The `TFRecord <https://www.tensorflow.org/tutorials/load_data/tfrecord>`_
        files will contain
        `tf.train.Example <https://www.tensorflow.org/api_docs/python/tf/train/Example>`_ # noqa: E501
        records, with one Example record for each row in the dataset.

        .. warning::
            tf.train.Feature only natively stores ints, floats, and bytes,
            so this function only supports datasets with these data types,
            and will error if the dataset contains unsupported types.

        This is only supported for datasets convertible to Arrow records.
        To control the number of files, use :meth:`Dataset.repartition`.

        Unless a custom filename provider is given, the format of the output
        files is ``{uuid}_{block_idx}.tfrecords``, where ``uuid`` is a unique id
        for the dataset.

        Examples:

            .. testcode::
                :skipif: True

                import ray

                ds = ray.data.range(100)
                ds.write_webdataset("s3://bucket/folder/")

        Time complexity: O(dataset size / parallelism)

        Args:
            path: The path to the destination root directory, where tfrecords
                files are written to.
            filesystem: The filesystem implementation to write to.
            try_create_dir: If ``True``, attempts to create all
                directories in the destination path. Does nothing if all directories
                already exist. Defaults to ``True``.
            arrow_open_stream_args: kwargs passed to
                ``pyarrow.fs.FileSystem.open_output_stream``
            filename_provider: A :class:`~ray.data.datasource.FilenameProvider`
                implementation. Use this parameter to customize what your filenames
                look like.
            min_rows_per_file: [Experimental] The target minimum number of rows to write
                to each file. If ``None``, Ray Data writes a system-chosen number of
                rows to each file. If the number of rows per block is larger than the
                specified value, Ray Data writes the number of rows per block to each file.
                The specified value is a hint, not a strict limit. Ray Data
                might write more or fewer rows to each file.
            ray_remote_args: Kwargs passed to :func:`ray.remote` in the write tasks.
            concurrency: The maximum number of Ray tasks to run concurrently. Set this
                to control number of tasks to run concurrently. This doesn't change the
                total number of tasks run. By default, concurrency is dynamically
                decided based on the available resources.
            num_rows_per_file: [Deprecated] Use min_rows_per_file instead.
        """
        effective_min_rows = _validate_rows_per_file_args(
            num_rows_per_file=num_rows_per_file, min_rows_per_file=min_rows_per_file
        )

        datasink = WebDatasetDatasink(
            path,
            encoder=encoder,
            min_rows_per_file=effective_min_rows,
            filesystem=filesystem,
            try_create_dir=try_create_dir,
            open_stream_args=arrow_open_stream_args,
            filename_provider=filename_provider,
            dataset_uuid=self._uuid,
        )
        self.write_datasink(
            datasink,
            ray_remote_args=ray_remote_args,
            concurrency=concurrency,
        )

    @ConsumptionAPI
    @PublicAPI(api_group=IOC_API_GROUP)
    def write_numpy(
        self,
        path: str,
        *,
        column: str,
        filesystem: Optional["pyarrow.fs.FileSystem"] = None,
        try_create_dir: bool = True,
        arrow_open_stream_args: Optional[Dict[str, Any]] = None,
        filename_provider: Optional[FilenameProvider] = None,
        min_rows_per_file: Optional[int] = None,
        ray_remote_args: Dict[str, Any] = None,
        concurrency: Optional[int] = None,
        num_rows_per_file: Optional[int] = None,
    ) -> None:
        """Writes a column of the :class:`~ray.data.Dataset` to .npy files.

        This is only supported for columns in the datasets that can be converted to
        NumPy arrays.

        The number of files is determined by the number of blocks in the dataset.
        To control the number of number of blocks, call
        :meth:`~ray.data.Dataset.repartition`.


        By default, the format of the output files is ``{uuid}_{block_idx}.npy``,
        where ``uuid`` is a unique id for the dataset. To modify this behavior,
        implement a custom :class:`~ray.data.datasource.FilenameProvider`
        and pass it in as the ``filename_provider`` argument.

        Examples:
            >>> import ray
            >>> ds = ray.data.range(100)
            >>> ds.write_numpy("local:///tmp/data/", column="id")

        Time complexity: O(dataset size / parallelism)

        Args:
            path: The path to the destination root directory, where
                the npy files are written to.
            column: The name of the column that contains the data to
                be written.
            filesystem: The pyarrow filesystem implementation to write to.
                These filesystems are specified in the
                `pyarrow docs <https://arrow.apache.org/docs\
                /python/api/filesystems.html#filesystem-implementations>`_.
                Specify this if you need to provide specific configurations to the
                filesystem. By default, the filesystem is automatically selected based
                on the scheme of the paths. For example, if the path begins with
                ``s3://``, the ``S3FileSystem`` is used.
            try_create_dir: If ``True``, attempts to create all directories in
                destination path. Does nothing if all directories already
                exist. Defaults to ``True``.
            arrow_open_stream_args: kwargs passed to
                `pyarrow.fs.FileSystem.open_output_stream <https://arrow.apache.org\
                /docs/python/generated/pyarrow.fs.FileSystem.html\
                #pyarrow.fs.FileSystem.open_output_stream>`_, which is used when
                opening the file to write to.
            filename_provider: A :class:`~ray.data.datasource.FilenameProvider`
                implementation. Use this parameter to customize what your filenames
                look like.
            min_rows_per_file: [Experimental] The target minimum number of rows to write
                to each file. If ``None``, Ray Data writes a system-chosen number of
                rows to each file. If the number of rows per block is larger than the
                specified value, Ray Data writes the number of rows per block to each file.
                The specified value is a hint, not a strict limit. Ray Data
                might write more or fewer rows to each file.
            ray_remote_args: kwargs passed to :func:`ray.remote` in the write tasks.
            concurrency: The maximum number of Ray tasks to run concurrently. Set this
                to control number of tasks to run concurrently. This doesn't change the
                total number of tasks run. By default, concurrency is dynamically
                decided based on the available resources.
            num_rows_per_file: [Deprecated] Use min_rows_per_file instead.
        """
        effective_min_rows = _validate_rows_per_file_args(
            num_rows_per_file=num_rows_per_file, min_rows_per_file=min_rows_per_file
        )

        datasink = NumpyDatasink(
            path,
            column,
            min_rows_per_file=effective_min_rows,
            filesystem=filesystem,
            try_create_dir=try_create_dir,
            open_stream_args=arrow_open_stream_args,
            filename_provider=filename_provider,
            dataset_uuid=self._uuid,
        )
        self.write_datasink(
            datasink,
            ray_remote_args=ray_remote_args,
            concurrency=concurrency,
        )

    @ConsumptionAPI
    def write_sql(
        self,
        sql: str,
        connection_factory: Callable[[], Connection],
        ray_remote_args: Optional[Dict[str, Any]] = None,
        concurrency: Optional[int] = None,
    ) -> None:
        """Write to a database that provides a
        `Python DB API2-compliant <https://peps.python.org/pep-0249/>`_ connector.

        .. note::

            This method writes data in parallel using the DB API2 ``executemany``
            method. To learn more about this method, see
            `PEP 249 <https://peps.python.org/pep-0249/#executemany>`_.

        Examples:

            .. testcode::

                import sqlite3
                import ray

                connection = sqlite3.connect("example.db")
                connection.cursor().execute("CREATE TABLE movie(title, year, score)")
                dataset = ray.data.from_items([
                    {"title": "Monty Python and the Holy Grail", "year": 1975, "score": 8.2},
                    {"title": "And Now for Something Completely Different", "year": 1971, "score": 7.5}
                ])

                dataset.write_sql(
                    "INSERT INTO movie VALUES(?, ?, ?)", lambda: sqlite3.connect("example.db")
                )

                result = connection.cursor().execute("SELECT * FROM movie ORDER BY year")
                print(result.fetchall())

            .. testoutput::

                [('And Now for Something Completely Different', 1971, 7.5), ('Monty Python and the Holy Grail', 1975, 8.2)]

            .. testcode::
                :hide:

                import os
                os.remove("example.db")

        Arguments:
            sql: An ``INSERT INTO`` statement that specifies the table to write to. The
                number of parameters must match the number of columns in the table.
            connection_factory: A function that takes no arguments and returns a
                Python DB API2
                `Connection object <https://peps.python.org/pep-0249/#connection-objects>`_.
            ray_remote_args: Keyword arguments passed to :func:`ray.remote` in the
                write tasks.
            concurrency: The maximum number of Ray tasks to run concurrently. Set this
                to control number of tasks to run concurrently. This doesn't change the
                total number of tasks run. By default, concurrency is dynamically
                decided based on the available resources.
        """  # noqa: E501
        datasink = SQLDatasink(sql=sql, connection_factory=connection_factory)
        self.write_datasink(
            datasink,
            ray_remote_args=ray_remote_args,
            concurrency=concurrency,
        )

    @PublicAPI(stability="alpha", api_group=IOC_API_GROUP)
    @ConsumptionAPI
    def write_mongo(
        self,
        uri: str,
        database: str,
        collection: str,
        ray_remote_args: Dict[str, Any] = None,
        concurrency: Optional[int] = None,
    ) -> None:
        """Writes the :class:`~ray.data.Dataset` to a MongoDB database.

        This method is only supported for datasets convertible to pyarrow tables.

        The number of parallel writes is determined by the number of blocks in the
        dataset. To control the number of number of blocks, call
        :meth:`~ray.data.Dataset.repartition`.

        .. warning::
            This method supports only a subset of the PyArrow's types, due to the
            limitation of pymongoarrow which is used underneath. Writing unsupported
            types fails on type checking. See all the supported types at:
            https://mongo-arrow.readthedocs.io/en/latest/data_types.html.

        .. note::
            The records are inserted into MongoDB as new documents. If a record has
            the _id field, this _id must be non-existent in MongoDB, otherwise the write
            is rejected and fail (hence preexisting documents are protected from
            being mutated). It's fine to not have _id field in record and MongoDB will
            auto generate one at insertion.

        Examples:

            .. testcode::
                :skipif: True

                import ray

                ds = ray.data.range(100)
                ds.write_mongo(
                    uri="mongodb://username:password@mongodb0.example.com:27017/?authSource=admin",
                    database="my_db",
                    collection="my_collection"
                )

        Args:
            uri: The URI to the destination MongoDB where the dataset is
                written to. For the URI format, see details in the
                `MongoDB docs <https://www.mongodb.com/docs/manual/reference\
                    /connection-string/>`_.
            database: The name of the database. This database must exist otherwise
                a ValueError is raised.
            collection: The name of the collection in the database. This collection
                must exist otherwise a ValueError is raised.
            ray_remote_args: kwargs passed to :func:`ray.remote` in the write tasks.
            concurrency: The maximum number of Ray tasks to run concurrently. Set this
                to control number of tasks to run concurrently. This doesn't change the
                total number of tasks run. By default, concurrency is dynamically
                decided based on the available resources.

        Raises:
            ValueError: if ``database`` doesn't exist.
            ValueError: if ``collection`` doesn't exist.
        """
        datasink = MongoDatasink(
            uri=uri,
            database=database,
            collection=collection,
        )
        self.write_datasink(
            datasink,
            ray_remote_args=ray_remote_args,
            concurrency=concurrency,
        )

    @ConsumptionAPI
    def write_bigquery(
        self,
        project_id: str,
        dataset: str,
        max_retry_cnt: int = 10,
        overwrite_table: Optional[bool] = True,
        ray_remote_args: Dict[str, Any] = None,
        concurrency: Optional[int] = None,
    ) -> None:
        """Write the dataset to a BigQuery dataset table.

        To control the number of parallel write tasks, use ``.repartition()``
        before calling this method.

        Examples:
             .. testcode::
                :skipif: True

                import ray
                import pandas as pd

                docs = [{"title": "BigQuery Datasource test"} for key in range(4)]
                ds = ray.data.from_pandas(pd.DataFrame(docs))
                ds.write_bigquery(
                    project_id="my_project_id",
                    dataset="my_dataset_table",
                    overwrite_table=True
                )

        Args:
            project_id: The name of the associated Google Cloud Project that hosts
                the dataset to read. For more information, see details in
                `Creating and managing projects <https://cloud.google.com/resource-manager/docs/creating-managing-projects>`_.
            dataset: The name of the dataset in the format of ``dataset_id.table_id``.
                The dataset is created if it doesn't already exist.
            max_retry_cnt: The maximum number of retries that an individual block write
                is retried due to BigQuery rate limiting errors. This isn't
                related to Ray fault tolerance retries. The default number of retries
                is 10.
            overwrite_table: Whether the write will overwrite the table if it already
                exists. The default behavior is to overwrite the table.
                ``overwrite_table=False`` will append to the table if it exists.
            ray_remote_args: Kwargs passed to :func:`ray.remote` in the write tasks.
            concurrency: The maximum number of Ray tasks to run concurrently. Set this
                to control number of tasks to run concurrently. This doesn't change the
                total number of tasks run. By default, concurrency is dynamically
                decided based on the available resources.
        """  # noqa: E501
        if ray_remote_args is None:
            ray_remote_args = {}

        # Each write task will launch individual remote tasks to write each block
        # To avoid duplicate block writes, the write task should not be retried
        if ray_remote_args.get("max_retries", 0) != 0:
            warnings.warn(
                "The max_retries of a BigQuery Write Task should be set to 0"
                " to avoid duplicate writes."
            )
        else:
            ray_remote_args["max_retries"] = 0

        datasink = BigQueryDatasink(
            project_id=project_id,
            dataset=dataset,
            max_retry_cnt=max_retry_cnt,
            overwrite_table=overwrite_table,
        )
        self.write_datasink(
            datasink,
            ray_remote_args=ray_remote_args,
            concurrency=concurrency,
        )

    @ConsumptionAPI
    def write_lance(
        self,
        path: str,
        *,
        schema: Optional["pyarrow.Schema"] = None,
        mode: Literal["create", "append", "overwrite"] = "create",
        max_rows_per_file: int = 1024 * 1024,
        data_storage_version: Optional[str] = None,
        storage_options: Optional[Dict[str, Any]] = None,
        ray_remote_args: Dict[str, Any] = None,
        concurrency: Optional[int] = None,
    ) -> None:
        """Write the dataset to a Lance dataset.

        Examples:
             .. testcode::
                import ray
                import pandas as pd

                docs = [{"title": "Lance data sink test"} for key in range(4)]
                ds = ray.data.from_pandas(pd.DataFrame(docs))
                ds.write_lance("/tmp/data/")

        Args:
            path: The path to the destination Lance dataset.
            schema: The schema of the dataset. If not provided, it is inferred from the data.
            mode: The write mode. Can be "create", "append", or "overwrite".
            max_rows_per_file: The maximum number of rows per file.
            data_storage_version: The version of the data storage format to use. Newer versions are more
                efficient but require newer versions of lance to read.  The default is
                "legacy" which will use the legacy v1 version.  See the user guide
                for more details.
            storage_options: The storage options for the writer. Default is None.
        """
        datasink = LanceDatasink(
            path,
            schema=schema,
            mode=mode,
            max_rows_per_file=max_rows_per_file,
            data_storage_version=data_storage_version,
            storage_options=storage_options,
        )

        self.write_datasink(
            datasink,
            ray_remote_args=ray_remote_args,
            concurrency=concurrency,
        )

    @ConsumptionAPI(pattern="Time complexity:")
    def write_datasink(
        self,
        datasink: Datasink,
        *,
        ray_remote_args: Dict[str, Any] = None,
        concurrency: Optional[int] = None,
    ) -> None:
        """Writes the dataset to a custom :class:`~ray.data.Datasink`.

        Time complexity: O(dataset size / parallelism)

        Args:
            datasink: The :class:`~ray.data.Datasink` to write to.
            ray_remote_args: Kwargs passed to :func:`ray.remote` in the write tasks.
            concurrency: The maximum number of Ray tasks to run concurrently. Set this
                to control number of tasks to run concurrently. This doesn't change the
                total number of tasks run. By default, concurrency is dynamically
                decided based on the available resources.
        """  # noqa: E501
        if ray_remote_args is None:
            ray_remote_args = {}

        if not datasink.supports_distributed_writes:
            if ray.util.client.ray.is_connected():
                raise ValueError(
                    "If you're using Ray Client, Ray Data won't schedule write tasks "
                    "on the driver's node."
                )
            ray_remote_args["scheduling_strategy"] = NodeAffinitySchedulingStrategy(
                ray.get_runtime_context().get_node_id(),
                soft=False,
            )

        plan = self._plan.copy()
        write_op = Write(
            self._logical_plan.dag,
            datasink,
            ray_remote_args=ray_remote_args,
            concurrency=concurrency,
        )
        logical_plan = LogicalPlan(write_op, self.context)

        try:
            datasink.on_write_start()

            self._write_ds = Dataset(plan, logical_plan).materialize()
            # TODO: Get and handle the blocks with an iterator instead of getting
            # everything in a blocking way, so some blocks can be freed earlier.
            raw_write_results = ray.get(self._write_ds._plan.execute().block_refs)
            write_result = gen_datasink_write_result(raw_write_results)
            logger.info(
                "Data sink %s finished. %d rows and %s data written.",
                datasink.get_name(),
                write_result.num_rows,
                memory_string(write_result.size_bytes),
            )
            datasink.on_write_complete(write_result)

        except Exception as e:
            datasink.on_write_failed(e)
            raise

    @ConsumptionAPI(
        delegate=(
            "Calling any of the consumption methods on the returned ``DataIterator``"
        ),
        pattern="Returns:",
    )
    @PublicAPI(api_group=CD_API_GROUP)
    def iterator(self) -> DataIterator:
        """Return a :class:`~ray.data.DataIterator` over this dataset.

        Don't call this method directly. Use it internally.

        Returns:
            A :class:`~ray.data.DataIterator` over this dataset.
        """
        return DataIteratorImpl(self)

    @ConsumptionAPI
    @PublicAPI(api_group=CD_API_GROUP)
    def iter_rows(self) -> Iterable[Dict[str, Any]]:
        """Return an iterable over the rows in this dataset.

        Examples:
            >>> import ray
            >>> for row in ray.data.range(3).iter_rows():
            ...     print(row)
            {'id': 0}
            {'id': 1}
            {'id': 2}

        Time complexity: O(1)

        Returns:
            An iterable over the rows in this dataset.
        """
        return self.iterator().iter_rows()

    @ConsumptionAPI
    @PublicAPI(api_group=CD_API_GROUP)
    def iter_batches(
        self,
        *,
        prefetch_batches: int = 1,
        batch_size: Optional[int] = 256,
        batch_format: Optional[str] = "default",
        drop_last: bool = False,
        local_shuffle_buffer_size: Optional[int] = None,
        local_shuffle_seed: Optional[int] = None,
        _collate_fn: Optional[Callable[[DataBatch], CollatedData]] = None,
    ) -> Iterable[DataBatch]:
        """Return an iterable over batches of data.

        This method is useful for model training.

        Examples:

            .. testcode::

                import ray

                ds = ray.data.read_images("example://image-datasets/simple")

                for batch in ds.iter_batches(batch_size=2, batch_format="numpy"):
                    print(batch)

            .. testoutput::
                :options: +MOCK

                {'image': array([[[[...]]]], dtype=uint8)}
                ...
                {'image': array([[[[...]]]], dtype=uint8)}

        Time complexity: O(1)

        Args:
            prefetch_batches: The number of batches to fetch ahead of the current batch
                to fetch. If set to greater than 0, a separate threadpool is used
                to fetch the objects to the local node and format the batches. Defaults
                to 1.
            batch_size: The number of rows in each batch, or ``None`` to use entire
                blocks as batches (blocks may contain different numbers of rows).
                The final batch may include fewer than ``batch_size`` rows if
                ``drop_last`` is ``False``. Defaults to 256.
            batch_format: If ``"default"`` or ``"numpy"``, batches are
                ``Dict[str, numpy.ndarray]``. If ``"pandas"``, batches are
                ``pandas.DataFrame``.
            drop_last: Whether to drop the last batch if it's incomplete.
            local_shuffle_buffer_size: If not ``None``, the data is randomly shuffled
                using a local in-memory shuffle buffer, and this value serves as the
                minimum number of rows that must be in the local in-memory shuffle
                buffer in order to yield a batch. When there are no more rows to add to
                the buffer, the remaining rows in the buffer are drained.
            local_shuffle_seed: The seed to use for the local random shuffle.

        Returns:
            An iterable over batches of data.
        """
        batch_format = _apply_batch_format(batch_format)
        return self.iterator().iter_batches(
            prefetch_batches=prefetch_batches,
            batch_size=batch_size,
            batch_format=batch_format,
            drop_last=drop_last,
            local_shuffle_buffer_size=local_shuffle_buffer_size,
            local_shuffle_seed=local_shuffle_seed,
            _collate_fn=_collate_fn,
        )

    @ConsumptionAPI
    @PublicAPI(api_group=CD_API_GROUP)
    def iter_torch_batches(
        self,
        *,
        prefetch_batches: int = 1,
        batch_size: Optional[int] = 256,
        dtypes: Optional[Union["torch.dtype", Dict[str, "torch.dtype"]]] = None,
        device: str = "auto",
        collate_fn: Optional[Callable[[Dict[str, np.ndarray]], CollatedData]] = None,
        drop_last: bool = False,
        local_shuffle_buffer_size: Optional[int] = None,
        local_shuffle_seed: Optional[int] = None,
    ) -> Iterable[TorchBatchType]:
        """Return an iterable over batches of data represented as Torch tensors.

        This iterable yields batches of type ``Dict[str, torch.Tensor]``.
        For more flexibility, call :meth:`~Dataset.iter_batches` and manually convert
        your data to Torch tensors.

        Examples:
            >>> import ray
            >>> for batch in ray.data.range(
            ...     12,
            ... ).iter_torch_batches(batch_size=4):
            ...     print(batch)
            {'id': tensor([0, 1, 2, 3])}
            {'id': tensor([4, 5, 6, 7])}
            {'id': tensor([ 8,  9, 10, 11])}

            Use the ``collate_fn`` to customize how the tensor batch is created.

            >>> from typing import Any, Dict
            >>> import torch
            >>> import numpy as np
            >>> import ray
            >>> def collate_fn(batch: Dict[str, np.ndarray]) -> Any:
            ...     return torch.stack(
            ...         [torch.as_tensor(array) for array in batch.values()],
            ...         axis=1
            ...     )
            >>> dataset = ray.data.from_items([
            ...     {"col_1": 1, "col_2": 2},
            ...     {"col_1": 3, "col_2": 4}])
            >>> for batch in dataset.iter_torch_batches(collate_fn=collate_fn):
            ...     print(batch)
            tensor([[1, 2],
                    [3, 4]])


        Time complexity: O(1)

        Args:
            prefetch_batches: The number of batches to fetch ahead of the current batch
                to fetch. If set to greater than 0, a separate threadpool is used
                to fetch the objects to the local node, format the batches, and apply
                the ``collate_fn``. Defaults to 1.
            batch_size: The number of rows in each batch, or ``None`` to use entire
                blocks as batches (blocks may contain different number of rows).
                The final batch may include fewer than ``batch_size`` rows if
                ``drop_last`` is ``False``. Defaults to 256.
            dtypes: The Torch dtype(s) for the created tensor(s); if ``None``, the dtype
                is inferred from the tensor data. You can't use this parameter with
                ``collate_fn``.
            device: The device on which the tensor should be placed. Defaults to
                "auto" which moves the tensors to the appropriate device when the
                Dataset is passed to Ray Train and ``collate_fn`` is not provided.
                Otherwise, defaults to CPU. You can't use this parameter with
                ``collate_fn``.
            collate_fn: A function to convert a Numpy batch to a PyTorch tensor batch.
                When this parameter is specified, the user should manually handle the
                host to device data transfer outside of collate_fn.
                This is useful for further processing the data after it has been
                batched. Potential use cases include collating along a dimension other
                than the first, padding sequences of various lengths, or generally
                handling batches of different length tensors. If not provided, the
                default collate function is used which simply converts the batch of
                numpy arrays to a batch of PyTorch tensors. This API is still
                experimental and is subject to change. You can't use this parameter in
                conjunction with ``dtypes`` or ``device``.
            drop_last: Whether to drop the last batch if it's incomplete.
            local_shuffle_buffer_size: If not ``None``, the data is randomly shuffled
                using a local in-memory shuffle buffer, and this value serves as the
                minimum number of rows that must be in the local in-memory shuffle
                buffer in order to yield a batch. When there are no more rows to add to
                the buffer, the remaining rows in the buffer are drained.
                ``batch_size`` must also be specified when using local shuffling.
            local_shuffle_seed: The seed to use for the local random shuffle.

        Returns:
            An iterable over Torch Tensor batches.

        .. seealso::
            :meth:`Dataset.iter_batches`
                Call this method to manually convert your data to Torch tensors.
        """  # noqa: E501
        return self.iterator().iter_torch_batches(
            prefetch_batches=prefetch_batches,
            batch_size=batch_size,
            dtypes=dtypes,
            device=device,
            collate_fn=collate_fn,
            drop_last=drop_last,
            local_shuffle_buffer_size=local_shuffle_buffer_size,
            local_shuffle_seed=local_shuffle_seed,
        )

    @ConsumptionAPI
    @Deprecated
    def iter_tf_batches(
        self,
        *,
        prefetch_batches: int = 1,
        batch_size: Optional[int] = 256,
        dtypes: Optional[Union["tf.dtypes.DType", Dict[str, "tf.dtypes.DType"]]] = None,
        drop_last: bool = False,
        local_shuffle_buffer_size: Optional[int] = None,
        local_shuffle_seed: Optional[int] = None,
    ) -> Iterable[TensorFlowTensorBatchType]:
        """Return an iterable over batches of data represented as TensorFlow tensors.

        This iterable yields batches of type ``Dict[str, tf.Tensor]``.
        For more flexibility, call :meth:`~Dataset.iter_batches` and manually convert
        your data to TensorFlow tensors.

        .. tip::
            If you don't need the additional flexibility provided by this method,
            consider using :meth:`~ray.data.Dataset.to_tf` instead. It's easier
            to use.

        Examples:

            .. testcode::

                import ray

                ds = ray.data.read_csv("s3://anonymous@air-example-data/iris.csv")

                tf_dataset = ds.to_tf(
                    feature_columns="sepal length (cm)",
                    label_columns="target",
                    batch_size=2
                )
                for features, labels in tf_dataset:
                    print(features, labels)

            .. testoutput::

                tf.Tensor([5.1 4.9], shape=(2,), dtype=float64) tf.Tensor([0 0], shape=(2,), dtype=int64)
                ...
                tf.Tensor([6.2 5.9], shape=(2,), dtype=float64) tf.Tensor([2 2], shape=(2,), dtype=int64)

        Time complexity: O(1)

        Args:
            prefetch_batches: The number of batches to fetch ahead of the current batch
                to fetch. If set to greater than 0, a separate threadpool is used
                to fetch the objects to the local node, format the batches, and apply
                the ``collate_fn``. Defaults to 1.
            batch_size: The number of rows in each batch, or ``None`` to use entire
                blocks as batches (blocks may contain different numbers of rows).
                The final batch may include fewer than ``batch_size`` rows if
                ``drop_last`` is ``False``. Defaults to 256.
            dtypes: The TensorFlow dtype(s) for the created tensor(s); if ``None``, the
                dtype is inferred from the tensor data.
            drop_last: Whether to drop the last batch if it's incomplete.
            local_shuffle_buffer_size: If not ``None``, the data is randomly shuffled
                using a local in-memory shuffle buffer, and this value serves as the
                minimum number of rows that must be in the local in-memory shuffle
                buffer in order to yield a batch. When there are no more rows to add to
                the buffer, the remaining rows in the buffer are drained.
                ``batch_size`` must also be specified when using local shuffling.
            local_shuffle_seed: The seed to use for the local random shuffle.

        Returns:
            An iterable over TensorFlow Tensor batches.

        .. seealso::
            :meth:`Dataset.iter_batches`
                Call this method to manually convert your data to TensorFlow tensors.
        """  # noqa: E501
        warnings.warn(
            "`iter_tf_batches` is deprecated and will be removed after May 2025. Use "
            "`to_tf` instead.",
            DeprecationWarning,
        )
        return self.iterator().iter_tf_batches(
            prefetch_batches=prefetch_batches,
            batch_size=batch_size,
            dtypes=dtypes,
            drop_last=drop_last,
            local_shuffle_buffer_size=local_shuffle_buffer_size,
            local_shuffle_seed=local_shuffle_seed,
        )

    @ConsumptionAPI(pattern="Time complexity:")
    @Deprecated
    def to_torch(
        self,
        *,
        label_column: Optional[str] = None,
        feature_columns: Optional[
            Union[List[str], List[List[str]], Dict[str, List[str]]]
        ] = None,
        label_column_dtype: Optional["torch.dtype"] = None,
        feature_column_dtypes: Optional[
            Union["torch.dtype", List["torch.dtype"], Dict[str, "torch.dtype"]]
        ] = None,
        batch_size: int = 1,
        prefetch_batches: int = 1,
        drop_last: bool = False,
        local_shuffle_buffer_size: Optional[int] = None,
        local_shuffle_seed: Optional[int] = None,
        unsqueeze_label_tensor: bool = True,
        unsqueeze_feature_tensors: bool = True,
    ) -> "torch.utils.data.IterableDataset":
        """Return a
        `Torch IterableDataset <https://pytorch.org/docs/stable/data.html#torch.utils.data.IterableDataset>`_
        over this :class:`~ray.data.Dataset`.

        This is only supported for datasets convertible to Arrow records.

        It is recommended to use the returned ``IterableDataset`` directly
        instead of passing it into a torch ``DataLoader``.

        Each element in ``IterableDataset`` is a tuple consisting of 2
        elements. The first item contains the feature tensor(s), and the
        second item is the label tensor. Those can take on different
        forms, depending on the specified arguments.

        For the features tensor (N is the ``batch_size`` and n, m, k
        are the number of features per tensor):

        * If ``feature_columns`` is a ``List[str]``, the features is
          a tensor of shape (N, n), with columns corresponding to
          ``feature_columns``

        * If ``feature_columns`` is a ``List[List[str]]``, the features is
          a list of tensors of shape [(N, m),...,(N, k)], with columns of each
          tensor corresponding to the elements of ``feature_columns``

        * If ``feature_columns`` is a ``Dict[str, List[str]]``, the features
          is a dict of key-tensor pairs of shape
          {key1: (N, m),..., keyN: (N, k)}, with columns of each
          tensor corresponding to the value of ``feature_columns`` under the
          key.

        If ``unsqueeze_label_tensor=True`` (default), the label tensor is
        of shape (N, 1). Otherwise, it is of shape (N,).
        If ``label_column`` is specified as ``None``, then no column from the
        ``Dataset`` is treated as the label, and the output label tensor
        is ``None``.

        Note that you probably want to call :meth:`Dataset.split` on this dataset if
        there are to be multiple Torch workers consuming the data.

        Time complexity: O(1)

        Args:
            label_column: The name of the column used as the
                label (second element of the output list). Can be None for
                prediction, in which case the second element of returned
                tuple will also be None.
            feature_columns: The names of the columns
                to use as the features. Can be a list of lists or
                a dict of string-list pairs for multi-tensor output.
                If ``None``, then use all columns except the label column as
                the features.
            label_column_dtype: The torch dtype to
                use for the label column. If ``None``, then automatically infer
                the dtype.
            feature_column_dtypes: The dtypes to use for the feature
                tensors. This should match the format of ``feature_columns``,
                or be a single dtype, in which case it is applied to
                all tensors. If ``None``, then automatically infer the dtype.
            batch_size: How many samples per batch to yield at a time.
                Defaults to 1.
            prefetch_batches: The number of batches to fetch ahead of the current batch
                to fetch. If set to greater than 0, a separate threadpool is used
                to fetch the objects to the local node, format the batches, and apply
                the collate_fn. Defaults to 1.
            drop_last: Set to True to drop the last incomplete batch,
                if the dataset size is not divisible by the batch size. If
                False and the size of the stream is not divisible by the batch
                size, then the last batch is smaller. Defaults to False.
            local_shuffle_buffer_size: If non-None, the data is randomly shuffled
                using a local in-memory shuffle buffer, and this value will serve as the
                minimum number of rows that must be in the local in-memory shuffle
                buffer in order to yield a batch. When there are no more rows to add to
                the buffer, the remaining rows in the buffer is drained. This
                buffer size must be greater than or equal to ``batch_size``, and
                therefore ``batch_size`` must also be specified when using local
                shuffling.
            local_shuffle_seed: The seed to use for the local random shuffle.
            unsqueeze_label_tensor: If set to True, the label tensor
                is unsqueezed (reshaped to (N, 1)). Otherwise, it will
                be left as is, that is (N, ). In general, regression loss
                functions expect an unsqueezed tensor, while classification
                loss functions expect a squeezed one. Defaults to True.
            unsqueeze_feature_tensors: If set to True, the features tensors
                are unsqueezed (reshaped to (N, 1)) before being concatenated into
                the final features tensor. Otherwise, they are left as is, that is
                (N, ). Defaults to True.

        Returns:
            A `Torch IterableDataset`_.
        """  # noqa: E501
        warnings.warn(
            "`to_torch` is deprecated and will be removed after May 2025. Use "
            "`iter_torch_batches` instead.",
            DeprecationWarning,
        )
        return self.iterator().to_torch(
            label_column=label_column,
            feature_columns=feature_columns,
            label_column_dtype=label_column_dtype,
            feature_column_dtypes=feature_column_dtypes,
            batch_size=batch_size,
            prefetch_batches=prefetch_batches,
            drop_last=drop_last,
            local_shuffle_buffer_size=local_shuffle_buffer_size,
            local_shuffle_seed=local_shuffle_seed,
            unsqueeze_label_tensor=unsqueeze_label_tensor,
            unsqueeze_feature_tensors=unsqueeze_feature_tensors,
        )

    @ConsumptionAPI
    @PublicAPI(api_group=IOC_API_GROUP)
    def to_tf(
        self,
        feature_columns: Union[str, List[str]],
        label_columns: Union[str, List[str]],
        *,
        additional_columns: Union[str, List[str]] = None,
        prefetch_batches: int = 1,
        batch_size: int = 1,
        drop_last: bool = False,
        local_shuffle_buffer_size: Optional[int] = None,
        local_shuffle_seed: Optional[int] = None,
        feature_type_spec: Union["tf.TypeSpec", Dict[str, "tf.TypeSpec"]] = None,
        label_type_spec: Union["tf.TypeSpec", Dict[str, "tf.TypeSpec"]] = None,
        additional_type_spec: Union["tf.TypeSpec", Dict[str, "tf.TypeSpec"]] = None,
    ) -> "tf.data.Dataset":
        """Return a `TensorFlow Dataset <https://www.tensorflow.org/api_docs/python/tf/data/Dataset/>`_
        over this :class:`~ray.data.Dataset`.

        .. warning::
            If your :class:`~ray.data.Dataset` contains ragged tensors, this method errors.
            To prevent errors, :ref:`resize your tensors <transforming_tensors>`.

        Examples:
            >>> import ray
            >>> ds = ray.data.read_csv("s3://anonymous@air-example-data/iris.csv")
            >>> ds
            Dataset(
               num_rows=?,
               schema={
                  sepal length (cm): double,
                  sepal width (cm): double,
                  petal length (cm): double,
                  petal width (cm): double,
                  target: int64
               }
            )

            If your model accepts a single tensor as input, specify a single feature column.

            >>> ds.to_tf(feature_columns="sepal length (cm)", label_columns="target")
            <_OptionsDataset element_spec=(TensorSpec(shape=(None,), dtype=tf.float64, name='sepal length (cm)'), TensorSpec(shape=(None,), dtype=tf.int64, name='target'))>

            If your model accepts a dictionary as input, specify a list of feature columns.

            >>> ds.to_tf(["sepal length (cm)", "sepal width (cm)"], "target")
            <_OptionsDataset element_spec=({'sepal length (cm)': TensorSpec(shape=(None,), dtype=tf.float64, name='sepal length (cm)'), 'sepal width (cm)': TensorSpec(shape=(None,), dtype=tf.float64, name='sepal width (cm)')}, TensorSpec(shape=(None,), dtype=tf.int64, name='target'))>

            If your dataset contains multiple features but your model accepts a single
            tensor as input, combine features with
            :class:`~ray.data.preprocessors.Concatenator`.

            >>> from ray.data.preprocessors import Concatenator
            >>> columns_to_concat = ["sepal length (cm)", "sepal width (cm)", "petal length (cm)", "petal width (cm)"]
            >>> preprocessor = Concatenator(columns=columns_to_concat, output_column_name="features")
            >>> ds = preprocessor.transform(ds)
            >>> ds
            Concatenator
            +- Dataset(
                  num_rows=?,
                  schema={
                     sepal length (cm): double,
                     sepal width (cm): double,
                     petal length (cm): double,
                     petal width (cm): double,
                     target: int64
                  }
               )
            >>> ds.to_tf("features", "target")
            <_OptionsDataset element_spec=(TensorSpec(shape=(None, 4), dtype=tf.float64, name='features'), TensorSpec(shape=(None,), dtype=tf.int64, name='target'))>

            If your model accepts different types, shapes, or names of tensors as input, specify the type spec.
            If type specs are not specified, they are automatically inferred from the schema of the dataset.

            >>> import tensorflow as tf
            >>> ds.to_tf(
            ...     feature_columns="features",
            ...     label_columns="target",
            ...     feature_type_spec=tf.TensorSpec(shape=(None, 4), dtype=tf.float32, name="features"),
            ...     label_type_spec=tf.TensorSpec(shape=(None,), dtype=tf.float32, name="label")
            ... )
            <_OptionsDataset element_spec=(TensorSpec(shape=(None, 4), dtype=tf.float32, name='features'), TensorSpec(shape=(None,), dtype=tf.float32, name='label'))>

            If your model accepts additional metadata aside from features and label, specify a single additional column or a list of additional columns.
            A common use case is to include sample weights in the data samples and train a ``tf.keras.Model`` with ``tf.keras.Model.fit``.

            >>> import pandas as pd
            >>> ds = ds.add_column("sample weights", lambda df: pd.Series([1] * len(df)))
            >>> ds.to_tf(feature_columns="features", label_columns="target", additional_columns="sample weights")
            <_OptionsDataset element_spec=(TensorSpec(shape=(None, 4), dtype=tf.float64, name='features'), TensorSpec(shape=(None,), dtype=tf.int64, name='target'), TensorSpec(shape=(None,), dtype=tf.int64, name='sample weights'))>

            If your model accepts different types, shapes, or names for the additional metadata, specify the type spec of the additional column.

            >>> ds.to_tf(
            ...     feature_columns="features",
            ...     label_columns="target",
            ...     additional_columns="sample weights",
            ...     additional_type_spec=tf.TensorSpec(shape=(None,), dtype=tf.float32, name="weight")
            ... )
            <_OptionsDataset element_spec=(TensorSpec(shape=(None, 4), dtype=tf.float64, name='features'), TensorSpec(shape=(None,), dtype=tf.int64, name='target'), TensorSpec(shape=(None,), dtype=tf.float32, name='weight'))>

        Args:
            feature_columns: Columns that correspond to model inputs. If this is a
                string, the input data is a tensor. If this is a list, the input data
                is a ``dict`` that maps column names to their tensor representation.
            label_columns: Columns that correspond to model targets. If this is a
                string, the target data is a tensor. If this is a list, the target data
                is a ``dict`` that maps column names to their tensor representation.
            additional_columns: Columns that correspond to sample weights or other metadata.
                If this is a string, the weight data is a tensor. If this is a list, the
                weight data is a ``dict`` that maps column names to their tensor representation.
            prefetch_batches: The number of batches to fetch ahead of the current batch
                to fetch. If set to greater than 0, a separate threadpool is used
                to fetch the objects to the local node, format the batches, and apply
                the collate_fn. Defaults to 1.
            batch_size: Record batch size. Defaults to 1.
            drop_last: Set to True to drop the last incomplete batch,
                if the dataset size is not divisible by the batch size. If
                False and the size of the stream is not divisible by the batch
                size, then the last batch is smaller. Defaults to False.
            local_shuffle_buffer_size: If non-None, the data is randomly shuffled
                using a local in-memory shuffle buffer, and this value will serve as the
                minimum number of rows that must be in the local in-memory shuffle
                buffer in order to yield a batch. When there are no more rows to add to
                the buffer, the remaining rows in the buffer is drained. This
                buffer size must be greater than or equal to ``batch_size``, and
                therefore ``batch_size`` must also be specified when using local
                shuffling.
            local_shuffle_seed: The seed to use for the local random shuffle.
            feature_type_spec: The `tf.TypeSpec` of `feature_columns`. If there is
                only one column, specify a `tf.TypeSpec`. If there are multiple columns,
                specify a ``dict`` that maps column names to their `tf.TypeSpec`.
                Default is `None` to automatically infer the type of each column.
            label_type_spec: The `tf.TypeSpec` of `label_columns`. If there is
                only one column, specify a `tf.TypeSpec`. If there are multiple columns,
                specify a ``dict`` that maps column names to their `tf.TypeSpec`.
                Default is `None` to automatically infer the type of each column.
            additional_type_spec: The `tf.TypeSpec` of `additional_columns`. If there
                is only one column, specify a `tf.TypeSpec`. If there are multiple
                columns, specify a ``dict`` that maps column names to their `tf.TypeSpec`.
                Default is `None` to automatically infer the type of each column.

        Returns:
            A `TensorFlow Dataset`_ that yields inputs and targets.

        .. seealso::

            :meth:`~ray.data.Dataset.iter_tf_batches`
                Call this method if you need more flexibility.
        """  # noqa: E501

        return self.iterator().to_tf(
            feature_columns=feature_columns,
            label_columns=label_columns,
            additional_columns=additional_columns,
            prefetch_batches=prefetch_batches,
            drop_last=drop_last,
            batch_size=batch_size,
            local_shuffle_buffer_size=local_shuffle_buffer_size,
            local_shuffle_seed=local_shuffle_seed,
            feature_type_spec=feature_type_spec,
            label_type_spec=label_type_spec,
            additional_type_spec=additional_type_spec,
        )

    @ConsumptionAPI(pattern="Time complexity:")
    @PublicAPI(api_group=IOC_API_GROUP)
    def to_dask(
        self,
        meta: Union[
            "pandas.DataFrame",
            "pandas.Series",
            Dict[str, Any],
            Iterable[Any],
            Tuple[Any],
            None,
        ] = None,
        verify_meta: bool = True,
    ) -> "dask.dataframe.DataFrame":
        """Convert this :class:`~ray.data.Dataset` into a
        `Dask DataFrame <https://docs.dask.org/en/stable/generated/dask.dataframe.DataFrame.html#dask.dataframe.DataFrame>`_.

        This is only supported for datasets convertible to Arrow records.

        Note that this function will set the Dask scheduler to Dask-on-Ray
        globally, via the config.

        Time complexity: O(dataset size / parallelism)

        Args:
            meta: An empty `pandas DataFrame`_ or `Series`_ that matches the dtypes and column
                names of the stream. This metadata is necessary for many algorithms in
                dask dataframe to work. For ease of use, some alternative inputs are
                also available. Instead of a DataFrame, a dict of ``{name: dtype}`` or
                iterable of ``(name, dtype)`` can be provided (note that the order of
                the names should match the order of the columns). Instead of a series, a
                tuple of ``(name, dtype)`` can be used.
                By default, this is inferred from the underlying Dataset schema,
                with this argument supplying an optional override.
            verify_meta: If True, Dask will check that the partitions have consistent
                metadata. Defaults to True.

        Returns:
            A `Dask DataFrame`_ created from this dataset.

        .. _pandas DataFrame: https://pandas.pydata.org/docs/reference/api/pandas.DataFrame.html
        .. _Series: https://pandas.pydata.org/docs/reference/api/pandas.Series.html
        """  # noqa: E501
        import dask
        import dask.dataframe as dd
        import pandas as pd

        try:
            import pyarrow as pa
        except Exception:
            pa = None

        from ray.data._internal.pandas_block import PandasBlockSchema
        from ray.util.client.common import ClientObjectRef
        from ray.util.dask import ray_dask_get

        dask.config.set(scheduler=ray_dask_get)

        @dask.delayed
        def block_to_df(block_ref: ObjectRef[Block]) -> pd.DataFrame:
            if isinstance(block_ref, (ray.ObjectRef, ClientObjectRef)):
                raise ValueError(
                    "Dataset.to_dask() must be used with Dask-on-Ray, please "
                    "set the Dask scheduler to ray_dask_get (located in "
                    "ray.util.dask)."
                )
            return _block_to_df(block_ref)

        if meta is None:
            from ray.data.extensions import TensorDtype

            # Infer Dask metadata from Dataset schema.
            schema = self.schema(fetch_if_missing=True)
            if isinstance(schema, PandasBlockSchema):
                meta = pd.DataFrame(
                    {
                        col: pd.Series(
                            dtype=(
                                dtype
                                if not isinstance(dtype, TensorDtype)
                                else np.object_
                            )
                        )
                        for col, dtype in zip(schema.names, schema.types)
                    }
                )
            elif pa is not None and isinstance(schema, pa.Schema):
                arrow_tensor_ext_types = get_arrow_extension_fixed_shape_tensor_types()

                if any(
                    isinstance(type_, arrow_tensor_ext_types) for type_ in schema.types
                ):
                    meta = pd.DataFrame(
                        {
                            col: pd.Series(
                                dtype=(
                                    dtype.to_pandas_dtype()
                                    if not isinstance(dtype, arrow_tensor_ext_types)
                                    else np.object_
                                )
                            )
                            for col, dtype in zip(schema.names, schema.types)
                        }
                    )
                else:
                    meta = schema.empty_table().to_pandas()

        dfs = []
        for ref_bundle in self.iter_internal_ref_bundles():
            for block_ref in ref_bundle.block_refs:
                dfs.append(block_to_df(block_ref))

        ddf = dd.from_delayed(
            dfs,
            meta=meta,
            verify_meta=verify_meta,
        )
        return ddf

    @ConsumptionAPI(pattern="Time complexity:")
    @PublicAPI(api_group=IOC_API_GROUP)
    def to_mars(self) -> "mars.dataframe.DataFrame":
        """Convert this :class:`~ray.data.Dataset` into a
        `Mars DataFrame <https://mars-project.readthedocs.io/en/latest/reference/dataframe/index.html>`_.

        Time complexity: O(dataset size / parallelism)

        Returns:
            A `Mars DataFrame`_ created from this dataset.
        """  # noqa: E501
        import pandas as pd
        import pyarrow as pa
        from mars.dataframe.datasource.read_raydataset import DataFrameReadRayDataset
        from mars.dataframe.utils import parse_index

        from ray.data._internal.pandas_block import PandasBlockSchema

        refs = self.to_pandas_refs()
        # remove this when https://github.com/mars-project/mars/issues/2945 got fixed
        schema = self.schema()
        if isinstance(schema, Schema):
            schema = schema.base_schema
        if isinstance(schema, PandasBlockSchema):
            dtypes = pd.Series(schema.types, index=schema.names)
        elif isinstance(schema, pa.Schema):
            dtypes = schema.empty_table().to_pandas().dtypes
        else:
            raise NotImplementedError(f"Unsupported format of schema {schema}")
        index_value = parse_index(pd.RangeIndex(-1))
        columns_value = parse_index(dtypes.index, store_data=True)
        op = DataFrameReadRayDataset(refs=refs)
        return op(index_value=index_value, columns_value=columns_value, dtypes=dtypes)

    @ConsumptionAPI(pattern="Time complexity:")
    @PublicAPI(api_group=IOC_API_GROUP)
    def to_modin(self) -> "modin.pandas.dataframe.DataFrame":
        """Convert this :class:`~ray.data.Dataset` into a
        `Modin DataFrame <https://modin.readthedocs.io/en/stable/flow/modin/pandas/dataframe.html>`_.

        This works by first converting this dataset into a distributed set of
        Pandas DataFrames (using :meth:`Dataset.to_pandas_refs`).
        See caveats there. Then the individual DataFrames are used to
        create the Modin DataFrame using
        ``modin.distributed.dataframe.pandas.partitions.from_partitions()``.

        This is only supported for datasets convertible to Arrow records.
        This function induces a copy of the data. For zero-copy access to the
        underlying data, consider using :meth:`.to_arrow_refs` or
        :meth:`.iter_internal_ref_bundles`.

        Time complexity: O(dataset size / parallelism)

        Returns:
            A `Modin DataFrame`_ created from this dataset.
        """  # noqa: E501

        from modin.distributed.dataframe.pandas.partitions import from_partitions

        pd_objs = self.to_pandas_refs()
        return from_partitions(pd_objs, axis=0)

    @ConsumptionAPI(pattern="Time complexity:")
    @PublicAPI(api_group=IOC_API_GROUP)
    def to_spark(self, spark: "pyspark.sql.SparkSession") -> "pyspark.sql.DataFrame":
        """Convert this :class:`~ray.data.Dataset` into a
        `Spark DataFrame <https://spark.apache.org/docs/3.1.1/api/python/reference/api/pyspark.sql.DataFrame.html>`_.

        Time complexity: O(dataset size / parallelism)

        Args:
            spark: A `SparkSession`_, which must be created by RayDP (Spark-on-Ray).

        Returns:
            A `Spark DataFrame`_ created from this dataset.

        .. _SparkSession: https://spark.apache.org/docs/3.1.1/api/python/reference/api/pyspark.sql.SparkSession.html
        """  # noqa: E501
        import raydp

        schema = self.schema()
        if isinstance(schema, Schema):
            schema = schema.base_schema

        ref_bundles = self.iter_internal_ref_bundles()
        block_refs = _ref_bundles_iterator_to_block_refs_list(ref_bundles)
        return raydp.spark.ray_dataset_to_spark_dataframe(spark, schema, block_refs)

    @ConsumptionAPI(pattern="Time complexity:")
    @PublicAPI(api_group=IOC_API_GROUP)
    def to_pandas(self, limit: int = None) -> "pandas.DataFrame":
        """Convert this :class:`~ray.data.Dataset` to a single pandas DataFrame.

        This method errors if the number of rows exceeds the provided ``limit``.
        To truncate the dataset beforehand, call :meth:`.limit`.

        Examples:
            >>> import ray
            >>> ds = ray.data.from_items([{"a": i} for i in range(3)])
            >>> ds.to_pandas()
               a
            0  0
            1  1
            2  2

        Time complexity: O(dataset size)

        Args:
            limit: The maximum number of rows to return. An error is
                raised if the dataset has more rows than this limit. Defaults to
                ``None``, which means no limit.

        Returns:
            A pandas DataFrame created from this dataset, containing a limited
            number of rows.

        Raises:
            ValueError: if the number of rows in the :class:`~ray.data.Dataset` exceeds
                ``limit``.
        """
        if limit is not None:
            count = self.count()
            if count > limit:
                raise ValueError(
                    f"the dataset has more than the given limit of {limit} "
                    f"rows: {count}. If you are sure that a DataFrame with "
                    f"{count} rows will fit in local memory, set "
                    "ds.to_pandas(limit=None) to disable limits."
                )

        builder = PandasBlockBuilder()
        for batch in self.iter_batches(batch_format="pandas", batch_size=None):
            builder.add_block(batch)
        block = builder.build()

        # `PandasBlockBuilder` creates a dataframe with internal extension types like
        # 'TensorDtype'. We use the `to_pandas` method to convert these extension
        # types to regular types.
        return BlockAccessor.for_block(block).to_pandas()

    @ConsumptionAPI(pattern="Time complexity:")
    @DeveloperAPI
    def to_pandas_refs(self) -> List[ObjectRef["pandas.DataFrame"]]:
        """Converts this :class:`~ray.data.Dataset` into a distributed set of Pandas
        dataframes.

        One DataFrame is created for each block in this Dataset.

        This function induces a copy of the data. For zero-copy access to the
        underlying data, consider using :meth:`Dataset.to_arrow_refs` or
        :meth:`Dataset.iter_internal_ref_bundles`.

        Examples:
            >>> import ray
            >>> ds = ray.data.range(10, override_num_blocks=2)
            >>> refs = ds.to_pandas_refs()
            >>> len(refs)
            2

        Time complexity: O(dataset size / parallelism)

        Returns:
            A list of remote pandas DataFrames created from this dataset.
        """

        block_to_df = cached_remote_fn(_block_to_df)
        pandas_refs = []
        for bundle in self.iter_internal_ref_bundles():
            for block_ref in bundle.block_refs:
                pandas_refs.append(block_to_df.remote(block_ref))
        return pandas_refs

    @DeveloperAPI
    def to_numpy_refs(
        self, *, column: Optional[str] = None
    ) -> List[ObjectRef[np.ndarray]]:
        """Converts this :class:`~ray.data.Dataset` into a distributed set of NumPy
        ndarrays or dictionary of NumPy ndarrays.

        This is only supported for datasets convertible to NumPy ndarrays.
        This function induces a copy of the data. For zero-copy access to the
        underlying data, consider using :meth:`Dataset.to_arrow_refs` or
        :meth:`Dataset.iter_internal_ref_bundles`.

        Examples:
            >>> import ray
            >>> ds = ray.data.range(10, override_num_blocks=2)
            >>> refs = ds.to_numpy_refs()
            >>> len(refs)
            2

        Time complexity: O(dataset size / parallelism)

        Args:
            column: The name of the column to convert to numpy. If ``None``, all columns
                are used. If multiple columns are specified, each returned
            future represents a dict of ndarrays. Defaults to None.

        Returns:
            A list of remote NumPy ndarrays created from this dataset.
        """
        block_to_ndarray = cached_remote_fn(_block_to_ndarray)
        numpy_refs = []
        for bundle in self.iter_internal_ref_bundles():
            for block_ref in bundle.block_refs:
                numpy_refs.append(block_to_ndarray.remote(block_ref, column=column))
        return numpy_refs

    @ConsumptionAPI(pattern="Time complexity:")
    @DeveloperAPI
    def to_arrow_refs(self) -> List[ObjectRef["pyarrow.Table"]]:
        """Convert this :class:`~ray.data.Dataset` into a distributed set of PyArrow
        tables.

        One PyArrow table is created for each block in this Dataset.

        This method is only supported for datasets convertible to PyArrow tables.
        This function is zero-copy if the existing data is already in PyArrow
        format. Otherwise, the data is converted to PyArrow format.

        Examples:
            >>> import ray
            >>> ds = ray.data.range(10, override_num_blocks=2)
            >>> refs = ds.to_arrow_refs()
            >>> len(refs)
            2

        Time complexity: O(1) unless conversion is required.

        Returns:
            A list of remote PyArrow tables created from this dataset.
        """
        import pyarrow as pa

        ref_bundles: Iterator[RefBundle] = self.iter_internal_ref_bundles()
        block_refs: List[
            ObjectRef["pyarrow.Table"]
        ] = _ref_bundles_iterator_to_block_refs_list(ref_bundles)
        # Schema is safe to call since we have already triggered execution with
        # iter_internal_ref_bundles.
        schema = self.schema(fetch_if_missing=True)
        if isinstance(schema, Schema):
            schema = schema.base_schema
        if isinstance(schema, pa.Schema):
            # Zero-copy path.
            return block_refs

        block_to_arrow = cached_remote_fn(_block_to_arrow)
        return [block_to_arrow.remote(block) for block in block_refs]

    @ConsumptionAPI(pattern="Args:")
    def to_random_access_dataset(
        self,
        key: str,
        num_workers: Optional[int] = None,
    ) -> RandomAccessDataset:
        """Convert this dataset into a distributed RandomAccessDataset (EXPERIMENTAL).

        RandomAccessDataset partitions the dataset across the cluster by the given
        sort key, providing efficient random access to records via binary search. A
        number of worker actors are created, each of which has zero-copy access to the
        underlying sorted data blocks of the dataset.

        Note that the key must be unique in the dataset. If there are duplicate keys,
        an arbitrary value is returned.

        This is only supported for Arrow-format datasets.

        Args:
            key: The key column over which records can be queried.
            num_workers: The number of actors to use to serve random access queries.
                By default, this is determined by multiplying the number of Ray nodes
                in the cluster by four. As a rule of thumb, you can expect each worker
                to provide ~3000 records / second via ``get_async()``, and
                ~10000 records / second via ``multiget()``.
        """
        if num_workers is None:
            num_workers = 4 * len(ray.nodes())
        return RandomAccessDataset(self, key, num_workers=num_workers)

    @ConsumptionAPI(pattern="store memory.", insert_after=True)
    @PublicAPI(api_group=E_API_GROUP)
    def materialize(self) -> "MaterializedDataset":
        """Execute and materialize this dataset into object store memory.

        This can be used to read all blocks into memory. By default, Dataset
        doesn't read blocks from the datasource until the first transform.

        Note that this does not mutate the original Dataset. Only the blocks of the
        returned MaterializedDataset class are pinned in memory.

        Examples:
            >>> import ray
            >>> ds = ray.data.range(10)
            >>> materialized_ds = ds.materialize()
            >>> materialized_ds
            MaterializedDataset(num_blocks=..., num_rows=10, schema={id: int64})

        Returns:
            A MaterializedDataset holding the materialized data blocks.
        """
        copy = Dataset.copy(self, _deep_copy=True, _as=MaterializedDataset)
        copy._plan.execute()

        bundle = copy._plan._snapshot_bundle
        blocks_with_metadata = bundle.blocks
        # TODO(hchen): Here we generate the same number of blocks as
        # the original Dataset. Because the old code path does this, and
        # some unit tests implicily depend on this behavior.
        # After we remove the old code path, we should consider merging
        # some blocks for better perf.
        ref_bundles = [
            RefBundle(
                blocks=[block_with_metadata],
                owns_blocks=False,
            )
            for block_with_metadata in blocks_with_metadata
        ]
        logical_plan = LogicalPlan(InputData(input_data=ref_bundles), self.context)
        output = MaterializedDataset(
            ExecutionPlan(copy._plan.stats()),
            logical_plan,
        )
        # Metrics are tagged with `copy`s uuid, update the output uuid with
        # this so the user can access the metrics label.
        output._set_name(copy._name)
        output._set_uuid(copy._get_uuid())
        output._plan.execute()  # No-op that marks the plan as fully executed.
        return output

    @PublicAPI(api_group=IM_API_GROUP)
    def stats(self) -> str:
        """Returns a string containing execution timing information.

        Note that this does not trigger execution, so if the dataset has not yet
        executed, an empty string is returned.

        Examples:

        .. testcode::

            import ray

            ds = ray.data.range(10)
            assert ds.stats() == ""

            ds = ds.materialize()
            print(ds.stats())

        .. testoutput::
            :options: +MOCK

            Operator 0 Read: 1 tasks executed, 5 blocks produced in 0s
            * Remote wall time: 16.29us min, 7.29ms max, 1.21ms mean, 24.17ms total
            * Remote cpu time: 16.0us min, 2.54ms max, 810.45us mean, 16.21ms total
            * Peak heap memory usage (MiB): 137968.75 min, 142734.38 max, 139846 mean
            * Output num rows: 0 min, 1 max, 0 mean, 10 total
            * Output size bytes: 0 min, 8 max, 4 mean, 80 total
            * Tasks per node: 20 min, 20 max, 20 mean; 1 nodes used

        """
        if self._current_executor:
            return self._current_executor.get_stats().to_summary().to_string()
        elif self._write_ds is not None and self._write_ds._plan.has_computed_output():
            return self._write_ds.stats()
        return self._get_stats_summary().to_string()

    def _get_stats_summary(self) -> DatasetStatsSummary:
        return self._plan.stats().to_summary()

    @ConsumptionAPI(pattern="Examples:")
    @DeveloperAPI
    def iter_internal_ref_bundles(self) -> Iterator[RefBundle]:
        """Get an iterator over ``RefBundles``
        belonging to this Dataset. Calling this function doesn't keep
        the data materialized in-memory.

        Examples:
            >>> import ray
            >>> ds = ray.data.range(1)
            >>> for ref_bundle in ds.iter_internal_ref_bundles():
            ...     for block_ref, block_md in ref_bundle.blocks:
            ...         block = ray.get(block_ref)

        Returns:
            An iterator over this Dataset's ``RefBundles``.
        """

        iter_ref_bundles, _, _ = self._plan.execute_to_iterator()
        self._synchronize_progress_bar()
        return iter_ref_bundles

    @Deprecated
    @ConsumptionAPI(pattern="Examples:")
    def get_internal_block_refs(self) -> List[ObjectRef[Block]]:
        """Get a list of references to the underlying blocks of this dataset.

        This function can be used for zero-copy access to the data. It blocks
        until the underlying blocks are computed.

        Examples:
            >>> import ray
            >>> ds = ray.data.range(1)
            >>> ds.get_internal_block_refs()
            [ObjectRef(...)]

        Returns:
            A list of references to this dataset's blocks.
        """
        logger.warning(
            "`Dataset.get_internal_block_refs()` is deprecated. Use "
            "`Dataset.iter_internal_ref_bundles()` instead.",
        )
        block_refs = self._plan.execute().block_refs
        self._synchronize_progress_bar()
        return block_refs

    @DeveloperAPI
    def has_serializable_lineage(self) -> bool:
        """Whether this dataset's lineage is able to be serialized for storage and
        later deserialized, possibly on a different cluster.

        Only datasets that are created from data that we know will still exist at
        deserialization time, e.g. data external to this Ray cluster such as persistent
        cloud object stores, support lineage-based serialization. All of the
        ray.data.read_*() APIs support lineage-based serialization.

        Examples:

            >>> import ray
            >>> ray.data.from_items(list(range(10))).has_serializable_lineage()
            False
            >>> ray.data.read_csv("s3://anonymous@ray-example-data/iris.csv").has_serializable_lineage()
            True
        """  # noqa: E501
        return all(
            op.is_lineage_serializable()
            for op in self._logical_plan.dag.post_order_iter()
        )

    @DeveloperAPI
    def serialize_lineage(self) -> bytes:
        """
        Serialize this dataset's lineage, not the actual data or the existing data
        futures, to bytes that can be stored and later deserialized, possibly on a
        different cluster.

        Note that this uses pickle and will drop all computed data, and that everything
        is recomputed from scratch after deserialization.

        Use :py:meth:`Dataset.deserialize_lineage` to deserialize the serialized
        bytes returned from this method into a Dataset.

        .. note::
            Unioned and zipped datasets, produced by :py:meth`Dataset.union` and
            :py:meth:`Dataset.zip`, are not lineage-serializable.

        Examples:

            .. testcode::

                import ray

                ds = ray.data.read_csv("s3://anonymous@ray-example-data/iris.csv")
                serialized_ds = ds.serialize_lineage()
                ds = ray.data.Dataset.deserialize_lineage(serialized_ds)
                print(ds)

            .. testoutput::

                Dataset(
                   num_rows=?,
                   schema={
                      sepal length (cm): double,
                      sepal width (cm): double,
                      petal length (cm): double,
                      petal width (cm): double,
                      target: int64
                   }
                )


        Returns:
            Serialized bytes containing the lineage of this dataset.
        """
        if not self.has_serializable_lineage():
            raise ValueError(
                "Lineage-based serialization is not supported for this stream, which "
                "means that it cannot be used as a tunable hyperparameter. "
                "Lineage-based serialization is explicitly NOT supported for unioned "
                "or zipped datasets (see docstrings for those methods), and is only "
                "supported for datasets created from data that we know will still "
                "exist at deserialization time, e.g. external data in persistent cloud "
                "object stores or in-memory data from long-lived clusters. Concretely, "
                "all ray.data.read_*() APIs should support lineage-based "
                "serialization, while all of the ray.data.from_*() APIs do not. To "
                "allow this stream to be serialized to storage, write the data to an "
                "external store (such as AWS S3, GCS, or Azure Blob Storage) using the "
                "Dataset.write_*() APIs, and serialize a new dataset reading "
                "from the external store using the ray.data.read_*() APIs."
            )
        # Copy Dataset and clear the blocks from the execution plan so only the
        # Dataset's lineage is serialized.
        plan_copy = self._plan.deep_copy()
        logical_plan_copy = copy.copy(self._plan._logical_plan)
        ds = Dataset(plan_copy, logical_plan_copy)
        ds._plan.clear_snapshot()
        ds._set_uuid(self._get_uuid())

        def _reduce_remote_fn(rf: ray.remote_function.RemoteFunction):
            # Custom reducer for Ray remote function handles that allows for
            # cross-cluster serialization.
            # This manually unsets the last export session and job to force re-exporting
            # of the function when the handle is deserialized on a new cluster.
            # TODO(Clark): Fix this in core Ray, see issue:
            # https://github.com/ray-project/ray/issues/24152.
            reconstructor, args, state = rf.__reduce__()
            state["_last_export_session_and_job"] = None
            return reconstructor, args, state

        context = ray._private.worker.global_worker.get_serialization_context()
        try:
            context._register_cloudpickle_reducer(
                ray.remote_function.RemoteFunction, _reduce_remote_fn
            )
            serialized = pickle.dumps(ds)
        finally:
            context._unregister_cloudpickle_reducer(ray.remote_function.RemoteFunction)
        return serialized

    @staticmethod
    @DeveloperAPI
    def deserialize_lineage(serialized_ds: bytes) -> "Dataset":
        """
        Deserialize the provided lineage-serialized Dataset.

        This uses pickle, and assumes that the provided serialized bytes were
        serialized using :py:meth:`Dataset.serialize_lineage`.

        Examples:

            .. testcode::

                import ray

                ds = ray.data.read_csv("s3://anonymous@ray-example-data/iris.csv")
                serialized_ds = ds.serialize_lineage()
                ds = ray.data.Dataset.deserialize_lineage(serialized_ds)
                print(ds)

            .. testoutput::

                Dataset(
                   num_rows=?,
                   schema={
                      sepal length (cm): double,
                      sepal width (cm): double,
                      petal length (cm): double,
                      petal width (cm): double,
                      target: int64
                   }
                )

        Args:
            serialized_ds: The serialized Dataset that we wish to deserialize.

        Returns:
            A deserialized ``Dataset`` instance.
        """
        return pickle.loads(serialized_ds)

    @property
    @DeveloperAPI
    def context(self) -> DataContext:
        """Return the DataContext used to create this Dataset."""
        return self._plan._context

    def _aggregate_on(
        self, agg_cls: type, on: Optional[Union[str, List[str]]], *args, **kwargs
    ):
        """Helper for aggregating on a particular subset of the dataset.

        This validates the `on` argument, and converts a list of column names
        or lambdas to a multi-aggregation. A null `on` results in a
        multi-aggregation on all columns for an Arrow Dataset, and a single
        aggregation on the entire row for a simple Dataset.
        """
        aggs = self._build_multicolumn_aggs(agg_cls, on, *args, **kwargs)
        return self.aggregate(*aggs)

    def _build_multicolumn_aggs(
        self,
        agg_cls: type,
        on: Optional[Union[str, List[str]]],
        *args,
        skip_cols: Optional[List[str]] = None,
        **kwargs,
    ):
        """Build set of aggregations for applying a single aggregation to
        multiple columns.
        """
        # Expand None into an aggregation for each column.
        if on is None:
            schema = self.schema(fetch_if_missing=True)
            if schema is not None and not isinstance(schema, type):
                if not skip_cols:
                    skip_cols = []
                if len(schema.names) > 0:
                    on = [col for col in schema.names if col not in skip_cols]

        if not isinstance(on, list):
            on = [on]

        if len(on) == 0:
            raise ValueError("At least 1 column to aggregate on has to be provided")

        return [agg_cls(on_, *args, **kwargs) for on_ in on]

    def _aggregate_result(self, result: Union[Tuple, Mapping]) -> U:
        if result is not None and len(result) == 1:
            if isinstance(result, tuple):
                return result[0]
            else:
                # NOTE (kfstorm): We cannot call `result[0]` directly on
                # `PandasRow` because indexing a column with position is not
                # supported by pandas.
                return list(result.values())[0]
        else:
            return result

    @repr_with_fallback(["ipywidgets", "8"])
    def _repr_mimebundle_(self, **kwargs):
        """Return a mimebundle with an ipywidget repr and a simple text repr.

        Depending on the frontend where the data is being displayed,
        different mimetypes are used from this bundle.
        See https://ipython.readthedocs.io/en/stable/config/integrating.html
        for information about this method, and
        https://ipywidgets.readthedocs.io/en/latest/embedding.html
        for more information about the jupyter widget mimetype.

        Returns:
            A mimebundle containing an ipywidget repr and a simple text repr.
        """
        import ipywidgets

        title = ipywidgets.HTML(f"<h2>{self.__class__.__name__}</h2>")
        tab = self._tab_repr_()
        widget = ipywidgets.VBox([title, tab], layout=ipywidgets.Layout(width="100%"))

        # Get the widget mime bundle, but replace the plaintext
        # with the Datastream repr
        bundle = widget._repr_mimebundle_(**kwargs)
        bundle.update(
            {
                "text/plain": repr(self),
            }
        )
        return bundle

    def _tab_repr_(self):
        from ipywidgets import HTML, Tab

        metadata = {
            "num_blocks": self._plan.initial_num_blocks(),
            "num_rows": self._meta_count(),
        }
        # Show metadata if available, but don't trigger execution.
        schema = self.schema(fetch_if_missing=False)
        if schema is None:
            schema_repr = Template("rendered_html_common.html.j2").render(
                content="<h5>Unknown schema</h5>"
            )
        elif isinstance(schema, type):
            schema_repr = Template("rendered_html_common.html.j2").render(
                content=f"<h5>Data type: <code>{html.escape(str(schema))}</code></h5>"
            )
        else:
            schema_data = {}
            for sname, stype in zip(schema.names, schema.types):
                schema_data[sname] = getattr(stype, "__name__", str(stype))

            schema_repr = Template("scrollableTable.html.j2").render(
                table=tabulate(
                    tabular_data=schema_data.items(),
                    tablefmt="html",
                    showindex=False,
                    headers=["Name", "Type"],
                ),
                max_height="300px",
            )

        children = []
        children.append(
            HTML(
                Template("scrollableTable.html.j2").render(
                    table=tabulate(
                        tabular_data=metadata.items(),
                        tablefmt="html",
                        showindex=False,
                        headers=["Field", "Value"],
                    ),
                    max_height="300px",
                )
            )
        )
        children.append(HTML(schema_repr))
        return Tab(children, titles=["Metadata", "Schema"])

    def __repr__(self) -> str:
        return self._plan.get_plan_as_string(self.__class__)

    def __str__(self) -> str:
        return repr(self)

    def __bool__(self) -> bool:
        # Prevents `__len__` from being called to check if it is None
        # see: issue #25152
        return True

    def __len__(self) -> int:
        raise AttributeError(
            "Use `ds.count()` to compute the length of a distributed Dataset. "
            "This may be an expensive operation."
        )

    def __iter__(self):
        raise TypeError(
            "`Dataset` objects aren't iterable. To iterate records, call "
            "`ds.iter_rows()` or `ds.iter_batches()`. For more information, read "
            "https://docs.ray.io/en/latest/data/iterating-over-data.html."
        )

    def _block_num_rows(self) -> List[int]:
        get_num_rows = cached_remote_fn(_get_num_rows)
        num_rows = []
        for ref_bundle in self.iter_internal_ref_bundles():
            for block_ref in ref_bundle.block_refs:
                num_rows.append(get_num_rows.remote(block_ref))
        return ray.get(num_rows)

    def _meta_count(self) -> Optional[int]:
        return self._plan.meta_count()

    def _get_uuid(self) -> str:
        return self._uuid

    def _set_uuid(self, uuid: str) -> None:
        self._uuid = uuid
        self._plan._dataset_uuid = uuid
        self._plan._in_stats.dataset_uuid = uuid

    def _synchronize_progress_bar(self):
        """Flush progress bar output by shutting down the current executor.

        This should be called at the end of all blocking APIs (e.g., `take`), but not
        async APIs (e.g., `iter_batches`).

        The streaming executor runs in a separate generator / thread, so it is
        possible the shutdown logic runs even after a call to retrieve rows from the
        stream has finished. Explicit shutdown avoids this, which can clobber console
        output (https://github.com/ray-project/ray/issues/32414).
        """
        if self._current_executor:
            self._current_executor.shutdown()
            self._current_executor = None

    def __getstate__(self):
        # Note: excludes _current_executor which is not serializable.
        return {
            "plan": self._plan,
            "uuid": self._uuid,
            "logical_plan": self._logical_plan,
        }

    def __setstate__(self, state):
        self._plan = state["plan"]
        self._uuid = state["uuid"]
        self._logical_plan = state["logical_plan"]
        self._current_executor = None

    def __del__(self):
        if not self._current_executor:
            return

        # When Python shuts down, `ray` might evaluate to `<module None from None>`.
        # This value is truthy and not `None`, so we use a try-catch in addition to
        # `if ray is not None`. For more information, see #42382.
        try:
            if ray is not None and ray.is_initialized():
                self._current_executor.shutdown()
        except TypeError:
            pass


@PublicAPI
class MaterializedDataset(Dataset, Generic[T]):
    """A Dataset materialized in Ray memory, e.g., via `.materialize()`.

    The blocks of a MaterializedDataset object are materialized into Ray object store
    memory, which means that this class can be shared or iterated over by multiple Ray
    tasks without re-executing the underlying computations for producing the stream.
    """

    def num_blocks(self) -> int:
        """Return the number of blocks of this :class:`MaterializedDataset`.

        Examples:
            >>> import ray
            >>> ds = ray.data.range(100).repartition(10).materialize()
            >>> ds.num_blocks()
            10

        Time complexity: O(1)

        Returns:
            The number of blocks of this :class:`Dataset`.
        """
        return self._plan.initial_num_blocks()


@PublicAPI(stability="beta")
class Schema:
    """Dataset schema.

    Attributes:
        base_schema: The underlying Arrow or Pandas schema.
    """

    def __init__(
        self,
        base_schema: Union["pyarrow.lib.Schema", "PandasBlockSchema"],
        *,
        data_context: Optional[DataContext] = None,
    ):
        self.base_schema = base_schema

        # Snapshot the current context, so that the config of Datasets is always
        # determined by the config at the time it was created.
        self._context = data_context or copy.deepcopy(DataContext.get_current())

    @property
    def names(self) -> List[str]:
        """Lists the columns of this Dataset."""
        return self.base_schema.names

    @property
    def types(self) -> List[Union[type[object], "pyarrow.lib.DataType"]]:
        """Lists the types of this Dataset in Arrow format

        For non-Arrow compatible types, we return "object".
        """
        import pyarrow as pa

        from ray.data.extensions import ArrowTensorType, TensorDtype

        if isinstance(self.base_schema, pa.lib.Schema):
            return list(self.base_schema.types)

        arrow_types = []
        for dtype in self.base_schema.types:
            if isinstance(dtype, TensorDtype):
                if self._context.use_arrow_tensor_v2:
                    pa_tensor_type_class = ArrowTensorTypeV2
                else:
                    pa_tensor_type_class = ArrowTensorType

                # Manually convert our Pandas tensor extension type to Arrow.
                arrow_types.append(
                    pa_tensor_type_class(
                        shape=dtype._shape, dtype=pa.from_numpy_dtype(dtype._dtype)
                    )
                )

            else:
                try:
                    arrow_types.append(pa.from_numpy_dtype(dtype))
                except pa.ArrowNotImplementedError:
                    arrow_types.append(object)
                except Exception:
                    logger.exception(f"Error converting dtype {dtype} to Arrow.")
                    arrow_types.append(None)
        return arrow_types

    def __eq__(self, other):
        return (
            isinstance(other, Schema)
            and other.types == self.types
            and other.names == self.names
        )

    def __repr__(self):
        column_width = max([len(name) for name in self.names] + [len("Column")])
        padding = 2

        output = "Column"
        output += " " * ((column_width + padding) - len("Column"))
        output += "Type\n"

        output += "-" * len("Column")
        output += " " * ((column_width + padding) - len("Column"))
        output += "-" * len("Type") + "\n"

        for name, type in zip(self.names, self.types):
            output += name
            output += " " * ((column_width + padding) - len(name))
            output += f"{type}\n"

        output = output.rstrip()
        return output


def _block_to_df(block: Block) -> "pandas.DataFrame":
    block = BlockAccessor.for_block(block)
    return block.to_pandas()


def _block_to_ndarray(block: Block, column: Optional[str]):
    block = BlockAccessor.for_block(block)
    return block.to_numpy(column)


def _block_to_arrow(block: Block):
    block = BlockAccessor.for_block(block)
    return block.to_arrow()<|MERGE_RESOLUTION|>--- conflicted
+++ resolved
@@ -1416,7 +1416,6 @@
             )
 
         plan = self._plan.copy()
-<<<<<<< HEAD
         if target_num_rows_per_block is not None:
             op = StreamingRepartition(
                 self._logical_plan.dag,
@@ -1427,16 +1426,10 @@
                 self._logical_plan.dag,
                 num_outputs=num_blocks,
                 shuffle=shuffle,
+                keys=keys,
+                sort=sort,
             )
-=======
-        op = Repartition(
-            self._logical_plan.dag,
-            num_outputs=num_blocks,
-            shuffle=shuffle,
-            keys=keys,
-            sort=sort,
-        )
->>>>>>> adb4d6ca
+
         logical_plan = LogicalPlan(op, self.context)
         return Dataset(plan, logical_plan)
 
