--- conflicted
+++ resolved
@@ -23,15 +23,11 @@
 import ray
 from ray.types import ObjectRef
 from ray.util.annotations import DeveloperAPI, PublicAPI
-<<<<<<< HEAD
 from ray.data.block import Block, BlockAccessor, BlockMetadata, T, U, \
     BlockPartition, BlockPartitionMetadata
-=======
-from ray.data.block import Block, BlockAccessor, BlockMetadata, T, U
 from ray.data.datasource import (
     Datasource, CSVDatasource, JSONDatasource, NumpyDatasource,
     ParquetDatasource, BlockWritePathProvider, DefaultBlockWritePathProvider)
->>>>>>> f60d3122
 from ray.data.aggregate import AggregateOnT, AggregateFn, Max, Min, Mean
 from ray.data.impl.remote_fn import cached_remote_fn
 from ray.data.impl.batcher import Batcher
