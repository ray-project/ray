import logging
import os
import time
from typing import (
    List,
    Any,
    Callable,
    Iterator,
    Iterable,
    Generic,
    Dict,
    Optional,
    Union,
    TYPE_CHECKING,
    Tuple,
)
from uuid import uuid4

if TYPE_CHECKING:
    import pyarrow
    import pandas
    import mars
    import modin
    import dask
    import pyspark
    import torch
    import tensorflow as tf
    import torch.utils.data
    from ray.data.dataset_pipeline import DatasetPipeline
    from ray.data.grouped_dataset import GroupedDataset

import collections
import itertools
import numpy as np

import ray
import ray.cloudpickle as pickle
from ray.types import ObjectRef
from ray.util.annotations import DeveloperAPI, PublicAPI
from ray.data.block import (
    Block,
    BlockAccessor,
    BlockMetadata,
    T,
    U,
    BlockPartition,
    BlockPartitionMetadata,
    BlockExecStats,
    KeyFn,
    _validate_key_fn,
)
from ray.data.context import DatasetContext
from ray.data.datasource import (
    Datasource,
    CSVDatasource,
    JSONDatasource,
    NumpyDatasource,
    ParquetDatasource,
    BlockWritePathProvider,
    DefaultBlockWritePathProvider,
    ReadTask,
    WriteResult,
)
from ray.data.datasource.file_based_datasource import (
    _wrap_arrow_serialization_workaround,
    _unwrap_arrow_serialization_workaround,
)
from ray.data.row import TableRow
from ray.data.aggregate import AggregateFn, Sum, Max, Min, Mean, Std
from ray.data.random_access_dataset import RandomAccessDataset
from ray.data.impl.remote_fn import cached_remote_fn
from ray.data.impl.block_batching import batch_blocks, BatchType
from ray.data.impl.plan import ExecutionPlan, OneToOneStage, AllToAllStage
from ray.data.impl.stats import DatasetStats
from ray.data.impl.compute import cache_wrapper, CallableClass, ComputeStrategy
from ray.data.impl.output_buffer import BlockOutputBuffer
from ray.data.impl.progress_bar import ProgressBar
from ray.data.impl.shuffle_and_partition import (
    SimpleShufflePartitionOp,
    PushBasedShufflePartitionOp,
)
from ray.data.impl.fast_repartition import fast_repartition
from ray.data.impl.sort import sort_impl
from ray.data.impl.block_list import BlockList
from ray.data.impl.lazy_block_list import LazyBlockList
from ray.data.impl.delegating_block_builder import DelegatingBlockBuilder
from ray._private.usage import usage_lib

logger = logging.getLogger(__name__)

# Whether we have warned of Datasets containing multiple epochs of data.
_epoch_warned = False

# Whether we have warned about using slow Dataset transforms.
_slow_warned = False

TensorflowFeatureTypeSpec = Union[
    "tf.TypeSpec", List["tf.TypeSpec"], Dict[str, "tf.TypeSpec"]
]


@PublicAPI
class Dataset(Generic[T]):
    """A Dataset is a distributed data collection for data loading and processing.

    Datasets are implemented as a list of ``ObjectRef[Block]``, where each block
    holds an ordered collection of items, representing a shard of the overall
    data collection. The block can be either a ``pyarrow.Table``, or Python list.
    The block also determines the unit of parallelism.

    Datasets can be created in multiple ways: from synthetic data via ``range_*()``
    APIs, from existing memory data via ``from_*()`` APIs, or from external storage
    systems such as local disk, S3, HDFS etc. via the ``read_*()`` APIs. The
    (potentially processed) Dataset can be saved back to external storage systems via
    the ``write_*()`` APIs.

    Examples:
        >>> import ray
        >>> # Create dataset from synthetic data.
        >>> ds = ray.data.range(1000) # doctest: +SKIP
        >>> # Create dataset from in-memory data.
        >>> ds = ray.data.from_items( # doctest: +SKIP
        ...     [{"col1": i, "col2": i * 2} for i in range(1000)])
        >>> # Create dataset from external storage system.
        >>> ds = ray.data.read_parquet("s3://bucket/path") # doctest: +SKIP
        >>> # Save dataset back to external storage system.
        >>> ds.write_csv("s3//bucket/output") # doctest: +SKIP

    Datasets supports parallel processing at scale: transformations such as
    :py:meth:`.map_batches()`, aggregations such as
    :py:meth:`.min()`/:py:meth:`.max()`/:py:meth:`.mean()`, grouping via
    :py:meth:`.groupby()`, shuffling operations such as :py:meth:`.sort()`,
    :py:meth:`.random_shuffle()`, and :py:meth:`.repartition()`.

    Examples:
        >>> import ray
        >>> ds = ray.data.range(1000) # doctest: +SKIP
        >>> # Transform in parallel with map_batches().
        >>> ds.map_batches(lambda batch: [v * 2 for v in batch]) # doctest: +SKIP
        >>> # Compute max.
        >>> ds.max() # doctest: +SKIP
        >>> # Group the data.
        >>> ds.groupby(lambda x: x % 3).count() # doctest: +SKIP
        >>> # Shuffle this dataset randomly.
        >>> ds.random_shuffle() # doctest: +SKIP
        >>> # Sort it back in order.
        >>> ds.sort() # doctest: +SKIP

    Since Datasets are just lists of Ray object refs, they can be passed
    between Ray tasks and actors without incurring a copy. Datasets support
    conversion to/from several more featureful dataframe libraries
    (e.g., Spark, Dask, Modin, MARS), and are also compatible with distributed
    TensorFlow / PyTorch.
    """

    def __init__(
        self,
        plan: ExecutionPlan,
        epoch: int,
        lazy: bool,
    ):
        """Construct a Dataset (internal API).

        The constructor is not part of the Dataset API. Use the ``ray.data.*``
        read methods to construct a dataset.
        """
        assert isinstance(plan, ExecutionPlan)
        usage_lib.record_library_usage("dataset")

        self._plan = plan
        self._uuid = uuid4().hex
        self._epoch = epoch
        self._lazy = lazy

        if not lazy:
            self._plan.execute(allow_clear_input_blocks=False)

    @staticmethod
    def copy(dataset: "Dataset[T]") -> "Dataset[T]":
        return Dataset(dataset._plan, dataset._epoch, dataset._lazy)

    def map(
        self,
        fn: Union[CallableClass, Callable[[T], U]],
        *,
        compute: Optional[str] = None,
        **ray_remote_args,
    ) -> "Dataset[U]":
        """Apply the given function to each record of this dataset.

        This is a blocking operation. Note that mapping individual records
        can be quite slow. Consider using `.map_batches()` for performance.

        Examples:
            >>> import ray
            >>> # Transform python objects.
            >>> ds = ray.data.range(1000) # doctest: +SKIP
            >>> ds.map(lambda x: x * 2) # doctest: +SKIP
            >>> # Transform Arrow records.
            >>> ds = ray.data.from_items( # doctest: +SKIP
            ...     [{"value": i} for i in range(1000)])
            >>> ds.map(lambda record: {"v2": record["value"] * 2}) # doctest: +SKIP
            >>> # Define a callable class that persists state across
            >>> # function invocations for efficiency.
            >>> init_model = ... # doctest: +SKIP
            >>> class CachedModel:
            ...    def __init__(self):
            ...        self.model = init_model()
            ...    def __call__(self, batch):
            ...        return self.model(batch)
            >>> # Apply the transform in parallel on GPUs. Since
            >>> # compute=ActorPoolStrategy(2, 8) the transform will be applied on an
            >>> # autoscaling pool of 2-8 Ray actors, each allocated 1 GPU by Ray.
            >>> from ray.data.impl.compute import ActorPoolStrategy
            >>> ds.map(CachedModel, # doctest: +SKIP
            ...        compute=ActorPoolStrategy(2, 8),
            ...        num_gpus=1)

        Time complexity: O(dataset size / parallelism)

        Args:
            fn: The function to apply to each record, or a class type
                that can be instantiated to create such a callable. Callable classes are
                only supported for the actor compute strategy.
            compute: The compute strategy, either "tasks" (default) to use Ray
                tasks, or ActorPoolStrategy(min, max) to use an autoscaling actor pool.
            ray_remote_args: Additional resource requirements to request from
                ray (e.g., num_gpus=1 to request GPUs for the map tasks).
        """

        self._warn_slow()
        fn = cache_wrapper(fn, compute)
        context = DatasetContext.get_current()

        def transform(block: Block) -> Iterable[Block]:
            DatasetContext._set_current(context)
            block = BlockAccessor.for_block(block)
            output_buffer = BlockOutputBuffer(None, context.target_max_block_size)
            for row in block.iter_rows():
                output_buffer.add(fn(row))
                if output_buffer.has_next():
                    yield output_buffer.next()
            output_buffer.finalize()
            if output_buffer.has_next():
                yield output_buffer.next()

        plan = self._plan.with_stage(
            OneToOneStage("map", transform, compute, ray_remote_args)
        )
        return Dataset(plan, self._epoch, self._lazy)

    def map_batches(
        self,
        fn: Union[CallableClass, Callable[[BatchType], BatchType]],
        *,
        batch_size: Optional[int] = 4096,
        compute: Union[str, ComputeStrategy] = None,
        batch_format: str = "native",
        **ray_remote_args,
    ) -> "Dataset[Any]":
        """Apply the given function to batches of records of this dataset.

        This is a blocking operation.

        Examples:
            >>> import ray
            >>> # Transform python objects.
            >>> ds = ray.data.range(1000) # doctest: +SKIP
            >>> # Transform batches in parallel.
            >>> ds.map_batches(lambda batch: [v * 2 for v in batch]) # doctest: +SKIP
            >>> # Define a callable class that persists state across
            >>> # function invocations for efficiency.
            >>> init_model = ... # doctest: +SKIP
            >>> class CachedModel:
            ...    def __init__(self):
            ...        self.model = init_model()
            ...    def __call__(self, item):
            ...        return self.model(item)
            >>> # Apply the transform in parallel on GPUs. Since
            >>> # compute=ActorPoolStrategy(2, 8) the transform will be applied on an
            >>> # autoscaling pool of 2-8 Ray actors, each allocated 1 GPU by Ray.
            >>> from ray.data.impl.compute import ActorPoolStrategy
            >>> ds.map_batches( # doctest: +SKIP
            ...     CachedModel, # doctest: +SKIP
            ...     batch_size=256, # doctest: +SKIP
            ...     compute=ActorPoolStrategy(2, 8), # doctest: +SKIP
            ...     num_gpus=1) # doctest: +SKIP

            You can use ``map_batches`` to efficiently filter records.

            >>> import ray
            >>> ds = ray.data.range(10000)  # doctest: +SKIP
            >>> ds.count()  # doctest: +SKIP
            10000
            >>> ds = ds.map_batches(lambda batch: [x for x in batch if x % 2 == 0])  # doctest: +SKIP  # noqa: #501
            >>> ds.count()  # doctest: +SKIP
            5000

        Time complexity: O(dataset size / parallelism)

        Args:
            fn: The function to apply to each record batch, or a class type
                that can be instantiated to create such a callable. Callable classes are
                only supported for the actor compute strategy.
            batch_size: Request a specific batch size, or None to use entire
                blocks as batches. Defaults to a system-chosen batch size.
            compute: The compute strategy, either "tasks" (default) to use Ray
                tasks, or ActorPoolStrategy(min, max) to use an autoscaling actor pool.
            batch_format: Specify "native" to use the native block format
                (promotes Arrow to pandas), "pandas" to select
                ``pandas.DataFrame`` as the batch format,
                or "pyarrow" to select ``pyarrow.Table``.
            ray_remote_args: Additional resource requirements to request from
                ray (e.g., num_gpus=1 to request GPUs for the map tasks).
        """
        import pyarrow as pa
        import pandas as pd

        if batch_size is not None and batch_size < 1:
            raise ValueError("Batch size cannot be negative or 0")

        fn = cache_wrapper(fn, compute)
        context = DatasetContext.get_current()

        def transform(block: Block) -> Iterable[Block]:
            DatasetContext._set_current(context)
            output_buffer = BlockOutputBuffer(None, context.target_max_block_size)
            block = BlockAccessor.for_block(block)
            total_rows = block.num_rows()
            max_batch_size = batch_size
            if max_batch_size is None:
                max_batch_size = max(total_rows, 1)

            for start in range(0, total_rows, max_batch_size):
                # Build a block for each batch.
                end = min(total_rows, start + max_batch_size)
                # Make sure to copy if slicing to avoid the Arrow serialization
                # bug where we include the entire base view on serialization.
                view = block.slice(start, end, copy=batch_size is not None)
                if batch_format == "native":
                    # Always promote Arrow blocks to pandas for consistency.
                    if isinstance(view, pa.Table) or isinstance(view, bytes):
                        view = BlockAccessor.for_block(view).to_pandas()
                elif batch_format == "pandas":
                    view = BlockAccessor.for_block(view).to_pandas()
                elif batch_format == "pyarrow":
                    view = BlockAccessor.for_block(view).to_arrow()
                else:
                    raise ValueError(
                        "The batch format must be one of 'native', 'pandas', "
                        "or 'pyarrow', got: {}".format(batch_format)
                    )

                applied = fn(view)
                if not (
                    isinstance(applied, list)
                    or isinstance(applied, pa.Table)
                    or isinstance(applied, pd.core.frame.DataFrame)
                ):
                    raise ValueError(
                        "The map batches UDF returned the value "
                        f"{applied} of type {type(applied)}, "
                        "which is not allowed. "
                        "The return type must be either list, "
                        "pandas.DataFrame, or pyarrow.Table"
                    )
                output_buffer.add_block(applied)
                if output_buffer.has_next():
                    yield output_buffer.next()

            output_buffer.finalize()
            if output_buffer.has_next():
                yield output_buffer.next()

        plan = self._plan.with_stage(
            OneToOneStage("map_batches", transform, compute, ray_remote_args)
        )
        return Dataset(plan, self._epoch, self._lazy)

    def add_column(
        self,
        col: str,
        fn: Callable[["pandas.DataFrame"], "pandas.Series"],
        *,
        compute: Optional[str] = None,
        **ray_remote_args,
    ) -> "Dataset[T]":
        """Add the given column to the dataset.

        This is only supported for datasets convertible to pandas format.
        A function generating the new column values given the batch in pandas
        format must be specified.

        Examples:
            >>> import ray
            >>> ds = ray.data.range_table(100) # doctest: +SKIP
            >>> # Add a new column equal to value * 2.
            >>> ds = ds.add_column( # doctest: +SKIP
            ...     "new_col", lambda df: df["value"] * 2)
            >>> # Overwrite the existing "value" with zeros.
            >>> ds = ds.add_column("value", lambda df: 0) # doctest: +SKIP

        Time complexity: O(dataset size / parallelism)

        Args:
            col: Name of the column to add. If the name already exists, the
                column will be overwritten.
            fn: Map function generating the column values given a batch of
                records in pandas format.
            compute: The compute strategy, either "tasks" (default) to use Ray
                tasks, or ActorPoolStrategy(min, max) to use an autoscaling actor pool.
            ray_remote_args: Additional resource requirements to request from
                ray (e.g., num_gpus=1 to request GPUs for the map tasks).
        """

        def process_batch(batch):
            batch[col] = fn(batch)
            return batch

        if not callable(fn):
            raise ValueError("`fn` must be callable, got {}".format(fn))

        return self.map_batches(
            process_batch, batch_format="pandas", compute=compute, **ray_remote_args
        )

    def flat_map(
        self,
        fn: Union[CallableClass, Callable[[T], Iterable[U]]],
        *,
        compute: Optional[str] = None,
        **ray_remote_args,
    ) -> "Dataset[U]":
        """Apply the given function to each record and then flatten results.

        This is a blocking operation. Consider using ``.map_batches()`` for
        better performance (the batch size can be altered in map_batches).

        Examples:
            >>> import ray
            >>> ds = ray.data.range(1000) # doctest: +SKIP
            >>> ds.flat_map(lambda x: [x, x ** 2, x ** 3]) # doctest: +SKIP

        Time complexity: O(dataset size / parallelism)

        Args:
            fn: The function to apply to each record, or a class type
                that can be instantiated to create such a callable. Callable classes are
                only supported for the actor compute strategy.
            compute: The compute strategy, either "tasks" (default) to use Ray
                tasks, or ActorPoolStrategy(min, max) to use an autoscaling actor pool.
            ray_remote_args: Additional resource requirements to request from
                ray (e.g., num_gpus=1 to request GPUs for the map tasks).
        """

        self._warn_slow()
        fn = cache_wrapper(fn, compute)
        context = DatasetContext.get_current()

        def transform(block: Block) -> Iterable[Block]:
            DatasetContext._set_current(context)
            output_buffer = BlockOutputBuffer(None, context.target_max_block_size)
            block = BlockAccessor.for_block(block)
            for row in block.iter_rows():
                for r2 in fn(row):
                    output_buffer.add(r2)
                    if output_buffer.has_next():
                        yield output_buffer.next()
            output_buffer.finalize()
            if output_buffer.has_next():
                yield output_buffer.next()

        plan = self._plan.with_stage(
            OneToOneStage("flat_map", transform, compute, ray_remote_args)
        )
        return Dataset(plan, self._epoch, self._lazy)

    def filter(
        self,
        fn: Union[CallableClass, Callable[[T], bool]],
        *,
        compute: Optional[str] = None,
        **ray_remote_args,
    ) -> "Dataset[T]":
        """Filter out records that do not satisfy the given predicate.

        This is a blocking operation. Consider using ``.map_batches()`` for
        better performance (you can implement filter by dropping records).

        Examples:
            >>> import ray
            >>> ds = ray.data.range(100) # doctest: +SKIP
            >>> ds.filter(lambda x: x % 2 == 0) # doctest: +SKIP

        Time complexity: O(dataset size / parallelism)

        Args:
            fn: The predicate to apply to each record, or a class type
                that can be instantiated to create such a callable. Callable classes are
                only supported for the actor compute strategy.
            compute: The compute strategy, either "tasks" (default) to use Ray
                tasks, or ActorPoolStrategy(min, max) to use an autoscaling actor pool.
            ray_remote_args: Additional resource requirements to request from
                ray (e.g., num_gpus=1 to request GPUs for the map tasks).
        """

        self._warn_slow()
        fn = cache_wrapper(fn, compute)
        context = DatasetContext.get_current()

        def transform(block: Block) -> Iterable[Block]:
            DatasetContext._set_current(context)
            block = BlockAccessor.for_block(block)
            builder = block.builder()
            for row in block.iter_rows():
                if fn(row):
                    builder.add(row)
            return [builder.build()]

        plan = self._plan.with_stage(
            OneToOneStage("filter", transform, compute, ray_remote_args)
        )
        return Dataset(plan, self._epoch, self._lazy)

    def repartition(self, num_blocks: int, *, shuffle: bool = False) -> "Dataset[T]":
        """Repartition the dataset into exactly this number of blocks.

        This is a blocking operation. After repartitioning, all blocks in the
        returned dataset will have approximately the same number of rows.

        Examples:
            >>> import ray
            >>> ds = ray.data.range(100) # doctest: +SKIP
            >>> # Set the number of output partitions to write to disk.
            >>> ds.repartition(10).write_parquet(...) # doctest: +SKIP

        Time complexity: O(dataset size / parallelism)

        Args:
            num_blocks: The number of blocks.
            shuffle: Whether to perform a distributed shuffle during the
                repartition. When shuffle is enabled, each output block
                contains a subset of data rows from each input block, which
                requires all-to-all data movement. When shuffle is disabled,
                output blocks are created from adjacent input blocks,
                minimizing data movement.

        Returns:
            The repartitioned dataset.
        """

        if shuffle:

            def do_shuffle(
                block_list, clear_input_blocks: bool, block_udf, remote_args
            ):
                if clear_input_blocks:
                    blocks = block_list.copy()
                    block_list.clear()
                else:
                    blocks = block_list
                context = DatasetContext.get_current()
                if context.use_push_based_shuffle:
                    shuffle_op_cls = PushBasedShufflePartitionOp
                else:
                    shuffle_op_cls = SimpleShufflePartitionOp
                shuffle_op = shuffle_op_cls(block_udf, random_shuffle=False)
                return shuffle_op.execute(
                    blocks,
                    num_blocks,
                    clear_input_blocks,
                    map_ray_remote_args=remote_args,
                    reduce_ray_remote_args=remote_args,
                )

            plan = self._plan.with_stage(
                AllToAllStage(
                    "repartition", num_blocks, do_shuffle, supports_block_udf=True
                )
            )

        else:

            def do_fast_repartition(block_list, clear_input_blocks: bool, *_):
                if clear_input_blocks:
                    blocks = block_list.copy()
                    block_list.clear()
                else:
                    blocks = block_list
                return fast_repartition(blocks, num_blocks)

            plan = self._plan.with_stage(
                AllToAllStage("repartition", num_blocks, do_fast_repartition)
            )

        return Dataset(plan, self._epoch, self._lazy)

    def random_shuffle(
        self,
        *,
        seed: Optional[int] = None,
        num_blocks: Optional[int] = None,
    ) -> "Dataset[T]":
        """Randomly shuffle the elements of this dataset.

        This is a blocking operation similar to repartition().

        Examples:
            >>> import ray
            >>> ds = ray.data.range(100) # doctest: +SKIP
            >>> # Shuffle this dataset randomly.
            >>> ds.random_shuffle() # doctest: +SKIP
            >>> # Shuffle this dataset with a fixed random seed.
            >>> ds.random_shuffle(seed=12345) # doctest: +SKIP

        Time complexity: O(dataset size / parallelism)

        Args:
            seed: Fix the random seed to use, otherwise one will be chosen
                based on system randomness.
            num_blocks: The number of output blocks after the shuffle, or None
                to retain the number of blocks.

        Returns:
            The shuffled dataset.
        """

        def do_shuffle(block_list, clear_input_blocks: bool, block_udf, remote_args):
            num_blocks = block_list.executed_num_blocks()  # Blocking.
            if num_blocks == 0:
                return block_list, {}
            if clear_input_blocks:
                blocks = block_list.copy()
                block_list.clear()
            else:
                blocks = block_list
            context = DatasetContext.get_current()
            if context.use_push_based_shuffle:
                shuffle_op_cls = PushBasedShufflePartitionOp
            else:
                shuffle_op_cls = SimpleShufflePartitionOp
            random_shuffle_op = shuffle_op_cls(
                block_udf, random_shuffle=True, random_seed=seed
            )
            return random_shuffle_op.execute(
                blocks,
                num_blocks,
                clear_input_blocks,
                map_ray_remote_args=remote_args,
                reduce_ray_remote_args=remote_args,
            )

        plan = self._plan.with_stage(
            AllToAllStage(
                "random_shuffle", num_blocks, do_shuffle, supports_block_udf=True
            )
        )
        return Dataset(plan, self._epoch, self._lazy)

    def random_sample(
        self, fraction: float, *, seed: Optional[int] = None
    ) -> "Dataset[T]":
        """Randomly samples a fraction of the elements of this dataset.

        Note that the exact number of elements returned is not guaranteed,
        and that the number of elements being returned is roughly fraction * total_rows.

        Examples:
            >>> import ray
            >>> ds = ray.data.range(100) # doctest: +SKIP
            >>> ds.random_sample(0.1) # doctest: +SKIP
            >>> ds.random_sample(0.2, seed=12345) # doctest: +SKIP

        Args:
            fraction: The fraction of elements to sample.
            seed: Seeds the python random pRNG generator.

        Returns:
            Returns a Dataset containing the sampled elements.
        """
        import random
        import pyarrow as pa
        import pandas as pd

        if self.num_blocks() == 0:
            raise ValueError("Cannot sample from an empty dataset.")

        if fraction < 0 or fraction > 1:
            raise ValueError("Fraction must be between 0 and 1.")

        if seed:
            random.seed(seed)

        def process_batch(batch):
            if isinstance(batch, list):
                return [row for row in batch if random.random() <= fraction]
            if isinstance(batch, pa.Table):
                # Lets the item pass if weight generated for that item <= fraction
                return batch.filter(
                    pa.array(random.random() <= fraction for _ in range(len(batch)))
                )
            if isinstance(batch, pd.DataFrame):
                return batch.sample(frac=fraction)
            raise ValueError(f"Unsupported batch type: {type(batch)}")

        return self.map_batches(process_batch)

    def split(
        self, n: int, *, equal: bool = False, locality_hints: Optional[List[Any]] = None
    ) -> List["Dataset[T]"]:
        """Split the dataset into ``n`` disjoint pieces.

        This returns a list of sub-datasets that can be passed to Ray tasks
        and actors and used to read the dataset records in parallel.

        Examples:
            >>> import ray
            >>> ds = ray.data.range(100) # doctest: +SKIP
            >>> workers = ... # doctest: +SKIP
            >>> # Split up a dataset to process over `n` worker actors.
            >>> shards = ds.split(len(workers), locality_hints=workers) # doctest: +SKIP
            >>> for shard, worker in zip(shards, workers): # doctest: +SKIP
            ...     worker.consume.remote(shard) # doctest: +SKIP

        Time complexity: O(1)

        See also: ``Dataset.split_at_indices``, ``Dataset.split_proportionately``

        Args:
            n: Number of child datasets to return.
            equal: Whether to guarantee each split has an equal
                number of records. This may drop records if they cannot be
                divided equally among the splits.
            locality_hints: A list of Ray actor handles of size ``n``. The
                system will try to co-locate the blocks of the i-th dataset
                with the i-th actor to maximize data locality.

        Returns:
            A list of ``n`` disjoint dataset splits.
        """
        if n <= 0:
            raise ValueError(f"The number of splits {n} is not positive.")

        if locality_hints and len(locality_hints) != n:
            raise ValueError(
                f"The length of locality_hints {len(locality_hints)} "
                f"doesn't equal the number of splits {n}."
            )
            # TODO: this is unreachable code.
            if len(set(locality_hints)) != len(locality_hints):
                raise ValueError(
                    "locality_hints must not contain duplicate actor handles"
                )

        blocks = self._plan.execute()
        stats = self._plan.stats()

        def _partition_splits(
            splits: List[Dataset[T]], part_size: int, counts_cache: Dict[str, int]
        ):
            """Partition splits into two sets: splits that are smaller than the
            target size and splits that are larger than the target size.
            """
            splits = sorted(splits, key=lambda s: counts_cache[s._get_uuid()])
            idx = next(
                i
                for i, split in enumerate(splits)
                if counts_cache[split._get_uuid()] >= part_size
            )
            return splits[:idx], splits[idx:]

        def _equalize_larger_splits(
            splits: List[Dataset[T]],
            target_size: int,
            counts_cache: Dict[str, int],
            num_splits_required: int,
        ):
            """Split each split into one or more subsplits that are each the
            target size, with at most one leftover split that's smaller
            than the target size.

            This assume that the given splits are sorted in ascending order.
            """
            if target_size == 0:
                return splits, []
            new_splits = []
            leftovers = []
            for split in splits:
                size = counts_cache[split._get_uuid()]
                if size == target_size:
                    new_splits.append(split)
                    continue
                split_indices = list(range(target_size, size, target_size))
                split_splits = split.split_at_indices(split_indices)
                last_split_size = split_splits[-1].count()
                if last_split_size < target_size:
                    # Last split is smaller than the target size, save it for
                    # our unioning of small splits.
                    leftover = split_splits.pop()
                    leftovers.append(leftover)
                    counts_cache[leftover._get_uuid()] = leftover.count()
                if len(new_splits) + len(split_splits) >= num_splits_required:
                    # Short-circuit if the new splits will make us reach the
                    # desired number of splits.
                    new_splits.extend(
                        split_splits[: num_splits_required - len(new_splits)]
                    )
                    break
                new_splits.extend(split_splits)
            return new_splits, leftovers

        def _equalize_smaller_splits(
            splits: List[Dataset[T]],
            target_size: int,
            counts_cache: Dict[str, int],
            num_splits_required: int,
        ):
            """Union small splits up to the target split size.

            This assume that the given splits are sorted in ascending order.
            """
            new_splits = []
            union_buffer = []
            union_buffer_size = 0
            low = 0
            high = len(splits) - 1
            while low <= high:
                # Union small splits up to the target split size.
                low_split = splits[low]
                low_count = counts_cache[low_split._get_uuid()]
                high_split = splits[high]
                high_count = counts_cache[high_split._get_uuid()]
                if union_buffer_size + high_count <= target_size:
                    # Try to add the larger split to the union buffer first.
                    union_buffer.append(high_split)
                    union_buffer_size += high_count
                    high -= 1
                elif union_buffer_size + low_count <= target_size:
                    union_buffer.append(low_split)
                    union_buffer_size += low_count
                    low += 1
                else:
                    # Neither the larger nor smaller split fit in the union
                    # buffer, so we split the smaller split into a subsplit
                    # that will fit into the union buffer and a leftover
                    # subsplit that we add back into the candidate split list.
                    diff = target_size - union_buffer_size
                    diff_split, new_low_split = low_split.split_at_indices([diff])
                    union_buffer.append(diff_split)
                    union_buffer_size += diff
                    # We overwrite the old low split and don't advance the low
                    # pointer since (1) the old low split can be discarded,
                    # (2) the leftover subsplit is guaranteed to be smaller
                    # than the old low split, and (3) the low split should be
                    # the smallest split in the candidate split list, which is
                    # this subsplit.
                    splits[low] = new_low_split
                    counts_cache[new_low_split._get_uuid()] = low_count - diff
                if union_buffer_size == target_size:
                    # Once the union buffer is full, we union together the
                    # splits.
                    assert len(union_buffer) > 1, union_buffer
                    first_ds = union_buffer[0]
                    new_split = first_ds.union(*union_buffer[1:])
                    new_splits.append(new_split)
                    # Clear the union buffer.
                    union_buffer = []
                    union_buffer_size = 0
                    if len(new_splits) == num_splits_required:
                        # Short-circuit if we've reached the desired number of
                        # splits.
                        break
            return new_splits

        def equalize(splits: List[Dataset[T]], num_splits: int) -> List[Dataset[T]]:
            if not equal:
                return splits
            counts = {s._get_uuid(): s.count() for s in splits}
            total_rows = sum(counts.values())
            # Number of rows for each split.
            target_size = total_rows // num_splits

            # Partition splits.
            smaller_splits, larger_splits = _partition_splits(
                splits, target_size, counts
            )
            if len(smaller_splits) == 0 and num_splits < len(splits):
                # All splits are already equal.
                return splits

            # Split larger splits.
            new_splits, leftovers = _equalize_larger_splits(
                larger_splits, target_size, counts, num_splits
            )
            # Short-circuit if we've already reached the desired number of
            # splits.
            if len(new_splits) == num_splits:
                return new_splits
            # Add leftovers to small splits and re-sort.
            smaller_splits += leftovers
            smaller_splits = sorted(smaller_splits, key=lambda s: counts[s._get_uuid()])

            # Union smaller splits.
            new_splits_small = _equalize_smaller_splits(
                smaller_splits, target_size, counts, num_splits - len(new_splits)
            )
            new_splits.extend(new_splits_small)
            return new_splits

        block_refs, metadata = zip(*blocks.get_blocks_with_metadata())
        metadata_mapping = {b: m for b, m in zip(block_refs, metadata)}

        if locality_hints is None:
            ds = equalize(
                [
                    Dataset(
                        ExecutionPlan(
                            BlockList(
                                list(blocks), [metadata_mapping[b] for b in blocks]
                            ),
                            stats,
                        ),
                        self._epoch,
                        self._lazy,
                    )
                    for blocks in np.array_split(block_refs, n)
                ],
                n,
            )
            assert len(ds) == n, (ds, n)
            return ds

        # If the locality_hints is set, we use a two-round greedy algorithm
        # to co-locate the blocks with the actors based on block
        # and actor's location (node_id).
        #
        # The split algorithm tries to allocate equally-sized blocks regardless
        # of locality. Thus we first calculate the expected number of blocks
        # for each split.
        #
        # In the first round, for each actor, we look for all blocks that
        # match the actor's node_id, then allocate those matched blocks to
        # this actor until we reach the limit(expected number).
        #
        # In the second round: fill each actor's allocation with
        # remaining unallocated blocks until we reach the limit.

        def build_allocation_size_map(
            num_blocks: int, actors: List[Any]
        ) -> Dict[Any, int]:
            """Given the total number of blocks and a list of actors, calcuate
            the expected number of blocks to allocate for each actor.
            """
            num_actors = len(actors)
            num_blocks_per_actor = num_blocks // num_actors
            num_blocks_left = num_blocks - num_blocks_per_actor * n
            num_blocks_by_actor = {}
            for i, actor in enumerate(actors):
                num_blocks_by_actor[actor] = num_blocks_per_actor
                if i < num_blocks_left:
                    num_blocks_by_actor[actor] += 1
            return num_blocks_by_actor

        def build_block_refs_by_node_id(
            blocks: List[ObjectRef[Block]],
        ) -> Dict[str, List[ObjectRef[Block]]]:
            """Build the reverse index from node_id to block_refs. For
            simplicity, if the block is stored on multiple nodes we
            only pick the first one.
            """
            block_ref_locations = ray.experimental.get_object_locations(blocks)
            block_refs_by_node_id = collections.defaultdict(list)
            for block_ref in blocks:
                node_ids = block_ref_locations.get(block_ref, {}).get("node_ids", [])
                node_id = node_ids[0] if node_ids else None
                block_refs_by_node_id[node_id].append(block_ref)
            return block_refs_by_node_id

        def build_node_id_by_actor(actors: List[Any]) -> Dict[Any, str]:
            """Build a map from a actor to its node_id."""
            actors_state = ray.state.actors()
            return {
                actor: actors_state.get(actor._actor_id.hex(), {})
                .get("Address", {})
                .get("NodeID")
                for actor in actors
            }

        # expected number of blocks to be allocated for each actor
        expected_block_count_by_actor = build_allocation_size_map(
            len(block_refs), locality_hints
        )
        # the reverse index from node_id to block_refs
        block_refs_by_node_id = build_block_refs_by_node_id(block_refs)
        # the map from actor to its node_id
        node_id_by_actor = build_node_id_by_actor(locality_hints)

        allocation_per_actor = collections.defaultdict(list)

        # In the first round, for each actor, we look for all blocks that
        # match the actor's node_id, then allocate those matched blocks to
        # this actor until we reach the limit(expected number)
        for actor in locality_hints:
            node_id = node_id_by_actor[actor]
            matching_blocks = block_refs_by_node_id[node_id]
            expected_block_count = expected_block_count_by_actor[actor]
            allocation = []
            while matching_blocks and len(allocation) < expected_block_count:
                allocation.append(matching_blocks.pop())
            allocation_per_actor[actor] = allocation

        # In the second round: fill each actor's allocation with
        # remaining unallocated blocks until we reach the limit
        remaining_block_refs = list(
            itertools.chain.from_iterable(block_refs_by_node_id.values())
        )
        for actor in locality_hints:
            while (
                len(allocation_per_actor[actor]) < expected_block_count_by_actor[actor]
            ):
                allocation_per_actor[actor].append(remaining_block_refs.pop())

        assert len(remaining_block_refs) == 0, len(remaining_block_refs)

        return equalize(
            [
                Dataset(
                    ExecutionPlan(
                        BlockList(
                            allocation_per_actor[actor],
                            [metadata_mapping[b] for b in allocation_per_actor[actor]],
                        ),
                        stats,
                    ),
                    self._epoch,
                    self._lazy,
                )
                for actor in locality_hints
            ],
            n,
        )

    def split_at_indices(self, indices: List[int]) -> List["Dataset[T]"]:
        """Split the dataset at the given indices (like np.split).

        Examples:
            >>> import ray
            >>> ds = ray.data.range(10) # doctest: +SKIP
            >>> d1, d2, d3 = ds.split_at_indices([2, 5]) # doctest: +SKIP
            >>> d1.take() # doctest: +SKIP
            [0, 1]
            >>> d2.take() # doctest: +SKIP
            [2, 3, 4]
            >>> d3.take() # doctest: +SKIP
            [5, 6, 7, 8, 9]

        Time complexity: O(num splits)

        See also: ``Dataset.split``, ``Dataset.split_proportionately``

        Args:
            indices: List of sorted integers which indicate where the dataset
                will be split. If an index exceeds the length of the dataset,
                an empty dataset will be returned.

        Returns:
            The dataset splits.
        """

        if len(indices) < 1:
            raise ValueError("indices must be at least of length 1")
        if sorted(indices) != indices:
            raise ValueError("indices must be sorted")
        if indices[0] < 0:
            raise ValueError("indices must be positive")

        rest = self
        splits = []
        prev = 0
        for i in indices:
            first, rest = rest._split(i - prev, return_right_half=True)
            prev = i
            splits.append(first)
        splits.append(rest)

        return splits

    def split_proportionately(self, proportions: List[float]) -> List["Dataset[T]"]:
        """Split the dataset using proportions.

        A common use case for this would be splitting the dataset into train
        and test sets (equivalent to eg. scikit-learn's ``train_test_split``).
        See also :func:`ray.air.train_test_split` for a higher level abstraction.

        The indices to split at will be calculated in such a way so that all splits
        always contains at least one element. If that is not possible,
        an exception will be raised.

        This is equivalent to caulculating the indices manually and calling
        ``Dataset.split_at_indices``.

        Examples:
            >>> import ray
            >>> ds = ray.data.range(10) # doctest: +SKIP
            >>> d1, d2, d3 = ds.split_proportionately([0.2, 0.5]) # doctest: +SKIP
            >>> d1.take() # doctest: +SKIP
            [0, 1]
            >>> d2.take() # doctest: +SKIP
            [2, 3, 4, 5, 6]
            >>> d3.take() # doctest: +SKIP
            [7, 8, 9]

        Time complexity: O(num splits)

        See also: ``Dataset.split``, ``Dataset.split_at_indices``,
        :func:`ray.air.train_test_split`

        Args:
            proportions: List of proportions to split the dataset according to.
                Must sum up to less than 1, and each proportion has to be bigger
                than 0.

        Returns:
            The dataset splits.
        """

        if len(proportions) < 1:
            raise ValueError("proportions must be at least of length 1")
        if sum(proportions) >= 1:
            raise ValueError("proportions must sum to less than 1")
        if any(p <= 0 for p in proportions):
            raise ValueError("proportions must be bigger than 0")

        dataset_length = self.count()
        cumulative_proportions = np.cumsum(proportions)
        split_indices = [
            int(dataset_length * proportion) for proportion in cumulative_proportions
        ]

        # Ensure each split has at least one element
        subtract = 0
        for i in range(len(split_indices) - 2, -1, -1):
            split_indices[i] -= subtract
            if split_indices[i] == split_indices[i + 1]:
                subtract += 1
                split_indices[i] -= 1
        if any(i <= 0 for i in split_indices):
            raise ValueError(
                "Couldn't create non-empty splits with the given proportions."
            )

        return self.split_at_indices(split_indices)

    def union(self, *other: List["Dataset[T]"]) -> "Dataset[T]":
        """Combine this dataset with others of the same type.

        The order of the blocks in the datasets is preserved, as is the
        relative ordering between the datasets passed in the argument list.

        NOTE: Unioned datasets are not lineage-serializable, i.e. they can not be used
        as a tunable hyperparameter in Ray Tune.

        Args:
            other: List of datasets to combine with this one. The datasets
                must have the same schema as this dataset, otherwise the
                behavior is undefined.

        Returns:
            A new dataset holding the union of their data.
        """

        start_time = time.perf_counter()

        datasets = [self] + list(other)
        bls = []
        has_nonlazy = False
        for ds in datasets:
            bl = ds._plan.execute()
            if not isinstance(bl, LazyBlockList):
                has_nonlazy = True
            bls.append(bl)
        if has_nonlazy:
            blocks = []
            metadata = []
            for bl in bls:
                if isinstance(bl, LazyBlockList):
                    bs, ms = bl._get_blocks_with_metadata()
                else:
                    bs, ms = bl._blocks, bl._metadata
                blocks.extend(bs)
                metadata.extend(ms)
            blocklist = BlockList(blocks, metadata)
        else:
            tasks: List[ReadTask] = []
            block_partition_refs: List[ObjectRef[BlockPartition]] = []
            block_partition_meta_refs: List[ObjectRef[BlockPartitionMetadata]] = []
            for bl in bls:
                tasks.extend(bl._tasks)
                block_partition_refs.extend(bl._block_partition_refs)
                block_partition_meta_refs.extend(bl._block_partition_meta_refs)
            blocklist = LazyBlockList(
                tasks, block_partition_refs, block_partition_meta_refs
            )

        epochs = [ds._get_epoch() for ds in datasets]
        max_epoch = max(*epochs)
        if len(set(epochs)) > 1:
            global _epoch_warned
            if not _epoch_warned:
                logger.warning(
                    "Dataset contains data from multiple epochs: {}, "
                    "likely due to a `rewindow()` call. The higher epoch "
                    "number {} will be used. This warning will not "
                    "be shown again.".format(set(epochs), max_epoch)
                )
                _epoch_warned = True
        dataset_stats = DatasetStats(
            stages={"union": []},
            parent=[d._plan.stats() for d in datasets],
        )
        dataset_stats.time_total_s = time.perf_counter() - start_time
        return Dataset(
            ExecutionPlan(blocklist, dataset_stats),
            max_epoch,
            self._lazy,
        )

    def groupby(self, key: Optional[KeyFn]) -> "GroupedDataset[T]":
        """Group the dataset by the key function or column name.

        This is a lazy operation.

        Examples:
            >>> import ray
            >>> # Group by a key function and aggregate.
            >>> ray.data.range(100).groupby(lambda x: x % 3).count() # doctest: +SKIP
            >>> # Group by an Arrow table column and aggregate.
            >>> ray.data.from_items([ # doctest: +SKIP
            ...     {"A": x % 3, "B": x} for x in range(100)]).groupby( # doctest: +SKIP
            ...     "A").count() # doctest: +SKIP

        Time complexity: O(dataset size * log(dataset size / parallelism))

        Args:
            key: A key function or Arrow column name. If this is None, the
                grouping is global.

        Returns:
            A lazy GroupedDataset that can be aggregated later.
        """
        from ray.data.grouped_dataset import GroupedDataset

        # Always allow None since groupby interprets that as grouping all
        # records into a single global group.
        if key is not None:
            _validate_key_fn(self, key)

        return GroupedDataset(self, key)

    def aggregate(self, *aggs: AggregateFn) -> U:
        """Aggregate the entire dataset as one group.

        This is a blocking operation.

        Examples:
            >>> import ray
            >>> from ray.data.aggregate import Max, Mean
            >>> ray.data.range(100).aggregate(Max()) # doctest: +SKIP
            >>> ray.data.range_table(100).aggregate( # doctest: +SKIP
            ...    Max("value"), Mean("value")) # doctest: +SKIP

        Time complexity: O(dataset size / parallelism)

        Args:
            aggs: Aggregations to do.

        Returns:
            If the input dataset is a simple dataset then the output is
            a tuple of ``(agg1, agg2, ...)`` where each tuple element is
            the corresponding aggregation result.
            If the input dataset is an Arrow dataset then the output is
            an ``ArrowRow`` where each column is the corresponding
            aggregation result.
            If the dataset is empty, return ``None``.
        """
        ret = self.groupby(None).aggregate(*aggs).take(1)
        return ret[0] if len(ret) > 0 else None

    def sum(
        self, on: Optional[Union[KeyFn, List[KeyFn]]] = None, ignore_nulls: bool = True
    ) -> U:
        """Compute sum over entire dataset.

        This is a blocking operation.

        Examples:
            >>> import ray
            >>> ray.data.range(100).sum() # doctest: +SKIP
            >>> ray.data.from_items([ # doctest: +SKIP
            ...     (i, i**2) # doctest: +SKIP
            ...     for i in range(100)]).sum(lambda x: x[1]) # doctest: +SKIP
            >>> ray.data.range_table(100).sum("value") # doctest: +SKIP
            >>> ray.data.from_items([ # doctest: +SKIP
            ...     {"A": i, "B": i**2} # doctest: +SKIP
            ...     for i in range(100)]).sum(["A", "B"]) # doctest: +SKIP

        Args:
            on: The data subset on which to compute the sum.

                - For a simple dataset: it can be a callable or a list thereof,
                  and the default is to return a scalar sum of all rows.
                - For an Arrow dataset: it can be a column name or a list
                  thereof, and the default is to return an ``ArrowRow``
                  containing the column-wise sum of all columns.
            ignore_nulls: Whether to ignore null values. If ``True``, null
                values will be ignored when computing the sum; if ``False``,
                if a null value is encountered, the output will be None.
                We consider np.nan, None, and pd.NaT to be null values.
                Default is ``True``.

        Returns:
            The sum result.

            For a simple dataset, the output is:

            - ``on=None``: a scalar representing the sum of all rows,
            - ``on=callable``: a scalar representing the sum of the outputs of
              the callable called on each row,
            - ``on=[callable_1, ..., calalble_n]``: a tuple of
              ``(sum_1, ..., sum_n)`` representing the sum of the outputs of
              the corresponding callables called on each row.

            For an Arrow dataset, the output is:

            - ``on=None``: an ArrowRow containing the column-wise sum of all
              columns,
            - ``on="col"``: a scalar representing the sum of all items in
              column ``"col"``,
            - ``on=["col_1", ..., "col_n"]``: an n-column ``ArrowRow``
              containing the column-wise sum of the provided columns.

            If the dataset is empty, all values are null, or any value is null
            AND ``ignore_nulls`` is ``False``, then the output will be None.
        """
        ret = self._aggregate_on(Sum, on, ignore_nulls)
        return self._aggregate_result(ret)

    def min(
        self, on: Optional[Union[KeyFn, List[KeyFn]]] = None, ignore_nulls: bool = True
    ) -> U:
        """Compute minimum over entire dataset.

        This is a blocking operation.

        Examples:
            >>> import ray
            >>> ray.data.range(100).min() # doctest: +SKIP
            >>> ray.data.from_items([ # doctest: +SKIP
            ...     (i, i**2) # doctest: +SKIP
            ...     for i in range(100)]).min(lambda x: x[1]) # doctest: +SKIP
            >>> ray.data.range_table(100).min("value") # doctest: +SKIP
            >>> ray.data.from_items([ # doctest: +SKIP
            ...     {"A": i, "B": i**2} # doctest: +SKIP
            ...     for i in range(100)]).min(["A", "B"]) # doctest: +SKIP

        Args:
            on: The data subset on which to compute the min.

                - For a simple dataset: it can be a callable or a list thereof,
                  and the default is to return a scalar min of all rows.
                - For an Arrow dataset: it can be a column name or a list
                  thereof, and the default is to return an ``ArrowRow``
                  containing the column-wise min of all columns.
            ignore_nulls: Whether to ignore null values. If ``True``, null
                values will be ignored when computing the min; if ``False``,
                if a null value is encountered, the output will be None.
                We consider np.nan, None, and pd.NaT to be null values.
                Default is ``True``.

        Returns:
            The min result.

            For a simple dataset, the output is:

            - ``on=None``: a scalar representing the min of all rows,
            - ``on=callable``: a scalar representing the min of the outputs
              of the callable called on each row,
            - ``on=[callable_1, ..., calalble_n]``: a tuple of
              ``(min_1, ..., min_n)`` representing the min of the outputs
              of the corresponding callables called on each row.

            For an Arrow dataset, the output is:

            - ``on=None``: an ``ArrowRow`` containing the column-wise min of
              all columns,
            - ``on="col"``: a scalar representing the min of all items in
              column ``"col"``,
            - ``on=["col_1", ..., "col_n"]``: an n-column ``ArrowRow``
              containing the column-wise min of the provided columns.

            If the dataset is empty, all values are null, or any value is null
            AND ``ignore_nulls`` is ``False``, then the output will be None.
        """
        ret = self._aggregate_on(Min, on, ignore_nulls)
        return self._aggregate_result(ret)

    def max(
        self, on: Optional[Union[KeyFn, List[KeyFn]]] = None, ignore_nulls: bool = True
    ) -> U:
        """Compute maximum over entire dataset.

        This is a blocking operation.

        Examples:
            >>> import ray
            >>> ray.data.range(100).max() # doctest: +SKIP
            >>> ray.data.from_items([ # doctest: +SKIP
            ...     (i, i**2) # doctest: +SKIP
            ...     for i in range(100)]).max(lambda x: x[1]) # doctest: +SKIP
            >>> ray.data.range_table(100).max("value") # doctest: +SKIP
            >>> ray.data.from_items([ # doctest: +SKIP
            ...     {"A": i, "B": i**2} # doctest: +SKIP
            ...     for i in range(100)]).max(["A", "B"]) # doctest: +SKIP

        Args:
            on: The data subset on which to compute the max.

                - For a simple dataset: it can be a callable or a list thereof,
                  and the default is to return a scalar max of all rows.
                - For an Arrow dataset: it can be a column name or a list
                  thereof, and the default is to return an ``ArrowRow``
                  containing the column-wise max of all columns.
            ignore_nulls: Whether to ignore null values. If ``True``, null
                values will be ignored when computing the max; if ``False``,
                if a null value is encountered, the output will be None.
                We consider np.nan, None, and pd.NaT to be null values.
                Default is ``True``.

        Returns:
            The max result.

            For a simple dataset, the output is:

            - ``on=None``: a scalar representing the max of all rows,
            - ``on=callable``: a scalar representing the max of the outputs of
              the callable called on each row,
            - ``on=[callable_1, ..., calalble_n]``: a tuple of
              ``(max_1, ..., max_n)`` representing the max of the outputs of
              the corresponding callables called on each row.

            For an Arrow dataset, the output is:

            - ``on=None``: an ``ArrowRow`` containing the column-wise max of
              all columns,
            - ``on="col"``: a scalar representing the max of all items in
              column ``"col"``,
            - ``on=["col_1", ..., "col_n"]``: an n-column ``ArrowRow``
              containing the column-wise max of the provided columns.

            If the dataset is empty, all values are null, or any value is null
            AND ``ignore_nulls`` is ``False``, then the output will be None.
        """
        ret = self._aggregate_on(Max, on, ignore_nulls)
        return self._aggregate_result(ret)

    def mean(
        self, on: Optional[Union[KeyFn, List[KeyFn]]] = None, ignore_nulls: bool = True
    ) -> U:
        """Compute mean over entire dataset.

        This is a blocking operation.

        Examples:
            >>> import ray
            >>> ray.data.range(100).mean() # doctest: +SKIP
            >>> ray.data.from_items([ # doctest: +SKIP
            ...     (i, i**2) # doctest: +SKIP
            ...     for i in range(100)]).mean(lambda x: x[1]) # doctest: +SKIP
            >>> ray.data.range_table(100).mean("value") # doctest: +SKIP
            >>> ray.data.from_items([ # doctest: +SKIP
            ...     {"A": i, "B": i**2} # doctest: +SKIP
            ...     for i in range(100)]).mean(["A", "B"]) # doctest: +SKIP

        Args:
            on: The data subset on which to compute the mean.

                - For a simple dataset: it can be a callable or a list thereof,
                  and the default is to return a scalar mean of all rows.
                - For an Arrow dataset: it can be a column name or a list
                  thereof, and the default is to return an ``ArrowRow``
                  containing the column-wise mean of all columns.
            ignore_nulls: Whether to ignore null values. If ``True``, null
                values will be ignored when computing the mean; if ``False``,
                if a null value is encountered, the output will be None.
                We consider np.nan, None, and pd.NaT to be null values.
                Default is ``True``.

        Returns:
            The mean result.

            For a simple dataset, the output is:

            - ``on=None``: a scalar representing the mean of all rows,
            - ``on=callable``: a scalar representing the mean of the outputs
              of the callable called on each row,
            - ``on=[callable_1, ..., calalble_n]``: a tuple of
              ``(mean_1, ..., mean_n)`` representing the mean of the outputs
              of the corresponding callables called on each row.

            For an Arrow dataset, the output is:

            - ``on=None``: an ``ArrowRow`` containing the column-wise mean of
              all columns,
            - ``on="col"``: a scalar representing the mean of all items in
              column ``"col"``,
            - ``on=["col_1", ..., "col_n"]``: an n-column ``ArrowRow``
              containing the column-wise mean of the provided columns.

            If the dataset is empty, all values are null, or any value is null
            AND ``ignore_nulls`` is ``False``, then the output will be None.
        """
        ret = self._aggregate_on(Mean, on, ignore_nulls)
        return self._aggregate_result(ret)

    def std(
        self,
        on: Optional[Union[KeyFn, List[KeyFn]]] = None,
        ddof: int = 1,
        ignore_nulls: bool = True,
    ) -> U:
        """Compute standard deviation over entire dataset.

        This is a blocking operation.

        Examples:
            >>> import ray # doctest: +SKIP
            >>> ray.data.range(100).std() # doctest: +SKIP
            >>> ray.data.from_items([ # doctest: +SKIP
            ...     (i, i**2) # doctest: +SKIP
            ...     for i in range(100)]).std(lambda x: x[1]) # doctest: +SKIP
            >>> ray.data.range_table(100).std("value", ddof=0) # doctest: +SKIP
            >>> ray.data.from_items([ # doctest: +SKIP
            ...     {"A": i, "B": i**2} # doctest: +SKIP
            ...     for i in range(100)]).std(["A", "B"]) # doctest: +SKIP

        NOTE: This uses Welford's online method for an accumulator-style
        computation of the standard deviation. This method was chosen due to
        it's numerical stability, and it being computable in a single pass.
        This may give different (but more accurate) results than NumPy, Pandas,
        and sklearn, which use a less numerically stable two-pass algorithm.
        See
        https://en.wikipedia.org/wiki/Algorithms_for_calculating_variance#Welford's_online_algorithm

        Args:
            on: The data subset on which to compute the std.

                - For a simple dataset: it can be a callable or a list thereof,
                  and the default is to return a scalar std of all rows.
                - For an Arrow dataset: it can be a column name or a list
                  thereof, and the default is to return an ``ArrowRow``
                  containing the column-wise std of all columns.
            ddof: Delta Degrees of Freedom. The divisor used in calculations
                is ``N - ddof``, where ``N`` represents the number of elements.
            ignore_nulls: Whether to ignore null values. If ``True``, null
                values will be ignored when computing the std; if ``False``,
                if a null value is encountered, the output will be None.
                We consider np.nan, None, and pd.NaT to be null values.
                Default is ``True``.

        Returns:
            The standard deviation result.

            For a simple dataset, the output is:

            - ``on=None``: a scalar representing the std of all rows,
            - ``on=callable``: a scalar representing the std of the outputs of
              the callable called on each row,
            - ``on=[callable_1, ..., calalble_n]``: a tuple of
              ``(std_1, ..., std_n)`` representing the std of the outputs of
              the corresponding callables called on each row.

            For an Arrow dataset, the output is:

            - ``on=None``: an ``ArrowRow`` containing the column-wise std of
              all columns,
            - ``on="col"``: a scalar representing the std of all items in
              column ``"col"``,
            - ``on=["col_1", ..., "col_n"]``: an n-column ``ArrowRow``
              containing the column-wise std of the provided columns.

            If the dataset is empty, all values are null, or any value is null
            AND ``ignore_nulls`` is ``False``, then the output will be None.
        """
        ret = self._aggregate_on(Std, on, ignore_nulls, ddof=ddof)
        return self._aggregate_result(ret)

    def sort(
        self, key: Optional[KeyFn] = None, descending: bool = False
    ) -> "Dataset[T]":
        # TODO ds.sort(lambda ...) fails with:
        #  Callable key '<function <lambda> at 0x1b07a4cb0>' requires
        #  dataset format to be 'simple', was 'arrow'.
        #  How do I create something "simple" here?
        """Sort the dataset by the specified key column or key function.

        This is a blocking operation.

        Examples:
            >>> import ray # doctest: +SKIP
            >>> # Sort using the entire record as the key.
            >>> ds = ray.data.range(100) # doctest: +SKIP
            >>> ds.sort() # doctest: +SKIP
            >>> # Sort by a single column in descending order.
            >>> ds = ray.data.from_items( # doctest: +SKIP
            ...     [{"value": i} for i in range(1000)])
            >>> ds.sort("value", descending=True) # doctest: +SKIP
            >>> # Sort by a key function.
            >>> ds.sort(lambda record: record["value"]) # doctest: +SKIP

        Time complexity: O(dataset size * log(dataset size / parallelism))

        Args:
            key:
                - For Arrow tables, key must be a single column name.
                - For datasets of Python objects, key can be either a lambda
                  function that returns a comparison key to sort by, or None
                  to sort by the original value.
            descending: Whether to sort in descending order.

        Returns:
            A new, sorted dataset.
        """

        def do_sort(block_list, clear_input_blocks: bool, *_):
            # Handle empty dataset.
            if block_list.initial_num_blocks() == 0:
                return block_list, {}
            if clear_input_blocks:
                blocks = block_list.copy()
                block_list.clear()
            else:
                blocks = block_list
            if isinstance(key, list):
                if not key:
                    raise ValueError("`key` must be a list of non-zero length")
                for subkey in key:
                    _validate_key_fn(self, subkey)
            else:
                _validate_key_fn(self, key)
            return sort_impl(blocks, clear_input_blocks, key, descending)

        plan = self._plan.with_stage(AllToAllStage("sort", None, do_sort))
        return Dataset(plan, self._epoch, self._lazy)

    def zip(self, other: "Dataset[U]") -> "Dataset[(T, U)]":
        """Zip this dataset with the elements of another.

        The datasets must have identical num rows, block types, and block sizes
        (e.g., one was produced from a ``.map()`` of another). For Arrow
        blocks, the schema will be concatenated, and any duplicate column
        names disambiguated with _1, _2, etc. suffixes.

        NOTE: Zipped datasets are not lineage-serializable, i.e. they can not be used
        as a tunable hyperparameter in Ray Tune.

        Time complexity: O(dataset size / parallelism)

        Args:
            other: The dataset to zip with on the right hand side.

        Examples:
            >>> import ray
            >>> ds = ray.data.range(5) # doctest: +SKIP
            >>> ds.zip(ds).take() # doctest: +SKIP
            [(0, 0), (1, 1), (2, 2), (3, 3), (4, 4)]

        Returns:
            A Dataset with (k, v) pairs (or concatenated Arrow schema) where k
            comes from the first dataset and v comes from the second.
        """

        def do_zip_all(block_list, clear_input_blocks: bool, *_):
            blocks1 = block_list.get_blocks()
            blocks2 = other.get_internal_block_refs()

            if clear_input_blocks:
                block_list.clear()

            if len(blocks1) != len(blocks2):
                # TODO(ekl) consider supporting if num_rows are equal.
                raise ValueError(
                    "Cannot zip dataset of different num blocks: {} vs {}".format(
                        len(blocks1), len(blocks2)
                    )
                )

            def do_zip(block1: Block, block2: Block) -> (Block, BlockMetadata):
                stats = BlockExecStats.builder()
                b1 = BlockAccessor.for_block(block1)
                result = b1.zip(block2)
                br = BlockAccessor.for_block(result)
                return result, br.get_metadata(input_files=[], exec_stats=stats.build())

            do_zip_fn = cached_remote_fn(do_zip, num_returns=2)

            blocks = []
            metadata = []
            for b1, b2 in zip(blocks1, blocks2):
                res, meta = do_zip_fn.remote(b1, b2)
                blocks.append(res)
                metadata.append(meta)

            # Early release memory.
            del blocks1, blocks2

            # TODO(ekl) it might be nice to have a progress bar here.
            metadata = ray.get(metadata)
            blocks = BlockList(blocks, metadata)
            return blocks, {}

        plan = self._plan.with_stage(AllToAllStage("zip", None, do_zip_all))
        return Dataset(plan, self._epoch, self._lazy)

    def limit(self, limit: int) -> "Dataset[T]":
        """Limit the dataset to the first number of records specified.

        Examples:
            >>> import ray
            >>> ds = ray.data.range(1000) # doctest: +SKIP
            >>> ds.limit(100).map(lambda x: x * 2).take() # doctest: +SKIP

        Time complexity: O(limit specified)

        Args:
            limit: The size of the dataset to truncate to.

        Returns:
            The truncated dataset.
        """

        left, _ = self._split(limit, return_right_half=False)
        return left

    def take(self, limit: int = 20) -> List[T]:
        """Take up to the given number of records from the dataset.

        Time complexity: O(limit specified)

        Args:
            limit: The max number of records to return.

        Returns:
            A list of up to ``limit`` records from the dataset.
        """
        output = []
        for row in self.iter_rows():
            output.append(row)
            if len(output) >= limit:
                break
        return output

    def take_all(self, limit: int = 100000) -> List[T]:
        """Take all the records in the dataset.

        Time complexity: O(dataset size)

        Args:
            limit: Raise an error if the size exceeds the specified limit.

        Returns:
            A list of all the records in the dataset.
        """
        output = []
        for row in self.iter_rows():
            output.append(row)
            if len(output) > limit:
                raise ValueError(
                    "The dataset has more than the given limit of {} records.".format(
                        limit
                    )
                )
        return output

    def show(self, limit: int = 20) -> None:
        """Print up to the given number of records from the dataset.

        Time complexity: O(limit specified)

        Args:
            limit: The max number of records to print.
        """
        for row in self.take(limit):
            print(row)

    def count(self) -> int:
        """Count the number of records in the dataset.

        Time complexity: O(dataset size / parallelism), O(1) for parquet

        Returns:
            The number of records in the dataset.
        """
        # Handle empty dataset.
        if self.num_blocks() == 0:
            return 0

        # For parquet, we can return the count directly from metadata.
        meta_count = self._meta_count()
        if meta_count is not None:
            return meta_count

        get_num_rows = cached_remote_fn(_get_num_rows)

        return sum(
            ray.get(
                [get_num_rows.remote(block) for block in self.get_internal_block_refs()]
            )
        )

    def schema(
        self, fetch_if_missing: bool = False
    ) -> Union[type, "pyarrow.lib.Schema"]:
        """Return the schema of the dataset.

        For datasets of Arrow records, this will return the Arrow schema.
        For datasets of Python objects, this returns their Python type.

        Time complexity: O(1)

        Args:
            fetch_if_missing: If True, synchronously fetch the schema if it's
                not known. Default is False, where None is returned if the
                schema is not known.

        Returns:
            The Python type or Arrow schema of the records, or None if the
            schema is not known and fetch_if_missing is False.
        """
        return self._plan.schema(fetch_if_missing=fetch_if_missing)

    def num_blocks(self) -> int:
        """Return the number of blocks of this dataset.

        Note that during read and transform operations, the number of blocks
        may be dynamically adjusted to respect memory limits, increasing the
        number of blocks at runtime.

        Time complexity: O(1)

        Returns:
            The number of blocks of this dataset.
        """
        return self._plan.initial_num_blocks()

    def size_bytes(self) -> int:
        """Return the in-memory size of the dataset.

        Time complexity: O(1)

        Returns:
            The in-memory size of the dataset in bytes, or None if the
            in-memory size is not known.
        """
        metadata = self._plan.execute().get_metadata()
        if not metadata or metadata[0].size_bytes is None:
            return None
        return sum(m.size_bytes for m in metadata)

    def input_files(self) -> List[str]:
        """Return the list of input files for the dataset.

        Time complexity: O(num input files)

        Returns:
            The list of input files used to create the dataset, or an empty
            list if the input files is not known.
        """
        metadata = self._plan.execute().get_metadata()
        files = set()
        for m in metadata:
            for f in m.input_files:
                files.add(f)
        return list(files)

    def write_parquet(
        self,
        path: str,
        *,
        filesystem: Optional["pyarrow.fs.FileSystem"] = None,
        try_create_dir: bool = True,
        arrow_open_stream_args: Optional[Dict[str, Any]] = None,
        block_path_provider: BlockWritePathProvider = DefaultBlockWritePathProvider(),
        arrow_parquet_args_fn: Callable[[], Dict[str, Any]] = lambda: {},
        ray_remote_args: Dict[str, Any] = None,
        **arrow_parquet_args,
    ) -> None:
        """Write the dataset to parquet.

        This is only supported for datasets convertible to Arrow records.
        To control the number of files, use ``.repartition()``.

        Unless a custom block path provider is given, the format of the output
        files will be {uuid}_{block_idx}.parquet, where ``uuid`` is an unique
        id for the dataset.

        Examples:
            >>> import ray
            >>> ds = ray.data.range(100) # doctest: +SKIP
            >>> ds.write_parquet("s3://bucket/path") # doctest: +SKIP

        Time complexity: O(dataset size / parallelism)

        Args:
            path: The path to the destination root directory, where Parquet
                files will be written to.
            filesystem: The filesystem implementation to write to.
            try_create_dir: Try to create all directories in destination path
                if True. Does nothing if all directories already exist.
            arrow_open_stream_args: kwargs passed to
                pyarrow.fs.FileSystem.open_output_stream
            block_path_provider: BlockWritePathProvider implementation to
                write each dataset block to a custom output path.
            arrow_parquet_args_fn: Callable that returns a dictionary of write
                arguments to use when writing each block to a file. Overrides
                any duplicate keys from arrow_parquet_args. This should be used
                instead of arrow_parquet_args if any of your write arguments
                cannot be pickled, or if you'd like to lazily resolve the write
                arguments for each dataset block.
            ray_remote_args: Kwargs passed to ray.remote in the write tasks.
            arrow_parquet_args: Options to pass to
                pyarrow.parquet.write_table(), which is used to write out each
                block to a file.
        """
        self.write_datasource(
            ParquetDatasource(),
            ray_remote_args=ray_remote_args,
            path=path,
            dataset_uuid=self._uuid,
            filesystem=filesystem,
            try_create_dir=try_create_dir,
            open_stream_args=arrow_open_stream_args,
            block_path_provider=block_path_provider,
            write_args_fn=arrow_parquet_args_fn,
            **arrow_parquet_args,
        )

    def write_json(
        self,
        path: str,
        *,
        filesystem: Optional["pyarrow.fs.FileSystem"] = None,
        try_create_dir: bool = True,
        arrow_open_stream_args: Optional[Dict[str, Any]] = None,
        block_path_provider: BlockWritePathProvider = DefaultBlockWritePathProvider(),
        pandas_json_args_fn: Callable[[], Dict[str, Any]] = lambda: {},
        ray_remote_args: Dict[str, Any] = None,
        **pandas_json_args,
    ) -> None:
        """Write the dataset to json.

        This is only supported for datasets convertible to Arrow records.
        To control the number of files, use ``.repartition()``.

        Unless a custom block path provider is given, the format of the output
        files will be {self._uuid}_{block_idx}.json, where ``uuid`` is an
        unique id for the dataset.

        Examples:
            >>> import ray
            >>> ds = ray.data.range(100) # doctest: +SKIP
            >>> ds.write_json("s3://bucket/path") # doctest: +SKIP

        Time complexity: O(dataset size / parallelism)

        Args:
            path: The path to the destination root directory, where json
                files will be written to.
            filesystem: The filesystem implementation to write to.
            try_create_dir: Try to create all directories in destination path
                if True. Does nothing if all directories already exist.
            arrow_open_stream_args: kwargs passed to
                pyarrow.fs.FileSystem.open_output_stream
            block_path_provider: BlockWritePathProvider implementation to
                write each dataset block to a custom output path.
            pandas_json_args_fn: Callable that returns a dictionary of write
                arguments to use when writing each block to a file. Overrides
                any duplicate keys from pandas_json_args. This should be used
                instead of pandas_json_args if any of your write arguments
                cannot be pickled, or if you'd like to lazily resolve the write
                arguments for each dataset block.
            ray_remote_args: Kwargs passed to ray.remote in the write tasks.
            pandas_json_args: These args will be passed to
                pandas.DataFrame.to_json(), which we use under the hood to
                write out each Datasets block. These
                are dict(orient="records", lines=True) by default.
        """
        self.write_datasource(
            JSONDatasource(),
            ray_remote_args=ray_remote_args,
            path=path,
            dataset_uuid=self._uuid,
            filesystem=filesystem,
            try_create_dir=try_create_dir,
            open_stream_args=arrow_open_stream_args,
            block_path_provider=block_path_provider,
            write_args_fn=pandas_json_args_fn,
            **pandas_json_args,
        )

    def write_csv(
        self,
        path: str,
        *,
        filesystem: Optional["pyarrow.fs.FileSystem"] = None,
        try_create_dir: bool = True,
        arrow_open_stream_args: Optional[Dict[str, Any]] = None,
        block_path_provider: BlockWritePathProvider = DefaultBlockWritePathProvider(),
        arrow_csv_args_fn: Callable[[], Dict[str, Any]] = lambda: {},
        ray_remote_args: Dict[str, Any] = None,
        **arrow_csv_args,
    ) -> None:
        """Write the dataset to csv.

        This is only supported for datasets convertible to Arrow records.
        To control the number of files, use ``.repartition()``.

        Unless a custom block path provider is given, the format of the output
        files will be {uuid}_{block_idx}.csv, where ``uuid`` is an unique id
        for the dataset.

        Examples:
            >>> import ray
            >>> ds = ray.data.range(100) # doctest: +SKIP
            >>> ds.write_csv("s3://bucket/path") # doctest: +SKIP

        Time complexity: O(dataset size / parallelism)

        Args:
            path: The path to the destination root directory, where csv
                files will be written to.
            filesystem: The filesystem implementation to write to.
            try_create_dir: Try to create all directories in destination path
                if True. Does nothing if all directories already exist.
            arrow_open_stream_args: kwargs passed to
                pyarrow.fs.FileSystem.open_output_stream
            block_path_provider: BlockWritePathProvider implementation to
                write each dataset block to a custom output path.
            arrow_csv_args_fn: Callable that returns a dictionary of write
                arguments to use when writing each block to a file. Overrides
                any duplicate keys from arrow_csv_args. This should be used
                instead of arrow_csv_args if any of your write arguments
                cannot be pickled, or if you'd like to lazily resolve the write
                arguments for each dataset block.
            ray_remote_args: Kwargs passed to ray.remote in the write tasks.
            arrow_csv_args: Other CSV write options to pass to pyarrow.
        """
        self.write_datasource(
            CSVDatasource(),
            ray_remote_args=ray_remote_args,
            path=path,
            dataset_uuid=self._uuid,
            filesystem=filesystem,
            try_create_dir=try_create_dir,
            open_stream_args=arrow_open_stream_args,
            block_path_provider=block_path_provider,
            write_args_fn=arrow_csv_args_fn,
            **arrow_csv_args,
        )

    def write_numpy(
        self,
        path: str,
        *,
        column: str = "value",
        filesystem: Optional["pyarrow.fs.FileSystem"] = None,
        try_create_dir: bool = True,
        arrow_open_stream_args: Optional[Dict[str, Any]] = None,
        block_path_provider: BlockWritePathProvider = DefaultBlockWritePathProvider(),
        ray_remote_args: Dict[str, Any] = None,
    ) -> None:
        """Write a tensor column of the dataset to npy files.

        This is only supported for datasets convertible to Arrow records that
        contain a TensorArray column. To control the number of files, use
        ``.repartition()``.

        Unless a custom block path provider is given, the format of the output
        files will be {self._uuid}_{block_idx}.npy, where ``uuid`` is an unique
        id for the dataset.

        Examples:
            >>> import ray
            >>> ds = ray.data.range(100) # doctest: +SKIP
            >>> ds.write_numpy("s3://bucket/path") # doctest: +SKIP

        Time complexity: O(dataset size / parallelism)

        Args:
            path: The path to the destination root directory, where npy
                files will be written to.
            column: The name of the table column that contains the tensor to
                be written. This defaults to "value".
            filesystem: The filesystem implementation to write to.
            try_create_dir: Try to create all directories in destination path
                if True. Does nothing if all directories already exist.
            arrow_open_stream_args: kwargs passed to
                pyarrow.fs.FileSystem.open_output_stream
            block_path_provider: BlockWritePathProvider implementation to
                write each dataset block to a custom output path.
            ray_remote_args: Kwargs passed to ray.remote in the write tasks.
        """
        self.write_datasource(
            NumpyDatasource(),
            ray_remote_args=ray_remote_args,
            path=path,
            dataset_uuid=self._uuid,
            column=column,
            filesystem=filesystem,
            try_create_dir=try_create_dir,
            open_stream_args=arrow_open_stream_args,
            block_path_provider=block_path_provider,
        )

    def write_datasource(
        self,
        datasource: Datasource[T],
        *,
        ray_remote_args: Dict[str, Any] = None,
        **write_args,
    ) -> None:
        """Write the dataset to a custom datasource.

        Examples:
            >>> import ray
            >>> from ray.data.datasource import Datasource
            >>> ds = ray.data.range(100) # doctest: +SKIP
            >>> class CustomDatasource(Datasource): # doctest: +SKIP
            ...     # define custom data source
            ...     pass # doctest: +SKIP
            >>> ds.write_datasource(CustomDatasource(...)) # doctest: +SKIP

        Time complexity: O(dataset size / parallelism)

        Args:
            datasource: The datasource to write to.
            ray_remote_args: Kwargs passed to ray.remote in the write tasks.
            write_args: Additional write args to pass to the datasource.
        """

        ctx = DatasetContext.get_current()
        blocks, metadata = zip(*self._plan.execute().get_blocks_with_metadata())

        # TODO(ekl) remove this feature flag.
        if "RAY_DATASET_FORCE_LOCAL_METADATA" in os.environ:
            write_results: List[ObjectRef[WriteResult]] = datasource.do_write(
                blocks, metadata, ray_remote_args=ray_remote_args, **write_args
            )
        else:
            # Prepare write in a remote task so that in Ray client mode, we
            # don't do metadata resolution from the client machine.
            do_write = cached_remote_fn(_do_write, retry_exceptions=False, num_cpus=0)
            write_results: List[ObjectRef[WriteResult]] = ray.get(
                do_write.remote(
                    datasource,
                    ctx,
                    blocks,
                    metadata,
                    ray_remote_args,
                    _wrap_arrow_serialization_workaround(write_args),
                )
            )

        progress = ProgressBar("Write Progress", len(write_results))
        try:
            progress.block_until_complete(write_results)
            datasource.on_write_complete(ray.get(write_results))
        except Exception as e:
            datasource.on_write_failed(write_results, e)
            raise
        finally:
            progress.close()

    def iter_rows(self, *, prefetch_blocks: int = 0) -> Iterator[Union[T, TableRow]]:
        """Return a local row iterator over the dataset.

        If the dataset is a tabular dataset (Arrow/Pandas blocks), dict-like mappings
        :py:class:`~ray.data.row.TableRow` are yielded for each row by the iterator.
        If the dataset is not tabular, the raw row is yielded.

        Examples:
            >>> import ray
            >>> for i in ray.data.range(1000000).iter_rows(): # doctest: +SKIP
            ...     print(i) # doctest: +SKIP

        Time complexity: O(1)

        Args:
            prefetch_blocks: The number of blocks to prefetch ahead of the
                current block during the scan.

        Returns:
            A local iterator over the entire dataset.
        """
        # During row-based ops, we also choose a batch format that lines up with the
        # current dataset format in order to eliminate unnecessary copies and type
        # conversions.
        try:
            dataset_format = self._dataset_format()
        except ValueError:
            # Dataset is empty or cleared, so fall back to "native".
            batch_format = "native"
        else:
            batch_format = (
                "pyarrow"
                if dataset_format == "arrow"
                else "pandas"
                if dataset_format == "pandas"
                else "native"
            )
        for batch in self.iter_batches(
            prefetch_blocks=prefetch_blocks, batch_format=batch_format
        ):
            batch = BlockAccessor.for_block(batch)
            for row in batch.iter_rows():
                yield row

    def iter_batches(
        self,
        *,
        prefetch_blocks: int = 0,
        batch_size: Optional[int] = None,
        batch_format: str = "native",
        drop_last: bool = False,
    ) -> Iterator[BatchType]:
        """Return a local batched iterator over the dataset.

        Examples:
            >>> import ray
            >>> for batch in ray.data.range(1000000).iter_batches(): # doctest: +SKIP
            ...     print(batch) # doctest: +SKIP

        Time complexity: O(1)

        Args:
            prefetch_blocks: The number of blocks to prefetch ahead of the
                current block during the scan.
            batch_size: Record batch size, or None to let the system pick.
            batch_format: The format in which to return each batch.
                Specify "native" to use the current block format (promoting
                Arrow to pandas automatically), "pandas" to
                select ``pandas.DataFrame`` or "pyarrow" to select
                ``pyarrow.Table``. Default is "native".
            drop_last: Whether to drop the last batch if it's incomplete.

        Returns:
            An iterator over record batches.
        """
        blocks = self._plan.execute()
        stats = self._plan.stats()

        time_start = time.perf_counter()

        yield from batch_blocks(
            blocks.iter_blocks(),
            stats,
            prefetch_blocks=prefetch_blocks,
            batch_size=batch_size,
            batch_format=batch_format,
            drop_last=drop_last,
        )

        stats.iter_total_s.add(time.perf_counter() - time_start)

    def to_torch(
        self,
        *,
        label_column: Optional[str] = None,
        feature_columns: Optional[
            Union[List[str], List[List[str]], Dict[str, List[str]]]
        ] = None,
        label_column_dtype: Optional["torch.dtype"] = None,
        feature_column_dtypes: Optional[
            Union["torch.dtype", List["torch.dtype"], Dict[str, "torch.dtype"]]
        ] = None,
        batch_size: int = 1,
        prefetch_blocks: int = 0,
        drop_last: bool = False,
        unsqueeze_label_tensor: bool = True,
        unsqueeze_feature_tensors: bool = True,
    ) -> "torch.utils.data.IterableDataset":
        """Return a Torch IterableDataset over this dataset.

        This is only supported for datasets convertible to Arrow records.

        It is recommended to use the returned ``IterableDataset`` directly
        instead of passing it into a torch ``DataLoader``.

        Each element in IterableDataset will be a tuple consisting of 2
        elements. The first item contains the feature tensor(s), and the
        second item is the label tensor. Those can take on different
        forms, depending on the specified arguments.

        For the features tensor (N is the ``batch_size`` and n, m, k
        are the number of features per tensor):

        * If ``feature_columns`` is a ``List[str]``, the features will be
          a tensor of shape (N, n), with columns corresponding to
          ``feature_columns``

        * If ``feature_columns`` is a ``List[List[str]]``, the features will be
          a list of tensors of shape [(N, m),...,(N, k)], with columns of each
          tensor corresponding to the elements of ``feature_columns``

        * If ``feature_columns`` is a ``Dict[str, List[str]]``, the features
          will be a dict of key-tensor pairs of shape
          {key1: (N, m),..., keyN: (N, k)}, with columns of each
          tensor corresponding to the value of ``feature_columns`` under the
          key.

        If ``unsqueeze_label_tensor=True`` (default), the label tensor will be
        of shape (N, 1). Otherwise, it will be of shape (N,).
        If ``label_column`` is specified as ``None``, then no column from the
        ``Dataset`` will be treated as the label, and the output label tensor
        will be ``None``.

        Note that you probably want to call ``.split()`` on this dataset if
        there are to be multiple Torch workers consuming the data.

        Time complexity: O(1)

        Args:
            label_column: The name of the column used as the
                label (second element of the output list). Can be None for
                prediction, in which case the second element of returned
                tuple will also be None.
            feature_columns: The names of the columns
                to use as the features. Can be a list of lists or
                a dict of string-list pairs for multi-tensor output.
                If None, then use all columns except the label column as
                the features.
            label_column_dtype: The torch dtype to
                use for the label column. If None, then automatically infer
                the dtype.
            feature_column_dtypes: The dtypes to use for the feature
                tensors. This should match the format of ``feature_columns``,
                or be a single dtype, in which case it will be applied to
                all tensors. If None, then automatically infer the dtype.
            batch_size: How many samples per batch to yield at a time.
                Defaults to 1.
            prefetch_blocks: The number of blocks to prefetch ahead of
                the current block during the scan.
            drop_last: Set to True to drop the last incomplete batch,
                if the dataset size is not divisible by the batch size. If
                False and the size of dataset is not divisible by the batch
                size, then the last batch will be smaller. Defaults to False.
            unsqueeze_label_tensor: If set to True, the label tensor
                will be unsqueezed (reshaped to (N, 1)). Otherwise, it will
                be left as is, that is (N, ). In general, regression loss
                functions expect an unsqueezed tensor, while classification
                loss functions expect a squeezed one. Defaults to True.
            unsqueeze_feature_tensors: If set to True, the features tensors
                will be unsqueezed (reshaped to (N, 1)) before being concatenated into
                the final features tensor. Otherwise, they will be left as is, that is
                (N, ). Defaults to True.

        Returns:
            A torch IterableDataset.
        """
        import torch

        from ray.data.impl.torch_iterable_dataset import TorchIterableDataset
        from ray.air.utils.torch_utils import convert_pandas_to_torch_tensor

        # If an empty collection is passed in, treat it the same as None
        if not feature_columns:
            feature_columns = None

        if feature_column_dtypes and not isinstance(feature_column_dtypes, torch.dtype):
            if isinstance(feature_columns, dict):
                if not isinstance(feature_column_dtypes, dict):
                    raise TypeError(
                        "If `feature_columns` is a dict, "
                        "`feature_column_dtypes` must be None, `torch.dtype`,"
                        f" or dict, got {type(feature_column_dtypes)}."
                    )
                if set(feature_columns) != set(feature_column_dtypes):
                    raise ValueError(
                        "`feature_columns` and `feature_column_dtypes` "
                        "must have the same keys."
                    )
                if any(not subcolumns for subcolumns in feature_columns.values()):
                    raise ValueError("column list may not be empty")
            elif isinstance(feature_columns[0], (list, tuple)):
                if not isinstance(feature_column_dtypes, (list, tuple)):
                    raise TypeError(
                        "If `feature_columns` is a list of lists, "
                        "`feature_column_dtypes` must be None, `torch.dtype`,"
                        f" or a sequence, got {type(feature_column_dtypes)}."
                    )
                if len(feature_columns) != len(feature_column_dtypes):
                    raise ValueError(
                        "`feature_columns` and `feature_column_dtypes` "
                        "must have the same length."
                    )
                if any(not subcolumns for subcolumns in feature_columns):
                    raise ValueError("column list may not be empty")

        def make_generator():
            for batch in self.iter_batches(
                batch_size=batch_size,
                batch_format="pandas",
                prefetch_blocks=prefetch_blocks,
                drop_last=drop_last,
            ):
                if label_column:
                    label_tensor = convert_pandas_to_torch_tensor(
                        batch,
                        [label_column],
                        label_column_dtype,
                        unsqueeze=unsqueeze_label_tensor,
                    )
                    batch.pop(label_column)
                else:
                    label_tensor = None

                if isinstance(feature_columns, dict):
                    features_tensor = {
                        key: convert_pandas_to_torch_tensor(
                            batch,
                            feature_columns[key],
                            feature_column_dtypes[key]
                            if isinstance(feature_column_dtypes, dict)
                            else feature_column_dtypes,
                            unsqueeze=unsqueeze_feature_tensors,
                        )
                        for key in feature_columns
                    }
                else:
                    features_tensor = convert_pandas_to_torch_tensor(
                        batch,
                        columns=feature_columns,
                        column_dtypes=feature_column_dtypes,
                        unsqueeze=unsqueeze_feature_tensors,
                    )

                yield (features_tensor, label_tensor)

        return TorchIterableDataset(make_generator)

    def to_tf(
        self,
        *,
        output_signature: Union[
            TensorflowFeatureTypeSpec, Tuple[TensorflowFeatureTypeSpec, "tf.TypeSpec"]
        ],
        label_column: Optional[str] = None,
        feature_columns: Optional[
            Union[List[str], List[List[str]], Dict[str, List[str]]]
        ] = None,
        prefetch_blocks: int = 0,
        batch_size: int = 1,
        drop_last: bool = False,
        unsqueeze_label_tensor: bool = False,
    ) -> "tf.data.Dataset":
        """Return a TF Dataset over this dataset.

        The TF Dataset will be created from the generator returned by the
        ``iter_batches`` method. ``prefetch_blocks`` and ``batch_size``
        arguments will be passed to that method.

        For the features tensor (N is the ``batch_size`` and n1, ..., nk
        are the number of features per tensor):

        * If ``feature_columns`` is a ``List[str]``, the features will be
          a tensor of shape (N, n), with columns corresponding to
          ``feature_columns``

        * If ``feature_columns`` is a ``List[List[str]]``, the features will be
          a list of tensors of shape [(N, n1),...,(N, nk)], with columns of each
          tensor corresponding to the elements of ``feature_columns``

        * If ``feature_columns`` is a ``Dict[str, List[str]]``, the features
          will be a dict of key-tensor pairs of shape
          {key1: (N, n1),..., keyN: (N, nk)}, with columns of each
          tensor corresponding to the value of ``feature_columns`` under the
          key.

        If ``unsqueeze_label_tensor=True``, the label tensor will be
        of shape (N, 1). Otherwise, it will be of shape (N,).
        If ``label_column`` is specified as ``None``, then no column from the
        ``Dataset`` will be treated as the label, and the output label tensor
        will be ``None``.

        This is only supported for datasets convertible to Arrow records.

        Requires all datasets to have the same columns.

        It is recommended to call ``.split()`` on this dataset if
        there are to be multiple TensorFlow workers consuming the data.

        The elements generated must be compatible with the given
        ``output_signature`` argument (same as in
        ``tf.data.Dataset.from_generator``).

        Time complexity: O(1)

        Args:
            output_signature: If ``label_column`` is specified,
                a two-element tuple containing a ``FeatureTypeSpec`` and
                ``tf.TypeSpec`` object corresponding to (features, label). Otherwise, a
                single ``TensorflowFeatureTypeSpec`` corresponding to features tensor.
                A ``TensorflowFeatureTypeSpec`` is a ``tf.TypeSpec``,
                ``List["tf.TypeSpec"]``, or ``Dict[str, "tf.TypeSpec"]``.
            label_column: The name of the column used as the label
                (second element of the output tuple). If not specified, output
                will be just one tensor instead of a tuple.
            feature_columns: The names of the columns to use as the features. Can be a
                list of lists or a dict of string-list pairs for multi-tensor output.
                If None, then use all columns except the label columns as the features.
            prefetch_blocks: The number of blocks to prefetch ahead of the
                current block during the scan.
            batch_size: Record batch size. Defaults to 1.
            drop_last: Set to True to drop the last incomplete batch,
                if the dataset size is not divisible by the batch size. If
                False and the size of dataset is not divisible by the batch
                size, then the last batch will be smaller. Defaults to False.
            unsqueeze_label_tensor (bool): If set to True, the label tensor
                will be unsqueezed (reshaped to (N, 1)). Otherwise, it will
                be left as is, that is (N, ). In general, regression loss
                functions expect an unsqueezed tensor, while classification
                loss functions expect a squeezed one. Defaults to False.

        Returns:
            A tf.data.Dataset.
        """

        # argument exception checking is done in from_generator

        try:
            import tensorflow as tf
        except ImportError:
            raise ValueError("tensorflow must be installed!")

<<<<<<< HEAD
        from ray.ml.utils.tensorflow_utils import convert_pandas_to_tf_tensor
=======
        from ray.air.utils.tensorflow_utils import convert_pandas_to_tf_tensor
>>>>>>> e6b79dde

        # `output_signature` can be a tuple but not a list. See
        # https://stackoverflow.com/questions/59092423/what-is-a-nested-structure-in-tensorflow.
        if isinstance(output_signature, list):
            output_signature = tuple(output_signature)

        def make_generator():
            for batch in self.iter_batches(
                prefetch_blocks=prefetch_blocks,
                batch_size=batch_size,
                batch_format="pandas",
                drop_last=drop_last,
            ):
                if label_column:
                    targets = convert_pandas_to_tf_tensor(batch[[label_column]])
<<<<<<< HEAD
=======
                    assert targets.ndim == 2
                    targets = tf.squeeze(targets, axis=1)
>>>>>>> e6b79dde
                    batch.pop(label_column)

                features = None
                if feature_columns is None:
                    features = convert_pandas_to_tf_tensor(batch)
                elif isinstance(feature_columns, list):
                    if all(isinstance(column, str) for column in feature_columns):
                        features = convert_pandas_to_tf_tensor(batch[feature_columns])
                    elif all(isinstance(columns, list) for columns in feature_columns):
                        features = tuple(
                            convert_pandas_to_tf_tensor(batch[columns])
                            for columns in feature_columns
                        )
                    else:
                        raise ValueError(
                            "Expected `feature_columns` to be a list of strings or a "
                            "list of lists."
                        )
                elif isinstance(feature_columns, dict):
                    features = {
                        key: convert_pandas_to_tf_tensor(batch[columns])
                        for key, columns in feature_columns.items()
                    }
                else:
                    raise ValueError(
                        "Expected `feature_columns` to be a list or a dictionary, "
                        f"but got a `{type(feature_columns).__name__}` instead."
                    )

                if unsqueeze_label_tensor:
                    targets = tf.expand_dims(targets, axis=-1)

                if label_column:
                    yield features, targets
                else:
                    yield features

        dataset = tf.data.Dataset.from_generator(
            make_generator, output_signature=output_signature
        )

        return dataset

    def to_dask(self) -> "dask.DataFrame":
        """Convert this dataset into a Dask DataFrame.

        This is only supported for datasets convertible to Arrow records.

        Note that this function will set the Dask scheduler to Dask-on-Ray
        globally, via the config.

        Time complexity: O(dataset size / parallelism)

        Returns:
            A Dask DataFrame created from this dataset.
        """
        import dask
        import dask.dataframe as dd
        from ray.util.client.common import ClientObjectRef
        from ray.util.dask import ray_dask_get

        dask.config.set(scheduler=ray_dask_get)

        @dask.delayed
        def block_to_df(block: Block):
            block = BlockAccessor.for_block(block)
            if isinstance(block, (ray.ObjectRef, ClientObjectRef)):
                raise ValueError(
                    "Dataset.to_dask() must be used with Dask-on-Ray, please "
                    "set the Dask scheduler to ray_dask_get (located in "
                    "ray.util.dask)."
                )
            return block.to_pandas()

        # TODO(Clark): Give Dask a Pandas-esque schema via the Pyarrow schema,
        # once that's implemented.
        ddf = dd.from_delayed(
            [block_to_df(block) for block in self.get_internal_block_refs()]
        )
        return ddf

    def to_mars(self) -> "mars.DataFrame":
        """Convert this dataset into a MARS dataframe.

        Time complexity: O(dataset size / parallelism)

        Returns:
            A MARS dataframe created from this dataset.
        """
        import pandas as pd
        import pyarrow as pa
        from mars.dataframe.datasource.read_raydataset import DataFrameReadRayDataset
        from mars.dataframe.utils import parse_index
        from ray.data.impl.pandas_block import PandasBlockSchema

        refs = self.to_pandas_refs()
        # remove this when https://github.com/mars-project/mars/issues/2945 got fixed
        schema = self.schema()
        if isinstance(schema, PandasBlockSchema):
            dtypes = pd.Series(schema.types, index=schema.names)
        elif isinstance(schema, pa.Schema):
            dtypes = schema.empty_table().to_pandas().dtypes
        else:
            raise NotImplementedError(f"Unsupported format of schema {schema}")
        index_value = parse_index(pd.RangeIndex(-1))
        columns_value = parse_index(dtypes.index, store_data=True)
        op = DataFrameReadRayDataset(refs=refs)
        return op(index_value=index_value, columns_value=columns_value, dtypes=dtypes)

    def to_modin(self) -> "modin.DataFrame":
        """Convert this dataset into a Modin dataframe.

        This works by first converting this dataset into a distributed set of
        Pandas dataframes (using ``.to_pandas_refs()``). Please see caveats
        there. Then the individual dataframes are used to create the modin
        DataFrame using
        ``modin.distributed.dataframe.pandas.partitions.from_partitions()``.

        This is only supported for datasets convertible to Arrow records.
        This function induces a copy of the data. For zero-copy access to the
        underlying data, consider using ``.to_arrow()`` or
        ``.get_internal_block_refs()``.

        Time complexity: O(dataset size / parallelism)

        Returns:
            A Modin dataframe created from this dataset.
        """

        from modin.distributed.dataframe.pandas.partitions import from_partitions

        pd_objs = self.to_pandas_refs()
        return from_partitions(pd_objs, axis=0)

    def to_spark(self, spark: "pyspark.sql.SparkSession") -> "pyspark.sql.DataFrame":
        """Convert this dataset into a Spark dataframe.

        Time complexity: O(dataset size / parallelism)

        Returns:
            A Spark dataframe created from this dataset.
        """
        import raydp

        return raydp.spark.ray_dataset_to_spark_dataframe(
            spark, self.schema(), self.get_internal_block_refs()
        )

    def to_pandas(self, limit: int = 100000) -> "pandas.DataFrame":
        """Convert this dataset into a single Pandas DataFrame.

        This is only supported for datasets convertible to Arrow or Pandas
        records. An error is raised if the number of records exceeds the
        provided limit. Note that you can use ``.limit()`` on the dataset
        beforehand to truncate the dataset manually.

        Time complexity: O(dataset size)

        Args:
            limit: The maximum number of records to return. An error will be
                raised if the limit is exceeded.

        Returns:
            A Pandas DataFrame created from this dataset, containing a limited
            number of records.
        """

        if self.count() > limit:
            raise ValueError(
                "The dataset has more than the given limit of {} records. "
                "Use ds.limit(N).to_pandas().".format(limit)
            )
        blocks = self.get_internal_block_refs()
        output = DelegatingBlockBuilder()
        for block in blocks:
            output.add_block(ray.get(block))
        return BlockAccessor.for_block(output.build()).to_pandas()

    def to_pandas_refs(self) -> List[ObjectRef["pandas.DataFrame"]]:
        """Convert this dataset into a distributed set of Pandas dataframes.

        This is only supported for datasets convertible to Arrow records.
        This function induces a copy of the data. For zero-copy access to the
        underlying data, consider using ``.to_arrow()`` or
        ``.get_internal_block_refs()``.

        Time complexity: O(dataset size / parallelism)

        Returns:
            A list of remote Pandas dataframes created from this dataset.
        """

        block_to_df = cached_remote_fn(_block_to_df)
        return [block_to_df.remote(block) for block in self.get_internal_block_refs()]

    def to_numpy_refs(
        self, *, column: Optional[str] = None
    ) -> List[ObjectRef[np.ndarray]]:
        """Convert this dataset into a distributed set of NumPy ndarrays.

        This is only supported for datasets convertible to NumPy ndarrays.
        This function induces a copy of the data. For zero-copy access to the
        underlying data, consider using ``.to_arrow()`` or
        ``.get_internal_block_refs()``.

        Time complexity: O(dataset size / parallelism)

        Args:
            column: The name of the column to convert to numpy, or None to
                specify the entire row. Required for Arrow tables.

        Returns:
            A list of remote NumPy ndarrays created from this dataset.
        """
        block_to_ndarray = cached_remote_fn(_block_to_ndarray)
        return [
            block_to_ndarray.remote(block, column=column)
            for block in self.get_internal_block_refs()
        ]

    def to_arrow_refs(self) -> List[ObjectRef["pyarrow.Table"]]:
        """Convert this dataset into a distributed set of Arrow tables.

        This is only supported for datasets convertible to Arrow records.
        This function is zero-copy if the existing data is already in Arrow
        format. Otherwise, the data will be converted to Arrow format.

        Time complexity: O(1) unless conversion is required.

        Returns:
            A list of remote Arrow tables created from this dataset.
        """
        blocks: List[ObjectRef[Block]] = self.get_internal_block_refs()

        if self._dataset_format() == "arrow":
            # Zero-copy path.
            return blocks

        block_to_arrow = cached_remote_fn(_block_to_arrow)
        return [block_to_arrow.remote(block) for block in blocks]

    def to_random_access_dataset(
        self,
        key: str,
        num_workers: Optional[int] = None,
    ) -> RandomAccessDataset:
        """Convert this Dataset into a distributed RandomAccessDataset (EXPERIMENTAL).

        RandomAccessDataset partitions the dataset across the cluster by the given sort
        key, providing efficient random access to records via binary search. A number
        of worker actors are created, each of which has zero-copy access to the
        underlying sorted data blocks of the Dataset.

        Note that the key must be unique in the dataset. If there are duplicate keys,
        an arbitrary value is returned.

        This is only supported for Arrow-format datasets.

        Args:
            key: The key column over which records can be queried.
            num_workers: The number of actors to use to serve random access queries.
                By default, this is determined by multiplying the number of Ray nodes
                in the cluster by four. As a rule of thumb, you can expect each worker
                to provide ~3000 records / second via ``get_async()``, and
                ~10000 records / second via ``multiget()``.
        """
        if num_workers is None:
            num_workers = 4 * len(ray.nodes())
        return RandomAccessDataset(self, key, num_workers=num_workers)

    def repeat(self, times: Optional[int] = None) -> "DatasetPipeline[T]":
        """Convert this into a DatasetPipeline by looping over this dataset.

        Transformations prior to the call to ``repeat()`` are evaluated once.
        Transformations done on the returned pipeline are evaluated on each
        loop of the pipeline over the base dataset.

        Note that every repeat of the dataset is considered an "epoch" for
        the purposes of ``DatasetPipeline.iter_epochs()``.

        Examples:
            >>> import ray
            >>> # Infinite pipeline of numbers [0, 5)
            >>> ray.data.range(5).repeat().take() # doctest: +SKIP
            [0, 1, 2, 3, 4, 0, 1, 2, 3, 4, ...]
            >>> # Can apply transformations to the pipeline.
            >>> ray.data.range(5).repeat().map(lambda x: -x).take() # doctest: +SKIP
            [0, -1, -2, -3, -4, 0, -1, -2, -3, -4, ...]
            >>> # Can shuffle each epoch (dataset) in the pipeline.
            >>> ray.data.range(5).repeat().random_shuffle().take() # doctest: +SKIP
            [2, 3, 0, 4, 1, 4, 0, 2, 1, 3, ...]

        Args:
            times: The number of times to loop over this dataset, or None
                to repeat indefinitely.
        """
        from ray.data.dataset_pipeline import DatasetPipeline
        from ray.data.impl.plan import _rewrite_read_stage

        ctx = DatasetContext.get_current()
        if self._plan.is_read_stage() and ctx.optimize_fuse_read_stages:
            blocks, _, _ = self._plan._get_source_blocks_and_stages()
            blocks.clear()
            blocks, outer_stats, read_stage = _rewrite_read_stage(blocks)
        else:
            blocks = self._plan.execute()
            outer_stats = self._plan.stats()
            read_stage = None
        uuid = self._get_uuid()
        outer_stats.dataset_uuid = uuid

        if times is not None and times < 1:
            raise ValueError("`times` must be >= 1, got {}".format(times))

        class Iterator:
            def __init__(self, blocks):
                self._blocks = blocks
                self._i = 0

            def __next__(self) -> "Dataset[T]":
                if times and self._i >= times:
                    raise StopIteration
                epoch = self._i
                blocks = self._blocks
                self._i += 1

                def gen():
                    ds = Dataset(
                        ExecutionPlan(blocks, outer_stats, dataset_uuid=uuid),
                        epoch,
                        lazy=False,
                    )
                    ds._set_uuid(uuid)
                    return ds

                return gen

        class Iterable:
            def __init__(self, blocks):
                self._blocks = blocks

            def __iter__(self):
                return Iterator(self._blocks)

        pipe = DatasetPipeline(Iterable(blocks), length=times or float("inf"))
        if read_stage:
            pipe = pipe.foreach_window(
                lambda ds, read_stage=read_stage: Dataset(
                    ds._plan.with_stage(read_stage), ds._epoch, True
                )
            )
        return pipe

    def window(
        self,
        *,
        blocks_per_window: Optional[int] = None,
        bytes_per_window: Optional[int] = None,
    ) -> "DatasetPipeline[T]":
        """Convert this into a DatasetPipeline by windowing over data blocks.

        Transformations prior to the call to ``window()`` are evaluated in
        bulk on the entire dataset. Transformations done on the returned
        pipeline are evaluated incrementally per window of blocks as data is
        read from the output of the pipeline.

        Windowing execution allows for output to be read sooner without
        waiting for all transformations to fully execute, and can also improve
        efficiency if transforms use different resources (e.g., GPUs).

        Without windowing::

            [preprocessing......]
                                  [inference.......]
                                                     [write........]
            Time ----------------------------------------------------------->

        With windowing::

            [prep1] [prep2] [prep3]
                    [infer1] [infer2] [infer3]
                             [write1] [write2] [write3]
            Time ----------------------------------------------------------->

        Examples:
            >>> import ray
            >>> # Create an inference pipeline.
            >>> ds = ray.data.read_binary_files(dir) # doctest: +SKIP
            >>> infer = ... # doctest: +SKIP
            >>> pipe = ds.window(blocks_per_window=10).map(infer) # doctest: +SKIP
            DatasetPipeline(num_windows=40, num_stages=2)
            >>> # The higher the stage parallelism, the shorter the pipeline.
            >>> pipe = ds.window(blocks_per_window=20).map(infer) # doctest: +SKIP
            DatasetPipeline(num_windows=20, num_stages=2)
            >>> # Outputs can be incrementally read from the pipeline.
            >>> for item in pipe.iter_rows(): # doctest: +SKIP
            ...    print(item) # doctest: +SKIP

        Args:
            blocks_per_window: The window size (parallelism) in blocks.
                Increasing window size increases pipeline throughput, but also
                increases the latency to initial output, since it decreases the
                length of the pipeline. Setting this to infinity effectively
                disables pipelining.
            bytes_per_window: Specify the window size in bytes instead of blocks.
                This will be treated as an upper bound for the window size, but each
                window will still include at least one block. This is mutually
                exclusive with ``blocks_per_window``.
        """
        from ray.data.dataset_pipeline import DatasetPipeline
        from ray.data.impl.plan import _rewrite_read_stage

        if blocks_per_window is not None and bytes_per_window is not None:
            raise ValueError("Only one windowing scheme can be specified.")

        if blocks_per_window is None:
            blocks_per_window = 10

        ctx = DatasetContext.get_current()
        if self._plan.is_read_stage() and ctx.optimize_fuse_read_stages:
            blocks, _, _ = self._plan._get_source_blocks_and_stages()
            blocks.clear()
            blocks, outer_stats, read_stage = _rewrite_read_stage(blocks)
        else:
            blocks = self._plan.execute()
            outer_stats = self._plan.stats()
            read_stage = None

        class Iterator:
            def __init__(self, splits, epoch):
                self._splits = splits.copy()
                self._epoch = epoch

            def __next__(self) -> "Dataset[T]":
                if not self._splits:
                    raise StopIteration

                blocks = self._splits.pop(0)

                def gen():
                    ds = Dataset(
                        ExecutionPlan(blocks, outer_stats), self._epoch, lazy=True
                    )
                    return ds

                return gen

        class Iterable:
            def __init__(self, blocks, epoch):
                if bytes_per_window:
                    self._splits = blocks.split_by_bytes(bytes_per_window)
                else:
                    self._splits = blocks.split(split_size=blocks_per_window)
                try:
                    sizes = [s.size_bytes() for s in self._splits]
                    assert [s > 0 for s in sizes], sizes

                    def fmt(size_bytes):
                        if size_bytes > 10 * 1024:
                            return "{}MiB".format(round(size_bytes / (1024 * 1024), 2))
                        else:
                            return "{}b".format(size_bytes)

                    logger.info(
                        "Created DatasetPipeline with {} windows: "
                        "{} min, {} max, {} mean".format(
                            len(self._splits),
                            fmt(min(sizes)),
                            fmt(max(sizes)),
                            fmt(int(np.mean(sizes))),
                        )
                    )
                except Exception as e:
                    logger.info(
                        "Created DatasetPipeline with {} windows; "
                        "error getting sizes: {}".format(
                            len(self._splits),
                            e,
                        )
                    )
                self._epoch = epoch

            def __iter__(self):
                return Iterator(self._splits, self._epoch)

        it = Iterable(blocks, self._epoch)
        pipe = DatasetPipeline(it, length=len(it._splits))
        if read_stage:
            pipe = pipe.foreach_window(
                lambda ds, read_stage=read_stage: Dataset(
                    ds._plan.with_stage(read_stage), ds._epoch, True
                )
            )
        return pipe

    def fully_executed(self) -> "Dataset[T]":
        """Force full evaluation of the blocks of this dataset.

        This can be used to read all blocks into memory. By default, Datasets
        doesn't read blocks from the datasource until the first transform.

        Returns:
            A Dataset with all blocks fully materialized in memory.
        """
        self._plan.execute(force_read=True)
        return self

    def is_fully_executed(self) -> bool:
        """Returns whether this Dataset has been fully executed.

        This will return False if this Dataset is lazy and if the output of its final
        stage hasn't been computed yet.
        """
        return self._plan.has_computed_output()

    def stats(self) -> str:
        """Returns a string containing execution timing information."""
        return self._plan.stats().summary_string()

    @DeveloperAPI
    def get_internal_block_refs(self) -> List[ObjectRef[Block]]:
        """Get a list of references to the underlying blocks of this dataset.

        This function can be used for zero-copy access to the data. It blocks
        until the underlying blocks are computed.

        Time complexity: O(1)

        Returns:
            A list of references to this dataset's blocks.
        """
        return self._plan.execute().get_blocks()

    def experimental_lazy(self) -> "Dataset[T]":
        """EXPERIMENTAL: Enable lazy evaluation.

        The returned dataset is a lazy dataset, where all subsequent operations on the
        dataset won't be executed until the dataset is consumed (e.g. ``.take()``,
        ``.iter_batches()``, ``.to_torch()``, ``.to_tf()``, etc.) or execution is
        manually triggered via ``.fully_executed()``.
        """
        ds = Dataset(self._plan, self._epoch, lazy=True)
        ds._set_uuid(self._get_uuid())
        return ds

    def has_serializable_lineage(self) -> bool:
        """Whether this dataset's lineage is able to be serialized for storage and
        later deserialized, possibly on a different cluster.

        Only datasets that are created from data that we know will still exist at
        deserialization time, e.g. data external to this Ray cluster such as persistent
        cloud object stores, support lineage-based serialization. All of the
        ray.data.read_*() APIs support lineage-based serialization.
        """
        return self._plan.has_lazy_input()

    @DeveloperAPI
    def serialize_lineage(self) -> bytes:
        """
        Serialize this dataset's lineage, not the actual data or the existing data
        futures, to bytes that can be stored and later deserialized, possibly on a
        different cluster.

        Note that this will drop all computed data, and that everything will be
        recomputed from scratch after deserialization.

        Use :py:meth:`Dataset.deserialize_lineage` to deserialize the serialized bytes
        returned from this method into a Dataset.

        NOTE: Unioned and zipped datasets, produced by :py:meth`Dataset.union` and
        :py:meth:`Dataset.zip`, are not lineage-serializable.

        Returns:
            Serialized bytes containing the lineage of this dataset.
        """
        if not self.has_serializable_lineage():
            raise ValueError(
                "Lineage-based serialization is not supported for this dataset, which "
                "means that it cannot be used as a tunable hyperparameter. "
                "Lineage-based serialization is explicitly NOT supported for unioned "
                "or zipped datasets (see docstrings for those methods), and is only "
                "supported for Datasets created from data that we know will still "
                "exist at deserialization time, e.g. external data in persistent cloud "
                "object stores or in-memory data from long-lived clusters. Concretely, "
                "all ray.data.read_*() APIs should support lineage-based "
                "serialization, while all of the ray.data.from_*() APIs do not. To "
                "allow this Dataset to be serialized to storage, write the data to an "
                "external store (such as AWS S3, GCS, or Azure Blob Storage) using the "
                "Dataset.write_*() APIs, and serialize a new dataset reading from the "
                "external store using the ray.data.read_*() APIs."
            )
        # Copy Dataset and clear the blocks from the execution plan so only the
        # Dataset's lineage is serialized.
        plan_copy = self._plan.deep_copy(preserve_uuid=True)
        ds = Dataset(plan_copy, self._get_epoch(), self._lazy)
        ds._plan.clear_block_refs()
        ds._set_uuid(self._get_uuid())

        def _reduce(rf: ray.remote_function.RemoteFunction):
            # Custom reducer for Ray remote function handles that allows for
            # cross-cluster serialization.
            # This manually unsets the last export session and job to force re-exporting
            # of the function when the handle is deserialized on a new cluster.
            # TODO(Clark): Fix this in core Ray, see issue:
            # https://github.com/ray-project/ray/issues/24152.
            reconstructor, args, state = rf.__reduce__()
            state["_last_export_session_and_job"] = None
            return reconstructor, args, state

        context = ray.worker.global_worker.get_serialization_context()
        try:
            context._register_cloudpickle_reducer(
                ray.remote_function.RemoteFunction, _reduce
            )
            serialized = pickle.dumps(ds)
        finally:
            context._unregister_cloudpickle_reducer(ray.remote_function.RemoteFunction)
        return serialized

    @staticmethod
    @DeveloperAPI
    def deserialize_lineage(serialized_ds: bytes) -> "Dataset":
        """
        Deserialize the provided lineage-serialized Dataset.

        This assumes that the provided serialized bytes were serialized using
        :py:meth:`Dataset.serialize_lineage`.

        Args:
            serialized_ds: The serialized Dataset that we wish to deserialize.

        Returns:
            A deserialized ``Dataset`` instance.
        """
        return pickle.loads(serialized_ds)

    def _split(
        self, index: int, return_right_half: bool
    ) -> ("Dataset[T]", "Dataset[T]"):
        start_time = time.perf_counter()
        get_num_rows = cached_remote_fn(_get_num_rows)
        split_block = cached_remote_fn(_split_block, num_returns=4)

        count = 0
        left_blocks = []
        left_metadata = []
        right_blocks = []
        right_metadata = []
        it = self._plan.execute().get_blocks_with_metadata()
        for b, m in it:
            if m.num_rows is None:
                num_rows = ray.get(get_num_rows.remote(b))
            else:
                num_rows = m.num_rows
            if count >= index:
                if not return_right_half:
                    break
                right_blocks.append(b)
                right_metadata.append(m)
            elif count + num_rows < index:
                left_blocks.append(b)
                left_metadata.append(m)
            elif count + num_rows == index:
                left_blocks.append(b)
                left_metadata.append(m)
            else:
                b0, m0, b1, m1 = split_block.remote(
                    b, m, index - count, return_right_half
                )
                left_blocks.append(b0)
                left_metadata.append(ray.get(m0))
                right_blocks.append(b1)
                right_metadata.append(ray.get(m1))
            count += num_rows

        split_duration = time.perf_counter() - start_time
        left_meta_for_stats = [
            BlockMetadata(
                num_rows=m.num_rows,
                size_bytes=m.size_bytes,
                schema=m.schema,
                input_files=m.input_files,
                exec_stats=None,
            )
            for m in left_metadata
        ]
        left_dataset_stats = DatasetStats(
            stages={"split": left_meta_for_stats},
            parent=self._plan.stats(),
        )
        left_dataset_stats.time_total_s = split_duration
        left = Dataset(
            ExecutionPlan(
                BlockList(left_blocks, left_metadata),
                left_dataset_stats,
            ),
            self._epoch,
            self._lazy,
        )
        if return_right_half:
            right_meta_for_stats = [
                BlockMetadata(
                    num_rows=m.num_rows,
                    size_bytes=m.size_bytes,
                    schema=m.schema,
                    input_files=m.input_files,
                    exec_stats=None,
                )
                for m in right_metadata
            ]
            right_dataset_stats = DatasetStats(
                stages={"split": right_meta_for_stats},
                parent=self._plan.stats(),
            )
            right_dataset_stats.time_total_s = split_duration
            right = Dataset(
                ExecutionPlan(
                    BlockList(right_blocks, right_metadata),
                    right_dataset_stats,
                ),
                self._epoch,
                self._lazy,
            )
        else:
            right = None
        return left, right

    def _divide(self, block_idx: int) -> ("Dataset[T]", "Dataset[T]"):
        left, right = self._plan.execute().divide(block_idx)
        l_ds = Dataset(ExecutionPlan(left, self._plan.stats()), self._epoch, self._lazy)
        r_ds = Dataset(
            ExecutionPlan(right, self._plan.stats()), self._epoch, self._lazy
        )
        return l_ds, r_ds

    def _dataset_format(self) -> str:
        """Determine the format of the dataset. Possible values are: "arrow",
        "pandas", "simple".

        This may block; if the schema is unknown, this will synchronously fetch
        the schema for the first block.
        """
        # We need schema to properly validate, so synchronously
        # fetch it if necessary.
        schema = self.schema(fetch_if_missing=True)
        if schema is None:
            raise ValueError(
                "Dataset is empty or cleared, can't determine the format of "
                "the dataset."
            )

        try:
            import pyarrow as pa

            if isinstance(schema, pa.Schema):
                return "arrow"
        except ModuleNotFoundError:
            pass
        from ray.data.impl.pandas_block import PandasBlockSchema

        if isinstance(schema, PandasBlockSchema):
            return "pandas"
        return "simple"

    def _aggregate_on(
        self, agg_cls: type, on: Optional[Union[KeyFn, List[KeyFn]]], *args, **kwargs
    ):
        """Helper for aggregating on a particular subset of the dataset.

        This validates the `on` argument, and converts a list of column names
        or lambdas to a multi-aggregation. A null `on` results in a
        multi-aggregation on all columns for an Arrow Dataset, and a single
        aggregation on the entire row for a simple Dataset.
        """
        aggs = self._build_multicolumn_aggs(agg_cls, on, *args, **kwargs)
        return self.aggregate(*aggs)

    def _build_multicolumn_aggs(
        self,
        agg_cls: type,
        on: Optional[Union[KeyFn, List[KeyFn]]],
        ignore_nulls: bool,
        *args,
        skip_cols: Optional[List[str]] = None,
        **kwargs,
    ):
        """Build set of aggregations for applying a single aggregation to
        multiple columns.
        """

        # Expand None into an aggregation for each column.
        if on is None:
            try:
                dataset_format = self._dataset_format()
            except ValueError:
                dataset_format = None
            if dataset_format in ["arrow", "pandas"]:
                # This should be cached from the ._dataset_format() check, so we
                # don't fetch and we assert that the schema is not None.
                schema = self.schema(fetch_if_missing=False)
                assert schema is not None
                if not skip_cols:
                    skip_cols = []
                if len(schema.names) > 0:
                    on = [col for col in schema.names if col not in skip_cols]

        if not isinstance(on, list):
            on = [on]
        return [agg_cls(on_, *args, ignore_nulls=ignore_nulls, **kwargs) for on_ in on]

    def _aggregate_result(self, result: Union[Tuple, TableRow]) -> U:
        if result is not None and len(result) == 1:
            if isinstance(result, tuple):
                return result[0]
            else:
                # NOTE (kfstorm): We cannot call `result[0]` directly on
                # `PandasRow` because indexing a column with position is not
                # supported by pandas.
                return list(result.values())[0]
        else:
            return result

    def __repr__(self) -> str:
        schema = self.schema()
        if schema is None:
            schema_str = "Unknown schema"
        elif isinstance(schema, type):
            schema_str = str(schema)
        else:
            schema_str = []
            for n, t in zip(schema.names, schema.types):
                if hasattr(t, "__name__"):
                    t = t.__name__
                schema_str.append("{}: {}".format(n, t))
            schema_str = ", ".join(schema_str)
            schema_str = "{" + schema_str + "}"
        count = self._meta_count()
        return "Dataset(num_blocks={}, num_rows={}, schema={})".format(
            self._plan.initial_num_blocks(), count, schema_str
        )

    def __str__(self) -> str:
        return repr(self)

    def _block_num_rows(self) -> List[int]:
        get_num_rows = cached_remote_fn(_get_num_rows)
        return ray.get([get_num_rows.remote(b) for b in self.get_internal_block_refs()])

    def _block_size_bytes(self) -> List[int]:
        get_size_bytes = cached_remote_fn(_get_size_bytes)
        return ray.get(
            [get_size_bytes.remote(b) for b in self.get_internal_block_refs()]
        )

    def _meta_count(self) -> Optional[int]:
        return self._plan.meta_count()

    def _get_uuid(self) -> str:
        return self._uuid

    def _set_uuid(self, uuid: str) -> None:
        self._uuid = uuid

    def _get_epoch(self) -> int:
        return self._epoch

    def _set_epoch(self, epoch: int) -> None:
        self._epoch = epoch

    def _warn_slow(self):
        global _slow_warned
        if not _slow_warned:
            _slow_warned = True
            logger.warning(
                "The `map`, `flat_map`, and `filter` operations are unvectorized and "
                "can be very slow. Consider using `.map_batches()` instead."
            )


def _get_num_rows(block: Block) -> int:
    block = BlockAccessor.for_block(block)
    return block.num_rows()


def _get_size_bytes(block: Block) -> int:
    block = BlockAccessor.for_block(block)
    return block.size_bytes()


def _block_to_df(block: Block):
    block = BlockAccessor.for_block(block)
    return block.to_pandas()


def _block_to_ndarray(block: Block, column: Optional[str]):
    block = BlockAccessor.for_block(block)
    return block.to_numpy(column)


def _block_to_arrow(block: Block):
    block = BlockAccessor.for_block(block)
    return block.to_arrow()


def _sliding_window(iterable: Iterable, n: int):
    """Creates an iterator consisting of n-width sliding windows over
    iterable. The sliding windows are constructed lazily such that an
    element on the base iterator (iterable) isn't consumed until the
    first sliding window containing that element is reached.

    If n > len(iterable), then a single len(iterable) window is
    returned.

    Args:
        iterable: The iterable on which the sliding window will be
            created.
        n: The width of the sliding window.

    Returns:
        An iterator of n-width windows over iterable.
        If n > len(iterable), then a single len(iterable) window is
        returned.
    """
    it = iter(iterable)
    window = collections.deque(itertools.islice(it, n), maxlen=n)
    if len(window) > 0:
        yield tuple(window)
    for elem in it:
        window.append(elem)
        yield tuple(window)


def _split_block(
    block: Block, meta: BlockMetadata, count: int, return_right_half: bool
) -> (Block, BlockMetadata, Optional[Block], Optional[BlockMetadata]):
    stats = BlockExecStats.builder()
    block = BlockAccessor.for_block(block)
    logger.debug("Truncating last block to size: {}".format(count))
    b0 = block.slice(0, count, copy=True)
    a0 = BlockAccessor.for_block(b0)
    m0 = BlockMetadata(
        num_rows=a0.num_rows(),
        size_bytes=a0.size_bytes(),
        schema=meta.schema,
        input_files=meta.input_files,
        exec_stats=stats.build(),
    )
    if return_right_half:
        b1 = block.slice(count, block.num_rows(), copy=True)
        a1 = BlockAccessor.for_block(b1)
        m1 = BlockMetadata(
            num_rows=a1.num_rows(),
            size_bytes=a1.size_bytes(),
            schema=meta.schema,
            input_files=meta.input_files,
            exec_stats=stats.build(),
        )
    else:
        b1 = None
        m1 = None
    return b0, m0, b1, m1


def _do_write(
    ds: Datasource,
    ctx: DatasetContext,
    blocks: List[Block],
    meta: List[BlockMetadata],
    ray_remote_args: Dict[str, Any],
    write_args: Dict[str, Any],
) -> List[ObjectRef[WriteResult]]:
    write_args = _unwrap_arrow_serialization_workaround(write_args)
    DatasetContext._set_current(ctx)
    return ds.do_write(blocks, meta, ray_remote_args=ray_remote_args, **write_args)<|MERGE_RESOLUTION|>--- conflicted
+++ resolved
@@ -2541,11 +2541,7 @@
         except ImportError:
             raise ValueError("tensorflow must be installed!")
 
-<<<<<<< HEAD
-        from ray.ml.utils.tensorflow_utils import convert_pandas_to_tf_tensor
-=======
         from ray.air.utils.tensorflow_utils import convert_pandas_to_tf_tensor
->>>>>>> e6b79dde
 
         # `output_signature` can be a tuple but not a list. See
         # https://stackoverflow.com/questions/59092423/what-is-a-nested-structure-in-tensorflow.
@@ -2561,11 +2557,8 @@
             ):
                 if label_column:
                     targets = convert_pandas_to_tf_tensor(batch[[label_column]])
-<<<<<<< HEAD
-=======
                     assert targets.ndim == 2
                     targets = tf.squeeze(targets, axis=1)
->>>>>>> e6b79dde
                     batch.pop(label_column)
 
                 features = None
