import collections
import copy
import html
import itertools
import logging
import time
import warnings
from typing import (
    TYPE_CHECKING,
    Any,
    Callable,
    Dict,
    Generic,
    Iterable,
    Iterator,
    List,
    Literal,
    Mapping,
    Optional,
    Tuple,
    TypeVar,
    Union,
)

import numpy as np

import ray
import ray.cloudpickle as pickle
from ray._common.usage import usage_lib
from ray._private.thirdparty.tabulate.tabulate import tabulate
from ray.air.util.tensor_extensions.arrow import (
    ArrowTensorTypeV2,
    get_arrow_extension_fixed_shape_tensor_types,
)
from ray.data._internal.compute import ComputeStrategy
from ray.data._internal.datasource.bigquery_datasink import BigQueryDatasink
from ray.data._internal.datasource.clickhouse_datasink import (
    ClickHouseDatasink,
    ClickHouseTableSettings,
    SinkMode,
)
from ray.data._internal.datasource.csv_datasink import CSVDatasink
from ray.data._internal.datasource.iceberg_datasink import IcebergDatasink
from ray.data._internal.datasource.image_datasink import ImageDatasink
from ray.data._internal.datasource.json_datasink import JSONDatasink
from ray.data._internal.datasource.lance_datasink import LanceDatasink
from ray.data._internal.datasource.mongo_datasink import MongoDatasink
from ray.data._internal.datasource.numpy_datasink import NumpyDatasink
from ray.data._internal.datasource.parquet_datasink import ParquetDatasink
from ray.data._internal.datasource.sql_datasink import SQLDatasink
from ray.data._internal.datasource.tfrecords_datasink import TFRecordDatasink
from ray.data._internal.datasource.webdataset_datasink import WebDatasetDatasink
from ray.data._internal.equalize import _equalize
from ray.data._internal.execution.interfaces import RefBundle
from ray.data._internal.execution.interfaces.ref_bundle import (
    _ref_bundles_iterator_to_block_refs_list,
)
from ray.data._internal.execution.util import memory_string
from ray.data._internal.iterator.iterator_impl import DataIteratorImpl
from ray.data._internal.iterator.stream_split_iterator import StreamSplitDataIterator
from ray.data._internal.logical.interfaces import LogicalPlan
from ray.data._internal.logical.operators.all_to_all_operator import (
    RandomizeBlocks,
    RandomShuffle,
    Repartition,
    Sort,
)
from ray.data._internal.logical.operators.count_operator import Count
from ray.data._internal.logical.operators.input_data_operator import InputData
from ray.data._internal.logical.operators.join_operator import Join
from ray.data._internal.logical.operators.map_operator import (
    Filter,
    FlatMap,
    MapBatches,
    MapRows,
    Project,
    StreamingRepartition,
)
from ray.data._internal.logical.operators.n_ary_operator import (
    Union as UnionLogicalOperator,
    Zip,
)
from ray.data._internal.logical.operators.one_to_one_operator import Limit
from ray.data._internal.logical.operators.streaming_split_operator import StreamingSplit
from ray.data._internal.logical.operators.write_operator import Write
from ray.data._internal.pandas_block import PandasBlockBuilder, PandasBlockSchema
from ray.data._internal.plan import ExecutionPlan
from ray.data._internal.planner.exchange.sort_task_spec import SortKey
from ray.data._internal.planner.plan_write_op import gen_datasink_write_result
from ray.data._internal.remote_fn import cached_remote_fn
from ray.data._internal.split import _get_num_rows, _split_at_indices
from ray.data._internal.stats import DatasetStats, DatasetStatsSummary, StatsManager
from ray.data._internal.util import (
    AllToAllAPI,
    ConsumptionAPI,
    _validate_rows_per_file_args,
    get_compute_strategy,
    merge_resources_to_ray_remote_args,
)
from ray.data.aggregate import AggregateFn, Max, Mean, Min, Std, Sum, Unique
from ray.data.block import (
    VALID_BATCH_FORMATS,
    Block,
    BlockAccessor,
    DataBatch,
    DataBatchColumn,
    T,
    U,
    UserDefinedFunction,
    _apply_batch_format,
)
from ray.data.context import DataContext
from ray.data.datasource import Connection, Datasink, FilenameProvider, SaveMode
from ray.data.datasource.file_datasink import _FileDatasink
from ray.data.iterator import DataIterator
from ray.data.random_access_dataset import RandomAccessDataset
from ray.types import ObjectRef
from ray.util.annotations import Deprecated, DeveloperAPI, PublicAPI
from ray.util.scheduling_strategies import NodeAffinitySchedulingStrategy
from ray.widgets import Template
from ray.widgets.util import repr_with_fallback

if TYPE_CHECKING:
    import daft
    import dask
    import mars
    import modin
    import pandas
    import pyarrow
    import pyspark
    import tensorflow as tf
    import torch
    import torch.utils.data
    from tensorflow_metadata.proto.v0 import schema_pb2

    from ray.data._internal.execution.interfaces import Executor, NodeIdStr
    from ray.data.grouped_data import GroupedData

from ray.data.expressions import Expr

logger = logging.getLogger(__name__)

# Special column name for train/test split to avoid collision with user columns
_TRAIN_TEST_SPLIT_COLUMN = "__ray_train_test_split_is_train__"

TensorflowFeatureTypeSpec = Union[
    "tf.TypeSpec", List["tf.TypeSpec"], Dict[str, "tf.TypeSpec"]
]

TensorFlowTensorBatchType = Union["tf.Tensor", Dict[str, "tf.Tensor"]]

CollatedData = TypeVar("CollatedData")
TorchBatchType = Union[Dict[str, "torch.Tensor"], CollatedData]

BT_API_GROUP = "Basic Transformations"
SSR_API_GROUP = "Sorting, Shuffling and Repartitioning"
SMJ_API_GROUP = "Splitting, Merging, Joining datasets"
GGA_API_GROUP = "Grouped and Global aggregations"
CD_API_GROUP = "Consuming Data"
IOC_API_GROUP = "I/O and Conversion"
IM_API_GROUP = "Inspecting Metadata"
E_API_GROUP = "Execution"
EXPRESSION_API_GROUP = "Expressions"


@PublicAPI
class Dataset:
    """A Dataset is a distributed data collection for data loading and processing.

    Datasets are distributed pipelines that produce ``ObjectRef[Block]`` outputs,
    where each block holds data in Arrow format, representing a shard of the overall
    data collection. The block also determines the unit of parallelism. For more
    details, see :ref:`Ray Data Key Concepts <data_key_concepts>`.

    Datasets can be created in multiple ways:

    * from external storage systems such as local disk, S3, HDFS etc. via the ``read_*()`` APIs.
    * from existing memory data via ``from_*()`` APIs
    * from synthetic data via ``range_*()`` APIs

    The (potentially processed) Dataset can be saved back to external storage systems
    via the ``write_*()`` APIs.

    Examples:
        .. testcode::
            :skipif: True

            import ray
            # Create dataset from synthetic data.
            ds = ray.data.range(1000)
            # Create dataset from in-memory data.
            ds = ray.data.from_items(
                [{"col1": i, "col2": i * 2} for i in range(1000)]
            )
            # Create dataset from external storage system.
            ds = ray.data.read_parquet("s3://bucket/path")
            # Save dataset back to external storage system.
            ds.write_csv("s3://bucket/output")

    Dataset has two kinds of operations: transformation, which takes in Dataset
    and outputs a new Dataset (e.g. :py:meth:`.map_batches()`); and consumption,
    which produces values (not a data stream) as output
    (e.g. :meth:`.iter_batches()`).

    Dataset transformations are lazy, with execution of the transformations being
    triggered by downstream consumption.

    Dataset supports parallel processing at scale:

    * transformations such as :py:meth:`.map_batches()`
    * aggregations such as :py:meth:`.min()`/:py:meth:`.max()`/:py:meth:`.mean()`,
    * grouping via :py:meth:`.groupby()`,
    * shuffling operations such as :py:meth:`.sort()`, :py:meth:`.random_shuffle()`, and :py:meth:`.repartition()`
    * joining via :py:meth:`.join()`

    Examples:
        >>> import ray
        >>> ds = ray.data.range(1000)
        >>> # Transform batches (Dict[str, np.ndarray]) with map_batches().
        >>> ds.map_batches(lambda batch: {"id": batch["id"] * 2})  # doctest: +ELLIPSIS
        MapBatches(<lambda>)
        +- Dataset(num_rows=1000, schema={id: int64})
        >>> # Compute the maximum.
        >>> ds.max("id")
        999
        >>> # Shuffle this dataset randomly.
        >>> ds.random_shuffle()  # doctest: +ELLIPSIS
        RandomShuffle
        +- Dataset(num_rows=1000, schema={id: int64})
        >>> # Sort it back in order.
        >>> ds.sort("id")  # doctest: +ELLIPSIS
        Sort
        +- Dataset(num_rows=1000, schema={id: int64})

    Both unexecuted and materialized Datasets can be passed between Ray tasks and
    actors without incurring a copy. Dataset supports conversion to/from several
    more featureful dataframe libraries (e.g., Spark, Dask, Modin, MARS), and are also
    compatible with distributed TensorFlow / PyTorch.
    """

    def __init__(
        self,
        plan: ExecutionPlan,
        logical_plan: LogicalPlan,
    ):
        """Construct a Dataset (internal API).

        The constructor is not part of the Dataset API. Use the ``ray.data.*``
        read methods to construct a dataset.
        """
        assert isinstance(plan, ExecutionPlan), type(plan)
        usage_lib.record_library_usage("dataset")  # Legacy telemetry name.

        self._plan = plan
        self._logical_plan = logical_plan
        self._plan.link_logical_plan(logical_plan)

        # Handle to currently running executor for this dataset.
        self._current_executor: Optional["Executor"] = None
        self._write_ds = None

        self._set_uuid(StatsManager.get_dataset_id_from_stats_actor())

    @staticmethod
    def copy(
        ds: "Dataset", _deep_copy: bool = False, _as: Optional[type] = None
    ) -> "Dataset":
        if not _as:
            _as = type(ds)
        if _deep_copy:
            return _as(ds._plan.deep_copy(), ds._logical_plan)
        else:
            return _as(ds._plan.copy(), ds._logical_plan)

    @PublicAPI(api_group=BT_API_GROUP)
    def map(
        self,
        fn: UserDefinedFunction[Dict[str, Any], Dict[str, Any]],
        *,
        compute: Optional[ComputeStrategy] = None,
        fn_args: Optional[Iterable[Any]] = None,
        fn_kwargs: Optional[Dict[str, Any]] = None,
        fn_constructor_args: Optional[Iterable[Any]] = None,
        fn_constructor_kwargs: Optional[Dict[str, Any]] = None,
        num_cpus: Optional[float] = None,
        num_gpus: Optional[float] = None,
        memory: Optional[float] = None,
        concurrency: Optional[Union[int, Tuple[int, int], Tuple[int, int, int]]] = None,
        ray_remote_args_fn: Optional[Callable[[], Dict[str, Any]]] = None,
        **ray_remote_args,
    ) -> "Dataset":
        """Apply the given function to each row of this dataset.

        Use this method to transform your data. To learn more, see
        :ref:`Transforming rows <transforming_rows>`.

        You can use either a function or a callable class to perform the transformation.
        For functions, Ray Data uses stateless Ray tasks. For classes, Ray Data uses
        stateful Ray actors. For more information, see
        :ref:`Stateful Transforms <stateful_transforms>`.

        .. tip::

            If your transformation is vectorized like most NumPy or pandas operations,
            :meth:`~Dataset.map_batches` might be faster.

        .. warning::
            Specifying both ``num_cpus`` and ``num_gpus`` for map tasks is experimental,
            and may result in scheduling or stability issues. Please
            `report any issues <https://github.com/ray-project/ray/issues/new/choose>`_
            to the Ray team.

        Examples:

            .. testcode::

                import os
                from typing import Any, Dict
                import ray

                def parse_filename(row: Dict[str, Any]) -> Dict[str, Any]:
                    row["filename"] = os.path.basename(row["path"])
                    return row

                ds = (
                    ray.data.read_images("s3://anonymous@ray-example-data/image-datasets/simple", include_paths=True)
                    .map(parse_filename)
                )
                print(ds.schema())

            .. testoutput::

                Column    Type
                ------    ----
                image     numpy.ndarray(shape=(32, 32, 3), dtype=uint8)
                path      string
                filename  string

        Time complexity: O(dataset size / parallelism)

        Args:
            fn: The function to apply to each row, or a class type
                that can be instantiated to create such a callable.
            compute: This argument is deprecated. Use ``concurrency`` argument.
            fn_args: Positional arguments to pass to ``fn`` after the first argument.
                These arguments are top-level arguments to the underlying Ray task.
            fn_kwargs: Keyword arguments to pass to ``fn``. These arguments are
                top-level arguments to the underlying Ray task.
            fn_constructor_args: Positional arguments to pass to ``fn``'s constructor.
                You can only provide this if ``fn`` is a callable class. These arguments
                are top-level arguments in the underlying Ray actor construction task.
            fn_constructor_kwargs: Keyword arguments to pass to ``fn``'s constructor.
                This can only be provided if ``fn`` is a callable class. These arguments
                are top-level arguments in the underlying Ray actor construction task.
            num_cpus: The number of CPUs to reserve for each parallel map worker.
            num_gpus: The number of GPUs to reserve for each parallel map worker. For
                example, specify `num_gpus=1` to request 1 GPU for each parallel map
                worker.
            memory: The heap memory in bytes to reserve for each parallel map worker.
            concurrency: The semantics of this argument depend on the type of ``fn``:

                * If ``fn`` is a function and ``concurrency`` isn't set (default), the
                  actual concurrency is implicitly determined by the available
                  resources and number of input blocks.

                * If ``fn`` is a function and ``concurrency`` is an  int ``n``, Ray Data
                  launches *at most* ``n`` concurrent tasks.

                * If ``fn`` is a class and ``concurrency`` is an int ``n``, Ray Data
                  uses an actor  pool with *exactly* ``n`` workers.

                * If ``fn`` is a class and  ``concurrency`` is a tuple ``(m, n)``, Ray
                  Data uses an autoscaling actor pool from ``m`` to ``n`` workers.

                * If ``fn`` is a class and  ``concurrency`` is a tuple ``(m, n, initial)``, Ray
                  Data uses an autoscaling actor pool from ``m`` to ``n`` workers, with an initial size of ``initial``.

                * If ``fn`` is a class and ``concurrency`` isn't set (default), this
                  method raises an error.

            ray_remote_args_fn: A function that returns a dictionary of remote args
                passed to each map worker. The purpose of this argument is to generate
                dynamic arguments for each actor/task, and will be called each time prior
                to initializing the worker. Args returned from this dict will always
                override the args in ``ray_remote_args``. Note: this is an advanced,
                experimental feature.
            ray_remote_args: Additional resource requirements to request from
                Ray for each map worker. See :func:`ray.remote` for details.

        .. seealso::

            :meth:`~Dataset.flat_map`
                Call this method to create new rows from existing ones. Unlike
                :meth:`~Dataset.map`, a function passed to
                :meth:`~Dataset.flat_map` can return multiple rows.

            :meth:`~Dataset.map_batches`
                Call this method to transform batches of data.
        """  # noqa: E501
        compute = get_compute_strategy(
            fn,
            fn_constructor_args=fn_constructor_args,
            compute=compute,
            concurrency=concurrency,
        )

        ray_remote_args = merge_resources_to_ray_remote_args(
            num_cpus,
            num_gpus,
            memory,
            ray_remote_args,
        )

        plan = self._plan.copy()
        map_op = MapRows(
            self._logical_plan.dag,
            fn,
            fn_args=fn_args,
            fn_kwargs=fn_kwargs,
            fn_constructor_args=fn_constructor_args,
            fn_constructor_kwargs=fn_constructor_kwargs,
            compute=compute,
            ray_remote_args_fn=ray_remote_args_fn,
            ray_remote_args=ray_remote_args,
        )
        logical_plan = LogicalPlan(map_op, self.context)
        return Dataset(plan, logical_plan)

    @Deprecated(message="Use set_name() instead", warning=True)
    def _set_name(self, name: Optional[str]):
        self.set_name(name)

    def set_name(self, name: Optional[str]):
        """Set the name of the dataset.

        Used as a prefix for metrics tags.
        """
        self._plan._dataset_name = name

    @property
    @Deprecated(message="Use name() instead", warning=True)
    def _name(self) -> Optional[str]:
        return self.name

    @property
    def name(self) -> Optional[str]:
        """Returns the user-defined dataset name"""
        return self._plan._dataset_name

    def get_dataset_id(self) -> str:
        """Unique ID of the dataset, including the dataset name,
        UUID, and current execution index.
        """
        return self._plan.get_dataset_id()

    @PublicAPI(api_group=BT_API_GROUP)
    def map_batches(
        self,
        fn: UserDefinedFunction[DataBatch, DataBatch],
        *,
        batch_size: Union[int, None, Literal["default"]] = None,
        compute: Optional[ComputeStrategy] = None,
        batch_format: Optional[str] = "default",
        zero_copy_batch: bool = False,
        fn_args: Optional[Iterable[Any]] = None,
        fn_kwargs: Optional[Dict[str, Any]] = None,
        fn_constructor_args: Optional[Iterable[Any]] = None,
        fn_constructor_kwargs: Optional[Dict[str, Any]] = None,
        num_cpus: Optional[float] = None,
        num_gpus: Optional[float] = None,
        memory: Optional[float] = None,
        concurrency: Optional[Union[int, Tuple[int, int], Tuple[int, int, int]]] = None,
        ray_remote_args_fn: Optional[Callable[[], Dict[str, Any]]] = None,
        **ray_remote_args,
    ) -> "Dataset":
        """Apply the given function to batches of data.

        This method is useful for preprocessing data and performing inference. To learn
        more, see :ref:`Transforming batches <transforming_batches>`.

        You can use either a function or a callable class to perform the transformation.
        For functions, Ray Data uses stateless Ray tasks. For classes, Ray Data uses
        stateful Ray actors. For more information, see
        :ref:`Stateful Transforms <stateful_transforms>`.

        .. tip::
            To understand the format of the input to ``fn``, call :meth:`~Dataset.take_batch`
            on the dataset to get a batch in the same format as will be passed to ``fn``.

        .. tip::
            If ``fn`` doesn't mutate its input, set ``zero_copy_batch=True`` to improve
            performance and decrease memory utilization.

        .. warning::
            Specifying both ``num_cpus`` and ``num_gpus`` for map tasks is experimental,
            and may result in scheduling or stability issues. Please
            `report any issues <https://github.com/ray-project/ray/issues/new/choose>`_
            to the Ray team.

        Examples:

            Call :meth:`~Dataset.map_batches` to transform your data.

            .. testcode::

                from typing import Dict
                import numpy as np
                import ray

                def add_dog_years(batch: Dict[str, np.ndarray]) -> Dict[str, np.ndarray]:
                    batch["age_in_dog_years"] = 7 * batch["age"]
                    return batch

                ds = (
                    ray.data.from_items([
                        {"name": "Luna", "age": 4},
                        {"name": "Rory", "age": 14},
                        {"name": "Scout", "age": 9},
                    ])
                    .map_batches(add_dog_years)
                )
                ds.show()

            .. testoutput::

                {'name': 'Luna', 'age': 4, 'age_in_dog_years': 28}
                {'name': 'Rory', 'age': 14, 'age_in_dog_years': 98}
                {'name': 'Scout', 'age': 9, 'age_in_dog_years': 63}

            If your function returns large objects, yield outputs in chunks.

            .. testcode::

                from typing import Dict
                import ray
                import numpy as np

                def map_fn_with_large_output(batch: Dict[str, np.ndarray]) -> Dict[str, np.ndarray]:
                    for i in range(3):
                        yield {"large_output": np.ones((100, 1000))}

                ds = (
                    ray.data.from_items([1])
                    .map_batches(map_fn_with_large_output)
                )

            If you require stateful transfomation,
            use Python callable class. Here is an example showing how to use stateful transforms to create model inference workers, without having to reload the model on each call.

            .. testcode::

                from typing import Dict
                import numpy as np
                import torch
                import ray

                class TorchPredictor:

                    def __init__(self):
                        self.model = torch.nn.Identity().cuda()
                        self.model.eval()

                    def __call__(self, batch: Dict[str, np.ndarray]) -> Dict[str, np.ndarray]:
                        inputs = torch.as_tensor(batch["data"], dtype=torch.float32).cuda()
                        with torch.inference_mode():
                            batch["output"] = self.model(inputs).detach().cpu().numpy()
                        return batch

                ds = (
                    ray.data.from_numpy(np.ones((32, 100)))
                    .map_batches(
                        TorchPredictor,
                        # Two workers with one GPU each
                        concurrency=2,
                        # Batch size is required if you're using GPUs.
                        batch_size=4,
                        num_gpus=1
                    )
                )

            To learn more, see
            :ref:`End-to-end: Offline Batch Inference <batch_inference_home>`.

        Args:
            fn: The function or generator to apply to a record batch, or a class type
                that can be instantiated to create such a callable. Note ``fn`` must be
                pickle-able.
            batch_size: The desired number of rows in each batch, or ``None`` to use
                entire blocks as batches (blocks may contain different numbers of rows).
                The actual size of the batch provided to ``fn`` may be smaller than
                ``batch_size`` if ``batch_size`` doesn't evenly divide the block(s) sent
                to a given map task. Default ``batch_size`` is ``None``.
            compute: This argument is deprecated. Use ``concurrency`` argument.
            batch_format: If ``"default"`` or ``"numpy"``, batches are
                ``Dict[str, numpy.ndarray]``. If ``"pandas"``, batches are
                ``pandas.DataFrame``. If ``"pyarrow"``, batches are
                ``pyarrow.Table``.
            zero_copy_batch: Whether ``fn`` should be provided zero-copy, read-only
                batches. If this is ``True`` and no copy is required for the
                ``batch_format`` conversion, the batch is a zero-copy, read-only
                view on data in Ray's object store, which can decrease memory
                utilization and improve performance. If this is ``False``, the batch
                is writable, which requires an extra copy to guarantee.
                If ``fn`` mutates its input, this needs to be ``False`` in order to
                avoid "assignment destination is read-only" or "buffer source array is
                read-only" errors. Default is ``False``.
            fn_args: Positional arguments to pass to ``fn`` after the first argument.
                These arguments are top-level arguments to the underlying Ray task.
            fn_kwargs: Keyword arguments to pass to ``fn``. These arguments are
                top-level arguments to the underlying Ray task.
            fn_constructor_args: Positional arguments to pass to ``fn``'s constructor.
                You can only provide this if ``fn`` is a callable class. These arguments
                are top-level arguments in the underlying Ray actor construction task.
            fn_constructor_kwargs: Keyword arguments to pass to ``fn``'s constructor.
                This can only be provided if ``fn`` is a callable class. These arguments
                are top-level arguments in the underlying Ray actor construction task.
            num_cpus: The number of CPUs to reserve for each parallel map worker.
            num_gpus: The number of GPUs to reserve for each parallel map worker. For
                example, specify `num_gpus=1` to request 1 GPU for each parallel map
                worker.
            memory: The heap memory in bytes to reserve for each parallel map worker.
            concurrency: The semantics of this argument depend on the type of ``fn``:

                * If ``fn`` is a function and ``concurrency`` isn't set (default), the
                  actual concurrency is implicitly determined by the available
                  resources and number of input blocks.

                * If ``fn`` is a function and ``concurrency`` is an  int ``n``, Ray Data
                  launches *at most* ``n`` concurrent tasks.

                * If ``fn`` is a class and ``concurrency`` is an int ``n``, Ray Data
                  uses an actor  pool with *exactly* ``n`` workers.

                * If ``fn`` is a class and  ``concurrency`` is a tuple ``(m, n)``, Ray
                  Data uses an autoscaling actor pool from ``m`` to ``n`` workers.

                * If ``fn`` is a class and  ``concurrency`` is a tuple ``(m, n, initial)``, Ray
                  Data uses an autoscaling actor pool from ``m`` to ``n`` workers, with an initial size of ``initial``.

                * If ``fn`` is a class and ``concurrency`` isn't set (default), this
                  method raises an error.

            ray_remote_args_fn: A function that returns a dictionary of remote args
                passed to each map worker. The purpose of this argument is to generate
                dynamic arguments for each actor/task, and will be called each time prior
                to initializing the worker. Args returned from this dict will always
                override the args in ``ray_remote_args``. Note: this is an advanced,
                experimental feature.
            ray_remote_args: Additional resource requirements to request from
                Ray for each map worker. See :func:`ray.remote` for details.

        .. note::

            The size of the batches provided to ``fn`` might be smaller than the
            specified ``batch_size`` if ``batch_size`` doesn't evenly divide the
            block(s) sent to a given map task.

            If ``batch_size`` is set and each input block is smaller than the
            ``batch_size``, Ray Data will bundle up many blocks as the input for one
            task, until their total size is equal to or greater than the given
            ``batch_size``.
            If ``batch_size`` is not set, the bundling will not be performed. Each task
            will receive only one input block.

        .. seealso::

            :meth:`~Dataset.iter_batches`
                Call this function to iterate over batches of data.

            :meth:`~Dataset.take_batch`
                Call this function to get a batch of data from the dataset
                in the same format as will be passed to the `fn` function of
                :meth:`~Dataset.map_batches`.

            :meth:`~Dataset.flat_map`
                Call this method to create new records from existing ones. Unlike
                :meth:`~Dataset.map`, a function passed to :meth:`~Dataset.flat_map`
                can return multiple records.

            :meth:`~Dataset.map`
                Call this method to transform one record at time.

        """  # noqa: E501
        use_gpus = num_gpus is not None and num_gpus > 0
        if use_gpus and (batch_size is None or batch_size == "default"):
            raise ValueError(
                "You must provide `batch_size` to `map_batches` when requesting GPUs. "
                "The optimal batch size depends on the model, data, and GPU used. "
                "We recommend using the largest batch size that doesn't result "
                "in your GPU device running out of memory. You can view the GPU memory "
                "usage via the Ray dashboard."
            )

        if isinstance(batch_size, int) and batch_size < 1:
            raise ValueError("Batch size can't be negative or 0")

        return self._map_batches_without_batch_size_validation(
            fn,
            batch_size=batch_size,
            compute=compute,
            batch_format=batch_format,
            zero_copy_batch=zero_copy_batch,
            fn_args=fn_args,
            fn_kwargs=fn_kwargs,
            fn_constructor_args=fn_constructor_args,
            fn_constructor_kwargs=fn_constructor_kwargs,
            num_cpus=num_cpus,
            num_gpus=num_gpus,
            memory=memory,
            concurrency=concurrency,
            ray_remote_args_fn=ray_remote_args_fn,
            **ray_remote_args,
        )

    def _map_batches_without_batch_size_validation(
        self,
        fn: UserDefinedFunction[DataBatch, DataBatch],
        *,
        batch_size: Union[int, None, Literal["default"]],
        compute: Optional[ComputeStrategy],
        batch_format: Optional[str],
        zero_copy_batch: bool,
        fn_args: Optional[Iterable[Any]],
        fn_kwargs: Optional[Dict[str, Any]],
        fn_constructor_args: Optional[Iterable[Any]],
        fn_constructor_kwargs: Optional[Dict[str, Any]],
        num_cpus: Optional[float],
        num_gpus: Optional[float],
        memory: Optional[float],
        concurrency: Optional[Union[int, Tuple[int, int], Tuple[int, int, int]]],
        ray_remote_args_fn: Optional[Callable[[], Dict[str, Any]]],
        **ray_remote_args,
    ):
        # NOTE: The `map_groups` implementation calls `map_batches` with
        # `batch_size=None`. The issue is that if you request GPUs with
        # `batch_size=None`, then `map_batches` raises a value error. So, to allow users
        # to call `map_groups` with  GPUs, we need a separate method that doesn't
        # perform batch size validation.

        if batch_size == "default":
            warnings.warn(
                "Passing 'default' to `map_batches` is deprecated and won't be "
                "supported after September 2025. Use `batch_size=None` instead.",
                DeprecationWarning,
            )
            batch_size = None

        compute = get_compute_strategy(
            fn,
            fn_constructor_args=fn_constructor_args,
            compute=compute,
            concurrency=concurrency,
        )

        if num_cpus is not None:
            ray_remote_args["num_cpus"] = num_cpus

        if num_gpus is not None:
            ray_remote_args["num_gpus"] = num_gpus

        if memory is not None:
            ray_remote_args["memory"] = memory

        batch_format = _apply_batch_format(batch_format)
        if batch_format not in VALID_BATCH_FORMATS:
            raise ValueError(
                f"The batch format must be one of {VALID_BATCH_FORMATS}, got: "
                f"{batch_format}"
            )

        plan = self._plan.copy()
        map_batches_op = MapBatches(
            self._logical_plan.dag,
            fn,
            batch_size=batch_size,
            batch_format=batch_format,
            zero_copy_batch=zero_copy_batch,
            min_rows_per_bundled_input=batch_size,
            fn_args=fn_args,
            fn_kwargs=fn_kwargs,
            fn_constructor_args=fn_constructor_args,
            fn_constructor_kwargs=fn_constructor_kwargs,
            compute=compute,
            ray_remote_args_fn=ray_remote_args_fn,
            ray_remote_args=ray_remote_args,
        )
        logical_plan = LogicalPlan(map_batches_op, self.context)
        return Dataset(plan, logical_plan)

    @PublicAPI(api_group=EXPRESSION_API_GROUP, stability="alpha")
    def with_column(
        self,
        column_name: str,
        expr: Expr,
        num_cpus: Optional[float] = None,
        num_gpus: Optional[float] = None,
        memory: Optional[float] = None,
        **ray_remote_args,
    ) -> "Dataset":
        """
        Add a new column to the dataset via an expression.

        This method allows you to add a new column to a dataset by applying an
        expression. The expression can be composed of existing columns, literals,
        and user-defined functions (UDFs).

        Examples:
            >>> import ray
            >>> from ray.data.expressions import col
            >>> ds = ray.data.range(100)
            >>> # Add a new column 'id_2' by multiplying 'id' by 2.
            >>> ds.with_column("id_2", col("id") * 2).show(2)
            {'id': 0, 'id_2': 0}
            {'id': 1, 'id_2': 2}

            >>> # Using a UDF with with_column
            >>> from ray.data.datatype import DataType
            >>> from ray.data.expressions import udf
            >>> import pyarrow.compute as pc
            >>>
            >>> @udf(return_dtype=DataType.int32())
            ... def add_one(column):
            ...     return pc.add(column, 1)
            >>>
            >>> ds.with_column("id_plus_one", add_one(col("id"))).show(2)
            {'id': 0, 'id_plus_one': 1}
            {'id': 1, 'id_plus_one': 2}

        Args:
            column_name: The name of the new column.
            expr: An expression that defines the new column values.
            num_cpus: The number of CPUs to reserve for each parallel map worker.
            num_gpus: The number of GPUs to reserve for each parallel map worker. For
                example, specify `num_gpus=1` to request 1 GPU for each parallel map
                worker.
            memory: The heap memory in bytes to reserve for each parallel map worker.
            **ray_remote_args: Additional resource requirements to request from
                Ray for the map tasks (e.g., `num_gpus=1`).

        Returns:
            A new dataset with the added column evaluated via the expression.
        """
        # TODO: update schema based on the expression AST.
        from ray.data._internal.logical.operators.map_operator import Project
        from ray.data._internal.logical.operators.one_to_one_operator import Download

        # TODO: Once the expression API supports UDFs, we can clean up the code here.
        from ray.data.expressions import DownloadExpr

        ray_remote_args = merge_resources_to_ray_remote_args(
            num_cpus,
            num_gpus,
            memory,
            ray_remote_args,
        )

        plan = self._plan.copy()
        if isinstance(expr, DownloadExpr):
            download_op = Download(
                self._logical_plan.dag,
                uri_column_name=expr.uri_column_name,
                output_bytes_column_name=column_name,
                ray_remote_args=ray_remote_args,
            )
            logical_plan = LogicalPlan(download_op, self.context)
        else:
            project_op = Project(
                self._logical_plan.dag,
                cols=None,
                cols_rename=None,
                exprs={column_name: expr},
                ray_remote_args=ray_remote_args,
            )
            logical_plan = LogicalPlan(project_op, self.context)
        return Dataset(plan, logical_plan)

    @PublicAPI(api_group=BT_API_GROUP)
    def add_column(
        self,
        col: str,
        fn: Callable[
            [DataBatch],
            DataBatchColumn,
        ],
        *,
        batch_format: Optional[str] = "pandas",
        compute: Optional[str] = None,
        num_cpus: Optional[float] = None,
        num_gpus: Optional[float] = None,
        memory: Optional[float] = None,
        concurrency: Optional[int] = None,
        **ray_remote_args,
    ) -> "Dataset":
        """Add the given column to the dataset.

        A function generating the new column values given the batch in pyarrow or pandas
        format must be specified. This function must operate on batches of
        `batch_format`.

        Examples:


            >>> import ray
            >>> ds = ray.data.range(100)
            >>> ds.schema()
            Column  Type
            ------  ----
            id      int64

            Add a new column equal to ``id * 2``.

            >>> ds.add_column("new_id", lambda df: df["id"] * 2).schema()
            Column  Type
            ------  ----
            id      int64
            new_id  int64

        Time complexity: O(dataset size / parallelism)

        Args:
            col: Name of the column to add. If the name already exists, the
                column is overwritten.
            fn: Map function generating the column values given a batch of
                records in pandas format.
            batch_format: If ``"default"`` or ``"numpy"``, batches are
                ``Dict[str, numpy.ndarray]``. If ``"pandas"``, batches are
                ``pandas.DataFrame``. If ``"pyarrow"``, batches are
                ``pyarrow.Table``. If ``"numpy"``, batches are
                ``Dict[str, numpy.ndarray]``.
            compute: This argument is deprecated. Use ``concurrency`` argument.
            num_cpus: The number of CPUs to reserve for each parallel map worker.
            num_gpus: The number of GPUs to reserve for each parallel map worker. For
                example, specify `num_gpus=1` to request 1 GPU for each parallel map
                worker.
            memory: The heap memory in bytes to reserve for each parallel map worker.
            concurrency: The maximum number of Ray workers to use concurrently.
            ray_remote_args: Additional resource requirements to request from
                Ray (e.g., num_gpus=1 to request GPUs for the map tasks). See
                :func:`ray.remote` for details.
        """
        # Check that batch_format
        accepted_batch_formats = ["pandas", "pyarrow", "numpy"]
        if batch_format not in accepted_batch_formats:
            raise ValueError(
                f"batch_format argument must be on of {accepted_batch_formats}, "
                f"got: {batch_format}"
            )

        def add_column(batch: DataBatch) -> DataBatch:
            column = fn(batch)
            if batch_format == "pandas":
                import pandas as pd

                # The index of the column must be set
                # to align with the index of the batch.
                if isinstance(column, (pd.DataFrame, pd.Index, pd.Series)):
                    column.index = batch.index
                batch.loc[:, col] = column
                return batch
            elif batch_format == "pyarrow":
                import pyarrow as pa

                assert isinstance(column, (pa.Array, pa.ChunkedArray)), (
                    f"For pyarrow batch format, the function must return a pyarrow "
                    f"Array, got: {type(column)}"
                )
                # Historically, this method was written for pandas batch format.
                # To resolve https://github.com/ray-project/ray/issues/48090,
                # we also allow pyarrow batch format which is preferred but would be
                # a breaking change to enforce.

                # For pyarrow, the index of the column will be -1 if it is missing in
                # which case we'll want to append it
                column_idx = batch.schema.get_field_index(col)
                if column_idx == -1:
                    return batch.append_column(col, column)
                return batch.set_column(column_idx, col, column)

            else:
                # batch format is assumed to be numpy since we checked at the
                # beginning of the add_column function
                assert isinstance(column, np.ndarray), (
                    f"For numpy batch format, the function must return a "
                    f"numpy.ndarray, got: {type(column)}"
                )
                batch[col] = column
                return batch

        if not callable(fn):
            raise ValueError("`fn` must be callable, got {}".format(fn))

        ray_remote_args = merge_resources_to_ray_remote_args(
            num_cpus,
            num_gpus,
            memory,
            ray_remote_args,
        )
        return self.map_batches(
            add_column,
            batch_format=batch_format,
            compute=compute,
            concurrency=concurrency,
            zero_copy_batch=False,
            **ray_remote_args,
        )

    @PublicAPI(api_group=BT_API_GROUP)
    def drop_columns(
        self,
        cols: List[str],
        *,
        compute: Optional[str] = None,
        num_cpus: Optional[float] = None,
        num_gpus: Optional[float] = None,
        memory: Optional[float] = None,
        concurrency: Optional[int] = None,
        **ray_remote_args,
    ) -> "Dataset":
        """Drop one or more columns from the dataset.

        Examples:

            >>> import ray
            >>> ds = ray.data.read_parquet("s3://anonymous@ray-example-data/iris.parquet")
            >>> ds.schema()
            Column        Type
            ------        ----
            sepal.length  double
            sepal.width   double
            petal.length  double
            petal.width   double
            variety       string
            >>> ds.drop_columns(["variety"]).schema()
            Column        Type
            ------        ----
            sepal.length  double
            sepal.width   double
            petal.length  double
            petal.width   double

        Time complexity: O(dataset size / parallelism)

        Args:
            cols: Names of the columns to drop. If any name does not exist,
                an exception is raised. Column names must be unique.
            compute: This argument is deprecated. Use ``concurrency`` argument.
            num_cpus: The number of CPUs to reserve for each parallel map worker.
            num_gpus: The number of GPUs to reserve for each parallel map worker. For
                example, specify `num_gpus=1` to request 1 GPU for each parallel map
                worker.
            memory: The heap memory in bytes to reserve for each parallel map worker.
            concurrency: The maximum number of Ray workers to use concurrently.
            ray_remote_args: Additional resource requirements to request from
                Ray (e.g., num_gpus=1 to request GPUs for the map tasks). See
                :func:`ray.remote` for details.
        """  # noqa: E501

        if len(cols) != len(set(cols)):
            raise ValueError(f"drop_columns expects unique column names, got: {cols}")

        def drop_columns(batch):
            return batch.drop(cols)

        ray_remote_args = merge_resources_to_ray_remote_args(
            num_cpus,
            num_gpus,
            memory,
            ray_remote_args,
        )
        return self.map_batches(
            drop_columns,
            batch_format="pyarrow",
            zero_copy_batch=True,
            compute=compute,
            concurrency=concurrency,
            **ray_remote_args,
        )

    @PublicAPI(api_group=BT_API_GROUP)
    def select_columns(
        self,
        cols: Union[str, List[str]],
        *,
        compute: Union[str, ComputeStrategy] = None,
        num_cpus: Optional[float] = None,
        num_gpus: Optional[float] = None,
        memory: Optional[float] = None,
        concurrency: Optional[int] = None,
        **ray_remote_args,
    ) -> "Dataset":
        """Select one or more columns from the dataset.

        Specified columns must be in the dataset schema.

        .. tip::
            If you're reading parquet files with :meth:`ray.data.read_parquet`,
            you might be able to speed it up by using projection pushdown; see
            :ref:`Parquet column pruning <parquet_column_pruning>` for details.

        Examples:

            >>> import ray
            >>> ds = ray.data.read_parquet("s3://anonymous@ray-example-data/iris.parquet")
            >>> ds.schema()
            Column        Type
            ------        ----
            sepal.length  double
            sepal.width   double
            petal.length  double
            petal.width   double
            variety       string
            >>> ds.select_columns(["sepal.length", "sepal.width"]).schema()
            Column        Type
            ------        ----
            sepal.length  double
            sepal.width   double

        Time complexity: O(dataset size / parallelism)

        Args:
            cols: Names of the columns to select. If a name isn't in the
                dataset schema, an exception is raised. Columns also should be unique.
            compute: This argument is deprecated. Use ``concurrency`` argument.
            num_cpus: The number of CPUs to reserve for each parallel map worker.
            num_gpus: The number of GPUs to reserve for each parallel map worker. For
                example, specify `num_gpus=1` to request 1 GPU for each parallel map
                worker.
            memory: The heap memory in bytes to reserve for each parallel map worker.
            concurrency: The maximum number of Ray workers to use concurrently.
            ray_remote_args: Additional resource requirements to request from
                Ray (e.g., num_gpus=1 to request GPUs for the map tasks). See
                :func:`ray.remote` for details.
        """  # noqa: E501
        if isinstance(cols, str):
            cols = [cols]
        elif isinstance(cols, list):
            if not all(isinstance(col, str) for col in cols):
                raise ValueError(
                    "select_columns requires all elements of 'cols' to be strings."
                )
        else:
            raise TypeError(
                "select_columns requires 'cols' to be a string or a list of strings."
            )

        if not cols:
            raise ValueError("select_columns requires at least one column to select.")

        if len(cols) != len(set(cols)):
            raise ValueError(
                "select_columns expected unique column names, "
                f"got duplicate column names: {cols}"
            )

        # Don't feel like we really need this
        from ray.data._internal.compute import TaskPoolStrategy

        compute = TaskPoolStrategy(size=concurrency)

        ray_remote_args = merge_resources_to_ray_remote_args(
            num_cpus,
            num_gpus,
            memory,
            ray_remote_args,
        )
        plan = self._plan.copy()
        select_op = Project(
            self._logical_plan.dag,
            cols=cols,
            cols_rename=None,
            compute=compute,
            ray_remote_args=ray_remote_args,
        )
        logical_plan = LogicalPlan(select_op, self.context)
        return Dataset(plan, logical_plan)

    @PublicAPI(api_group=BT_API_GROUP)
    def rename_columns(
        self,
        names: Union[List[str], Dict[str, str]],
        *,
<<<<<<< HEAD
        num_cpus: Optional[float] = None,
        num_gpus: Optional[float] = None,
        memory: Optional[float] = None,
        concurrency: Optional[Union[int, Tuple[int, int]]] = None,
=======
        concurrency: Optional[Union[int, Tuple[int, int], Tuple[int, int, int]]] = None,
>>>>>>> 65c98392
        **ray_remote_args,
    ):
        """Rename columns in the dataset.

        Examples:

            >>> import ray
            >>> ds = ray.data.read_parquet("s3://anonymous@ray-example-data/iris.parquet")
            >>> ds.schema()
            Column        Type
            ------        ----
            sepal.length  double
            sepal.width   double
            petal.length  double
            petal.width   double
            variety       string

            You can pass a dictionary mapping old column names to new column names.

            >>> ds.rename_columns({"variety": "category"}).schema()
            Column        Type
            ------        ----
            sepal.length  double
            sepal.width   double
            petal.length  double
            petal.width   double
            category      string

            Or you can pass a list of new column names.

            >>> ds.rename_columns(
            ...     ["sepal_length", "sepal_width", "petal_length", "petal_width", "variety"]
            ... ).schema()
            Column        Type
            ------        ----
            sepal_length  double
            sepal_width   double
            petal_length  double
            petal_width   double
            variety       string

        Args:
            names: A dictionary that maps old column names to new column names, or a
                list of new column names.
            num_cpus: The number of CPUs to reserve for each parallel map worker.
            num_gpus: The number of GPUs to reserve for each parallel map worker. For
                example, specify `num_gpus=1` to request 1 GPU for each parallel map
                worker.
            memory: The heap memory in bytes to reserve for each parallel map worker.
            concurrency: The maximum number of Ray workers to use concurrently.
            ray_remote_args: Additional resource requirements to request from
                Ray (e.g., num_gpus=1 to request GPUs for the map tasks). See
                :func:`ray.remote` for details.
        """  # noqa: E501

        if isinstance(names, dict):
            if not names:
                raise ValueError("rename_columns received 'names' with no entries.")

            if len(names.values()) != len(set(names.values())):
                raise ValueError(
                    f"rename_columns received duplicate values in the 'names': {names}"
                )

            if not all(
                isinstance(k, str) and isinstance(v, str) for k, v in names.items()
            ):
                raise ValueError(
                    "rename_columns requires both keys and values in the 'names' "
                    "to be strings."
                )

            cols_rename = names
        elif isinstance(names, list):
            if not names:
                raise ValueError(
                    "rename_columns requires 'names' with at least one column name."
                )

            if len(names) != len(set(names)):
                raise ValueError(
                    f"rename_columns received duplicate values in the 'names': {names}"
                )

            if not all(isinstance(col, str) for col in names):
                raise ValueError(
                    "rename_columns requires all elements in the 'names' to be strings."
                )

            current_names = self.schema().names
            if len(current_names) != len(names):
                raise ValueError(
                    f"rename_columns requires 'names': {names} length match current "
                    f"schema names: {current_names}."
                )

            cols_rename = dict(zip(current_names, names))
        else:
            raise TypeError(
                f"rename_columns expected names to be either List[str] or "
                f"Dict[str, str], got {type(names)}."
            )

        if concurrency is not None and not isinstance(concurrency, int):
            raise ValueError(
                f"Expected `concurrency` to be an integer or `None`, but "
                f"got {concurrency}."
            )

        # Construct the plan and project operation
        from ray.data._internal.compute import TaskPoolStrategy

        compute = TaskPoolStrategy(size=concurrency)

        ray_remote_args = merge_resources_to_ray_remote_args(
            num_cpus,
            num_gpus,
            memory,
            ray_remote_args,
        )
        plan = self._plan.copy()
        select_op = Project(
            self._logical_plan.dag,
            cols=None,
            cols_rename=cols_rename,
            compute=compute,
            ray_remote_args=ray_remote_args,
        )
        logical_plan = LogicalPlan(select_op, self.context)
        return Dataset(plan, logical_plan)

    @PublicAPI(api_group=BT_API_GROUP)
    def flat_map(
        self,
        fn: UserDefinedFunction[Dict[str, Any], List[Dict[str, Any]]],
        *,
        compute: Optional[ComputeStrategy] = None,
        fn_args: Optional[Iterable[Any]] = None,
        fn_kwargs: Optional[Dict[str, Any]] = None,
        fn_constructor_args: Optional[Iterable[Any]] = None,
        fn_constructor_kwargs: Optional[Dict[str, Any]] = None,
        num_cpus: Optional[float] = None,
        num_gpus: Optional[float] = None,
        memory: Optional[float] = None,
        concurrency: Optional[Union[int, Tuple[int, int], Tuple[int, int, int]]] = None,
        ray_remote_args_fn: Optional[Callable[[], Dict[str, Any]]] = None,
        **ray_remote_args,
    ) -> "Dataset":
        """Apply the given function to each row and then flatten results.

        Use this method if your transformation returns multiple rows for each input
        row.

        You can use either a function or a callable class to perform the transformation.
        For functions, Ray Data uses stateless Ray tasks. For classes, Ray Data uses
        stateful Ray actors. For more information, see
        :ref:`Stateful Transforms <stateful_transforms>`.

        .. tip::
            :meth:`~Dataset.map_batches` can also modify the number of rows. If your
            transformation is vectorized like most NumPy and pandas operations,
            it might be faster.

        .. warning::
            Specifying both ``num_cpus`` and ``num_gpus`` for map tasks is experimental,
            and may result in scheduling or stability issues. Please
            `report any issues <https://github.com/ray-project/ray/issues/new/choose>`_
            to the Ray team.

        Examples:

            .. testcode::

                from typing import Any, Dict, List
                import ray

                def duplicate_row(row: Dict[str, Any]) -> List[Dict[str, Any]]:
                    return [row] * 2

                print(
                    ray.data.range(3)
                    .flat_map(duplicate_row)
                    .take_all()
                )

            .. testoutput::

                [{'id': 0}, {'id': 0}, {'id': 1}, {'id': 1}, {'id': 2}, {'id': 2}]

        Time complexity: O(dataset size / parallelism)

        Args:
            fn: The function or generator to apply to each record, or a class type
                that can be instantiated to create such a callable.
            compute: This argument is deprecated. Use ``concurrency`` argument.
            fn_args: Positional arguments to pass to ``fn`` after the first argument.
                These arguments are top-level arguments to the underlying Ray task.
            fn_kwargs: Keyword arguments to pass to ``fn``. These arguments are
                top-level arguments to the underlying Ray task.
            fn_constructor_args: Positional arguments to pass to ``fn``'s constructor.
                You can only provide this if ``fn`` is a callable class. These arguments
                are top-level arguments in the underlying Ray actor construction task.
            fn_constructor_kwargs: Keyword arguments to pass to ``fn``'s constructor.
                This can only be provided if ``fn`` is a callable class. These arguments
                are top-level arguments in the underlying Ray actor construction task.
            num_cpus: The number of CPUs to reserve for each parallel map worker.
            num_gpus: The number of GPUs to reserve for each parallel map worker. For
                example, specify `num_gpus=1` to request 1 GPU for each parallel map
                worker.
            memory: The heap memory in bytes to reserve for each parallel map worker.
            concurrency: The semantics of this argument depend on the type of ``fn``:

                * If ``fn`` is a function and ``concurrency`` isn't set (default), the
                  actual concurrency is implicitly determined by the available
                  resources and number of input blocks.

                * If ``fn`` is a function and ``concurrency`` is an  int ``n``, Ray Data
                  launches *at most* ``n`` concurrent tasks.

                * If ``fn`` is a class and ``concurrency`` is an int ``n``, Ray Data
                  uses an actor  pool with *exactly* ``n`` workers.

                * If ``fn`` is a class and  ``concurrency`` is a tuple ``(m, n)``, Ray
                  Data uses an autoscaling actor pool from ``m`` to ``n`` workers.

                * If ``fn`` is a class and  ``concurrency`` is a tuple ``(m, n, initial)``, Ray
                  Data uses an autoscaling actor pool from ``m`` to ``n`` workers, with an initial size of ``initial``.

                * If ``fn`` is a class and ``concurrency`` isn't set (default), this
                  method raises an error.

            ray_remote_args_fn: A function that returns a dictionary of remote args
                passed to each map worker. The purpose of this argument is to generate
                dynamic arguments for each actor/task, and will be called each time
                prior to initializing the worker. Args returned from this dict will
                always override the args in ``ray_remote_args``. Note: this is an
                advanced, experimental feature.
            ray_remote_args: Additional resource requirements to request from
                Ray for each map worker. See :func:`ray.remote` for details.

        .. seealso::

            :meth:`~Dataset.map_batches`
                Call this method to transform batches of data.

            :meth:`~Dataset.map`
                Call this method to transform one row at time.
        """
        compute = get_compute_strategy(
            fn,
            fn_constructor_args=fn_constructor_args,
            compute=compute,
            concurrency=concurrency,
        )

        ray_remote_args = merge_resources_to_ray_remote_args(
            num_cpus,
            num_gpus,
            memory,
            ray_remote_args,
        )

        plan = self._plan.copy()
        op = FlatMap(
            input_op=self._logical_plan.dag,
            fn=fn,
            fn_args=fn_args,
            fn_kwargs=fn_kwargs,
            fn_constructor_args=fn_constructor_args,
            fn_constructor_kwargs=fn_constructor_kwargs,
            compute=compute,
            ray_remote_args_fn=ray_remote_args_fn,
            ray_remote_args=ray_remote_args,
        )
        logical_plan = LogicalPlan(op, self.context)
        return Dataset(plan, logical_plan)

    @PublicAPI(api_group=BT_API_GROUP)
    def filter(
        self,
        fn: Optional[UserDefinedFunction[Dict[str, Any], bool]] = None,
        expr: Optional[str] = None,
        *,
        compute: Union[str, ComputeStrategy] = None,
        fn_args: Optional[Iterable[Any]] = None,
        fn_kwargs: Optional[Dict[str, Any]] = None,
        fn_constructor_args: Optional[Iterable[Any]] = None,
        fn_constructor_kwargs: Optional[Dict[str, Any]] = None,
<<<<<<< HEAD
        num_cpus: Optional[float] = None,
        num_gpus: Optional[float] = None,
        memory: Optional[float] = None,
        concurrency: Optional[Union[int, Tuple[int, int]]] = None,
=======
        concurrency: Optional[Union[int, Tuple[int, int], Tuple[int, int, int]]] = None,
>>>>>>> 65c98392
        ray_remote_args_fn: Optional[Callable[[], Dict[str, Any]]] = None,
        **ray_remote_args,
    ) -> "Dataset":
        """Filter out rows that don't satisfy the given predicate.

        You can use either a function or a callable class or an expression string to
        perform the transformation.
        For functions, Ray Data uses stateless Ray tasks. For classes, Ray Data uses
        stateful Ray actors. For more information, see
        :ref:`Stateful Transforms <stateful_transforms>`.

        .. tip::
           If you use the `expr` parameter with a Python expression string, Ray Data
           optimizes your filter with native Arrow interfaces.

        Examples:

            >>> import ray
            >>> ds = ray.data.range(100)
            >>> ds.filter(expr="id <= 4").take_all()
            [{'id': 0}, {'id': 1}, {'id': 2}, {'id': 3}, {'id': 4}]

        Time complexity: O(dataset size / parallelism)

        Args:
            fn: The predicate to apply to each row, or a class type
                that can be instantiated to create such a callable.
            expr: An expression string needs to be a valid Python expression that
                will be converted to ``pyarrow.dataset.Expression`` type.
            fn_args: Positional arguments to pass to ``fn`` after the first argument.
                These arguments are top-level arguments to the underlying Ray task.
            fn_kwargs: Keyword arguments to pass to ``fn``. These arguments are
                top-level arguments to the underlying Ray task.
            fn_constructor_args: Positional arguments to pass to ``fn``'s constructor.
                You can only provide this if ``fn`` is a callable class. These arguments
                are top-level arguments in the underlying Ray actor construction task.
            fn_constructor_kwargs: Keyword arguments to pass to ``fn``'s constructor.
                This can only be provided if ``fn`` is a callable class. These arguments
                are top-level arguments in the underlying Ray actor construction task.
            compute: This argument is deprecated. Use ``concurrency`` argument.
            num_cpus: The number of CPUs to reserve for each parallel map worker.
            num_gpus: The number of GPUs to reserve for each parallel map worker. For
                example, specify `num_gpus=1` to request 1 GPU for each parallel map
                worker.
            memory: The heap memory in bytes to reserve for each parallel map worker.
            concurrency: The semantics of this argument depend on the type of ``fn``:

                * If ``fn`` is a function and ``concurrency`` isn't set (default), the
                  actual concurrency is implicitly determined by the available
                  resources and number of input blocks.

                * If ``fn`` is a function and ``concurrency`` is an  int ``n``, Ray Data
                  launches *at most* ``n`` concurrent tasks.

                * If ``fn`` is a class and ``concurrency`` is an int ``n``, Ray Data
                  uses an actor  pool with *exactly* ``n`` workers.

                * If ``fn`` is a class and  ``concurrency`` is a tuple ``(m, n)``, Ray
                  Data uses an autoscaling actor pool from ``m`` to ``n`` workers.

                * If ``fn`` is a class and  ``concurrency`` is a tuple ``(m, n, initial)``, Ray
                  Data uses an autoscaling actor pool from ``m`` to ``n`` workers, with an initial size of ``initial``.

                * If ``fn`` is a class and ``concurrency`` isn't set (default), this
                  method raises an error.

            ray_remote_args_fn: A function that returns a dictionary of remote args
                passed to each map worker. The purpose of this argument is to generate
                dynamic arguments for each actor/task, and will be called each time
                prior to initializing the worker. Args returned from this dict will
                always override the args in ``ray_remote_args``. Note: this is an
                advanced, experimental feature.
            ray_remote_args: Additional resource requirements to request from
                Ray (e.g., num_gpus=1 to request GPUs for the map tasks). See
                :func:`ray.remote` for details.
        """
        # Ensure exactly one of fn or expr is provided
        resolved_expr = None
        if not ((fn is None) ^ (expr is None)):
            raise ValueError("Exactly one of 'fn' or 'expr' must be provided.")
        elif expr is not None:
            if (
                fn_args is not None
                or fn_kwargs is not None
                or fn_constructor_args is not None
                or fn_constructor_kwargs is not None
            ):
                raise ValueError(
                    "when 'expr' is used, 'fn_args/fn_kwargs' or 'fn_constructor_args/fn_constructor_kwargs' can not be used."
                )
            from ray.data._internal.compute import TaskPoolStrategy
            from ray.data._internal.planner.plan_expression.expression_evaluator import (  # noqa: E501
                ExpressionEvaluator,
            )

            # TODO: (srinathk) bind the expression to the actual schema.
            # If fn is a string, convert it to a pyarrow.dataset.Expression
            # Initialize ExpressionEvaluator with valid columns, if available
            resolved_expr = ExpressionEvaluator.get_filters(expression=expr)

            compute = TaskPoolStrategy(size=concurrency)
        else:
            warnings.warn(
                "Use 'expr' instead of 'fn' when possible for performant filters."
            )

            if callable(fn):
                compute = get_compute_strategy(
                    fn=fn,
                    fn_constructor_args=fn_constructor_args,
                    compute=compute,
                    concurrency=concurrency,
                )
            else:
                raise ValueError(
                    f"fn must be a UserDefinedFunction, but got "
                    f"{type(fn).__name__} instead."
                )

        ray_remote_args = merge_resources_to_ray_remote_args(
            num_cpus,
            num_gpus,
            memory,
            ray_remote_args,
        )
        plan = self._plan.copy()
        op = Filter(
            input_op=self._logical_plan.dag,
            fn=fn,
            fn_args=fn_args,
            fn_kwargs=fn_kwargs,
            fn_constructor_args=fn_constructor_args,
            fn_constructor_kwargs=fn_constructor_kwargs,
            filter_expr=resolved_expr,
            compute=compute,
            ray_remote_args_fn=ray_remote_args_fn,
            ray_remote_args=ray_remote_args,
        )
        logical_plan = LogicalPlan(op, self.context)
        return Dataset(plan, logical_plan)

    @PublicAPI(api_group=SSR_API_GROUP)
    def repartition(
        self,
        num_blocks: Optional[int] = None,
        target_num_rows_per_block: Optional[int] = None,
        *,
        shuffle: bool = False,
        keys: Optional[List[str]] = None,
        sort: bool = False,
    ) -> "Dataset":
        """Repartition the :class:`Dataset` into exactly this number of
        :ref:`blocks <dataset_concept>`.

        This method can be useful to tune the performance of your pipeline. To learn
        more, see :ref:`Advanced: Performance Tips and Tuning <data_performance_tips>`.

        If you're writing data to files, you can also use this method to change the
        number of output files. To learn more, see
        :ref:`Changing the number of output files <changing-number-output-files>`.

        .. note::

            Repartition has three modes:

             * When ``num_blocks`` and ``shuffle=True`` are specified Ray Data performs a full distributed shuffle producing exactly ``num_blocks`` blocks.
             * When ``num_blocks`` and ``shuffle=False`` are specified, Ray Data does NOT perform full shuffle, instead opting in for splitting and combining of the blocks attempting to minimize the necessary data movement (relative to full-blown shuffle). Exactly ``num_blocks`` will be produced.
             * If ``target_num_rows_per_block`` is set (exclusive with ``num_blocks`` and ``shuffle``), streaming repartitioning will be executed, where blocks will be made to carry no more than ``target_num_rows_per_block``. Smaller blocks will be combined into bigger ones up to ``target_num_rows_per_block`` as well.

            .. image:: /data/images/dataset-shuffle.svg
                :align: center

            ..
                https://docs.google.com/drawings/d/132jhE3KXZsf29ho1yUdPrCHB9uheHBWHJhDQMXqIVPA/edit

        Examples:
            >>> import ray
            >>> ds = ray.data.range(100).repartition(10).materialize()
            >>> ds.num_blocks()
            10

        Time complexity: O(dataset size / parallelism)

        Args:
            num_blocks: Number of blocks after repartitioning.
            target_num_rows_per_block: [Experimental] The target number of rows per block to
                repartition. Performs streaming repartitioning of the dataset (no shuffling).
                Note that either `num_blocks` or
                `target_num_rows_per_block` must be set, but not both. When
                `target_num_rows_per_block` is set, it only repartitions
                :class:`Dataset` :ref:`blocks <dataset_concept>` that are larger than
                `target_num_rows_per_block`. Note that the system will internally
                figure out the number of rows per :ref:`blocks <dataset_concept>` for
                optimal execution, based on the `target_num_rows_per_block`. This is
                the current behavior because of the implementation and may change in
                the future.
            shuffle: Whether to perform a distributed shuffle during the
                repartition. When shuffle is enabled, each output block
                contains a subset of data rows from each input block, which
                requires all-to-all data movement. When shuffle is disabled,
                output blocks are created from adjacent input blocks,
                minimizing data movement.
            keys: List of key columns repartitioning will use to determine which
                partition will row belong to after repartitioning (by applying
                hash-partitioning algorithm to the whole dataset). Note that, this
                config is only relevant when `DataContext.use_hash_based_shuffle`
                is set to True.
            sort: Whether the blocks should be sorted after repartitioning. Note,
                that by default blocks will be sorted in the ascending order.

        Note that you must set either `num_blocks` or `target_num_rows_per_block`
        but not both.
        Additionally note that this operation materializes the entire dataset in memory
        when you set shuffle to True.

        Returns:
            The repartitioned :class:`Dataset`.
        """  # noqa: E501

        if target_num_rows_per_block is not None:
            if keys is not None:
                warnings.warn(
                    "`keys` is ignored when `target_num_rows_per_block` is set."
                )
            if sort is not False:
                warnings.warn(
                    "`sort` is ignored when `target_num_rows_per_block` is set."
                )
            if shuffle:
                warnings.warn(
                    "`shuffle` is ignored when `target_num_rows_per_block` is set."
                )

        if (num_blocks is None) and (target_num_rows_per_block is None):
            raise ValueError(
                "Either `num_blocks` or `target_num_rows_per_block` must be set"
            )

        if (num_blocks is not None) and (target_num_rows_per_block is not None):
            raise ValueError(
                "Only one of `num_blocks` or `target_num_rows_per_block` must be set, "
                "but not both."
            )

        if target_num_rows_per_block is not None and shuffle:
            raise ValueError(
                "`shuffle` must be False when `target_num_rows_per_block` is set."
            )

        plan = self._plan.copy()
        if target_num_rows_per_block is not None:
            op = StreamingRepartition(
                self._logical_plan.dag,
                target_num_rows_per_block=target_num_rows_per_block,
            )
        else:
            op = Repartition(
                self._logical_plan.dag,
                num_outputs=num_blocks,
                shuffle=shuffle,
                keys=keys,
                sort=sort,
            )

        logical_plan = LogicalPlan(op, self.context)
        return Dataset(plan, logical_plan)

    @AllToAllAPI
    @PublicAPI(api_group=SSR_API_GROUP)
    def random_shuffle(
        self,
        *,
        seed: Optional[int] = None,
        num_blocks: Optional[int] = None,
        num_cpus: Optional[float] = None,
        num_gpus: Optional[float] = None,
        memory: Optional[float] = None,
        **ray_remote_args,
    ) -> "Dataset":
        """Randomly shuffle the rows of this :class:`Dataset`.

        .. tip::

            This method can be slow. For better performance, try
            :ref:`Iterating over batches with shuffling <iterating-over-batches-with-shuffling>`.
            Also, see :ref:`Optimizing shuffles <optimizing_shuffles>`.

        Examples:
            >>> import ray
            >>> ds = ray.data.range(100)
            >>> ds.random_shuffle().take(3)  # doctest: +SKIP
            {'id': 41}, {'id': 21}, {'id': 92}]
            >>> ds.random_shuffle(seed=42).take(3)  # doctest: +SKIP
            {'id': 77}, {'id': 21}, {'id': 63}]

        Time complexity: O(dataset size / parallelism)

        Args:
            seed: Fix the random seed to use, otherwise one is chosen
                based on system randomness.
            num_cpus: The number of CPUs to reserve for each parallel shuffle worker.
            num_gpus: The number of GPUs to reserve for each parallel shuffle worker. For
                example, specify `num_gpus=1` to request 1 GPU for each parallel shuffle
                worker.
            memory: The heap memory in bytes to reserve for each parallel shuffle worker.

        Returns:
            The shuffled :class:`Dataset`.
        """  # noqa: E501

        if num_blocks is not None:
            raise DeprecationWarning(
                "`num_blocks` parameter is deprecated in Ray 2.9. random_shuffle() "
                "does not support to change the number of output blocks. Use "
                "repartition() instead.",  # noqa: E501
            )
        plan = self._plan.copy()
        ray_remote_args = merge_resources_to_ray_remote_args(
            num_cpus,
            num_gpus,
            memory,
            ray_remote_args,
        )
        op = RandomShuffle(
            self._logical_plan.dag,
            seed=seed,
            ray_remote_args=ray_remote_args,
        )
        logical_plan = LogicalPlan(op, self.context)
        return Dataset(plan, logical_plan)

    @AllToAllAPI
    @PublicAPI(api_group=SSR_API_GROUP)
    def randomize_block_order(
        self,
        *,
        seed: Optional[int] = None,
    ) -> "Dataset":
        """Randomly shuffle the :ref:`blocks <dataset_concept>` of this :class:`Dataset`.

        This method is useful if you :meth:`~Dataset.split` your dataset into shards and
        want to randomize the data in each shard without performing a full
        :meth:`~Dataset.random_shuffle`.

        Examples:
            >>> import ray
            >>> ds = ray.data.range(100)
            >>> ds.take(5)
            [{'id': 0}, {'id': 1}, {'id': 2}, {'id': 3}, {'id': 4}]
            >>> ds.randomize_block_order().take(5)  # doctest: +SKIP
            {'id': 15}, {'id': 16}, {'id': 17}, {'id': 18}, {'id': 19}]

        Args:
            seed: Fix the random seed to use, otherwise one is chosen
                based on system randomness.

        Returns:
            The block-shuffled :class:`Dataset`.
        """  # noqa: E501

        plan = self._plan.copy()
        op = RandomizeBlocks(
            self._logical_plan.dag,
            seed=seed,
        )
        logical_plan = LogicalPlan(op, self.context)
        return Dataset(plan, logical_plan)

    @PublicAPI(api_group=BT_API_GROUP)
    def random_sample(
        self, fraction: float, *, seed: Optional[int] = None
    ) -> "Dataset":
        """Returns a new :class:`Dataset` containing a random fraction of the rows.

        .. note::

            This method returns roughly ``fraction * total_rows`` rows. An exact number
            of rows isn't guaranteed.

        Examples:
            >>> import ray
            >>> ds1 = ray.data.range(100)
            >>> ds1.random_sample(0.1).count()  # doctest: +SKIP
            10
            >>> ds2 = ray.data.range(1000)
            >>> ds2.random_sample(0.123, seed=42).take(2)  # doctest: +SKIP
            [{'id': 2}, {'id': 9}]
            >>> ds2.random_sample(0.123, seed=42).take(2)  # doctest: +SKIP
            [{'id': 2}, {'id': 9}]

        Args:
            fraction: The fraction of elements to sample.
            seed: Seeds the python random pRNG generator.

        Returns:
            Returns a :class:`Dataset` containing the sampled rows.
        """
        import pandas as pd
        import pyarrow as pa

        if self._plan.initial_num_blocks() == 0:
            raise ValueError("Cannot sample from an empty Dataset.")

        if fraction < 0 or fraction > 1:
            raise ValueError("Fraction must be between 0 and 1.")

        from ray.data._internal.execution.interfaces.task_context import TaskContext

        def random_sample(batch: DataBatch, seed: Optional[int]):
            ctx = TaskContext.get_current()

            if "rng" in ctx.kwargs:
                rng = ctx.kwargs["rng"]
            elif seed is None:
                rng = np.random.default_rng()
                ctx.kwargs["rng"] = rng
            else:
                rng = np.random.default_rng([ctx.task_idx, seed])
                ctx.kwargs["rng"] = rng

            mask_idx = np.where(rng.random(len(batch)) < fraction)[0]
            if isinstance(batch, pa.Table):
                return batch.take(mask_idx)
            elif isinstance(batch, pd.DataFrame):
                return batch.iloc[mask_idx, :]

            raise ValueError(f"Unsupported batch type: {type(batch)}")

        return self.map_batches(
            random_sample,
            fn_args=[seed],
            batch_format=None,
        )

    @ConsumptionAPI
    @PublicAPI(api_group=SMJ_API_GROUP)
    def streaming_split(
        self,
        n: int,
        *,
        equal: bool = False,
        locality_hints: Optional[List["NodeIdStr"]] = None,
    ) -> List[DataIterator]:
        """Returns ``n`` :class:`DataIterators <ray.data.DataIterator>` that can
        be used to read disjoint subsets of the dataset in parallel.

        This method is the recommended way to consume :class:`Datasets <Dataset>` for
        distributed training.

        Streaming split works by delegating the execution of this :class:`Dataset` to a
        coordinator actor. The coordinator pulls block references from the executed
        stream, and divides those blocks among ``n`` output iterators. Iterators pull
        blocks from the coordinator actor to return to their caller on ``next``.

        The returned iterators are also repeatable; each iteration will trigger a
        new execution of the Dataset. There is an implicit barrier at the start of
        each iteration, which means that `next` must be called on all iterators before
        the iteration starts.

        .. warning::

            Because iterators are pulling blocks from the same :class:`Dataset`
            execution, if one iterator falls behind, other iterators may be stalled.

        Examples:

            .. testcode::

                import ray

                ds = ray.data.range(100)
                it1, it2 = ds.streaming_split(2, equal=True)

            Consume data from iterators in parallel.

            .. testcode::

                @ray.remote
                def consume(it):
                    for batch in it.iter_batches():
                       pass

                ray.get([consume.remote(it1), consume.remote(it2)])

            You can loop over the iterators multiple times (multiple epochs).

            .. testcode::

                @ray.remote
                def train(it):
                    NUM_EPOCHS = 2
                    for _ in range(NUM_EPOCHS):
                        for batch in it.iter_batches():
                            pass

                ray.get([train.remote(it1), train.remote(it2)])

            The following remote function call blocks waiting for a read on ``it2`` to
            start.

            .. testcode::
                :skipif: True

                ray.get(train.remote(it1))

        Args:
            n: Number of output iterators to return.
            equal: If ``True``, each output iterator sees an exactly equal number
                of rows, dropping data if necessary. If ``False``, some iterators may
                see slightly more or less rows than others, but no data is dropped.
            locality_hints: Specify the node ids corresponding to each iterator
                location. Dataset will try to minimize data movement based on the
                iterator output locations. This list must have length ``n``. You can
                get the current node id of a task or actor by calling
                ``ray.get_runtime_context().get_node_id()``.

        Returns:
            The output iterator splits. These iterators are Ray-serializable and can
            be freely passed to any Ray task or actor.

        .. seealso::

            :meth:`Dataset.split`
                Unlike :meth:`~Dataset.streaming_split`, :meth:`~Dataset.split`
                materializes the dataset in memory.
        """
        plan = self._plan.copy()
        op = StreamingSplit(
            self._logical_plan.dag,
            num_splits=n,
            equal=equal,
            locality_hints=locality_hints,
        )
        logical_plan = LogicalPlan(op, self.context)
        split_dataset = Dataset(plan, logical_plan)
        split_dataset._set_uuid(self._uuid)

        return StreamSplitDataIterator.create(split_dataset, n, locality_hints)

    @ConsumptionAPI
    @PublicAPI(api_group=SMJ_API_GROUP)
    def split(
        self, n: int, *, equal: bool = False, locality_hints: Optional[List[Any]] = None
    ) -> List["MaterializedDataset"]:
        """Materialize and split the dataset into ``n`` disjoint pieces.

        This method returns a list of ``MaterializedDataset`` that can be passed to Ray
        Tasks and Actors and used to read the dataset rows in parallel.

        Examples:

            .. testcode::

                @ray.remote
                class Worker:

                    def train(self, data_iterator):
                        for batch in data_iterator.iter_batches(batch_size=8):
                            pass

                workers = [Worker.remote() for _ in range(4)]
                shards = ray.data.range(100).split(n=4, equal=True)
                ray.get([w.train.remote(s) for w, s in zip(workers, shards)])

        Time complexity: O(1)

        Args:
            n: Number of child datasets to return.
            equal: Whether to guarantee each split has an equal
                number of records. This might drop records if the rows can't be
                divided equally among the splits.
            locality_hints: [Experimental] A list of Ray actor handles of size ``n``.
                The system tries to co-locate the blocks of the i-th dataset
                with the i-th actor to maximize data locality.

        Returns:
            A list of ``n`` disjoint dataset splits.

        .. seealso::

            :meth:`Dataset.split_at_indices`
                Unlike :meth:`~Dataset.split`, which splits a dataset into approximately
                equal splits, :meth:`Dataset.split_proportionately` lets you split a
                dataset into different sizes.

            :meth:`Dataset.split_proportionately`
                This method is equivalent to :meth:`Dataset.split_at_indices` if
                you compute indices manually.

            :meth:`Dataset.streaming_split`.
                Unlike :meth:`~Dataset.split`, :meth:`~Dataset.streaming_split`
                doesn't materialize the dataset in memory.
        """
        if n <= 0:
            raise ValueError(f"The number of splits {n} is not positive.")

        # fallback to split_at_indices for equal split without locality hints.
        # simple benchmarks shows spilit_at_indices yields more stable performance.
        # https://github.com/ray-project/ray/pull/26641 for more context.
        if equal and locality_hints is None:
            count = self.count()
            split_index = count // n
            # we are creating n split_indices which will generate
            # n + 1 splits; the last split will at most contains (n - 1)
            # rows, which could be safely dropped.
            split_indices = [split_index * i for i in range(1, n + 1)]
            shards = self.split_at_indices(split_indices)
            return shards[:n]

        if locality_hints and len(locality_hints) != n:
            raise ValueError(
                f"The length of locality_hints {len(locality_hints)} "
                f"doesn't equal the number of splits {n}."
            )

        bundle: RefBundle = self._plan.execute()
        # We should not free blocks since we will materialize the Datasets.
        owned_by_consumer = False
        stats = self._plan.stats()
        block_refs, metadata = zip(*bundle.blocks)

        if locality_hints is None:
            block_refs_splits = np.array_split(block_refs, n)
            metadata_splits = np.array_split(metadata, n)

            split_datasets = []
            for block_refs_split, metadata_split in zip(
                block_refs_splits, metadata_splits
            ):
                ref_bundles = [
                    RefBundle(
                        [(b, m)], owns_blocks=owned_by_consumer, schema=bundle.schema
                    )
                    for b, m in zip(block_refs_split, metadata_split)
                ]
                logical_plan = LogicalPlan(
                    InputData(input_data=ref_bundles),
                    self.context,
                )
                split_datasets.append(
                    MaterializedDataset(
                        ExecutionPlan(stats, self.context.copy()),
                        logical_plan,
                    )
                )
            return split_datasets

        metadata_mapping = dict(zip(block_refs, metadata))

        # If the locality_hints is set, we use a two-round greedy algorithm
        # to co-locate the blocks with the actors based on block
        # and actor's location (node_id).
        #
        # The split algorithm tries to allocate equally-sized blocks regardless
        # of locality. Thus we first calculate the expected number of blocks
        # for each split.
        #
        # In the first round, for each actor, we look for all blocks that
        # match the actor's node_id, then allocate those matched blocks to
        # this actor until we reach the limit(expected number).
        #
        # In the second round: fill each actor's allocation with
        # remaining unallocated blocks until we reach the limit.

        def build_allocation_size_map(
            num_blocks: int, actors: List[Any]
        ) -> Dict[Any, int]:
            """Given the total number of blocks and a list of actors, calcuate
            the expected number of blocks to allocate for each actor.
            """
            num_actors = len(actors)
            num_blocks_per_actor = num_blocks // num_actors
            num_blocks_left = num_blocks - num_blocks_per_actor * n
            num_blocks_by_actor = {}
            for i, actor in enumerate(actors):
                num_blocks_by_actor[actor] = num_blocks_per_actor
                if i < num_blocks_left:
                    num_blocks_by_actor[actor] += 1
            return num_blocks_by_actor

        def build_block_refs_by_node_id(
            blocks: List[ObjectRef[Block]],
        ) -> Dict[str, List[ObjectRef[Block]]]:
            """Build the reverse index from node_id to block_refs. For
            simplicity, if the block is stored on multiple nodes we
            only pick the first one.
            """
            block_ref_locations = ray.experimental.get_object_locations(blocks)
            block_refs_by_node_id = collections.defaultdict(list)
            for block_ref in blocks:
                node_ids = block_ref_locations.get(block_ref, {}).get("node_ids", [])
                node_id = node_ids[0] if node_ids else None
                block_refs_by_node_id[node_id].append(block_ref)
            return block_refs_by_node_id

        def build_node_id_by_actor(actors: List[Any]) -> Dict[Any, str]:
            """Build a map from a actor to its node_id."""
            actors_state = ray._private.state.actors()
            return {
                actor: actors_state.get(actor._actor_id.hex(), {})
                .get("Address", {})
                .get("NodeID")
                for actor in actors
            }

        # expected number of blocks to be allocated for each actor
        expected_block_count_by_actor = build_allocation_size_map(
            len(block_refs), locality_hints
        )
        # the reverse index from node_id to block_refs
        block_refs_by_node_id = build_block_refs_by_node_id(block_refs)
        # the map from actor to its node_id
        node_id_by_actor = build_node_id_by_actor(locality_hints)

        allocation_per_actor = collections.defaultdict(list)

        # In the first round, for each actor, we look for all blocks that
        # match the actor's node_id, then allocate those matched blocks to
        # this actor until we reach the limit(expected number)
        for actor in locality_hints:
            node_id = node_id_by_actor[actor]
            matching_blocks = block_refs_by_node_id[node_id]
            expected_block_count = expected_block_count_by_actor[actor]
            allocation = []
            while matching_blocks and len(allocation) < expected_block_count:
                allocation.append(matching_blocks.pop())
            allocation_per_actor[actor] = allocation

        # In the second round: fill each actor's allocation with
        # remaining unallocated blocks until we reach the limit
        remaining_block_refs = list(
            itertools.chain.from_iterable(block_refs_by_node_id.values())
        )
        for actor in locality_hints:
            while (
                len(allocation_per_actor[actor]) < expected_block_count_by_actor[actor]
            ):
                allocation_per_actor[actor].append(remaining_block_refs.pop())

        assert len(remaining_block_refs) == 0, len(remaining_block_refs)

        per_split_bundles = []
        for actor in locality_hints:
            blocks = allocation_per_actor[actor]
            metadata = [metadata_mapping[b] for b in blocks]
            bundle = RefBundle(
                tuple(zip(blocks, metadata)),
                owns_blocks=owned_by_consumer,
                schema=bundle.schema,
            )
            per_split_bundles.append(bundle)

        if equal:
            # equalize the splits
            per_split_bundles = _equalize(per_split_bundles, owned_by_consumer)

        split_datasets = []
        for bundle in per_split_bundles:
            logical_plan = LogicalPlan(InputData(input_data=[bundle]), self.context)
            split_datasets.append(
                MaterializedDataset(
                    ExecutionPlan(stats, self.context.copy()),
                    logical_plan,
                )
            )
        return split_datasets

    @ConsumptionAPI
    @PublicAPI(api_group=SMJ_API_GROUP)
    def split_at_indices(self, indices: List[int]) -> List["MaterializedDataset"]:
        """Materialize and split the dataset at the given indices (like ``np.split``).

        Examples:
            >>> import ray
            >>> ds = ray.data.range(10)
            >>> d1, d2, d3 = ds.split_at_indices([2, 5])
            >>> d1.take_batch()
            {'id': array([0, 1])}
            >>> d2.take_batch()
            {'id': array([2, 3, 4])}
            >>> d3.take_batch()
            {'id': array([5, 6, 7, 8, 9])}

        Time complexity: O(num splits)

        Args:
            indices: List of sorted integers which indicate where the dataset
                are split. If an index exceeds the length of the dataset,
                an empty dataset is returned.

        Returns:
            The dataset splits.

        .. seealso::

            :meth:`Dataset.split`
                Unlike :meth:`~Dataset.split_at_indices`, which lets you split a
                dataset into different sizes, :meth:`Dataset.split` splits a dataset
                into approximately equal splits.

            :meth:`Dataset.split_proportionately`
                This method is equivalent to :meth:`Dataset.split_at_indices` if
                you compute indices manually.

            :meth:`Dataset.streaming_split`.
                Unlike :meth:`~Dataset.split`, :meth:`~Dataset.streaming_split`
                doesn't materialize the dataset in memory.
        """

        if len(indices) < 1:
            raise ValueError("indices must be at least of length 1")
        if sorted(indices) != indices:
            raise ValueError("indices must be sorted")
        if indices[0] < 0:
            raise ValueError("indices must be positive")
        start_time = time.perf_counter()
        bundle: RefBundle = self._plan.execute()
        blocks, metadata = _split_at_indices(
            bundle.blocks,
            indices,
            False,
        )
        split_duration = time.perf_counter() - start_time
        parent_stats = self._plan.stats()
        splits = []

        for bs, ms in zip(blocks, metadata):
            stats = DatasetStats(metadata={"Split": ms}, parent=parent_stats)
            stats.time_total_s = split_duration
            ref_bundles = [
                RefBundle([(b, m)], owns_blocks=False, schema=bundle.schema)
                for b, m in zip(bs, ms)
            ]
            logical_plan = LogicalPlan(
                InputData(input_data=ref_bundles),
                self.context,
            )

            splits.append(
                MaterializedDataset(
                    ExecutionPlan(stats, self.context.copy()),
                    logical_plan,
                )
            )
        return splits

    @ConsumptionAPI
    @PublicAPI(api_group=SMJ_API_GROUP)
    def split_proportionately(
        self, proportions: List[float]
    ) -> List["MaterializedDataset"]:
        """Materialize and split the dataset using proportions.

        A common use case for this is splitting the dataset into train
        and test sets (equivalent to eg. scikit-learn's ``train_test_split``).
        For a higher level abstraction, see :meth:`Dataset.train_test_split`.

        This method splits datasets so that all splits
        always contains at least one row. If that isn't possible,
        an exception is raised.

        This is equivalent to caulculating the indices manually and calling
        :meth:`Dataset.split_at_indices`.

        Examples:
            >>> import ray
            >>> ds = ray.data.range(10)
            >>> d1, d2, d3 = ds.split_proportionately([0.2, 0.5])
            >>> d1.take_batch()
            {'id': array([0, 1])}
            >>> d2.take_batch()
            {'id': array([2, 3, 4, 5, 6])}
            >>> d3.take_batch()
            {'id': array([7, 8, 9])}

        Time complexity: O(num splits)

        Args:
            proportions: List of proportions to split the dataset according to.
                Must sum up to less than 1, and each proportion must be bigger
                than 0.

        Returns:
            The dataset splits.

        .. seealso::

            :meth:`Dataset.split`
                Unlike :meth:`~Dataset.split_proportionately`, which lets you split a
                dataset into different sizes, :meth:`Dataset.split` splits a dataset
                into approximately equal splits.

            :meth:`Dataset.split_at_indices`
                :meth:`Dataset.split_proportionately` uses this method under the hood.

            :meth:`Dataset.streaming_split`.
                Unlike :meth:`~Dataset.split`, :meth:`~Dataset.streaming_split`
                doesn't materialize the dataset in memory.
        """

        if len(proportions) < 1:
            raise ValueError("proportions must be at least of length 1")
        if sum(proportions) >= 1:
            raise ValueError("proportions must sum to less than 1")
        if any(p <= 0 for p in proportions):
            raise ValueError("proportions must be bigger than 0")

        dataset_length = self.count()
        cumulative_proportions = np.cumsum(proportions)
        split_indices = [
            int(dataset_length * proportion) for proportion in cumulative_proportions
        ]

        # Ensure each split has at least one element
        subtract = 0
        for i in range(len(split_indices) - 2, -1, -1):
            split_indices[i] -= subtract
            if split_indices[i] == split_indices[i + 1]:
                subtract += 1
                split_indices[i] -= 1
        if any(i <= 0 for i in split_indices):
            raise ValueError(
                "Couldn't create non-empty splits with the given proportions."
            )

        return self.split_at_indices(split_indices)

    @ConsumptionAPI
    @PublicAPI(api_group=SMJ_API_GROUP)
    def train_test_split(
        self,
        test_size: Union[int, float],
        *,
        shuffle: bool = False,
        seed: Optional[int] = None,
        stratify: Optional[str] = None,
    ) -> Tuple["MaterializedDataset", "MaterializedDataset"]:
        """Materialize and split the dataset into train and test subsets.

        Examples:

            >>> import ray
            >>> ds = ray.data.range(8)
            >>> train, test = ds.train_test_split(test_size=0.25)
            >>> train.take_batch()
            {'id': array([0, 1, 2, 3, 4, 5])}
            >>> test.take_batch()
            {'id': array([6, 7])}

        Args:
            test_size: If float, should be between 0.0 and 1.0 and represent the
                proportion of the dataset to include in the test split. If int,
                represents the absolute number of test samples. The train split
                always complements the test split.
            shuffle: Whether or not to globally shuffle the dataset before splitting.
                Defaults to ``False``. This may be a very expensive operation with a
                large dataset.
            seed: Fix the random seed to use for shuffle, otherwise one is chosen
                based on system randomness. Ignored if ``shuffle=False``.
            stratify: Optional column name to use for stratified sampling. If provided,
                the splits will maintain the same proportions of each class in the
                stratify column across both train and test sets.

        Returns:
            Train and test subsets as two ``MaterializedDatasets``.

        .. seealso::

            :meth:`Dataset.split_proportionately`
        """
        ds = self

        if shuffle:
            ds = ds.random_shuffle(seed=seed)

        if not isinstance(test_size, (int, float)):
            raise TypeError(f"`test_size` must be int or float got {type(test_size)}.")

        # Validate that shuffle=True and stratify are not both specified
        if shuffle and stratify is not None:
            raise ValueError(
                "Cannot specify both 'shuffle=True' and 'stratify' parameters. "
                "Stratified splitting maintains class proportions and is incompatible with shuffling."
            )

        # Handle stratified splitting
        if stratify is not None:
            return self._stratified_train_test_split(ds, test_size, stratify)

        # Handle non-stratified splitting (existing logic)
        if isinstance(test_size, float):
            self._validate_test_size_float(test_size)
            return ds.split_proportionately([1 - test_size])
        else:
            self._validate_test_size_int(test_size, ds)
            ds_length = ds.count()
            return ds.split_at_indices([ds_length - test_size])

    def _stratified_train_test_split(
        self, ds: "Dataset", test_size: Union[int, float], stratify: str
    ) -> Tuple["MaterializedDataset", "MaterializedDataset"]:
        """Perform stratified train-test split on the dataset.

        Args:
            ds: The dataset to split.
            test_size: Test size as int or float.
            stratify: Column name to use for stratified sampling.

        Returns:
            Train and test subsets as two MaterializedDatasets.
        """
        # Normalize test_size to float (only materialize if needed)
        if isinstance(test_size, int):
            ds_length = self._validate_test_size_int(test_size, ds)
            test_size = test_size / ds_length
        else:
            self._validate_test_size_float(test_size)

        def add_train_flag(group_batch):
            n = len(group_batch)
            test_count = int(n * test_size)
            group_batch[_TRAIN_TEST_SPLIT_COLUMN] = np.array(
                [True] * (n - test_count) + [False] * test_count
            )
            return group_batch

        split_ds = ds.groupby(stratify).map_groups(add_train_flag).materialize()

        train_ds = split_ds.filter(
            lambda row: row[_TRAIN_TEST_SPLIT_COLUMN]
        ).drop_columns([_TRAIN_TEST_SPLIT_COLUMN])
        test_ds = split_ds.filter(
            lambda row: not row[_TRAIN_TEST_SPLIT_COLUMN]
        ).drop_columns([_TRAIN_TEST_SPLIT_COLUMN])

        return train_ds, test_ds

    def _validate_test_size_float(self, test_size: float) -> None:
        """Validate test_size when it's a float.

        Args:
            test_size: Test size as float between 0 and 1.

        Raises:
            ValueError: If test_size is not in valid range.
        """
        if test_size <= 0 or test_size >= 1:
            raise ValueError(
                "If `test_size` is a float, it must be bigger than 0 and smaller "
                f"than 1. Got {test_size}."
            )

    def _validate_test_size_int(self, test_size: int, ds: "Dataset") -> int:
        """Validate test_size when it's an int and return dataset length.

        Args:
            test_size: Test size as int.
            ds: Dataset to validate against.

        Returns:
            Dataset length for reuse.

        Raises:
            ValueError: If test_size is not in valid range.
        """
        ds_length = ds.count()
        if test_size <= 0 or test_size >= ds_length:
            raise ValueError(
                "If `test_size` is an int, it must be bigger than 0 and smaller "
                f"than the size of the dataset ({ds_length}). "
                f"Got {test_size}."
            )
        return ds_length

    @PublicAPI(api_group=SMJ_API_GROUP)
    def union(self, *other: List["Dataset"]) -> "Dataset":
        """Concatenate :class:`Datasets <ray.data.Dataset>` across rows.

        The order of the blocks in the datasets is preserved, as is the
        relative ordering between the datasets passed in the argument list.

        .. caution::
            Unioned datasets aren't lineage-serializable. As a result, they can't be
            used as a tunable hyperparameter in Ray Tune.

        Examples:

            >>> import ray
            >>> ds1 = ray.data.range(2)
            >>> ds2 = ray.data.range(3)
            >>> ds1.union(ds2).take_all()
            [{'id': 0}, {'id': 1}, {'id': 0}, {'id': 1}, {'id': 2}]

        Args:
            other: List of datasets to combine with this one. The datasets
                must have the same schema as this dataset, otherwise the
                behavior is undefined.

        Returns:
            A new dataset holding the rows of the input datasets.
        """
        start_time = time.perf_counter()

        datasets = [self] + list(other)
        logical_plans = [union_ds._plan._logical_plan for union_ds in datasets]
        op = UnionLogicalOperator(
            *[plan.dag for plan in logical_plans],
        )
        logical_plan = LogicalPlan(op, self.context)

        stats = DatasetStats(
            metadata={"Union": []},
            parent=[d._plan.stats() for d in datasets],
        )
        stats.time_total_s = time.perf_counter() - start_time
        return Dataset(
            ExecutionPlan(stats, self.context.copy()),
            logical_plan,
        )

    @AllToAllAPI
    @PublicAPI(api_group=SMJ_API_GROUP)
    def join(
        self,
        ds: "Dataset",
        join_type: str,
        num_partitions: int,
        on: Tuple[str] = ("id",),
        right_on: Optional[Tuple[str]] = None,
        left_suffix: Optional[str] = None,
        right_suffix: Optional[str] = None,
        *,
        partition_size_hint: Optional[int] = None,
        aggregator_ray_remote_args: Optional[Dict[str, Any]] = None,
        validate_schemas: bool = False,
    ) -> "Dataset":
        """Join :class:`Datasets <ray.data.Dataset>` on join keys.

        Args:
            ds: Other dataset to join against
            join_type: The kind of join that should be performed, one of ("inner",
                "left_outer", "right_outer", "full_outer", "left_semi", "right_semi",
                "left_anti", "right_anti").
            num_partitions: Total number of "partitions" input sequences will be split
                into with each partition being joined independently. Increasing number
                of partitions allows to reduce individual partition size, hence reducing
                memory requirements when individual partitions are being joined. Note
                that, consequently, this will also be a total number of blocks that will
                be produced as a result of executing join.
            on: The columns from the left operand that will be used as
                keys for the join operation.
            right_on: The columns from the right operand that will be
                used as keys for the join operation. When none, `on` will
                be assumed to be a list of columns to be used for the right dataset
                as well.
            left_suffix: (Optional) Suffix to be appended for columns of the left
                operand.
            right_suffix: (Optional) Suffix to be appended for columns of the right
                operand.
            partition_size_hint: (Optional) Hint to joining operator about the estimated
                avg expected size of the individual partition (in bytes).
                This is used in estimating the total dataset size and allow to tune
                memory requirement of the individual joining workers to prevent OOMs
                when joining very large datasets.
            aggregator_ray_remote_args: (Optional) Parameter overriding `ray.remote`
                args passed when constructing joining (aggregator) workers.
            validate_schemas: (Optional) Controls whether validation of provided
                configuration against input schemas will be performed (defaults to
                false, since obtaining schemas could be prohibitively expensive).

        Returns:
            A :class:`Dataset` that holds rows of input left Dataset joined with the
            right Dataset based on join type and keys.

        Examples:

        .. testcode::
            :skipif: True

            doubles_ds = ray.data.range(4).map(
                lambda row: {"id": row["id"], "double": int(row["id"]) * 2}
            )

            squares_ds = ray.data.range(4).map(
                lambda row: {"id": row["id"], "square": int(row["id"]) ** 2}
            )

            # Inner join example
            joined_ds = doubles_ds.join(
                squares_ds,
                join_type="inner",
                num_partitions=2,
                on=("id",),
            )

            print(sorted(joined_ds.take_all(), key=lambda item: item["id"]))

        .. testoutput::
            :options: +ELLIPSIS, +NORMALIZE_WHITESPACE

            [
                {'id': 0, 'double': 0, 'square': 0},
                {'id': 1, 'double': 2, 'square': 1},
                {'id': 2, 'double': 4, 'square': 4},
                {'id': 3, 'double': 6, 'square': 9}
            ]

        .. testcode::
            :skipif: True

            # Left anti-join example: find rows in doubles_ds that don't match squares_ds
            partial_squares_ds = ray.data.range(2).map(
                lambda row: {"id": row["id"] + 2, "square": int(row["id"]) ** 2}
            )

            anti_joined_ds = doubles_ds.join(
                partial_squares_ds,
                join_type="left_anti",
                num_partitions=2,
                on=("id",),
            )

            print(sorted(anti_joined_ds.take_all(), key=lambda item: item["id"]))

        .. testoutput::
            :options: +ELLIPSIS, +NORMALIZE_WHITESPACE

            [
                {'id': 0, 'double': 0},
                {'id': 1, 'double': 2}
            ]

        .. testcode::
            :skipif: True

            # Left semi-join example: find rows in doubles_ds that have matches in squares_ds
            # (only returns columns from left dataset)
            semi_joined_ds = doubles_ds.join(
                squares_ds,
                join_type="left_semi",
                num_partitions=2,
                on=("id",),
            )

            print(sorted(semi_joined_ds.take_all(), key=lambda item: item["id"]))

        .. testoutput::
            :options: +ELLIPSIS, +NORMALIZE_WHITESPACE

            [
                {'id': 0, 'double': 0},
                {'id': 1, 'double': 2},
                {'id': 2, 'double': 4},
                {'id': 3, 'double': 6}
            ]
        """

        if not isinstance(on, (tuple, list)):
            raise ValueError(
                f"Expected tuple or list as `on` (got {type(on).__name__})"
            )

        if right_on and not isinstance(right_on, (tuple, list)):
            raise ValueError(
                f"Expected tuple or list as `right_on` (got {type(right_on).__name__})"
            )

        # NOTE: If no separate keys provided for the right side, assume just the left
        #       side ones
        right_on = right_on or on

        # NOTE: By default validating schemas are disabled as it could be arbitrarily
        #       expensive (potentially executing whole pipeline to completion) to fetch
        #       one currently
        if validate_schemas:
            left_op_schema: Optional["Schema"] = self.schema()
            right_op_schema: Optional["Schema"] = ds.schema()

            Join._validate_schemas(left_op_schema, right_op_schema, on, right_on)

        plan = self._plan.copy()
        op = Join(
            left_input_op=self._logical_plan.dag,
            right_input_op=ds._logical_plan.dag,
            left_key_columns=on,
            right_key_columns=right_on,
            join_type=join_type,
            num_partitions=num_partitions,
            left_columns_suffix=left_suffix,
            right_columns_suffix=right_suffix,
            partition_size_hint=partition_size_hint,
            aggregator_ray_remote_args=aggregator_ray_remote_args,
        )

        return Dataset(plan, LogicalPlan(op, self.context))

    @AllToAllAPI
    @PublicAPI(api_group=GGA_API_GROUP)
    def groupby(
        self,
        key: Union[str, List[str], None],
        num_partitions: Optional[int] = None,
    ) -> "GroupedData":
        """Group rows of a :class:`Dataset` according to a column.

        Use this method to transform data based on a
        categorical variable.

        Examples:

            .. testcode::

                import pandas as pd
                import ray

                def normalize_variety(group: pd.DataFrame) -> pd.DataFrame:
                    for feature in group.drop("variety").columns:
                        group[feature] = group[feature] / group[feature].abs().max()
                    return group

                ds = (
                    ray.data.read_parquet("s3://anonymous@ray-example-data/iris.parquet")
                    .groupby("variety")
                    .map_groups(normalize_variety, batch_format="pandas")
                )

        Time complexity: O(dataset size * log(dataset size / parallelism))

        Args:
            key: A column name or list of column names.
                If this is ``None``, place all rows in a single group.

            num_partitions: Number of partitions data will be partitioned into (only
                relevant if hash-shuffling strategy is used). When not set defaults
                to `DataContext.min_parallelism`.

        Returns:
            A lazy :class:`~ray.data.grouped_data.GroupedData`.

        .. seealso::

            :meth:`~ray.data.grouped_data.GroupedData.map_groups`
                Call this method to transform groups of data.
        """
        from ray.data.grouped_data import GroupedData

        # Always allow None since groupby interprets that as grouping all
        # records into a single global group.
        if key is not None:
            # Fetching the schema can trigger execution, so don't fetch it for
            # input validation.
            SortKey(key).validate_schema(self.schema(fetch_if_missing=False))

        if num_partitions is not None and num_partitions <= 0:
            raise ValueError("`num_partitions` must be a positive integer")

        return GroupedData(self, key, num_partitions=num_partitions)

    @AllToAllAPI
    @ConsumptionAPI
    @PublicAPI(api_group=GGA_API_GROUP)
    def unique(self, column: str) -> List[Any]:
        """List the unique elements in a given column.

        Examples:

            >>> import ray
            >>> ds = ray.data.from_items([1, 2, 3, 2, 3])
            >>> ds.unique("item")
            [1, 2, 3]

            This function is very useful for computing labels
            in a machine learning dataset:

            >>> import ray
            >>> ds = ray.data.read_csv("s3://anonymous@ray-example-data/iris.csv")
            >>> ds.unique("target")
            [0, 1, 2]

            One common use case is to convert the class labels
            into integers for training and inference:

            >>> classes = {0: 'Setosa', 1: 'Versicolor', 2: 'Virginica'}
            >>> def preprocessor(df, classes):
            ...     df["variety"] = df["target"].map(classes)
            ...     return df
            >>> train_ds = ds.map_batches(
            ...     preprocessor, fn_kwargs={"classes": classes}, batch_format="pandas")
            >>> train_ds.sort("sepal length (cm)").take(1)  # Sort to make it deterministic
            [{'sepal length (cm)': 4.3, ..., 'variety': 'Setosa'}]

        Time complexity: O(dataset size / parallelism)

        Args:
            column: The column to collect unique elements over.

        Returns:
            A list with unique elements in the given column.
        """  # noqa: E501
        ret = self._aggregate_on(Unique, column)
        return self._aggregate_result(ret)

    @AllToAllAPI
    @ConsumptionAPI
    @PublicAPI(api_group=GGA_API_GROUP)
    def aggregate(self, *aggs: AggregateFn) -> Union[Any, Dict[str, Any]]:
        """Aggregate values using one or more functions.

        Use this method to compute metrics like the product of a column.

        Examples:

            .. testcode::

                import ray
                from ray.data.aggregate import AggregateFn

                ds = ray.data.from_items([{"number": i} for i in range(1, 10)])
                aggregation = AggregateFn(
                    init=lambda column: 1,
                    # Apply this to each row to produce a partial aggregate result
                    accumulate_row=lambda a, row: a * row["number"],
                    # Apply this to merge partial aggregate results into a final result
                    merge=lambda a1, a2: a1 * a2,
                    name="prod"
                )
                print(ds.aggregate(aggregation))

            .. testoutput::

                {'prod': 362880}

        Time complexity: O(dataset size / parallelism)

        Args:
            *aggs: :class:`Aggregations <ray.data.aggregate.AggregateFn>` to perform.

        Returns:
            A ``dict`` where each each value is an aggregation for a given column.
        """
        ret = self.groupby(None).aggregate(*aggs).take(1)
        return ret[0] if len(ret) > 0 else None

    @AllToAllAPI
    @ConsumptionAPI
    @PublicAPI(api_group=GGA_API_GROUP)
    def sum(
        self, on: Optional[Union[str, List[str]]] = None, ignore_nulls: bool = True
    ) -> Union[Any, Dict[str, Any]]:
        """Compute the sum of one or more columns.

        Examples:
            >>> import ray
            >>> ray.data.range(100).sum("id")
            4950
            >>> ray.data.from_items([
            ...     {"A": i, "B": i**2}
            ...     for i in range(100)
            ... ]).sum(["A", "B"])
            {'sum(A)': 4950, 'sum(B)': 328350}

        Args:
            on: a column name or a list of column names to aggregate.
            ignore_nulls: Whether to ignore null values. If ``True``, null
                values are ignored when computing the sum. If ``False``,
                when a null value is encountered, the output is ``None``.
                Ray Data considers ``np.nan``, ``None``, and ``pd.NaT`` to be null
                values. Default is ``True``.

        Returns:
            The sum result.

            For different values of ``on``, the return varies:

            - ``on=None``: a dict containing the column-wise sum of all
              columns,
            - ``on="col"``: a scalar representing the sum of all items in
              column ``"col"``,
            - ``on=["col_1", ..., "col_n"]``: an n-column ``dict``
              containing the column-wise sum of the provided columns.

            If the dataset is empty, all values are null. If ``ignore_nulls`` is
            ``False`` and any value is null, then the output is ``None``.
        """
        ret = self._aggregate_on(Sum, on, ignore_nulls=ignore_nulls)
        return self._aggregate_result(ret)

    @AllToAllAPI
    @ConsumptionAPI
    @PublicAPI(api_group=GGA_API_GROUP)
    def min(
        self, on: Optional[Union[str, List[str]]] = None, ignore_nulls: bool = True
    ) -> Union[Any, Dict[str, Any]]:
        """Return the minimum of one or more columns.

        Examples:
            >>> import ray
            >>> ray.data.range(100).min("id")
            0
            >>> ray.data.from_items([
            ...     {"A": i, "B": i**2}
            ...     for i in range(100)
            ... ]).min(["A", "B"])
            {'min(A)': 0, 'min(B)': 0}

        Args:
            on: a column name or a list of column names to aggregate.
            ignore_nulls: Whether to ignore null values. If ``True``, null
                values are ignored when computing the min; if ``False``,
                when a null value is encountered, the output is ``None``.
                This method considers ``np.nan``, ``None``, and ``pd.NaT`` to be null
                values. Default is ``True``.

        Returns:
            The min result.

            For different values of ``on``, the return varies:

            - ``on=None``: an dict containing the column-wise min of
              all columns,
            - ``on="col"``: a scalar representing the min of all items in
              column ``"col"``,
            - ``on=["col_1", ..., "col_n"]``: an n-column dict
              containing the column-wise min of the provided columns.

            If the dataset is empty, all values are null. If ``ignore_nulls`` is
            ``False`` and any value is null, then the output is ``None``.
        """
        ret = self._aggregate_on(Min, on, ignore_nulls=ignore_nulls)
        return self._aggregate_result(ret)

    @AllToAllAPI
    @ConsumptionAPI
    @PublicAPI(api_group=GGA_API_GROUP)
    def max(
        self, on: Optional[Union[str, List[str]]] = None, ignore_nulls: bool = True
    ) -> Union[Any, Dict[str, Any]]:
        """Return the maximum of one or more columns.

        Examples:
            >>> import ray
            >>> ray.data.range(100).max("id")
            99
            >>> ray.data.from_items([
            ...     {"A": i, "B": i**2}
            ...     for i in range(100)
            ... ]).max(["A", "B"])
            {'max(A)': 99, 'max(B)': 9801}

        Args:
            on: a column name or a list of column names to aggregate.
            ignore_nulls: Whether to ignore null values. If ``True``, null
                values are ignored when computing the max; if ``False``,
                when a null value is encountered, the output is ``None``.
                This method considers ``np.nan``, ``None``, and ``pd.NaT`` to be null
                values. Default is ``True``.

        Returns:
            The max result.

            For different values of ``on``, the return varies:

            - ``on=None``: an dict containing the column-wise max of
              all columns,
            - ``on="col"``: a scalar representing the max of all items in
              column ``"col"``,
            - ``on=["col_1", ..., "col_n"]``: an n-column dict
              containing the column-wise max of the provided columns.

            If the dataset is empty, all values are null. If ``ignore_nulls`` is
            ``False`` and any value is null, then the output is ``None``.
        """
        ret = self._aggregate_on(Max, on, ignore_nulls=ignore_nulls)
        return self._aggregate_result(ret)

    @AllToAllAPI
    @ConsumptionAPI
    @PublicAPI(api_group=GGA_API_GROUP)
    def mean(
        self, on: Optional[Union[str, List[str]]] = None, ignore_nulls: bool = True
    ) -> Union[Any, Dict[str, Any]]:
        """Compute the mean of one or more columns.

        Examples:
            >>> import ray
            >>> ray.data.range(100).mean("id")
            49.5
            >>> ray.data.from_items([
            ...     {"A": i, "B": i**2}
            ...     for i in range(100)
            ... ]).mean(["A", "B"])
            {'mean(A)': 49.5, 'mean(B)': 3283.5}

        Args:
            on: a column name or a list of column names to aggregate.
            ignore_nulls: Whether to ignore null values. If ``True``, null
                values are ignored when computing the mean; if ``False``,
                when a null value is encountered, the output is ``None``.
                This method considers ``np.nan``, ``None``, and ``pd.NaT`` to be null
                values. Default is ``True``.

        Returns:
            The mean result.

            For different values of ``on``, the return varies:

            - ``on=None``: an dict containing the column-wise mean of
              all columns,
            - ``on="col"``: a scalar representing the mean of all items in
              column ``"col"``,
            - ``on=["col_1", ..., "col_n"]``: an n-column dict
              containing the column-wise mean of the provided columns.

            If the dataset is empty, all values are null. If ``ignore_nulls`` is
            ``False`` and any value is null, then the output is ``None``.
        """
        ret = self._aggregate_on(Mean, on, ignore_nulls=ignore_nulls)
        return self._aggregate_result(ret)

    @AllToAllAPI
    @ConsumptionAPI
    @PublicAPI(api_group=GGA_API_GROUP)
    def std(
        self,
        on: Optional[Union[str, List[str]]] = None,
        ddof: int = 1,
        ignore_nulls: bool = True,
    ) -> Union[Any, Dict[str, Any]]:
        """Compute the standard deviation of one or more columns.

        .. note::
            This method uses Welford's online method for an accumulator-style
            computation of the standard deviation. This method has
            numerical stability, and is computable in a single pass. This may give
            different (but more accurate) results than NumPy, Pandas, and sklearn, which
            use a less numerically stable two-pass algorithm.
            To learn more, see
            `the Wikapedia article <https://en.wikipedia.org/wiki/Algorithms_for_calculating_variance#Welford's_online_algorithm>`_.

        Examples:
            >>> import ray
            >>> round(ray.data.range(100).std("id", ddof=0), 5)
            28.86607
            >>> ray.data.from_items([
            ...     {"A": i, "B": i**2}
            ...     for i in range(100)
            ... ]).std(["A", "B"])
            {'std(A)': 29.011491975882016, 'std(B)': 2968.1748039269296}

        Args:
            on: a column name or a list of column names to aggregate.
            ddof: Delta Degrees of Freedom. The divisor used in calculations
                is ``N - ddof``, where ``N`` represents the number of elements.
            ignore_nulls: Whether to ignore null values. If ``True``, null
                values are ignored when computing the std; if ``False``,
                when a null value is encountered, the output is ``None``.
                This method considers ``np.nan``, ``None``, and ``pd.NaT`` to be null
                values. Default is ``True``.

        Returns:
            The standard deviation result.

            For different values of ``on``, the return varies:

            - ``on=None``: an dict containing the column-wise std of
              all columns,
            - ``on="col"``: a scalar representing the std of all items in
              column ``"col"``,
            - ``on=["col_1", ..., "col_n"]``: an n-column dict
              containing the column-wise std of the provided columns.

            If the dataset is empty, all values are null. If ``ignore_nulls`` is
            ``False`` and any value is null, then the output is ``None``.
        """  # noqa: E501
        ret = self._aggregate_on(Std, on, ignore_nulls=ignore_nulls, ddof=ddof)
        return self._aggregate_result(ret)

    @AllToAllAPI
    @PublicAPI(api_group=SSR_API_GROUP)
    def sort(
        self,
        key: Union[str, List[str]],
        descending: Union[bool, List[bool]] = False,
        boundaries: List[Union[int, float]] = None,
    ) -> "Dataset":
        """Sort the dataset by the specified key column or key function.
        The `key` parameter must be specified (i.e., it cannot be `None`).

        .. note::
            If provided, the `boundaries` parameter can only be used to partition
            the first sort key.

        Examples:
            >>> import ray
            >>> ds = ray.data.range(15)
            >>> ds = ds.sort("id", descending=False, boundaries=[5, 10])
            >>> for df in ray.get(ds.to_pandas_refs()):
            ...     print(df)
               id
            0   0
            1   1
            2   2
            3   3
            4   4
               id
            0   5
            1   6
            2   7
            3   8
            4   9
               id
            0  10
            1  11
            2  12
            3  13
            4  14

        Time complexity: O(dataset size * log(dataset size / parallelism))

        Args:
            key: The column or a list of columns to sort by.
            descending: Whether to sort in descending order. Must be a boolean or a list
                of booleans matching the number of the columns.
            boundaries: The list of values based on which to repartition the dataset.
                For example, if the input boundary is [10,20], rows with values less
                than 10 will be divided into the first block, rows with values greater
                than or equal to 10 and less than 20 will be divided into the
                second block, and rows with values greater than or equal to 20
                will be divided into the third block. If not provided, the
                boundaries will be sampled from the input blocks. This feature
                only supports numeric columns right now.

        Returns:
            A new, sorted :class:`Dataset`.

        Raises:
            ``ValueError``: if the sort key is None.
        """
        if key is None:
            raise ValueError("The 'key' parameter cannot be None for sorting.")
        sort_key = SortKey(key, descending, boundaries)
        plan = self._plan.copy()
        op = Sort(
            self._logical_plan.dag,
            sort_key=sort_key,
        )
        logical_plan = LogicalPlan(op, self.context)
        return Dataset(plan, logical_plan)

    @PublicAPI(api_group=SMJ_API_GROUP)
    def zip(self, other: "Dataset") -> "Dataset":
        """Zip the columns of this dataset with the columns of another.

        The datasets must have the same number of rows. Their column sets are
        merged, and any duplicate column names are disambiguated with suffixes like
        ``"_1"``.

        .. note::
            The smaller of the two datasets is repartitioned to align the number
            of rows per block with the larger dataset.

        .. note::
            Zipped datasets aren't lineage-serializable. As a result, they can't be used
            as a tunable hyperparameter in Ray Tune.

        Examples:
            >>> import ray
            >>> ds1 = ray.data.range(5)
            >>> ds2 = ray.data.range(5)
            >>> ds1.zip(ds2).take_batch()
            {'id': array([0, 1, 2, 3, 4]), 'id_1': array([0, 1, 2, 3, 4])}

        Args:
            other: The dataset to zip with on the right hand side.

        Returns:
            A :class:`Dataset` containing the columns of the second dataset
            concatenated horizontally with the columns of the first dataset,
            with duplicate column names disambiguated with suffixes like ``"_1"``.
        """
        plan = self._plan.copy()
        op = Zip(self._logical_plan.dag, other._logical_plan.dag)
        logical_plan = LogicalPlan(op, self.context)
        return Dataset(plan, logical_plan)

    @PublicAPI(api_group=BT_API_GROUP)
    def limit(self, limit: int) -> "Dataset":
        """Truncate the dataset to the first ``limit`` rows.

        Unlike :meth:`~Dataset.take`, this method doesn't move data to the caller's
        machine. Instead, it returns a new :class:`Dataset` pointing to the truncated
        distributed data.

        Examples:
            >>> import ray
            >>> ds = ray.data.range(1000)
            >>> ds.limit(5).count()
            5

        Time complexity: O(limit specified)

        Args:
            limit: The size of the dataset to truncate to.

        Returns:
            The truncated dataset.
        """
        plan = self._plan.copy()
        op = Limit(self._logical_plan.dag, limit=limit)
        logical_plan = LogicalPlan(op, self.context)
        return Dataset(plan, logical_plan)

    @ConsumptionAPI
    @PublicAPI(api_group=CD_API_GROUP)
    def take_batch(
        self, batch_size: int = 20, *, batch_format: Optional[str] = "default"
    ) -> DataBatch:
        """Return up to ``batch_size`` rows from the :class:`Dataset` in a batch.

        Ray Data represents batches as NumPy arrays or pandas DataFrames. You can
        configure the batch type by specifying ``batch_format``.

        This method is useful for inspecting inputs to :meth:`~Dataset.map_batches`.

        .. warning::

            :meth:`~Dataset.take_batch` moves up to ``batch_size`` rows to the caller's
            machine. If ``batch_size`` is large, this method can cause an `
            ``OutOfMemory`` error on the caller.

        Examples:

            >>> import ray
            >>> ds = ray.data.range(100)
            >>> ds.take_batch(5)
            {'id': array([0, 1, 2, 3, 4])}

        Time complexity: O(batch_size specified)

        Args:
            batch_size: The maximum number of rows to return.
            batch_format: If ``"default"`` or ``"numpy"``, batches are
                ``Dict[str, numpy.ndarray]``. If ``"pandas"``, batches are
                ``pandas.DataFrame``.

        Returns:
            A batch of up to ``batch_size`` rows from the dataset.

        Raises:
            ``ValueError``: if the dataset is empty.
        """
        batch_format = _apply_batch_format(batch_format)
        limited_ds = self.limit(batch_size)

        try:
            res = next(
                iter(
                    limited_ds.iter_batches(
                        batch_size=batch_size,
                        prefetch_batches=0,
                        batch_format=batch_format,
                    )
                )
            )
        except StopIteration:
            raise ValueError("The dataset is empty.")
        self._synchronize_progress_bar()

        # Save the computed stats to the original dataset.
        self._plan._snapshot_stats = limited_ds._plan.stats()
        return res

    @ConsumptionAPI
    @PublicAPI(api_group=CD_API_GROUP)
    def take(self, limit: int = 20) -> List[Dict[str, Any]]:
        """Return up to ``limit`` rows from the :class:`Dataset`.

        This method is useful for inspecting data.

        .. warning::

            :meth:`~Dataset.take` moves up to ``limit`` rows to the caller's machine. If
            ``limit`` is large, this method can cause an ``OutOfMemory`` error on the
            caller.

        Examples:

            >>> import ray
            >>> ds = ray.data.range(100)
            >>> ds.take(3)
            [{'id': 0}, {'id': 1}, {'id': 2}]

        Time complexity: O(limit specified)

        Args:
            limit: The maximum number of rows to return.

        Returns:
            A list of up to ``limit`` rows from the dataset.

        .. seealso::

            :meth:`~Dataset.take_all`
                Call this method to return all rows.
        """
        if ray.util.log_once("dataset_take"):
            logger.info(
                "Tip: Use `take_batch()` instead of `take() / show()` to return "
                "records in pandas or numpy batch format."
            )
        output = []

        limited_ds = self.limit(limit)
        for row in limited_ds.iter_rows():
            output.append(row)
            if len(output) >= limit:
                break
        self._synchronize_progress_bar()

        # Save the computed stats to the original dataset.
        self._plan._snapshot_stats = limited_ds._plan.stats()
        return output

    @ConsumptionAPI
    @PublicAPI(api_group=CD_API_GROUP)
    def take_all(self, limit: Optional[int] = None) -> List[Dict[str, Any]]:
        """Return all of the rows in this :class:`Dataset`.

        This method is useful for inspecting small datasets.

        .. warning::

            :meth:`~Dataset.take_all` moves the entire dataset to the caller's
            machine. If the dataset is large, this method can cause an
            ``OutOfMemory`` error on the caller.

        Examples:
            >>> import ray
            >>> ds = ray.data.range(5)
            >>> ds.take_all()
            [{'id': 0}, {'id': 1}, {'id': 2}, {'id': 3}, {'id': 4}]

        Time complexity: O(dataset size)

        Args:
            limit: Raise an error if the size exceeds the specified limit.

        Returns:
            A list of all the rows in the dataset.

        .. seealso::

            :meth:`~Dataset.take`
                Call this method to return a specific number of rows.
        """
        output = []
        for row in self.iter_rows():
            output.append(row)
            if limit is not None and len(output) > limit:
                raise ValueError(
                    f"The dataset has more than the given limit of {limit} records."
                )
        self._synchronize_progress_bar()
        return output

    @ConsumptionAPI
    @PublicAPI(api_group=CD_API_GROUP)
    def show(self, limit: int = 20) -> None:
        """Print up to the given number of rows from the :class:`Dataset`.

        This method is useful for inspecting data.

        Examples:

            >>> import ray
            >>> ds = ray.data.range(100)
            >>> ds.show(3)
            {'id': 0}
            {'id': 1}
            {'id': 2}

        Time complexity: O(limit specified)

        Args:
            limit: The maximum number of row to print.

        .. seealso::

            :meth:`~Dataset.take`
                Call this method to get (not print) a given number of rows.
        """
        for row in self.take(limit):
            print(row)

    @ConsumptionAPI(
        if_more_than_read=True,
        datasource_metadata="row count",
        pattern="Examples:",
    )
    @PublicAPI(api_group=IM_API_GROUP)
    def count(self) -> int:
        """Count the number of rows in the dataset.

        For Datasets which only read Parquet files (created with
        :meth:`~ray.data.read_parquet`), this method reads the file metadata to
        efficiently count the number of rows without reading in the entire data.

        Examples:
            >>> import ray
            >>> ds = ray.data.range(10)
            >>> ds.count()
            10

        Returns:
            The number of records in the dataset.
        """
        # Handle empty dataset.
        if self._plan.initial_num_blocks() == 0:
            return 0

        # For parquet, we can return the count directly from metadata.
        meta_count = self._meta_count()
        if meta_count is not None:
            return meta_count

        plan = self._plan.copy()

        # NOTE: Project the dataset to avoid the need to carrying actual
        #       data when we're only interested in the total count
        count_op = Count(Project(self._logical_plan.dag, cols=[]))
        logical_plan = LogicalPlan(count_op, self.context)
        count_ds = Dataset(plan, logical_plan)

        count = 0
        for batch in count_ds.iter_batches(batch_size=None):
            assert Count.COLUMN_NAME in batch, (
                "Outputs from the 'Count' logical operator should contain a column "
                f"named '{Count.COLUMN_NAME}'"
            )
            count += batch[Count.COLUMN_NAME].sum()
        # Explicitly cast to int to avoid returning `np.int64`, which is the result
        # from calculating `sum()` from numpy batches.
        return int(count)

    @ConsumptionAPI(
        if_more_than_read=True,
        datasource_metadata="schema",
        extra_condition="or if ``fetch_if_missing=True`` (the default)",
        pattern="Time complexity:",
    )
    @PublicAPI(api_group=IM_API_GROUP)
    def schema(self, fetch_if_missing: bool = True) -> Optional["Schema"]:
        """Return the schema of the dataset.

        Examples:
            >>> import ray
            >>> ds = ray.data.range(10)
            >>> ds.schema()
            Column  Type
            ------  ----
            id      int64

        Time complexity: O(1)

        Args:
            fetch_if_missing: If True, synchronously fetch the schema if it's
                not known. If False, None is returned if the schema is not known.
                Default is True.

        Returns:
            The :class:`ray.data.Schema` class of the records, or None if the
            schema is not known and fetch_if_missing is False.
        """

        context = self._plan._context

        # First check if the schema is already known from materialized blocks.
        base_schema = self._plan.schema(fetch_if_missing=False)
        if base_schema is not None:
            return Schema(base_schema, data_context=context)

        # Lazily execute only the first block to minimize computation. We achieve this
        # by appending a Limit[1] operation to a copy of this Dataset, which we then
        # execute to get its schema.
        base_schema = self.limit(1)._plan.schema(fetch_if_missing=fetch_if_missing)
        if base_schema is not None:
            self._plan.cache_schema(base_schema)
            return Schema(base_schema, data_context=context)
        else:
            return None

    @ConsumptionAPI(
        if_more_than_read=True,
        datasource_metadata="schema",
        extra_condition="or if ``fetch_if_missing=True`` (the default)",
        pattern="Time complexity:",
    )
    @PublicAPI(api_group=IM_API_GROUP)
    def columns(self, fetch_if_missing: bool = True) -> Optional[List[str]]:
        """Returns the columns of this Dataset.

        Time complexity: O(1)

        Example:
            >>> import ray
            >>> # Create dataset from synthetic data.
            >>> ds = ray.data.range(1000)
            >>> ds.columns()
            ['id']

        Args:
            fetch_if_missing: If True, synchronously fetch the column names from the
                schema if it's not known. If False, None is returned if the schema is
                not known. Default is True.

        Returns:
            A list of the column names for this Dataset or None if schema is not known
            and `fetch_if_missing` is False.

        """
        schema = self.schema(fetch_if_missing=fetch_if_missing)
        if schema is not None:
            return schema.names
        return None

    @PublicAPI(api_group=IM_API_GROUP)
    def num_blocks(self) -> int:
        """Return the number of blocks of this :class:`Dataset`.

        This method is only implemented for :class:`~ray.data.MaterializedDataset`,
        since the number of blocks may dynamically change during execution.
        For instance, during read and transform operations, Ray Data may dynamically
        adjust the number of blocks to respect memory limits, increasing the
        number of blocks at runtime.

        Returns:
            The number of blocks of this :class:`Dataset`.
        """
        raise NotImplementedError(
            "Number of blocks is only available for `MaterializedDataset`,"
            "because the number of blocks may dynamically change during execution."
            "Call `ds.materialize()` to get a `MaterializedDataset`."
        )

    @ConsumptionAPI
    @PublicAPI(api_group=IM_API_GROUP)
    def size_bytes(self) -> int:
        """Return the in-memory size of the dataset.

        Examples:
            >>> import ray
            >>> ds = ray.data.range(10)
            >>> ds.size_bytes()
            80

        Returns:
            The in-memory size of the dataset in bytes, or None if the
            in-memory size is not known.
        """
        # If the size is known from metadata, return it.
        if self._logical_plan.dag.infer_metadata().size_bytes is not None:
            return self._logical_plan.dag.infer_metadata().size_bytes

        metadata = self._plan.execute().metadata
        if not metadata or metadata[0].size_bytes is None:
            return None
        return sum(m.size_bytes for m in metadata)

    @ConsumptionAPI
    @PublicAPI(api_group=IM_API_GROUP)
    def input_files(self) -> List[str]:
        """Return the list of input files for the dataset.

        Examples:
            >>> import ray
            >>> ds = ray.data.read_csv("s3://anonymous@ray-example-data/iris.csv")
            >>> ds.input_files()
            ['ray-example-data/iris.csv']

        Returns:
            The list of input files used to create the dataset, or an empty
            list if the input files is not known.
        """
        return list(set(self._plan.input_files()))

    @ConsumptionAPI
    @PublicAPI(api_group=IOC_API_GROUP)
    def write_parquet(
        self,
        path: str,
        *,
        partition_cols: Optional[List[str]] = None,
        filesystem: Optional["pyarrow.fs.FileSystem"] = None,
        try_create_dir: bool = True,
        arrow_open_stream_args: Optional[Dict[str, Any]] = None,
        filename_provider: Optional[FilenameProvider] = None,
        arrow_parquet_args_fn: Optional[Callable[[], Dict[str, Any]]] = None,
        min_rows_per_file: Optional[int] = None,
        max_rows_per_file: Optional[int] = None,
        ray_remote_args: Dict[str, Any] = None,
        concurrency: Optional[int] = None,
        num_rows_per_file: Optional[int] = None,
        mode: SaveMode = SaveMode.APPEND,
        **arrow_parquet_args,
    ) -> None:
        """Writes the :class:`~ray.data.Dataset` to parquet files under the provided ``path``.

        The number of files is determined by the number of blocks in the dataset.
        To control the number of number of blocks, call
        :meth:`~ray.data.Dataset.repartition`.

        If pyarrow can't represent your data, this method errors.

        By default, the format of the output files is ``{uuid}_{block_idx}.parquet``,
        where ``uuid`` is a unique id for the dataset. To modify this behavior,
        implement a custom :class:`~ray.data.datasource.FilenameProvider` and pass it in
        as the ``filename_provider`` argument.

        Examples:
            >>> import ray
            >>> ds = ray.data.range(100)
            >>> ds.write_parquet("local:///tmp/data/")

        Time complexity: O(dataset size / parallelism)

        Args:
            path: The path to the destination root directory, where
                parquet files are written to.
            partition_cols: Column names by which to partition the dataset.
                Files are writted in Hive partition style.
            filesystem: The pyarrow filesystem implementation to write to.
                These filesystems are specified in the
                `pyarrow docs <https://arrow.apache.org/docs\
                /python/api/filesystems.html#filesystem-implementations>`_.
                Specify this if you need to provide specific configurations to the
                filesystem. By default, the filesystem is automatically selected based
                on the scheme of the paths. For example, if the path begins with
                ``s3://``, the ``S3FileSystem`` is used.
            try_create_dir: If ``True``, attempts to create all directories in the
                destination path. Does nothing if all directories already
                exist. Defaults to ``True``.
            arrow_open_stream_args: kwargs passed to
                `pyarrow.fs.FileSystem.open_output_stream <https://arrow.apache.org\
                /docs/python/generated/pyarrow.fs.FileSystem.html\
                #pyarrow.fs.FileSystem.open_output_stream>`_, which is used when
                opening the file to write to.
            filename_provider: A :class:`~ray.data.datasource.FilenameProvider`
                implementation. Use this parameter to customize what your filenames
                look like. The filename is expected to be templatized with `{i}`
                to ensure unique filenames when writing multiple files. If it's not
                templatized, Ray Data will add `{i}` to the filename to ensure
                compatibility with the pyarrow `write_dataset <https://arrow.apache.org/docs/python/generated/pyarrow.parquet.write_dataset.html>`_.
            arrow_parquet_args_fn: Callable that returns a dictionary of write
                arguments that are provided to `pyarrow.parquet.ParquetWriter() <https:/\
                    /arrow.apache.org/docs/python/generated/\
                        pyarrow.parquet.ParquetWriter.html>`_
                when writing each block to a file. Overrides
                any duplicate keys from ``arrow_parquet_args``. If `row_group_size` is
                provided, it will be passed to
                `pyarrow.parquet.ParquetWriter.write_table() <https:/\
                    /arrow.apache.org/docs/python/generated/pyarrow\
                        .parquet.ParquetWriter.html\
                        #pyarrow.parquet.ParquetWriter.write_table>`_. Use this argument
                instead of ``arrow_parquet_args`` if any of your write arguments
                can't pickled, or if you'd like to lazily resolve the write
                arguments for each dataset block.
            min_rows_per_file: [Experimental] The target minimum number of rows to write
                to each file. If ``None``, Ray Data writes a system-chosen number of
                rows to each file. If the number of rows per block is larger than the
                specified value, Ray Data writes the number of rows per block to each file.
                The specified value is a hint, not a strict limit. Ray Data
                might write more or fewer rows to each file.
            max_rows_per_file: [Experimental] The target maximum number of rows to write
                to each file. If ``None``, Ray Data writes a system-chosen number of
                rows to each file. If the number of rows per block is smaller than the
                specified value, Ray Data writes the number of rows per block to each file.
                The specified value is a hint, not a strict limit. Ray Data
                might write more or fewer rows to each file. If both ``min_rows_per_file``
                and ``max_rows_per_file`` are specified, ``max_rows_per_file`` takes
                precedence when they cannot both be satisfied.
            ray_remote_args: Kwargs passed to :func:`ray.remote` in the write tasks.
            concurrency: The maximum number of Ray tasks to run concurrently. Set this
                to control number of tasks to run concurrently. This doesn't change the
                total number of tasks run. By default, concurrency is dynamically
                decided based on the available resources.
            num_rows_per_file: [Deprecated] Use min_rows_per_file instead.
            arrow_parquet_args: Options to pass to
                `pyarrow.parquet.ParquetWriter() <https:/\
                    /arrow.apache.org/docs/python/generated/\
                        pyarrow.parquet.ParquetWriter.html>`_, which is used to write
                out each block to a file. See `arrow_parquet_args_fn` for more detail.
            mode: Determines how to handle existing files. Valid modes are "overwrite", "error",
                "ignore", "append". Defaults to "append".
                NOTE: This method isn't atomic. "Overwrite" first deletes all the data
                before writing to `path`.
        """  # noqa: E501
        if arrow_parquet_args_fn is None:
            arrow_parquet_args_fn = lambda: {}  # noqa: E731

        effective_min_rows, effective_max_rows = _validate_rows_per_file_args(
            num_rows_per_file=num_rows_per_file,
            min_rows_per_file=min_rows_per_file,
            max_rows_per_file=max_rows_per_file,
        )

        datasink = ParquetDatasink(
            path,
            partition_cols=partition_cols,
            arrow_parquet_args_fn=arrow_parquet_args_fn,
            arrow_parquet_args=arrow_parquet_args,
            min_rows_per_file=effective_min_rows,
            max_rows_per_file=effective_max_rows,
            filesystem=filesystem,
            try_create_dir=try_create_dir,
            open_stream_args=arrow_open_stream_args,
            filename_provider=filename_provider,
            dataset_uuid=self._uuid,
            mode=mode,
        )
        self.write_datasink(
            datasink,
            ray_remote_args=ray_remote_args,
            concurrency=concurrency,
        )

    @ConsumptionAPI
    @PublicAPI(api_group=IOC_API_GROUP)
    def write_json(
        self,
        path: str,
        *,
        filesystem: Optional["pyarrow.fs.FileSystem"] = None,
        try_create_dir: bool = True,
        arrow_open_stream_args: Optional[Dict[str, Any]] = None,
        filename_provider: Optional[FilenameProvider] = None,
        pandas_json_args_fn: Optional[Callable[[], Dict[str, Any]]] = None,
        min_rows_per_file: Optional[int] = None,
        ray_remote_args: Dict[str, Any] = None,
        concurrency: Optional[int] = None,
        num_rows_per_file: Optional[int] = None,
        mode: SaveMode = SaveMode.APPEND,
        **pandas_json_args,
    ) -> None:
        """Writes the :class:`~ray.data.Dataset` to JSON and JSONL files.

        The number of files is determined by the number of blocks in the dataset.
        To control the number of number of blocks, call
        :meth:`~ray.data.Dataset.repartition`.

        This method is only supported for datasets with records that are convertible to
        pandas dataframes.

        By default, the format of the output files is ``{uuid}_{block_idx}.json``,
        where ``uuid`` is a unique id for the dataset. To modify this behavior,
        implement a custom :class:`~ray.data.datasource.FilenameProvider` and pass it in
        as the ``filename_provider`` argument.

        Examples:
            Write the dataset as JSON file to a local directory.

            >>> import ray
            >>> import pandas as pd
            >>> ds = ray.data.from_pandas([pd.DataFrame({"one": [1], "two": ["a"]})])
            >>> ds.write_json("local:///tmp/data")

            Write the dataset as JSONL files to a local directory.

            >>> ds = ray.data.read_json("s3://anonymous@ray-example-data/train.jsonl")
            >>> ds.write_json("local:///tmp/data")

        Time complexity: O(dataset size / parallelism)

        Args:
            path: The path to the destination root directory, where
                the JSON files are written to.
            filesystem: The pyarrow filesystem implementation to write to.
                These filesystems are specified in the
                `pyarrow docs <https://arrow.apache.org/docs\
                /python/api/filesystems.html#filesystem-implementations>`_.
                Specify this if you need to provide specific configurations to the
                filesystem. By default, the filesystem is automatically selected based
                on the scheme of the paths. For example, if the path begins with
                ``s3://``, the ``S3FileSystem`` is used.
            try_create_dir: If ``True``, attempts to create all directories in the
                destination path. Does nothing if all directories already
                exist. Defaults to ``True``.
            arrow_open_stream_args: kwargs passed to
                `pyarrow.fs.FileSystem.open_output_stream <https://arrow.apache.org\
                /docs/python/generated/pyarrow.fs.FileSystem.html\
                #pyarrow.fs.FileSystem.open_output_stream>`_, which is used when
                opening the file to write to.
            filename_provider: A :class:`~ray.data.datasource.FilenameProvider`
                implementation. Use this parameter to customize what your filenames
                look like.
            pandas_json_args_fn: Callable that returns a dictionary of write
                arguments that are provided to
                `pandas.DataFrame.to_json() <https://pandas.pydata.org/docs/reference/\
                    api/pandas.DataFrame.to_json.html>`_
                when writing each block to a file. Overrides
                any duplicate keys from ``pandas_json_args``. Use this parameter
                instead of ``pandas_json_args`` if any of your write arguments
                can't be pickled, or if you'd like to lazily resolve the write
                arguments for each dataset block.
            min_rows_per_file: [Experimental] The target minimum number of rows to write
                to each file. If ``None``, Ray Data writes a system-chosen number of
                rows to each file. If the number of rows per block is larger than the
                specified value, Ray Data writes the number of rows per block to each file.
                The specified value is a hint, not a strict limit. Ray Data
                might write more or fewer rows to each file.
            ray_remote_args: kwargs passed to :func:`ray.remote` in the write tasks.
            concurrency: The maximum number of Ray tasks to run concurrently. Set this
                to control number of tasks to run concurrently. This doesn't change the
                total number of tasks run. By default, concurrency is dynamically
                decided based on the available resources.
            num_rows_per_file: Deprecated. Use ``min_rows_per_file`` instead.
            pandas_json_args: These args are passed to
                `pandas.DataFrame.to_json() <https://pandas.pydata.org/docs/reference/\
                    api/pandas.DataFrame.to_json.html>`_,
                which is used under the hood to write out each
                :class:`~ray.data.Dataset` block. These
                are dict(orient="records", lines=True) by default.
            mode: Determines how to handle existing files. Valid modes are "overwrite", "error",
                "ignore", "append". Defaults to "append".
                NOTE: This method isn't atomic. "Overwrite" first deletes all the data
                before writing to `path`.
        """
        if pandas_json_args_fn is None:
            pandas_json_args_fn = lambda: {}  # noqa: E731

        effective_min_rows, _ = _validate_rows_per_file_args(
            num_rows_per_file=num_rows_per_file, min_rows_per_file=min_rows_per_file
        )

        datasink = JSONDatasink(
            path,
            pandas_json_args_fn=pandas_json_args_fn,
            pandas_json_args=pandas_json_args,
            min_rows_per_file=effective_min_rows,
            filesystem=filesystem,
            try_create_dir=try_create_dir,
            open_stream_args=arrow_open_stream_args,
            filename_provider=filename_provider,
            dataset_uuid=self._uuid,
            mode=mode,
        )
        self.write_datasink(
            datasink,
            ray_remote_args=ray_remote_args,
            concurrency=concurrency,
        )

    @ConsumptionAPI
    @PublicAPI(stability="alpha", api_group=IOC_API_GROUP)
    def write_iceberg(
        self,
        table_identifier: str,
        catalog_kwargs: Optional[Dict[str, Any]] = None,
        snapshot_properties: Optional[Dict[str, str]] = None,
        ray_remote_args: Dict[str, Any] = None,
        concurrency: Optional[int] = None,
    ) -> None:
        """Writes the :class:`~ray.data.Dataset` to an Iceberg table.

        .. tip::
            For more details on PyIceberg, see
            - URI: https://py.iceberg.apache.org/

        Examples:
             .. testcode::
                :skipif: True

                import ray
                import pandas as pd
                docs = [{"title": "Iceberg data sink test"} for key in range(4)]
                ds = ray.data.from_pandas(pd.DataFrame(docs))
                ds.write_iceberg(
                    table_identifier="db_name.table_name",
                    catalog_kwargs={"name": "default", "type": "sql"}
                )

        Args:
            table_identifier: Fully qualified table identifier (``db_name.table_name``)
            catalog_kwargs: Optional arguments to pass to PyIceberg's catalog.load_catalog()
                function (e.g., name, type, etc.). For the function definition, see
                `pyiceberg catalog
                <https://py.iceberg.apache.org/reference/pyiceberg/catalog/\
                #pyiceberg.catalog.load_catalog>`_.
            snapshot_properties: custom properties write to snapshot when committing
                to an iceberg table.
            ray_remote_args: kwargs passed to :func:`ray.remote` in the write tasks.
            concurrency: The maximum number of Ray tasks to run concurrently. Set this
                to control number of tasks to run concurrently. This doesn't change the
                total number of tasks run. By default, concurrency is dynamically
                decided based on the available resources.
        """

        datasink = IcebergDatasink(
            table_identifier, catalog_kwargs, snapshot_properties
        )

        self.write_datasink(
            datasink,
            ray_remote_args=ray_remote_args,
            concurrency=concurrency,
        )

    @PublicAPI(stability="alpha", api_group=IOC_API_GROUP)
    @ConsumptionAPI
    def write_images(
        self,
        path: str,
        column: str,
        file_format: str = "png",
        *,
        filesystem: Optional["pyarrow.fs.FileSystem"] = None,
        try_create_dir: bool = True,
        arrow_open_stream_args: Optional[Dict[str, Any]] = None,
        filename_provider: Optional[FilenameProvider] = None,
        ray_remote_args: Dict[str, Any] = None,
        concurrency: Optional[int] = None,
        mode: SaveMode = SaveMode.APPEND,
    ) -> None:
        """Writes the :class:`~ray.data.Dataset` to images.

        Examples:
            >>> import ray
            >>> ds = ray.data.read_images("s3://anonymous@ray-example-data/image-datasets/simple")
            >>> ds.write_images("local:///tmp/images", column="image")

        Time complexity: O(dataset size / parallelism)

        Args:
            path: The path to the destination root directory, where
                the images are written to.
            column: The column containing the data you want to write to images.
            file_format: The image file format to write with. For available options,
                see `Image file formats <https://pillow.readthedocs.io/en/latest\
                /handbook/image-file-formats.html>`_.
            filesystem: The pyarrow filesystem implementation to write to.
                These filesystems are specified in the
                `pyarrow docs <https://arrow.apache.org/docs\
                /python/api/filesystems.html#filesystem-implementations>`_.
                Specify this if you need to provide specific configurations to the
                filesystem. By default, the filesystem is automatically selected based
                on the scheme of the paths. For example, if the path begins with
                ``s3://``, the ``S3FileSystem`` is used.
            try_create_dir: If ``True``, attempts to create all directories in the
                destination path. Does nothing if all directories already
                exist. Defaults to ``True``.
            arrow_open_stream_args: kwargs passed to
                `pyarrow.fs.FileSystem.open_output_stream <https://arrow.apache.org\
                /docs/python/generated/pyarrow.fs.FileSystem.html\
                #pyarrow.fs.FileSystem.open_output_stream>`_, which is used when
                opening the file to write to.
            filename_provider: A :class:`~ray.data.datasource.FilenameProvider`
                implementation. Use this parameter to customize what your filenames
                look like.
            ray_remote_args: kwargs passed to :func:`ray.remote` in the write tasks.
            concurrency: The maximum number of Ray tasks to run concurrently. Set this
                to control number of tasks to run concurrently. This doesn't change the
                total number of tasks run. By default, concurrency is dynamically
                decided based on the available resources.
            mode: Determines how to handle existing files. Valid modes are "overwrite", "error",
                "ignore", "append". Defaults to "append".
                NOTE: This method isn't atomic. "Overwrite" first deletes all the data
                before writing to `path`.
        """  # noqa: E501
        datasink = ImageDatasink(
            path,
            column,
            file_format,
            filesystem=filesystem,
            try_create_dir=try_create_dir,
            open_stream_args=arrow_open_stream_args,
            filename_provider=filename_provider,
            dataset_uuid=self._uuid,
            mode=mode,
        )
        self.write_datasink(
            datasink,
            ray_remote_args=ray_remote_args,
            concurrency=concurrency,
        )

    @ConsumptionAPI
    @PublicAPI(api_group=IOC_API_GROUP)
    def write_csv(
        self,
        path: str,
        *,
        filesystem: Optional["pyarrow.fs.FileSystem"] = None,
        try_create_dir: bool = True,
        arrow_open_stream_args: Optional[Dict[str, Any]] = None,
        filename_provider: Optional[FilenameProvider] = None,
        arrow_csv_args_fn: Optional[Callable[[], Dict[str, Any]]] = None,
        min_rows_per_file: Optional[int] = None,
        ray_remote_args: Dict[str, Any] = None,
        concurrency: Optional[int] = None,
        num_rows_per_file: Optional[int] = None,
        mode: SaveMode = SaveMode.APPEND,
        **arrow_csv_args,
    ) -> None:
        """Writes the :class:`~ray.data.Dataset` to CSV files.

        The number of files is determined by the number of blocks in the dataset.
        To control the number of number of blocks, call
        :meth:`~ray.data.Dataset.repartition`.

        This method is only supported for datasets with records that are convertible to
        pyarrow tables.

        By default, the format of the output files is ``{uuid}_{block_idx}.csv``,
        where ``uuid`` is a unique id for the dataset. To modify this behavior,
        implement a custom :class:`~ray.data.datasource.FilenameProvider`
        and pass it in as the ``filename_provider`` argument.


        Examples:
            Write the dataset as CSV files to a local directory.

            >>> import ray
            >>> ds = ray.data.range(100)
            >>> ds.write_csv("local:///tmp/data")

            Write the dataset as CSV files to S3.

            >>> import ray
            >>> ds = ray.data.range(100)
            >>> ds.write_csv("s3://bucket/folder/)  # doctest: +SKIP

        Time complexity: O(dataset size / parallelism)

        Args:
            path: The path to the destination root directory, where
                the CSV files are written to.
            filesystem: The pyarrow filesystem implementation to write to.
                These filesystems are specified in the
                `pyarrow docs <https://arrow.apache.org/docs\
                /python/api/filesystems.html#filesystem-implementations>`_.
                Specify this if you need to provide specific configurations to the
                filesystem. By default, the filesystem is automatically selected based
                on the scheme of the paths. For example, if the path begins with
                ``s3://``, the ``S3FileSystem`` is used.
            try_create_dir: If ``True``, attempts to create all directories in the
                destination path if ``True``. Does nothing if all directories already
                exist. Defaults to ``True``.
            arrow_open_stream_args: kwargs passed to
                `pyarrow.fs.FileSystem.open_output_stream <https://arrow.apache.org\
                /docs/python/generated/pyarrow.fs.FileSystem.html\
                #pyarrow.fs.FileSystem.open_output_stream>`_, which is used when
                opening the file to write to.
            filename_provider: A :class:`~ray.data.datasource.FilenameProvider`
                implementation. Use this parameter to customize what your filenames
                look like.
            arrow_csv_args_fn: Callable that returns a dictionary of write
                arguments that are provided to `pyarrow.write.write_csv <https://\
                arrow.apache.org/docs/python/generated/\
                pyarrow.csv.write_csv.html#pyarrow.csv.write_csv>`_ when writing each
                block to a file. Overrides any duplicate keys from ``arrow_csv_args``.
                Use this argument instead of ``arrow_csv_args`` if any of your write
                arguments cannot be pickled, or if you'd like to lazily resolve the
                write arguments for each dataset block.
            min_rows_per_file: [Experimental] The target minimum number of rows to write
                to each file. If ``None``, Ray Data writes a system-chosen number of
                rows to each file. If the number of rows per block is larger than the
                specified value, Ray Data writes the number of rows per block to each file.
                The specified value is a hint, not a strict limit. Ray Data
                might write more or fewer rows to each file.
            ray_remote_args: kwargs passed to :func:`ray.remote` in the write tasks.
            concurrency: The maximum number of Ray tasks to run concurrently. Set this
                to control number of tasks to run concurrently. This doesn't change the
                total number of tasks run. By default, concurrency is dynamically
                decided based on the available resources.
            num_rows_per_file: [Deprecated] Use min_rows_per_file instead.
            arrow_csv_args: Options to pass to `pyarrow.write.write_csv <https://\
                arrow.apache.org/docs/python/generated/pyarrow.csv.write_csv.html\
                    #pyarrow.csv.write_csv>`_
                when writing each block to a file.
            mode: Determines how to handle existing files. Valid modes are "overwrite", "error",
                "ignore", "append". Defaults to "append".
                NOTE: This method isn't atomic. "Overwrite" first deletes all the data
                before writing to `path`.
        """
        if arrow_csv_args_fn is None:
            arrow_csv_args_fn = lambda: {}  # noqa: E731

        effective_min_rows, _ = _validate_rows_per_file_args(
            num_rows_per_file=num_rows_per_file, min_rows_per_file=min_rows_per_file
        )

        datasink = CSVDatasink(
            path,
            arrow_csv_args_fn=arrow_csv_args_fn,
            arrow_csv_args=arrow_csv_args,
            min_rows_per_file=effective_min_rows,
            filesystem=filesystem,
            try_create_dir=try_create_dir,
            open_stream_args=arrow_open_stream_args,
            filename_provider=filename_provider,
            dataset_uuid=self._uuid,
            mode=mode,
        )
        self.write_datasink(
            datasink,
            ray_remote_args=ray_remote_args,
            concurrency=concurrency,
        )

    @ConsumptionAPI
    @PublicAPI(api_group=IOC_API_GROUP)
    def write_tfrecords(
        self,
        path: str,
        *,
        tf_schema: Optional["schema_pb2.Schema"] = None,
        filesystem: Optional["pyarrow.fs.FileSystem"] = None,
        try_create_dir: bool = True,
        arrow_open_stream_args: Optional[Dict[str, Any]] = None,
        filename_provider: Optional[FilenameProvider] = None,
        min_rows_per_file: Optional[int] = None,
        ray_remote_args: Dict[str, Any] = None,
        concurrency: Optional[int] = None,
        num_rows_per_file: Optional[int] = None,
        mode: SaveMode = SaveMode.APPEND,
    ) -> None:
        """Write the :class:`~ray.data.Dataset` to TFRecord files.

        The `TFRecord <https://www.tensorflow.org/tutorials/load_data/tfrecord>`_
        files contain
        `tf.train.Example <https://www.tensorflow.org/api_docs/python/tf/train/\
            Example>`_
        records, with one Example record for each row in the dataset.

        .. warning::
            tf.train.Feature only natively stores ints, floats, and bytes,
            so this function only supports datasets with these data types,
            and will error if the dataset contains unsupported types.

        The number of files is determined by the number of blocks in the dataset.
        To control the number of number of blocks, call
        :meth:`~ray.data.Dataset.repartition`.

        This method is only supported for datasets with records that are convertible to
        pyarrow tables.

        By default, the format of the output files is ``{uuid}_{block_idx}.tfrecords``,
        where ``uuid`` is a unique id for the dataset. To modify this behavior,
        implement a custom :class:`~ray.data.datasource.FilenameProvider`
        and pass it in as the ``filename_provider`` argument.

        Examples:
            >>> import ray
            >>> ds = ray.data.range(100)
            >>> ds.write_tfrecords("local:///tmp/data/")

        Time complexity: O(dataset size / parallelism)

        Args:
            path: The path to the destination root directory, where tfrecords
                files are written to.
            filesystem: The pyarrow filesystem implementation to write to.
                These filesystems are specified in the
                `pyarrow docs <https://arrow.apache.org/docs\
                /python/api/filesystems.html#filesystem-implementations>`_.
                Specify this if you need to provide specific configurations to the
                filesystem. By default, the filesystem is automatically selected based
                on the scheme of the paths. For example, if the path begins with
                ``s3://``, the ``S3FileSystem`` is used.
            try_create_dir: If ``True``, attempts to create all directories in the
                destination path. Does nothing if all directories already
                exist. Defaults to ``True``.
            arrow_open_stream_args: kwargs passed to
                `pyarrow.fs.FileSystem.open_output_stream <https://arrow.apache.org\
                /docs/python/generated/pyarrow.fs.FileSystem.html\
                #pyarrow.fs.FileSystem.open_output_stream>`_, which is used when
                opening the file to write to.
            filename_provider: A :class:`~ray.data.datasource.FilenameProvider`
                implementation. Use this parameter to customize what your filenames
                look like.
            min_rows_per_file: [Experimental] The target minimum number of rows to write
                to each file. If ``None``, Ray Data writes a system-chosen number of
                rows to each file. If the number of rows per block is larger than the
                specified value, Ray Data writes the number of rows per block to each file.
                The specified value is a hint, not a strict limit. Ray Data
                might write more or fewer rows to each file.
            ray_remote_args: kwargs passed to :func:`ray.remote` in the write tasks.
            concurrency: The maximum number of Ray tasks to run concurrently. Set this
                to control number of tasks to run concurrently. This doesn't change the
                total number of tasks run. By default, concurrency is dynamically
                decided based on the available resources.
            num_rows_per_file: [Deprecated] Use min_rows_per_file instead.
            mode: Determines how to handle existing files. Valid modes are "overwrite", "error",
                "ignore", "append". Defaults to "append".
                NOTE: This method isn't atomic. "Overwrite" first deletes all the data
                before writing to `path`.
        """
        effective_min_rows, _ = _validate_rows_per_file_args(
            num_rows_per_file=num_rows_per_file, min_rows_per_file=min_rows_per_file
        )

        datasink = TFRecordDatasink(
            path=path,
            tf_schema=tf_schema,
            min_rows_per_file=effective_min_rows,
            filesystem=filesystem,
            try_create_dir=try_create_dir,
            open_stream_args=arrow_open_stream_args,
            filename_provider=filename_provider,
            dataset_uuid=self._uuid,
        )
        self.write_datasink(
            datasink,
            ray_remote_args=ray_remote_args,
            concurrency=concurrency,
        )

    @ConsumptionAPI
    @PublicAPI(stability="alpha", api_group=IOC_API_GROUP)
    def write_webdataset(
        self,
        path: str,
        *,
        filesystem: Optional["pyarrow.fs.FileSystem"] = None,
        try_create_dir: bool = True,
        arrow_open_stream_args: Optional[Dict[str, Any]] = None,
        filename_provider: Optional[FilenameProvider] = None,
        min_rows_per_file: Optional[int] = None,
        ray_remote_args: Dict[str, Any] = None,
        encoder: Optional[Union[bool, str, callable, list]] = True,
        concurrency: Optional[int] = None,
        num_rows_per_file: Optional[int] = None,
        mode: SaveMode = SaveMode.APPEND,
    ) -> None:
        """Writes the dataset to `WebDataset <https://github.com/webdataset/webdataset>`_ files.

        The `TFRecord <https://www.tensorflow.org/tutorials/load_data/tfrecord>`_
        files will contain
        `tf.train.Example <https://www.tensorflow.org/api_docs/python/tf/train/Example>`_ # noqa: E501
        records, with one Example record for each row in the dataset.

        .. warning::
            tf.train.Feature only natively stores ints, floats, and bytes,
            so this function only supports datasets with these data types,
            and will error if the dataset contains unsupported types.

        This is only supported for datasets convertible to Arrow records.
        To control the number of files, use :meth:`Dataset.repartition`.

        Unless a custom filename provider is given, the format of the output
        files is ``{uuid}_{block_idx}.tfrecords``, where ``uuid`` is a unique id
        for the dataset.

        Examples:

            .. testcode::
                :skipif: True

                import ray

                ds = ray.data.range(100)
                ds.write_webdataset("s3://bucket/folder/")

        Time complexity: O(dataset size / parallelism)

        Args:
            path: The path to the destination root directory, where tfrecords
                files are written to.
            filesystem: The filesystem implementation to write to.
            try_create_dir: If ``True``, attempts to create all
                directories in the destination path. Does nothing if all directories
                already exist. Defaults to ``True``.
            arrow_open_stream_args: kwargs passed to
                ``pyarrow.fs.FileSystem.open_output_stream``
            filename_provider: A :class:`~ray.data.datasource.FilenameProvider`
                implementation. Use this parameter to customize what your filenames
                look like.
            min_rows_per_file: [Experimental] The target minimum number of rows to write
                to each file. If ``None``, Ray Data writes a system-chosen number of
                rows to each file. If the number of rows per block is larger than the
                specified value, Ray Data writes the number of rows per block to each file.
                The specified value is a hint, not a strict limit. Ray Data
                might write more or fewer rows to each file.
            ray_remote_args: Kwargs passed to :func:`ray.remote` in the write tasks.
            concurrency: The maximum number of Ray tasks to run concurrently. Set this
                to control number of tasks to run concurrently. This doesn't change the
                total number of tasks run. By default, concurrency is dynamically
                decided based on the available resources.
            num_rows_per_file: [Deprecated] Use min_rows_per_file instead.
            mode: Determines how to handle existing files. Valid modes are "overwrite", "error",
                "ignore", "append". Defaults to "append".
                NOTE: This method isn't atomic. "Overwrite" first deletes all the data
                before writing to `path`.
        """
        effective_min_rows, _ = _validate_rows_per_file_args(
            num_rows_per_file=num_rows_per_file, min_rows_per_file=min_rows_per_file
        )

        datasink = WebDatasetDatasink(
            path,
            encoder=encoder,
            min_rows_per_file=effective_min_rows,
            filesystem=filesystem,
            try_create_dir=try_create_dir,
            open_stream_args=arrow_open_stream_args,
            filename_provider=filename_provider,
            dataset_uuid=self._uuid,
        )
        self.write_datasink(
            datasink,
            ray_remote_args=ray_remote_args,
            concurrency=concurrency,
        )

    @ConsumptionAPI
    @PublicAPI(api_group=IOC_API_GROUP)
    def write_numpy(
        self,
        path: str,
        *,
        column: str,
        filesystem: Optional["pyarrow.fs.FileSystem"] = None,
        try_create_dir: bool = True,
        arrow_open_stream_args: Optional[Dict[str, Any]] = None,
        filename_provider: Optional[FilenameProvider] = None,
        min_rows_per_file: Optional[int] = None,
        ray_remote_args: Dict[str, Any] = None,
        concurrency: Optional[int] = None,
        num_rows_per_file: Optional[int] = None,
        mode: SaveMode = SaveMode.APPEND,
    ) -> None:
        """Writes a column of the :class:`~ray.data.Dataset` to .npy files.

        This is only supported for columns in the datasets that can be converted to
        NumPy arrays.

        The number of files is determined by the number of blocks in the dataset.
        To control the number of number of blocks, call
        :meth:`~ray.data.Dataset.repartition`.


        By default, the format of the output files is ``{uuid}_{block_idx}.npy``,
        where ``uuid`` is a unique id for the dataset. To modify this behavior,
        implement a custom :class:`~ray.data.datasource.FilenameProvider`
        and pass it in as the ``filename_provider`` argument.

        Examples:
            >>> import ray
            >>> ds = ray.data.range(100)
            >>> ds.write_numpy("local:///tmp/data/", column="id")

        Time complexity: O(dataset size / parallelism)

        Args:
            path: The path to the destination root directory, where
                the npy files are written to.
            column: The name of the column that contains the data to
                be written.
            filesystem: The pyarrow filesystem implementation to write to.
                These filesystems are specified in the
                `pyarrow docs <https://arrow.apache.org/docs\
                /python/api/filesystems.html#filesystem-implementations>`_.
                Specify this if you need to provide specific configurations to the
                filesystem. By default, the filesystem is automatically selected based
                on the scheme of the paths. For example, if the path begins with
                ``s3://``, the ``S3FileSystem`` is used.
            try_create_dir: If ``True``, attempts to create all directories in
                destination path. Does nothing if all directories already
                exist. Defaults to ``True``.
            arrow_open_stream_args: kwargs passed to
                `pyarrow.fs.FileSystem.open_output_stream <https://arrow.apache.org\
                /docs/python/generated/pyarrow.fs.FileSystem.html\
                #pyarrow.fs.FileSystem.open_output_stream>`_, which is used when
                opening the file to write to.
            filename_provider: A :class:`~ray.data.datasource.FilenameProvider`
                implementation. Use this parameter to customize what your filenames
                look like.
            min_rows_per_file: [Experimental] The target minimum number of rows to write
                to each file. If ``None``, Ray Data writes a system-chosen number of
                rows to each file. If the number of rows per block is larger than the
                specified value, Ray Data writes the number of rows per block to each file.
                The specified value is a hint, not a strict limit. Ray Data
                might write more or fewer rows to each file.
            ray_remote_args: kwargs passed to :func:`ray.remote` in the write tasks.
            concurrency: The maximum number of Ray tasks to run concurrently. Set this
                to control number of tasks to run concurrently. This doesn't change the
                total number of tasks run. By default, concurrency is dynamically
                decided based on the available resources.
            num_rows_per_file: [Deprecated] Use min_rows_per_file instead.
            mode: Determines how to handle existing files. Valid modes are "overwrite", "error",
                "ignore", "append". Defaults to "append".
                NOTE: This method isn't atomic. "Overwrite" first deletes all the data
                before writing to `path`.
        """
        effective_min_rows, _ = _validate_rows_per_file_args(
            num_rows_per_file=num_rows_per_file, min_rows_per_file=min_rows_per_file
        )

        datasink = NumpyDatasink(
            path,
            column,
            min_rows_per_file=effective_min_rows,
            filesystem=filesystem,
            try_create_dir=try_create_dir,
            open_stream_args=arrow_open_stream_args,
            filename_provider=filename_provider,
            dataset_uuid=self._uuid,
        )
        self.write_datasink(
            datasink,
            ray_remote_args=ray_remote_args,
            concurrency=concurrency,
        )

    @ConsumptionAPI
    def write_sql(
        self,
        sql: str,
        connection_factory: Callable[[], Connection],
        ray_remote_args: Optional[Dict[str, Any]] = None,
        concurrency: Optional[int] = None,
    ) -> None:
        """Write to a database that provides a
        `Python DB API2-compliant <https://peps.python.org/pep-0249/>`_ connector.

        .. note::

            This method writes data in parallel using the DB API2 ``executemany``
            method. To learn more about this method, see
            `PEP 249 <https://peps.python.org/pep-0249/#executemany>`_.

        Examples:

            .. testcode::

                import sqlite3
                import ray

                connection = sqlite3.connect("example.db")
                connection.cursor().execute("CREATE TABLE movie(title, year, score)")
                dataset = ray.data.from_items([
                    {"title": "Monty Python and the Holy Grail", "year": 1975, "score": 8.2},
                    {"title": "And Now for Something Completely Different", "year": 1971, "score": 7.5}
                ])

                dataset.write_sql(
                    "INSERT INTO movie VALUES(?, ?, ?)", lambda: sqlite3.connect("example.db")
                )

                result = connection.cursor().execute("SELECT * FROM movie ORDER BY year")
                print(result.fetchall())

            .. testoutput::

                [('And Now for Something Completely Different', 1971, 7.5), ('Monty Python and the Holy Grail', 1975, 8.2)]

            .. testcode::
                :hide:

                import os
                os.remove("example.db")

        Arguments:
            sql: An ``INSERT INTO`` statement that specifies the table to write to. The
                number of parameters must match the number of columns in the table.
            connection_factory: A function that takes no arguments and returns a
                Python DB API2
                `Connection object <https://peps.python.org/pep-0249/#connection-objects>`_.
            ray_remote_args: Keyword arguments passed to :func:`ray.remote` in the
                write tasks.
            concurrency: The maximum number of Ray tasks to run concurrently. Set this
                to control number of tasks to run concurrently. This doesn't change the
                total number of tasks run. By default, concurrency is dynamically
                decided based on the available resources.
        """  # noqa: E501
        datasink = SQLDatasink(sql=sql, connection_factory=connection_factory)
        self.write_datasink(
            datasink,
            ray_remote_args=ray_remote_args,
            concurrency=concurrency,
        )

    @ConsumptionAPI
    def write_snowflake(
        self,
        table: str,
        connection_parameters: str,
        *,
        ray_remote_args: Dict[str, Any] = None,
        concurrency: Optional[int] = None,
    ):
        """Write this ``Dataset`` to a Snowflake table.

        Examples:

            .. testcode::
                :skipif: True

                import ray

                connection_parameters = dict(
                    user=...,
                    account="ABCDEFG-ABC12345",
                    password=...,
                    database="SNOWFLAKE_SAMPLE_DATA",
                    schema="TPCDS_SF100TCL"
                )
                ds = ray.data.read_parquet("s3://anonymous@ray-example-data/iris.parquet")
                ds.write_snowflake("MY_DATABASE.MY_SCHEMA.IRIS", connection_parameters)

        Args:
            table: The name of the table to write to.
            connection_parameters: Keyword arguments to pass to
                ``snowflake.connector.connect``. To view supported parameters, read
                https://docs.snowflake.com/developer-guide/python-connector/python-connector-api#functions.
            ray_remote_args: Keyword arguments passed to :func:`ray.remote` in the
                write tasks.
            concurrency: The maximum number of Ray tasks to run concurrently. Set this
                to control number of tasks to run concurrently. This doesn't change the
                total number of tasks run. By default, concurrency is dynamically
                decided based on the available resources.
        """  # noqa: E501
        import snowflake.connector

        def snowflake_connection_factory():
            return snowflake.connector.connect(**connection_parameters)

        # Get column names from the dataset schema
        column_names = self.schema().names

        # Generate the SQL insert statement
        columns_str = ", ".join(f'"{col}"' for col in column_names)
        placeholders = ", ".join(["%s"] * len(column_names))
        sql = f"INSERT INTO {table} ({columns_str}) VALUES ({placeholders})"
        self.write_sql(
            sql,
            connection_factory=snowflake_connection_factory,
            ray_remote_args=ray_remote_args,
            concurrency=concurrency,
        )

    @PublicAPI(stability="alpha", api_group=IOC_API_GROUP)
    @ConsumptionAPI
    def write_mongo(
        self,
        uri: str,
        database: str,
        collection: str,
        ray_remote_args: Dict[str, Any] = None,
        concurrency: Optional[int] = None,
    ) -> None:
        """Writes the :class:`~ray.data.Dataset` to a MongoDB database.

        This method is only supported for datasets convertible to pyarrow tables.

        The number of parallel writes is determined by the number of blocks in the
        dataset. To control the number of number of blocks, call
        :meth:`~ray.data.Dataset.repartition`.

        .. warning::
            This method supports only a subset of the PyArrow's types, due to the
            limitation of pymongoarrow which is used underneath. Writing unsupported
            types fails on type checking. See all the supported types at:
            https://mongo-arrow.readthedocs.io/en/stable/api/types.html.

        .. note::
            The records are inserted into MongoDB as new documents. If a record has
            the _id field, this _id must be non-existent in MongoDB, otherwise the write
            is rejected and fail (hence preexisting documents are protected from
            being mutated). It's fine to not have _id field in record and MongoDB will
            auto generate one at insertion.

        Examples:

            .. testcode::
                :skipif: True

                import ray

                ds = ray.data.range(100)
                ds.write_mongo(
                    uri="mongodb://username:password@mongodb0.example.com:27017/?authSource=admin",
                    database="my_db",
                    collection="my_collection"
                )

        Args:
            uri: The URI to the destination MongoDB where the dataset is
                written to. For the URI format, see details in the
                `MongoDB docs <https://www.mongodb.com/docs/manual/reference\
                    /connection-string/>`_.
            database: The name of the database. This database must exist otherwise
                a ValueError is raised.
            collection: The name of the collection in the database. This collection
                must exist otherwise a ValueError is raised.
            ray_remote_args: kwargs passed to :func:`ray.remote` in the write tasks.
            concurrency: The maximum number of Ray tasks to run concurrently. Set this
                to control number of tasks to run concurrently. This doesn't change the
                total number of tasks run. By default, concurrency is dynamically
                decided based on the available resources.

        Raises:
            ValueError: if ``database`` doesn't exist.
            ValueError: if ``collection`` doesn't exist.
        """
        datasink = MongoDatasink(
            uri=uri,
            database=database,
            collection=collection,
        )
        self.write_datasink(
            datasink,
            ray_remote_args=ray_remote_args,
            concurrency=concurrency,
        )

    @ConsumptionAPI
    def write_bigquery(
        self,
        project_id: str,
        dataset: str,
        max_retry_cnt: int = 10,
        overwrite_table: Optional[bool] = True,
        ray_remote_args: Dict[str, Any] = None,
        concurrency: Optional[int] = None,
    ) -> None:
        """Write the dataset to a BigQuery dataset table.

        To control the number of parallel write tasks, use ``.repartition()``
        before calling this method.

        Examples:
             .. testcode::
                :skipif: True

                import ray
                import pandas as pd

                docs = [{"title": "BigQuery Datasource test"} for key in range(4)]
                ds = ray.data.from_pandas(pd.DataFrame(docs))
                ds.write_bigquery(
                    project_id="my_project_id",
                    dataset="my_dataset_table",
                    overwrite_table=True
                )

        Args:
            project_id: The name of the associated Google Cloud Project that hosts
                the dataset to read. For more information, see details in
                `Creating and managing projects <https://cloud.google.com/resource-manager/docs/creating-managing-projects>`_.
            dataset: The name of the dataset in the format of ``dataset_id.table_id``.
                The dataset is created if it doesn't already exist.
            max_retry_cnt: The maximum number of retries that an individual block write
                is retried due to BigQuery rate limiting errors. This isn't
                related to Ray fault tolerance retries. The default number of retries
                is 10.
            overwrite_table: Whether the write will overwrite the table if it already
                exists. The default behavior is to overwrite the table.
                ``overwrite_table=False`` will append to the table if it exists.
            ray_remote_args: Kwargs passed to :func:`ray.remote` in the write tasks.
            concurrency: The maximum number of Ray tasks to run concurrently. Set this
                to control number of tasks to run concurrently. This doesn't change the
                total number of tasks run. By default, concurrency is dynamically
                decided based on the available resources.
        """  # noqa: E501
        if ray_remote_args is None:
            ray_remote_args = {}

        # Each write task will launch individual remote tasks to write each block
        # To avoid duplicate block writes, the write task should not be retried
        if ray_remote_args.get("max_retries", 0) != 0:
            warnings.warn(
                "The max_retries of a BigQuery Write Task should be set to 0"
                " to avoid duplicate writes."
            )
        else:
            ray_remote_args["max_retries"] = 0

        datasink = BigQueryDatasink(
            project_id=project_id,
            dataset=dataset,
            max_retry_cnt=max_retry_cnt,
            overwrite_table=overwrite_table,
        )
        self.write_datasink(
            datasink,
            ray_remote_args=ray_remote_args,
            concurrency=concurrency,
        )

    @ConsumptionAPI
    def write_clickhouse(
        self,
        table: str,
        dsn: str,
        *,
        mode: SinkMode = SinkMode.CREATE,
        schema: Optional["pyarrow.Schema"] = None,
        client_settings: Optional[Dict[str, Any]] = None,
        client_kwargs: Optional[Dict[str, Any]] = None,
        table_settings: Optional[ClickHouseTableSettings] = None,
        max_insert_block_rows: Optional[int] = None,
        ray_remote_args: Dict[str, Any] = None,
        concurrency: Optional[int] = None,
    ) -> None:
        """Write the dataset to a ClickHouse dataset table.

        To control the number of parallel write tasks, use ``.repartition()``
        before calling this method.

        Examples:
             .. testcode::
                :skipif: True

                import ray
                import pyarrow as pa
                import pandas as pd

                docs = [{"title": "ClickHouse Datasink test"} for key in range(4)]
                ds = ray.data.from_pandas(pd.DataFrame(docs))
                user_schema = pa.schema(
                    [
                        ("id", pa.int64()),
                        ("title", pa.string()),
                    ]
                )
                ds.write_clickhouse(
                    table="default.my_table",
                    dsn="clickhouse+http://user:pass@localhost:8123/default",
                    mode=ray.data.SinkMode.OVERWRITE,
                    schema=user_schema,
                    table_settings=ray.data.ClickHouseTableSettings(
                        engine="ReplacingMergeTree()",
                        order_by="id",
                    ),
                )

        Args:
            table: Fully qualified table identifier (e.g., "default.my_table").
                The table is created if it doesn't already exist.
            dsn: A string in DSN (Data Source Name) HTTP format
                (e.g., "clickhouse+http://username:password@host:8123/default").
                For more information, see `ClickHouse Connection String doc
                <https://clickhouse.com/docs/en/integrations/sql-clients/cli#connection_string>`_.
            mode: One of SinkMode.CREATE, SinkMode.APPEND, or
                SinkMode.OVERWRITE:

                * SinkMode.CREATE: Create a new table; fail if it already exists. If the table
                    does not exist, you must provide a schema (either via the `schema`
                    argument or as part of the dataset's first block).

                * SinkMode.APPEND: If the table exists, append data to it; if not, create
                    the table using the provided or inferred schema. If the table does
                    not exist, you must supply a schema.

                * SinkMode.OVERWRITE: Drop any existing table of this name, then create
                    a new table and write data to it. You **must** provide a schema in
                    this case, as the table is being re-created.

            schema: Optional :class:`pyarrow.Schema` specifying column definitions.
                This is mandatory if you are creating a new table (i.e., table doesn't
                exist in CREATE or APPEND mode) or overwriting an existing table (OVERWRITE).
                When appending to an existing table, a schema is optional, though you can
                provide one to enforce column types or cast data as needed. If omitted
                (and the table already exists), the existing table definition will be used.
                If omitted and the table must be created, the schema is inferred from
                the first block in the dataset.
            client_settings: Optional ClickHouse server settings to be used with the
                session/every request. For more information, see
                `ClickHouse Client Settings doc
                <https://clickhouse.com/docs/en/integrations/python#settings-argument>`_.
            client_kwargs: Optional keyword arguments to pass to the
                ClickHouse client. For more information, see
                `ClickHouse Core Settings doc
                <https://clickhouse.com/docs/en/integrations/python#additional-options>`_.
            table_settings: An optional :class:`ClickHouseTableSettings` dataclass
                that specifies additional table creation instructions, including:

                * engine (default: `"MergeTree()"`):
                    Specifies the engine for the `CREATE TABLE` statement.

                * order_by:
                    Sets the `ORDER BY` clause in the `CREATE TABLE` statement, iff not provided.
                    When overwriting an existing table, its previous `ORDER BY` (if any) is reused.
                    Otherwise, a "best" column is selected automatically (favoring a timestamp column,
                    then a non-string column, and lastly the first column).

                * partition_by:
                    If present, adds a `PARTITION BY <value>` clause to the `CREATE TABLE` statement.

                * primary_key:
                    If present, adds a `PRIMARY KEY (<value>)` clause.

                * settings:
                    Appends a `SETTINGS <value>` clause to the `CREATE TABLE` statement, allowing
                    custom ClickHouse settings.

            max_insert_block_rows: If you have extremely large blocks, specifying
                a limit here will chunk the insert into multiple smaller insert calls.
                Defaults to None (no chunking).
            ray_remote_args: Kwargs passed to :func:`ray.remote` in the write tasks.
            concurrency: The maximum number of Ray tasks to run concurrently. Set this
                to control number of tasks to run concurrently. This doesn't change the
                total number of tasks run. By default, concurrency is dynamically
                decided based on the available resources.
        """  # noqa: E501
        datasink = ClickHouseDatasink(
            table=table,
            dsn=dsn,
            mode=mode,
            schema=schema,
            client_settings=client_settings,
            client_kwargs=client_kwargs,
            table_settings=table_settings,
            max_insert_block_rows=max_insert_block_rows,
        )

        self.write_datasink(
            datasink,
            ray_remote_args=ray_remote_args,
            concurrency=concurrency,
        )

    @ConsumptionAPI
    def write_lance(
        self,
        path: str,
        *,
        schema: Optional["pyarrow.Schema"] = None,
        mode: Literal["create", "append", "overwrite"] = "create",
        min_rows_per_file: int = 1024 * 1024,
        max_rows_per_file: int = 64 * 1024 * 1024,
        data_storage_version: Optional[str] = None,
        storage_options: Optional[Dict[str, Any]] = None,
        ray_remote_args: Dict[str, Any] = None,
        concurrency: Optional[int] = None,
    ) -> None:
        """Write the dataset to a Lance dataset.

        Examples:
             .. testcode::
                import ray
                import pandas as pd

                docs = [{"title": "Lance data sink test"} for key in range(4)]
                ds = ray.data.from_pandas(pd.DataFrame(docs))
                ds.write_lance("/tmp/data/")

        Args:
            path: The path to the destination Lance dataset.
            schema: The schema of the dataset. If not provided, it is inferred from the data.
            mode: The write mode. Can be "create", "append", or "overwrite".
            min_rows_per_file: The minimum number of rows per file.
            max_rows_per_file: The maximum number of rows per file.
            data_storage_version: The version of the data storage format to use. Newer versions are more
                efficient but require newer versions of lance to read.  The default is
                "legacy" which will use the legacy v1 version.  See the user guide
                for more details.
            storage_options: The storage options for the writer. Default is None.
        """
        datasink = LanceDatasink(
            path,
            schema=schema,
            mode=mode,
            min_rows_per_file=min_rows_per_file,
            max_rows_per_file=max_rows_per_file,
            data_storage_version=data_storage_version,
            storage_options=storage_options,
        )

        self.write_datasink(
            datasink,
            ray_remote_args=ray_remote_args,
            concurrency=concurrency,
        )

    @ConsumptionAPI(pattern="Time complexity:")
    def write_datasink(
        self,
        datasink: Datasink,
        *,
        ray_remote_args: Dict[str, Any] = None,
        concurrency: Optional[int] = None,
    ) -> None:
        """Writes the dataset to a custom :class:`~ray.data.Datasink`.

        Time complexity: O(dataset size / parallelism)

        Args:
            datasink: The :class:`~ray.data.Datasink` to write to.
            ray_remote_args: Kwargs passed to :func:`ray.remote` in the write tasks.
            concurrency: The maximum number of Ray tasks to run concurrently. Set this
                to control number of tasks to run concurrently. This doesn't change the
                total number of tasks run. By default, concurrency is dynamically
                decided based on the available resources.
        """  # noqa: E501
        if ray_remote_args is None:
            ray_remote_args = {}

        if not datasink.supports_distributed_writes:
            if ray.util.client.ray.is_connected():
                raise ValueError(
                    "If you're using Ray Client, Ray Data won't schedule write tasks "
                    "on the driver's node."
                )
            ray_remote_args["scheduling_strategy"] = NodeAffinitySchedulingStrategy(
                ray.get_runtime_context().get_node_id(),
                soft=False,
            )

        plan = self._plan.copy()
        write_op = Write(
            self._logical_plan.dag,
            datasink,
            ray_remote_args=ray_remote_args,
            concurrency=concurrency,
        )
        logical_plan = LogicalPlan(write_op, self.context)

        try:
            datasink.on_write_start()
            if isinstance(datasink, _FileDatasink):
                if not datasink.has_created_dir and datasink.mode == SaveMode.IGNORE:
                    logger.info(
                        f"Ignoring write because {datasink.path} already exists"
                    )
                    return

            self._write_ds = Dataset(plan, logical_plan).materialize()
            # TODO: Get and handle the blocks with an iterator instead of getting
            # everything in a blocking way, so some blocks can be freed earlier.
            raw_write_results = ray.get(self._write_ds._plan.execute().block_refs)
            write_result = gen_datasink_write_result(raw_write_results)
            logger.info(
                "Data sink %s finished. %d rows and %s data written.",
                datasink.get_name(),
                write_result.num_rows,
                memory_string(write_result.size_bytes),
            )
            datasink.on_write_complete(write_result)

        except Exception as e:
            datasink.on_write_failed(e)
            raise

    @ConsumptionAPI(
        delegate=(
            "Calling any of the consumption methods on the returned ``DataIterator``"
        ),
        pattern="Returns:",
    )
    @PublicAPI(api_group=CD_API_GROUP)
    def iterator(self) -> DataIterator:
        """Return a :class:`~ray.data.DataIterator` over this dataset.

        Don't call this method directly. Use it internally.

        Returns:
            A :class:`~ray.data.DataIterator` over this dataset.
        """
        return DataIteratorImpl(self)

    @ConsumptionAPI
    @PublicAPI(api_group=CD_API_GROUP)
    def iter_rows(self) -> Iterable[Dict[str, Any]]:
        """Return an iterable over the rows in this dataset.

        Examples:
            >>> import ray
            >>> for row in ray.data.range(3).iter_rows():
            ...     print(row)
            {'id': 0}
            {'id': 1}
            {'id': 2}

        Time complexity: O(1)

        Returns:
            An iterable over the rows in this dataset.
        """
        return self.iterator().iter_rows()

    @ConsumptionAPI
    @PublicAPI(api_group=CD_API_GROUP)
    def iter_batches(
        self,
        *,
        prefetch_batches: int = 1,
        batch_size: Optional[int] = 256,
        batch_format: Optional[str] = "default",
        drop_last: bool = False,
        local_shuffle_buffer_size: Optional[int] = None,
        local_shuffle_seed: Optional[int] = None,
        _collate_fn: Optional[Callable[[DataBatch], CollatedData]] = None,
    ) -> Iterable[DataBatch]:
        """Return an iterable over batches of data.

        This method is useful for model training.

        Examples:

            .. testcode::

                import ray

                ds = ray.data.read_images("example://image-datasets/simple")

                for batch in ds.iter_batches(batch_size=2, batch_format="numpy"):
                    print(batch)

            .. testoutput::
                :options: +MOCK

                {'image': array([[[[...]]]], dtype=uint8)}
                ...
                {'image': array([[[[...]]]], dtype=uint8)}

        Time complexity: O(1)

        Args:
            prefetch_batches: The number of batches to fetch ahead of the current batch
                to fetch. If set to greater than 0, a separate threadpool is used
                to fetch the objects to the local node and format the batches. Defaults
                to 1.
            batch_size: The number of rows in each batch, or ``None`` to use entire
                blocks as batches (blocks may contain different numbers of rows).
                The final batch may include fewer than ``batch_size`` rows if
                ``drop_last`` is ``False``. Defaults to 256.
            batch_format: If ``"default"`` or ``"numpy"``, batches are
                ``Dict[str, numpy.ndarray]``. If ``"pandas"``, batches are
                ``pandas.DataFrame``.
            drop_last: Whether to drop the last batch if it's incomplete.
            local_shuffle_buffer_size: If not ``None``, the data is randomly shuffled
                using a local in-memory shuffle buffer, and this value serves as the
                minimum number of rows that must be in the local in-memory shuffle
                buffer in order to yield a batch. When there are no more rows to add to
                the buffer, the remaining rows in the buffer are drained.
            local_shuffle_seed: The seed to use for the local random shuffle.

        Returns:
            An iterable over batches of data.
        """
        batch_format = _apply_batch_format(batch_format)
        return self.iterator()._iter_batches(
            prefetch_batches=prefetch_batches,
            batch_size=batch_size,
            batch_format=batch_format,
            drop_last=drop_last,
            local_shuffle_buffer_size=local_shuffle_buffer_size,
            local_shuffle_seed=local_shuffle_seed,
            _collate_fn=_collate_fn,
        )

    @ConsumptionAPI
    @PublicAPI(api_group=CD_API_GROUP)
    def iter_torch_batches(
        self,
        *,
        prefetch_batches: int = 1,
        batch_size: Optional[int] = 256,
        dtypes: Optional[Union["torch.dtype", Dict[str, "torch.dtype"]]] = None,
        device: str = "auto",
        collate_fn: Optional[Callable[[Dict[str, np.ndarray]], CollatedData]] = None,
        drop_last: bool = False,
        local_shuffle_buffer_size: Optional[int] = None,
        local_shuffle_seed: Optional[int] = None,
    ) -> Iterable[TorchBatchType]:
        """Return an iterable over batches of data represented as Torch tensors.

        This iterable yields batches of type ``Dict[str, torch.Tensor]``.
        For more flexibility, call :meth:`~Dataset.iter_batches` and manually convert
        your data to Torch tensors.

        Examples:
            >>> import ray
            >>> for batch in ray.data.range(
            ...     12,
            ... ).iter_torch_batches(batch_size=4):
            ...     print(batch)
            {'id': tensor([0, 1, 2, 3])}
            {'id': tensor([4, 5, 6, 7])}
            {'id': tensor([ 8,  9, 10, 11])}

            Use the ``collate_fn`` to customize how the tensor batch is created.

            >>> from typing import Any, Dict
            >>> import torch
            >>> import numpy as np
            >>> import ray
            >>> def collate_fn(batch: Dict[str, np.ndarray]) -> Any:
            ...     return torch.stack(
            ...         [torch.as_tensor(array) for array in batch.values()],
            ...         axis=1
            ...     )
            >>> dataset = ray.data.from_items([
            ...     {"col_1": 1, "col_2": 2},
            ...     {"col_1": 3, "col_2": 4}])
            >>> for batch in dataset.iter_torch_batches(collate_fn=collate_fn):
            ...     print(batch)
            tensor([[1, 2],
                    [3, 4]])


        Time complexity: O(1)

        Args:
            prefetch_batches: The number of batches to fetch ahead of the current batch
                to fetch. If set to greater than 0, a separate threadpool is used
                to fetch the objects to the local node, format the batches, and apply
                the ``collate_fn``. Defaults to 1.
            batch_size: The number of rows in each batch, or ``None`` to use entire
                blocks as batches (blocks may contain different number of rows).
                The final batch may include fewer than ``batch_size`` rows if
                ``drop_last`` is ``False``. Defaults to 256.
            dtypes: The Torch dtype(s) for the created tensor(s); if ``None``, the dtype
                is inferred from the tensor data. You can't use this parameter with
                ``collate_fn``.
            device: The device on which the tensor should be placed. Defaults to
                "auto" which moves the tensors to the appropriate device when the
                Dataset is passed to Ray Train and ``collate_fn`` is not provided.
                Otherwise, defaults to CPU. You can't use this parameter with
                ``collate_fn``.
            collate_fn: A function to convert a Numpy batch to a PyTorch tensor batch.
                When this parameter is specified, the user should manually handle the
                host to device data transfer outside of collate_fn.
                This is useful for further processing the data after it has been
                batched. Potential use cases include collating along a dimension other
                than the first, padding sequences of various lengths, or generally
                handling batches of different length tensors. If not provided, the
                default collate function is used which simply converts the batch of
                numpy arrays to a batch of PyTorch tensors. This API is still
                experimental and is subject to change. You can't use this parameter in
                conjunction with ``dtypes`` or ``device``.
            drop_last: Whether to drop the last batch if it's incomplete.
            local_shuffle_buffer_size: If not ``None``, the data is randomly shuffled
                using a local in-memory shuffle buffer, and this value serves as the
                minimum number of rows that must be in the local in-memory shuffle
                buffer in order to yield a batch. When there are no more rows to add to
                the buffer, the remaining rows in the buffer are drained.
                ``batch_size`` must also be specified when using local shuffling.
            local_shuffle_seed: The seed to use for the local random shuffle.

        Returns:
            An iterable over Torch Tensor batches.

        .. seealso::
            :meth:`Dataset.iter_batches`
                Call this method to manually convert your data to Torch tensors.
        """  # noqa: E501
        return self.iterator().iter_torch_batches(
            prefetch_batches=prefetch_batches,
            batch_size=batch_size,
            dtypes=dtypes,
            device=device,
            collate_fn=collate_fn,
            drop_last=drop_last,
            local_shuffle_buffer_size=local_shuffle_buffer_size,
            local_shuffle_seed=local_shuffle_seed,
        )

    @ConsumptionAPI
    @Deprecated
    def iter_tf_batches(
        self,
        *,
        prefetch_batches: int = 1,
        batch_size: Optional[int] = 256,
        dtypes: Optional[Union["tf.dtypes.DType", Dict[str, "tf.dtypes.DType"]]] = None,
        drop_last: bool = False,
        local_shuffle_buffer_size: Optional[int] = None,
        local_shuffle_seed: Optional[int] = None,
    ) -> Iterable[TensorFlowTensorBatchType]:
        """Return an iterable over batches of data represented as TensorFlow tensors.

        This iterable yields batches of type ``Dict[str, tf.Tensor]``.
        For more flexibility, call :meth:`~Dataset.iter_batches` and manually convert
        your data to TensorFlow tensors.

        .. tip::
            If you don't need the additional flexibility provided by this method,
            consider using :meth:`~ray.data.Dataset.to_tf` instead. It's easier
            to use.

        Examples:

            .. testcode::

                import ray

                ds = ray.data.read_csv("s3://anonymous@air-example-data/iris.csv")

                tf_dataset = ds.to_tf(
                    feature_columns="sepal length (cm)",
                    label_columns="target",
                    batch_size=2
                )
                for features, labels in tf_dataset:
                    print(features, labels)

            .. testoutput::

                tf.Tensor([5.1 4.9], shape=(2,), dtype=float64) tf.Tensor([0 0], shape=(2,), dtype=int64)
                ...
                tf.Tensor([6.2 5.9], shape=(2,), dtype=float64) tf.Tensor([2 2], shape=(2,), dtype=int64)

        Time complexity: O(1)

        Args:
            prefetch_batches: The number of batches to fetch ahead of the current batch
                to fetch. If set to greater than 0, a separate threadpool is used
                to fetch the objects to the local node, format the batches, and apply
                the ``collate_fn``. Defaults to 1.
            batch_size: The number of rows in each batch, or ``None`` to use entire
                blocks as batches (blocks may contain different numbers of rows).
                The final batch may include fewer than ``batch_size`` rows if
                ``drop_last`` is ``False``. Defaults to 256.
            dtypes: The TensorFlow dtype(s) for the created tensor(s); if ``None``, the
                dtype is inferred from the tensor data.
            drop_last: Whether to drop the last batch if it's incomplete.
            local_shuffle_buffer_size: If not ``None``, the data is randomly shuffled
                using a local in-memory shuffle buffer, and this value serves as the
                minimum number of rows that must be in the local in-memory shuffle
                buffer in order to yield a batch. When there are no more rows to add to
                the buffer, the remaining rows in the buffer are drained.
                ``batch_size`` must also be specified when using local shuffling.
            local_shuffle_seed: The seed to use for the local random shuffle.

        Returns:
            An iterable over TensorFlow Tensor batches.

        .. seealso::
            :meth:`Dataset.iter_batches`
                Call this method to manually convert your data to TensorFlow tensors.
        """  # noqa: E501
        warnings.warn(
            "`iter_tf_batches` is deprecated and will be removed after May 2025. Use "
            "`to_tf` instead.",
            DeprecationWarning,
        )
        return self.iterator().iter_tf_batches(
            prefetch_batches=prefetch_batches,
            batch_size=batch_size,
            dtypes=dtypes,
            drop_last=drop_last,
            local_shuffle_buffer_size=local_shuffle_buffer_size,
            local_shuffle_seed=local_shuffle_seed,
        )

    @ConsumptionAPI
    @PublicAPI(api_group=IOC_API_GROUP)
    def to_tf(
        self,
        feature_columns: Union[str, List[str]],
        label_columns: Union[str, List[str]],
        *,
        additional_columns: Union[str, List[str]] = None,
        prefetch_batches: int = 1,
        batch_size: int = 1,
        drop_last: bool = False,
        local_shuffle_buffer_size: Optional[int] = None,
        local_shuffle_seed: Optional[int] = None,
        feature_type_spec: Union["tf.TypeSpec", Dict[str, "tf.TypeSpec"]] = None,
        label_type_spec: Union["tf.TypeSpec", Dict[str, "tf.TypeSpec"]] = None,
        additional_type_spec: Union["tf.TypeSpec", Dict[str, "tf.TypeSpec"]] = None,
    ) -> "tf.data.Dataset":
        """Return a `TensorFlow Dataset <https://www.tensorflow.org/api_docs/python/tf/data/Dataset/>`_
        over this :class:`~ray.data.Dataset`.

        .. warning::
            If your :class:`~ray.data.Dataset` contains ragged tensors, this method errors.
            To prevent errors, :ref:`resize your tensors <transforming_tensors>`.

        Examples:
            >>> import ray
            >>> ds = ray.data.read_csv("s3://anonymous@air-example-data/iris.csv")
            >>> ds
            Dataset(num_rows=?, schema=...)

            If your model accepts a single tensor as input, specify a single feature column.

            >>> ds.to_tf(feature_columns="sepal length (cm)", label_columns="target")
            <_OptionsDataset element_spec=(TensorSpec(shape=(None,), dtype=tf.float64, name='sepal length (cm)'), TensorSpec(shape=(None,), dtype=tf.int64, name='target'))>

            If your model accepts a dictionary as input, specify a list of feature columns.

            >>> ds.to_tf(["sepal length (cm)", "sepal width (cm)"], "target")
            <_OptionsDataset element_spec=({'sepal length (cm)': TensorSpec(shape=(None,), dtype=tf.float64, name='sepal length (cm)'), 'sepal width (cm)': TensorSpec(shape=(None,), dtype=tf.float64, name='sepal width (cm)')}, TensorSpec(shape=(None,), dtype=tf.int64, name='target'))>

            If your dataset contains multiple features but your model accepts a single
            tensor as input, combine features with
            :class:`~ray.data.preprocessors.Concatenator`.

            >>> from ray.data.preprocessors import Concatenator
            >>> columns_to_concat = ["sepal length (cm)", "sepal width (cm)", "petal length (cm)", "petal width (cm)"]
            >>> preprocessor = Concatenator(columns=columns_to_concat, output_column_name="features")
            >>> ds = preprocessor.transform(ds)
            >>> ds
            Concatenator
            +- Dataset(num_rows=?, schema=...)
            >>> ds.to_tf("features", "target")
            <_OptionsDataset element_spec=(TensorSpec(shape=(None, 4), dtype=tf.float64, name='features'), TensorSpec(shape=(None,), dtype=tf.int64, name='target'))>

            If your model accepts different types, shapes, or names of tensors as input, specify the type spec.
            If type specs are not specified, they are automatically inferred from the schema of the dataset.

            >>> import tensorflow as tf
            >>> ds.to_tf(
            ...     feature_columns="features",
            ...     label_columns="target",
            ...     feature_type_spec=tf.TensorSpec(shape=(None, 4), dtype=tf.float32, name="features"),
            ...     label_type_spec=tf.TensorSpec(shape=(None,), dtype=tf.float32, name="label")
            ... )
            <_OptionsDataset element_spec=(TensorSpec(shape=(None, 4), dtype=tf.float32, name='features'), TensorSpec(shape=(None,), dtype=tf.float32, name='label'))>

            If your model accepts additional metadata aside from features and label, specify a single additional column or a list of additional columns.
            A common use case is to include sample weights in the data samples and train a ``tf.keras.Model`` with ``tf.keras.Model.fit``.

            >>> import pandas as pd
            >>> ds = ds.add_column("sample weights", lambda df: pd.Series([1] * len(df)))
            >>> ds.to_tf(feature_columns="features", label_columns="target", additional_columns="sample weights")
            <_OptionsDataset element_spec=(TensorSpec(shape=(None, 4), dtype=tf.float64, name='features'), TensorSpec(shape=(None,), dtype=tf.int64, name='target'), TensorSpec(shape=(None,), dtype=tf.int64, name='sample weights'))>

            If your model accepts different types, shapes, or names for the additional metadata, specify the type spec of the additional column.

            >>> ds.to_tf(
            ...     feature_columns="features",
            ...     label_columns="target",
            ...     additional_columns="sample weights",
            ...     additional_type_spec=tf.TensorSpec(shape=(None,), dtype=tf.float32, name="weight")
            ... )
            <_OptionsDataset element_spec=(TensorSpec(shape=(None, 4), dtype=tf.float64, name='features'), TensorSpec(shape=(None,), dtype=tf.int64, name='target'), TensorSpec(shape=(None,), dtype=tf.float32, name='weight'))>

        Args:
            feature_columns: Columns that correspond to model inputs. If this is a
                string, the input data is a tensor. If this is a list, the input data
                is a ``dict`` that maps column names to their tensor representation.
            label_columns: Columns that correspond to model targets. If this is a
                string, the target data is a tensor. If this is a list, the target data
                is a ``dict`` that maps column names to their tensor representation.
            additional_columns: Columns that correspond to sample weights or other metadata.
                If this is a string, the weight data is a tensor. If this is a list, the
                weight data is a ``dict`` that maps column names to their tensor representation.
            prefetch_batches: The number of batches to fetch ahead of the current batch
                to fetch. If set to greater than 0, a separate threadpool is used
                to fetch the objects to the local node, format the batches, and apply
                the collate_fn. Defaults to 1.
            batch_size: Record batch size. Defaults to 1.
            drop_last: Set to True to drop the last incomplete batch,
                if the dataset size is not divisible by the batch size. If
                False and the size of the stream is not divisible by the batch
                size, then the last batch is smaller. Defaults to False.
            local_shuffle_buffer_size: If non-None, the data is randomly shuffled
                using a local in-memory shuffle buffer, and this value will serve as the
                minimum number of rows that must be in the local in-memory shuffle
                buffer in order to yield a batch. When there are no more rows to add to
                the buffer, the remaining rows in the buffer is drained. This
                buffer size must be greater than or equal to ``batch_size``, and
                therefore ``batch_size`` must also be specified when using local
                shuffling.
            local_shuffle_seed: The seed to use for the local random shuffle.
            feature_type_spec: The `tf.TypeSpec` of `feature_columns`. If there is
                only one column, specify a `tf.TypeSpec`. If there are multiple columns,
                specify a ``dict`` that maps column names to their `tf.TypeSpec`.
                Default is `None` to automatically infer the type of each column.
            label_type_spec: The `tf.TypeSpec` of `label_columns`. If there is
                only one column, specify a `tf.TypeSpec`. If there are multiple columns,
                specify a ``dict`` that maps column names to their `tf.TypeSpec`.
                Default is `None` to automatically infer the type of each column.
            additional_type_spec: The `tf.TypeSpec` of `additional_columns`. If there
                is only one column, specify a `tf.TypeSpec`. If there are multiple
                columns, specify a ``dict`` that maps column names to their `tf.TypeSpec`.
                Default is `None` to automatically infer the type of each column.

        Returns:
            A `TensorFlow Dataset`_ that yields inputs and targets.

        .. seealso::

            :meth:`~ray.data.Dataset.iter_tf_batches`
                Call this method if you need more flexibility.
        """  # noqa: E501

        return self.iterator().to_tf(
            feature_columns=feature_columns,
            label_columns=label_columns,
            additional_columns=additional_columns,
            prefetch_batches=prefetch_batches,
            drop_last=drop_last,
            batch_size=batch_size,
            local_shuffle_buffer_size=local_shuffle_buffer_size,
            local_shuffle_seed=local_shuffle_seed,
            feature_type_spec=feature_type_spec,
            label_type_spec=label_type_spec,
            additional_type_spec=additional_type_spec,
        )

    @ConsumptionAPI(pattern="Time complexity:")
    @PublicAPI(api_group=IOC_API_GROUP)
    def to_daft(self) -> "daft.DataFrame":
        """Convert this :class:`~ray.data.Dataset` into a
        `Daft DataFrame <https://docs.getdaft.io/en/stable/api/dataframe/>`_.

        This will convert all the data inside the Ray Dataset into a Daft DataFrame in a zero-copy way
        (using Arrow as the intermediate data format).

        Time complexity: O(dataset size / parallelism)

        Returns:
            A `Daft DataFrame`_ created from this dataset.
        """
        import daft

        return daft.from_ray_dataset(self)

    @ConsumptionAPI(pattern="Time complexity:")
    @PublicAPI(api_group=IOC_API_GROUP)
    def to_dask(
        self,
        meta: Union[
            "pandas.DataFrame",
            "pandas.Series",
            Dict[str, Any],
            Iterable[Any],
            Tuple[Any],
            None,
        ] = None,
        verify_meta: bool = True,
    ) -> "dask.dataframe.DataFrame":
        """Convert this :class:`~ray.data.Dataset` into a
        `Dask DataFrame <https://docs.dask.org/en/stable/generated/dask.dataframe.DataFrame.html#dask.dataframe.DataFrame>`_.

        This is only supported for datasets convertible to Arrow records.

        Note that this function will set the Dask scheduler to Dask-on-Ray
        globally, via the config.

        Time complexity: O(dataset size / parallelism)

        Args:
            meta: An empty `pandas DataFrame`_ or `Series`_ that matches the dtypes and column
                names of the stream. This metadata is necessary for many algorithms in
                dask dataframe to work. For ease of use, some alternative inputs are
                also available. Instead of a DataFrame, a dict of ``{name: dtype}`` or
                iterable of ``(name, dtype)`` can be provided (note that the order of
                the names should match the order of the columns). Instead of a series, a
                tuple of ``(name, dtype)`` can be used.
                By default, this is inferred from the underlying Dataset schema,
                with this argument supplying an optional override.
            verify_meta: If True, Dask will check that the partitions have consistent
                metadata. Defaults to True.

        Returns:
            A `Dask DataFrame`_ created from this dataset.

        .. _pandas DataFrame: https://pandas.pydata.org/docs/reference/api/pandas.DataFrame.html
        .. _Series: https://pandas.pydata.org/docs/reference/api/pandas.Series.html
        """  # noqa: E501
        import dask
        import dask.dataframe as dd
        import pandas as pd

        try:
            import pyarrow as pa
        except Exception:
            pa = None

        from ray.data._internal.pandas_block import PandasBlockSchema
        from ray.util.client.common import ClientObjectRef
        from ray.util.dask import ray_dask_get

        dask.config.set(scheduler=ray_dask_get)

        @dask.delayed
        def block_to_df(block_ref: ObjectRef[Block]) -> pd.DataFrame:
            if isinstance(block_ref, (ray.ObjectRef, ClientObjectRef)):
                raise ValueError(
                    "Dataset.to_dask() must be used with Dask-on-Ray, please "
                    "set the Dask scheduler to ray_dask_get (located in "
                    "ray.util.dask)."
                )
            return _block_to_df(block_ref)

        if meta is None:
            from ray.data.extensions import TensorDtype

            # Infer Dask metadata from Dataset schema.
            schema = self.schema(fetch_if_missing=True)
            if isinstance(schema, PandasBlockSchema):
                meta = pd.DataFrame(
                    {
                        col: pd.Series(
                            dtype=(
                                dtype
                                if not isinstance(dtype, TensorDtype)
                                else np.object_
                            )
                        )
                        for col, dtype in zip(schema.names, schema.types)
                    }
                )
            elif pa is not None and isinstance(schema, pa.Schema):
                arrow_tensor_ext_types = get_arrow_extension_fixed_shape_tensor_types()

                if any(
                    isinstance(type_, arrow_tensor_ext_types) for type_ in schema.types
                ):
                    meta = pd.DataFrame(
                        {
                            col: pd.Series(
                                dtype=(
                                    dtype.to_pandas_dtype()
                                    if not isinstance(dtype, arrow_tensor_ext_types)
                                    else np.object_
                                )
                            )
                            for col, dtype in zip(schema.names, schema.types)
                        }
                    )
                else:
                    meta = schema.empty_table().to_pandas()

        dfs = []
        for ref_bundle in self.iter_internal_ref_bundles():
            for block_ref in ref_bundle.block_refs:
                dfs.append(block_to_df(block_ref))

        ddf = dd.from_delayed(
            dfs,
            meta=meta,
            verify_meta=verify_meta,
        )
        return ddf

    @ConsumptionAPI(pattern="Time complexity:")
    @PublicAPI(api_group=IOC_API_GROUP)
    def to_mars(self) -> "mars.dataframe.DataFrame":
        """Convert this :class:`~ray.data.Dataset` into a
        `Mars DataFrame <https://mars-project.readthedocs.io/en/latest/reference/dataframe/index.html>`_.

        Time complexity: O(dataset size / parallelism)

        Returns:
            A `Mars DataFrame`_ created from this dataset.
        """  # noqa: E501
        import pandas as pd
        import pyarrow as pa
        from mars.dataframe.datasource.read_raydataset import DataFrameReadRayDataset
        from mars.dataframe.utils import parse_index

        from ray.data._internal.pandas_block import PandasBlockSchema

        refs = self.to_pandas_refs()
        # remove this when https://github.com/mars-project/mars/issues/2945 got fixed
        schema = self.schema()
        if isinstance(schema, Schema):
            schema = schema.base_schema
        if isinstance(schema, PandasBlockSchema):
            dtypes = pd.Series(schema.types, index=schema.names)
        elif isinstance(schema, pa.Schema):
            dtypes = schema.empty_table().to_pandas().dtypes
        else:
            raise NotImplementedError(f"Unsupported format of schema {schema}")
        index_value = parse_index(pd.RangeIndex(-1))
        columns_value = parse_index(dtypes.index, store_data=True)
        op = DataFrameReadRayDataset(refs=refs)
        return op(index_value=index_value, columns_value=columns_value, dtypes=dtypes)

    @ConsumptionAPI(pattern="Time complexity:")
    @PublicAPI(api_group=IOC_API_GROUP)
    def to_modin(self) -> "modin.pandas.dataframe.DataFrame":
        """Convert this :class:`~ray.data.Dataset` into a
        `Modin DataFrame <https://modin.readthedocs.io/en/stable/flow/modin/pandas/dataframe.html>`_.

        This works by first converting this dataset into a distributed set of
        Pandas DataFrames (using :meth:`Dataset.to_pandas_refs`).
        See caveats there. Then the individual DataFrames are used to
        create the Modin DataFrame using
        ``modin.distributed.dataframe.pandas.partitions.from_partitions()``.

        This is only supported for datasets convertible to Arrow records.
        This function induces a copy of the data. For zero-copy access to the
        underlying data, consider using :meth:`.to_arrow_refs` or
        :meth:`.iter_internal_ref_bundles`.

        Time complexity: O(dataset size / parallelism)

        Returns:
            A `Modin DataFrame`_ created from this dataset.
        """  # noqa: E501

        from modin.distributed.dataframe.pandas.partitions import from_partitions

        pd_objs = self.to_pandas_refs()
        return from_partitions(pd_objs, axis=0)

    @ConsumptionAPI(pattern="Time complexity:")
    @PublicAPI(api_group=IOC_API_GROUP)
    def to_spark(self, spark: "pyspark.sql.SparkSession") -> "pyspark.sql.DataFrame":
        """Convert this :class:`~ray.data.Dataset` into a
        `Spark DataFrame <https://spark.apache.org/docs/latest/api/python/reference/pyspark.sql/api/pyspark.sql.DataFrame.html>`_.

        Time complexity: O(dataset size / parallelism)

        Args:
            spark: A `SparkSession`_, which must be created by RayDP (Spark-on-Ray).

        Returns:
            A `Spark DataFrame`_ created from this dataset.

        .. _SparkSession: https://spark.apache.org/docs/latest/api/python/reference/pyspark.sql/api/pyspark.sql.SparkSession.html
        """  # noqa: E501
        import raydp

        schema = self.schema()
        if isinstance(schema, Schema):
            schema = schema.base_schema

        ref_bundles = self.iter_internal_ref_bundles()
        block_refs = _ref_bundles_iterator_to_block_refs_list(ref_bundles)
        return raydp.spark.ray_dataset_to_spark_dataframe(spark, schema, block_refs)

    @ConsumptionAPI(pattern="Time complexity:")
    @PublicAPI(api_group=IOC_API_GROUP)
    def to_pandas(self, limit: int = None) -> "pandas.DataFrame":
        """Convert this :class:`~ray.data.Dataset` to a single pandas DataFrame.

        This method errors if the number of rows exceeds the provided ``limit``.
        To truncate the dataset beforehand, call :meth:`.limit`.

        Examples:
            >>> import ray
            >>> ds = ray.data.from_items([{"a": i} for i in range(3)])
            >>> ds.to_pandas()
               a
            0  0
            1  1
            2  2

        Time complexity: O(dataset size)

        Args:
            limit: The maximum number of rows to return. An error is
                raised if the dataset has more rows than this limit. Defaults to
                ``None``, which means no limit.

        Returns:
            A pandas DataFrame created from this dataset, containing a limited
            number of rows.

        Raises:
            ValueError: if the number of rows in the :class:`~ray.data.Dataset` exceeds
                ``limit``.
        """
        if limit is not None:
            count = self.count()
            if count > limit:
                raise ValueError(
                    f"the dataset has more than the given limit of {limit} "
                    f"rows: {count}. If you are sure that a DataFrame with "
                    f"{count} rows will fit in local memory, set "
                    "ds.to_pandas(limit=None) to disable limits."
                )

        builder = PandasBlockBuilder()
        for batch in self.iter_batches(batch_format="pandas", batch_size=None):
            builder.add_block(batch)
        block = builder.build()

        # `PandasBlockBuilder` creates a dataframe with internal extension types like
        # 'TensorDtype'. We use the `to_pandas` method to convert these extension
        # types to regular types.
        return BlockAccessor.for_block(block).to_pandas()

    @ConsumptionAPI(pattern="Time complexity:")
    @DeveloperAPI
    def to_pandas_refs(self) -> List[ObjectRef["pandas.DataFrame"]]:
        """Converts this :class:`~ray.data.Dataset` into a distributed set of Pandas
        dataframes.

        One DataFrame is created for each block in this Dataset.

        This function induces a copy of the data. For zero-copy access to the
        underlying data, consider using :meth:`Dataset.to_arrow_refs` or
        :meth:`Dataset.iter_internal_ref_bundles`.

        Examples:
            >>> import ray
            >>> ds = ray.data.range(10, override_num_blocks=2)
            >>> refs = ds.to_pandas_refs()
            >>> len(refs)
            2

        Time complexity: O(dataset size / parallelism)

        Returns:
            A list of remote pandas DataFrames created from this dataset.
        """

        block_to_df = cached_remote_fn(_block_to_df)
        pandas_refs = []
        for bundle in self.iter_internal_ref_bundles():
            for block_ref in bundle.block_refs:
                pandas_refs.append(block_to_df.remote(block_ref))
        return pandas_refs

    @DeveloperAPI
    def to_numpy_refs(
        self, *, column: Optional[str] = None
    ) -> List[ObjectRef[np.ndarray]]:
        """Converts this :class:`~ray.data.Dataset` into a distributed set of NumPy
        ndarrays or dictionary of NumPy ndarrays.

        This is only supported for datasets convertible to NumPy ndarrays.
        This function induces a copy of the data. For zero-copy access to the
        underlying data, consider using :meth:`Dataset.to_arrow_refs` or
        :meth:`Dataset.iter_internal_ref_bundles`.

        Examples:
            >>> import ray
            >>> ds = ray.data.range(10, override_num_blocks=2)
            >>> refs = ds.to_numpy_refs()
            >>> len(refs)
            2

        Time complexity: O(dataset size / parallelism)

        Args:
            column: The name of the column to convert to numpy. If ``None``, all columns
                are used. If multiple columns are specified, each returned
                future represents a dict of ndarrays. Defaults to None.

        Returns:
            A list of remote NumPy ndarrays created from this dataset.
        """
        block_to_ndarray = cached_remote_fn(_block_to_ndarray)
        numpy_refs = []
        for bundle in self.iter_internal_ref_bundles():
            for block_ref in bundle.block_refs:
                numpy_refs.append(block_to_ndarray.remote(block_ref, column=column))
        return numpy_refs

    @ConsumptionAPI(pattern="Time complexity:")
    @DeveloperAPI
    def to_arrow_refs(self) -> List[ObjectRef["pyarrow.Table"]]:
        """Convert this :class:`~ray.data.Dataset` into a distributed set of PyArrow
        tables.

        One PyArrow table is created for each block in this Dataset.

        This method is only supported for datasets convertible to PyArrow tables.
        This function is zero-copy if the existing data is already in PyArrow
        format. Otherwise, the data is converted to PyArrow format.

        Examples:
            >>> import ray
            >>> ds = ray.data.range(10, override_num_blocks=2)
            >>> refs = ds.to_arrow_refs()
            >>> len(refs)
            2

        Time complexity: O(1) unless conversion is required.

        Returns:
            A list of remote PyArrow tables created from this dataset.
        """
        import pyarrow as pa

        ref_bundles: Iterator[RefBundle] = self.iter_internal_ref_bundles()
        block_refs: List[
            ObjectRef["pyarrow.Table"]
        ] = _ref_bundles_iterator_to_block_refs_list(ref_bundles)
        # Schema is safe to call since we have already triggered execution with
        # iter_internal_ref_bundles.
        schema = self.schema(fetch_if_missing=True)
        if isinstance(schema, Schema):
            schema = schema.base_schema
        if isinstance(schema, pa.Schema):
            # Zero-copy path.
            return block_refs

        block_to_arrow = cached_remote_fn(_block_to_arrow)
        return [block_to_arrow.remote(block) for block in block_refs]

    @ConsumptionAPI(pattern="Args:")
    def to_random_access_dataset(
        self,
        key: str,
        num_workers: Optional[int] = None,
    ) -> RandomAccessDataset:
        """Convert this dataset into a distributed RandomAccessDataset (EXPERIMENTAL).

        RandomAccessDataset partitions the dataset across the cluster by the given
        sort key, providing efficient random access to records via binary search. A
        number of worker actors are created, each of which has zero-copy access to the
        underlying sorted data blocks of the dataset.

        Note that the key must be unique in the dataset. If there are duplicate keys,
        an arbitrary value is returned.

        This is only supported for Arrow-format datasets.

        Args:
            key: The key column over which records can be queried.
            num_workers: The number of actors to use to serve random access queries.
                By default, this is determined by multiplying the number of Ray nodes
                in the cluster by four. As a rule of thumb, you can expect each worker
                to provide ~3000 records / second via ``get_async()``, and
                ~10000 records / second via ``multiget()``.
        """
        if num_workers is None:
            num_workers = 4 * len(ray.nodes())
        return RandomAccessDataset(self, key, num_workers=num_workers)

    @ConsumptionAPI(pattern="store memory.", insert_after=True)
    @PublicAPI(api_group=E_API_GROUP)
    def materialize(self) -> "MaterializedDataset":
        """Execute and materialize this dataset into object store memory.

        This can be used to read all blocks into memory. By default, Dataset
        doesn't read blocks from the datasource until the first transform.

        Note that this does not mutate the original Dataset. Only the blocks of the
        returned MaterializedDataset class are pinned in memory.

        Examples:
            >>> import ray
            >>> ds = ray.data.range(10)
            >>> materialized_ds = ds.materialize()
            >>> materialized_ds
            MaterializedDataset(num_blocks=..., num_rows=10, schema={id: int64})

        Returns:
            A MaterializedDataset holding the materialized data blocks.
        """
        copy = Dataset.copy(self, _deep_copy=True, _as=MaterializedDataset)

        bundle: RefBundle = copy._plan.execute()
        blocks_with_metadata = bundle.blocks

        # TODO(hchen): Here we generate the same number of blocks as
        # the original Dataset. Because the old code path does this, and
        # some unit tests implicily depend on this behavior.
        # After we remove the old code path, we should consider merging
        # some blocks for better perf.
        ref_bundles = [
            RefBundle(
                blocks=[block_with_metadata],
                owns_blocks=False,
                schema=bundle.schema,
            )
            for block_with_metadata in blocks_with_metadata
        ]
        logical_plan = LogicalPlan(InputData(input_data=ref_bundles), self.context)
        output = MaterializedDataset(
            ExecutionPlan(copy._plan.stats(), data_context=copy.context),
            logical_plan,
        )
        # Metrics are tagged with `copy`s uuid, update the output uuid with
        # this so the user can access the metrics label.
        output.set_name(copy.name)
        output._set_uuid(copy._get_uuid())
        output._plan.execute()  # No-op that marks the plan as fully executed.
        return output

    @PublicAPI(api_group=IM_API_GROUP)
    def stats(self) -> str:
        """Returns a string containing execution timing information.

        Note that this does not trigger execution, so if the dataset has not yet
        executed, an empty string is returned.

        Examples:

        .. testcode::

            import ray

            ds = ray.data.range(10)
            assert ds.stats() == ""

            ds = ds.materialize()
            print(ds.stats())

        .. testoutput::
            :options: +MOCK

            Operator 0 Read: 1 tasks executed, 5 blocks produced in 0s
            * Remote wall time: 16.29us min, 7.29ms max, 1.21ms mean, 24.17ms total
            * Remote cpu time: 16.0us min, 2.54ms max, 810.45us mean, 16.21ms total
            * Peak heap memory usage (MiB): 137968.75 min, 142734.38 max, 139846 mean
            * Output num rows: 0 min, 1 max, 0 mean, 10 total
            * Output size bytes: 0 min, 8 max, 4 mean, 80 total
            * Tasks per node: 20 min, 20 max, 20 mean; 1 nodes used

        """
        if self._current_executor:
            return self._current_executor.get_stats().to_summary().to_string()
        elif self._write_ds is not None and self._write_ds._plan.has_computed_output():
            return self._write_ds.stats()
        return self._get_stats_summary().to_string()

    @PublicAPI(api_group=IM_API_GROUP, stability="alpha")
    def explain(self):
        """Show the logical plan and physical plan of the dataset.

        Examples:

        .. testcode::

            import ray
            from ray.data import Dataset
            ds: Dataset = ray.data.range(10,  override_num_blocks=10)
            ds = ds.map(lambda x: x + 1)
            ds.explain()

        .. testoutput::

            -------- Logical Plan --------
            Map(<lambda>)
            +- ReadRange
            -------- Physical Plan --------
            TaskPoolMapOperator[ReadRange->Map(<lambda>)]
            +- InputDataBuffer[Input]
            <BLANKLINE>
        """
        print(self._plan.explain())

    def _get_stats_summary(self) -> DatasetStatsSummary:
        return self._plan.stats().to_summary()

    @ConsumptionAPI(pattern="Examples:")
    @DeveloperAPI
    def iter_internal_ref_bundles(self) -> Iterator[RefBundle]:
        """Get an iterator over ``RefBundles``
        belonging to this Dataset. Calling this function doesn't keep
        the data materialized in-memory.

        Examples:
            >>> import ray
            >>> ds = ray.data.range(1)
            >>> for ref_bundle in ds.iter_internal_ref_bundles():
            ...     for block_ref, block_md in ref_bundle.blocks:
            ...         block = ray.get(block_ref)

        Returns:
            An iterator over this Dataset's ``RefBundles``.
        """
        iter_ref_bundles, _, _ = self._plan.execute_to_iterator()
        self._synchronize_progress_bar()

        return iter_ref_bundles

    @Deprecated
    @ConsumptionAPI(pattern="Examples:")
    def get_internal_block_refs(self) -> List[ObjectRef[Block]]:
        """Get a list of references to the underlying blocks of this dataset.

        This function can be used for zero-copy access to the data. It blocks
        until the underlying blocks are computed.

        Examples:
            >>> import ray
            >>> ds = ray.data.range(1)
            >>> ds.get_internal_block_refs()
            [ObjectRef(...)]

        Returns:
            A list of references to this dataset's blocks.
        """
        logger.warning(
            "`Dataset.get_internal_block_refs()` is deprecated. Use "
            "`Dataset.iter_internal_ref_bundles()` instead.",
        )
        block_refs = self._plan.execute().block_refs
        self._synchronize_progress_bar()
        return block_refs

    @DeveloperAPI
    def has_serializable_lineage(self) -> bool:
        """Whether this dataset's lineage is able to be serialized for storage and
        later deserialized, possibly on a different cluster.

        Only datasets that are created from data that we know will still exist at
        deserialization time, e.g. data external to this Ray cluster such as persistent
        cloud object stores, support lineage-based serialization. All of the
        ray.data.read_*() APIs support lineage-based serialization.

        Examples:

            >>> import ray
            >>> ray.data.from_items(list(range(10))).has_serializable_lineage()
            False
            >>> ray.data.read_csv("s3://anonymous@ray-example-data/iris.csv").has_serializable_lineage()
            True
        """  # noqa: E501
        return all(
            op.is_lineage_serializable()
            for op in self._logical_plan.dag.post_order_iter()
        )

    @DeveloperAPI
    def serialize_lineage(self) -> bytes:
        """
        Serialize this dataset's lineage, not the actual data or the existing data
        futures, to bytes that can be stored and later deserialized, possibly on a
        different cluster.

        Note that this uses pickle and will drop all computed data, and that everything
        is recomputed from scratch after deserialization.

        Use :py:meth:`Dataset.deserialize_lineage` to deserialize the serialized
        bytes returned from this method into a Dataset.

        .. note::
            Unioned and zipped datasets, produced by :py:meth`Dataset.union` and
            :py:meth:`Dataset.zip`, are not lineage-serializable.

        Examples:

            .. testcode::

                import ray

                ds = ray.data.read_csv("s3://anonymous@ray-example-data/iris.csv")
                serialized_ds = ds.serialize_lineage()
                ds = ray.data.Dataset.deserialize_lineage(serialized_ds)
                print(ds)

            .. testoutput::

                Dataset(num_rows=?, schema=...)


        Returns:
            Serialized bytes containing the lineage of this dataset.
        """
        if not self.has_serializable_lineage():
            raise ValueError(
                "Lineage-based serialization is not supported for this stream, which "
                "means that it cannot be used as a tunable hyperparameter. "
                "Lineage-based serialization is explicitly NOT supported for unioned "
                "or zipped datasets (see docstrings for those methods), and is only "
                "supported for datasets created from data that we know will still "
                "exist at deserialization time, e.g. external data in persistent cloud "
                "object stores or in-memory data from long-lived clusters. Concretely, "
                "all ray.data.read_*() APIs should support lineage-based "
                "serialization, while all of the ray.data.from_*() APIs do not. To "
                "allow this stream to be serialized to storage, write the data to an "
                "external store (such as AWS S3, GCS, or Azure Blob Storage) using the "
                "Dataset.write_*() APIs, and serialize a new dataset reading "
                "from the external store using the ray.data.read_*() APIs."
            )
        # Copy Dataset and clear the blocks from the execution plan so only the
        # Dataset's lineage is serialized.
        plan_copy = self._plan.deep_copy()
        logical_plan_copy = copy.copy(self._plan._logical_plan)
        ds = Dataset(plan_copy, logical_plan_copy)
        ds._plan.clear_snapshot()
        ds._set_uuid(self._get_uuid())

        def _reduce_remote_fn(rf: ray.remote_function.RemoteFunction):
            # Custom reducer for Ray remote function handles that allows for
            # cross-cluster serialization.
            # This manually unsets the last export session and job to force re-exporting
            # of the function when the handle is deserialized on a new cluster.
            # TODO(Clark): Fix this in core Ray, see issue:
            # https://github.com/ray-project/ray/issues/24152.
            reconstructor, args, state = rf.__reduce__()
            state["_last_export_session_and_job"] = None
            return reconstructor, args, state

        context = ray._private.worker.global_worker.get_serialization_context()
        try:
            context._register_cloudpickle_reducer(
                ray.remote_function.RemoteFunction, _reduce_remote_fn
            )
            serialized = pickle.dumps(ds)
        finally:
            context._unregister_cloudpickle_reducer(ray.remote_function.RemoteFunction)
        return serialized

    @staticmethod
    @DeveloperAPI
    def deserialize_lineage(serialized_ds: bytes) -> "Dataset":
        """
        Deserialize the provided lineage-serialized Dataset.

        This uses pickle, and assumes that the provided serialized bytes were
        serialized using :py:meth:`Dataset.serialize_lineage`.

        Examples:

            .. testcode::

                import ray

                ds = ray.data.read_csv("s3://anonymous@ray-example-data/iris.csv")
                serialized_ds = ds.serialize_lineage()
                ds = ray.data.Dataset.deserialize_lineage(serialized_ds)
                print(ds)

            .. testoutput::

                Dataset(num_rows=?, schema=...)

        Args:
            serialized_ds: The serialized Dataset that we wish to deserialize.

        Returns:
            A deserialized ``Dataset`` instance.
        """
        return pickle.loads(serialized_ds)

    @property
    @DeveloperAPI
    def context(self) -> DataContext:
        """Return the DataContext used to create this Dataset."""
        return self._plan._context

    def _aggregate_on(
        self, agg_cls: type, on: Optional[Union[str, List[str]]], *args, **kwargs
    ):
        """Helper for aggregating on a particular subset of the dataset.

        This validates the `on` argument, and converts a list of column names
        or lambdas to a multi-aggregation. A null `on` results in a
        multi-aggregation on all columns for an Arrow Dataset, and a single
        aggregation on the entire row for a simple Dataset.
        """
        aggs = self._build_multicolumn_aggs(agg_cls, on, *args, **kwargs)
        return self.aggregate(*aggs)

    def _build_multicolumn_aggs(
        self,
        agg_cls: type,
        on: Optional[Union[str, List[str]]],
        *args,
        skip_cols: Optional[List[str]] = None,
        **kwargs,
    ):
        """Build set of aggregations for applying a single aggregation to
        multiple columns.
        """
        # Expand None into an aggregation for each column.
        if on is None:
            schema = self.schema(fetch_if_missing=True)
            if schema is not None and not isinstance(schema, type):
                if not skip_cols:
                    skip_cols = []
                if len(schema.names) > 0:
                    on = [col for col in schema.names if col not in skip_cols]

        if not isinstance(on, list):
            on = [on]

        if len(on) == 0:
            raise ValueError("At least 1 column to aggregate on has to be provided")

        return [agg_cls(on_, *args, **kwargs) for on_ in on]

    def _aggregate_result(self, result: Union[Tuple, Mapping]) -> U:
        if result is not None and len(result) == 1:
            if isinstance(result, tuple):
                return result[0]
            else:
                # NOTE (kfstorm): We cannot call `result[0]` directly on
                # `PandasRow` because indexing a column with position is not
                # supported by pandas.
                return list(result.values())[0]
        else:
            return result

    @repr_with_fallback(["ipywidgets", "8"])
    def _repr_mimebundle_(self, **kwargs):
        """Return a mimebundle with an ipywidget repr and a simple text repr.

        Depending on the frontend where the data is being displayed,
        different mimetypes are used from this bundle.
        See https://ipython.readthedocs.io/en/stable/config/integrating.html
        for information about this method, and
        https://ipywidgets.readthedocs.io/en/latest/embedding.html
        for more information about the jupyter widget mimetype.

        Returns:
            A mimebundle containing an ipywidget repr and a simple text repr.
        """
        import ipywidgets

        title = ipywidgets.HTML(f"<h2>{self.__class__.__name__}</h2>")
        tab = self._tab_repr_()
        widget = ipywidgets.VBox([title, tab], layout=ipywidgets.Layout(width="100%"))

        # Get the widget mime bundle, but replace the plaintext
        # with the Datastream repr
        bundle = widget._repr_mimebundle_(**kwargs)
        bundle.update(
            {
                "text/plain": repr(self),
            }
        )
        return bundle

    def _tab_repr_(self):
        from ipywidgets import HTML, Tab

        metadata = {
            "num_blocks": self._plan.initial_num_blocks(),
            "num_rows": self._meta_count(),
        }
        # Show metadata if available, but don't trigger execution.
        schema = self.schema(fetch_if_missing=False)
        if schema is None:
            schema_repr = Template("rendered_html_common.html.j2").render(
                content="<h5>Unknown schema</h5>"
            )
        elif isinstance(schema, type):
            schema_repr = Template("rendered_html_common.html.j2").render(
                content=f"<h5>Data type: <code>{html.escape(str(schema))}</code></h5>"
            )
        else:
            schema_data = {}
            for sname, stype in zip(schema.names, schema.types):
                schema_data[sname] = getattr(stype, "__name__", str(stype))

            schema_repr = Template("scrollableTable.html.j2").render(
                table=tabulate(
                    tabular_data=schema_data.items(),
                    tablefmt="html",
                    showindex=False,
                    headers=["Name", "Type"],
                ),
                max_height="300px",
            )

        children = []
        children.append(
            HTML(
                Template("scrollableTable.html.j2").render(
                    table=tabulate(
                        tabular_data=metadata.items(),
                        tablefmt="html",
                        showindex=False,
                        headers=["Field", "Value"],
                    ),
                    max_height="300px",
                )
            )
        )
        children.append(HTML(schema_repr))
        return Tab(children, titles=["Metadata", "Schema"])

    def __repr__(self) -> str:
        return self._plan.get_plan_as_string(self.__class__)

    def __str__(self) -> str:
        return repr(self)

    def __bool__(self) -> bool:
        # Prevents `__len__` from being called to check if it is None
        # see: issue #25152
        return True

    def __len__(self) -> int:
        raise AttributeError(
            "Use `ds.count()` to compute the length of a distributed Dataset. "
            "This may be an expensive operation."
        )

    def __iter__(self):
        raise TypeError(
            "`Dataset` objects aren't iterable. To iterate records, call "
            "`ds.iter_rows()` or `ds.iter_batches()`. For more information, read "
            "https://docs.ray.io/en/latest/data/iterating-over-data.html."
        )

    def _block_num_rows(self) -> List[int]:
        get_num_rows = cached_remote_fn(_get_num_rows)
        num_rows = []
        for ref_bundle in self.iter_internal_ref_bundles():
            for block_ref in ref_bundle.block_refs:
                num_rows.append(get_num_rows.remote(block_ref))
        return ray.get(num_rows)

    def _meta_count(self) -> Optional[int]:
        return self._plan.meta_count()

    def _get_uuid(self) -> str:
        return self._uuid

    def _set_uuid(self, uuid: str) -> None:
        self._uuid = uuid
        self._plan._dataset_uuid = uuid
        self._plan._in_stats.dataset_uuid = uuid

    def _synchronize_progress_bar(self):
        """Flush progress bar output by shutting down the current executor.

        This should be called at the end of all blocking APIs (e.g., `take`), but not
        async APIs (e.g., `iter_batches`).

        The streaming executor runs in a separate generator / thread, so it is
        possible the shutdown logic runs even after a call to retrieve rows from the
        stream has finished. Explicit shutdown avoids this, which can clobber console
        output (https://github.com/ray-project/ray/issues/32414).
        """
        if self._current_executor:
            # NOTE: This method expected to have executor fully shutdown upon returning
            #       from this method
            self._current_executor.shutdown(force=True)
            self._current_executor = None

    def _execute_to_iterator(self) -> Tuple[Iterator[RefBundle], DatasetStats]:
        bundle_iter, stats, executor = self._plan.execute_to_iterator()
        # Capture current executor to be able to clean it up properly, once
        # dataset is garbage-collected
        self._current_executor = executor

        return bundle_iter, stats

    def __getstate__(self):
        # Note: excludes _current_executor which is not serializable.
        return {
            "plan": self._plan,
            "uuid": self._uuid,
            "logical_plan": self._logical_plan,
        }

    def __setstate__(self, state):
        self._plan = state["plan"]
        self._uuid = state["uuid"]
        self._logical_plan = state["logical_plan"]
        self._current_executor = None

    def __del__(self):
        if not self._current_executor:
            return

        # When Python shuts down, `ray` might evaluate to `<module None from None>`.
        # This value is truthy and not `None`, so we use a try-catch in addition to
        # `if ray is not None`. For more information, see #42382.
        try:
            if ray is not None and ray.is_initialized():
                # NOTE: Upon garbage-collection we're allowing running tasks
                #       to be terminated asynchronously (ie avoid unnecessary
                #       synchronization on their completion)
                self._current_executor.shutdown(force=False)
        except TypeError:
            pass


@PublicAPI
class MaterializedDataset(Dataset, Generic[T]):
    """A Dataset materialized in Ray memory, e.g., via `.materialize()`.

    The blocks of a MaterializedDataset object are materialized into Ray object store
    memory, which means that this class can be shared or iterated over by multiple Ray
    tasks without re-executing the underlying computations for producing the stream.
    """

    def num_blocks(self) -> int:
        """Return the number of blocks of this :class:`MaterializedDataset`.

        Examples:
            >>> import ray
            >>> ds = ray.data.range(100).repartition(10).materialize()
            >>> ds.num_blocks()
            10

        Time complexity: O(1)

        Returns:
            The number of blocks of this :class:`Dataset`.
        """
        return self._plan.initial_num_blocks()


@PublicAPI(stability="beta")
class Schema:
    """Dataset schema.

    Attributes:
        base_schema: The underlying Arrow or Pandas schema.
    """

    def __init__(
        self,
        base_schema: Union["pyarrow.lib.Schema", "PandasBlockSchema"],
        *,
        data_context: Optional[DataContext] = None,
    ):
        self.base_schema = base_schema

        # Snapshot the current context, so that the config of Datasets is always
        # determined by the config at the time it was created.
        self._context = data_context or copy.deepcopy(DataContext.get_current())

    @property
    def names(self) -> List[str]:
        """Lists the columns of this Dataset."""
        return self.base_schema.names

    @property
    def types(self) -> List[Union[type[object], "pyarrow.lib.DataType"]]:
        """Lists the types of this Dataset in Arrow format

        For non-Arrow compatible types, we return "object".
        """
        import pyarrow as pa

        from ray.data.extensions import ArrowTensorType, TensorDtype

        if isinstance(self.base_schema, pa.lib.Schema):
            return list(self.base_schema.types)

        arrow_types = []
        for dtype in self.base_schema.types:
            if isinstance(dtype, TensorDtype):
                if self._context.use_arrow_tensor_v2:
                    pa_tensor_type_class = ArrowTensorTypeV2
                else:
                    pa_tensor_type_class = ArrowTensorType

                # Manually convert our Pandas tensor extension type to Arrow.
                arrow_types.append(
                    pa_tensor_type_class(
                        shape=dtype._shape, dtype=pa.from_numpy_dtype(dtype._dtype)
                    )
                )

            else:
                try:
                    arrow_types.append(pa.from_numpy_dtype(dtype))
                except pa.ArrowNotImplementedError:
                    arrow_types.append(object)
                except Exception:
                    logger.exception(f"Error converting dtype {dtype} to Arrow.")
                    arrow_types.append(None)
        return arrow_types

    def __eq__(self, other):
        return (
            isinstance(other, Schema)
            and other.types == self.types
            and other.names == self.names
        )

    def __repr__(self):
        column_width = max([len(name) for name in self.names] + [len("Column")])
        padding = 2

        output = "Column"
        output += " " * ((column_width + padding) - len("Column"))
        output += "Type\n"

        output += "-" * len("Column")
        output += " " * ((column_width + padding) - len("Column"))
        output += "-" * len("Type") + "\n"

        for name, type in zip(self.names, self.types):
            output += name
            output += " " * ((column_width + padding) - len(name))
            output += f"{type}\n"

        output = output.rstrip()
        return output


def _block_to_df(block: Block) -> "pandas.DataFrame":
    block = BlockAccessor.for_block(block)
    return block.to_pandas()


def _block_to_ndarray(block: Block, column: Optional[str]):
    block = BlockAccessor.for_block(block)
    return block.to_numpy(column)


def _block_to_arrow(block: Block):
    block = BlockAccessor.for_block(block)
    return block.to_arrow()<|MERGE_RESOLUTION|>--- conflicted
+++ resolved
@@ -1179,14 +1179,10 @@
         self,
         names: Union[List[str], Dict[str, str]],
         *,
-<<<<<<< HEAD
         num_cpus: Optional[float] = None,
         num_gpus: Optional[float] = None,
         memory: Optional[float] = None,
-        concurrency: Optional[Union[int, Tuple[int, int]]] = None,
-=======
         concurrency: Optional[Union[int, Tuple[int, int], Tuple[int, int, int]]] = None,
->>>>>>> 65c98392
         **ray_remote_args,
     ):
         """Rename columns in the dataset.
@@ -1475,14 +1471,10 @@
         fn_kwargs: Optional[Dict[str, Any]] = None,
         fn_constructor_args: Optional[Iterable[Any]] = None,
         fn_constructor_kwargs: Optional[Dict[str, Any]] = None,
-<<<<<<< HEAD
         num_cpus: Optional[float] = None,
         num_gpus: Optional[float] = None,
         memory: Optional[float] = None,
-        concurrency: Optional[Union[int, Tuple[int, int]]] = None,
-=======
         concurrency: Optional[Union[int, Tuple[int, int], Tuple[int, int, int]]] = None,
->>>>>>> 65c98392
         ray_remote_args_fn: Optional[Callable[[], Dict[str, Any]]] = None,
         **ray_remote_args,
     ) -> "Dataset":
