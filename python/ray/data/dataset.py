import logging
import os
import time
from typing import (
    List,
    Any,
    Callable,
    Iterator,
    Iterable,
    Generic,
    Dict,
    Optional,
    Union,
    TYPE_CHECKING,
    Tuple,
)
from uuid import uuid4

if TYPE_CHECKING:
    import pyarrow
    import pandas
    import mars
    import modin
    import dask
    import pyspark
    import torch
    import tensorflow as tf
    import torch.utils.data
    from ray.data.dataset_pipeline import DatasetPipeline
    from ray.data.grouped_dataset import GroupedDataset

import collections
import itertools
import numpy as np

import ray
import ray.cloudpickle as pickle
from ray.types import ObjectRef
from ray.util.annotations import DeveloperAPI, PublicAPI
from ray.data.block import (
    Block,
    BlockAccessor,
    BlockMetadata,
    T,
    U,
    BlockPartition,
    BlockPartitionMetadata,
    BlockExecStats,
    KeyFn,
    _validate_key_fn,
)
from ray.data.context import DatasetContext
from ray.data.datasource import (
    Datasource,
    CSVDatasource,
    JSONDatasource,
    NumpyDatasource,
    ParquetDatasource,
    BlockWritePathProvider,
    DefaultBlockWritePathProvider,
    ReadTask,
    WriteResult,
)
from ray.data.datasource.file_based_datasource import (
    _wrap_arrow_serialization_workaround,
    _unwrap_arrow_serialization_workaround,
)
from ray.data.row import TableRow
from ray.data.aggregate import AggregateFn, Sum, Max, Min, Mean, Std
from ray.data.random_access_dataset import RandomAccessDataset
from ray.data.impl.table_block import VALUE_COL_NAME
from ray.data.impl.remote_fn import cached_remote_fn
from ray.data.impl.block_batching import batch_blocks, BatchType
from ray.data.impl.plan import ExecutionPlan, OneToOneStage, AllToAllStage
from ray.data.impl.stats import DatasetStats
from ray.data.impl.compute import cache_wrapper, CallableClass, ComputeStrategy
from ray.data.impl.output_buffer import BlockOutputBuffer
from ray.data.impl.progress_bar import ProgressBar
from ray.data.impl.shuffle_and_partition import (
    SimpleShufflePartitionOp,
    PushBasedShufflePartitionOp,
)
from ray.data.impl.fast_repartition import fast_repartition
from ray.data.impl.sort import sort_impl
from ray.data.impl.block_list import BlockList
from ray.data.impl.lazy_block_list import LazyBlockList
from ray.data.impl.delegating_block_builder import DelegatingBlockBuilder
from ray._private.usage import usage_lib

logger = logging.getLogger(__name__)

# Whether we have warned of Datasets containing multiple epochs of data.
_epoch_warned = False

# Whether we have warned about using slow Dataset transforms.
_slow_warned = False

TensorflowFeatureTypeSpec = Union[
    "tf.TypeSpec", List["tf.TypeSpec"], Dict[str, "tf.TypeSpec"]
]


@PublicAPI
class Dataset(Generic[T]):
    """A Dataset is a distributed data collection for data loading and processing.

    Datasets are implemented as a list of ``ObjectRef[Block]``, where each block
    holds an ordered collection of items, representing a shard of the overall
    data collection. The block can be either a ``pyarrow.Table``, or Python list.
    The block also determines the unit of parallelism.

    Datasets can be created in multiple ways: from synthetic data via ``range_*()``
    APIs, from existing memory data via ``from_*()`` APIs, or from external storage
    systems such as local disk, S3, HDFS etc. via the ``read_*()`` APIs. The
    (potentially processed) Dataset can be saved back to external storage systems via
    the ``write_*()`` APIs.

    Examples:
        >>> import ray
        >>> # Create dataset from synthetic data.
        >>> ds = ray.data.range(1000) # doctest: +SKIP
        >>> # Create dataset from in-memory data.
        >>> ds = ray.data.from_items( # doctest: +SKIP
        ...     [{"col1": i, "col2": i * 2} for i in range(1000)])
        >>> # Create dataset from external storage system.
        >>> ds = ray.data.read_parquet("s3://bucket/path") # doctest: +SKIP
        >>> # Save dataset back to external storage system.
        >>> ds.write_csv("s3//bucket/output") # doctest: +SKIP

    Datasets supports parallel processing at scale: transformations such as
    :py:meth:`.map_batches()`, aggregations such as
    :py:meth:`.min()`/:py:meth:`.max()`/:py:meth:`.mean()`, grouping via
    :py:meth:`.groupby()`, shuffling operations such as :py:meth:`.sort()`,
    :py:meth:`.random_shuffle()`, and :py:meth:`.repartition()`.

    Examples:
        >>> import ray
        >>> ds = ray.data.range(1000) # doctest: +SKIP
        >>> # Transform in parallel with map_batches().
        >>> ds.map_batches(lambda batch: [v * 2 for v in batch]) # doctest: +SKIP
        >>> # Compute max.
        >>> ds.max() # doctest: +SKIP
        >>> # Group the data.
        >>> ds.groupby(lambda x: x % 3).count() # doctest: +SKIP
        >>> # Shuffle this dataset randomly.
        >>> ds.random_shuffle() # doctest: +SKIP
        >>> # Sort it back in order.
        >>> ds.sort() # doctest: +SKIP

    Since Datasets are just lists of Ray object refs, they can be passed
    between Ray tasks and actors without incurring a copy. Datasets support
    conversion to/from several more featureful dataframe libraries
    (e.g., Spark, Dask, Modin, MARS), and are also compatible with distributed
    TensorFlow / PyTorch.
    """

    def __init__(
        self,
        plan: ExecutionPlan,
        epoch: int,
        lazy: bool,
    ):
        """Construct a Dataset (internal API).

        The constructor is not part of the Dataset API. Use the ``ray.data.*``
        read methods to construct a dataset.
        """
        assert isinstance(plan, ExecutionPlan)
        usage_lib.record_library_usage("dataset")

        self._plan = plan
        self._uuid = uuid4().hex
        self._epoch = epoch
        self._lazy = lazy

        if not lazy:
            self._plan.execute(allow_clear_input_blocks=False)

    @staticmethod
    def copy(dataset: "Dataset[T]") -> "Dataset[T]":
        return Dataset(dataset._plan, dataset._epoch, dataset._lazy)

    def map(
        self,
        fn: Union[CallableClass, Callable[[T], U]],
        *,
        compute: Optional[str] = None,
        **ray_remote_args,
    ) -> "Dataset[U]":
        """Apply the given function to each record of this dataset.

        This is a blocking operation. Note that mapping individual records
        can be quite slow. Consider using `.map_batches()` for performance.

        Examples:
            >>> import ray
            >>> # Transform python objects.
            >>> ds = ray.data.range(1000) # doctest: +SKIP
            >>> ds.map(lambda x: x * 2) # doctest: +SKIP
            >>> # Transform Arrow records.
            >>> ds = ray.data.from_items( # doctest: +SKIP
            ...     [{"value": i} for i in range(1000)])
            >>> ds.map(lambda record: {"v2": record["value"] * 2}) # doctest: +SKIP
            >>> # Define a callable class that persists state across
            >>> # function invocations for efficiency.
            >>> init_model = ... # doctest: +SKIP
            >>> class CachedModel:
            ...    def __init__(self):
            ...        self.model = init_model()
            ...    def __call__(self, batch):
            ...        return self.model(batch)
            >>> # Apply the transform in parallel on GPUs. Since
            >>> # compute=ActorPoolStrategy(2, 8) the transform will be applied on an
            >>> # autoscaling pool of 2-8 Ray actors, each allocated 1 GPU by Ray.
            >>> from ray.data.impl.compute import ActorPoolStrategy
            >>> ds.map(CachedModel, # doctest: +SKIP
            ...        compute=ActorPoolStrategy(2, 8),
            ...        num_gpus=1)

        Time complexity: O(dataset size / parallelism)

        Args:
            fn: The function to apply to each record, or a class type
                that can be instantiated to create such a callable. Callable classes are
                only supported for the actor compute strategy.
            compute: The compute strategy, either "tasks" (default) to use Ray
                tasks, or ActorPoolStrategy(min, max) to use an autoscaling actor pool.
            ray_remote_args: Additional resource requirements to request from
                ray (e.g., num_gpus=1 to request GPUs for the map tasks).
        """

        self._warn_slow()
        fn = cache_wrapper(fn, compute)
        context = DatasetContext.get_current()

        def transform(block: Block) -> Iterable[Block]:
            DatasetContext._set_current(context)
            output_buffer = BlockOutputBuffer(None, context.target_max_block_size)
            block = BlockAccessor.for_block(block)
            for row in block.iter_rows():
                output_buffer.add(fn(row))
                if output_buffer.has_next():
                    yield output_buffer.next()
            output_buffer.finalize()
            if output_buffer.has_next():
                yield output_buffer.next()

        plan = self._plan.with_stage(
            OneToOneStage("map", transform, compute, ray_remote_args)
        )
        return Dataset(plan, self._epoch, self._lazy)

    def map_batches(
        self,
        fn: Union[CallableClass, Callable[[BatchType], BatchType]],
        *,
        batch_size: Optional[int] = 4096,
        compute: Union[str, ComputeStrategy] = None,
        batch_format: str = "native",
        **ray_remote_args,
    ) -> "Dataset[Any]":
        """Apply the given function to batches of records of this dataset.

        The format of the data batch provided to ``fn`` can be controlled via the
        ``batch_format`` argument, and the output of the UDF can be any batch type.

        This is a blocking operation.

        Examples:
            >>> import ray
            >>> # Transform python objects.
            >>> ds = ray.data.range(1000) # doctest: +SKIP
            >>> # Transform batches in parallel.
            >>> ds.map_batches(lambda batch: [v * 2 for v in batch]) # doctest: +SKIP
            >>> # Define a callable class that persists state across
            >>> # function invocations for efficiency.
            >>> init_model = ... # doctest: +SKIP
            >>> class CachedModel:
            ...    def __init__(self):
            ...        self.model = init_model()
            ...    def __call__(self, item):
            ...        return self.model(item)
            >>> # Apply the transform in parallel on GPUs. Since
            >>> # compute=ActorPoolStrategy(2, 8) the transform will be applied on an
            >>> # autoscaling pool of 2-8 Ray actors, each allocated 1 GPU by Ray.
            >>> from ray.data.impl.compute import ActorPoolStrategy
            >>> ds.map_batches( # doctest: +SKIP
            ...     CachedModel, # doctest: +SKIP
            ...     batch_size=256, # doctest: +SKIP
            ...     compute=ActorPoolStrategy(2, 8), # doctest: +SKIP
            ...     num_gpus=1) # doctest: +SKIP

            You can use ``map_batches`` to efficiently filter records.

            >>> import ray
            >>> ds = ray.data.range(10000)  # doctest: +SKIP
            >>> ds.count()  # doctest: +SKIP
            10000
            >>> ds = ds.map_batches(lambda batch: [x for x in batch if x % 2 == 0])  # doctest: +SKIP  # noqa: #501
            >>> ds.count()  # doctest: +SKIP
            5000

        Time complexity: O(dataset size / parallelism)

        Args:
            fn: The function to apply to each record batch, or a class type
                that can be instantiated to create such a callable. Callable classes are
                only supported for the actor compute strategy.
            batch_size: Request a specific batch size, or None to use entire
                blocks as batches. Defaults to a system-chosen batch size.
            compute: The compute strategy, either "tasks" (default) to use Ray
                tasks, or ActorPoolStrategy(min, max) to use an autoscaling actor pool.
            batch_format: Specify "native" to use the native block format (promotes
                tables to Pandas and tensors to NumPy), "pandas" to select
                ``pandas.DataFrame``, or "pyarrow" to select `pyarrow.Table``.
            ray_remote_args: Additional resource requirements to request from
                ray (e.g., num_gpus=1 to request GPUs for the map tasks).
        """
        import pyarrow as pa
        import pandas as pd

        if batch_size is not None and batch_size < 1:
            raise ValueError("Batch size cannot be negative or 0")

        fn = cache_wrapper(fn, compute)
        context = DatasetContext.get_current()

        def transform(block: Block) -> Iterable[Block]:
            DatasetContext._set_current(context)
            output_buffer = BlockOutputBuffer(None, context.target_max_block_size)
            block = BlockAccessor.for_block(block)
            total_rows = block.num_rows()
            max_batch_size = batch_size
            if max_batch_size is None:
                max_batch_size = max(total_rows, 1)

            for start in range(0, total_rows, max_batch_size):
                # Build a block for each batch.
                end = min(total_rows, start + max_batch_size)
                # Make sure to copy if slicing to avoid the Arrow serialization
                # bug where we include the entire base view on serialization.
                view = block.slice(start, end, copy=batch_size is not None)
                if batch_format == "native":
                    view = BlockAccessor.for_block(view).to_native()
                elif batch_format == "pandas":
                    view = BlockAccessor.for_block(view).to_pandas()
                elif batch_format == "pyarrow":
                    view = BlockAccessor.for_block(view).to_arrow()
                else:
                    raise ValueError(
                        "The batch format must be one of 'native', 'pandas', "
                        "or 'pyarrow', got: {}".format(batch_format)
                    )

                applied = fn(view)
                if not (
                    isinstance(applied, list)
                    or isinstance(applied, pa.Table)
                    or isinstance(applied, np.ndarray)
                    or isinstance(applied, pd.core.frame.DataFrame)
                ):
                    raise ValueError(
                        "The map batches UDF returned the value "
                        f"{applied} of type {type(applied)}, "
                        "which is not allowed. "
                        "The return type must be either list, "
                        "pandas.DataFrame, or pyarrow.Table"
                    )
                output_buffer.add_batch(applied)
                if output_buffer.has_next():
                    yield output_buffer.next()

            output_buffer.finalize()
            if output_buffer.has_next():
                yield output_buffer.next()

        plan = self._plan.with_stage(
            OneToOneStage("map_batches", transform, compute, ray_remote_args)
        )
        return Dataset(plan, self._epoch, self._lazy)

    def add_column(
        self,
        col: str,
        fn: Callable[["pandas.DataFrame"], "pandas.Series"],
        *,
        compute: Optional[str] = None,
        **ray_remote_args,
    ) -> "Dataset[T]":
        """Add the given column to the dataset.

        This is only supported for datasets convertible to pandas format.
        A function generating the new column values given the batch in pandas
        format must be specified.

        Examples:
            >>> import ray
            >>> ds = ray.data.range_table(100) # doctest: +SKIP
            >>> # Add a new column equal to value * 2.
            >>> ds = ds.add_column( # doctest: +SKIP
            ...     "new_col", lambda df: df["value"] * 2)
            >>> # Overwrite the existing "value" with zeros.
            >>> ds = ds.add_column("value", lambda df: 0) # doctest: +SKIP

        Time complexity: O(dataset size / parallelism)

        Args:
            col: Name of the column to add. If the name already exists, the
                column will be overwritten.
            fn: Map function generating the column values given a batch of
                records in pandas format.
            compute: The compute strategy, either "tasks" (default) to use Ray
                tasks, or ActorPoolStrategy(min, max) to use an autoscaling actor pool.
            ray_remote_args: Additional resource requirements to request from
                ray (e.g., num_gpus=1 to request GPUs for the map tasks).
        """

        def process_batch(batch):
            batch[col] = fn(batch)
            return batch

        if not callable(fn):
            raise ValueError("`fn` must be callable, got {}".format(fn))

        return self.map_batches(
            process_batch, batch_format="pandas", compute=compute, **ray_remote_args
        )

    def flat_map(
        self,
        fn: Union[CallableClass, Callable[[T], Iterable[U]]],
        *,
        compute: Optional[str] = None,
        **ray_remote_args,
    ) -> "Dataset[U]":
        """Apply the given function to each record and then flatten results.

        This is a blocking operation. Consider using ``.map_batches()`` for
        better performance (the batch size can be altered in map_batches).

        Examples:
            >>> import ray
            >>> ds = ray.data.range(1000) # doctest: +SKIP
            >>> ds.flat_map(lambda x: [x, x ** 2, x ** 3]) # doctest: +SKIP

        Time complexity: O(dataset size / parallelism)

        Args:
            fn: The function to apply to each record, or a class type
                that can be instantiated to create such a callable. Callable classes are
                only supported for the actor compute strategy.
            compute: The compute strategy, either "tasks" (default) to use Ray
                tasks, or ActorPoolStrategy(min, max) to use an autoscaling actor pool.
            ray_remote_args: Additional resource requirements to request from
                ray (e.g., num_gpus=1 to request GPUs for the map tasks).
        """

        self._warn_slow()
        fn = cache_wrapper(fn, compute)
        context = DatasetContext.get_current()

        def transform(block: Block) -> Iterable[Block]:
            DatasetContext._set_current(context)
            output_buffer = BlockOutputBuffer(None, context.target_max_block_size)
            block = BlockAccessor.for_block(block)
            for row in block.iter_rows():
                for r2 in fn(row):
                    output_buffer.add(r2)
                    if output_buffer.has_next():
                        yield output_buffer.next()
            output_buffer.finalize()
            if output_buffer.has_next():
                yield output_buffer.next()

        plan = self._plan.with_stage(
            OneToOneStage("flat_map", transform, compute, ray_remote_args)
        )
        return Dataset(plan, self._epoch, self._lazy)

    def filter(
        self,
        fn: Union[CallableClass, Callable[[T], bool]],
        *,
        compute: Optional[str] = None,
        **ray_remote_args,
    ) -> "Dataset[T]":
        """Filter out records that do not satisfy the given predicate.

        This is a blocking operation. Consider using ``.map_batches()`` for
        better performance (you can implement filter by dropping records).

        Examples:
            >>> import ray
            >>> ds = ray.data.range(100) # doctest: +SKIP
            >>> ds.filter(lambda x: x % 2 == 0) # doctest: +SKIP

        Time complexity: O(dataset size / parallelism)

        Args:
            fn: The predicate to apply to each record, or a class type
                that can be instantiated to create such a callable. Callable classes are
                only supported for the actor compute strategy.
            compute: The compute strategy, either "tasks" (default) to use Ray
                tasks, or ActorPoolStrategy(min, max) to use an autoscaling actor pool.
            ray_remote_args: Additional resource requirements to request from
                ray (e.g., num_gpus=1 to request GPUs for the map tasks).
        """

        self._warn_slow()
        fn = cache_wrapper(fn, compute)
        context = DatasetContext.get_current()

        def transform(block: Block) -> Iterable[Block]:
            DatasetContext._set_current(context)
            block = BlockAccessor.for_block(block)
            builder = block.builder()
            for row in block.iter_rows():
                if fn(row):
                    builder.add(row)
            return [builder.build()]

        plan = self._plan.with_stage(
            OneToOneStage("filter", transform, compute, ray_remote_args)
        )
        return Dataset(plan, self._epoch, self._lazy)

    def repartition(self, num_blocks: int, *, shuffle: bool = False) -> "Dataset[T]":
        """Repartition the dataset into exactly this number of blocks.

        This is a blocking operation. After repartitioning, all blocks in the
        returned dataset will have approximately the same number of rows.

        Examples:
            >>> import ray
            >>> ds = ray.data.range(100) # doctest: +SKIP
            >>> # Set the number of output partitions to write to disk.
            >>> ds.repartition(10).write_parquet(...) # doctest: +SKIP

        Time complexity: O(dataset size / parallelism)

        Args:
            num_blocks: The number of blocks.
            shuffle: Whether to perform a distributed shuffle during the
                repartition. When shuffle is enabled, each output block
                contains a subset of data rows from each input block, which
                requires all-to-all data movement. When shuffle is disabled,
                output blocks are created from adjacent input blocks,
                minimizing data movement.

        Returns:
            The repartitioned dataset.
        """

        if shuffle:

            def do_shuffle(
                block_list, clear_input_blocks: bool, block_udf, remote_args
            ):
                if clear_input_blocks:
                    blocks = block_list.copy()
                    block_list.clear()
                else:
                    blocks = block_list
                context = DatasetContext.get_current()
                if context.use_push_based_shuffle:
                    shuffle_op_cls = PushBasedShufflePartitionOp
                else:
                    shuffle_op_cls = SimpleShufflePartitionOp
                shuffle_op = shuffle_op_cls(block_udf, random_shuffle=False)
                return shuffle_op.execute(
                    blocks,
                    num_blocks,
                    clear_input_blocks,
                    map_ray_remote_args=remote_args,
                    reduce_ray_remote_args=remote_args,
                )

            plan = self._plan.with_stage(
                AllToAllStage(
                    "repartition", num_blocks, do_shuffle, supports_block_udf=True
                )
            )

        else:

            def do_fast_repartition(block_list, clear_input_blocks: bool, *_):
                if clear_input_blocks:
                    blocks = block_list.copy()
                    block_list.clear()
                else:
                    blocks = block_list
                return fast_repartition(blocks, num_blocks)

            plan = self._plan.with_stage(
                AllToAllStage("repartition", num_blocks, do_fast_repartition)
            )

        return Dataset(plan, self._epoch, self._lazy)

    def random_shuffle(
        self,
        *,
        seed: Optional[int] = None,
        num_blocks: Optional[int] = None,
    ) -> "Dataset[T]":
        """Randomly shuffle the elements of this dataset.

        This is a blocking operation similar to repartition().

        Examples:
            >>> import ray
            >>> ds = ray.data.range(100) # doctest: +SKIP
            >>> # Shuffle this dataset randomly.
            >>> ds.random_shuffle() # doctest: +SKIP
            >>> # Shuffle this dataset with a fixed random seed.
            >>> ds.random_shuffle(seed=12345) # doctest: +SKIP

        Time complexity: O(dataset size / parallelism)

        Args:
            seed: Fix the random seed to use, otherwise one will be chosen
                based on system randomness.
            num_blocks: The number of output blocks after the shuffle, or None
                to retain the number of blocks.

        Returns:
            The shuffled dataset.
        """

        def do_shuffle(block_list, clear_input_blocks: bool, block_udf, remote_args):
            num_blocks = block_list.executed_num_blocks()  # Blocking.
            if num_blocks == 0:
                return block_list, {}
            if clear_input_blocks:
                blocks = block_list.copy()
                block_list.clear()
            else:
                blocks = block_list
            context = DatasetContext.get_current()
            if context.use_push_based_shuffle:
                shuffle_op_cls = PushBasedShufflePartitionOp
            else:
                shuffle_op_cls = SimpleShufflePartitionOp
            random_shuffle_op = shuffle_op_cls(
                block_udf, random_shuffle=True, random_seed=seed
            )
            return random_shuffle_op.execute(
                blocks,
                num_blocks,
                clear_input_blocks,
                map_ray_remote_args=remote_args,
                reduce_ray_remote_args=remote_args,
            )

        plan = self._plan.with_stage(
            AllToAllStage(
                "random_shuffle", num_blocks, do_shuffle, supports_block_udf=True
            )
        )
        return Dataset(plan, self._epoch, self._lazy)

    def random_sample(
        self, fraction: float, *, seed: Optional[int] = None
    ) -> "Dataset[T]":
        """Randomly samples a fraction of the elements of this dataset.

        Note that the exact number of elements returned is not guaranteed,
        and that the number of elements being returned is roughly fraction * total_rows.

        Examples:
            >>> import ray
            >>> ds = ray.data.range(100) # doctest: +SKIP
            >>> ds.random_sample(0.1) # doctest: +SKIP
            >>> ds.random_sample(0.2, seed=12345) # doctest: +SKIP

        Args:
            fraction: The fraction of elements to sample.
            seed: Seeds the python random pRNG generator.

        Returns:
            Returns a Dataset containing the sampled elements.
        """
        import random
        import pyarrow as pa
        import pandas as pd

        if self.num_blocks() == 0:
            raise ValueError("Cannot sample from an empty dataset.")

        if fraction < 0 or fraction > 1:
            raise ValueError("Fraction must be between 0 and 1.")

        if seed:
            random.seed(seed)

        def process_batch(batch):
            if isinstance(batch, list):
                return [row for row in batch if random.random() <= fraction]
            if isinstance(batch, pa.Table):
                # Lets the item pass if weight generated for that item <= fraction
                return batch.filter(
                    pa.array(random.random() <= fraction for _ in range(len(batch)))
                )
            if isinstance(batch, pd.DataFrame):
                return batch.sample(frac=fraction)
            if isinstance(batch, np.ndarray):
                return np.array([row for row in batch if random.random() <= fraction])
            raise ValueError(f"Unsupported batch type: {type(batch)}")

        return self.map_batches(process_batch)

    def split(
        self, n: int, *, equal: bool = False, locality_hints: Optional[List[Any]] = None
    ) -> List["Dataset[T]"]:
        """Split the dataset into ``n`` disjoint pieces.

        This returns a list of sub-datasets that can be passed to Ray tasks
        and actors and used to read the dataset records in parallel.

        Examples:
            >>> import ray
            >>> ds = ray.data.range(100) # doctest: +SKIP
            >>> workers = ... # doctest: +SKIP
            >>> # Split up a dataset to process over `n` worker actors.
            >>> shards = ds.split(len(workers), locality_hints=workers) # doctest: +SKIP
            >>> for shard, worker in zip(shards, workers): # doctest: +SKIP
            ...     worker.consume.remote(shard) # doctest: +SKIP

        Time complexity: O(1)

        See also: ``Dataset.split_at_indices``, ``Dataset.split_proportionately``

        Args:
            n: Number of child datasets to return.
            equal: Whether to guarantee each split has an equal
                number of records. This may drop records if they cannot be
                divided equally among the splits.
            locality_hints: A list of Ray actor handles of size ``n``. The
                system will try to co-locate the blocks of the i-th dataset
                with the i-th actor to maximize data locality.

        Returns:
            A list of ``n`` disjoint dataset splits.
        """
        if n <= 0:
            raise ValueError(f"The number of splits {n} is not positive.")

        if locality_hints and len(locality_hints) != n:
            raise ValueError(
                f"The length of locality_hints {len(locality_hints)} "
                f"doesn't equal the number of splits {n}."
            )
            # TODO: this is unreachable code.
            if len(set(locality_hints)) != len(locality_hints):
                raise ValueError(
                    "locality_hints must not contain duplicate actor handles"
                )

        blocks = self._plan.execute()
        stats = self._plan.stats()

        def _partition_splits(
            splits: List[Dataset[T]], part_size: int, counts_cache: Dict[str, int]
        ):
            """Partition splits into two sets: splits that are smaller than the
            target size and splits that are larger than the target size.
            """
            splits = sorted(splits, key=lambda s: counts_cache[s._get_uuid()])
            idx = next(
                i
                for i, split in enumerate(splits)
                if counts_cache[split._get_uuid()] >= part_size
            )
            return splits[:idx], splits[idx:]

        def _equalize_larger_splits(
            splits: List[Dataset[T]],
            target_size: int,
            counts_cache: Dict[str, int],
            num_splits_required: int,
        ):
            """Split each split into one or more subsplits that are each the
            target size, with at most one leftover split that's smaller
            than the target size.

            This assume that the given splits are sorted in ascending order.
            """
            if target_size == 0:
                return splits, []
            new_splits = []
            leftovers = []
            for split in splits:
                size = counts_cache[split._get_uuid()]
                if size == target_size:
                    new_splits.append(split)
                    continue
                split_indices = list(range(target_size, size, target_size))
                split_splits = split.split_at_indices(split_indices)
                last_split_size = split_splits[-1].count()
                if last_split_size < target_size:
                    # Last split is smaller than the target size, save it for
                    # our unioning of small splits.
                    leftover = split_splits.pop()
                    leftovers.append(leftover)
                    counts_cache[leftover._get_uuid()] = leftover.count()
                if len(new_splits) + len(split_splits) >= num_splits_required:
                    # Short-circuit if the new splits will make us reach the
                    # desired number of splits.
                    new_splits.extend(
                        split_splits[: num_splits_required - len(new_splits)]
                    )
                    break
                new_splits.extend(split_splits)
            return new_splits, leftovers

        def _equalize_smaller_splits(
            splits: List[Dataset[T]],
            target_size: int,
            counts_cache: Dict[str, int],
            num_splits_required: int,
        ):
            """Union small splits up to the target split size.

            This assume that the given splits are sorted in ascending order.
            """
            new_splits = []
            union_buffer = []
            union_buffer_size = 0
            low = 0
            high = len(splits) - 1
            while low <= high:
                # Union small splits up to the target split size.
                low_split = splits[low]
                low_count = counts_cache[low_split._get_uuid()]
                high_split = splits[high]
                high_count = counts_cache[high_split._get_uuid()]
                if union_buffer_size + high_count <= target_size:
                    # Try to add the larger split to the union buffer first.
                    union_buffer.append(high_split)
                    union_buffer_size += high_count
                    high -= 1
                elif union_buffer_size + low_count <= target_size:
                    union_buffer.append(low_split)
                    union_buffer_size += low_count
                    low += 1
                else:
                    # Neither the larger nor smaller split fit in the union
                    # buffer, so we split the smaller split into a subsplit
                    # that will fit into the union buffer and a leftover
                    # subsplit that we add back into the candidate split list.
                    diff = target_size - union_buffer_size
                    diff_split, new_low_split = low_split.split_at_indices([diff])
                    union_buffer.append(diff_split)
                    union_buffer_size += diff
                    # We overwrite the old low split and don't advance the low
                    # pointer since (1) the old low split can be discarded,
                    # (2) the leftover subsplit is guaranteed to be smaller
                    # than the old low split, and (3) the low split should be
                    # the smallest split in the candidate split list, which is
                    # this subsplit.
                    splits[low] = new_low_split
                    counts_cache[new_low_split._get_uuid()] = low_count - diff
                if union_buffer_size == target_size:
                    # Once the union buffer is full, we union together the
                    # splits.
                    assert len(union_buffer) > 1, union_buffer
                    first_ds = union_buffer[0]
                    new_split = first_ds.union(*union_buffer[1:])
                    new_splits.append(new_split)
                    # Clear the union buffer.
                    union_buffer = []
                    union_buffer_size = 0
                    if len(new_splits) == num_splits_required:
                        # Short-circuit if we've reached the desired number of
                        # splits.
                        break
            return new_splits

        def equalize(splits: List[Dataset[T]], num_splits: int) -> List[Dataset[T]]:
            if not equal:
                return splits
            counts = {s._get_uuid(): s.count() for s in splits}
            total_rows = sum(counts.values())
            # Number of rows for each split.
            target_size = total_rows // num_splits

            # Partition splits.
            smaller_splits, larger_splits = _partition_splits(
                splits, target_size, counts
            )
            if len(smaller_splits) == 0 and num_splits < len(splits):
                # All splits are already equal.
                return splits

            # Split larger splits.
            new_splits, leftovers = _equalize_larger_splits(
                larger_splits, target_size, counts, num_splits
            )
            # Short-circuit if we've already reached the desired number of
            # splits.
            if len(new_splits) == num_splits:
                return new_splits
            # Add leftovers to small splits and re-sort.
            smaller_splits += leftovers
            smaller_splits = sorted(smaller_splits, key=lambda s: counts[s._get_uuid()])

            # Union smaller splits.
            new_splits_small = _equalize_smaller_splits(
                smaller_splits, target_size, counts, num_splits - len(new_splits)
            )
            new_splits.extend(new_splits_small)
            return new_splits

        block_refs, metadata = zip(*blocks.get_blocks_with_metadata())
        metadata_mapping = {b: m for b, m in zip(block_refs, metadata)}

        if locality_hints is None:
            ds = equalize(
                [
                    Dataset(
                        ExecutionPlan(
                            BlockList(
                                list(blocks), [metadata_mapping[b] for b in blocks]
                            ),
                            stats,
                        ),
                        self._epoch,
                        self._lazy,
                    )
                    for blocks in np.array_split(block_refs, n)
                ],
                n,
            )
            assert len(ds) == n, (ds, n)
            return ds

        # If the locality_hints is set, we use a two-round greedy algorithm
        # to co-locate the blocks with the actors based on block
        # and actor's location (node_id).
        #
        # The split algorithm tries to allocate equally-sized blocks regardless
        # of locality. Thus we first calculate the expected number of blocks
        # for each split.
        #
        # In the first round, for each actor, we look for all blocks that
        # match the actor's node_id, then allocate those matched blocks to
        # this actor until we reach the limit(expected number).
        #
        # In the second round: fill each actor's allocation with
        # remaining unallocated blocks until we reach the limit.

        def build_allocation_size_map(
            num_blocks: int, actors: List[Any]
        ) -> Dict[Any, int]:
            """Given the total number of blocks and a list of actors, calcuate
            the expected number of blocks to allocate for each actor.
            """
            num_actors = len(actors)
            num_blocks_per_actor = num_blocks // num_actors
            num_blocks_left = num_blocks - num_blocks_per_actor * n
            num_blocks_by_actor = {}
            for i, actor in enumerate(actors):
                num_blocks_by_actor[actor] = num_blocks_per_actor
                if i < num_blocks_left:
                    num_blocks_by_actor[actor] += 1
            return num_blocks_by_actor

        def build_block_refs_by_node_id(
            blocks: List[ObjectRef[Block]],
        ) -> Dict[str, List[ObjectRef[Block]]]:
            """Build the reverse index from node_id to block_refs. For
            simplicity, if the block is stored on multiple nodes we
            only pick the first one.
            """
            block_ref_locations = ray.experimental.get_object_locations(blocks)
            block_refs_by_node_id = collections.defaultdict(list)
            for block_ref in blocks:
                node_ids = block_ref_locations.get(block_ref, {}).get("node_ids", [])
                node_id = node_ids[0] if node_ids else None
                block_refs_by_node_id[node_id].append(block_ref)
            return block_refs_by_node_id

        def build_node_id_by_actor(actors: List[Any]) -> Dict[Any, str]:
            """Build a map from a actor to its node_id."""
            actors_state = ray.state.actors()
            return {
                actor: actors_state.get(actor._actor_id.hex(), {})
                .get("Address", {})
                .get("NodeID")
                for actor in actors
            }

        # expected number of blocks to be allocated for each actor
        expected_block_count_by_actor = build_allocation_size_map(
            len(block_refs), locality_hints
        )
        # the reverse index from node_id to block_refs
        block_refs_by_node_id = build_block_refs_by_node_id(block_refs)
        # the map from actor to its node_id
        node_id_by_actor = build_node_id_by_actor(locality_hints)

        allocation_per_actor = collections.defaultdict(list)

        # In the first round, for each actor, we look for all blocks that
        # match the actor's node_id, then allocate those matched blocks to
        # this actor until we reach the limit(expected number)
        for actor in locality_hints:
            node_id = node_id_by_actor[actor]
            matching_blocks = block_refs_by_node_id[node_id]
            expected_block_count = expected_block_count_by_actor[actor]
            allocation = []
            while matching_blocks and len(allocation) < expected_block_count:
                allocation.append(matching_blocks.pop())
            allocation_per_actor[actor] = allocation

        # In the second round: fill each actor's allocation with
        # remaining unallocated blocks until we reach the limit
        remaining_block_refs = list(
            itertools.chain.from_iterable(block_refs_by_node_id.values())
        )
        for actor in locality_hints:
            while (
                len(allocation_per_actor[actor]) < expected_block_count_by_actor[actor]
            ):
                allocation_per_actor[actor].append(remaining_block_refs.pop())

        assert len(remaining_block_refs) == 0, len(remaining_block_refs)

        return equalize(
            [
                Dataset(
                    ExecutionPlan(
                        BlockList(
                            allocation_per_actor[actor],
                            [metadata_mapping[b] for b in allocation_per_actor[actor]],
                        ),
                        stats,
                    ),
                    self._epoch,
                    self._lazy,
                )
                for actor in locality_hints
            ],
            n,
        )

    def split_at_indices(self, indices: List[int]) -> List["Dataset[T]"]:
        """Split the dataset at the given indices (like np.split).

        Examples:
            >>> import ray
            >>> ds = ray.data.range(10) # doctest: +SKIP
            >>> d1, d2, d3 = ds.split_at_indices([2, 5]) # doctest: +SKIP
            >>> d1.take() # doctest: +SKIP
            [0, 1]
            >>> d2.take() # doctest: +SKIP
            [2, 3, 4]
            >>> d3.take() # doctest: +SKIP
            [5, 6, 7, 8, 9]

        Time complexity: O(num splits)

        See also: ``Dataset.split``, ``Dataset.split_proportionately``

        Args:
            indices: List of sorted integers which indicate where the dataset
                will be split. If an index exceeds the length of the dataset,
                an empty dataset will be returned.

        Returns:
            The dataset splits.
        """

        if len(indices) < 1:
            raise ValueError("indices must be at least of length 1")
        if sorted(indices) != indices:
            raise ValueError("indices must be sorted")
        if indices[0] < 0:
            raise ValueError("indices must be positive")

        rest = self
        splits = []
        prev = 0
        for i in indices:
            first, rest = rest._split(i - prev, return_right_half=True)
            prev = i
            splits.append(first)
        splits.append(rest)

        return splits

    def split_proportionately(self, proportions: List[float]) -> List["Dataset[T]"]:
        """Split the dataset using proportions.

        A common use case for this would be splitting the dataset into train
        and test sets (equivalent to eg. scikit-learn's ``train_test_split``).
        See also :func:`ray.ml.train_test_split` for a higher level abstraction.

        The indices to split at will be calculated in such a way so that all splits
        always contains at least one element. If that is not possible,
        an exception will be raised.

        This is equivalent to caulculating the indices manually and calling
        ``Dataset.split_at_indices``.

        Examples:
            >>> import ray
            >>> ds = ray.data.range(10) # doctest: +SKIP
            >>> d1, d2, d3 = ds.split_proportionately([0.2, 0.5]) # doctest: +SKIP
            >>> d1.take() # doctest: +SKIP
            [0, 1]
            >>> d2.take() # doctest: +SKIP
            [2, 3, 4, 5, 6]
            >>> d3.take() # doctest: +SKIP
            [7, 8, 9]

        Time complexity: O(num splits)

        See also: ``Dataset.split``, ``Dataset.split_at_indices``,
        :func:`ray.ml.train_test_split`

        Args:
            proportions: List of proportions to split the dataset according to.
                Must sum up to less than 1, and each proportion has to be bigger
                than 0.

        Returns:
            The dataset splits.
        """

        if len(proportions) < 1:
            raise ValueError("proportions must be at least of length 1")
        if sum(proportions) >= 1:
            raise ValueError("proportions must sum to less than 1")
        if any(p <= 0 for p in proportions):
            raise ValueError("proportions must be bigger than 0")

        dataset_length = self.count()
        cumulative_proportions = np.cumsum(proportions)
        split_indices = [
            int(dataset_length * proportion) for proportion in cumulative_proportions
        ]

        # Ensure each split has at least one element
        subtract = 0
        for i in range(len(split_indices) - 2, -1, -1):
            split_indices[i] -= subtract
            if split_indices[i] == split_indices[i + 1]:
                subtract += 1
                split_indices[i] -= 1
        if any(i <= 0 for i in split_indices):
            raise ValueError(
                "Couldn't create non-empty splits with the given proportions."
            )

        return self.split_at_indices(split_indices)

    def union(self, *other: List["Dataset[T]"]) -> "Dataset[T]":
        """Combine this dataset with others of the same type.

        The order of the blocks in the datasets is preserved, as is the
        relative ordering between the datasets passed in the argument list.

        NOTE: Unioned datasets are not lineage-serializable, i.e. they can not be used
        as a tunable hyperparameter in Ray Tune.

        Args:
            other: List of datasets to combine with this one. The datasets
                must have the same schema as this dataset, otherwise the
                behavior is undefined.

        Returns:
            A new dataset holding the union of their data.
        """

        start_time = time.perf_counter()

        datasets = [self] + list(other)
        bls = []
        has_nonlazy = False
        for ds in datasets:
            bl = ds._plan.execute()
            if not isinstance(bl, LazyBlockList):
                has_nonlazy = True
            bls.append(bl)
        if has_nonlazy:
            blocks = []
            metadata = []
            for bl in bls:
                if isinstance(bl, LazyBlockList):
                    bs, ms = bl._get_blocks_with_metadata()
                else:
                    bs, ms = bl._blocks, bl._metadata
                blocks.extend(bs)
                metadata.extend(ms)
            blocklist = BlockList(blocks, metadata)
        else:
            tasks: List[ReadTask] = []
            block_partition_refs: List[ObjectRef[BlockPartition]] = []
            block_partition_meta_refs: List[ObjectRef[BlockPartitionMetadata]] = []
            for bl in bls:
                tasks.extend(bl._tasks)
                block_partition_refs.extend(bl._block_partition_refs)
                block_partition_meta_refs.extend(bl._block_partition_meta_refs)
            blocklist = LazyBlockList(
                tasks, block_partition_refs, block_partition_meta_refs
            )

        epochs = [ds._get_epoch() for ds in datasets]
        max_epoch = max(*epochs)
        if len(set(epochs)) > 1:
            global _epoch_warned
            if not _epoch_warned:
                logger.warning(
                    "Dataset contains data from multiple epochs: {}, "
                    "likely due to a `rewindow()` call. The higher epoch "
                    "number {} will be used. This warning will not "
                    "be shown again.".format(set(epochs), max_epoch)
                )
                _epoch_warned = True
        dataset_stats = DatasetStats(
            stages={"union": []},
            parent=[d._plan.stats() for d in datasets],
        )
        dataset_stats.time_total_s = time.perf_counter() - start_time
        return Dataset(
            ExecutionPlan(blocklist, dataset_stats),
            max_epoch,
            self._lazy,
        )

    def groupby(self, key: Optional[KeyFn]) -> "GroupedDataset[T]":
        """Group the dataset by the key function or column name.

        This is a lazy operation.

        Examples:
            >>> import ray
            >>> # Group by a key function and aggregate.
            >>> ray.data.range(100).groupby(lambda x: x % 3).count() # doctest: +SKIP
            >>> # Group by an Arrow table column and aggregate.
            >>> ray.data.from_items([ # doctest: +SKIP
            ...     {"A": x % 3, "B": x} for x in range(100)]).groupby( # doctest: +SKIP
            ...     "A").count() # doctest: +SKIP

        Time complexity: O(dataset size * log(dataset size / parallelism))

        Args:
            key: A key function or Arrow column name. If this is None, the
                grouping is global.

        Returns:
            A lazy GroupedDataset that can be aggregated later.
        """
        from ray.data.grouped_dataset import GroupedDataset

        # Always allow None since groupby interprets that as grouping all
        # records into a single global group.
        if key is not None:
            _validate_key_fn(self, key)

        return GroupedDataset(self, key)

    def aggregate(self, *aggs: AggregateFn) -> U:
        """Aggregate the entire dataset as one group.

        This is a blocking operation.

        Examples:
            >>> import ray
            >>> from ray.data.aggregate import Max, Mean
            >>> ray.data.range(100).aggregate(Max()) # doctest: +SKIP
            >>> ray.data.range_table(100).aggregate( # doctest: +SKIP
            ...    Max("value"), Mean("value")) # doctest: +SKIP

        Time complexity: O(dataset size / parallelism)

        Args:
            aggs: Aggregations to do.

        Returns:
            If the input dataset is a simple dataset then the output is
            a tuple of ``(agg1, agg2, ...)`` where each tuple element is
            the corresponding aggregation result.
            If the input dataset is an Arrow dataset then the output is
            an ``ArrowRow`` where each column is the corresponding
            aggregation result.
            If the dataset is empty, return ``None``.
        """
        ret = self.groupby(None).aggregate(*aggs).take(1)
        return ret[0] if len(ret) > 0 else None

    def sum(
        self, on: Optional[Union[KeyFn, List[KeyFn]]] = None, ignore_nulls: bool = True
    ) -> U:
        """Compute sum over entire dataset.

        This is a blocking operation.

        Examples:
            >>> import ray
            >>> ray.data.range(100).sum() # doctest: +SKIP
            >>> ray.data.from_items([ # doctest: +SKIP
            ...     (i, i**2) # doctest: +SKIP
            ...     for i in range(100)]).sum(lambda x: x[1]) # doctest: +SKIP
            >>> ray.data.range_table(100).sum("value") # doctest: +SKIP
            >>> ray.data.from_items([ # doctest: +SKIP
            ...     {"A": i, "B": i**2} # doctest: +SKIP
            ...     for i in range(100)]).sum(["A", "B"]) # doctest: +SKIP

        Args:
            on: The data subset on which to compute the sum.

                - For a simple dataset: it can be a callable or a list thereof,
                  and the default is to return a scalar sum of all rows.
                - For an Arrow dataset: it can be a column name or a list
                  thereof, and the default is to return an ``ArrowRow``
                  containing the column-wise sum of all columns.
            ignore_nulls: Whether to ignore null values. If ``True``, null
                values will be ignored when computing the sum; if ``False``,
                if a null value is encountered, the output will be None.
                We consider np.nan, None, and pd.NaT to be null values.
                Default is ``True``.

        Returns:
            The sum result.

            For a simple dataset, the output is:

            - ``on=None``: a scalar representing the sum of all rows,
            - ``on=callable``: a scalar representing the sum of the outputs of
              the callable called on each row,
            - ``on=[callable_1, ..., calalble_n]``: a tuple of
              ``(sum_1, ..., sum_n)`` representing the sum of the outputs of
              the corresponding callables called on each row.

            For an Arrow dataset, the output is:

            - ``on=None``: an ArrowRow containing the column-wise sum of all
              columns,
            - ``on="col"``: a scalar representing the sum of all items in
              column ``"col"``,
            - ``on=["col_1", ..., "col_n"]``: an n-column ``ArrowRow``
              containing the column-wise sum of the provided columns.

            If the dataset is empty, all values are null, or any value is null
            AND ``ignore_nulls`` is ``False``, then the output will be None.
        """
        ret = self._aggregate_on(Sum, on, ignore_nulls)
        return self._aggregate_result(ret)

    def min(
        self, on: Optional[Union[KeyFn, List[KeyFn]]] = None, ignore_nulls: bool = True
    ) -> U:
        """Compute minimum over entire dataset.

        This is a blocking operation.

        Examples:
            >>> import ray
            >>> ray.data.range(100).min() # doctest: +SKIP
            >>> ray.data.from_items([ # doctest: +SKIP
            ...     (i, i**2) # doctest: +SKIP
            ...     for i in range(100)]).min(lambda x: x[1]) # doctest: +SKIP
            >>> ray.data.range_table(100).min("value") # doctest: +SKIP
            >>> ray.data.from_items([ # doctest: +SKIP
            ...     {"A": i, "B": i**2} # doctest: +SKIP
            ...     for i in range(100)]).min(["A", "B"]) # doctest: +SKIP

        Args:
            on: The data subset on which to compute the min.

                - For a simple dataset: it can be a callable or a list thereof,
                  and the default is to return a scalar min of all rows.
                - For an Arrow dataset: it can be a column name or a list
                  thereof, and the default is to return an ``ArrowRow``
                  containing the column-wise min of all columns.
            ignore_nulls: Whether to ignore null values. If ``True``, null
                values will be ignored when computing the min; if ``False``,
                if a null value is encountered, the output will be None.
                We consider np.nan, None, and pd.NaT to be null values.
                Default is ``True``.

        Returns:
            The min result.

            For a simple dataset, the output is:

            - ``on=None``: a scalar representing the min of all rows,
            - ``on=callable``: a scalar representing the min of the outputs
              of the callable called on each row,
            - ``on=[callable_1, ..., calalble_n]``: a tuple of
              ``(min_1, ..., min_n)`` representing the min of the outputs
              of the corresponding callables called on each row.

            For an Arrow dataset, the output is:

            - ``on=None``: an ``ArrowRow`` containing the column-wise min of
              all columns,
            - ``on="col"``: a scalar representing the min of all items in
              column ``"col"``,
            - ``on=["col_1", ..., "col_n"]``: an n-column ``ArrowRow``
              containing the column-wise min of the provided columns.

            If the dataset is empty, all values are null, or any value is null
            AND ``ignore_nulls`` is ``False``, then the output will be None.
        """
        ret = self._aggregate_on(Min, on, ignore_nulls)
        return self._aggregate_result(ret)

    def max(
        self, on: Optional[Union[KeyFn, List[KeyFn]]] = None, ignore_nulls: bool = True
    ) -> U:
        """Compute maximum over entire dataset.

        This is a blocking operation.

        Examples:
            >>> import ray
            >>> ray.data.range(100).max() # doctest: +SKIP
            >>> ray.data.from_items([ # doctest: +SKIP
            ...     (i, i**2) # doctest: +SKIP
            ...     for i in range(100)]).max(lambda x: x[1]) # doctest: +SKIP
            >>> ray.data.range_table(100).max("value") # doctest: +SKIP
            >>> ray.data.from_items([ # doctest: +SKIP
            ...     {"A": i, "B": i**2} # doctest: +SKIP
            ...     for i in range(100)]).max(["A", "B"]) # doctest: +SKIP

        Args:
            on: The data subset on which to compute the max.

                - For a simple dataset: it can be a callable or a list thereof,
                  and the default is to return a scalar max of all rows.
                - For an Arrow dataset: it can be a column name or a list
                  thereof, and the default is to return an ``ArrowRow``
                  containing the column-wise max of all columns.
            ignore_nulls: Whether to ignore null values. If ``True``, null
                values will be ignored when computing the max; if ``False``,
                if a null value is encountered, the output will be None.
                We consider np.nan, None, and pd.NaT to be null values.
                Default is ``True``.

        Returns:
            The max result.

            For a simple dataset, the output is:

            - ``on=None``: a scalar representing the max of all rows,
            - ``on=callable``: a scalar representing the max of the outputs of
              the callable called on each row,
            - ``on=[callable_1, ..., calalble_n]``: a tuple of
              ``(max_1, ..., max_n)`` representing the max of the outputs of
              the corresponding callables called on each row.

            For an Arrow dataset, the output is:

            - ``on=None``: an ``ArrowRow`` containing the column-wise max of
              all columns,
            - ``on="col"``: a scalar representing the max of all items in
              column ``"col"``,
            - ``on=["col_1", ..., "col_n"]``: an n-column ``ArrowRow``
              containing the column-wise max of the provided columns.

            If the dataset is empty, all values are null, or any value is null
            AND ``ignore_nulls`` is ``False``, then the output will be None.
        """
        ret = self._aggregate_on(Max, on, ignore_nulls)
        return self._aggregate_result(ret)

    def mean(
        self, on: Optional[Union[KeyFn, List[KeyFn]]] = None, ignore_nulls: bool = True
    ) -> U:
        """Compute mean over entire dataset.

        This is a blocking operation.

        Examples:
            >>> import ray
            >>> ray.data.range(100).mean() # doctest: +SKIP
            >>> ray.data.from_items([ # doctest: +SKIP
            ...     (i, i**2) # doctest: +SKIP
            ...     for i in range(100)]).mean(lambda x: x[1]) # doctest: +SKIP
            >>> ray.data.range_table(100).mean("value") # doctest: +SKIP
            >>> ray.data.from_items([ # doctest: +SKIP
            ...     {"A": i, "B": i**2} # doctest: +SKIP
            ...     for i in range(100)]).mean(["A", "B"]) # doctest: +SKIP

        Args:
            on: The data subset on which to compute the mean.

                - For a simple dataset: it can be a callable or a list thereof,
                  and the default is to return a scalar mean of all rows.
                - For an Arrow dataset: it can be a column name or a list
                  thereof, and the default is to return an ``ArrowRow``
                  containing the column-wise mean of all columns.
            ignore_nulls: Whether to ignore null values. If ``True``, null
                values will be ignored when computing the mean; if ``False``,
                if a null value is encountered, the output will be None.
                We consider np.nan, None, and pd.NaT to be null values.
                Default is ``True``.

        Returns:
            The mean result.

            For a simple dataset, the output is:

            - ``on=None``: a scalar representing the mean of all rows,
            - ``on=callable``: a scalar representing the mean of the outputs
              of the callable called on each row,
            - ``on=[callable_1, ..., calalble_n]``: a tuple of
              ``(mean_1, ..., mean_n)`` representing the mean of the outputs
              of the corresponding callables called on each row.

            For an Arrow dataset, the output is:

            - ``on=None``: an ``ArrowRow`` containing the column-wise mean of
              all columns,
            - ``on="col"``: a scalar representing the mean of all items in
              column ``"col"``,
            - ``on=["col_1", ..., "col_n"]``: an n-column ``ArrowRow``
              containing the column-wise mean of the provided columns.

            If the dataset is empty, all values are null, or any value is null
            AND ``ignore_nulls`` is ``False``, then the output will be None.
        """
        ret = self._aggregate_on(Mean, on, ignore_nulls)
        return self._aggregate_result(ret)

    def std(
        self,
        on: Optional[Union[KeyFn, List[KeyFn]]] = None,
        ddof: int = 1,
        ignore_nulls: bool = True,
    ) -> U:
        """Compute standard deviation over entire dataset.

        This is a blocking operation.

        Examples:
            >>> import ray # doctest: +SKIP
            >>> ray.data.range(100).std() # doctest: +SKIP
            >>> ray.data.from_items([ # doctest: +SKIP
            ...     (i, i**2) # doctest: +SKIP
            ...     for i in range(100)]).std(lambda x: x[1]) # doctest: +SKIP
            >>> ray.data.range_table(100).std("value", ddof=0) # doctest: +SKIP
            >>> ray.data.from_items([ # doctest: +SKIP
            ...     {"A": i, "B": i**2} # doctest: +SKIP
            ...     for i in range(100)]).std(["A", "B"]) # doctest: +SKIP

        NOTE: This uses Welford's online method for an accumulator-style
        computation of the standard deviation. This method was chosen due to
        it's numerical stability, and it being computable in a single pass.
        This may give different (but more accurate) results than NumPy, Pandas,
        and sklearn, which use a less numerically stable two-pass algorithm.
        See
        https://en.wikipedia.org/wiki/Algorithms_for_calculating_variance#Welford's_online_algorithm

        Args:
            on: The data subset on which to compute the std.

                - For a simple dataset: it can be a callable or a list thereof,
                  and the default is to return a scalar std of all rows.
                - For an Arrow dataset: it can be a column name or a list
                  thereof, and the default is to return an ``ArrowRow``
                  containing the column-wise std of all columns.
            ddof: Delta Degrees of Freedom. The divisor used in calculations
                is ``N - ddof``, where ``N`` represents the number of elements.
            ignore_nulls: Whether to ignore null values. If ``True``, null
                values will be ignored when computing the std; if ``False``,
                if a null value is encountered, the output will be None.
                We consider np.nan, None, and pd.NaT to be null values.
                Default is ``True``.

        Returns:
            The standard deviation result.

            For a simple dataset, the output is:

            - ``on=None``: a scalar representing the std of all rows,
            - ``on=callable``: a scalar representing the std of the outputs of
              the callable called on each row,
            - ``on=[callable_1, ..., calalble_n]``: a tuple of
              ``(std_1, ..., std_n)`` representing the std of the outputs of
              the corresponding callables called on each row.

            For an Arrow dataset, the output is:

            - ``on=None``: an ``ArrowRow`` containing the column-wise std of
              all columns,
            - ``on="col"``: a scalar representing the std of all items in
              column ``"col"``,
            - ``on=["col_1", ..., "col_n"]``: an n-column ``ArrowRow``
              containing the column-wise std of the provided columns.

            If the dataset is empty, all values are null, or any value is null
            AND ``ignore_nulls`` is ``False``, then the output will be None.
        """
        ret = self._aggregate_on(Std, on, ignore_nulls, ddof=ddof)
        return self._aggregate_result(ret)

    def sort(
        self, key: Optional[KeyFn] = None, descending: bool = False
    ) -> "Dataset[T]":
        # TODO ds.sort(lambda ...) fails with:
        #  Callable key '<function <lambda> at 0x1b07a4cb0>' requires
        #  dataset format to be 'simple', was 'arrow'.
        #  How do I create something "simple" here?
        """Sort the dataset by the specified key column or key function.

        This is a blocking operation.

        Examples:
            >>> import ray # doctest: +SKIP
            >>> # Sort using the entire record as the key.
            >>> ds = ray.data.range(100) # doctest: +SKIP
            >>> ds.sort() # doctest: +SKIP
            >>> # Sort by a single column in descending order.
            >>> ds = ray.data.from_items( # doctest: +SKIP
            ...     [{"value": i} for i in range(1000)])
            >>> ds.sort("value", descending=True) # doctest: +SKIP
            >>> # Sort by a key function.
            >>> ds.sort(lambda record: record["value"]) # doctest: +SKIP

        Time complexity: O(dataset size * log(dataset size / parallelism))

        Args:
            key:
                - For Arrow tables, key must be a single column name.
                - For datasets of Python objects, key can be either a lambda
                  function that returns a comparison key to sort by, or None
                  to sort by the original value.
            descending: Whether to sort in descending order.

        Returns:
            A new, sorted dataset.
        """

        def do_sort(block_list, clear_input_blocks: bool, *_):
            # Handle empty dataset.
            if block_list.initial_num_blocks() == 0:
                return block_list, {}
            if clear_input_blocks:
                blocks = block_list.copy()
                block_list.clear()
            else:
                blocks = block_list
            if isinstance(key, list):
                if not key:
                    raise ValueError("`key` must be a list of non-zero length")
                for subkey in key:
                    _validate_key_fn(self, subkey)
            else:
                _validate_key_fn(self, key)
            return sort_impl(blocks, clear_input_blocks, key, descending)

        plan = self._plan.with_stage(AllToAllStage("sort", None, do_sort))
        return Dataset(plan, self._epoch, self._lazy)

    def zip(self, other: "Dataset[U]") -> "Dataset[(T, U)]":
        """Zip this dataset with the elements of another.

        The datasets must have identical num rows, block types, and block sizes
        (e.g., one was produced from a ``.map()`` of another). For Arrow
        blocks, the schema will be concatenated, and any duplicate column
        names disambiguated with _1, _2, etc. suffixes.

        NOTE: Zipped datasets are not lineage-serializable, i.e. they can not be used
        as a tunable hyperparameter in Ray Tune.

        Time complexity: O(dataset size / parallelism)

        Args:
            other: The dataset to zip with on the right hand side.

        Examples:
            >>> import ray
            >>> ds = ray.data.range(5) # doctest: +SKIP
            >>> ds.zip(ds).take() # doctest: +SKIP
            [(0, 0), (1, 1), (2, 2), (3, 3), (4, 4)]

        Returns:
            A Dataset with (k, v) pairs (or concatenated Arrow schema) where k
            comes from the first dataset and v comes from the second.
        """

        def do_zip_all(block_list, clear_input_blocks: bool, *_):
            blocks1 = block_list.get_blocks()
            blocks2 = other.get_internal_block_refs()

            if clear_input_blocks:
                block_list.clear()

            if len(blocks1) != len(blocks2):
                # TODO(ekl) consider supporting if num_rows are equal.
                raise ValueError(
                    "Cannot zip dataset of different num blocks: {} vs {}".format(
                        len(blocks1), len(blocks2)
                    )
                )

            def do_zip(block1: Block, block2: Block) -> (Block, BlockMetadata):
                stats = BlockExecStats.builder()
                b1 = BlockAccessor.for_block(block1)
                result = b1.zip(block2)
                br = BlockAccessor.for_block(result)
                return result, br.get_metadata(input_files=[], exec_stats=stats.build())

            do_zip_fn = cached_remote_fn(do_zip, num_returns=2)

            blocks = []
            metadata = []
            for b1, b2 in zip(blocks1, blocks2):
                res, meta = do_zip_fn.remote(b1, b2)
                blocks.append(res)
                metadata.append(meta)

            # Early release memory.
            del blocks1, blocks2

            # TODO(ekl) it might be nice to have a progress bar here.
            metadata = ray.get(metadata)
            blocks = BlockList(blocks, metadata)
            return blocks, {}

        plan = self._plan.with_stage(AllToAllStage("zip", None, do_zip_all))
        return Dataset(plan, self._epoch, self._lazy)

    def limit(self, limit: int) -> "Dataset[T]":
        """Limit the dataset to the first number of records specified.

        Examples:
            >>> import ray
            >>> ds = ray.data.range(1000) # doctest: +SKIP
            >>> ds.limit(100).map(lambda x: x * 2).take() # doctest: +SKIP

        Time complexity: O(limit specified)

        Args:
            limit: The size of the dataset to truncate to.

        Returns:
            The truncated dataset.
        """

        left, _ = self._split(limit, return_right_half=False)
        return left

    def take(self, limit: int = 20) -> List[T]:
        """Take up to the given number of records from the dataset.

        Time complexity: O(limit specified)

        Args:
            limit: The max number of records to return.

        Returns:
            A list of up to ``limit`` records from the dataset.
        """
        output = []
        for row in self.iter_rows():
            output.append(row)
            if len(output) >= limit:
                break
        return output

    def take_all(self, limit: int = 100000) -> List[T]:
        """Take all the records in the dataset.

        Time complexity: O(dataset size)

        Args:
            limit: Raise an error if the size exceeds the specified limit.

        Returns:
            A list of all the records in the dataset.
        """
        output = []
        for row in self.iter_rows():
            output.append(row)
            if len(output) > limit:
                raise ValueError(
                    "The dataset has more than the given limit of {} records.".format(
                        limit
                    )
                )
        return output

    def show(self, limit: int = 20) -> None:
        """Print up to the given number of records from the dataset.

        Time complexity: O(limit specified)

        Args:
            limit: The max number of records to print.
        """
        for row in self.take(limit):
            print(row)

    def count(self) -> int:
        """Count the number of records in the dataset.

        Time complexity: O(dataset size / parallelism), O(1) for parquet

        Returns:
            The number of records in the dataset.
        """
        # Handle empty dataset.
        if self.num_blocks() == 0:
            return 0

        # For parquet, we can return the count directly from metadata.
        meta_count = self._meta_count()
        if meta_count is not None:
            return meta_count

        get_num_rows = cached_remote_fn(_get_num_rows)

        return sum(
            ray.get(
                [get_num_rows.remote(block) for block in self.get_internal_block_refs()]
            )
        )

    def schema(
        self, fetch_if_missing: bool = False
    ) -> Union[type, "pyarrow.lib.Schema"]:
        """Return the schema of the dataset.

        For datasets of Arrow records, this will return the Arrow schema.
        For datasets of Python objects, this returns their Python type.

        Time complexity: O(1)

        Args:
            fetch_if_missing: If True, synchronously fetch the schema if it's
                not known. Default is False, where None is returned if the
                schema is not known.

        Returns:
            The Python type or Arrow schema of the records, or None if the
            schema is not known and fetch_if_missing is False.
        """
        return self._plan.schema(fetch_if_missing=fetch_if_missing)

    def num_blocks(self) -> int:
        """Return the number of blocks of this dataset.

        Note that during read and transform operations, the number of blocks
        may be dynamically adjusted to respect memory limits, increasing the
        number of blocks at runtime.

        Time complexity: O(1)

        Returns:
            The number of blocks of this dataset.
        """
        return self._plan.initial_num_blocks()

    def size_bytes(self) -> int:
        """Return the in-memory size of the dataset.

        Time complexity: O(1)

        Returns:
            The in-memory size of the dataset in bytes, or None if the
            in-memory size is not known.
        """
        metadata = self._plan.execute().get_metadata()
        if not metadata or metadata[0].size_bytes is None:
            return None
        return sum(m.size_bytes for m in metadata)

    def input_files(self) -> List[str]:
        """Return the list of input files for the dataset.

        Time complexity: O(num input files)

        Returns:
            The list of input files used to create the dataset, or an empty
            list if the input files is not known.
        """
        metadata = self._plan.execute().get_metadata()
        files = set()
        for m in metadata:
            for f in m.input_files:
                files.add(f)
        return list(files)

    def write_parquet(
        self,
        path: str,
        *,
        filesystem: Optional["pyarrow.fs.FileSystem"] = None,
        try_create_dir: bool = True,
        arrow_open_stream_args: Optional[Dict[str, Any]] = None,
        block_path_provider: BlockWritePathProvider = DefaultBlockWritePathProvider(),
        arrow_parquet_args_fn: Callable[[], Dict[str, Any]] = lambda: {},
        ray_remote_args: Dict[str, Any] = None,
        **arrow_parquet_args,
    ) -> None:
        """Write the dataset to parquet.

        This is only supported for datasets convertible to Arrow records.
        To control the number of files, use ``.repartition()``.

        Unless a custom block path provider is given, the format of the output
        files will be {uuid}_{block_idx}.parquet, where ``uuid`` is an unique
        id for the dataset.

        Examples:
            >>> import ray
            >>> ds = ray.data.range(100) # doctest: +SKIP
            >>> ds.write_parquet("s3://bucket/path") # doctest: +SKIP

        Time complexity: O(dataset size / parallelism)

        Args:
            path: The path to the destination root directory, where Parquet
                files will be written to.
            filesystem: The filesystem implementation to write to.
            try_create_dir: Try to create all directories in destination path
                if True. Does nothing if all directories already exist.
            arrow_open_stream_args: kwargs passed to
                pyarrow.fs.FileSystem.open_output_stream
            block_path_provider: BlockWritePathProvider implementation to
                write each dataset block to a custom output path.
            arrow_parquet_args_fn: Callable that returns a dictionary of write
                arguments to use when writing each block to a file. Overrides
                any duplicate keys from arrow_parquet_args. This should be used
                instead of arrow_parquet_args if any of your write arguments
                cannot be pickled, or if you'd like to lazily resolve the write
                arguments for each dataset block.
            ray_remote_args: Kwargs passed to ray.remote in the write tasks.
            arrow_parquet_args: Options to pass to
                pyarrow.parquet.write_table(), which is used to write out each
                block to a file.
        """
        self.write_datasource(
            ParquetDatasource(),
            ray_remote_args=ray_remote_args,
            path=path,
            dataset_uuid=self._uuid,
            filesystem=filesystem,
            try_create_dir=try_create_dir,
            open_stream_args=arrow_open_stream_args,
            block_path_provider=block_path_provider,
            write_args_fn=arrow_parquet_args_fn,
            **arrow_parquet_args,
        )

    def write_json(
        self,
        path: str,
        *,
        filesystem: Optional["pyarrow.fs.FileSystem"] = None,
        try_create_dir: bool = True,
        arrow_open_stream_args: Optional[Dict[str, Any]] = None,
        block_path_provider: BlockWritePathProvider = DefaultBlockWritePathProvider(),
        pandas_json_args_fn: Callable[[], Dict[str, Any]] = lambda: {},
        ray_remote_args: Dict[str, Any] = None,
        **pandas_json_args,
    ) -> None:
        """Write the dataset to json.

        This is only supported for datasets convertible to Arrow records.
        To control the number of files, use ``.repartition()``.

        Unless a custom block path provider is given, the format of the output
        files will be {self._uuid}_{block_idx}.json, where ``uuid`` is an
        unique id for the dataset.

        Examples:
            >>> import ray
            >>> ds = ray.data.range(100) # doctest: +SKIP
            >>> ds.write_json("s3://bucket/path") # doctest: +SKIP

        Time complexity: O(dataset size / parallelism)

        Args:
            path: The path to the destination root directory, where json
                files will be written to.
            filesystem: The filesystem implementation to write to.
            try_create_dir: Try to create all directories in destination path
                if True. Does nothing if all directories already exist.
            arrow_open_stream_args: kwargs passed to
                pyarrow.fs.FileSystem.open_output_stream
            block_path_provider: BlockWritePathProvider implementation to
                write each dataset block to a custom output path.
            pandas_json_args_fn: Callable that returns a dictionary of write
                arguments to use when writing each block to a file. Overrides
                any duplicate keys from pandas_json_args. This should be used
                instead of pandas_json_args if any of your write arguments
                cannot be pickled, or if you'd like to lazily resolve the write
                arguments for each dataset block.
            ray_remote_args: Kwargs passed to ray.remote in the write tasks.
            pandas_json_args: These args will be passed to
                pandas.DataFrame.to_json(), which we use under the hood to
                write out each Datasets block. These
                are dict(orient="records", lines=True) by default.
        """
        self.write_datasource(
            JSONDatasource(),
            ray_remote_args=ray_remote_args,
            path=path,
            dataset_uuid=self._uuid,
            filesystem=filesystem,
            try_create_dir=try_create_dir,
            open_stream_args=arrow_open_stream_args,
            block_path_provider=block_path_provider,
            write_args_fn=pandas_json_args_fn,
            **pandas_json_args,
        )

    def write_csv(
        self,
        path: str,
        *,
        filesystem: Optional["pyarrow.fs.FileSystem"] = None,
        try_create_dir: bool = True,
        arrow_open_stream_args: Optional[Dict[str, Any]] = None,
        block_path_provider: BlockWritePathProvider = DefaultBlockWritePathProvider(),
        arrow_csv_args_fn: Callable[[], Dict[str, Any]] = lambda: {},
        ray_remote_args: Dict[str, Any] = None,
        **arrow_csv_args,
    ) -> None:
        """Write the dataset to csv.

        This is only supported for datasets convertible to Arrow records.
        To control the number of files, use ``.repartition()``.

        Unless a custom block path provider is given, the format of the output
        files will be {uuid}_{block_idx}.csv, where ``uuid`` is an unique id
        for the dataset.

        Examples:
            >>> import ray
            >>> ds = ray.data.range(100) # doctest: +SKIP
            >>> ds.write_csv("s3://bucket/path") # doctest: +SKIP

        Time complexity: O(dataset size / parallelism)

        Args:
            path: The path to the destination root directory, where csv
                files will be written to.
            filesystem: The filesystem implementation to write to.
            try_create_dir: Try to create all directories in destination path
                if True. Does nothing if all directories already exist.
            arrow_open_stream_args: kwargs passed to
                pyarrow.fs.FileSystem.open_output_stream
            block_path_provider: BlockWritePathProvider implementation to
                write each dataset block to a custom output path.
            arrow_csv_args_fn: Callable that returns a dictionary of write
                arguments to use when writing each block to a file. Overrides
                any duplicate keys from arrow_csv_args. This should be used
                instead of arrow_csv_args if any of your write arguments
                cannot be pickled, or if you'd like to lazily resolve the write
                arguments for each dataset block.
            ray_remote_args: Kwargs passed to ray.remote in the write tasks.
            arrow_csv_args: Other CSV write options to pass to pyarrow.
        """
        self.write_datasource(
            CSVDatasource(),
            ray_remote_args=ray_remote_args,
            path=path,
            dataset_uuid=self._uuid,
            filesystem=filesystem,
            try_create_dir=try_create_dir,
            open_stream_args=arrow_open_stream_args,
            block_path_provider=block_path_provider,
            write_args_fn=arrow_csv_args_fn,
            **arrow_csv_args,
        )

    def write_numpy(
        self,
        path: str,
        *,
        column: str = VALUE_COL_NAME,
        filesystem: Optional["pyarrow.fs.FileSystem"] = None,
        try_create_dir: bool = True,
        arrow_open_stream_args: Optional[Dict[str, Any]] = None,
        block_path_provider: BlockWritePathProvider = DefaultBlockWritePathProvider(),
        ray_remote_args: Dict[str, Any] = None,
    ) -> None:
        """Write a tensor column of the dataset to npy files.

        This is only supported for datasets convertible to Arrow records that
        contain a TensorArray column. To control the number of files, use
        ``.repartition()``.

        Unless a custom block path provider is given, the format of the output
        files will be {self._uuid}_{block_idx}.npy, where ``uuid`` is an unique
        id for the dataset.

        Examples:
            >>> import ray
            >>> ds = ray.data.range(100) # doctest: +SKIP
            >>> ds.write_numpy("s3://bucket/path") # doctest: +SKIP

        Time complexity: O(dataset size / parallelism)

        Args:
            path: The path to the destination root directory, where npy
                files will be written to.
            column: The name of the table column that contains the tensor to
                be written. The default is ``"__value__"``, the column name that
                Datasets uses for storing tensors in single-column tables.
            filesystem: The filesystem implementation to write to.
            try_create_dir: Try to create all directories in destination path
                if True. Does nothing if all directories already exist.
            arrow_open_stream_args: kwargs passed to
                pyarrow.fs.FileSystem.open_output_stream
            block_path_provider: BlockWritePathProvider implementation to
                write each dataset block to a custom output path.
            ray_remote_args: Kwargs passed to ray.remote in the write tasks.
        """
        self.write_datasource(
            NumpyDatasource(),
            ray_remote_args=ray_remote_args,
            path=path,
            dataset_uuid=self._uuid,
            column=column,
            filesystem=filesystem,
            try_create_dir=try_create_dir,
            open_stream_args=arrow_open_stream_args,
            block_path_provider=block_path_provider,
        )

    def write_datasource(
        self,
        datasource: Datasource[T],
        *,
        ray_remote_args: Dict[str, Any] = None,
        **write_args,
    ) -> None:
        """Write the dataset to a custom datasource.

        Examples:
            >>> import ray
            >>> from ray.data.datasource import Datasource
            >>> ds = ray.data.range(100) # doctest: +SKIP
            >>> class CustomDatasource(Datasource): # doctest: +SKIP
            ...     # define custom data source
            ...     pass # doctest: +SKIP
            >>> ds.write_datasource(CustomDatasource(...)) # doctest: +SKIP

        Time complexity: O(dataset size / parallelism)

        Args:
            datasource: The datasource to write to.
            ray_remote_args: Kwargs passed to ray.remote in the write tasks.
            write_args: Additional write args to pass to the datasource.
        """

        ctx = DatasetContext.get_current()
        blocks, metadata = zip(*self._plan.execute().get_blocks_with_metadata())

        # TODO(ekl) remove this feature flag.
        if "RAY_DATASET_FORCE_LOCAL_METADATA" in os.environ:
            write_results: List[ObjectRef[WriteResult]] = datasource.do_write(
                blocks, metadata, ray_remote_args=ray_remote_args, **write_args
            )
        else:
            # Prepare write in a remote task so that in Ray client mode, we
            # don't do metadata resolution from the client machine.
            do_write = cached_remote_fn(_do_write, retry_exceptions=False, num_cpus=0)
            write_results: List[ObjectRef[WriteResult]] = ray.get(
                do_write.remote(
                    datasource,
                    ctx,
                    blocks,
                    metadata,
                    ray_remote_args,
                    _wrap_arrow_serialization_workaround(write_args),
                )
            )

        progress = ProgressBar("Write Progress", len(write_results))
        try:
            progress.block_until_complete(write_results)
            datasource.on_write_complete(ray.get(write_results))
        except Exception as e:
            datasource.on_write_failed(write_results, e)
            raise
        finally:
            progress.close()

    def iter_rows(self, *, prefetch_blocks: int = 0) -> Iterator[Union[T, TableRow]]:
        """Return a local row iterator over the dataset.

        If the dataset is a tabular dataset (Arrow/Pandas blocks), dict-like mappings
        :py:class:`~ray.data.row.TableRow` are yielded for each row by the iterator.
        If the dataset is not tabular, the raw row is yielded.

        Examples:
            >>> import ray
            >>> for i in ray.data.range(1000000).iter_rows(): # doctest: +SKIP
            ...     print(i) # doctest: +SKIP

        Time complexity: O(1)

        Args:
            prefetch_blocks: The number of blocks to prefetch ahead of the
                current block during the scan.

        Returns:
            A local iterator over the entire dataset.
        """
        # During row-based ops, we also choose a batch format that lines up with the
        # current dataset format in order to eliminate unnecessary copies and type
        # conversions.
        try:
            dataset_format = self._dataset_format()
        except ValueError:
            # Dataset is empty or cleared, so fall back to "native".
            batch_format = "native"
        else:
            batch_format = (
                "pyarrow"
                if dataset_format == "arrow"
                else "pandas"
                if dataset_format == "pandas"
                else "native"
            )
        for batch in self.iter_batches(
            prefetch_blocks=prefetch_blocks, batch_format=batch_format
        ):
            batch = BlockAccessor.for_block(batch)
            for row in batch.iter_rows():
                yield row

    def iter_batches(
        self,
        *,
        prefetch_blocks: int = 0,
        batch_size: Optional[int] = None,
        batch_format: str = "native",
        drop_last: bool = False,
    ) -> Iterator[BatchType]:
        """Return a local batched iterator over the dataset.

        Examples:
            >>> import ray
            >>> for batch in ray.data.range(1000000).iter_batches(): # doctest: +SKIP
            ...     print(batch) # doctest: +SKIP

        Time complexity: O(1)

        Args:
            prefetch_blocks: The number of blocks to prefetch ahead of the
                current block during the scan.
            batch_size: Record batch size, or None to let the system pick.
            batch_format: The format in which to return each batch.
                Specify "native" to use the native block format (promoting
                tables to Pandas and tensors to NumPy), "pandas" to select
                ``pandas.DataFrame``, or "pyarrow" to select ``pyarrow.Table``. Default
                is "native".
            drop_last: Whether to drop the last batch if it's incomplete.

        Returns:
            An iterator over record batches.
        """
        blocks = self._plan.execute()
        stats = self._plan.stats()

        time_start = time.perf_counter()

        yield from batch_blocks(
            blocks.iter_blocks(),
            stats,
            prefetch_blocks=prefetch_blocks,
            batch_size=batch_size,
            batch_format=batch_format,
            drop_last=drop_last,
        )

        stats.iter_total_s.add(time.perf_counter() - time_start)

    def to_torch(
        self,
        *,
        label_column: Optional[str] = None,
        feature_columns: Optional[
            Union[List[str], List[List[str]], Dict[str, List[str]]]
        ] = None,
        label_column_dtype: Optional["torch.dtype"] = None,
        feature_column_dtypes: Optional[
            Union["torch.dtype", List["torch.dtype"], Dict[str, "torch.dtype"]]
        ] = None,
        batch_size: int = 1,
        prefetch_blocks: int = 0,
        drop_last: bool = False,
        unsqueeze_label_tensor: bool = True,
        unsqueeze_feature_tensors: bool = True,
    ) -> "torch.utils.data.IterableDataset":
        """Return a Torch IterableDataset over this dataset.

        This is only supported for datasets convertible to Arrow records.

        It is recommended to use the returned ``IterableDataset`` directly
        instead of passing it into a torch ``DataLoader``.

        Each element in IterableDataset will be a tuple consisting of 2
        elements. The first item contains the feature tensor(s), and the
        second item is the label tensor. Those can take on different
        forms, depending on the specified arguments.

        For the features tensor (N is the ``batch_size`` and n, m, k
        are the number of features per tensor):

        * If ``feature_columns`` is a ``List[str]``, the features will be
          a tensor of shape (N, n), with columns corresponding to
          ``feature_columns``

        * If ``feature_columns`` is a ``List[List[str]]``, the features will be
          a list of tensors of shape [(N, m),...,(N, k)], with columns of each
          tensor corresponding to the elements of ``feature_columns``

        * If ``feature_columns`` is a ``Dict[str, List[str]]``, the features
          will be a dict of key-tensor pairs of shape
          {key1: (N, m),..., keyN: (N, k)}, with columns of each
          tensor corresponding to the value of ``feature_columns`` under the
          key.

        If ``unsqueeze_label_tensor=True`` (default), the label tensor will be
        of shape (N, 1). Otherwise, it will be of shape (N,).
        If ``label_column`` is specified as ``None``, then no column from the
        ``Dataset`` will be treated as the label, and the output label tensor
        will be ``None``.

        Note that you probably want to call ``.split()`` on this dataset if
        there are to be multiple Torch workers consuming the data.

        Time complexity: O(1)

        Args:
            label_column (Optional[str]): The name of the column used as the
                label (second element of the output list). Can be None for
                prediction, in which case the second element of returned
                tuple will also be None.
            feature_columns (Union[None, List[str], List[List[str]], \
Dict[str, List[str]]]): The names of the columns
                to use as the features. Can be a list of lists or
                a dict of string-list pairs for multi-tensor output.
                If None, then use all columns except the label column as
                the features.
            label_column_dtype (Optional[torch.dtype]): The torch dtype to
                use for the label column. If None, then automatically infer
                the dtype.
            feature_column_dtypes (Union[None, torch.dtype, List[torch.dtype],\
 Dict[str, torch.dtype]]): The dtypes to use for the feature
                tensors. This should match the format of ``feature_columns``,
                or be a single dtype, in which case it will be applied to
                all tensors. If None, then automatically infer the dtype.
            batch_size (int): How many samples per batch to yield at a time.
                Defaults to 1.
            prefetch_blocks (int): The number of blocks to prefetch ahead of
                the current block during the scan.
            drop_last (bool): Set to True to drop the last incomplete batch,
                if the dataset size is not divisible by the batch size. If
                False and the size of dataset is not divisible by the batch
                size, then the last batch will be smaller. Defaults to False.
            unsqueeze_label_tensor (bool): If set to True, the label tensor
                will be unsqueezed (reshaped to (N, 1)). Otherwise, it will
                be left as is, that is (N, ). In general, regression loss
                functions expect an unsqueezed tensor, while classification
                loss functions expect a squeezed one. Defaults to True.
            unsqueeze_feature_tensors (bool): If set to True, the features tensors
                will be unsqueezed (reshaped to (N, 1)) before being concatenated into
                the final features tensor. Otherwise, they will be left as is, that is
                (N, ). Defaults to True.

        Returns:
            A torch IterableDataset.
        """
        import torch

        from ray.data.impl.torch_iterable_dataset import TorchIterableDataset
        from ray.ml.utils.torch_utils import convert_pandas_to_torch_tensor

        # If an empty collection is passed in, treat it the same as None
        if not feature_columns:
            feature_columns = None

        if feature_column_dtypes and not isinstance(feature_column_dtypes, torch.dtype):
            if isinstance(feature_columns, dict):
                if not isinstance(feature_column_dtypes, dict):
                    raise TypeError(
                        "If `feature_columns` is a dict, "
                        "`feature_column_dtypes` must be None, `torch.dtype`,"
                        f" or dict, got {type(feature_column_dtypes)}."
                    )
                if set(feature_columns) != set(feature_column_dtypes):
                    raise ValueError(
                        "`feature_columns` and `feature_column_dtypes` "
                        "must have the same keys."
                    )
                if any(not subcolumns for subcolumns in feature_columns.values()):
                    raise ValueError("column list may not be empty")
            elif isinstance(feature_columns[0], (list, tuple)):
                if not isinstance(feature_column_dtypes, (list, tuple)):
                    raise TypeError(
                        "If `feature_columns` is a list of lists, "
                        "`feature_column_dtypes` must be None, `torch.dtype`,"
                        f" or a sequence, got {type(feature_column_dtypes)}."
                    )
                if len(feature_columns) != len(feature_column_dtypes):
                    raise ValueError(
                        "`feature_columns` and `feature_column_dtypes` "
                        "must have the same length."
                    )
                if any(not subcolumns for subcolumns in feature_columns):
                    raise ValueError("column list may not be empty")

        def make_generator():
            for batch in self.iter_batches(
                batch_size=batch_size,
                batch_format="pandas",
                prefetch_blocks=prefetch_blocks,
                drop_last=drop_last,
            ):
                if label_column:
                    label_tensor = convert_pandas_to_torch_tensor(
                        batch,
                        [label_column],
                        label_column_dtype,
                        unsqueeze=unsqueeze_label_tensor,
                    )
                    batch.pop(label_column)
                else:
                    label_tensor = None

                if isinstance(feature_columns, dict):
                    features_tensor = {
                        key: convert_pandas_to_torch_tensor(
                            batch,
                            feature_columns[key],
                            feature_column_dtypes[key]
                            if isinstance(feature_column_dtypes, dict)
                            else feature_column_dtypes,
                            unsqueeze=unsqueeze_feature_tensors,
                        )
                        for key in feature_columns
                    }
                else:
                    features_tensor = convert_pandas_to_torch_tensor(
                        batch,
                        columns=feature_columns,
                        column_dtypes=feature_column_dtypes,
                        unsqueeze=unsqueeze_feature_tensors,
                    )

                yield (features_tensor, label_tensor)

        return TorchIterableDataset(make_generator)

    def to_tf(
        self,
        *,
        output_signature: Union[
            TensorflowFeatureTypeSpec, Tuple[TensorflowFeatureTypeSpec, "tf.TypeSpec"]
        ],
        label_column: Optional[str] = None,
        feature_columns: Optional[
            Union[List[str], List[List[str]], Dict[str, List[str]]]
        ] = None,
        prefetch_blocks: int = 0,
        batch_size: int = 1,
        unsqueeze_label_tensor=True,
        drop_last: bool = False,
    ) -> "tf.data.Dataset":
        """Return a TF Dataset over this dataset.

        The TF Dataset will be created from the generator returned by the
        ``iter_batches`` method. ``prefetch_blocks`` and ``batch_size``
        arguments will be passed to that method.

        For the features tensor (N is the ``batch_size`` and n1, ..., nk
        are the number of features per tensor):

        * If ``feature_columns`` is a ``List[str]``, the features will be
          a tensor of shape (N, n), with columns corresponding to
          ``feature_columns``

        * If ``feature_columns`` is a ``List[List[str]]``, the features will be
          a list of tensors of shape [(N, n1),...,(N, nk)], with columns of each
          tensor corresponding to the elements of ``feature_columns``

        * If ``feature_columns`` is a ``Dict[str, List[str]]``, the features
          will be a dict of key-tensor pairs of shape
          {key1: (N, n1),..., keyN: (N, nk)}, with columns of each
          tensor corresponding to the value of ``feature_columns`` under the
          key.

        This is only supported for datasets convertible to Arrow records.

        Requires all datasets to have the same columns.

        It is recommended to call ``.split()`` on this dataset if
        there are to be multiple TensorFlow workers consuming the data.

        The elements generated must be compatible with the given
        ``output_signature`` argument (same as in
        ``tf.data.Dataset.from_generator``).

        Time complexity: O(1)

        Args:
            output_signature (Union[TensorflowFeatureTypeSpec, \
Tuple[TensorflowFeatureTypeSpec, "tf.TypeSpec"]]): If ``label_column`` is specified,
                a two-element tuple containing a ``FeatureTypeSpec`` and
                ``tf.TypeSpec`` object corresponding to (features, label). Otherwise, a
                single ``TensorflowFeatureTypeSpec`` corresponding to features tensor.
                A ``TensorflowFeatureTypeSpec`` is a ``tf.TypeSpec``,
                ``List["tf.TypeSpec"]``, or ``Dict[str, "tf.TypeSpec"]``.
            label_column (Optional[str]): The name of the column used as the label
                (second element of the output tuple). If not specified, output
                will be just one tensor instead of a tuple.
            feature_columns (Optional[Union[List[str], List[List[str]], Dict[str, \
List[str]]]): The names of the columns to use as the features. Can be a list of lists
                or a dict of string-list pairs for multi-tensor output. If None, then
                use all columns except the label columns as the features.
            prefetch_blocks: The number of blocks to prefetch ahead of the
                current block during the scan.
            batch_size: Record batch size. Defaults to 1.
            drop_last (bool): Set to True to drop the last incomplete batch,
                if the dataset size is not divisible by the batch size. If
                False and the size of dataset is not divisible by the batch
                size, then the last batch will be smaller. Defaults to False.

        Returns:
            A tf.data.Dataset.
        """

        # argument exception checking is done in from_generator

        try:
            import tensorflow as tf
        except ImportError:
            raise ValueError("tensorflow must be installed!")

        from ray.ml.utils.tensorflow_utils import convert_pandas_to_tf_tensor

        # `output_signature` can be a tuple but not a list. See
        # https://stackoverflow.com/questions/59092423/what-is-a-nested-structure-in-tensorflow.
        if isinstance(output_signature, list):
            output_signature = tuple(output_signature)

        def make_generator():
            for batch in self.iter_batches(
                prefetch_blocks=prefetch_blocks,
                batch_size=batch_size,
                batch_format="pandas",
                drop_last=drop_last,
            ):
                if label_column:
<<<<<<< HEAD
                    targets = batch.pop(label_column).values
                    if unsqueeze_label_tensor:
                        targets = np.expand_dims(targets, axis=1)
=======
                    targets = convert_pandas_to_tf_tensor(batch[[label_column]])
                    batch.pop(label_column)
>>>>>>> 2e092097

                features = None
                if feature_columns is None:
                    features = convert_pandas_to_tf_tensor(batch)
                elif isinstance(feature_columns, list):
                    if all(isinstance(column, str) for column in feature_columns):
                        features = convert_pandas_to_tf_tensor(batch[feature_columns])
                    elif all(isinstance(columns, list) for columns in feature_columns):
                        features = tuple(
                            convert_pandas_to_tf_tensor(batch[columns])
                            for columns in feature_columns
                        )
                    else:
                        raise ValueError(
                            "Expected `feature_columns` to be a list of strings or a "
                            "list of lists."
                        )
                elif isinstance(feature_columns, dict):
                    features = {
                        key: convert_pandas_to_tf_tensor(batch[columns])
                        for key, columns in feature_columns.items()
                    }
                else:
                    raise ValueError(
                        "Expected `feature_columns` to be a list or a dictionary, "
                        f"but got a `{type(feature_columns).__name__}` instead."
                    )

                if label_column:
                    yield features, targets
                else:
                    yield features

        dataset = tf.data.Dataset.from_generator(
            make_generator, output_signature=output_signature
        )

        return dataset

    def to_dask(self) -> "dask.DataFrame":
        """Convert this dataset into a Dask DataFrame.

        This is only supported for datasets convertible to Arrow records.

        Note that this function will set the Dask scheduler to Dask-on-Ray
        globally, via the config.

        Time complexity: O(dataset size / parallelism)

        Returns:
            A Dask DataFrame created from this dataset.
        """
        import dask
        import dask.dataframe as dd
        from ray.util.client.common import ClientObjectRef
        from ray.util.dask import ray_dask_get

        dask.config.set(scheduler=ray_dask_get)

        @dask.delayed
        def block_to_df(block: Block):
            block = BlockAccessor.for_block(block)
            if isinstance(block, (ray.ObjectRef, ClientObjectRef)):
                raise ValueError(
                    "Dataset.to_dask() must be used with Dask-on-Ray, please "
                    "set the Dask scheduler to ray_dask_get (located in "
                    "ray.util.dask)."
                )
            return block.to_pandas()

        # TODO(Clark): Give Dask a Pandas-esque schema via the Pyarrow schema,
        # once that's implemented.
        ddf = dd.from_delayed(
            [block_to_df(block) for block in self.get_internal_block_refs()]
        )
        return ddf

    def to_mars(self) -> "mars.DataFrame":
        """Convert this dataset into a MARS dataframe.

        Time complexity: O(dataset size / parallelism)

        Returns:
            A MARS dataframe created from this dataset.
        """
        import pandas as pd
        import pyarrow as pa
        from mars.dataframe.datasource.read_raydataset import DataFrameReadRayDataset
        from mars.dataframe.utils import parse_index
        from ray.data.impl.pandas_block import PandasBlockSchema

        refs = self.to_pandas_refs()
        # remove this when https://github.com/mars-project/mars/issues/2945 got fixed
        schema = self.schema()
        if isinstance(schema, PandasBlockSchema):
            dtypes = pd.Series(schema.types, index=schema.names)
        elif isinstance(schema, pa.Schema):
            dtypes = schema.empty_table().to_pandas().dtypes
        else:
            raise NotImplementedError(f"Unsupported format of schema {schema}")
        index_value = parse_index(pd.RangeIndex(-1))
        columns_value = parse_index(dtypes.index, store_data=True)
        op = DataFrameReadRayDataset(refs=refs)
        return op(index_value=index_value, columns_value=columns_value, dtypes=dtypes)

    def to_modin(self) -> "modin.DataFrame":
        """Convert this dataset into a Modin dataframe.

        This works by first converting this dataset into a distributed set of
        Pandas dataframes (using ``.to_pandas_refs()``). Please see caveats
        there. Then the individual dataframes are used to create the modin
        DataFrame using
        ``modin.distributed.dataframe.pandas.partitions.from_partitions()``.

        This is only supported for datasets convertible to Arrow records.
        This function induces a copy of the data. For zero-copy access to the
        underlying data, consider using ``.to_arrow()`` or
        ``.get_internal_block_refs()``.

        Time complexity: O(dataset size / parallelism)

        Returns:
            A Modin dataframe created from this dataset.
        """

        from modin.distributed.dataframe.pandas.partitions import from_partitions

        pd_objs = self.to_pandas_refs()
        return from_partitions(pd_objs, axis=0)

    def to_spark(self, spark: "pyspark.sql.SparkSession") -> "pyspark.sql.DataFrame":
        """Convert this dataset into a Spark dataframe.

        Time complexity: O(dataset size / parallelism)

        Returns:
            A Spark dataframe created from this dataset.
        """
        import raydp

        return raydp.spark.ray_dataset_to_spark_dataframe(
            spark, self.schema(), self.get_internal_block_refs()
        )

    def to_pandas(self, limit: int = 100000) -> "pandas.DataFrame":
        """Convert this dataset into a single Pandas DataFrame.

        This is only supported for datasets convertible to Arrow or Pandas
        records. An error is raised if the number of records exceeds the
        provided limit. Note that you can use ``.limit()`` on the dataset
        beforehand to truncate the dataset manually.

        Time complexity: O(dataset size)

        Args:
            limit: The maximum number of records to return. An error will be
                raised if the limit is exceeded.

        Returns:
            A Pandas DataFrame created from this dataset, containing a limited
            number of records.
        """

        if self.count() > limit:
            raise ValueError(
                "The dataset has more than the given limit of {} records. "
                "Use ds.limit(N).to_pandas().".format(limit)
            )
        blocks = self.get_internal_block_refs()
        output = DelegatingBlockBuilder()
        for block in blocks:
            output.add_block(ray.get(block))
        return BlockAccessor.for_block(output.build()).to_pandas()

    def to_pandas_refs(self) -> List[ObjectRef["pandas.DataFrame"]]:
        """Convert this dataset into a distributed set of Pandas dataframes.

        This is only supported for datasets convertible to Arrow records.
        This function induces a copy of the data. For zero-copy access to the
        underlying data, consider using ``.to_arrow()`` or
        ``.get_internal_block_refs()``.

        Time complexity: O(dataset size / parallelism)

        Returns:
            A list of remote Pandas dataframes created from this dataset.
        """

        block_to_df = cached_remote_fn(_block_to_df)
        return [block_to_df.remote(block) for block in self.get_internal_block_refs()]

    def to_numpy_refs(
        self, *, column: Optional[str] = None
    ) -> List[ObjectRef[np.ndarray]]:
        """Convert this dataset into a distributed set of NumPy ndarrays.

        This is only supported for datasets convertible to NumPy ndarrays.
        This function induces a copy of the data. For zero-copy access to the
        underlying data, consider using ``.to_arrow()`` or
        ``.get_internal_block_refs()``.

        Time complexity: O(dataset size / parallelism)

        Args:
            column: The name of the column to convert to numpy, or None to specify the
            entire row. If not specified for Arrow or Pandas blocks, each returned
            future will represent a dict of column ndarrays.

        Returns:
            A list of remote NumPy ndarrays created from this dataset.
        """
        block_to_ndarray = cached_remote_fn(_block_to_ndarray)
        return [
            block_to_ndarray.remote(block, column=column)
            for block in self.get_internal_block_refs()
        ]

    def to_arrow_refs(self) -> List[ObjectRef["pyarrow.Table"]]:
        """Convert this dataset into a distributed set of Arrow tables.

        This is only supported for datasets convertible to Arrow records.
        This function is zero-copy if the existing data is already in Arrow
        format. Otherwise, the data will be converted to Arrow format.

        Time complexity: O(1) unless conversion is required.

        Returns:
            A list of remote Arrow tables created from this dataset.
        """
        blocks: List[ObjectRef[Block]] = self.get_internal_block_refs()

        if self._dataset_format() == "arrow":
            # Zero-copy path.
            return blocks

        block_to_arrow = cached_remote_fn(_block_to_arrow)
        return [block_to_arrow.remote(block) for block in blocks]

    def to_random_access_dataset(
        self,
        key: str,
        num_workers: Optional[int] = None,
    ) -> RandomAccessDataset:
        """Convert this Dataset into a distributed RandomAccessDataset (EXPERIMENTAL).

        RandomAccessDataset partitions the dataset across the cluster by the given sort
        key, providing efficient random access to records via binary search. A number
        of worker actors are created, each of which has zero-copy access to the
        underlying sorted data blocks of the Dataset.

        Note that the key must be unique in the dataset. If there are duplicate keys,
        an arbitrary value is returned.

        This is only supported for Arrow-format datasets.

        Args:
            key: The key column over which records can be queried.
            num_workers: The number of actors to use to serve random access queries.
                By default, this is determined by multiplying the number of Ray nodes
                in the cluster by four. As a rule of thumb, you can expect each worker
                to provide ~3000 records / second via ``get_async()``, and
                ~10000 records / second via ``multiget()``.
        """
        if num_workers is None:
            num_workers = 4 * len(ray.nodes())
        return RandomAccessDataset(self, key, num_workers=num_workers)

    def repeat(self, times: Optional[int] = None) -> "DatasetPipeline[T]":
        """Convert this into a DatasetPipeline by looping over this dataset.

        Transformations prior to the call to ``repeat()`` are evaluated once.
        Transformations done on the returned pipeline are evaluated on each
        loop of the pipeline over the base dataset.

        Note that every repeat of the dataset is considered an "epoch" for
        the purposes of ``DatasetPipeline.iter_epochs()``.

        Examples:
            >>> import ray
            >>> # Infinite pipeline of numbers [0, 5)
            >>> ray.data.range(5).repeat().take() # doctest: +SKIP
            [0, 1, 2, 3, 4, 0, 1, 2, 3, 4, ...]
            >>> # Can apply transformations to the pipeline.
            >>> ray.data.range(5).repeat().map(lambda x: -x).take() # doctest: +SKIP
            [0, -1, -2, -3, -4, 0, -1, -2, -3, -4, ...]
            >>> # Can shuffle each epoch (dataset) in the pipeline.
            >>> ray.data.range(5).repeat().random_shuffle().take() # doctest: +SKIP
            [2, 3, 0, 4, 1, 4, 0, 2, 1, 3, ...]

        Args:
            times: The number of times to loop over this dataset, or None
                to repeat indefinitely.
        """
        from ray.data.dataset_pipeline import DatasetPipeline
        from ray.data.impl.plan import _rewrite_read_stage

        ctx = DatasetContext.get_current()
        if self._plan.is_read_stage() and ctx.optimize_fuse_read_stages:
            blocks, _, _ = self._plan._get_source_blocks_and_stages()
            blocks.clear()
            blocks, outer_stats, read_stage = _rewrite_read_stage(blocks)
        else:
            blocks = self._plan.execute()
            outer_stats = self._plan.stats()
            read_stage = None
        uuid = self._get_uuid()
        outer_stats.dataset_uuid = uuid

        if times is not None and times < 1:
            raise ValueError("`times` must be >= 1, got {}".format(times))

        class Iterator:
            def __init__(self, blocks):
                self._blocks = blocks
                self._i = 0

            def __next__(self) -> "Dataset[T]":
                if times and self._i >= times:
                    raise StopIteration
                epoch = self._i
                blocks = self._blocks
                self._i += 1

                def gen():
                    ds = Dataset(
                        ExecutionPlan(blocks, outer_stats, dataset_uuid=uuid),
                        epoch,
                        lazy=False,
                    )
                    ds._set_uuid(uuid)
                    return ds

                return gen

        class Iterable:
            def __init__(self, blocks):
                self._blocks = blocks

            def __iter__(self):
                return Iterator(self._blocks)

        pipe = DatasetPipeline(Iterable(blocks), length=times or float("inf"))
        if read_stage:
            pipe = pipe.foreach_window(
                lambda ds, read_stage=read_stage: Dataset(
                    ds._plan.with_stage(read_stage), ds._epoch, True
                )
            )
        return pipe

    def window(
        self,
        *,
        blocks_per_window: Optional[int] = None,
        bytes_per_window: Optional[int] = None,
    ) -> "DatasetPipeline[T]":
        """Convert this into a DatasetPipeline by windowing over data blocks.

        Transformations prior to the call to ``window()`` are evaluated in
        bulk on the entire dataset. Transformations done on the returned
        pipeline are evaluated incrementally per window of blocks as data is
        read from the output of the pipeline.

        Windowing execution allows for output to be read sooner without
        waiting for all transformations to fully execute, and can also improve
        efficiency if transforms use different resources (e.g., GPUs).

        Without windowing::

            [preprocessing......]
                                  [inference.......]
                                                     [write........]
            Time ----------------------------------------------------------->

        With windowing::

            [prep1] [prep2] [prep3]
                    [infer1] [infer2] [infer3]
                             [write1] [write2] [write3]
            Time ----------------------------------------------------------->

        Examples:
            >>> import ray
            >>> # Create an inference pipeline.
            >>> ds = ray.data.read_binary_files(dir) # doctest: +SKIP
            >>> infer = ... # doctest: +SKIP
            >>> pipe = ds.window(blocks_per_window=10).map(infer) # doctest: +SKIP
            DatasetPipeline(num_windows=40, num_stages=2)
            >>> # The higher the stage parallelism, the shorter the pipeline.
            >>> pipe = ds.window(blocks_per_window=20).map(infer) # doctest: +SKIP
            DatasetPipeline(num_windows=20, num_stages=2)
            >>> # Outputs can be incrementally read from the pipeline.
            >>> for item in pipe.iter_rows(): # doctest: +SKIP
            ...    print(item) # doctest: +SKIP

        Args:
            blocks_per_window: The window size (parallelism) in blocks.
                Increasing window size increases pipeline throughput, but also
                increases the latency to initial output, since it decreases the
                length of the pipeline. Setting this to infinity effectively
                disables pipelining.
            bytes_per_window: Specify the window size in bytes instead of blocks.
                This will be treated as an upper bound for the window size, but each
                window will still include at least one block. This is mutually
                exclusive with ``blocks_per_window``.
        """
        from ray.data.dataset_pipeline import DatasetPipeline
        from ray.data.impl.plan import _rewrite_read_stage

        if blocks_per_window is not None and bytes_per_window is not None:
            raise ValueError("Only one windowing scheme can be specified.")

        if blocks_per_window is None:
            blocks_per_window = 10

        ctx = DatasetContext.get_current()
        if self._plan.is_read_stage() and ctx.optimize_fuse_read_stages:
            blocks, _, _ = self._plan._get_source_blocks_and_stages()
            blocks.clear()
            blocks, outer_stats, read_stage = _rewrite_read_stage(blocks)
        else:
            blocks = self._plan.execute()
            outer_stats = self._plan.stats()
            read_stage = None

        class Iterator:
            def __init__(self, splits, epoch):
                self._splits = splits.copy()
                self._epoch = epoch

            def __next__(self) -> "Dataset[T]":
                if not self._splits:
                    raise StopIteration

                blocks = self._splits.pop(0)

                def gen():
                    ds = Dataset(
                        ExecutionPlan(blocks, outer_stats), self._epoch, lazy=True
                    )
                    return ds

                return gen

        class Iterable:
            def __init__(self, blocks, epoch):
                if bytes_per_window:
                    self._splits = blocks.split_by_bytes(bytes_per_window)
                else:
                    self._splits = blocks.split(split_size=blocks_per_window)
                try:
                    sizes = [s.size_bytes() for s in self._splits]
                    assert [s > 0 for s in sizes], sizes

                    def fmt(size_bytes):
                        if size_bytes > 10 * 1024:
                            return "{}MiB".format(round(size_bytes / (1024 * 1024), 2))
                        else:
                            return "{}b".format(size_bytes)

                    logger.info(
                        "Created DatasetPipeline with {} windows: "
                        "{} min, {} max, {} mean".format(
                            len(self._splits),
                            fmt(min(sizes)),
                            fmt(max(sizes)),
                            fmt(int(np.mean(sizes))),
                        )
                    )
                except Exception as e:
                    logger.info(
                        "Created DatasetPipeline with {} windows; "
                        "error getting sizes: {}".format(
                            len(self._splits),
                            e,
                        )
                    )
                self._epoch = epoch

            def __iter__(self):
                return Iterator(self._splits, self._epoch)

        it = Iterable(blocks, self._epoch)
        pipe = DatasetPipeline(it, length=len(it._splits))
        if read_stage:
            pipe = pipe.foreach_window(
                lambda ds, read_stage=read_stage: Dataset(
                    ds._plan.with_stage(read_stage), ds._epoch, True
                )
            )
        return pipe

    def fully_executed(self, preserve_original: bool = True) -> "Dataset[T]":
        """Force full evaluation of the blocks of this dataset.

        This can be used to read all blocks into memory. By default, Datasets
        doesn't read blocks from the datasource until the first transform.

        Args:
            preserve_original: Whether the original unexecuted dataset should be
                preserved. If False, this function will mutate the original dataset,
                which can more efficiently reclaim memory.

        Returns:
            A Dataset with all blocks fully materialized in memory.
        """
        if preserve_original:
            plan = self._plan.deep_copy(preserve_uuid=True)
            ds = Dataset(plan, self._epoch, self._lazy)
            ds._set_uuid(self._get_uuid())
        else:
            ds = self
        ds._plan.execute(force_read=True)
        return ds

    def is_fully_executed(self) -> bool:
        """Returns whether this Dataset has been fully executed.

        This will return False if this Dataset is lazy and if the output of its final
        stage hasn't been computed yet.
        """
        return self._plan.has_computed_output()

    def stats(self) -> str:
        """Returns a string containing execution timing information."""
        return self._plan.stats().summary_string()

    @DeveloperAPI
    def get_internal_block_refs(self) -> List[ObjectRef[Block]]:
        """Get a list of references to the underlying blocks of this dataset.

        This function can be used for zero-copy access to the data. It blocks
        until the underlying blocks are computed.

        Time complexity: O(1)

        Returns:
            A list of references to this dataset's blocks.
        """
        return self._plan.execute().get_blocks()

    def experimental_lazy(self) -> "Dataset[T]":
        """EXPERIMENTAL: Enable lazy evaluation.

        The returned dataset is a lazy dataset, where all subsequent operations on the
        dataset won't be executed until the dataset is consumed (e.g. ``.take()``,
        ``.iter_batches()``, ``.to_torch()``, ``.to_tf()``, etc.) or execution is
        manually triggered via ``.fully_executed()``.
        """
        ds = Dataset(self._plan, self._epoch, lazy=True)
        ds._set_uuid(self._get_uuid())
        return ds

    def has_serializable_lineage(self) -> bool:
        """Whether this dataset's lineage is able to be serialized for storage and
        later deserialized, possibly on a different cluster.

        Only datasets that are created from data that we know will still exist at
        deserialization time, e.g. data external to this Ray cluster such as persistent
        cloud object stores, support lineage-based serialization. All of the
        ray.data.read_*() APIs support lineage-based serialization.
        """
        return self._plan.has_lazy_input()

    @DeveloperAPI
    def serialize_lineage(self) -> bytes:
        """
        Serialize this dataset's lineage, not the actual data or the existing data
        futures, to bytes that can be stored and later deserialized, possibly on a
        different cluster.

        Note that this will drop all computed data, and that everything will be
        recomputed from scratch after deserialization.

        Use :py:meth:`Dataset.deserialize_lineage` to deserialize the serialized bytes
        returned from this method into a Dataset.

        NOTE: Unioned and zipped datasets, produced by :py:meth`Dataset.union` and
        :py:meth:`Dataset.zip`, are not lineage-serializable.

        Returns:
            Serialized bytes containing the lineage of this dataset.
        """
        if not self.has_serializable_lineage():
            raise ValueError(
                "Lineage-based serialization is not supported for this dataset, which "
                "means that it cannot be used as a tunable hyperparameter. "
                "Lineage-based serialization is explicitly NOT supported for unioned "
                "or zipped datasets (see docstrings for those methods), and is only "
                "supported for Datasets created from data that we know will still "
                "exist at deserialization time, e.g. external data in persistent cloud "
                "object stores or in-memory data from long-lived clusters. Concretely, "
                "all ray.data.read_*() APIs should support lineage-based "
                "serialization, while all of the ray.data.from_*() APIs do not. To "
                "allow this Dataset to be serialized to storage, write the data to an "
                "external store (such as AWS S3, GCS, or Azure Blob Storage) using the "
                "Dataset.write_*() APIs, and serialize a new dataset reading from the "
                "external store using the ray.data.read_*() APIs."
            )
        # Copy Dataset and clear the blocks from the execution plan so only the
        # Dataset's lineage is serialized.
        plan_copy = self._plan.deep_copy(preserve_uuid=True)
        ds = Dataset(plan_copy, self._get_epoch(), self._lazy)
        ds._plan.clear_block_refs()
        ds._set_uuid(self._get_uuid())

        def _reduce(rf: ray.remote_function.RemoteFunction):
            # Custom reducer for Ray remote function handles that allows for
            # cross-cluster serialization.
            # This manually unsets the last export session and job to force re-exporting
            # of the function when the handle is deserialized on a new cluster.
            # TODO(Clark): Fix this in core Ray, see issue:
            # https://github.com/ray-project/ray/issues/24152.
            reconstructor, args, state = rf.__reduce__()
            state["_last_export_session_and_job"] = None
            return reconstructor, args, state

        context = ray.worker.global_worker.get_serialization_context()
        try:
            context._register_cloudpickle_reducer(
                ray.remote_function.RemoteFunction, _reduce
            )
            serialized = pickle.dumps(ds)
        finally:
            context._unregister_cloudpickle_reducer(ray.remote_function.RemoteFunction)
        return serialized

    @staticmethod
    @DeveloperAPI
    def deserialize_lineage(serialized_ds: bytes) -> "Dataset":
        """
        Deserialize the provided lineage-serialized Dataset.

        This assumes that the provided serialized bytes were serialized using
        :py:meth:`Dataset.serialize_lineage`.

        Args:
            serialized_ds: The serialized Dataset that we wish to deserialize.

        Returns:
            A deserialized ``Dataset`` instance.
        """
        return pickle.loads(serialized_ds)

    def _split(
        self, index: int, return_right_half: bool
    ) -> ("Dataset[T]", "Dataset[T]"):
        start_time = time.perf_counter()
        get_num_rows = cached_remote_fn(_get_num_rows)
        split_block = cached_remote_fn(_split_block, num_returns=4)

        count = 0
        left_blocks = []
        left_metadata = []
        right_blocks = []
        right_metadata = []
        it = self._plan.execute().get_blocks_with_metadata()
        for b, m in it:
            if m.num_rows is None:
                num_rows = ray.get(get_num_rows.remote(b))
            else:
                num_rows = m.num_rows
            if count >= index:
                if not return_right_half:
                    break
                right_blocks.append(b)
                right_metadata.append(m)
            elif count + num_rows < index:
                left_blocks.append(b)
                left_metadata.append(m)
            elif count + num_rows == index:
                left_blocks.append(b)
                left_metadata.append(m)
            else:
                b0, m0, b1, m1 = split_block.remote(
                    b, m, index - count, return_right_half
                )
                left_blocks.append(b0)
                left_metadata.append(ray.get(m0))
                right_blocks.append(b1)
                right_metadata.append(ray.get(m1))
            count += num_rows

        split_duration = time.perf_counter() - start_time
        left_meta_for_stats = [
            BlockMetadata(
                num_rows=m.num_rows,
                size_bytes=m.size_bytes,
                schema=m.schema,
                input_files=m.input_files,
                exec_stats=None,
            )
            for m in left_metadata
        ]
        left_dataset_stats = DatasetStats(
            stages={"split": left_meta_for_stats},
            parent=self._plan.stats(),
        )
        left_dataset_stats.time_total_s = split_duration
        left = Dataset(
            ExecutionPlan(
                BlockList(left_blocks, left_metadata),
                left_dataset_stats,
            ),
            self._epoch,
            self._lazy,
        )
        if return_right_half:
            right_meta_for_stats = [
                BlockMetadata(
                    num_rows=m.num_rows,
                    size_bytes=m.size_bytes,
                    schema=m.schema,
                    input_files=m.input_files,
                    exec_stats=None,
                )
                for m in right_metadata
            ]
            right_dataset_stats = DatasetStats(
                stages={"split": right_meta_for_stats},
                parent=self._plan.stats(),
            )
            right_dataset_stats.time_total_s = split_duration
            right = Dataset(
                ExecutionPlan(
                    BlockList(right_blocks, right_metadata),
                    right_dataset_stats,
                ),
                self._epoch,
                self._lazy,
            )
        else:
            right = None
        return left, right

    def _divide(self, block_idx: int) -> ("Dataset[T]", "Dataset[T]"):
        left, right = self._plan.execute().divide(block_idx)
        l_ds = Dataset(ExecutionPlan(left, self._plan.stats()), self._epoch, self._lazy)
        r_ds = Dataset(
            ExecutionPlan(right, self._plan.stats()), self._epoch, self._lazy
        )
        return l_ds, r_ds

    def _dataset_format(self) -> str:
        """Determine the format of the dataset. Possible values are: "arrow",
        "pandas", "simple".

        This may block; if the schema is unknown, this will synchronously fetch
        the schema for the first block.
        """
        # We need schema to properly validate, so synchronously
        # fetch it if necessary.
        schema = self.schema(fetch_if_missing=True)
        if schema is None:
            raise ValueError(
                "Dataset is empty or cleared, can't determine the format of "
                "the dataset."
            )

        try:
            import pyarrow as pa

            if isinstance(schema, pa.Schema):
                return "arrow"
        except ModuleNotFoundError:
            pass
        from ray.data.impl.pandas_block import PandasBlockSchema

        if isinstance(schema, PandasBlockSchema):
            return "pandas"
        return "simple"

    def _aggregate_on(
        self, agg_cls: type, on: Optional[Union[KeyFn, List[KeyFn]]], *args, **kwargs
    ):
        """Helper for aggregating on a particular subset of the dataset.

        This validates the `on` argument, and converts a list of column names
        or lambdas to a multi-aggregation. A null `on` results in a
        multi-aggregation on all columns for an Arrow Dataset, and a single
        aggregation on the entire row for a simple Dataset.
        """
        aggs = self._build_multicolumn_aggs(agg_cls, on, *args, **kwargs)
        return self.aggregate(*aggs)

    def _build_multicolumn_aggs(
        self,
        agg_cls: type,
        on: Optional[Union[KeyFn, List[KeyFn]]],
        ignore_nulls: bool,
        *args,
        skip_cols: Optional[List[str]] = None,
        **kwargs,
    ):
        """Build set of aggregations for applying a single aggregation to
        multiple columns.
        """

        # Expand None into an aggregation for each column.
        if on is None:
            try:
                dataset_format = self._dataset_format()
            except ValueError:
                dataset_format = None
            if dataset_format in ["arrow", "pandas"]:
                # This should be cached from the ._dataset_format() check, so we
                # don't fetch and we assert that the schema is not None.
                schema = self.schema(fetch_if_missing=False)
                assert schema is not None
                if not skip_cols:
                    skip_cols = []
                if len(schema.names) > 0:
                    on = [col for col in schema.names if col not in skip_cols]

        if not isinstance(on, list):
            on = [on]
        return [agg_cls(on_, *args, ignore_nulls=ignore_nulls, **kwargs) for on_ in on]

    def _aggregate_result(self, result: Union[Tuple, TableRow]) -> U:
        if result is not None and len(result) == 1:
            if isinstance(result, tuple):
                return result[0]
            else:
                # NOTE (kfstorm): We cannot call `result[0]` directly on
                # `PandasRow` because indexing a column with position is not
                # supported by pandas.
                return list(result.values())[0]
        else:
            return result

    def __repr__(self) -> str:
        schema = self.schema()
        if schema is None:
            schema_str = "Unknown schema"
        elif isinstance(schema, type):
            schema_str = str(schema)
        else:
            schema_str = []
            for n, t in zip(schema.names, schema.types):
                if hasattr(t, "__name__"):
                    t = t.__name__
                schema_str.append("{}: {}".format(n, t))
            schema_str = ", ".join(schema_str)
            schema_str = "{" + schema_str + "}"
        count = self._meta_count()
        return "Dataset(num_blocks={}, num_rows={}, schema={})".format(
            self._plan.initial_num_blocks(), count, schema_str
        )

    def __str__(self) -> str:
        return repr(self)

    def _block_num_rows(self) -> List[int]:
        get_num_rows = cached_remote_fn(_get_num_rows)
        return ray.get([get_num_rows.remote(b) for b in self.get_internal_block_refs()])

    def _block_size_bytes(self) -> List[int]:
        get_size_bytes = cached_remote_fn(_get_size_bytes)
        return ray.get(
            [get_size_bytes.remote(b) for b in self.get_internal_block_refs()]
        )

    def _meta_count(self) -> Optional[int]:
        return self._plan.meta_count()

    def _get_uuid(self) -> str:
        return self._uuid

    def _set_uuid(self, uuid: str) -> None:
        self._uuid = uuid

    def _get_epoch(self) -> int:
        return self._epoch

    def _set_epoch(self, epoch: int) -> None:
        self._epoch = epoch

    def _warn_slow(self):
        global _slow_warned
        if not _slow_warned:
            _slow_warned = True
            logger.warning(
                "The `map`, `flat_map`, and `filter` operations are unvectorized and "
                "can be very slow. Consider using `.map_batches()` instead."
            )


def _get_num_rows(block: Block) -> int:
    block = BlockAccessor.for_block(block)
    return block.num_rows()


def _get_size_bytes(block: Block) -> int:
    block = BlockAccessor.for_block(block)
    return block.size_bytes()


def _block_to_df(block: Block):
    block = BlockAccessor.for_block(block)
    return block.to_pandas()


def _block_to_ndarray(block: Block, column: Optional[str]):
    block = BlockAccessor.for_block(block)
    return block.to_numpy(column)


def _block_to_arrow(block: Block):
    block = BlockAccessor.for_block(block)
    return block.to_arrow()


def _sliding_window(iterable: Iterable, n: int):
    """Creates an iterator consisting of n-width sliding windows over
    iterable. The sliding windows are constructed lazily such that an
    element on the base iterator (iterable) isn't consumed until the
    first sliding window containing that element is reached.

    If n > len(iterable), then a single len(iterable) window is
    returned.

    Args:
        iterable: The iterable on which the sliding window will be
            created.
        n: The width of the sliding window.

    Returns:
        An iterator of n-width windows over iterable.
        If n > len(iterable), then a single len(iterable) window is
        returned.
    """
    it = iter(iterable)
    window = collections.deque(itertools.islice(it, n), maxlen=n)
    if len(window) > 0:
        yield tuple(window)
    for elem in it:
        window.append(elem)
        yield tuple(window)


def _split_block(
    block: Block, meta: BlockMetadata, count: int, return_right_half: bool
) -> (Block, BlockMetadata, Optional[Block], Optional[BlockMetadata]):
    stats = BlockExecStats.builder()
    block = BlockAccessor.for_block(block)
    logger.debug("Truncating last block to size: {}".format(count))
    b0 = block.slice(0, count, copy=True)
    a0 = BlockAccessor.for_block(b0)
    m0 = BlockMetadata(
        num_rows=a0.num_rows(),
        size_bytes=a0.size_bytes(),
        schema=meta.schema,
        input_files=meta.input_files,
        exec_stats=stats.build(),
    )
    if return_right_half:
        b1 = block.slice(count, block.num_rows(), copy=True)
        a1 = BlockAccessor.for_block(b1)
        m1 = BlockMetadata(
            num_rows=a1.num_rows(),
            size_bytes=a1.size_bytes(),
            schema=meta.schema,
            input_files=meta.input_files,
            exec_stats=stats.build(),
        )
    else:
        b1 = None
        m1 = None
    return b0, m0, b1, m1


def _do_write(
    ds: Datasource,
    ctx: DatasetContext,
    blocks: List[Block],
    meta: List[BlockMetadata],
    ray_remote_args: Dict[str, Any],
    write_args: Dict[str, Any],
) -> List[ObjectRef[WriteResult]]:
    write_args = _unwrap_arrow_serialization_workaround(write_args)
    DatasetContext._set_current(ctx)
    return ds.do_write(blocks, meta, ray_remote_args=ray_remote_args, **write_args)<|MERGE_RESOLUTION|>--- conflicted
+++ resolved
@@ -2554,14 +2554,8 @@
                 drop_last=drop_last,
             ):
                 if label_column:
-<<<<<<< HEAD
-                    targets = batch.pop(label_column).values
-                    if unsqueeze_label_tensor:
-                        targets = np.expand_dims(targets, axis=1)
-=======
                     targets = convert_pandas_to_tf_tensor(batch[[label_column]])
                     batch.pop(label_column)
->>>>>>> 2e092097
 
                 features = None
                 if feature_columns is None:
