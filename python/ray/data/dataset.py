import logging
import time
from typing import List, Any, Callable, Iterator, Iterable, Generic, \
    Dict, Optional, Union, TYPE_CHECKING, Tuple
from uuid import uuid4

if TYPE_CHECKING:
    import pyarrow
    import pandas
    import mars
    import modin
    import dask
    import pyspark
    import ray.util.sgd
    import torch
    import tensorflow as tf
    from ray.data.dataset_pipeline import DatasetPipeline
    from ray.data.grouped_dataset import GroupedDataset

import collections
import itertools
import numpy as np

import ray
from ray.types import ObjectRef
from ray.util.annotations import DeveloperAPI, PublicAPI
from ray.data.block import Block, BlockAccessor, BlockMetadata, T, U, \
    BlockPartition, BlockPartitionMetadata, BlockExecStats, KeyFn, \
    _validate_key_fn
from ray.data.context import DatasetContext
from ray.data.datasource import (
    Datasource, CSVDatasource, JSONDatasource, NumpyDatasource,
    ParquetDatasource, BlockWritePathProvider, DefaultBlockWritePathProvider)
from ray.data.aggregate import AggregateFn, Sum, Max, Min, \
    Mean, Std
from ray.data.impl.remote_fn import cached_remote_fn
from ray.data.impl.batcher import Batcher
from ray.data.impl.stats import DatasetStats
from ray.data.impl.compute import get_compute, cache_wrapper, \
    CallableClass
from ray.data.impl.output_buffer import BlockOutputBuffer
from ray.data.impl.progress_bar import ProgressBar
from ray.data.impl.shuffle import simple_shuffle, _shuffle_reduce
from ray.data.impl.sort import sort_impl
from ray.data.impl.block_list import BlockList
from ray.data.impl.lazy_block_list import LazyBlockList
from ray.data.impl.delegating_block_builder import DelegatingBlockBuilder

# An output type of iter_batches() determined by the batch_format parameter.
BatchType = Union["pandas.DataFrame", "pyarrow.Table", np.ndarray, list]

logger = logging.getLogger(__name__)

# Whether we have warned of Datasets containing multiple epochs of data.
_epoch_warned = False


@PublicAPI(stability="beta")
class Dataset(Generic[T]):
    """Implements a distributed Arrow dataset.

    Datasets are implemented as a list of ``ObjectRef[Block]``. The block
    also determines the unit of parallelism. The default block type is the
    ``pyarrow.Table``. Arrow-incompatible objects are held in ``list`` blocks.

    Since Datasets are just lists of Ray object refs, they can be passed
    between Ray tasks and actors just like any other object. Datasets support
    conversion to/from several more featureful dataframe libraries
    (e.g., Spark, Dask, Modin, MARS), and are also compatible with distributed
    TensorFlow / PyTorch.

    Dataset supports parallel transformations such as .map(), .map_batches(),
    and simple repartition, but currently not aggregations and joins.
    """

    def __init__(self, blocks: BlockList, epoch: int, stats: DatasetStats):
        """Construct a Dataset (internal API).

        The constructor is not part of the Dataset API. Use the ``ray.data.*``
        read methods to construct a dataset.
        """
        self._blocks: BlockList = blocks
        self._uuid = uuid4().hex
        self._epoch = epoch
        self._stats = stats
        self._stats.dataset_uuid = self._uuid
        assert isinstance(self._blocks, BlockList), self._blocks

    def map(self,
            fn: Union[CallableClass, Callable[[T], U]],
            *,
            compute: Optional[str] = None,
            **ray_remote_args) -> "Dataset[U]":
        """Apply the given function to each record of this dataset.

        This is a blocking operation. Note that mapping individual records
        can be quite slow. Consider using `.map_batches()` for performance.

        Examples:
            >>> # Transform python objects.
            >>> ds.map(lambda x: x * 2)

            >>> # Transform Arrow records.
            >>> ds.map(lambda record: {"v2": record["value"] * 2})

            >>> # Define a callable class that persists state across
            >>> # function invocations for efficiency.
            >>> class CachedModel:
            ...    def __init__(self):
            ...        self.model = init_model()
            ...    def __call__(self, batch):
            ...        return self.model(batch)

            >>> # Apply the transform in parallel on GPUs. Since
            >>> # compute="actors", the transform will be applied on an
            >>> # autoscaling pool of Ray actors, each allocated 1 GPU by Ray.
            >>> ds.map(CachedModel, compute="actors", num_gpus=1)

        Time complexity: O(dataset size / parallelism)

        Args:
            fn: The function to apply to each record, or a class type
                that can be instantiated to create such a callable.
            compute: The compute strategy, either "tasks" (default) to use Ray
                tasks, or "actors" to use an autoscaling Ray actor pool.
            ray_remote_args: Additional resource requirements to request from
                ray (e.g., num_gpus=1 to request GPUs for the map tasks).
        """

        fn = cache_wrapper(fn)
        context = DatasetContext.get_current()
        stats_builder = self._stats.child_builder("map")

        def transform(block: Block) -> Iterable[Block]:
            DatasetContext._set_current(context)
            block = BlockAccessor.for_block(block)
            output_buffer = BlockOutputBuffer(None,
                                              context.target_max_block_size)
            for row in block.iter_rows():
                output_buffer.add(fn(row))
                if output_buffer.has_next():
                    yield output_buffer.next()
            output_buffer.finalize()
            if output_buffer.has_next():
                yield output_buffer.next()

        compute = get_compute(compute)
        blocks = compute.apply(transform, ray_remote_args, self._blocks)
        return Dataset(blocks, self._epoch, stats_builder.build(blocks))

    def map_batches(self,
                    fn: Union[CallableClass, Callable[[BatchType], BatchType]],
                    *,
                    batch_size: Optional[int] = 4096,
                    compute: Optional[str] = None,
                    batch_format: str = "native",
                    **ray_remote_args) -> "Dataset[Any]":
        """Apply the given function to batches of records of this dataset.

        This is a blocking operation.

        Examples:
            >>> # Transform batches in parallel.
            >>> ds.map_batches(lambda batch: [v * 2 for v in batch])

            >>> # Define a callable class that persists state across
            >>> # function invocations for efficiency.
            >>> class CachedModel:
            ...    def __init__(self):
            ...        self.model = init_model()
            ...    def __call__(self, item):
            ...        return self.model(item)

            >>> # Apply the transform in parallel on GPUs. Since
            >>> # compute="actors", the transform will be applied on an
            >>> # autoscaling pool of Ray actors, each allocated 1 GPU by Ray.
            >>> ds.map_batches(
            ...    CachedModel,
            ...    batch_size=256, compute="actors", num_gpus=1)

        Time complexity: O(dataset size / parallelism)

        Args:
            fn: The function to apply to each record batch, or a class type
                that can be instantiated to create such a callable.
            batch_size: Request a specific batch size, or None to use entire
                blocks as batches. Defaults to a system-chosen batch size.
            compute: The compute strategy, either "tasks" (default) to use Ray
                tasks, or "actors" to use an autoscaling Ray actor pool.
            batch_format: Specify "native" to use the native block format,
                "pandas" to select ``pandas.DataFrame`` as the batch format,
                or "pyarrow" to select ``pyarrow.Table``.
            ray_remote_args: Additional resource requirements to request from
                ray (e.g., num_gpus=1 to request GPUs for the map tasks).
        """
        if batch_size is not None and batch_size < 1:
            raise ValueError("Batch size cannot be negative or 0")
        import pyarrow as pa
        import pandas as pd

        fn = cache_wrapper(fn)
        context = DatasetContext.get_current()
        stats_builder = self._stats.child_builder("map_batches")

        def transform(block: Block) -> Iterable[Block]:
            DatasetContext._set_current(context)
            output_buffer = BlockOutputBuffer(None,
                                              context.target_max_block_size)
            block = BlockAccessor.for_block(block)
            total_rows = block.num_rows()
            max_batch_size = batch_size
            if max_batch_size is None:
                max_batch_size = max(total_rows, 1)

            for start in range(0, total_rows, max_batch_size):
                # Build a block for each batch.
                end = min(total_rows, start + max_batch_size)
                # Make sure to copy if slicing to avoid the Arrow serialization
                # bug where we include the entire base view on serialization.
                view = block.slice(start, end, copy=batch_size is not None)
                if batch_format == "native":
                    pass
                elif batch_format == "pandas":
                    view = BlockAccessor.for_block(view).to_pandas()
                elif batch_format == "pyarrow":
                    view = BlockAccessor.for_block(view).to_arrow()
                else:
                    raise ValueError(
                        "The batch format must be one of 'native', 'pandas', "
                        "or 'pyarrow', got: {}".format(batch_format))

                applied = fn(view)
                if isinstance(applied, list) or isinstance(applied, pa.Table):
                    applied = applied
                elif isinstance(applied, pd.core.frame.DataFrame):
                    applied = pa.Table.from_pandas(applied)
                else:
                    raise ValueError("The map batches UDF returned the value "
                                     f"{applied}, which is not allowed. "
                                     "The return type must be either list, "
                                     "pandas.DataFrame, or pyarrow.Table")
                output_buffer.add_block(applied)
                if output_buffer.has_next():
                    yield output_buffer.next()

            output_buffer.finalize()
            if output_buffer.has_next():
                yield output_buffer.next()

        compute = get_compute(compute)
        blocks = compute.apply(transform, ray_remote_args, self._blocks)
        return Dataset(blocks, self._epoch, stats_builder.build(blocks))

    def flat_map(self,
                 fn: Union[CallableClass, Callable[[T], Iterable[U]]],
                 *,
                 compute: Optional[str] = None,
                 **ray_remote_args) -> "Dataset[U]":
        """Apply the given function to each record and then flatten results.

        This is a blocking operation. Consider using ``.map_batches()`` for
        better performance (the batch size can be altered in map_batches).

        Examples:
            >>> ds.flat_map(lambda x: [x, x ** 2, x ** 3])

        Time complexity: O(dataset size / parallelism)

        Args:
            fn: The function to apply to each record, or a class type
                that can be instantiated to create such a callable.
            compute: The compute strategy, either "tasks" (default) to use Ray
                tasks, or "actors" to use an autoscaling Ray actor pool.
            ray_remote_args: Additional resource requirements to request from
                ray (e.g., num_gpus=1 to request GPUs for the map tasks).
        """

        fn = cache_wrapper(fn)
        context = DatasetContext.get_current()
        stats_builder = self._stats.child_builder("map")

        def transform(block: Block) -> Iterable[Block]:
            DatasetContext._set_current(context)
            output_buffer = BlockOutputBuffer(None,
                                              context.target_max_block_size)
            block = BlockAccessor.for_block(block)
            for row in block.iter_rows():
                for r2 in fn(row):
                    output_buffer.add(r2)
                    if output_buffer.has_next():
                        yield output_buffer.next()
            output_buffer.finalize()
            if output_buffer.has_next():
                yield output_buffer.next()

        compute = get_compute(compute)
        blocks = compute.apply(transform, ray_remote_args, self._blocks)
        return Dataset(blocks, self._epoch, stats_builder.build(blocks))

    def filter(self,
               fn: Union[CallableClass, Callable[[T], bool]],
               *,
               compute: Optional[str] = None,
               **ray_remote_args) -> "Dataset[T]":
        """Filter out records that do not satisfy the given predicate.

        This is a blocking operation. Consider using ``.map_batches()`` for
        better performance (you can implement filter by dropping records).

        Examples:
            >>> ds.filter(lambda x: x % 2 == 0)

        Time complexity: O(dataset size / parallelism)

        Args:
            fn: The predicate to apply to each record, or a class type
                that can be instantiated to create such a callable.
            compute: The compute strategy, either "tasks" (default) to use Ray
                tasks, or "actors" to use an autoscaling Ray actor pool.
            ray_remote_args: Additional resource requirements to request from
                ray (e.g., num_gpus=1 to request GPUs for the map tasks).
        """

        fn = cache_wrapper(fn)
        context = DatasetContext.get_current()
        stats_builder = self._stats.child_builder("filter")

        def transform(block: Block) -> Iterable[Block]:
            DatasetContext._set_current(context)
            block = BlockAccessor.for_block(block)
            builder = block.builder()
            for row in block.iter_rows():
                if fn(row):
                    builder.add(row)
            return [builder.build()]

        compute = get_compute(compute)
        blocks = compute.apply(transform, ray_remote_args, self._blocks)
        return Dataset(blocks, self._epoch, stats_builder.build(blocks))

    def repartition(self, num_blocks: int, *,
                    shuffle: bool = False) -> "Dataset[T]":
        """Repartition the dataset into exactly this number of blocks.

        This is a blocking operation. After repartitioning, all blocks in the
        returned dataset will have approximately the same number of rows.

        Examples:
            >>> # Set the number of output partitions to write to disk.
            >>> ds.repartition(10).write_parquet(...)

        Time complexity: O(dataset size / parallelism)

        Args:
            num_blocks: The number of blocks.
            shuffle: Whether to perform a distributed shuffle during the
                repartition. When shuffle is enabled, each output block
                contains a subset of data rows from each input block, which
                requires all-to-all data movement. When shuffle is disabled,
                output blocks are created from adjacent input blocks,
                minimizing data movement.

        Returns:
            The repartitioned dataset.
        """

        stats = self._stats.child_builder("repartition")
        if shuffle:
            new_blocks, stage_info = simple_shuffle(self._blocks, num_blocks)
            return Dataset(new_blocks, self._epoch,
                           stats.build_multistage(stage_info))

        # Compute the (n-1) indices needed for an equal split of the data.
        stage_info = {}
        count = self.count()
        indices = []
        cur_idx = 0
        for _ in range(num_blocks - 1):
            cur_idx += count / num_blocks
            indices.append(int(cur_idx))
        assert len(indices) < num_blocks, (indices, num_blocks)
        if indices:
            splits = self.split_at_indices(indices)
            # TODO this saves memory: self._blocks.clear()
        else:
            splits = [self]
        # TODO(ekl) include stats for the split tasks. We may also want to
        # consider combining the split and coalesce tasks as an optimization.

        # Coalesce each split into a single block.
        reduce_task = cached_remote_fn(_shuffle_reduce).options(num_returns=2)
        reduce_bar = ProgressBar("Repartition", position=0, total=len(splits))
        reduce_out = [
            reduce_task.remote(*s.get_internal_block_refs()) for s in splits
            if s.num_blocks() > 0
        ]
        del splits  # Early-release memory.
        new_blocks, new_metadata = zip(*reduce_out)
        new_blocks, new_metadata = list(new_blocks), list(new_metadata)
        new_metadata = reduce_bar.fetch_until_complete(new_metadata)
        reduce_bar.close()

        # Handle empty blocks.
        if len(new_blocks) < num_blocks:
            from ray.data.impl.arrow_block import ArrowBlockBuilder
            from ray.data.impl.simple_block import SimpleBlockBuilder

            num_empties = num_blocks - len(new_blocks)
            dataset_format = self._dataset_format()
            if dataset_format == "arrow":
                builder = ArrowBlockBuilder()
            else:
                builder = SimpleBlockBuilder()
            empty_block = builder.build()
            empty_meta = BlockAccessor.for_block(empty_block).get_metadata(
                input_files=None, exec_stats=None)  # No stats for empty block.
            empty_blocks, empty_metadata = zip(*[(ray.put(empty_block),
                                                  empty_meta)
                                                 for _ in range(num_empties)])
            new_blocks += empty_blocks
            new_metadata += empty_metadata

        blocks = BlockList(new_blocks, new_metadata)
        return Dataset(blocks, self._epoch, stats.build(blocks))

    def random_shuffle(
            self,
            *,
            seed: Optional[int] = None,
            num_blocks: Optional[int] = None,
            _move: Optional[bool] = False,
            _spread_resource_prefix: Optional[str] = None) -> "Dataset[T]":
        """Randomly shuffle the elements of this dataset.

        This is a blocking operation similar to repartition().

        Examples:
            >>> # Shuffle this dataset randomly.
            >>> ds.random_shuffle()

            >>> # Shuffle this dataset with a fixed random seed.
            >>> ds.random_shuffle(seed=12345)

        Time complexity: O(dataset size / parallelism)

        Args:
            seed: Fix the random seed to use, otherwise one will be chosen
                based on system randomness.
            num_blocks: The number of output blocks after the shuffle, or None
                to retain the number of blocks.

        Returns:
            The shuffled dataset.
        """
        # Handle empty dataset.
        if self.num_blocks() == 0:
            return self
        stats = self._stats.child_builder("random_shuffle")

        if num_blocks is None:
            num_blocks = self._blocks.executed_num_blocks()  # Blocking.
        new_blocks, stage_info = simple_shuffle(
            self._move_blocks() if _move else self._blocks,
            num_blocks,
            random_shuffle=True,
            random_seed=seed,
            _spread_resource_prefix=_spread_resource_prefix)
        return Dataset(new_blocks, self._epoch,
                       stats.build_multistage(stage_info))

    def split(self,
              n: int,
              *,
              equal: bool = False,
              locality_hints: List[Any] = None) -> List["Dataset[T]"]:
        """Split the dataset into ``n`` disjoint pieces.

        This returns a list of sub-datasets that can be passed to Ray tasks
        and actors and used to read the dataset records in parallel.

        Examples:
            >>> # Split up a dataset to process over `n` worker actors.
            >>> shards = ds.split(len(workers), locality_hints=workers)
            >>> for shard, worker in zip(shards, workers):
            ...     worker.consume.remote(shard)

        Time complexity: O(1)

        See also: ``Dataset.split_at_indices``

        Args:
            n: Number of child datasets to return.
            equal: Whether to guarantee each split has an equal
                number of records. This may drop records if they cannot be
                divided equally among the splits.
            locality_hints: A list of Ray actor handles of size ``n``. The
                system will try to co-locate the blocks of the ith dataset
                with the ith actor to maximize data locality.

        Returns:
            A list of ``n`` disjoint dataset splits.
        """
        if n <= 0:
            raise ValueError(f"The number of splits {n} is not positive.")

        if locality_hints and len(locality_hints) != n:
            raise ValueError(
                f"The length of locality_hints {len(locality_hints)} "
                "doesn't equal the number of splits {n}.")

        def _partition_splits(splits: List[Dataset[T]], part_size: int,
                              counts_cache: Dict[str, int]):
            """Partition splits into two sets: splits that are smaller than the
            target size and splits that are larger than the target size.
            """
            splits = sorted(splits, key=lambda s: counts_cache[s._get_uuid()])
            idx = next(i for i, split in enumerate(splits)
                       if counts_cache[split._get_uuid()] >= part_size)
            return splits[:idx], splits[idx:]

        def _equalize_larger_splits(splits: List[Dataset[T]], target_size: int,
                                    counts_cache: Dict[str, int],
                                    num_splits_required: int):
            """Split each split into one or more subsplits that are each the
            target size, with at most one leftover split that's smaller
            than the target size.

            This assume that the given splits are sorted in ascending order.
            """
            new_splits = []
            leftovers = []
            for split in splits:
                size = counts_cache[split._get_uuid()]
                if size == target_size:
                    new_splits.append(split)
                    continue
                split_indices = list(range(target_size, size, target_size))
                split_splits = split.split_at_indices(split_indices)
                last_split_size = split_splits[-1].count()
                if last_split_size < target_size:
                    # Last split is smaller than the target size, save it for
                    # our unioning of small splits.
                    leftover = split_splits.pop()
                    leftovers.append(leftover)
                    counts_cache[leftover._get_uuid()] = leftover.count()
                if len(new_splits) + len(split_splits) >= num_splits_required:
                    # Short-circuit if the new splits will make us reach the
                    # desired number of splits.
                    new_splits.extend(
                        split_splits[:num_splits_required - len(new_splits)])
                    break
                new_splits.extend(split_splits)
            return new_splits, leftovers

        def _equalize_smaller_splits(
                splits: List[Dataset[T]], target_size: int,
                counts_cache: Dict[str, int], num_splits_required: int):
            """Union small splits up to the target split size.

            This assume that the given splits are sorted in ascending order.
            """
            new_splits = []
            union_buffer = []
            union_buffer_size = 0
            low = 0
            high = len(splits) - 1
            while low <= high:
                # Union small splits up to the target split size.
                low_split = splits[low]
                low_count = counts_cache[low_split._get_uuid()]
                high_split = splits[high]
                high_count = counts_cache[high_split._get_uuid()]
                if union_buffer_size + high_count <= target_size:
                    # Try to add the larger split to the union buffer first.
                    union_buffer.append(high_split)
                    union_buffer_size += high_count
                    high -= 1
                elif union_buffer_size + low_count <= target_size:
                    union_buffer.append(low_split)
                    union_buffer_size += low_count
                    low += 1
                else:
                    # Neither the larger nor smaller split fit in the union
                    # buffer, so we split the smaller split into a subsplit
                    # that will fit into the union buffer and a leftover
                    # subsplit that we add back into the candidate split list.
                    diff = target_size - union_buffer_size
                    diff_split, new_low_split = low_split.split_at_indices(
                        [diff])
                    union_buffer.append(diff_split)
                    union_buffer_size += diff
                    # We overwrite the old low split and don't advance the low
                    # pointer since (1) the old low split can be discarded,
                    # (2) the leftover subsplit is guaranteed to be smaller
                    # than the old low split, and (3) the low split should be
                    # the smallest split in the candidate split list, which is
                    # this subsplit.
                    splits[low] = new_low_split
                    counts_cache[new_low_split._get_uuid()] = low_count - diff
                if union_buffer_size == target_size:
                    # Once the union buffer is full, we union together the
                    # splits.
                    assert len(union_buffer) > 1, union_buffer
                    first_ds = union_buffer[0]
                    new_split = first_ds.union(*union_buffer[1:])
                    new_splits.append(new_split)
                    # Clear the union buffer.
                    union_buffer = []
                    union_buffer_size = 0
                    if len(new_splits) == num_splits_required:
                        # Short-circuit if we've reached the desired number of
                        # splits.
                        break
            return new_splits

        def equalize(splits: List[Dataset[T]],
                     num_splits: int) -> List[Dataset[T]]:
            if not equal:
                return splits
            counts = {s._get_uuid(): s.count() for s in splits}
            total_rows = sum(counts.values())
            # Number of rows for each split.
            target_size = total_rows // num_splits

            # Partition splits.
            smaller_splits, larger_splits = _partition_splits(
                splits, target_size, counts)
            if len(smaller_splits) == 0 and num_splits < len(splits):
                # All splits are already equal.
                return splits

            # Split larger splits.
            new_splits, leftovers = _equalize_larger_splits(
                larger_splits, target_size, counts, num_splits)
            # Short-circuit if we've already reached the desired number of
            # splits.
            if len(new_splits) == num_splits:
                return new_splits
            # Add leftovers to small splits and re-sort.
            smaller_splits += leftovers
            smaller_splits = sorted(
                smaller_splits, key=lambda s: counts[s._get_uuid()])

            # Union smaller splits.
            new_splits_small = _equalize_smaller_splits(
                smaller_splits, target_size, counts,
                num_splits - len(new_splits))
            new_splits.extend(new_splits_small)
            return new_splits

        block_refs, metadata = zip(*self._blocks.get_blocks_with_metadata())
        metadata_mapping = {b: m for b, m in zip(block_refs, metadata)}

        if locality_hints is None:
            return equalize([
                Dataset(
                    BlockList(
                        list(blocks), [metadata_mapping[b] for b in blocks]),
                    self._epoch, self._stats)
                for blocks in np.array_split(block_refs, n)
                if not equal or len(blocks) > 0
            ], n)

        # If the locality_hints is set, we use a two-round greedy algorithm
        # to co-locate the blocks with the actors based on block
        # and actor's location (node_id).
        #
        # The split algorithm tries to allocate equally-sized blocks regardless
        # of locality. Thus we first calculate the expected number of blocks
        # for each split.
        #
        # In the first round, for each actor, we look for all blocks that
        # match the actor's node_id, then allocate those matched blocks to
        # this actor until we reach the limit(expected number).
        #
        # In the second round: fill each actor's allocation with
        # remaining unallocated blocks until we reach the limit.

        def build_allocation_size_map(num_blocks: int,
                                      actors: List[Any]) -> Dict[Any, int]:
            """Given the total number of blocks and a list of actors, calcuate
            the expected number of blocks to allocate for each actor.
            """
            num_actors = len(actors)
            num_blocks_per_actor = num_blocks // num_actors
            num_blocks_left = num_blocks - num_blocks_per_actor * n
            num_blocks_by_actor = {}
            for i, actor in enumerate(actors):
                num_blocks_by_actor[actor] = num_blocks_per_actor
                if i < num_blocks_left:
                    num_blocks_by_actor[actor] += 1
            return num_blocks_by_actor

        def build_block_refs_by_node_id(blocks: List[ObjectRef[Block]]
                                        ) -> Dict[str, List[ObjectRef[Block]]]:
            """Build the reverse index from node_id to block_refs. For
            simplicity, if the block is stored on multiple nodes we
            only pick the first one.
            """
            block_ref_locations = ray.experimental.get_object_locations(blocks)
            block_refs_by_node_id = collections.defaultdict(list)
            for block_ref in blocks:
                node_ids = block_ref_locations.get(block_ref, {}).get(
                    "node_ids", [])
                node_id = node_ids[0] if node_ids else None
                block_refs_by_node_id[node_id].append(block_ref)
            return block_refs_by_node_id

        def build_node_id_by_actor(actors: List[Any]) -> Dict[Any, str]:
            """Build a map from a actor to its node_id.
            """
            actors_state = ray.state.actors()
            return {
                actor: actors_state.get(actor._actor_id.hex(), {}).get(
                    "Address", {}).get("NodeID")
                for actor in actors
            }

        # expected number of blocks to be allocated for each actor
        expected_block_count_by_actor = build_allocation_size_map(
            len(block_refs), locality_hints)
        # the reverse index from node_id to block_refs
        block_refs_by_node_id = build_block_refs_by_node_id(block_refs)
        # the map from actor to its node_id
        node_id_by_actor = build_node_id_by_actor(locality_hints)

        allocation_per_actor = collections.defaultdict(list)

        # In the first round, for each actor, we look for all blocks that
        # match the actor's node_id, then allocate those matched blocks to
        # this actor until we reach the limit(expected number)
        for actor in locality_hints:
            node_id = node_id_by_actor[actor]
            matching_blocks = block_refs_by_node_id[node_id]
            expected_block_count = expected_block_count_by_actor[actor]
            allocation = []
            while matching_blocks and len(allocation) < expected_block_count:
                allocation.append(matching_blocks.pop())
            allocation_per_actor[actor] = allocation

        # In the second round: fill each actor's allocation with
        # remaining unallocated blocks until we reach the limit
        remaining_block_refs = list(
            itertools.chain.from_iterable(block_refs_by_node_id.values()))
        for actor in locality_hints:
            while len(allocation_per_actor[actor]
                      ) < expected_block_count_by_actor[actor]:
                allocation_per_actor[actor].append(remaining_block_refs.pop())

        assert len(remaining_block_refs) == 0, len(remaining_block_refs)

        return equalize([
            Dataset(
                BlockList(
                    allocation_per_actor[actor],
                    [metadata_mapping[b]
                     for b in allocation_per_actor[actor]]), self._epoch,
                self._stats) for actor in locality_hints
        ], n)

    def split_at_indices(self, indices: List[int]) -> List["Dataset[T]"]:
        """Split the dataset at the given indices (like np.split).

        Examples:
            >>> d1, d2, d3 = ray.data.range(10).split_at_indices([2, 5])
            >>> d1.take()
            [0, 1]
            >>> d2.take()
            [2, 3, 4]
            >>> d3.take()
            [5, 6, 7, 8, 9]

        Time complexity: O(num splits)

        See also: ``Dataset.split``

        Args:
            indices: List of sorted integers which indicate where the dataset
                will be split. If an index exceeds the length of the dataset,
                an empty dataset will be returned.

        Returns:
            The dataset splits.
        """

        if len(indices) < 1:
            raise ValueError("indices must be at least of length 1")
        if sorted(indices) != indices:
            raise ValueError("indices must be sorted")
        if indices[0] < 0:
            raise ValueError("indices must be positive")

        rest = self
        splits = []
        prev = 0
        for i in indices:
            first, rest = rest._split(i - prev, return_right_half=True)
            prev = i
            splits.append(first)
        splits.append(rest)

        return splits

    def union(self, *other: List["Dataset[T]"]) -> "Dataset[T]":
        """Combine this dataset with others of the same type.

        The order of the blocks in the datasets is preserved, as is the
        relative ordering between the datasets passed in the argument list.

        Args:
            other: List of datasets to combine with this one. The datasets
                must have the same schema as this dataset, otherwise the
                behavior is undefined.

        Returns:
            A new dataset holding the union of their data.
        """

        start_time = time.perf_counter()
        context = DatasetContext.get_current()
        calls: List[Callable[[], ObjectRef[BlockPartition]]] = []
        metadata: List[BlockPartitionMetadata] = []
        block_partitions: List[ObjectRef[BlockPartition]] = []

        datasets = [self] + list(other)
        for ds in datasets:
            bl = ds._blocks
            if isinstance(bl, LazyBlockList):
                calls.extend(bl._calls)
                metadata.extend(bl._metadata)
                block_partitions.extend(bl._block_partitions)
            else:
                calls.extend([None] * bl.initial_num_blocks())
                metadata.extend(bl._metadata)
                if context.block_splitting_enabled:
                    block_partitions.extend([
                        ray.put([(b, m)])
                        for b, m in bl.get_blocks_with_metadata()
                    ])
                else:
                    block_partitions.extend(bl.get_blocks())

        epochs = [ds._get_epoch() for ds in datasets]
        max_epoch = max(*epochs)
        if len(set(epochs)) > 1:
            global _epoch_warned
            if not _epoch_warned:
                logger.warning(
                    "Dataset contains data from multiple epochs: {}, "
                    "likely due to a `rewindow()` call. The higher epoch "
                    "number {} will be used. This warning will not "
                    "be shown again.".format(set(epochs), max_epoch))
                _epoch_warned = True
        dataset_stats = DatasetStats(
            stages={"union": []}, parent=[d._stats for d in datasets])
        dataset_stats.time_total_s = time.perf_counter() - start_time
        return Dataset(
            LazyBlockList(calls, metadata, block_partitions), max_epoch,
            dataset_stats)

    def groupby(self, key: KeyFn) -> "GroupedDataset[T]":
        """Group the dataset by the key function or column name.

        This is a lazy operation.

        Examples:
            >>> # Group by a key function and aggregate.
            >>> ray.data.range(100).groupby(lambda x: x % 3).count()
            >>> # Group by an Arrow table column and aggregate.
            >>> ray.data.from_items([
            ...     {"A": x % 3, "B": x} for x in range(100)]).groupby(
            ...     "A").count()

        Time complexity: O(dataset size * log(dataset size / parallelism))

        Args:
            key: A key function or Arrow column name. If this is None, the
                grouping is global.

        Returns:
            A lazy GroupedDataset that can be aggregated later.
        """
        from ray.data.grouped_dataset import GroupedDataset

        # Always allow None since groupby interprets that as grouping all
        # records into a single global group.
        if key is not None:
            _validate_key_fn(self, key)

        return GroupedDataset(self, key)

    def aggregate(self, *aggs: AggregateFn) -> U:
        """Aggregate the entire dataset as one group.

        This is a blocking operation.

        Examples:
            >>> from ray.data.aggregate import Max, Mean
            >>> ray.data.range(100).aggregate(Max())
            >>> ray.data.range_arrow(100).aggregate(
                Max("value"), Mean("value"))

        Time complexity: O(dataset size / parallelism)

        Args:
            aggs: Aggregations to do.

        Returns:
            If the input dataset is a simple dataset then the output is
            a tuple of ``(agg1, agg2, ...)`` where each tuple element is
            the corresponding aggregation result.
            If the input dataset is an Arrow dataset then the output is
            an ``ArrowRow`` where each column is the corresponding
            aggregation result.
            If the dataset is empty, return ``None``.
        """
        ret = self.groupby(None).aggregate(*aggs).take(1)
        return ret[0] if len(ret) > 0 else None

<<<<<<< HEAD
    def sum(self, on: Union[KeyFn, List[KeyFn]] = None) -> U:
=======
    def _check_and_normalize_agg_on(self,
                                    on: Optional["AggregateOnTs"],
                                    skip_cols: Optional[List[str]] = None
                                    ) -> Optional["AggregateOnTs"]:
        """Checks whether the provided aggregation `on` arg is valid for this
        type of dataset, and normalizes the value based on the Dataset type and
        any provided columns to skip.
        """
        if (on is not None
                and (not isinstance(on, (str, Callable, list)) or
                     (isinstance(on, list)
                      and not (all(isinstance(on_, str) for on_ in on)
                               or all(isinstance(on_, Callable)
                                      for on_ in on))))):
            from ray.data.grouped_dataset import AggregateOnTs

            raise TypeError(
                f"`on` must be of type {AggregateOnTs}, but got {type(on)}")

        if isinstance(on, list) and len(on) == 0:
            raise ValueError(
                "When giving a list for `on`, it must be nonempty.")

        try:
            dataset_format = self._dataset_format()
        except ValueError:
            # Dataset is empty/cleared, let downstream ops handle this.
            return on

        if dataset_format == "arrow":
            # This should be cached from the ._dataset_format() check, so we
            # don't fetch and we assert that the schema is not None.
            schema = self.schema(fetch_if_missing=False)
            assert schema is not None
            if len(schema.names) == 0:
                # Empty dataset, don't validate `on` since we generically
                # handle empty datasets downstream.
                return on

            if on is None:
                # If a null `on` is given for a table Dataset, coerce it to
                # all columns sans any that we want to skip.
                if skip_cols is None:
                    skip_cols = []
                elif not isinstance(skip_cols, list):
                    skip_cols = [skip_cols]
                on = [col for col in schema.names if col not in skip_cols]
            # Check that column names refer to valid columns.
            elif isinstance(on, str) and on not in schema.names:
                raise ValueError(
                    f"on={on} is not a valid column name: {schema.names}")
            elif isinstance(on, list) and isinstance(on[0], str):
                for on_ in on:
                    if on_ not in schema.names:
                        raise ValueError(
                            f"on={on_} is not a valid column name: "
                            f"{schema.names}")
        else:
            if isinstance(on, str) or (isinstance(on, list)
                                       and isinstance(on[0], str)):
                raise ValueError(
                    "Can't aggregate on a column when using a simple Dataset; "
                    "use a callable `on` argument or use an Arrow Dataset "
                    "instead of a simple Dataset.")
        return on

    def _dataset_format(self) -> str:
        """Determine the format of the dataset. Possible values are: "arrow",
        "simple".

        This may block; if the schema is unknown, this will synchronously fetch
        the schema for the first block.
        """
        try:
            import pyarrow as pa
        except ModuleNotFoundError:
            return "simple"
        else:
            # We need schema to properly validate, so synchronously
            # fetch it if necessary.
            schema = self.schema(fetch_if_missing=True)
            if schema is None:
                raise ValueError(
                    "Dataset is empty or cleared, can't determine the format"
                    " of the dataset")
            if isinstance(schema, pa.Schema):
                return "arrow"
            return "simple"

    def _aggregate_on(self, agg_cls: type, on: Optional["AggregateOnTs"],
                      *args, **kwargs):
        """Helper for aggregating on a particular subset of the dataset.

        This validates the `on` argument, and converts a list of column names
        or lambdas to a multi-aggregation. A null `on` results in a
        multi-aggregation on all columns for an Arrow Dataset, and a single
        aggregation on the entire row for a simple Dataset.
        """
        aggs = self._build_multicolumn_aggs(
            agg_cls, on, *args, skip_cols=None, **kwargs)
        return self.aggregate(*aggs)

    def _build_multicolumn_aggs(self,
                                agg_cls: type,
                                on: Optional["AggregateOnTs"],
                                *args,
                                skip_cols: Optional[List[str]] = None,
                                **kwargs):
        """Build set of aggregations for applying a single aggregation to
        multiple columns.
        """
        on = self._check_and_normalize_agg_on(on, skip_cols=skip_cols)
        if not isinstance(on, list):
            on = [on]
        return [agg_cls(on_, *args, **kwargs) for on_ in on]

    def sum(self, on: Optional["AggregateOnTs"] = None) -> U:
>>>>>>> ef9d9df4
        """Compute sum over entire dataset.

        This is a blocking operation.

        Examples:
            >>> ray.data.range(100).sum()
            >>> ray.data.from_items([
            ...     (i, i**2)
            ...     for i in range(100)]).sum(lambda x: x[1])
            >>> ray.data.range_arrow(100).sum("value")
            >>> ray.data.from_items([
            ...     {"A": i, "B": i**2}
            ...     for i in range(100)]).sum(["A", "B"])

        Args:
            on: The data subset on which to compute the sum.

                - For a simple dataset: it can be a callable or a list thereof,
                  and the default is to return a scalar sum of all rows.
                - For an Arrow dataset: it can be a column name or a list
                  thereof, and the default is to return an ``ArrowRow``
                  containing the column-wise sum of all columns.

        Returns:
            The sum result.

            For a simple dataset, the output is:

            - ``on=None``: a scalar representing the sum of all rows,
            - ``on=callable``: a scalar representing the sum of the outputs of
              the callable called on each row,
            - ``on=[callable_1, ..., calalble_n]``: a tuple of
              ``(sum_1, ..., sum_n)`` representing the sum of the outputs of
              the corresponding callables called on each row.

            For an Arrow dataset, the output is:

            - ``on=None``: an ArrowRow containing the column-wise sum of all
              columns,
            - ``on="col"``: a scalar representing the sum of all items in
              column ``"col"``,
            - ``on=["col_1", ..., "col_n"]``: an n-column ``ArrowRow``
              containing the column-wise sum of the provided columns.

            If the dataset is empty, then the output is 0.
        """
        ret = self._aggregate_on(Sum, on)
        if ret is None:
            return 0
        elif len(ret) == 1:
            return ret[0]
        else:
            return ret

    def min(self, on: Union[KeyFn, List[KeyFn]] = None) -> U:
        """Compute minimum over entire dataset.

        This is a blocking operation.

        Examples:
            >>> ray.data.range(100).min()
            >>> ray.data.from_items([
            ...     (i, i**2)
            ...     for i in range(100)]).min(lambda x: x[1])
            >>> ray.data.range_arrow(100).min("value")
            >>> ray.data.from_items([
            ...     {"A": i, "B": i**2}
            ...     for i in range(100)]).min(["A", "B"])

        Args:
            on: The data subset on which to compute the min.

                - For a simple dataset: it can be a callable or a list thereof,
                  and the default is to return a scalar min of all rows.
                - For an Arrow dataset: it can be a column name or a list
                  thereof, and the default is to return an ``ArrowRow``
                  containing the column-wise min of all columns.

        Returns:
            The min result.

            For a simple dataset, the output is:

            - ``on=None``: a scalar representing the min of all rows,
            - ``on=callable``: a scalar representing the min of the outputs
              of the callable called on each row,
            - ``on=[callable_1, ..., calalble_n]``: a tuple of
              ``(min_1, ..., min_n)`` representing the min of the outputs
              of the corresponding callables called on each row.

            For an Arrow dataset, the output is:

            - ``on=None``: an ``ArrowRow`` containing the column-wise min of
              all columns,
            - ``on="col"``: a scalar representing the min of all items in
              column ``"col"``,
            - ``on=["col_1", ..., "col_n"]``: an n-column ``ArrowRow``
              containing the column-wise min of the provided columns.

            If the dataset is empty, then a ``ValueError`` is raised.
        """
        ret = self._aggregate_on(Min, on)
        if ret is None:
            raise ValueError("Cannot compute min on an empty dataset")
        elif len(ret) == 1:
            return ret[0]
        else:
            return ret

    def max(self, on: Union[KeyFn, List[KeyFn]] = None) -> U:
        """Compute maximum over entire dataset.

        This is a blocking operation.

        Examples:
            >>> ray.data.range(100).max()
            >>> ray.data.from_items([
            ...     (i, i**2)
            ...     for i in range(100)]).max(lambda x: x[1])
            >>> ray.data.range_arrow(100).max("value")
            >>> ray.data.from_items([
            ...     {"A": i, "B": i**2}
            ...     for i in range(100)]).max(["A", "B"])

        Args:
            on: The data subset on which to compute the max.

                - For a simple dataset: it can be a callable or a list thereof,
                  and the default is to return a scalar max of all rows.
                - For an Arrow dataset: it can be a column name or a list
                  thereof, and the default is to return an ``ArrowRow``
                  containing the column-wise max of all columns.

        Returns:
            The max result.

            For a simple dataset, the output is:

            - ``on=None``: a scalar representing the max of all rows,
            - ``on=callable``: a scalar representing the max of the outputs of
              the callable called on each row,
            - ``on=[callable_1, ..., calalble_n]``: a tuple of
              ``(max_1, ..., max_n)`` representing the max of the outputs of
              the corresponding callables called on each row.

            For an Arrow dataset, the output is:

            - ``on=None``: an ``ArrowRow`` containing the column-wise max of
              all columns,
            - ``on="col"``: a scalar representing the max of all items in
              column ``"col"``,
            - ``on=["col_1", ..., "col_n"]``: an n-column ``ArrowRow``
              containing the column-wise max of the provided columns.

            If the dataset is empty, then a ``ValueError`` is raised.
        """
        ret = self._aggregate_on(Max, on)
        if ret is None:
            raise ValueError("Cannot compute max on an empty dataset")
        elif len(ret) == 1:
            return ret[0]
        else:
            return ret

    def mean(self, on: Union[KeyFn, List[KeyFn]] = None) -> U:
        """Compute mean over entire dataset.

        This is a blocking operation.

        Examples:
            >>> ray.data.range(100).mean()
            >>> ray.data.from_items([
            ...     (i, i**2)
            ...     for i in range(100)]).mean(lambda x: x[1])
            >>> ray.data.range_arrow(100).mean("value")
            >>> ray.data.from_items([
            ...     {"A": i, "B": i**2}
            ...     for i in range(100)]).mean(["A", "B"])

        Args:
            on: The data subset on which to compute the mean.

                - For a simple dataset: it can be a callable or a list thereof,
                  and the default is to return a scalar mean of all rows.
                - For an Arrow dataset: it can be a column name or a list
                  thereof, and the default is to return an ``ArrowRow``
                  containing the column-wise mean of all columns.

        Returns:
            The mean result.

            For a simple dataset, the output is:

            - ``on=None``: a scalar representing the mean of all rows,
            - ``on=callable``: a scalar representing the mean of the outputs
              of the callable called on each row,
            - ``on=[callable_1, ..., calalble_n]``: a tuple of
              ``(mean_1, ..., mean_n)`` representing the mean of the outputs
              of the corresponding callables called on each row.

            For an Arrow dataset, the output is:

            - ``on=None``: an ``ArrowRow`` containing the column-wise mean of
              all columns,
            - ``on="col"``: a scalar representing the mean of all items in
              column ``"col"``,
            - ``on=["col_1", ..., "col_n"]``: an n-column ``ArrowRow``
              containing the column-wise mean of the provided columns.

            If the dataset is empty, then a ``ValueError`` is raised.
        """
        ret = self._aggregate_on(Mean, on)
        if ret is None:
            raise ValueError("Cannot compute mean on an empty dataset")
        elif len(ret) == 1:
            return ret[0]
        else:
            return ret

    def std(self, on: Union[KeyFn, List[KeyFn]] = None, ddof: int = 1) -> U:
        """Compute standard deviation over entire dataset.

        This is a blocking operation.

        Examples:
            >>> ray.data.range(100).std()
            >>> ray.data.from_items([
            ...     (i, i**2)
            ...     for i in range(100)]).std(lambda x: x[1])
            >>> ray.data.range_arrow(100).std("value", ddof=0)
            >>> ray.data.from_items([
            ...     {"A": i, "B": i**2}
            ...     for i in range(100)]).std(["A", "B"])

        NOTE: This uses Welford's online method for an accumulator-style
        computation of the standard deviation. This method was chosen due to
        it's numerical stability, and it being computable in a single pass.
        This may give different (but more accurate) results than NumPy, Pandas,
        and sklearn, which use a less numerically stable two-pass algorithm.
        See
        https://en.wikipedia.org/wiki/Algorithms_for_calculating_variance#Welford's_online_algorithm

        Args:
            on: The data subset on which to compute the std.

                - For a simple dataset: it can be a callable or a list thereof,
                  and the default is to return a scalar std of all rows.
                - For an Arrow dataset: it can be a column name or a list
                  thereof, and the default is to return an ``ArrowRow``
                  containing the column-wise std of all columns.
            ddof: Delta Degrees of Freedom. The divisor used in calculations
                is ``N - ddof``, where ``N`` represents the number of elements.

        Returns:
            The standard deviation result.

            For a simple dataset, the output is:

            - ``on=None``: a scalar representing the std of all rows,
            - ``on=callable``: a scalar representing the std of the outputs of
              the callable called on each row,
            - ``on=[callable_1, ..., calalble_n]``: a tuple of
              ``(std_1, ..., std_n)`` representing the std of the outputs of
              the corresponding callables called on each row.

            For an Arrow dataset, the output is:

            - ``on=None``: an ``ArrowRow`` containing the column-wise std of
              all columns,
            - ``on="col"``: a scalar representing the std of all items in
              column ``"col"``,
            - ``on=["col_1", ..., "col_n"]``: an n-column ``ArrowRow``
              containing the column-wise std of the provided columns.

            If the dataset is empty, then a ``ValueError`` is raised.
        """
        ret = self._aggregate_on(Std, on, ddof=ddof)
        if ret is None:
            raise ValueError("Cannot compute std on an empty dataset")
        elif len(ret) == 1:
            return ret[0]
        else:
            return ret

    def sort(self, key: KeyFn = None,
             descending: bool = False) -> "Dataset[T]":
        """Sort the dataset by the specified key column or key function.

        This is a blocking operation.

        Examples:
            >>> # Sort using the entire record as the key.
            >>> ds.sort()

            >>> # Sort by a single column in descending order.
            >>> ds.sort("field1", descending=True)

            >>> # Sort by a key function.
            >>> ds.sort(lambda record: record["field1"] % 100)

        Time complexity: O(dataset size * log(dataset size / parallelism))

        Args:
            key:
                - For Arrow tables, key must be a single column name.
                - For datasets of Python objects, key can be either a lambda
                  function that returns a comparison key to sort by, or None
                  to sort by the original value.
            descending: Whether to sort in descending order.

        Returns:
            A new, sorted dataset.
        """
        # Handle empty dataset.
        if self.num_blocks() == 0:
            return self
        if isinstance(key, list):
            if not key:
                raise ValueError("`key` must be a list of non-zero length")
            for subkey in key:
                _validate_key_fn(self, subkey)
        else:
            _validate_key_fn(self, key)
        stats_builder = self._stats.child_builder("sort")
        blocks, stage_info = sort_impl(self._blocks, key, descending)
        return Dataset(blocks, self._epoch,
                       stats_builder.build_multistage(stage_info))

    def zip(self, other: "Dataset[U]") -> "Dataset[(T, U)]":
        """Zip this dataset with the elements of another.

        The datasets must have identical num rows, block types, and block sizes
        (e.g., one was produced from a ``.map()`` of another). For Arrow
        blocks, the schema will be concatenated, and any duplicate column
        names disambiguated with _1, _2, etc. suffixes.

        Time complexity: O(dataset size / parallelism)

        Args:
            other: The dataset to zip with on the right hand side.

        Examples:
            >>> ds = ray.data.range(5)
            >>> ds.zip(ds).take()
            [(0, 0), (1, 1), (2, 2), (3, 3), (4, 4)]

        Returns:
            A Dataset with (k, v) pairs (or concatenated Arrow schema) where k
            comes from the first dataset and v comes from the second.
        """

        stats_builder = self._stats.child_builder("zip")
        blocks1 = self.get_internal_block_refs()
        blocks2 = other.get_internal_block_refs()

        if len(blocks1) != len(blocks2):
            # TODO(ekl) consider supporting if num_rows are equal.
            raise ValueError(
                "Cannot zip dataset of different num blocks: {} vs {}".format(
                    len(blocks1), len(blocks2)))

        def do_zip(block1: Block, block2: Block) -> (Block, BlockMetadata):
            stats = BlockExecStats.builder()
            b1 = BlockAccessor.for_block(block1)
            result = b1.zip(block2)
            br = BlockAccessor.for_block(result)
            return result, br.get_metadata(
                input_files=[], exec_stats=stats.build())

        do_zip_fn = cached_remote_fn(do_zip, num_returns=2)

        blocks = []
        metadata = []
        for b1, b2 in zip(blocks1, blocks2):
            res, meta = do_zip_fn.remote(b1, b2)
            blocks.append(res)
            metadata.append(meta)

        # TODO(ekl) it might be nice to have a progress bar here.
        metadata = ray.get(metadata)
        blocks = BlockList(blocks, metadata)
        return Dataset(blocks, self._epoch, stats_builder.build(blocks))

    def limit(self, limit: int) -> "Dataset[T]":
        """Limit the dataset to the first number of records specified.

        Examples:
            >>> ds.limit(100).map(lambda x: x * 2).take()

        Time complexity: O(limit specified)

        Args:
            limit: The size of the dataset to truncate to.

        Returns:
            The truncated dataset.
        """

        left, _ = self._split(limit, return_right_half=False)
        return left

    def take(self, limit: int = 20) -> List[T]:
        """Take up to the given number of records from the dataset.

        Time complexity: O(limit specified)

        Args:
            limit: The max number of records to return.

        Returns:
            A list of up to ``limit`` records from the dataset.
        """
        output = []
        for row in self.iter_rows():
            output.append(row)
            if len(output) >= limit:
                break
        return output

    def take_all(self, limit: int = 100000) -> List[T]:
        """Take all the records in the dataset.

        Time complexity: O(dataset size)

        Args:
            limit: Raise an error if the size exceeds the specified limit.

        Returns:
            A list of all the records in the dataset.
        """
        output = []
        for row in self.iter_rows():
            output.append(row)
            if len(output) > limit:
                raise ValueError(
                    "The dataset has more than the given limit of {} records.".
                    format(limit))
        return output

    def show(self, limit: int = 20) -> None:
        """Print up to the given number of records from the dataset.

        Time complexity: O(limit specified)

        Args:
            limit: The max number of records to print.
        """
        for row in self.take(limit):
            print(row)

    def count(self) -> int:
        """Count the number of records in the dataset.

        Time complexity: O(dataset size / parallelism), O(1) for parquet

        Returns:
            The number of records in the dataset.
        """
        # Handle empty dataset.
        if self.num_blocks() == 0:
            return 0

        # For parquet, we can return the count directly from metadata.
        meta_count = self._meta_count()
        if meta_count is not None:
            return meta_count

        get_num_rows = cached_remote_fn(_get_num_rows)

        return sum(
            ray.get([
                get_num_rows.remote(block)
                for block in self._blocks.get_blocks()
            ]))

    def schema(self, fetch_if_missing: bool = False
               ) -> Union[type, "pyarrow.lib.Schema"]:
        """Return the schema of the dataset.

        For datasets of Arrow records, this will return the Arrow schema.
        For datasets of Python objects, this returns their Python type.

        Time complexity: O(1)

        Args:
            fetch_if_missing: If True, synchronously fetch the schema if it's
                not known. Default is False, where None is returned if the
                schema is not known.

        Returns:
            The Python type or Arrow schema of the records, or None if the
            schema is not known and fetch_if_missing is False.
        """
        metadata = self._blocks.get_metadata()
        # Some blocks could be empty, in which case we cannot get their schema.
        # TODO(ekl) validate schema is the same across different blocks.
        for m in metadata:
            if m.schema is not None:
                return m.schema
        if not fetch_if_missing:
            return None
        # Need to synchronously fetch schema.
        return self._blocks.ensure_schema_for_first_block()

    def num_blocks(self) -> int:
        """Return the number of blocks of this dataset.

        Note that during read and transform operations, the number of blocks
        may be dynamically adjusted to respect memory limits, increasing the
        number of blocks at runtime.

        Time complexity: O(1)

        Returns:
            The number of blocks of this dataset.
        """
        return self._blocks.initial_num_blocks()

    def size_bytes(self) -> int:
        """Return the in-memory size of the dataset.

        Time complexity: O(1)

        Returns:
            The in-memory size of the dataset in bytes, or None if the
            in-memory size is not known.
        """
        metadata = self._blocks.get_metadata()
        if not metadata or metadata[0].size_bytes is None:
            return None
        return sum(m.size_bytes for m in metadata)

    def input_files(self) -> List[str]:
        """Return the list of input files for the dataset.

        Time complexity: O(num input files)

        Returns:
            The list of input files used to create the dataset, or an empty
            list if the input files is not known.
        """
        metadata = self._blocks.get_metadata()
        files = set()
        for m in metadata:
            for f in m.input_files:
                files.add(f)
        return list(files)

    def write_parquet(
            self,
            path: str,
            *,
            filesystem: Optional["pyarrow.fs.FileSystem"] = None,
            try_create_dir: bool = True,
            arrow_open_stream_args: Optional[Dict[str, Any]] = None,
            block_path_provider:
            BlockWritePathProvider = DefaultBlockWritePathProvider(),
            arrow_parquet_args_fn: Callable[[], Dict[str, Any]] = lambda: {},
            **arrow_parquet_args) -> None:
        """Write the dataset to parquet.

        This is only supported for datasets convertible to Arrow records.
        To control the number of files, use ``.repartition()``.

        Unless a custom block path provider is given, the format of the output
        files will be {uuid}_{block_idx}.parquet, where ``uuid`` is an unique
        id for the dataset.

        Examples:
            >>> ds.write_parquet("s3://bucket/path")

        Time complexity: O(dataset size / parallelism)

        Args:
            path: The path to the destination root directory, where Parquet
                files will be written to.
            filesystem: The filesystem implementation to write to.
            try_create_dir: Try to create all directories in destination path
                if True. Does nothing if all directories already exist.
            arrow_open_stream_args: kwargs passed to
                pyarrow.fs.FileSystem.open_output_stream
            block_path_provider: BlockWritePathProvider implementation to
                write each dataset block to a custom output path.
            arrow_parquet_args_fn: Callable that returns a dictionary of write
                arguments to use when writing each block to a file. Overrides
                any duplicate keys from arrow_parquet_args. This should be used
                instead of arrow_parquet_args if any of your write arguments
                cannot be pickled, or if you'd like to lazily resolve the write
                arguments for each dataset block.
            arrow_parquet_args: Options to pass to
                pyarrow.parquet.write_table(), which is used to write out each
                block to a file.
        """
        self.write_datasource(
            ParquetDatasource(),
            path=path,
            dataset_uuid=self._uuid,
            filesystem=filesystem,
            try_create_dir=try_create_dir,
            open_stream_args=arrow_open_stream_args,
            block_path_provider=block_path_provider,
            write_args_fn=arrow_parquet_args_fn,
            **arrow_parquet_args)

    def write_json(
            self,
            path: str,
            *,
            filesystem: Optional["pyarrow.fs.FileSystem"] = None,
            try_create_dir: bool = True,
            arrow_open_stream_args: Optional[Dict[str, Any]] = None,
            block_path_provider:
            BlockWritePathProvider = DefaultBlockWritePathProvider(),
            pandas_json_args_fn: Callable[[], Dict[str, Any]] = lambda: {},
            **pandas_json_args) -> None:
        """Write the dataset to json.

        This is only supported for datasets convertible to Arrow records.
        To control the number of files, use ``.repartition()``.

        Unless a custom block path provider is given, the format of the output
        files will be {self._uuid}_{block_idx}.json, where ``uuid`` is an
        unique id for the dataset.

        Examples:
            >>> ds.write_json("s3://bucket/path")

        Time complexity: O(dataset size / parallelism)

        Args:
            path: The path to the destination root directory, where json
                files will be written to.
            filesystem: The filesystem implementation to write to.
            try_create_dir: Try to create all directories in destination path
                if True. Does nothing if all directories already exist.
            arrow_open_stream_args: kwargs passed to
                pyarrow.fs.FileSystem.open_output_stream
            block_path_provider: BlockWritePathProvider implementation to
                write each dataset block to a custom output path.
            pandas_json_args_fn: Callable that returns a dictionary of write
                arguments to use when writing each block to a file. Overrides
                any duplicate keys from pandas_json_args. This should be used
                instead of pandas_json_args if any of your write arguments
                cannot be pickled, or if you'd like to lazily resolve the write
                arguments for each dataset block.
            pandas_json_args: These args will be passed to
                pandas.DataFrame.to_json(), which we use under the hood to
                write out each Datasets block. These
                are dict(orient="records", lines=True) by default.
        """
        self.write_datasource(
            JSONDatasource(),
            path=path,
            dataset_uuid=self._uuid,
            filesystem=filesystem,
            try_create_dir=try_create_dir,
            open_stream_args=arrow_open_stream_args,
            block_path_provider=block_path_provider,
            write_args_fn=pandas_json_args_fn,
            **pandas_json_args)

    def write_csv(self,
                  path: str,
                  *,
                  filesystem: Optional["pyarrow.fs.FileSystem"] = None,
                  try_create_dir: bool = True,
                  arrow_open_stream_args: Optional[Dict[str, Any]] = None,
                  block_path_provider:
                  BlockWritePathProvider = DefaultBlockWritePathProvider(),
                  arrow_csv_args_fn: Callable[[], Dict[str, Any]] = lambda: {},
                  **arrow_csv_args) -> None:
        """Write the dataset to csv.

        This is only supported for datasets convertible to Arrow records.
        To control the number of files, use ``.repartition()``.

        Unless a custom block path provider is given, the format of the output
        files will be {uuid}_{block_idx}.csv, where ``uuid`` is an unique id
        for the dataset.

        Examples:
            >>> ds.write_csv("s3://bucket/path")

        Time complexity: O(dataset size / parallelism)

        Args:
            path: The path to the destination root directory, where csv
                files will be written to.
            filesystem: The filesystem implementation to write to.
            try_create_dir: Try to create all directories in destination path
                if True. Does nothing if all directories already exist.
            arrow_open_stream_args: kwargs passed to
                pyarrow.fs.FileSystem.open_output_stream
            block_path_provider: BlockWritePathProvider implementation to
                write each dataset block to a custom output path.
            arrow_csv_args_fn: Callable that returns a dictionary of write
                arguments to use when writing each block to a file. Overrides
                any duplicate keys from arrow_csv_args. This should be used
                instead of arrow_csv_args if any of your write arguments
                cannot be pickled, or if you'd like to lazily resolve the write
                arguments for each dataset block.
            arrow_csv_args: Other CSV write options to pass to pyarrow.
        """
        self.write_datasource(
            CSVDatasource(),
            path=path,
            dataset_uuid=self._uuid,
            filesystem=filesystem,
            try_create_dir=try_create_dir,
            open_stream_args=arrow_open_stream_args,
            block_path_provider=block_path_provider,
            write_args_fn=arrow_csv_args_fn,
            **arrow_csv_args)

    def write_numpy(
            self,
            path: str,
            *,
            column: str = "value",
            filesystem: Optional["pyarrow.fs.FileSystem"] = None,
            try_create_dir: bool = True,
            arrow_open_stream_args: Optional[Dict[str, Any]] = None,
            block_path_provider:
            BlockWritePathProvider = DefaultBlockWritePathProvider()) -> None:
        """Write a tensor column of the dataset to npy files.

        This is only supported for datasets convertible to Arrow records that
        contain a TensorArray column. To control the number of files, use
        ``.repartition()``.

        Unless a custom block path provider is given, the format of the output
        files will be {self._uuid}_{block_idx}.npy, where ``uuid`` is an unique
        id for the dataset.

        Examples:
            >>> ds.write_numpy("s3://bucket/path")

        Time complexity: O(dataset size / parallelism)

        Args:
            path: The path to the destination root directory, where npy
                files will be written to.
            column: The name of the table column that contains the tensor to
                be written. This defaults to "value".
            filesystem: The filesystem implementation to write to.
            try_create_dir: Try to create all directories in destination path
                if True. Does nothing if all directories already exist.
            arrow_open_stream_args: kwargs passed to
                pyarrow.fs.FileSystem.open_output_stream
            block_path_provider: BlockWritePathProvider implementation to
                write each dataset block to a custom output path.
        """
        self.write_datasource(
            NumpyDatasource(),
            path=path,
            dataset_uuid=self._uuid,
            column=column,
            filesystem=filesystem,
            try_create_dir=try_create_dir,
            open_stream_args=arrow_open_stream_args,
            block_path_provider=block_path_provider)

    def write_datasource(self, datasource: Datasource[T],
                         **write_args) -> None:
        """Write the dataset to a custom datasource.

        Examples:
            >>> ds.write_datasource(CustomDatasourceImpl(...))

        Time complexity: O(dataset size / parallelism)

        Args:
            datasource: The datasource to write to.
            write_args: Additional write args to pass to the datasource.
        """

        blocks, metadata = zip(*self._blocks.get_blocks_with_metadata())
        write_results = datasource.do_write(blocks, metadata, **write_args)
        progress = ProgressBar("Write Progress", len(write_results))
        try:
            progress.block_until_complete(write_results)
            datasource.on_write_complete(ray.get(write_results))
        except Exception as e:
            datasource.on_write_failed(write_results, e)
            raise
        finally:
            progress.close()

    def iter_rows(self, *, prefetch_blocks: int = 0) -> Iterator[T]:
        """Return a local row iterator over the dataset.

        Examples:
            >>> for i in ray.data.range(1000000).iter_rows():
            ...     print(i)

        Time complexity: O(1)

        Args:
            prefetch_blocks: The number of blocks to prefetch ahead of the
                current block during the scan.

        Returns:
            A local iterator over the entire dataset.
        """
        for batch in self.iter_batches(
                prefetch_blocks=prefetch_blocks, batch_format="native"):
            batch = BlockAccessor.for_block(batch)
            for row in batch.iter_rows():
                yield row

    def iter_batches(self,
                     *,
                     prefetch_blocks: int = 0,
                     batch_size: int = None,
                     batch_format: str = "native",
                     drop_last: bool = False) -> Iterator[BatchType]:
        """Return a local batched iterator over the dataset.

        Examples:
            >>> for batch in ray.data.range(1000000).iter_batches():
            ...     print(batch)

        Time complexity: O(1)

        Args:
            prefetch_blocks: The number of blocks to prefetch ahead of the
                current block during the scan.
            batch_size: Record batch size, or None to let the system pick.
            batch_format: The format in which to return each batch.
                Specify "native" to use the current block format, "pandas" to
                select ``pandas.DataFrame`` or "pyarrow" to select
                ``pyarrow.Table``. Default is "native".
            drop_last: Whether to drop the last batch if it's incomplete.

        Returns:
            A list of iterators over record batches.
        """

        time_start = time.perf_counter()

        def format_batch(batch: Block, format: str) -> BatchType:
            if batch_format == "native":
                return batch
            elif batch_format == "pandas":
                batch = BlockAccessor.for_block(batch)
                return batch.to_pandas()
            elif batch_format == "pyarrow":
                batch = BlockAccessor.for_block(batch)
                return batch.to_arrow()
            else:
                raise ValueError(
                    f"The given batch format: {batch_format} "
                    f"is invalid. Supported batch type: {BatchType}")

        batcher = Batcher(batch_size=batch_size)

        def batch_block(block: ObjectRef[Block]):
            with self._stats.iter_get_s.timer():
                block = ray.get(block)
            batcher.add(block)
            while batcher.has_batch():
                with self._stats.iter_format_batch_s.timer():
                    result = format_batch(batcher.next_batch(), batch_format)
                with self._stats.iter_user_s.timer():
                    yield result

        block_window = []  # Handle empty sliding window gracefully.
        for block_window in _sliding_window(self._blocks.iter_blocks(),
                                            prefetch_blocks + 1):
            block_window = list(block_window)
            with self._stats.iter_wait_s.timer():
                ray.wait(block_window, num_returns=1, fetch_local=True)
            yield from batch_block(block_window[0])

        # Consume remainder of final block window.
        for block in block_window[1:]:
            yield from batch_block(block)

        # Yield any remainder batches.
        if batcher.has_any() and not drop_last:
            with self._stats.iter_format_batch_s.timer():
                result = format_batch(batcher.next_batch(), batch_format)
            with self._stats.iter_user_s.timer():
                yield result

        self._stats.iter_total_s.add(time.perf_counter() - time_start)

    def to_torch(self,
                 *,
                 label_column: Optional[str] = None,
                 feature_columns: Union[None, List[str],
                                        List[List[str]],
                                        Dict[str, List[str]]] = None,
                 label_column_dtype: Optional["torch.dtype"] = None,
                 feature_column_dtypes: Union[None, "torch.dtype",
                                              List["torch.dtype"],
                                              Dict[str, "torch.dtype"]] = None,
                 batch_size: int = 1,
                 prefetch_blocks: int = 0,
                 drop_last: bool = False,
                 unsqueeze_label_tensor: bool = True) -> \
            "torch.utils.data.IterableDataset":
        """Return a Torch IterableDataset over this dataset.

        This is only supported for datasets convertible to Arrow records.

        It is recommended to use the returned ``IterableDataset`` directly
        instead of passing it into a torch ``DataLoader``.

        Each element in IterableDataset will be a tuple consisting of 2
        elements. The first item contains the feature tensor(s), and the
        second item is the label tensor. Those can take on different
        forms, depending on the specified arguments.

        For the features tensor (N is the ``batch_size`` and n, m, k
        are the number of features per tensor):

        * If ``feature_columns`` is a ``List[str]``, the features will be
          a tensor of shape (N, n), with columns corresponding to
          ``feature_columns``

        * If ``feature_columns`` is a ``List[List[str]]``, the features will be
          a list of tensors of shape [(N, m),...,(N, k)], with columns of each
          tensor corresponding to the elements of ``feature_columns``

        * If ``feature_columns`` is a ``Dict[str, List[str]]``, the features
          will be a dict of key-tensor pairs of shape
          {key1: (N, m),..., keyN: (N, k)}, with columns of each
          tensor corresponding to the value of ``feature_columns`` under the
          key.

        If ``unsqueeze_label_tensor=True`` (default), the label tensor will be
        of shape (N, 1). Otherwise, it will be of shape (N,).
        If ``label_column`` is specified as ``None``, then no column from the
        ``Dataset`` will be treated as the label, and the output label tensor
        will be ``None``.

        Note that you probably want to call ``.split()`` on this dataset if
        there are to be multiple Torch workers consuming the data.

        Time complexity: O(1)

        Args:
            label_column (Optional[str]): The name of the column used as the
                label (second element of the output list). Can be None for
                prediction, in which case the second element of returned
                tuple will also be None.
            feature_columns (Union[None, List[str], List[List[str]], \
Dict[str, List[str]]]): The names of the columns
                to use as the features. Can be a list of lists or
                a dict of string-list pairs for multi-tensor output.
                If None, then use all columns except the label columns as
                the features.
            label_column_dtype (Optional[torch.dtype]): The torch dtype to
                use for the label column. If None, then automatically infer
                the dtype.
            feature_column_dtypes (Union[None, torch.dtype, List[torch.dtype],\
 Dict[str, torch.dtype]]): The dtypes to use for the feature
                tensors. This should match the format of ``feature_columns``,
                or be a single dtype, in which case it will be applied to
                all tensors. If None, then automatically infer the dtype.
            batch_size (int): How many samples per batch to yield at a time.
                Defaults to 1.
            prefetch_blocks (int): The number of blocks to prefetch ahead of
                the current block during the scan.
            drop_last (bool): Set to True to drop the last incomplete batch,
                if the dataset size is not divisible by the batch size. If
                False and the size of dataset is not divisible by the batch
                size, then the last batch will be smaller. Defaults to False.
            unsqueeze_label_tensor (bool): If set to True, the label tensor
                will be unsqueezed (reshaped to (N, 1)). Otherwise, it will
                be left as is, that is (N, ). In general, regression loss
                functions expect an unsqueezed tensor, while classification
                loss functions expect a squeezed one. Defaults to True.

        Returns:
            A torch IterableDataset.
        """
        import torch

        from ray.data.impl.torch_iterable_dataset import \
            TorchIterableDataset

        multi_input = feature_columns and (isinstance(feature_columns, dict) or
                                           isinstance(feature_columns[0],
                                                      (list, tuple)))

        # If an empty collection is passed in, treat it the same as None
        if not feature_columns:
            feature_columns = None

        if (feature_column_dtypes
                and not isinstance(feature_column_dtypes, torch.dtype)):
            if isinstance(feature_columns, dict):
                if not isinstance(feature_column_dtypes, dict):
                    raise TypeError(
                        "If `feature_columns` is a dict, "
                        "`feature_column_dtypes` must be None, `torch.dtype`,"
                        f" or dict, got {type(feature_column_dtypes)}.")
                if set(feature_columns) != set(feature_column_dtypes):
                    raise ValueError(
                        "`feature_columns` and `feature_column_dtypes` "
                        "must have the same keys.")
            elif isinstance(feature_columns[0], (list, tuple)):
                if not isinstance(feature_column_dtypes, (list, tuple)):
                    raise TypeError(
                        "If `feature_columns` is a list of lists, "
                        "`feature_column_dtypes` must be None, `torch.dtype`,"
                        f" or a sequence, got {type(feature_column_dtypes)}.")
                if len(feature_columns) != len(feature_column_dtypes):
                    raise ValueError(
                        "`feature_columns` and `feature_column_dtypes` "
                        "must have the same length.")

        def make_generator():
            for batch in self.iter_batches(
                    batch_size=batch_size,
                    batch_format="pandas",
                    prefetch_blocks=prefetch_blocks,
                    drop_last=drop_last):
                if label_column:
                    label_vals = batch.pop(label_column).values
                    label_tensor = torch.as_tensor(
                        label_vals, dtype=label_column_dtype)
                    if unsqueeze_label_tensor:
                        label_tensor = label_tensor.view(-1, 1)
                else:
                    label_tensor = None

                def get_feature_tensors(
                        batch,
                        feature_columns: List[str],
                        feature_column_dtype: "torch.dtype",
                        assert_feature_columns_not_empty: bool = False
                ) -> torch.Tensor:
                    feature_tensors = []
                    if (assert_feature_columns_not_empty
                            and not feature_columns):
                        raise ValueError("`feature_columns` may not be empty")
                    if feature_columns:
                        batch = batch[feature_columns]

                    for col in batch.columns:
                        col_vals = batch[col].values
                        t = torch.as_tensor(
                            col_vals, dtype=feature_column_dtype)
                        t = t.view(-1, 1)
                        feature_tensors.append(t)

                    return torch.cat(feature_tensors, dim=1)

                if not multi_input:
                    features_tensor = get_feature_tensors(
                        batch, feature_columns, feature_column_dtypes)
                else:
                    if isinstance(feature_columns, dict):
                        features_tensor = {
                            key: get_feature_tensors(
                                batch,
                                feature_columns[key],
                                feature_column_dtypes[key]
                                if isinstance(feature_column_dtypes, dict) else
                                feature_column_dtypes,
                                assert_feature_columns_not_empty=True)
                            for key in feature_columns
                        }
                    else:
                        features_tensor = [
                            get_feature_tensors(
                                batch,
                                feature_columns[idx],
                                feature_column_dtypes[idx] if isinstance(
                                    feature_column_dtypes, (list, tuple)) else
                                feature_column_dtypes,
                                assert_feature_columns_not_empty=True)
                            for idx in range(len(feature_columns))
                        ]
                yield (features_tensor, label_tensor)

        return TorchIterableDataset(make_generator)

    def to_tf(self,
              *,
              label_column: str,
              output_signature: Tuple["tf.TypeSpec", "tf.TypeSpec"],
              feature_columns: Optional[List[str]] = None,
              prefetch_blocks: int = 0,
              batch_size: int = 1) -> "tf.data.Dataset":
        """Return a TF Dataset over this dataset.

        The TF Dataset will be created from the generator returned by the
        ``iter_batches`` method. ``prefetch_blocks`` and ``batch_size``
        arguments will be passed to that method.

        This is only supported for datasets convertible to Arrow records.

        Requires all datasets to have the same columns.

        It is recommended to call ``.split()`` on this dataset if
        there are to be multiple TensorFlow workers consuming the data.

        The elements generated must be compatible with the given
        ``output_signature`` argument (same as in
        ``tf.data.Dataset.from_generator``).

        Time complexity: O(1)

        Args:
            label_column (str): The name of the column used as the label
                (second element of the output tuple).
            output_signature (Tuple[tf.TypeSpec, tf.TypeSpec]): A 2-element
                tuple of `tf.TypeSpec` objects corresponding to
                (features, label).
            feature_columns (Optional[List[str]]): List of columns in datasets
                to use. If None, all columns will be used.
            prefetch_blocks: The number of blocks to prefetch ahead of the
                current block during the scan.
            batch_size: Record batch size. Defaults to 1.

        Returns:
            A tf.data.Dataset.
        """

        # argument exception checking is done in from_generator

        try:
            import tensorflow as tf
        except ImportError:
            raise ValueError("tensorflow must be installed!")

        def make_generator():
            for batch in self.iter_batches(
                    prefetch_blocks=prefetch_blocks,
                    batch_size=batch_size,
                    batch_format="pandas"):
                target_col = batch.pop(label_column)
                if feature_columns:
                    batch = batch[feature_columns]
                # TODO(Clark): Support batches containing our extension array
                # TensorArray.
                yield batch.values, target_col.values

        dataset = tf.data.Dataset.from_generator(
            make_generator, output_signature=output_signature)

        return dataset

    def to_dask(self) -> "dask.DataFrame":
        """Convert this dataset into a Dask DataFrame.

        This is only supported for datasets convertible to Arrow records.

        Note that this function will set the Dask scheduler to Dask-on-Ray
        globally, via the config.

        Time complexity: O(dataset size / parallelism)

        Returns:
            A Dask DataFrame created from this dataset.
        """
        import dask
        import dask.dataframe as dd
        from ray.util.client.common import ClientObjectRef
        from ray.util.dask import ray_dask_get

        dask.config.set(scheduler=ray_dask_get)

        @dask.delayed
        def block_to_df(block: Block):
            block = BlockAccessor.for_block(block)
            if isinstance(block, (ray.ObjectRef, ClientObjectRef)):
                raise ValueError(
                    "Dataset.to_dask() must be used with Dask-on-Ray, please "
                    "set the Dask scheduler to ray_dask_get (located in "
                    "ray.util.dask).")
            return block.to_pandas()

        # TODO(Clark): Give Dask a Pandas-esque schema via the Pyarrow schema,
        # once that's implemented.
        ddf = dd.from_delayed(
            [block_to_df(block) for block in self._blocks.get_blocks()])
        return ddf

    def to_mars(self) -> "mars.DataFrame":
        """Convert this dataset into a MARS dataframe.

        Time complexity: O(dataset size / parallelism)

        Returns:
            A MARS dataframe created from this dataset.
        """
        raise NotImplementedError  # P1

    def to_modin(self) -> "modin.DataFrame":
        """Convert this dataset into a Modin dataframe.

        This works by first converting this dataset into a distributed set of
        Pandas dataframes (using ``.to_pandas_refs()``). Please see caveats
        there. Then the individual dataframes are used to create the modin
        DataFrame using
        ``modin.distributed.dataframe.pandas.partitions.from_partitions()``.

        This is only supported for datasets convertible to Arrow records.
        This function induces a copy of the data. For zero-copy access to the
        underlying data, consider using ``.to_arrow()`` or
        ``.get_internal_block_refs()``.

        Time complexity: O(dataset size / parallelism)

        Returns:
            A Modin dataframe created from this dataset.
        """

        from modin.distributed.dataframe.pandas.partitions import (
            from_partitions)
        pd_objs = self.to_pandas_refs()
        return from_partitions(pd_objs, axis=0)

    def to_spark(self,
                 spark: "pyspark.sql.SparkSession") -> "pyspark.sql.DataFrame":
        """Convert this dataset into a Spark dataframe.

        Time complexity: O(dataset size / parallelism)

        Returns:
            A Spark dataframe created from this dataset.
        """
        import raydp
        core_worker = ray.worker.global_worker.core_worker
        locations = [
            core_worker.get_owner_address(block)
            for block in self.get_internal_block_refs()
        ]
        return raydp.spark.ray_dataset_to_spark_dataframe(
            spark, self.schema(), self.get_internal_block_refs(), locations)

    def to_pandas(self, limit: int = 100000) -> "pandas.DataFrame":
        """Convert this dataset into a single Pandas DataFrame.

        This is only supported for datasets convertible to Arrow records. An
        error is raised if the number of records exceeds the provided limit.
        Note that you can use ``.limit()`` on the dataset beforehand to
        truncate the dataset manually.

        Time complexity: O(dataset size)

        Args:
            limit: The maximum number of records to return. An error will be
                raised if the limit is exceeded.

        Returns:
            A Pandas DataFrame created from this dataset, containing a limited
            number of records.
        """

        if self.count() > limit:
            raise ValueError(
                "The dataset has more than the given limit of {} records. "
                "Use ds.limit(N).to_pandas().".format(limit))
        blocks = self.get_internal_block_refs()
        output = DelegatingBlockBuilder()
        for block in blocks:
            output.add_block(ray.get(block))
        return BlockAccessor.for_block(output.build()).to_pandas()

    def to_pandas_refs(self) -> List[ObjectRef["pandas.DataFrame"]]:
        """Convert this dataset into a distributed set of Pandas dataframes.

        This is only supported for datasets convertible to Arrow records.
        This function induces a copy of the data. For zero-copy access to the
        underlying data, consider using ``.to_arrow()`` or
        ``.get_internal_block_refs()``.

        Time complexity: O(dataset size / parallelism)

        Returns:
            A list of remote Pandas dataframes created from this dataset.
        """

        block_to_df = cached_remote_fn(_block_to_df)
        return [
            block_to_df.remote(block) for block in self._blocks.get_blocks()
        ]

    def to_numpy_refs(self, *, column: Optional[str] = None
                      ) -> List[ObjectRef[np.ndarray]]:
        """Convert this dataset into a distributed set of NumPy ndarrays.

        This is only supported for datasets convertible to NumPy ndarrays.
        This function induces a copy of the data. For zero-copy access to the
        underlying data, consider using ``.to_arrow()`` or
        ``.get_internal_block_refs()``.

        Time complexity: O(dataset size / parallelism)

        Args:
            column: The name of the column to convert to numpy, or None to
                specify the entire row. Required for Arrow tables.

        Returns:
            A list of remote NumPy ndarrays created from this dataset.
        """
        block_to_ndarray = cached_remote_fn(_block_to_ndarray)
        return [
            block_to_ndarray.remote(block, column=column)
            for block in self._blocks.get_blocks()
        ]

    def to_arrow_refs(self) -> List[ObjectRef["pyarrow.Table"]]:
        """Convert this dataset into a distributed set of Arrow tables.

        This is only supported for datasets convertible to Arrow records.
        This function is zero-copy if the existing data is already in Arrow
        format. Otherwise, the data will be converted to Arrow format.

        Time complexity: O(1) unless conversion is required.

        Returns:
            A list of remote Arrow tables created from this dataset.
        """
        blocks: List[ObjectRef[Block]] = self._blocks.get_blocks()

        if self._dataset_format() == "arrow":
            # Zero-copy path.
            return blocks

        block_to_arrow = cached_remote_fn(_block_to_arrow)
        return [block_to_arrow.remote(block) for block in blocks]

    def repeat(self, times: int = None) -> "DatasetPipeline[T]":
        """Convert this into a DatasetPipeline by looping over this dataset.

        Transformations prior to the call to ``repeat()`` are evaluated once.
        Transformations done on the returned pipeline are evaluated on each
        loop of the pipeline over the base dataset.

        Note that every repeat of the dataset is considered an "epoch" for
        the purposes of ``DatasetPipeline.iter_epochs()``.

        Examples:
            >>> # Infinite pipeline of numbers [0, 5)
            >>> ray.data.range(5).repeat().take()
            [0, 1, 2, 3, 4, 0, 1, 2, 3, 4, ...]

            >>> # Can apply transformations to the pipeline.
            >>> ray.data.range(5).repeat().map(lambda x: -x).take()
            [0, -1, -2, -3, -4, 0, -1, -2, -3, -4, ...]

            >>> # Can shuffle each epoch (dataset) in the pipeline.
            >>> ray.data.range(5).repeat().random_shuffle().take()
            [2, 3, 0, 4, 1, 4, 0, 2, 1, 3, ...]

        Args:
            times: The number of times to loop over this dataset, or None
                to repeat indefinitely.
        """
        from ray.data.dataset_pipeline import DatasetPipeline

        if times is not None and times < 1:
            raise ValueError("`times` must be >= 1, got {}".format(times))

        class Iterator:
            def __init__(self, ds: "Dataset[T]"):
                self._ds = ds
                self._i = 0

            def __next__(self) -> "Dataset[T]":
                if times and self._i >= times:
                    raise StopIteration
                self._ds._set_epoch(self._i)
                self._i += 1
                return lambda: self._ds

        class Iterable:
            def __init__(self, ds: "Dataset[T]"):
                self._ds = ds

            def __iter__(self):
                return Iterator(self._ds)

        return DatasetPipeline(Iterable(self), length=times or float("inf"))

    def pipeline(self, *, parallelism: int = 10) -> "DatasetPipeline[T]":
        raise DeprecationWarning("Use .window(blocks_per_window=n) instead of "
                                 ".pipeline(parallelism=n)")

    def window(self, *, blocks_per_window: int = 10) -> "DatasetPipeline[T]":
        """Convert this into a DatasetPipeline by windowing over data blocks.

        Transformations prior to the call to ``window()`` are evaluated in
        bulk on the entire dataset. Transformations done on the returned
        pipeline are evaluated incrementally per window of blocks as data is
        read from the output of the pipeline.

        Windowing execution allows for output to be read sooner without
        waiting for all transformations to fully execute, and can also improve
        efficiency if transforms use different resources (e.g., GPUs).

        Without windowing::

            [preprocessing......]
                                  [inference.......]
                                                     [write........]
            Time ----------------------------------------------------------->

        With windowing::

            [prep1] [prep2] [prep3]
                    [infer1] [infer2] [infer3]
                             [write1] [write2] [write3]
            Time ----------------------------------------------------------->

        Examples:
            >>> # Create an inference pipeline.
            >>> ds = ray.data.read_binary_files(dir)
            >>> pipe = ds.window(blocks_per_window=10).map(infer)
            DatasetPipeline(num_windows=40, num_stages=2)

            >>> # The higher the stage parallelism, the shorter the pipeline.
            >>> pipe = ds.window(blocks_per_window=20).map(infer)
            DatasetPipeline(num_windows=20, num_stages=2)

            >>> # Outputs can be incrementally read from the pipeline.
            >>> for item in pipe.iter_rows():
            ...    print(item)

        Args:
            blocks_per_window: The window size (parallelism) in blocks.
                Increasing window size increases pipeline throughput, but also
                increases the latency to initial output, since it decreases the
                length of the pipeline. Setting this to infinity effectively
                disables pipelining.
        """
        from ray.data.dataset_pipeline import DatasetPipeline
        outer_stats = self._stats

        class Iterator:
            def __init__(self, splits, epoch):
                self._splits = splits.copy()
                self._epoch = epoch

            def __next__(self) -> "Dataset[T]":
                if not self._splits:
                    raise StopIteration

                blocks = self._splits.pop(0)

                def gen():
                    return Dataset(blocks, self._epoch, outer_stats)

                return gen

        class Iterable:
            def __init__(self, blocks, epoch):
                self._splits = blocks.split(split_size=blocks_per_window)
                self._epoch = epoch

            def __iter__(self):
                return Iterator(self._splits, self._epoch)

        it = Iterable(self._blocks, self._epoch)
        return DatasetPipeline(it, length=len(it._splits))

    @DeveloperAPI
    def get_internal_block_refs(self) -> List[ObjectRef[Block]]:
        """Get a list of references to the underlying blocks of this dataset.

        This function can be used for zero-copy access to the data. It blocks
        until the underlying blocks are computed.

        Time complexity: O(1)

        Returns:
            A list of references to this dataset's blocks.
        """
        return self._blocks.get_blocks()

    @DeveloperAPI
    def stats(self) -> str:
        """Returns a string containing execution timing information."""
        return self._stats.summary_string()

    def _move_blocks(self):
        blocks = self._blocks.copy()
        self._blocks.clear()
        return blocks

    def _split(self, index: int,
               return_right_half: bool) -> ("Dataset[T]", "Dataset[T]"):
        get_num_rows = cached_remote_fn(_get_num_rows)
        split_block = cached_remote_fn(_split_block, num_returns=4)

        count = 0
        left_blocks = []
        left_metadata = []
        right_blocks = []
        right_metadata = []
        it = self._blocks.get_blocks_with_metadata()
        for b, m in it:
            if m.num_rows is None:
                num_rows = ray.get(get_num_rows.remote(b))
            else:
                num_rows = m.num_rows
            if count >= index:
                if not return_right_half:
                    break
                right_blocks.append(b)
                right_metadata.append(m)
            elif count + num_rows < index:
                left_blocks.append(b)
                left_metadata.append(m)
            elif count + num_rows == index:
                left_blocks.append(b)
                left_metadata.append(m)
            else:
                b0, m0, b1, m1 = split_block.remote(b, m, index - count,
                                                    return_right_half)
                left_blocks.append(b0)
                left_metadata.append(ray.get(m0))
                right_blocks.append(b1)
                right_metadata.append(ray.get(m1))
            count += num_rows

        left = Dataset(
            BlockList(left_blocks, left_metadata), self._epoch,
            self._stats.child_TODO("split"))
        if return_right_half:
            right = Dataset(
                BlockList(right_blocks, right_metadata), self._epoch,
                self._stats.child_TODO("split"))
        else:
            right = None
        return left, right

    def _divide(self, block_idx: int) -> ("Dataset[T]", "Dataset[T]"):
        left, right = self._blocks.divide(block_idx)
        return Dataset(left, self._epoch, self._stats), Dataset(
            right, self._epoch, self._stats)

    def _dataset_format(self) -> str:
        """Determine the format of the dataset. Possible values are: "arrow",
        "pandas", "simple".

        This may block; if the schema is unknown, this will synchronously fetch
        the schema for the first block.
        """
        # We need schema to properly validate, so synchronously
        # fetch it if necessary.
        schema = self.schema(fetch_if_missing=True)
        if schema is None:
            raise ValueError(
                "Dataset is empty or cleared, can't determine the format of "
                "the dataset.")

        try:
            import pyarrow as pa
            if isinstance(schema, pa.Schema):
                return "arrow"
        except ModuleNotFoundError:
            pass
        from ray.data.impl.pandas_block import PandasBlockSchema
        if isinstance(schema, PandasBlockSchema):
            return "pandas"
        return "simple"

    def _aggregate_on(self, agg_cls: type, on: Union[KeyFn, List[KeyFn]],
                      *args, **kwargs):
        """Helper for aggregating on a particular subset of the dataset.

        This validates the `on` argument, and converts a list of column names
        or lambdas to a multi-aggregation. A null `on` results in a
        multi-aggregation on all columns for an Arrow Dataset, and a single
        aggregation on the entire row for a simple Dataset.
        """
        aggs = self._build_multicolumn_aggs(agg_cls, on, *args, **kwargs)
        return self.aggregate(*aggs)

    def _build_multicolumn_aggs(self,
                                agg_cls: type,
                                on: Union[KeyFn, List[KeyFn]],
                                skip_cols: Optional[List[str]] = None,
                                *args,
                                **kwargs):
        """Build set of aggregations for applying a single aggregation to
        multiple columns.
        """

        # Expand None into an aggregation for each column.
        if on is None:
            try:
                dataset_format = self._dataset_format()
            except ValueError:
                dataset_format = None
            if dataset_format in ["arrow", "pandas"]:
                # This should be cached from the ._dataset_format() check, so we
                # don't fetch and we assert that the schema is not None.
                schema = self.schema(fetch_if_missing=False)
                if not skip_cols:
                    skip_cols = []
                if len(schema.names) > 0:
                    on = [col for col in schema.names if col not in skip_cols]

        if not isinstance(on, list):
            on = [on]
        return [agg_cls(on_, *args, **kwargs) for on_ in on]

    def _aggregate_result(self, result: Union[Tuple, TableRow]) -> U:
        if len(result) == 1:
            if isinstance(result, tuple):
                return result[0]
            else:
                # NOTE (kfstorm): We cannot call `result[0]` directly on
                # `PandasRow` because indexing a column with position is not
                # supported by pandas.
                return list(result.values())[0]
        else:
            return result

    def __repr__(self) -> str:
        schema = self.schema()
        if schema is None:
            schema_str = "Unknown schema"
        elif isinstance(schema, type):
            schema_str = str(schema)
        else:
            schema_str = []
            for n, t in zip(schema.names, schema.types):
                if hasattr(t, "__name__"):
                    t = t.__name__
                schema_str.append("{}: {}".format(n, t))
            schema_str = ", ".join(schema_str)
            schema_str = "{" + schema_str + "}"
        count = self._meta_count()
        return "Dataset(num_blocks={}, num_rows={}, schema={})".format(
            self._blocks.initial_num_blocks(), count, schema_str)

    def __str__(self) -> str:
        return repr(self)

    def _block_num_rows(self) -> List[int]:
        get_num_rows = cached_remote_fn(_get_num_rows)
        return ray.get(
            [get_num_rows.remote(b) for b in self._blocks.get_blocks()])

    def _block_size_bytes(self) -> List[int]:
        get_size_bytes = cached_remote_fn(_get_size_bytes)
        return ray.get(
            [get_size_bytes.remote(b) for b in self._blocks.get_blocks()])

    def _meta_count(self) -> Optional[int]:
        metadata = self._blocks.get_metadata()
        if metadata and metadata[0].num_rows is not None:
            return sum(m.num_rows for m in metadata)
        else:
            return None

    def _get_uuid(self) -> str:
        return self._uuid

    def _set_uuid(self, uuid: str) -> None:
        self._uuid = uuid

    def _get_epoch(self) -> int:
        return self._epoch

    def _set_epoch(self, epoch: int) -> None:
        self._epoch = epoch


def _get_num_rows(block: Block) -> int:
    block = BlockAccessor.for_block(block)
    return block.num_rows()


def _get_size_bytes(block: Block) -> int:
    block = BlockAccessor.for_block(block)
    return block.size_bytes()


def _block_to_df(block: Block):
    block = BlockAccessor.for_block(block)
    return block.to_pandas()


def _block_to_ndarray(block: Block, column: Optional[str]):
    block = BlockAccessor.for_block(block)
    return block.to_numpy(column)


def _block_to_arrow(block: Block):
    block = BlockAccessor.for_block(block)
    return block.to_arrow()


def _sliding_window(iterable: Iterable, n: int):
    """Creates an iterator consisting of n-width sliding windows over
    iterable. The sliding windows are constructed lazily such that an
    element on the base iterator (iterable) isn't consumed until the
    first sliding window containing that element is reached.

    If n > len(iterable), then a single len(iterable) window is
    returned.

    Args:
        iterable: The iterable on which the sliding window will be
            created.
        n: The width of the sliding window.

    Returns:
        An iterator of n-width windows over iterable.
        If n > len(iterable), then a single len(iterable) window is
        returned.
    """
    it = iter(iterable)
    window = collections.deque(itertools.islice(it, n), maxlen=n)
    if len(window) > 0:
        yield tuple(window)
    for elem in it:
        window.append(elem)
        yield tuple(window)


def _split_block(
        block: Block, meta: BlockMetadata, count: int, return_right_half: bool
) -> (Block, BlockMetadata, Optional[Block], Optional[BlockMetadata]):
    stats = BlockExecStats.builder()
    block = BlockAccessor.for_block(block)
    logger.debug("Truncating last block to size: {}".format(count))
    b0 = block.slice(0, count, copy=True)
    a0 = BlockAccessor.for_block(b0)
    m0 = BlockMetadata(
        num_rows=a0.num_rows(),
        size_bytes=a0.size_bytes(),
        schema=meta.schema,
        input_files=meta.input_files,
        exec_stats=stats.build())
    if return_right_half:
        b1 = block.slice(count, block.num_rows(), copy=True)
        a1 = BlockAccessor.for_block(b1)
        m1 = BlockMetadata(
            num_rows=a1.num_rows(),
            size_bytes=a1.size_bytes(),
            schema=meta.schema,
            input_files=meta.input_files,
            exec_stats=stats.build())
    else:
        b1 = None
        m1 = None
    return b0, m0, b1, m1<|MERGE_RESOLUTION|>--- conflicted
+++ resolved
@@ -917,127 +917,7 @@
         ret = self.groupby(None).aggregate(*aggs).take(1)
         return ret[0] if len(ret) > 0 else None
 
-<<<<<<< HEAD
     def sum(self, on: Union[KeyFn, List[KeyFn]] = None) -> U:
-=======
-    def _check_and_normalize_agg_on(self,
-                                    on: Optional["AggregateOnTs"],
-                                    skip_cols: Optional[List[str]] = None
-                                    ) -> Optional["AggregateOnTs"]:
-        """Checks whether the provided aggregation `on` arg is valid for this
-        type of dataset, and normalizes the value based on the Dataset type and
-        any provided columns to skip.
-        """
-        if (on is not None
-                and (not isinstance(on, (str, Callable, list)) or
-                     (isinstance(on, list)
-                      and not (all(isinstance(on_, str) for on_ in on)
-                               or all(isinstance(on_, Callable)
-                                      for on_ in on))))):
-            from ray.data.grouped_dataset import AggregateOnTs
-
-            raise TypeError(
-                f"`on` must be of type {AggregateOnTs}, but got {type(on)}")
-
-        if isinstance(on, list) and len(on) == 0:
-            raise ValueError(
-                "When giving a list for `on`, it must be nonempty.")
-
-        try:
-            dataset_format = self._dataset_format()
-        except ValueError:
-            # Dataset is empty/cleared, let downstream ops handle this.
-            return on
-
-        if dataset_format == "arrow":
-            # This should be cached from the ._dataset_format() check, so we
-            # don't fetch and we assert that the schema is not None.
-            schema = self.schema(fetch_if_missing=False)
-            assert schema is not None
-            if len(schema.names) == 0:
-                # Empty dataset, don't validate `on` since we generically
-                # handle empty datasets downstream.
-                return on
-
-            if on is None:
-                # If a null `on` is given for a table Dataset, coerce it to
-                # all columns sans any that we want to skip.
-                if skip_cols is None:
-                    skip_cols = []
-                elif not isinstance(skip_cols, list):
-                    skip_cols = [skip_cols]
-                on = [col for col in schema.names if col not in skip_cols]
-            # Check that column names refer to valid columns.
-            elif isinstance(on, str) and on not in schema.names:
-                raise ValueError(
-                    f"on={on} is not a valid column name: {schema.names}")
-            elif isinstance(on, list) and isinstance(on[0], str):
-                for on_ in on:
-                    if on_ not in schema.names:
-                        raise ValueError(
-                            f"on={on_} is not a valid column name: "
-                            f"{schema.names}")
-        else:
-            if isinstance(on, str) or (isinstance(on, list)
-                                       and isinstance(on[0], str)):
-                raise ValueError(
-                    "Can't aggregate on a column when using a simple Dataset; "
-                    "use a callable `on` argument or use an Arrow Dataset "
-                    "instead of a simple Dataset.")
-        return on
-
-    def _dataset_format(self) -> str:
-        """Determine the format of the dataset. Possible values are: "arrow",
-        "simple".
-
-        This may block; if the schema is unknown, this will synchronously fetch
-        the schema for the first block.
-        """
-        try:
-            import pyarrow as pa
-        except ModuleNotFoundError:
-            return "simple"
-        else:
-            # We need schema to properly validate, so synchronously
-            # fetch it if necessary.
-            schema = self.schema(fetch_if_missing=True)
-            if schema is None:
-                raise ValueError(
-                    "Dataset is empty or cleared, can't determine the format"
-                    " of the dataset")
-            if isinstance(schema, pa.Schema):
-                return "arrow"
-            return "simple"
-
-    def _aggregate_on(self, agg_cls: type, on: Optional["AggregateOnTs"],
-                      *args, **kwargs):
-        """Helper for aggregating on a particular subset of the dataset.
-
-        This validates the `on` argument, and converts a list of column names
-        or lambdas to a multi-aggregation. A null `on` results in a
-        multi-aggregation on all columns for an Arrow Dataset, and a single
-        aggregation on the entire row for a simple Dataset.
-        """
-        aggs = self._build_multicolumn_aggs(
-            agg_cls, on, *args, skip_cols=None, **kwargs)
-        return self.aggregate(*aggs)
-
-    def _build_multicolumn_aggs(self,
-                                agg_cls: type,
-                                on: Optional["AggregateOnTs"],
-                                *args,
-                                skip_cols: Optional[List[str]] = None,
-                                **kwargs):
-        """Build set of aggregations for applying a single aggregation to
-        multiple columns.
-        """
-        on = self._check_and_normalize_agg_on(on, skip_cols=skip_cols)
-        if not isinstance(on, list):
-            on = [on]
-        return [agg_cls(on_, *args, **kwargs) for on_ in on]
-
-    def sum(self, on: Optional["AggregateOnTs"] = None) -> U:
->>>>>>> ef9d9df4
         """Compute sum over entire dataset.
 
         This is a blocking operation.
@@ -2644,18 +2524,6 @@
             on = [on]
         return [agg_cls(on_, *args, **kwargs) for on_ in on]
 
-    def _aggregate_result(self, result: Union[Tuple, TableRow]) -> U:
-        if len(result) == 1:
-            if isinstance(result, tuple):
-                return result[0]
-            else:
-                # NOTE (kfstorm): We cannot call `result[0]` directly on
-                # `PandasRow` because indexing a column with position is not
-                # supported by pandas.
-                return list(result.values())[0]
-        else:
-            return result
-
     def __repr__(self) -> str:
         schema = self.schema()
         if schema is None:
