import collections
import copy
import html
import itertools
import logging
import sys
import time
from typing import (
    TYPE_CHECKING,
    Any,
    Callable,
    Dict,
    Generic,
    Iterable,
    Iterator,
    List,
    Mapping,
    Optional,
    Tuple,
    Type,
    Union,
)
from uuid import uuid4

import numpy as np

import ray
import ray.cloudpickle as pickle
from ray._private.thirdparty.tabulate.tabulate import tabulate
from ray._private.usage import usage_lib
from ray.air.util.data_batch_conversion import BlockFormat
from ray.air.util.tensor_extensions.utils import _create_possibly_ragged_ndarray
from ray.data._internal.block_list import BlockList
from ray.data._internal.compute import (
    ActorPoolStrategy,
    CallableClass,
    ComputeStrategy,
    TaskPoolStrategy,
)
from ray.data._internal.delegating_block_builder import DelegatingBlockBuilder
from ray.data._internal.equalize import _equalize
from ray.data._internal.execution.interfaces import RefBundle
from ray.data._internal.execution.legacy_compat import _block_list_to_bundles
from ray.data._internal.iterator.iterator_impl import DataIteratorImpl
from ray.data._internal.iterator.stream_split_iterator import StreamSplitDataIterator
from ray.data._internal.lazy_block_list import LazyBlockList
from ray.data._internal.logical.operators.all_to_all_operator import (
    RandomizeBlocks,
    RandomShuffle,
    Repartition,
    Sort,
)
from ray.data._internal.logical.operators.input_data_operator import InputData
from ray.data._internal.logical.operators.map_operator import (
    Filter,
    FlatMap,
    MapBatches,
    MapRows,
)
from ray.data._internal.logical.operators.n_ary_operator import (
    Union as UnionLogicalOperator,
)
from ray.data._internal.logical.operators.n_ary_operator import Zip
from ray.data._internal.logical.operators.one_to_one_operator import Limit
from ray.data._internal.logical.operators.write_operator import Write
from ray.data._internal.logical.optimizers import LogicalPlan
from ray.data._internal.pandas_block import PandasBlockSchema
from ray.data._internal.plan import ExecutionPlan, OneToOneStage
from ray.data._internal.planner.filter import generate_filter_fn
from ray.data._internal.planner.flat_map import generate_flat_map_fn
from ray.data._internal.planner.map_batches import generate_map_batches_fn
from ray.data._internal.planner.map_rows import generate_map_rows_fn
from ray.data._internal.planner.write import generate_write_fn
from ray.data._internal.progress_bar import ProgressBar
from ray.data._internal.remote_fn import cached_remote_fn
from ray.data._internal.split import _get_num_rows, _split_at_indices
from ray.data._internal.stage_impl import (
    LimitStage,
    RandomizeBlocksStage,
    RandomShuffleStage,
    RepartitionStage,
    SortStage,
    ZipStage,
)
from ray.data._internal.stats import DatasetStats, DatasetStatsSummary
from ray.data._internal.util import (
    ConsumptionAPI,
    _estimate_available_parallelism,
    _is_local_scheme,
    validate_compute,
)
from ray.data.aggregate import AggregateFn, Max, Mean, Min, Std, Sum
from ray.data.block import (
    VALID_BATCH_FORMATS,
    Block,
    BlockAccessor,
    BlockMetadata,
    BlockPartition,
    DataBatch,
    T,
    U,
    UserDefinedFunction,
    _apply_strict_mode_batch_format,
    _apply_strict_mode_batch_size,
    _validate_key_fn,
)
from ray.data.context import (
    ESTIMATED_SAFE_MEMORY_FRACTION,
    OK_PREFIX,
    WARN_PREFIX,
    DataContext,
)
from ray.data.datasource import (
    BlockWritePathProvider,
    CSVDatasource,
    Datasource,
    DefaultBlockWritePathProvider,
    JSONDatasource,
    NumpyDatasource,
    ParquetDatasource,
    ReadTask,
    TFRecordDatasource,
    WriteResult,
)
from ray.data.datasource.file_based_datasource import (
    _unwrap_arrow_serialization_workaround,
    _wrap_arrow_serialization_workaround,
)
from ray.data.iterator import DataIterator
from ray.data.random_access_dataset import RandomAccessDataset
from ray.types import ObjectRef
from ray.util.annotations import Deprecated, DeveloperAPI, PublicAPI
from ray.util.scheduling_strategies import NodeAffinitySchedulingStrategy
from ray.widgets import Template
from ray.widgets.util import repr_with_fallback

if sys.version_info >= (3, 8):
    from typing import Literal
else:
    from typing_extensions import Literal

if TYPE_CHECKING:
    import dask
    import mars
    import modin
    import pandas
    import pyarrow
    import pyspark
    import tensorflow as tf
    import torch
    import torch.utils.data
    from tensorflow_metadata.proto.v0 import schema_pb2

    from ray.data._internal.execution.interfaces import Executor, NodeIdStr
    from ray.data._internal.torch_iterable_dataset import TorchTensorBatchType
    from ray.data.dataset_pipeline import DatasetPipeline
    from ray.data.grouped_data import GroupedData


logger = logging.getLogger(__name__)

TensorflowFeatureTypeSpec = Union[
    "tf.TypeSpec", List["tf.TypeSpec"], Dict[str, "tf.TypeSpec"]
]

TensorFlowTensorBatchType = Union["tf.Tensor", Dict[str, "tf.Tensor"]]


@PublicAPI
class Dataset:
    """A Dataset is a distributed data collection for data loading and processing.

    Datasets are distributed pipelines that produce ``ObjectRef[Block]`` outputs,
    where each block holds data in Arrow format, representing a shard of the overall
    data collection. The block also determines the unit of parallelism. For more
    details, see :ref:`Ray Data Internals <dataset_concept>`.

    Datasets can be created in multiple ways: from synthetic data via ``range_*()``
    APIs, from existing memory data via ``from_*()`` APIs (this creates a subclass
    of Dataset called ``MaterializedDataset``), or from external storage
    systems such as local disk, S3, HDFS etc. via the ``read_*()`` APIs. The
    (potentially processed) Dataset can be saved back to external storage systems
    via the ``write_*()`` APIs.

    Examples:
        .. testcode::
            :skipif: True

            import ray
            # Create dataset from synthetic data.
            ds = ray.data.range(1000)
            # Create dataset from in-memory data.
            ds = ray.data.from_items(
                [{"col1": i, "col2": i * 2} for i in range(1000)]
            )
            # Create dataset from external storage system.
            ds = ray.data.read_parquet("s3://bucket/path")
            # Save dataset back to external storage system.
            ds.write_csv("s3://bucket/output")

    Dataset has two kinds of operations: transformation, which takes in Dataset
    and outputs a new Dataset (e.g. :py:meth:`.map_batches()`); and consumption,
    which produces values (not a data stream) as output
    (e.g. :meth:`.iter_batches()`).

    Dataset transformations are lazy, with execution of the transformations being
    triggered by downstream consumption.

    Dataset supports parallel processing at scale: transformations such as
    :py:meth:`.map_batches()`, aggregations such as
    :py:meth:`.min()`/:py:meth:`.max()`/:py:meth:`.mean()`, grouping via
    :py:meth:`.groupby()`, shuffling operations such as :py:meth:`.sort()`,
    :py:meth:`.random_shuffle()`, and :py:meth:`.repartition()`.

    Examples:
        >>> import ray
        >>> ds = ray.data.range(1000)
        >>> # Transform batches (Dict[str, np.ndarray]) with map_batches().
        >>> ds.map_batches(lambda batch: {"id": batch["id"] * 2})  # doctest: +ELLIPSIS
        MapBatches(<lambda>)
        +- Dataset(num_blocks=..., num_rows=1000, schema={id: int64})
        >>> # Compute the maximum.
        >>> ds.max("id")
        999
        >>> # Shuffle this dataset randomly.
        >>> ds.random_shuffle()  # doctest: +ELLIPSIS
        RandomShuffle
        +- Dataset(num_blocks=..., num_rows=1000, schema={id: int64})
        >>> # Sort it back in order.
        >>> ds.sort("id")  # doctest: +ELLIPSIS
        Sort
        +- Dataset(num_blocks=..., num_rows=1000, schema={id: int64})

    Both unexecuted and materialized Datasets can be passed between Ray tasks and
    actors without incurring a copy. Dataset supports conversion to/from several
    more featureful dataframe libraries (e.g., Spark, Dask, Modin, MARS), and are also
    compatible with distributed TensorFlow / PyTorch.
    """

    def __init__(
        self,
        plan: ExecutionPlan,
        epoch: int,
        lazy: bool = True,
        logical_plan: Optional[LogicalPlan] = None,
    ):
        """Construct a Dataset (internal API).

        The constructor is not part of the Dataset API. Use the ``ray.data.*``
        read methods to construct a dataset.
        """
        assert isinstance(plan, ExecutionPlan), type(plan)
        usage_lib.record_library_usage("dataset")  # Legacy telemetry name.

        self._plan = plan
        self._uuid = uuid4().hex
        self._epoch = epoch
        self._lazy = lazy
        self._logical_plan = logical_plan
        if logical_plan is not None:
            self._plan.link_logical_plan(logical_plan)

        if not lazy:
            self._plan.execute(allow_clear_input_blocks=False)

        # Handle to currently running executor for this dataset.
        self._current_executor: Optional["Executor"] = None

    @staticmethod
    def copy(
        ds: "Dataset", _deep_copy: bool = False, _as: Optional[type] = None
    ) -> "Dataset":
        if not _as:
            _as = type(ds)
        if _deep_copy:
            return _as(ds._plan.deep_copy(), ds._epoch, ds._lazy, ds._logical_plan)
        else:
            return _as(ds._plan.copy(), ds._epoch, ds._lazy, ds._logical_plan)

    def map(
        self,
        fn: UserDefinedFunction[Dict[str, Any], Dict[str, Any]],
        *,
        compute: Optional[ComputeStrategy] = None,
        num_cpus: Optional[float] = None,
        num_gpus: Optional[float] = None,
        **ray_remote_args,
    ) -> "Dataset":
        """Apply the given function to each record of this dataset.

        Note that mapping individual records can be quite slow. Consider using
        `.map_batches()` for performance.

        Examples:
            >>> import ray
            >>> # Transform python objects.
            >>> ds = ray.data.range(1000)
            >>> # The function goes from record (Dict[str, Any]) to record.
            >>> ds.map(lambda record: {"id": record["id"] * 2})
            Map
            +- Dataset(num_blocks=..., num_rows=1000, schema={id: int64})
            >>> # Transform Arrow records.
            >>> ds = ray.data.from_items(
            ...     [{"value": i} for i in range(1000)])
            >>> ds.map(lambda record: {"v2": record["value"] * 2})
            Map
            +- Dataset(num_blocks=200, num_rows=1000, schema={value: int64})
            >>> # Define a callable class that persists state across
            >>> # function invocations for efficiency.
            >>> init_model = ... # doctest: +SKIP
            >>> class CachedModel:
            ...    def __init__(self):
            ...        self.model = init_model()
            ...    def __call__(self, batch):
            ...        return self.model(batch)
            >>> # Apply the transform in parallel on GPUs. Since
            >>> # compute=ActorPoolStrategy(size=8) the transform is applied on a
            >>> # pool of 8 Ray actors, each allocated 1 GPU by Ray.
            >>> ds.map(CachedModel, # doctest: +SKIP
            ...        compute=ray.data.ActorPoolStrategy(size=8),
            ...        num_gpus=1)

        Time complexity: O(dataset size / parallelism)

        Args:
            fn: The function to apply to each record, or a class type
                that can be instantiated to create such a callable. Callable classes are
                only supported for the actor compute strategy.
            compute: The compute strategy, either None (default) to use Ray
                tasks, ``ray.data.ActorPoolStrategy(size=n)`` to use a fixed-size actor
                pool, or ``ray.data.ActorPoolStrategy(min_size=m, max_size=n)`` for an
                autoscaling actor pool.
            num_cpus: The number of CPUs to reserve for each parallel map worker.
            num_gpus: The number of GPUs to reserve for each parallel map worker. For
                example, specify `num_gpus=1` to request 1 GPU for each parallel map
                worker.
            ray_remote_args: Additional resource requirements to request from
                ray for each map worker.

        .. seealso::

            :meth:`~Dataset.flat_map`:
                Call this method to create new records from existing ones. Unlike
                :meth:`~Dataset.map`, a function passed to
                :meth:`~Dataset.flat_map` can return multiple records.

                :meth:`~Dataset.flat_map` isn't recommended because it's slow; call
                :meth:`~Dataset.map_batches` instead.

            :meth:`~Dataset.map_batches`
                Call this method to transform batches of data. It's faster and more
                flexible than :meth:`~Dataset.map` and :meth:`~Dataset.flat_map`.
        """
        validate_compute(fn, compute)

        transform_fn = generate_map_rows_fn()

        if num_cpus is not None:
            ray_remote_args["num_cpus"] = num_cpus

        if num_gpus is not None:
            ray_remote_args["num_gpus"] = num_gpus

        plan = self._plan.with_stage(
            OneToOneStage(
                "Map",
                transform_fn,
                compute,
                ray_remote_args,
                fn=fn,
            )
        )

        logical_plan = self._logical_plan
        if logical_plan is not None:
            map_op = MapRows(
                logical_plan.dag,
                fn,
                compute=compute,
                ray_remote_args=ray_remote_args,
            )
            logical_plan = LogicalPlan(map_op)
        return Dataset(plan, self._epoch, self._lazy, logical_plan)

    def map_batches(
        self,
        fn: UserDefinedFunction[DataBatch, DataBatch],
        *,
        batch_size: Union[int, None, Literal["default"]] = "default",
        compute: Optional[ComputeStrategy] = None,
        batch_format: Optional[str] = "default",
        zero_copy_batch: bool = False,
        fn_args: Optional[Iterable[Any]] = None,
        fn_kwargs: Optional[Dict[str, Any]] = None,
        fn_constructor_args: Optional[Iterable[Any]] = None,
        fn_constructor_kwargs: Optional[Dict[str, Any]] = None,
        num_cpus: Optional[float] = None,
        num_gpus: Optional[float] = None,
        **ray_remote_args,
    ) -> "Dataset":
        """Apply the given function to batches of data.

        This applies the ``fn`` in parallel with map tasks, with each task handling
        a batch of data (typically Dict[str, np.ndarray] or pd.DataFrame).

        To learn more, see the :ref:`Transforming batches user guide <transforming_batches>`.

        .. tip::
            If ``fn`` does not mutate its input, set ``zero_copy_batch=True`` to elide a
            batch copy, which can improve performance and decrease memory utilization.
            ``fn`` will then receive zero-copy read-only batches.
            If ``fn`` mutates its input, you will need to ensure that the batch provided
            to ``fn`` is writable by setting ``zero_copy_batch=False`` (default). This
            will create an extra, mutable copy of each batch before handing it to
            ``fn``.

        .. note::
            The size of the batches provided to ``fn`` may be smaller than the provided
            ``batch_size`` if ``batch_size`` doesn't evenly divide the block(s) sent to
            a given map task. When ``batch_size`` is specified, each map task is
            sent a single block if the block is equal to or larger than ``batch_size``,
            and is sent a bundle of blocks up to (but not exceeding)
            ``batch_size`` if blocks are smaller than ``batch_size``.

        Examples:

            >>> import numpy as np
            >>> import ray
            >>> ds = ray.data.from_items([
            ...     {"name": "Luna", "age": 4},
            ...     {"name": "Rory", "age": 14},
            ...     {"name": "Scout", "age": 9},
            ... ])
            >>> ds  # doctest: +SKIP
            MaterializedDataset(
                num_blocks=3,
                num_rows=3,
                schema={name: string, age: int64}
            )

            Here ``fn`` returns the same batch type as the input, but your ``fn`` can
            also return a different batch type (e.g., pd.DataFrame). Read more about
            :ref:`Transforming batches <transforming_batches>`.

            >>> from typing import Dict
            >>> def map_fn(batch: Dict[str, np.ndarray]) -> Dict[str, np.ndarray]:
            ...     batch["age_in_dog_years"] = 7 * batch["age"]
            ...     return batch
            >>> ds = ds.map_batches(map_fn)
            >>> ds
            MapBatches(map_fn)
            +- Dataset(num_blocks=3, num_rows=3, schema={name: string, age: int64})

            :ref:`Actors <actor-guide>` can improve the performance of some workloads.
            For example, you can use :ref:`actors <actor-guide>` to load a model once
            per worker instead of once per inference.

            To transform batches with :ref:`actors <actor-guide>`, pass a callable type
            to ``fn`` and specify an :class:`~ray.data.ActorPoolStrategy`.

            In the example below, ``CachedModel`` is called on an autoscaling pool of
            two to eight :ref:`actors <actor-guide>`, each allocated one GPU by Ray.

            >>> init_large_model = ... # doctest: +SKIP
            >>> class CachedModel:
            ...    def __init__(self):
            ...        self.model = init_large_model()
            ...    def __call__(self, item):
            ...        return self.model(item)
            >>> ds.map_batches( # doctest: +SKIP
            ...     CachedModel, # doctest: +SKIP
            ...     batch_size=256, # doctest: +SKIP
            ...     compute=ray.data.ActorPoolStrategy(size=8), # doctest: +SKIP
            ...     num_gpus=1,
            ... ) # doctest: +SKIP

            ``fn`` can also be a generator, yielding multiple batches in a single
            invocation. This is useful when returning large objects. Instead of
            returning a very large output batch, ``fn`` can instead yield the
            output batch in chunks.

            >>> def map_fn_with_large_output(batch):
            ...     for i in range(3):
            ...         yield {"large_output": np.ones((100, 1000))}
            >>> ds = ray.data.from_items([1])
            >>> ds = ds.map_batches(map_fn_with_large_output)
            >>> ds
            MapBatches(map_fn_with_large_output)
            +- Dataset(num_blocks=..., num_rows=1, schema={item: int64})


        Args:
            fn: The function or generator to apply to each record batch, or a class type
                that can be instantiated to create such a callable. Callable classes are
                only supported for the actor compute strategy. Note ``fn`` must be
                pickle-able.
            batch_size: The desired number of rows in each batch, or None to use entire
                blocks as batches (blocks may contain different number of rows).
                The actual size of the batch provided to ``fn`` may be smaller than
                ``batch_size`` if ``batch_size`` doesn't evenly divide the block(s) sent
                to a given map task. Default batch_size is 4096 with "default".
            compute: The compute strategy, either "tasks" (default) to use Ray
                tasks, ``ray.data.ActorPoolStrategy(size=n)`` to use a fixed-size actor
                pool, or ``ray.data.ActorPoolStrategy(min_size=m, max_size=n)`` for an
                autoscaling actor pool.
            batch_format: Specify ``"default"`` to use the default block format
                (NumPy), ``"pandas"`` to select ``pandas.DataFrame``, "pyarrow" to
                select ``pyarrow.Table``, or ``"numpy"`` to select
                ``Dict[str, numpy.ndarray]``, or None to return the underlying block
                exactly as is with no additional formatting.
            zero_copy_batch: Whether ``fn`` should be provided zero-copy, read-only
                batches. If this is ``True`` and no copy is required for the
                ``batch_format`` conversion, the batch is a zero-copy, read-only
                view on data in Ray's object store, which can decrease memory
                utilization and improve performance. If this is ``False``, the batch
                is writable, which will require an extra copy to guarantee.
                If ``fn`` mutates its input, this will need to be ``False`` in order to
                avoid "assignment destination is read-only" or "buffer source array is
                read-only" errors. Default is ``False``.
            fn_args: Positional arguments to pass to ``fn`` after the first argument.
                These arguments are top-level arguments to the underlying Ray task.
            fn_kwargs: Keyword arguments to pass to ``fn``. These arguments are
                top-level arguments to the underlying Ray task.
            fn_constructor_args: Positional arguments to pass to ``fn``'s constructor.
                You can only provide this if ``fn`` is a callable class. These arguments
                are top-level arguments in the underlying Ray actor construction task.
            fn_constructor_kwargs: Keyword arguments to pass to ``fn``'s constructor.
                This can only be provided if ``fn`` is a callable class. These arguments
                are top-level arguments in the underlying Ray actor construction task.
            num_cpus: The number of CPUs to reserve for each parallel map worker.
            num_gpus: The number of GPUs to reserve for each parallel map worker. For
                example, specify `num_gpus=1` to request 1 GPU for each parallel map worker.
            ray_remote_args: Additional resource requirements to request from
                ray for each map worker.

        .. seealso::

            :meth:`~Dataset.iter_batches`
                Call this function to iterate over batches of data.

            :meth:`~Dataset.flat_map`:
                Call this method to create new records from existing ones. Unlike
                :meth:`~Dataset.map`, a function passed to :meth:`~Dataset.flat_map`
                can return multiple records.

                :meth:`~Dataset.flat_map` isn't recommended because it's slow; call
                :meth:`~Dataset.map_batches` instead.

            :meth:`~Dataset.map`
                Call this method to transform one record at time.

                This method isn't recommended because it's slow; call
                :meth:`~Dataset.map_batches` instead.
        """  # noqa: E501

        if num_cpus is not None:
            ray_remote_args["num_cpus"] = num_cpus

        if num_gpus is not None:
            ray_remote_args["num_gpus"] = num_gpus

        batch_format = _apply_strict_mode_batch_format(batch_format)
        if batch_format == "native":
            logger.warning("The 'native' batch format has been renamed 'default'.")

        target_block_size = None
        if batch_size is not None and batch_size != "default":
            if batch_size < 1:
                raise ValueError("Batch size cannot be negative or 0")
            # Enable blocks bundling when batch_size is specified by caller.
            target_block_size = batch_size

        batch_size = _apply_strict_mode_batch_size(
            batch_size, use_gpu="num_gpus" in ray_remote_args
        )

        if batch_format not in VALID_BATCH_FORMATS:
            raise ValueError(
                f"The batch format must be one of {VALID_BATCH_FORMATS}, got: "
                f"{batch_format}"
            )

        validate_compute(fn, compute)

        if fn_constructor_args is not None or fn_constructor_kwargs is not None:
            if compute is None or (
                compute != "actors" and not isinstance(compute, ActorPoolStrategy)
            ):
                raise ValueError(
                    "fn_constructor_args and fn_constructor_kwargs can only be "
                    "specified if using the actor pool compute strategy, but got: "
                    f"{compute}"
                )
            if not isinstance(fn, CallableClass):
                raise ValueError(
                    "fn_constructor_args and fn_constructor_kwargs can only be "
                    "specified if providing a CallableClass instance for fn, but got: "
                    f"{fn}"
                )

        transform_fn = generate_map_batches_fn(
            batch_size=batch_size,
            batch_format=batch_format,
            zero_copy_batch=zero_copy_batch,
        )

        # TODO(chengsu): pass function name to MapBatches logical operator.
        if hasattr(fn, "__self__") and isinstance(
            fn.__self__, ray.data.preprocessor.Preprocessor
        ):
            stage_name = fn.__self__.__class__.__name__
        else:
            stage_name = f'MapBatches({getattr(fn, "__name__", type(fn))})'

        stage = OneToOneStage(
            stage_name,
            transform_fn,
            compute,
            ray_remote_args,
            # TODO(Clark): Add a strict cap here.
            target_block_size=target_block_size,
            fn=fn,
            fn_args=fn_args,
            fn_kwargs=fn_kwargs,
            fn_constructor_args=fn_constructor_args,
            fn_constructor_kwargs=fn_constructor_kwargs,
        )
        plan = self._plan.with_stage(stage)

        logical_plan = self._logical_plan
        if logical_plan is not None:
            map_batches_op = MapBatches(
                logical_plan.dag,
                fn,
                batch_size=batch_size,
                batch_format=batch_format,
                zero_copy_batch=zero_copy_batch,
                target_block_size=target_block_size,
                fn_args=fn_args,
                fn_kwargs=fn_kwargs,
                fn_constructor_args=fn_constructor_args,
                fn_constructor_kwargs=fn_constructor_kwargs,
                compute=compute,
                ray_remote_args=ray_remote_args,
            )
            logical_plan = LogicalPlan(map_batches_op)

        return Dataset(plan, self._epoch, self._lazy, logical_plan)

    def add_column(
        self,
        col: str,
        fn: Callable[["pandas.DataFrame"], "pandas.Series"],
        *,
        compute: Optional[str] = None,
        **ray_remote_args,
    ) -> "Dataset":
        """Add the given column to the dataset.

        This is only supported for datasets convertible to pandas format.
        A function generating the new column values given the batch in pandas
        format must be specified.

        Examples:
            >>> import ray
            >>> ds = ray.data.range(100)
            >>> # Add a new column equal to value * 2.
            >>> ds = ds.add_column("new_col", lambda df: df["id"] * 2)
            >>> # Overwrite the existing "value" with zeros.
            >>> ds = ds.add_column("id", lambda df: 0)

        Time complexity: O(dataset size / parallelism)

        Args:
            col: Name of the column to add. If the name already exists, the
                column is overwritten.
            fn: Map function generating the column values given a batch of
                records in pandas format.
            compute: The compute strategy, either "tasks" (default) to use Ray
                tasks, ``ray.data.ActorPoolStrategy(size=n)`` to use a fixed-size actor
                pool, or ``ray.data.ActorPoolStrategy(min_size=m, max_size=n)`` for an
                autoscaling actor pool.
            ray_remote_args: Additional resource requirements to request from
                ray (e.g., num_gpus=1 to request GPUs for the map tasks).
        """

        def process_batch(batch: "pandas.DataFrame") -> "pandas.DataFrame":
            batch.loc[:, col] = fn(batch)
            return batch

        if not callable(fn):
            raise ValueError("`fn` must be callable, got {}".format(fn))

        return self.map_batches(
            process_batch,
            batch_format="pandas",  # TODO(ekl) we should make this configurable.
            compute=compute,
            zero_copy_batch=False,
            **ray_remote_args,
        )

    def drop_columns(
        self,
        cols: List[str],
        *,
        compute: Optional[str] = None,
        **ray_remote_args,
    ) -> "Dataset":
        """Drop one or more columns from the dataset.

        Examples:
            >>> import ray
            >>> ds = ray.data.range(100)
            >>> # Add a new column equal to value * 2.
            >>> ds = ds.add_column("new_col", lambda df: df["id"] * 2)
            >>> # Drop the existing "value" column.
            >>> ds = ds.drop_columns(["id"])


        Time complexity: O(dataset size / parallelism)

        Args:
            cols: Names of the columns to drop. If any name does not exist,
                an exception is raised.
            compute: The compute strategy, either "tasks" (default) to use Ray
                tasks, ``ray.data.ActorPoolStrategy(size=n)`` to use a fixed-size actor
                pool, or ``ray.data.ActorPoolStrategy(min_size=m, max_size=n)`` for an
                autoscaling actor pool.
            ray_remote_args: Additional resource requirements to request from
                ray (e.g., num_gpus=1 to request GPUs for the map tasks).
        """

        return self.map_batches(
            lambda batch: batch.drop(columns=cols),
            batch_format="pandas",
            zero_copy_batch=True,
            compute=compute,
            **ray_remote_args,
        )

    def select_columns(
        self,
        cols: List[str],
        *,
        compute: Union[str, ComputeStrategy] = None,
        **ray_remote_args,
    ) -> "Dataset":
        """Select one or more columns from the dataset.

        All input columns used to select need to be in the schema of the dataset.

        Examples:
            >>> import ray
            >>> # Create a dataset with 3 columns
            >>> ds = ray.data.from_items([{"col1": i, "col2": i+1, "col3": i+2}
            ...      for i in range(10)])
            >>> # Select only "col1" and "col2" columns.
            >>> ds = ds.select_columns(cols=["col1", "col2"])
            >>> ds
            MapBatches(<lambda>)
            +- Dataset(
                  num_blocks=...,
                  num_rows=10,
                  schema={col1: int64, col2: int64, col3: int64}
               )


        Time complexity: O(dataset size / parallelism)

        Args:
            cols: Names of the columns to select. If any name is not included in the
                dataset schema, an exception is raised.
            compute: The compute strategy, either "tasks" (default) to use Ray
                tasks, ``ray.data.ActorPoolStrategy(size=n)`` to use a fixed-size actor
                pool, or ``ray.data.ActorPoolStrategy(min_size=m, max_size=n)`` for an
                autoscaling actor pool.
            ray_remote_args: Additional resource requirements to request from
                ray (e.g., num_gpus=1 to request GPUs for the map tasks).
        """  # noqa: E501
        return self.map_batches(
            lambda batch: BlockAccessor.for_block(batch).select(columns=cols),
            batch_format="pandas",
            zero_copy_batch=True,
            compute=compute,
            **ray_remote_args,
        )

    def flat_map(
        self,
        fn: UserDefinedFunction[Dict[str, Any], List[Dict[str, Any]]],
        *,
        compute: Optional[ComputeStrategy] = None,
        num_cpus: Optional[float] = None,
        num_gpus: Optional[float] = None,
        **ray_remote_args,
    ) -> "Dataset":
        """Apply the given function to each record and then flatten results.

        Consider using ``.map_batches()`` for better performance (the batch size can be
        altered in map_batches).

        Examples:
            >>> import ray
            >>> ds = ray.data.range(1000)
            >>> ds.flat_map(lambda x: [{"id": 1}, {"id": 2}, {"id": 4}])
            FlatMap
            +- Dataset(num_blocks=..., num_rows=1000, schema={id: int64})

        Time complexity: O(dataset size / parallelism)

        Args:
            fn: The function or generator to apply to each record, or a class type
                that can be instantiated to create such a callable. Callable classes are
                only supported for the actor compute strategy.
            compute: The compute strategy, either "tasks" (default) to use Ray
                tasks, ``ray.data.ActorPoolStrategy(size=n)`` to use a fixed-size actor
                pool, or ``ray.data.ActorPoolStrategy(min_size=m, max_size=n)`` for an
                autoscaling actor pool.
            num_cpus: The number of CPUs to reserve for each parallel map worker.
            num_gpus: The number of GPUs to reserve for each parallel map worker. For
                example, specify `num_gpus=1` to request 1 GPU for each parallel map
                worker.
            ray_remote_args: Additional resource requirements to request from
                ray for each map worker.

        .. seealso::

            :meth:`~Dataset.map_batches`
                Call this method to transform batches of data. It's faster and more
                flexible than :meth:`~Dataset.map` and :meth:`~Dataset.flat_map`.

            :meth:`~Dataset.map`
                Call this method to transform one record at time.

                This method isn't recommended because it's slow; call
                :meth:`~Dataset.map_batches` instead.
        """
        validate_compute(fn, compute)

        transform_fn = generate_flat_map_fn()

        if num_cpus is not None:
            ray_remote_args["num_cpus"] = num_cpus

        if num_gpus is not None:
            ray_remote_args["num_gpus"] = num_gpus

        plan = self._plan.with_stage(
            OneToOneStage("FlatMap", transform_fn, compute, ray_remote_args, fn=fn)
        )

        logical_plan = self._logical_plan
        if logical_plan is not None:
            op = FlatMap(
                input_op=logical_plan.dag,
                fn=fn,
                compute=compute,
                ray_remote_args=ray_remote_args,
            )
            logical_plan = LogicalPlan(op)
        return Dataset(plan, self._epoch, self._lazy, logical_plan)

    def filter(
        self,
        fn: UserDefinedFunction[Dict[str, Any], bool],
        *,
        compute: Union[str, ComputeStrategy] = None,
        **ray_remote_args,
    ) -> "Dataset":
        """Filter out records that do not satisfy the given predicate.

        Consider using ``.map_batches()`` for better performance (you can implement
        filter by dropping records).

        Examples:
            >>> import ray
            >>> ds = ray.data.range(100)
            >>> ds.filter(lambda x: x["id"] % 2 == 0)
            Filter
            +- Dataset(num_blocks=..., num_rows=100, schema={id: int64})

        Time complexity: O(dataset size / parallelism)

        Args:
            fn: The predicate to apply to each record, or a class type
                that can be instantiated to create such a callable. Callable classes are
                only supported for the actor compute strategy.
            compute: The compute strategy, either "tasks" (default) to use Ray
                tasks, ``ray.data.ActorPoolStrategy(size=n)`` to use a fixed-size actor
                pool, or ``ray.data.ActorPoolStrategy(min_size=m, max_size=n)`` for an
                autoscaling actor pool.
            ray_remote_args: Additional resource requirements to request from
                ray (e.g., num_gpus=1 to request GPUs for the map tasks).
        """
        validate_compute(fn, compute)

        transform_fn = generate_filter_fn()

        plan = self._plan.with_stage(
            OneToOneStage("Filter", transform_fn, compute, ray_remote_args, fn=fn)
        )

        logical_plan = self._logical_plan
        if logical_plan is not None:
            op = Filter(
                input_op=logical_plan.dag,
                fn=fn,
                compute=compute,
                ray_remote_args=ray_remote_args,
            )
            logical_plan = LogicalPlan(op)

        return Dataset(plan, self._epoch, self._lazy, logical_plan)

    def repartition(self, num_blocks: int, *, shuffle: bool = False) -> "Dataset":
        """Repartition the dataset into exactly this number of blocks.

        After repartitioning, all blocks in the returned dataset will have
        approximately the same number of rows.

        Repartition has two modes:

        * ``shuffle=False`` - performs the minimal data movement needed to equalize block sizes
        * ``shuffle=True`` - performs a full distributed shuffle

        .. image:: /data/images/dataset-shuffle.svg
            :align: center

        ..
            https://docs.google.com/drawings/d/132jhE3KXZsf29ho1yUdPrCHB9uheHBWHJhDQMXqIVPA/edit


        Examples:
            >>> import ray
            >>> ds = ray.data.range(100)
            >>> # Set the number of output partitions to write to disk.
            >>> ds.repartition(10).write_parquet("/tmp/test")

        Time complexity: O(dataset size / parallelism)

        Args:
            num_blocks: The number of blocks.
            shuffle: Whether to perform a distributed shuffle during the
                repartition. When shuffle is enabled, each output block
                contains a subset of data rows from each input block, which
                requires all-to-all data movement. When shuffle is disabled,
                output blocks are created from adjacent input blocks,
                minimizing data movement.

        Returns:
            The repartitioned dataset.
        """  # noqa: E501

        plan = self._plan.with_stage(RepartitionStage(num_blocks, shuffle))

        logical_plan = self._logical_plan
        if logical_plan is not None:
            op = Repartition(
                logical_plan.dag,
                num_outputs=num_blocks,
                shuffle=shuffle,
            )
            logical_plan = LogicalPlan(op)
        return Dataset(plan, self._epoch, self._lazy, logical_plan)

    def random_shuffle(
        self,
        *,
        seed: Optional[int] = None,
        num_blocks: Optional[int] = None,
        **ray_remote_args,
    ) -> "Dataset":
        """Randomly shuffle the elements of this dataset.

        .. tip::

            ``random_shuffle`` can be slow. For better performance, try
            `Iterating over batches with shuffling <iterating-over-data#iterating-over-batches-with-shuffling>`_.

        Examples:
            >>> import ray
            >>> ds = ray.data.range(100)
            >>> # Shuffle this dataset randomly.
            >>> ds.random_shuffle()
            RandomShuffle
            +- Dataset(num_blocks=..., num_rows=100, schema={id: int64})
            >>> # Shuffle this dataset with a fixed random seed.
            >>> ds.random_shuffle(seed=12345)
            RandomShuffle
            +- Dataset(num_blocks=..., num_rows=100, schema={id: int64})

        Time complexity: O(dataset size / parallelism)

        Args:
            seed: Fix the random seed to use, otherwise one is chosen
                based on system randomness.
            num_blocks: The number of output blocks after the shuffle, or None
                to retain the number of blocks.

        Returns:
            The shuffled dataset.
        """  # noqa: E501

        plan = self._plan.with_stage(
            RandomShuffleStage(seed, num_blocks, ray_remote_args)
        )

        logical_plan = self._logical_plan
        if logical_plan is not None:
            op = RandomShuffle(
                logical_plan.dag,
                seed=seed,
                num_outputs=num_blocks,
                ray_remote_args=ray_remote_args,
            )
            logical_plan = LogicalPlan(op)
        return Dataset(plan, self._epoch, self._lazy, logical_plan)

    def randomize_block_order(
        self,
        *,
        seed: Optional[int] = None,
    ) -> "Dataset":
        """Randomly shuffle the blocks of this dataset.

        Examples:
            >>> import ray
            >>> ds = ray.data.range(100) # doctest: +SKIP
            >>> # Randomize the block order.
            >>> ds.randomize_block_order() # doctest: +SKIP
            >>> # Randomize the block order with a fixed random seed.
            >>> ds.randomize_block_order(seed=12345) # doctest: +SKIP

        Args:
            seed: Fix the random seed to use, otherwise one is chosen
                based on system randomness.

        Returns:
            The block-shuffled dataset.
        """

        plan = self._plan.with_stage(RandomizeBlocksStage(seed))

        logical_plan = self._logical_plan
        if logical_plan is not None:
            op = RandomizeBlocks(
                logical_plan.dag,
                seed=seed,
            )
            logical_plan = LogicalPlan(op)
        return Dataset(plan, self._epoch, self._lazy, logical_plan)

    def random_sample(
        self, fraction: float, *, seed: Optional[int] = None
    ) -> "Dataset":
        """Randomly samples a fraction of the elements of this dataset.

        Note that the exact number of elements returned is not guaranteed,
        and that the number of elements being returned is roughly fraction * total_rows.

        Examples:
            >>> import ray
            >>> ds = ray.data.range(100) # doctest: +SKIP
            >>> ds.random_sample(0.1) # doctest: +SKIP
            >>> ds.random_sample(0.2, seed=12345) # doctest: +SKIP

        Args:
            fraction: The fraction of elements to sample.
            seed: Seeds the python random pRNG generator.

        Returns:
            Returns a Dataset containing the sampled elements.
        """
        import random

        import pandas as pd
        import pyarrow as pa

        if self.num_blocks() == 0:
            raise ValueError("Cannot sample from an empty Dataset.")

        if fraction < 0 or fraction > 1:
            raise ValueError("Fraction must be between 0 and 1.")

        if seed is not None:
            random.seed(seed)

        def process_batch(batch):
            if isinstance(batch, list):
                return [row for row in batch if random.random() <= fraction]
            if isinstance(batch, pa.Table):
                # Lets the item pass if weight generated for that item <= fraction
                return batch.filter(
                    pa.array(random.random() <= fraction for _ in range(len(batch)))
                )
            if isinstance(batch, pd.DataFrame):
                return batch.sample(frac=fraction)
            if isinstance(batch, np.ndarray):
                return _create_possibly_ragged_ndarray(
                    [row for row in batch if random.random() <= fraction]
                )
            raise ValueError(f"Unsupported batch type: {type(batch)}")

        return self.map_batches(process_batch, batch_format=None)

    @ConsumptionAPI
    def streaming_split(
        self,
        n: int,
        *,
        equal: bool = False,
        locality_hints: Optional[List["NodeIdStr"]] = None,
    ) -> List[DataIterator]:
        """Returns ``n`` :class:`DataIterators <ray.data.DataIterator>` that can
        be used to read disjoint subsets of the dataset in parallel.

        This method is the recommended way to consume Datasets from multiple
        processes (e.g., for distributed training), and requires streaming execution
        mode.

        Streaming split works by delegating the execution of this Dataset to a
        coordinator actor. The coordinator pulls block references from the executed
        stream, and divides those blocks among `n` output iterators. Iterators pull
        blocks from the coordinator actor to return to their caller on `next`.

        The returned iterators are also repeatable; each iteration will trigger a
        new execution of the Dataset. There is an implicit barrier at the start of
        each iteration, which means that `next` must be called on all iterators before
        the iteration starts.

        Warning: because iterators are pulling blocks from the same Dataset
        execution, if one iterator falls behind other iterators may be stalled.

        Examples:
            >>> import ray
            >>> ds = ray.data.range(1000000)
            >>> it1, it2 = ds.streaming_split(2, equal=True)

            >>> # Can consume from both iterators in parallel.
            >>> @ray.remote
            ... def consume(it):
            ...    for batch in it.iter_batches():
            ...        print(batch)
            >>> ray.get([consume.remote(it1), consume.remote(it2)])  # doctest: +SKIP

            >>> # Can loop over the iterators multiple times (multiple epochs).
            >>> @ray.remote
            ... def train(it):
            ...    NUM_EPOCHS = 100
            ...    for _ in range(NUM_EPOCHS):
            ...        for batch in it.iter_batches():
            ...            print(batch)
            >>> ray.get([train.remote(it1), train.remote(it2)])  # doctest: +SKIP

            >>> # ERROR: this will block waiting for a read on `it2` to start.
            >>> ray.get(train.remote(it1))  # doctest: +SKIP

        Args:
            n: Number of output iterators to return.
            equal: If True, each output iterator will see an exactly equal number
                of rows, dropping data if necessary. If False, some iterators may see
                slightly more or less rows than other, but no data is dropped.
            locality_hints: Specify the node ids corresponding to each iterator
                location. Dataset will try to minimize data movement based on the
                iterator output locations. This list must have length ``n``. You can
                get the current node id of a task or actor by calling
                ``ray.get_runtime_context().get_node_id()``.

        Returns:
            The output iterator splits. These iterators are Ray-serializable and can
            be freely passed to any Ray task or actor.
        """
        return StreamSplitDataIterator.create(self, n, equal, locality_hints)

    @ConsumptionAPI
    def split(
        self, n: int, *, equal: bool = False, locality_hints: Optional[List[Any]] = None
    ) -> List["MaterializedDataset"]:
        """Materialize and split the dataset into ``n`` disjoint pieces.

        This returns a list of MaterializedDatasets that can be passed to Ray tasks
        and actors and used to read the dataset records in parallel.

        Examples:
            >>> import ray
            >>> ds = ray.data.range(100) # doctest: +SKIP
            >>> workers = ... # doctest: +SKIP
            >>> # Split up a dataset to process over `n` worker actors.
            >>> shards = ds.split(len(workers), locality_hints=workers) # doctest: +SKIP
            >>> for shard, worker in zip(shards, workers): # doctest: +SKIP
            ...     worker.consume.remote(shard) # doctest: +SKIP

        Time complexity: O(1)

        See also: ``Dataset.split_at_indices``, ``Dataset.split_proportionately``,
            and ``Dataset.streaming_split``.

        Args:
            n: Number of child datasets to return.
            equal: Whether to guarantee each split has an equal
                number of records. This may drop records if they cannot be
                divided equally among the splits.
            locality_hints: [Experimental] A list of Ray actor handles of size ``n``.
                The system will try to co-locate the blocks of the i-th dataset
                with the i-th actor to maximize data locality.

        Returns:
            A list of ``n`` disjoint dataset splits.
        """
        if n <= 0:
            raise ValueError(f"The number of splits {n} is not positive.")

        # fallback to split_at_indices for equal split without locality hints.
        # simple benchmarks shows spilit_at_indices yields more stable performance.
        # https://github.com/ray-project/ray/pull/26641 for more context.
        if equal and locality_hints is None:
            count = self.count()
            split_index = count // n
            # we are creating n split_indices which will generate
            # n + 1 splits; the last split will at most contains (n - 1)
            # rows, which could be safely dropped.
            split_indices = [split_index * i for i in range(1, n + 1)]
            shards = self.split_at_indices(split_indices)
            return shards[:n]

        if locality_hints and len(locality_hints) != n:
            raise ValueError(
                f"The length of locality_hints {len(locality_hints)} "
                f"doesn't equal the number of splits {n}."
            )
            # TODO: this is unreachable code.
            if len(set(locality_hints)) != len(locality_hints):
                raise ValueError(
                    "locality_hints must not contain duplicate actor handles"
                )

        blocks = self._plan.execute()
        owned_by_consumer = blocks._owned_by_consumer
        stats = self._plan.stats()
        block_refs, metadata = zip(*blocks.get_blocks_with_metadata())

        if locality_hints is None:
            blocks = np.array_split(block_refs, n)
            meta = np.array_split(metadata, n)

            split_datasets = []
            for b, m in zip(blocks, meta):
                block_list = BlockList(
                    b.tolist(), m.tolist(), owned_by_consumer=owned_by_consumer
                )
                logical_plan = self._plan._logical_plan
                if logical_plan is not None:
                    ref_bundles = _block_list_to_bundles(block_list, owned_by_consumer)
                    logical_plan = LogicalPlan(InputData(input_data=ref_bundles))
                split_datasets.append(
                    MaterializedDataset(
                        ExecutionPlan(
                            block_list,
                            stats,
                            run_by_consumer=owned_by_consumer,
                        ),
                        self._epoch,
                        self._lazy,
                        logical_plan,
                    )
                )
            return split_datasets

        metadata_mapping = {b: m for b, m in zip(block_refs, metadata)}

        # If the locality_hints is set, we use a two-round greedy algorithm
        # to co-locate the blocks with the actors based on block
        # and actor's location (node_id).
        #
        # The split algorithm tries to allocate equally-sized blocks regardless
        # of locality. Thus we first calculate the expected number of blocks
        # for each split.
        #
        # In the first round, for each actor, we look for all blocks that
        # match the actor's node_id, then allocate those matched blocks to
        # this actor until we reach the limit(expected number).
        #
        # In the second round: fill each actor's allocation with
        # remaining unallocated blocks until we reach the limit.

        def build_allocation_size_map(
            num_blocks: int, actors: List[Any]
        ) -> Dict[Any, int]:
            """Given the total number of blocks and a list of actors, calcuate
            the expected number of blocks to allocate for each actor.
            """
            num_actors = len(actors)
            num_blocks_per_actor = num_blocks // num_actors
            num_blocks_left = num_blocks - num_blocks_per_actor * n
            num_blocks_by_actor = {}
            for i, actor in enumerate(actors):
                num_blocks_by_actor[actor] = num_blocks_per_actor
                if i < num_blocks_left:
                    num_blocks_by_actor[actor] += 1
            return num_blocks_by_actor

        def build_block_refs_by_node_id(
            blocks: List[ObjectRef[Block]],
        ) -> Dict[str, List[ObjectRef[Block]]]:
            """Build the reverse index from node_id to block_refs. For
            simplicity, if the block is stored on multiple nodes we
            only pick the first one.
            """
            block_ref_locations = ray.experimental.get_object_locations(blocks)
            block_refs_by_node_id = collections.defaultdict(list)
            for block_ref in blocks:
                node_ids = block_ref_locations.get(block_ref, {}).get("node_ids", [])
                node_id = node_ids[0] if node_ids else None
                block_refs_by_node_id[node_id].append(block_ref)
            return block_refs_by_node_id

        def build_node_id_by_actor(actors: List[Any]) -> Dict[Any, str]:
            """Build a map from a actor to its node_id."""
            actors_state = ray._private.state.actors()
            return {
                actor: actors_state.get(actor._actor_id.hex(), {})
                .get("Address", {})
                .get("NodeID")
                for actor in actors
            }

        # expected number of blocks to be allocated for each actor
        expected_block_count_by_actor = build_allocation_size_map(
            len(block_refs), locality_hints
        )
        # the reverse index from node_id to block_refs
        block_refs_by_node_id = build_block_refs_by_node_id(block_refs)
        # the map from actor to its node_id
        node_id_by_actor = build_node_id_by_actor(locality_hints)

        allocation_per_actor = collections.defaultdict(list)

        # In the first round, for each actor, we look for all blocks that
        # match the actor's node_id, then allocate those matched blocks to
        # this actor until we reach the limit(expected number)
        for actor in locality_hints:
            node_id = node_id_by_actor[actor]
            matching_blocks = block_refs_by_node_id[node_id]
            expected_block_count = expected_block_count_by_actor[actor]
            allocation = []
            while matching_blocks and len(allocation) < expected_block_count:
                allocation.append(matching_blocks.pop())
            allocation_per_actor[actor] = allocation

        # In the second round: fill each actor's allocation with
        # remaining unallocated blocks until we reach the limit
        remaining_block_refs = list(
            itertools.chain.from_iterable(block_refs_by_node_id.values())
        )
        for actor in locality_hints:
            while (
                len(allocation_per_actor[actor]) < expected_block_count_by_actor[actor]
            ):
                allocation_per_actor[actor].append(remaining_block_refs.pop())

        assert len(remaining_block_refs) == 0, len(remaining_block_refs)

        per_split_block_lists = [
            BlockList(
                allocation_per_actor[actor],
                [metadata_mapping[b] for b in allocation_per_actor[actor]],
                owned_by_consumer=owned_by_consumer,
            )
            for actor in locality_hints
        ]

        if equal:
            # equalize the splits
            per_split_block_lists = _equalize(per_split_block_lists, owned_by_consumer)

        split_datasets = []
        for block_split in per_split_block_lists:
            logical_plan = self._plan._logical_plan
            if logical_plan is not None:
                ref_bundles = _block_list_to_bundles(block_split, owned_by_consumer)
                logical_plan = LogicalPlan(InputData(input_data=ref_bundles))
            split_datasets.append(
                MaterializedDataset(
                    ExecutionPlan(
                        block_split,
                        stats,
                        run_by_consumer=owned_by_consumer,
                    ),
                    self._epoch,
                    self._lazy,
                    logical_plan,
                )
            )
        return split_datasets

    @ConsumptionAPI
    def split_at_indices(self, indices: List[int]) -> List["MaterializedDataset"]:
        """Materialize and split the dataset at the given indices (like np.split).

        Examples:
            >>> import ray
            >>> ds = ray.data.range(10)
            >>> d1, d2, d3 = ds.split_at_indices([2, 5])
            >>> d1.take_batch()
            {'id': array([0, 1])}
            >>> d2.take_batch()
            {'id': array([2, 3, 4])}
            >>> d3.take_batch()
            {'id': array([5, 6, 7, 8, 9])}

        Time complexity: O(num splits)

        See also: ``Dataset.split_at_indices``, ``Dataset.split_proportionately``,
            and ``Dataset.streaming_split``.

        Args:
            indices: List of sorted integers which indicate where the dataset
                is split. If an index exceeds the length of the dataset,
                an empty dataset is returned.

        Returns:
            The dataset splits.
        """

        if len(indices) < 1:
            raise ValueError("indices must be at least of length 1")
        if sorted(indices) != indices:
            raise ValueError("indices must be sorted")
        if indices[0] < 0:
            raise ValueError("indices must be positive")
        start_time = time.perf_counter()
        block_list = self._plan.execute()
        blocks, metadata = _split_at_indices(
            block_list.get_blocks_with_metadata(),
            indices,
            block_list._owned_by_consumer,
        )
        split_duration = time.perf_counter() - start_time
        parent_stats = self._plan.stats()
        splits = []

        for bs, ms in zip(blocks, metadata):
            stats = DatasetStats(stages={"Split": ms}, parent=parent_stats)
            stats.time_total_s = split_duration

            split_block_list = BlockList(
                bs, ms, owned_by_consumer=block_list._owned_by_consumer
            )
            logical_plan = self._plan._logical_plan
            if logical_plan is not None:
                ref_bundles = _block_list_to_bundles(
                    split_block_list, block_list._owned_by_consumer
                )
                logical_plan = LogicalPlan(InputData(input_data=ref_bundles))

            splits.append(
                MaterializedDataset(
                    ExecutionPlan(
                        split_block_list,
                        stats,
                        run_by_consumer=block_list._owned_by_consumer,
                    ),
                    self._epoch,
                    self._lazy,
                    logical_plan,
                )
            )
        return splits

    @ConsumptionAPI
    def split_proportionately(
        self, proportions: List[float]
    ) -> List["MaterializedDataset"]:
        """Materialize and split the dataset using proportions.

        A common use case for this would be splitting the dataset into train
        and test sets (equivalent to eg. scikit-learn's ``train_test_split``).
        See also ``Dataset.train_test_split`` for a higher level abstraction.

        The indices to split at is calculated in such a way so that all splits
        always contains at least one element. If that is not possible,
        an exception is raised.

        This is equivalent to caulculating the indices manually and calling
        ``Dataset.split_at_indices``.

        Examples:
            >>> import ray
            >>> ds = ray.data.range(10)
            >>> d1, d2, d3 = ds.split_proportionately([0.2, 0.5])
            >>> d1.take_batch()
            {'id': array([0, 1])}
            >>> d2.take_batch()
            {'id': array([2, 3, 4, 5, 6])}
            >>> d3.take_batch()
            {'id': array([7, 8, 9])}

        Time complexity: O(num splits)

        See also: ``Dataset.split``, ``Dataset.split_at_indices``,
        ``Dataset.train_test_split``

        Args:
            proportions: List of proportions to split the dataset according to.
                Must sum up to less than 1, and each proportion has to be bigger
                than 0.

        Returns:
            The dataset splits.
        """

        if len(proportions) < 1:
            raise ValueError("proportions must be at least of length 1")
        if sum(proportions) >= 1:
            raise ValueError("proportions must sum to less than 1")
        if any(p <= 0 for p in proportions):
            raise ValueError("proportions must be bigger than 0")

        dataset_length = self.count()
        cumulative_proportions = np.cumsum(proportions)
        split_indices = [
            int(dataset_length * proportion) for proportion in cumulative_proportions
        ]

        # Ensure each split has at least one element
        subtract = 0
        for i in range(len(split_indices) - 2, -1, -1):
            split_indices[i] -= subtract
            if split_indices[i] == split_indices[i + 1]:
                subtract += 1
                split_indices[i] -= 1
        if any(i <= 0 for i in split_indices):
            raise ValueError(
                "Couldn't create non-empty splits with the given proportions."
            )

        return self.split_at_indices(split_indices)

    @ConsumptionAPI
    def train_test_split(
        self,
        test_size: Union[int, float],
        *,
        shuffle: bool = False,
        seed: Optional[int] = None,
    ) -> Tuple["MaterializedDataset", "MaterializedDataset"]:
        """Materialize and split the dataset into train and test subsets.

        Examples:

            >>> import ray
            >>> ds = ray.data.range(8)
            >>> train, test = ds.train_test_split(test_size=0.25)
            >>> train.take_batch()
            {'id': array([0, 1, 2, 3, 4, 5])}
            >>> test.take_batch()
            {'id': array([6, 7])}

        Args:
            test_size: If float, should be between 0.0 and 1.0 and represent the
                proportion of the dataset to include in the test split. If int,
                represents the absolute number of test samples. The train split will
                always be the compliment of the test split.
            shuffle: Whether or not to globally shuffle the dataset before splitting.
                Defaults to False. This may be a very expensive operation with large
                dataset.
            seed: Fix the random seed to use for shuffle, otherwise one is chosen
                based on system randomness. Ignored if ``shuffle=False``.

        Returns:
            Train and test subsets as two MaterializedDatasets.
        """
        ds = self

        if shuffle:
            ds = ds.random_shuffle(seed=seed)

        if not isinstance(test_size, (int, float)):
            raise TypeError(f"`test_size` must be int or float got {type(test_size)}.")
        if isinstance(test_size, float):
            if test_size <= 0 or test_size >= 1:
                raise ValueError(
                    "If `test_size` is a float, it must be bigger than 0 and smaller "
                    f"than 1. Got {test_size}."
                )
            return ds.split_proportionately([1 - test_size])
        else:
            ds_length = ds.count()
            if test_size <= 0 or test_size >= ds_length:
                raise ValueError(
                    "If `test_size` is an int, it must be bigger than 0 and smaller "
                    f"than the size of the dataset ({ds_length}). "
                    f"Got {test_size}."
                )
            return ds.split_at_indices([ds_length - test_size])

    @ConsumptionAPI(pattern="Args:")
    def union(self, *other: List["Dataset"]) -> "Dataset":
        """Materialize and combine this dataset with others of the same type.

        The order of the blocks in the datasets is preserved, as is the
        relative ordering between the datasets passed in the argument list.

        .. note::
            Unioned datasets are not lineage-serializable, i.e. they can not be
            used as a tunable hyperparameter in Ray Tune.

        Args:
            other: List of datasets to combine with this one. The datasets
                must have the same schema as this dataset, otherwise the
                behavior is undefined.

        Returns:
            A new dataset holding the union of their data.
        """

        start_time = time.perf_counter()

        owned_by_consumer = self._plan.execute()._owned_by_consumer
        datasets = [self] + list(other)
        bls = []
        has_nonlazy = False
        for ds in datasets:
            bl = ds._plan.execute()
            if not isinstance(bl, LazyBlockList):
                has_nonlazy = True
            bls.append(bl)
        if has_nonlazy:
            blocks = []
            metadata = []
            ops_to_union = []
            for idx, bl in enumerate(bls):
                if isinstance(bl, LazyBlockList):
                    bs, ms = bl._get_blocks_with_metadata()
                else:
                    assert isinstance(bl, BlockList), type(bl)
                    bs, ms = bl._blocks, bl._metadata
                op_logical_plan = getattr(datasets[idx]._plan, "_logical_plan", None)
                if isinstance(op_logical_plan, LogicalPlan):
                    ops_to_union.append(op_logical_plan.dag)
                else:
                    ops_to_union.append(None)
                blocks.extend(bs)
                metadata.extend(ms)
            blocklist = BlockList(blocks, metadata, owned_by_consumer=owned_by_consumer)

            logical_plan = None
            if all(ops_to_union):
                logical_plan = LogicalPlan(UnionLogicalOperator(*ops_to_union))
        else:
            tasks: List[ReadTask] = []
            block_partition_refs: List[ObjectRef[BlockPartition]] = []
            block_partition_meta_refs: List[ObjectRef[BlockMetadata]] = []

            # Gather read task names from input blocks of unioned Datasets,
            # and concat them before passing to resulting LazyBlockList
            read_task_names = []
            self_read_name = self._plan._in_blocks._read_stage_name or "Read"
            read_task_names.append(self_read_name)
            other_read_names = [
                o._plan._in_blocks._read_stage_name or "Read" for o in other
            ]
            read_task_names.extend(other_read_names)

            for bl in bls:
                tasks.extend(bl._tasks)
                block_partition_refs.extend(bl._block_partition_refs)
                block_partition_meta_refs.extend(bl._block_partition_meta_refs)
            blocklist = LazyBlockList(
                tasks,
                f"Union({','.join(read_task_names)})",
                block_partition_refs,
                block_partition_meta_refs,
                owned_by_consumer=owned_by_consumer,
            )

            logical_plan = self._logical_plan
            logical_plans = [
                getattr(union_ds, "_logical_plan", None) for union_ds in datasets
            ]
            if all(logical_plans):
                op = UnionLogicalOperator(
                    *[plan.dag for plan in logical_plans],
                )
                logical_plan = LogicalPlan(op)

        epochs = [ds._get_epoch() for ds in datasets]
        max_epoch = max(*epochs)
        if len(set(epochs)) > 1:
            if ray.util.log_once("dataset_epoch_warned"):
                logger.warning(
                    "Dataset contains data from multiple epochs: {}, "
                    "likely due to a `rewindow()` call. The higher epoch "
                    "number {} will be used. This warning will not "
                    "be shown again.".format(set(epochs), max_epoch)
                )
        stats = DatasetStats(
            stages={"Union": []},
            parent=[d._plan.stats() for d in datasets],
        )
        stats.time_total_s = time.perf_counter() - start_time
        return Dataset(
            ExecutionPlan(blocklist, stats, run_by_consumer=owned_by_consumer),
            max_epoch,
            self._lazy,
            logical_plan,
        )

    def groupby(self, key: Optional[str]) -> "GroupedData":
        """Group the dataset by the key function or column name.

        Examples:
            >>> import ray
            >>> # Group by a table column and aggregate.
            >>> ray.data.from_items([
            ...     {"A": x % 3, "B": x} for x in range(100)]).groupby(
            ...     "A").count()
            Aggregate
            +- Dataset(num_blocks=..., num_rows=100, schema={A: int64, B: int64})

        Time complexity: O(dataset size * log(dataset size / parallelism))

        Args:
            key: A column name. If this is None, the grouping is global.

        Returns:
            A lazy GroupedData that can be aggregated later.
        """
        from ray.data.grouped_data import GroupedData

        # Always allow None since groupby interprets that as grouping all
        # records into a single global group.
        if key is not None:
            _validate_key_fn(self.schema(fetch_if_missing=True), key)

        return GroupedData(self, key)

    def unique(self, column: str) -> List[Any]:
        """List of unique elements in the given column.

        Examples:

            >>> import ray
            >>> ds = ray.data.from_items([1, 2, 3, 2, 3])
            >>> ds.unique("item")
            [1, 2, 3]

            This function is very useful for computing labels
            in a machine learning dataset:

            >>> import ray
            >>> ds = ray.data.read_csv("example://iris.csv")
            >>> ds.unique("variety")
            ['Setosa', 'Versicolor', 'Virginica']

            One common use case is to convert the class labels
            into integers for training and inference:

            >>> classes = {label: i for i, label in enumerate(ds.unique("variety"))}
            >>> def preprocessor(df, classes):
            ...     df["variety"] = df["variety"].map(classes)
            ...     return df
            >>> train_ds = ds.map_batches(
            ...     preprocessor, fn_kwargs={"classes": classes}, batch_format="pandas")
            >>> train_ds.sort("sepal.length").take(1)  # Sort to make it deterministic
            [{'sepal.length': 4.3, ..., 'variety': 0}]

        Time complexity: O(dataset size * log(dataset size / parallelism))

        Args:
            column: The column to collect unique elements over.

        Returns:
            A list with unique elements in the given column.
        """
        ds = self.groupby(column).count().select_columns([column])
        return [item[column] for item in ds.take_all()]

    @ConsumptionAPI
    def aggregate(self, *aggs: AggregateFn) -> Union[Any, Dict[str, Any]]:
        """Aggregate the entire dataset as one group.

        Examples:
            >>> import ray
            >>> from ray.data.aggregate import Max, Mean
            >>> ray.data.range(100).aggregate(Max("id"), Mean("id"))
            {'max(id)': 99, 'mean(id)': 49.5}

        Time complexity: O(dataset size / parallelism)

        Args:
            aggs: Aggregations to do.

        Returns:
            If the input dataset is a simple dataset then the output is
            a tuple of ``(agg1, agg2, ...)`` where each tuple element is
            the corresponding aggregation result.
            If the input dataset is an Arrow dataset then the output is
            an dict where each column is the corresponding aggregation result.
            If the dataset is empty, return ``None``.
        """
        ret = self.groupby(None).aggregate(*aggs).take(1)
        return ret[0] if len(ret) > 0 else None

    @ConsumptionAPI
    def sum(
        self, on: Optional[Union[str, List[str]]] = None, ignore_nulls: bool = True
    ) -> Union[Any, Dict[str, Any]]:
        """Compute sum over entire dataset.

        Examples:
            >>> import ray
            >>> ray.data.range(100).sum("id")
            4950
            >>> ray.data.from_items([
            ...     {"A": i, "B": i**2}
            ...     for i in range(100)]).sum(["A", "B"])
            {'sum(A)': 4950, 'sum(B)': 328350}

        Args:
            on: a column name or a list of column names to aggregate.
            ignore_nulls: Whether to ignore null values. If ``True``, null
                values are ignored when computing the sum; if ``False``,
                if a null value is encountered, the output is None.
                We consider np.nan, None, and pd.NaT to be null values.
                Default is ``True``.

        Returns:
            The sum result.

            For different values of ``on``, the return varies:

            - ``on=None``: a dict containing the column-wise sum of all
              columns,
            - ``on="col"``: a scalar representing the sum of all items in
              column ``"col"``,
            - ``on=["col_1", ..., "col_n"]``: an n-column ``dict``
              containing the column-wise sum of the provided columns.

            If the dataset is empty, all values are null, or any value is null
            AND ``ignore_nulls`` is ``False``, then the output is None.
        """
        ret = self._aggregate_on(Sum, on, ignore_nulls)
        return self._aggregate_result(ret)

    @ConsumptionAPI
    def min(
        self, on: Optional[Union[str, List[str]]] = None, ignore_nulls: bool = True
    ) -> Union[Any, Dict[str, Any]]:
        """Compute minimum over entire dataset.

        Examples:
            >>> import ray
            >>> ray.data.range(100).min("id")
            0
            >>> ray.data.from_items([
            ...     {"A": i, "B": i**2}
            ...     for i in range(100)]).min(["A", "B"])
            {'min(A)': 0, 'min(B)': 0}

        Args:
            on: a column name or a list of column names to aggregate.
            ignore_nulls: Whether to ignore null values. If ``True``, null
                values are ignored when computing the min; if ``False``,
                if a null value is encountered, the output is None.
                We consider np.nan, None, and pd.NaT to be null values.
                Default is ``True``.

        Returns:
            The min result.

            For different values of ``on``, the return varies:

            - ``on=None``: an dict containing the column-wise min of
              all columns,
            - ``on="col"``: a scalar representing the min of all items in
              column ``"col"``,
            - ``on=["col_1", ..., "col_n"]``: an n-column dict
              containing the column-wise min of the provided columns.

            If the dataset is empty, all values are null, or any value is null
            AND ``ignore_nulls`` is ``False``, then the output is None.
        """
        ret = self._aggregate_on(Min, on, ignore_nulls)
        return self._aggregate_result(ret)

    @ConsumptionAPI
    def max(
        self, on: Optional[Union[str, List[str]]] = None, ignore_nulls: bool = True
    ) -> Union[Any, Dict[str, Any]]:
        """Compute maximum over entire dataset.

        Examples:
            >>> import ray
            >>> ray.data.range(100).max("id")
            99
            >>> ray.data.from_items([
            ...     {"A": i, "B": i**2}
            ...     for i in range(100)]).max(["A", "B"])
            {'max(A)': 99, 'max(B)': 9801}

        Args:
            on: a column name or a list of column names to aggregate.
            ignore_nulls: Whether to ignore null values. If ``True``, null
                values are ignored when computing the max; if ``False``,
                if a null value is encountered, the output is None.
                We consider np.nan, None, and pd.NaT to be null values.
                Default is ``True``.

        Returns:
            The max result.

            For different values of ``on``, the return varies:

            - ``on=None``: an dict containing the column-wise max of
              all columns,
            - ``on="col"``: a scalar representing the max of all items in
              column ``"col"``,
            - ``on=["col_1", ..., "col_n"]``: an n-column dict
              containing the column-wise max of the provided columns.

            If the dataset is empty, all values are null, or any value is null
            AND ``ignore_nulls`` is ``False``, then the output is None.
        """
        ret = self._aggregate_on(Max, on, ignore_nulls)
        return self._aggregate_result(ret)

    @ConsumptionAPI
    def mean(
        self, on: Optional[Union[str, List[str]]] = None, ignore_nulls: bool = True
    ) -> Union[Any, Dict[str, Any]]:
        """Compute mean over entire dataset.

        Examples:
            >>> import ray
            >>> ray.data.range(100).mean("id")
            49.5
            >>> ray.data.from_items([
            ...     {"A": i, "B": i**2}
            ...     for i in range(100)]).mean(["A", "B"])
            {'mean(A)': 49.5, 'mean(B)': 3283.5}

        Args:
            on: a column name or a list of column names to aggregate.
            ignore_nulls: Whether to ignore null values. If ``True``, null
                values are ignored when computing the mean; if ``False``,
                if a null value is encountered, the output is None.
                We consider np.nan, None, and pd.NaT to be null values.
                Default is ``True``.

        Returns:
            The mean result.

            For different values of ``on``, the return varies:

            - ``on=None``: an dict containing the column-wise mean of
              all columns,
            - ``on="col"``: a scalar representing the mean of all items in
              column ``"col"``,
            - ``on=["col_1", ..., "col_n"]``: an n-column dict
              containing the column-wise mean of the provided columns.

            If the dataset is empty, all values are null, or any value is null
            AND ``ignore_nulls`` is ``False``, then the output is None.
        """
        ret = self._aggregate_on(Mean, on, ignore_nulls)
        return self._aggregate_result(ret)

    @ConsumptionAPI
    def std(
        self,
        on: Optional[Union[str, List[str]]] = None,
        ddof: int = 1,
        ignore_nulls: bool = True,
    ) -> Union[Any, Dict[str, Any]]:
        """Compute standard deviation over entire dataset.

        Examples:
            >>> import ray
            >>> round(ray.data.range(100).std("id", ddof=0), 5)
            28.86607
            >>> ray.data.from_items([
            ...     {"A": i, "B": i**2}
            ...     for i in range(100)]).std(["A", "B"])
            {'std(A)': 29.011491975882016, 'std(B)': 2968.1748039269296}

        .. note:: This uses Welford's online method for an accumulator-style computation
            of the standard deviation. This method was chosen due to it's numerical
            stability, and it being computable in a single pass. This may give different
            (but more accurate) results than NumPy, Pandas, and sklearn, which use a
            less numerically stable two-pass algorithm.
            See
            https://en.wikipedia.org/wiki/Algorithms_for_calculating_variance#Welford's_online_algorithm

        Args:
            on: a column name or a list of column names to aggregate.
            ddof: Delta Degrees of Freedom. The divisor used in calculations
                is ``N - ddof``, where ``N`` represents the number of elements.
            ignore_nulls: Whether to ignore null values. If ``True``, null
                values are ignored when computing the std; if ``False``,
                if a null value is encountered, the output is None.
                We consider np.nan, None, and pd.NaT to be null values.
                Default is ``True``.

        Returns:
            The standard deviation result.

            For different values of ``on``, the return varies:

            - ``on=None``: an dict containing the column-wise std of
              all columns,
            - ``on="col"``: a scalar representing the std of all items in
              column ``"col"``,
            - ``on=["col_1", ..., "col_n"]``: an n-column dict
              containing the column-wise std of the provided columns.

            If the dataset is empty, all values are null, or any value is null
            AND ``ignore_nulls`` is ``False``, then the output is None.
        """
        ret = self._aggregate_on(Std, on, ignore_nulls, ddof=ddof)
        return self._aggregate_result(ret)

    def sort(self, key: Optional[str] = None, descending: bool = False) -> "Dataset":
        """Sort the dataset by the specified key column or key function.

        Examples:
            >>> import ray
            >>> # Sort by a single column in descending order.
            >>> ds = ray.data.from_items(
            ...     [{"value": i} for i in range(1000)])
            >>> ds.sort("value", descending=True)
            Sort
            +- Dataset(num_blocks=200, num_rows=1000, schema={value: int64})

        Time complexity: O(dataset size * log(dataset size / parallelism))

        Args:
            key: The column to sort by. To sort by multiple columns, use a map function
                to generate the sort column beforehand.
            descending: Whether to sort in descending order.

        Returns:
            A new, sorted dataset.
        """

        plan = self._plan.with_stage(SortStage(self, key, descending))

        logical_plan = self._logical_plan
        if logical_plan is not None:
            op = Sort(
                logical_plan.dag,
                key=key,
                descending=descending,
            )
            logical_plan = LogicalPlan(op)
        return Dataset(plan, self._epoch, self._lazy, logical_plan)

    def zip(self, other: "Dataset") -> "Dataset":
        """Materialize and zip this dataset with the elements of another.

        The datasets must have the same number of rows. Their column sets are
        merged, and any duplicate column names disambiguated with _1, _2, etc. suffixes.

        .. note::
            The smaller of the two datasets are repartitioned to align the number
            of rows per block with the larger dataset.

        .. note::
            Zipped datasets are not lineage-serializable, i.e. they can not be used
            as a tunable hyperparameter in Ray Tune.

        Examples:
            >>> import ray
            >>> ds1 = ray.data.range(5)
            >>> ds2 = ray.data.range(5)
            >>> ds1.zip(ds2).take_batch()
            {'id': array([0, 1, 2, 3, 4]), 'id_1': array([0, 1, 2, 3, 4])}

        Time complexity: O(dataset size / parallelism)

        Args:
            other: The dataset to zip with on the right hand side.

        Returns:
            A ``Dataset`` containing the columns of the second dataset
            concatenated horizontally with the columns of the first dataset,
            with duplicate column names disambiguated with _1, _2, etc. suffixes.
        """

        plan = self._plan.with_stage(ZipStage(other))

        logical_plan = self._logical_plan
        other_logical_plan = other._logical_plan
        if logical_plan is not None and other_logical_plan is not None:
            op = Zip(logical_plan.dag, other_logical_plan.dag)
            logical_plan = LogicalPlan(op)
        return Dataset(plan, self._epoch, self._lazy, logical_plan)

    @ConsumptionAPI
    def limit(self, limit: int) -> "Dataset":
        """Materialize and truncate the dataset to the first ``limit`` records.

        Contrary to :meth`.take`, this will not move any data to the caller's
        machine. Instead, it will return a new ``Dataset`` pointing to the truncated
        distributed data.

        Examples:
            >>> import ray
            >>> ds = ray.data.range(1000)
            >>> ds.limit(5).take_batch()
            {'id': array([0, 1, 2, 3, 4])}

        Time complexity: O(limit specified)

        Args:
            limit: The size of the dataset to truncate to.

        Returns:
            The truncated dataset.
        """
        plan = self._plan.with_stage(LimitStage(limit))
        logical_plan = self._logical_plan
        if logical_plan is not None:
            op = Limit(logical_plan.dag, limit=limit)
            logical_plan = LogicalPlan(op)
        return Dataset(plan, self._epoch, self._lazy, logical_plan)

    @ConsumptionAPI(pattern="Time complexity:")
    def take_batch(
        self, batch_size: int = 20, *, batch_format: Optional[str] = "default"
    ) -> DataBatch:
        """Return up to ``batch_size`` records from the dataset in a batch.

        Unlike take(), the records are returned in the same format as used for
        `iter_batches` and `map_batches`.

        This will move up to ``batch_size`` records to the caller's machine; if
        ``batch_size`` is very large, this can result in an OutOfMemory crash on
        the caller.

        Time complexity: O(batch_size specified)

        Args:
            batch_size: The max number of records to return.
            batch_format: Specify ``"default"`` to use the default block format
                (NumPy), ``"pandas"`` to select ``pandas.DataFrame``, "pyarrow" to
                select ``pyarrow.Table``, or ``"numpy"`` to select
                ``Dict[str, numpy.ndarray]``, or None to return the underlying block
                exactly as is with no additional formatting.

        Returns:
            A batch of up to ``batch_size`` records from the dataset.

        Raises:
            ValueError if the dataset is empty.
        """
        batch_format = _apply_strict_mode_batch_format(batch_format)
        try:
            res = next(
                self.iter_batches(
                    batch_size=batch_size, prefetch_batches=0, batch_format=batch_format
                )
            )
        except StopIteration:
            raise ValueError("The dataset is empty.")
        self._synchronize_progress_bar()
        return res

    @ConsumptionAPI(pattern="Time complexity:")
    def take(self, limit: int = 20) -> List[Dict[str, Any]]:
        """Return up to ``limit`` records from the dataset.

        This will move up to ``limit`` records to the caller's machine; if
        ``limit`` is very large, this can result in an OutOfMemory crash on
        the caller.

        Time complexity: O(limit specified)

        Args:
            limit: The max number of records to return.

        Returns:
            A list of up to ``limit`` records from the dataset.
        """
        if ray.util.log_once("dataset_take"):
            logger.info(
                "Tip: Use `take_batch()` instead of `take() / show()` to return "
                "records in pandas or numpy batch format."
            )
        output = []
        for row in self.iter_rows():
            output.append(row)
            if len(output) >= limit:
                break
        self._synchronize_progress_bar()
        return output

    @ConsumptionAPI(pattern="Time complexity:")
    def take_all(self, limit: Optional[int] = None) -> List[Dict[str, Any]]:
        """Return all of the records in the dataset.

        This will move the entire dataset to the caller's machine; if the
        dataset is very large, this can result in an OutOfMemory crash on
        the caller.

        Time complexity: O(dataset size)

        Args:
            limit: Raise an error if the size exceeds the specified limit.

        Returns:
            A list of all the records in the dataset.
        """
        output = []
        for row in self.iter_rows():
            output.append(row)
            if limit is not None and len(output) > limit:
                raise ValueError(
                    f"The dataset has more than the given limit of {limit} records."
                )
        self._synchronize_progress_bar()
        return output

    @ConsumptionAPI(pattern="Time complexity:")
    def show(self, limit: int = 20) -> None:
        """Print up to the given number of records from the dataset.

        Time complexity: O(limit specified)

        Args:
            limit: The max number of records to print.
        """
        for row in self.take(limit):
            print(row)

    @ConsumptionAPI(
        if_more_than_read=True,
        datasource_metadata="row count",
        pattern="Time complexity:",
    )
    def count(self) -> int:
        """Count the number of records in the dataset.

        Time complexity: O(dataset size / parallelism), O(1) for parquet

        Examples:
            >>> import ray
            >>> ds = ray.data.range(10)
            >>> ds.count()
            10

        Returns:
            The number of records in the dataset.
        """
        # Handle empty dataset.
        if self.num_blocks() == 0:
            return 0

        # For parquet, we can return the count directly from metadata.
        meta_count = self._meta_count()
        if meta_count is not None:
            return meta_count

        get_num_rows = cached_remote_fn(_get_num_rows)

        return sum(
            ray.get(
                [get_num_rows.remote(block) for block in self.get_internal_block_refs()]
            )
        )

    @ConsumptionAPI(
        if_more_than_read=True,
        datasource_metadata="schema",
        extra_condition="or if ``fetch_if_missing=True`` (the default)",
        pattern="Time complexity:",
    )
    def schema(self, fetch_if_missing: bool = True) -> Optional["Schema"]:
        """Return the schema of the dataset.

        Examples:
            >>> import ray
            >>> ds = ray.data.range(10)
            >>> ds.schema()
            Column  Type
            ------  ----
            id      int64

        Time complexity: O(1)

        Args:
            fetch_if_missing: If True, synchronously fetch the schema if it's
                not known. If False, None is returned if the schema is not known.
                Default is True.

        Returns:
            The :class:`ray.data.Schema` class of the records, or None if the
            schema is not known and fetch_if_missing is False.
        """

        # First check if the schema is already known from materialized blocks.
        base_schema = self._plan.schema(fetch_if_missing=False)
        if base_schema is not None:
            return Schema(base_schema)
        if not fetch_if_missing:
            return None

        # Lazily execute only the first block to minimize computation.
        # We achieve this by appending a Limit[1] operation to a copy
        # of this Dataset, which we then execute to get its schema.
        base_schema = self.limit(1)._plan.schema(fetch_if_missing=fetch_if_missing)
        if base_schema:
            self._plan.cache_schema(base_schema)
            return Schema(base_schema)
        else:
            return None

    @ConsumptionAPI(
        if_more_than_read=True,
        datasource_metadata="schema",
        extra_condition="or if ``fetch_if_missing=True`` (the default)",
        pattern="Time complexity:",
    )
    def columns(self, fetch_if_missing: bool = True) -> Optional[List[str]]:
        """Returns the columns of this Dataset.

        Time complexity: O(1)

        Example:
            >>> import ray
            >>> # Create dataset from synthetic data.
            >>> ds = ray.data.range(1000)
            >>> ds.columns()
            ['id']

        Args:
            fetch_if_missing: If True, synchronously fetch the column names from the
                schema if it's not known. If False, None is returned if the schema is
                not known. Default is True.

        Returns:
            A list of the column names for this Dataset or None if schema is not known
            and `fetch_if_missing` is False.

        """
        schema = self.schema(fetch_if_missing=fetch_if_missing)
        if schema is not None:
            return schema.names
        return None

    def num_blocks(self) -> int:
        """Return the number of blocks of this dataset.

        Note that during read and transform operations, the number of blocks
        may be dynamically adjusted to respect memory limits, increasing the
        number of blocks at runtime.

        Examples:
            >>> import ray
            >>> ds = ray.data.range(100).repartition(10)
            >>> ds.num_blocks()
            10

        Time complexity: O(1)

        Returns:
            The number of blocks of this dataset.
        """
        return self._plan.initial_num_blocks()

    @ConsumptionAPI(if_more_than_read=True, pattern="Time complexity:")
    def size_bytes(self) -> int:
        """Return the in-memory size of the dataset.

        Examples:
            >>> import ray
            >>> ds = ray.data.range(10)
            >>> ds.size_bytes()
            80

        Time complexity: O(1)

        Returns:
            The in-memory size of the dataset in bytes, or None if the
            in-memory size is not known.
        """
        metadata = self._plan.execute().get_metadata()
        if not metadata or metadata[0].size_bytes is None:
            return None
        return sum(m.size_bytes for m in metadata)

    @ConsumptionAPI(if_more_than_read=True, pattern="Time complexity:")
    def input_files(self) -> List[str]:
        """Return the list of input files for the dataset.

        Examples:
            >>> import ray
            >>> ds = ray.data.read_csv("s3://anonymous@ray-example-data/iris.csv")
            >>> ds.input_files()
            ['ray-example-data/iris.csv']

        Time complexity: O(num input files)

        Returns:
            The list of input files used to create the dataset, or an empty
            list if the input files is not known.
        """
        metadata = self._plan.execute().get_metadata()
        files = set()
        for m in metadata:
            for f in m.input_files:
                files.add(f)
        return list(files)

    @ConsumptionAPI
    def write_parquet(
        self,
        path: str,
        *,
        filesystem: Optional["pyarrow.fs.FileSystem"] = None,
        try_create_dir: bool = True,
        arrow_open_stream_args: Optional[Dict[str, Any]] = None,
        block_path_provider: BlockWritePathProvider = DefaultBlockWritePathProvider(),
        arrow_parquet_args_fn: Callable[[], Dict[str, Any]] = lambda: {},
        ray_remote_args: Dict[str, Any] = None,
        **arrow_parquet_args,
    ) -> None:
        """Writes the :class:`~ray.data.Dataset` to parquet files under the provided ``path``.

        The number of files is determined by the number of blocks in the dataset.
        To control the number of number of blocks, call
        :meth:`~ray.data.Dataset.repartition`.

        If pyarrow can't represent your data, this method errors.

        By default, the format of the output files is ``{uuid}_{block_idx}.parquet``,
        where ``uuid`` is a unique
        id for the dataset. To modify this behavior, implement a custom
        :class:`~ray.data.datasource.BlockWritePathProvider`
        and pass it in as the ``block_path_provider`` argument.

        Examples:
            >>> import ray
            >>> ds = ray.data.range(100)
            >>> ds.write_parquet("local:///tmp/data/")

        Time complexity: O(dataset size / parallelism)

        Args:
            path: The path to the destination root directory, where
                parquet files are written to.
            filesystem: The pyarrow filesystem implementation to write to.
                These filesystems are specified in the
                `pyarrow docs <https://arrow.apache.org/docs\
                /python/api/filesystems.html#filesystem-implementations>`_.
                Specify this if you need to provide specific configurations to the
                filesystem. By default, the filesystem is automatically selected based
                on the scheme of the paths. For example, if the path begins with
                ``s3://``, the ``S3FileSystem`` is used.
            try_create_dir: If ``True``, attempts to create all directories in the
                destination path. Does nothing if all directories already
                exist. Defaults to ``True``.
            arrow_open_stream_args: kwargs passed to
                `pyarrow.fs.FileSystem.open_output_stream <https://arrow.apache.org\
                /docs/python/generated/pyarrow.fs.FileSystem.html\
                #pyarrow.fs.FileSystem.open_output_stream>`_, which is used when
                opening the file to write to.
            block_path_provider: A
                :class:`~ray.data.datasource.BlockWritePathProvider`
                implementation specifying the filename structure for each output
                parquet file. By default, the format of the output files is
                ``{uuid}_{block_idx}.parquet``, where ``uuid`` is a unique id for the
                dataset.
            arrow_parquet_args_fn: Callable that returns a dictionary of write
                arguments that are provided to `pyarrow.parquet.write_table() <https:/\
                    /arrow.apache.org/docs/python/generated/\
                        pyarrow.parquet.write_table.html#pyarrow.parquet.write_table>`_
                when writing each block to a file. Overrides
                any duplicate keys from ``arrow_parquet_args``. Use this argument
                instead of ``arrow_parquet_args`` if any of your write arguments
                can't pickled, or if you'd like to lazily resolve the write
                arguments for each dataset block.
            ray_remote_args: Kwargs passed to :meth:`~ray.remote` in the write tasks.
            arrow_parquet_args: Options to pass to
                `pyarrow.parquet.write_table() <https://arrow.apache.org/docs/python\
                    /generated/pyarrow.parquet.write_table.html\
                        #pyarrow.parquet.write_table>`_, which is used to write out each
                block to a file.
        """
        self.write_datasource(
            ParquetDatasource(),
            ray_remote_args=ray_remote_args,
            path=path,
            dataset_uuid=self._uuid,
            filesystem=filesystem,
            try_create_dir=try_create_dir,
            open_stream_args=arrow_open_stream_args,
            block_path_provider=block_path_provider,
            write_args_fn=arrow_parquet_args_fn,
            **arrow_parquet_args,
        )

    @ConsumptionAPI
    def write_json(
        self,
        path: str,
        *,
        filesystem: Optional["pyarrow.fs.FileSystem"] = None,
        try_create_dir: bool = True,
        arrow_open_stream_args: Optional[Dict[str, Any]] = None,
        block_path_provider: BlockWritePathProvider = DefaultBlockWritePathProvider(),
        pandas_json_args_fn: Callable[[], Dict[str, Any]] = lambda: {},
        ray_remote_args: Dict[str, Any] = None,
        **pandas_json_args,
    ) -> None:
        """Writes the :class:`~ray.data.Dataset` to JSON files.

        The number of files is determined by the number of blocks in the dataset.
        To control the number of number of blocks, call
        :meth:`~ray.data.Dataset.repartition`.

        This method is only supported for datasets with records that are convertible to
        pandas dataframes.

        By default, the format of the output files is ``{uuid}_{block_idx}.json``,
        where ``uuid`` is a unique id for the dataset. To modify this behavior,
        implement a custom
        :class:`~ray.data.file_based_datasource.BlockWritePathProvider`
        and pass it in as the ``block_path_provider`` argument.

        Examples:
            Write the dataset as JSON files to a local directory.

            >>> import ray
            >>> ds = ray.data.range(100)
            >>> ds.write_json("local:///tmp/data")

        Time complexity: O(dataset size / parallelism)

        Args:
            path: The path to the destination root directory, where
                the JSON files are written to.
            filesystem: The pyarrow filesystem implementation to write to.
                These filesystems are specified in the
                `pyarrow docs <https://arrow.apache.org/docs\
                /python/api/filesystems.html#filesystem-implementations>`_.
                Specify this if you need to provide specific configurations to the
                filesystem. By default, the filesystem is automatically selected based
                on the scheme of the paths. For example, if the path begins with
                ``s3://``, the ``S3FileSystem`` is used.
            try_create_dir: If ``True``, attempts to create all directories in the
                destination path. Does nothing if all directories already
                exist. Defaults to ``True``.
            arrow_open_stream_args: kwargs passed to
                `pyarrow.fs.FileSystem.open_output_stream <https://arrow.apache.org\
                /docs/python/generated/pyarrow.fs.FileSystem.html\
                #pyarrow.fs.FileSystem.open_output_stream>`_, which is used when
                opening the file to write to.
            block_path_provider: A
                :class:`~ray.data.datasource.BlockWritePathProvider`
                implementation specifying the filename structure for each output
                parquet file. By default, the format of the output files is
                ``{uuid}_{block_idx}.json``, where ``uuid`` is a unique id for the
                dataset.
            pandas_json_args_fn: Callable that returns a dictionary of write
                arguments that are provided to
                `pandas.DataFrame.to_json() <https://pandas.pydata.org/docs/reference/\
                    api/pandas.DataFrame.to_json.html>`_
                when writing each block to a file. Overrides
                any duplicate keys from ``pandas_json_args``. Use this parameter
                instead of ``pandas_json_args`` if any of your write arguments
                can't be pickled, or if you'd like to lazily resolve the write
                arguments for each dataset block.
            ray_remote_args: kwargs passed to :meth:`~ray.remote` in the write tasks.
            pandas_json_args: These args are passed to
                `pandas.DataFrame.to_json() <https://pandas.pydata.org/docs/reference/\
                    api/pandas.DataFrame.to_json.html>`_,
                which is used under the hood to write out each
                :class:`~ray.data.Dataset` block. These
                are dict(orient="records", lines=True) by default.
        """
        self.write_datasource(
            JSONDatasource(),
            ray_remote_args=ray_remote_args,
            path=path,
            dataset_uuid=self._uuid,
            filesystem=filesystem,
            try_create_dir=try_create_dir,
            open_stream_args=arrow_open_stream_args,
            block_path_provider=block_path_provider,
            write_args_fn=pandas_json_args_fn,
            **pandas_json_args,
        )

    @ConsumptionAPI
    def write_csv(
        self,
        path: str,
        *,
        filesystem: Optional["pyarrow.fs.FileSystem"] = None,
        try_create_dir: bool = True,
        arrow_open_stream_args: Optional[Dict[str, Any]] = None,
        block_path_provider: BlockWritePathProvider = DefaultBlockWritePathProvider(),
        arrow_csv_args_fn: Callable[[], Dict[str, Any]] = lambda: {},
        ray_remote_args: Dict[str, Any] = None,
        **arrow_csv_args,
    ) -> None:
        """Writes the :class:`~ray.data.Dataset` to CSV files.

        The number of files is determined by the number of blocks in the dataset.
        To control the number of number of blocks, call
        :meth:`~ray.data.Dataset.repartition`.

        This method is only supported for datasets with records that are convertible to
        pyarrow tables.

        By default, the format of the output files is ``{uuid}_{block_idx}.csv``,
        where ``uuid`` is a unique id for the dataset. To modify this behavior,
        implement a custom
        :class:`~ray.data.datasource.BlockWritePathProvider`
        and pass it in as the ``block_path_provider`` argument.

        Examples:
            Write the dataset as CSV files to a local directory.

            >>> import ray
            >>> ds = ray.data.range(100)
            >>> ds.write_csv("local:///tmp/data")

            Write the dataset as CSV files to S3.

            >>> import ray
            >>> ds = ray.data.range(100)
            >>> ds.write_csv("s3://bucket/folder/)  # doctest: +SKIP

        Time complexity: O(dataset size / parallelism)

        Args:
            path: The path to the destination root directory, where
                the CSV files are written to.
            filesystem: The pyarrow filesystem implementation to write to.
                These filesystems are specified in the
                `pyarrow docs <https://arrow.apache.org/docs\
                /python/api/filesystems.html#filesystem-implementations>`_.
                Specify this if you need to provide specific configurations to the
                filesystem. By default, the filesystem is automatically selected based
                on the scheme of the paths. For example, if the path begins with
                ``s3://``, the ``S3FileSystem`` is used.
            try_create_dir: If ``True``, attempts to create all directories in the
                destination path if ``True``. Does nothing if all directories already
                exist. Defaults to ``True``.
            arrow_open_stream_args: kwargs passed to
                `pyarrow.fs.FileSystem.open_output_stream <https://arrow.apache.org\
                /docs/python/generated/pyarrow.fs.FileSystem.html\
                #pyarrow.fs.FileSystem.open_output_stream>`_, which is used when
                opening the file to write to.
            block_path_provider: A
                :class:`~ray.data.datasource.BlockWritePathProvider`
                implementation specifying the filename structure for each output
                parquet file. By default,  the format of the output files is
                ``{uuid}_{block_idx}.csv``, where ``uuid`` is a unique id for the
                dataset.
            arrow_csv_args_fn: Callable that returns a dictionary of write
                arguments that are provided to `pyarrow.write.write_csv <https://\
                arrow.apache.org/docs/python/generated/\
                pyarrow.csv.write_csv.html#pyarrow.csv.write_csv>`_ when writing each
                block to a file. Overrides any duplicate keys from ``arrow_csv_args``.
                Use this argument instead of ``arrow_csv_args`` if any of your write
                arguments cannot be pickled, or if you'd like to lazily resolve the
                write arguments for each dataset block.
            ray_remote_args: kwargs passed to :meth:`~ray.remote` in the write tasks.
            arrow_csv_args: Options to pass to `pyarrow.write.write_csv <https://\
                arrow.apache.org/docs/python/generated/pyarrow.csv.write_csv.html\
                    #pyarrow.csv.write_csv>`_
                when writing each block to a file.
        """
        self.write_datasource(
            CSVDatasource(),
            ray_remote_args=ray_remote_args,
            path=path,
            dataset_uuid=self._uuid,
            filesystem=filesystem,
            try_create_dir=try_create_dir,
            open_stream_args=arrow_open_stream_args,
            block_path_provider=block_path_provider,
            write_args_fn=arrow_csv_args_fn,
            **arrow_csv_args,
        )

    @ConsumptionAPI
    def write_tfrecords(
        self,
        path: str,
        *,
        tf_schema: Optional["schema_pb2.Schema"] = None,
        filesystem: Optional["pyarrow.fs.FileSystem"] = None,
        try_create_dir: bool = True,
        arrow_open_stream_args: Optional[Dict[str, Any]] = None,
        block_path_provider: BlockWritePathProvider = DefaultBlockWritePathProvider(),
        ray_remote_args: Dict[str, Any] = None,
    ) -> None:
        """Write the :class:`~ray.data.Dataset` to TFRecord files.

        The `TFRecord <https://www.tensorflow.org/tutorials/load_data/tfrecord>`_
        files contain
        `tf.train.Example <https://www.tensorflow.org/api_docs/python/tf/train/\
            Example>`_
        records, with one Example record for each row in the dataset.

        .. warning::
            tf.train.Feature only natively stores ints, floats, and bytes,
            so this function only supports datasets with these data types,
            and will error if the dataset contains unsupported types.

        The number of files is determined by the number of blocks in the dataset.
        To control the number of number of blocks, call
        :meth:`~ray.data.Dataset.repartition`.

        This method is only supported for datasets with records that are convertible to
        pyarrow tables.

        By default, the format of the output files is ``{uuid}_{block_idx}.tfrecords``,
        where ``uuid`` is a unique id for the dataset. To modify this behavior,
        implement a custom
        :class:`~ray.data.file_based_datasource.BlockWritePathProvider`
        and pass it in as the ``block_path_provider`` argument.

        Examples:
            >>> import ray
            >>> ds = ray.data.range(100)
            >>> ds.write_tfrecords("local:///tmp/data/")

        Time complexity: O(dataset size / parallelism)

        Args:
            path: The path to the destination root directory, where tfrecords
                files are written to.
            filesystem: The pyarrow filesystem implementation to write to.
                These filesystems are specified in the
                `pyarrow docs <https://arrow.apache.org/docs\
                /python/api/filesystems.html#filesystem-implementations>`_.
                Specify this if you need to provide specific configurations to the
                filesystem. By default, the filesystem is automatically selected based
                on the scheme of the paths. For example, if the path begins with
                ``s3://``, the ``S3FileSystem`` is used.
            try_create_dir: If ``True``, attempts to create all directories in the
                destination path. Does nothing if all directories already
                exist. Defaults to ``True``.
            arrow_open_stream_args: kwargs passed to
                `pyarrow.fs.FileSystem.open_output_stream <https://arrow.apache.org\
                /docs/python/generated/pyarrow.fs.FileSystem.html\
                #pyarrow.fs.FileSystem.open_output_stream>`_, which is used when
                opening the file to write to.
            block_path_provider: A
                :class:`~ray.data.datasource.BlockWritePathProvider`
                implementation specifying the filename structure for each output
                parquet file. By default, the format of the output files is
                ``{uuid}_{block_idx}.tfrecords``, where ``uuid`` is a unique id for the
                dataset.
            ray_remote_args: kwargs passed to :meth:`~ray.remote` in the write tasks.

        """

        self.write_datasource(
            TFRecordDatasource(),
            ray_remote_args=ray_remote_args,
            path=path,
            dataset_uuid=self._uuid,
            filesystem=filesystem,
            try_create_dir=try_create_dir,
            open_stream_args=arrow_open_stream_args,
            block_path_provider=block_path_provider,
            tf_schema=tf_schema,
        )

    @PublicAPI(stability="alpha")
    @ConsumptionAPI
    def write_webdataset(
        self,
        path: str,
        *,
        filesystem: Optional["pyarrow.fs.FileSystem"] = None,
        try_create_dir: bool = True,
        arrow_open_stream_args: Optional[Dict[str, Any]] = None,
        block_path_provider: BlockWritePathProvider = DefaultBlockWritePathProvider(),
        ray_remote_args: Dict[str, Any] = None,
        encoder: Optional[Union[bool, str, callable, list]] = True,
    ) -> None:
<<<<<<< HEAD
        """Write the dataset to `WebDataset <https://webdataset.github.io/webdataset/>`_ files.
=======
        """Writes the dataset to WebDataset files.
>>>>>>> b56aab45

        The `TFRecord <https://www.tensorflow.org/tutorials/load_data/tfrecord>`_
        files will contain
        `tf.train.Example <https://www.tensorflow.org/api_docs/python/tf/train/Example>`_ # noqa: E501
        records, with one Example record for each row in the dataset.

        .. warning::
            tf.train.Feature only natively stores ints, floats, and bytes,
            so this function only supports datasets with these data types,
            and will error if the dataset contains unsupported types.

        This is only supported for datasets convertible to Arrow records.
        To control the number of files, use :meth:`Dataset.repartition`.

        Unless a custom block path provider is given, the format of the output
<<<<<<< HEAD
        files will be ``{uuid}_{block_idx}.tfrecords``, where ``uuid`` is an unique id
=======
        files is {uuid}_{block_idx}.tfrecords, where ``uuid`` is a unique id
>>>>>>> b56aab45
        for the dataset.

        Examples:

            .. testcode::
                :skipif: True

                import ray

                ds = ray.data.range(100)
                ds.write_webdataset("s3://bucket/folder/")

        Time complexity: O(dataset size / parallelism)

        Args:
            path: The path to the destination root directory, where tfrecords
                files are written to.
            filesystem: The filesystem implementation to write to.
            try_create_dir: If ``True``, attempts to create all
                directories in the destination path. Does nothing if all directories
                already exist. Defaults to ``True``.
            arrow_open_stream_args: kwargs passed to
                ``pyarrow.fs.FileSystem.open_output_stream``
            block_path_provider: :class:`~ray.data.datasource.BlockWritePathProvider`
                implementation to write each dataset block to a custom output path.
            ray_remote_args: Kwargs passed to ``ray.remote`` in the write tasks.

        """

        from ray.data.datasource.webdataset_datasource import WebDatasetDatasource

        self.write_datasource(
            WebDatasetDatasource(),
            ray_remote_args=ray_remote_args,
            path=path,
            dataset_uuid=self._uuid,
            filesystem=filesystem,
            try_create_dir=try_create_dir,
            open_stream_args=arrow_open_stream_args,
            block_path_provider=block_path_provider,
            encoder=encoder,
        )

    @ConsumptionAPI
    def write_numpy(
        self,
        path: str,
        *,
        column: str,
        filesystem: Optional["pyarrow.fs.FileSystem"] = None,
        try_create_dir: bool = True,
        arrow_open_stream_args: Optional[Dict[str, Any]] = None,
        block_path_provider: BlockWritePathProvider = DefaultBlockWritePathProvider(),
        ray_remote_args: Dict[str, Any] = None,
    ) -> None:
        """Writes a column of the :class:`~ray.data.Dataset` to .npy files.

        This is only supported for columns in the datasets that can be converted to
        NumPy arrays.

        The number of files is determined by the number of blocks in the dataset.
        To control the number of number of blocks, call
        :meth:`~ray.data.Dataset.repartition`.

        By default, the format of the output files is ``{uuid}_{block_idx}.npy``,
        where ``uuid`` is a unique id for the dataset. To modify this behavior,
        implement a custom
        :class:`~ray.data.datasource.BlockWritePathProvider`
        and pass it in as the ``block_path_provider`` argument.

        Examples:
            >>> import ray
            >>> ds = ray.data.range(100)
            >>> ds.write_numpy("local:///tmp/data/", column="id")

        Time complexity: O(dataset size / parallelism)

        Args:
            path: The path to the destination root directory, where
                the npy files are written to.
            column: The name of the column that contains the data to
                be written.
            filesystem: The pyarrow filesystem implementation to write to.
                These filesystems are specified in the
                `pyarrow docs <https://arrow.apache.org/docs\
                /python/api/filesystems.html#filesystem-implementations>`_.
                Specify this if you need to provide specific configurations to the
                filesystem. By default, the filesystem is automatically selected based
                on the scheme of the paths. For example, if the path begins with
                ``s3://``, the ``S3FileSystem`` is used.
            try_create_dir: If ``True``, attempts to create all directories in
                destination path. Does nothing if all directories already
                exist. Defaults to ``True``.
            arrow_open_stream_args: kwargs passed to
                `pyarrow.fs.FileSystem.open_output_stream <https://arrow.apache.org\
                /docs/python/generated/pyarrow.fs.FileSystem.html\
                #pyarrow.fs.FileSystem.open_output_stream>`_, which is used when
                opening the file to write to.
            block_path_provider: A
                :class:`~ray.data.datasource.BlockWritePathProvider`
                implementation specifying the filename structure for each output
                parquet file. By default,  the format of the output files is
                ``{uuid}_{block_idx}.npy``, where ``uuid`` is a unique id for the
                dataset.
            ray_remote_args: kwargs passed to :meth:`~ray.remote` in the write tasks.
        """

        self.write_datasource(
            NumpyDatasource(),
            ray_remote_args=ray_remote_args,
            path=path,
            dataset_uuid=self._uuid,
            column=column,
            filesystem=filesystem,
            try_create_dir=try_create_dir,
            open_stream_args=arrow_open_stream_args,
            block_path_provider=block_path_provider,
        )

    @ConsumptionAPI
    def write_mongo(
        self,
        uri: str,
        database: str,
        collection: str,
        ray_remote_args: Dict[str, Any] = None,
    ) -> None:
        """Writes the :class:`~ray.data.Dataset` to a MongoDB database.

        This method is only supported for datasets convertible to pyarrow tables.

        The number of parallel writes is determined by the number of blocks in the
        dataset. To control the number of number of blocks, call
        :meth:`~ray.data.Dataset.repartition`.

        .. warning::
            This method supports only a subset of the PyArrow's types, due to the
            limitation of pymongoarrow which is used underneath. Writing unsupported
            types fails on type checking. See all the supported types at:
            https://mongo-arrow.readthedocs.io/en/latest/data_types.html.

        .. note::
            The records are inserted into MongoDB as new documents. If a record has
            the _id field, this _id must be non-existent in MongoDB, otherwise the write
            is rejected and fail (hence preexisting documents are protected from
            being mutated). It's fine to not have _id field in record and MongoDB will
            auto generate one at insertion.

        Examples:

            .. testcode::
                :skipif: True

                import ray

                ds = ray.data.range(100)
                ds.write_mongo(
                    uri="mongodb://username:password@mongodb0.example.com:27017/?authSource=admin",
                    database="my_db",
                    collection="my_collection"
                )

        Args:
            uri: The URI to the destination MongoDB where the dataset is
                written to. For the URI format, see details in the
                `MongoDB docs <https://www.mongodb.com/docs/manual/reference\
                    /connection-string/>`_.
            database: The name of the database. This database must exist otherwise
                a ValueError is raised.
            collection: The name of the collection in the database. This collection
                must exist otherwise a ValueError is raised.
            ray_remote_args: kwargs passed to :meth:`~ray.remote` in the write tasks.

        Raises:
            ValueError: if ``database`` doesn't exist.
            ValueError: if ``collection`` doesn't exist.
        """
        from ray.data.datasource import MongoDatasource

        self.write_datasource(
            MongoDatasource(),
            ray_remote_args=ray_remote_args,
            uri=uri,
            database=database,
            collection=collection,
        )

    @ConsumptionAPI(pattern="Time complexity:")
    def write_datasource(
        self,
        datasource: Datasource,
        *,
        ray_remote_args: Dict[str, Any] = None,
        **write_args,
    ) -> None:
<<<<<<< HEAD
        """Write the dataset to a custom :class:`~ray.data.Datasource`.
=======
        """Writes the dataset to a custom datasource.
>>>>>>> b56aab45

        For an example of how to use this method, see
        :ref:`Implementing a Custom Datasource <custom_datasources>`.

        Time complexity: O(dataset size / parallelism)

        Args:
            datasource: The :class:`~ray.data.Datasource` to write to.
            ray_remote_args: Kwargs passed to ``ray.remote`` in the write tasks.
            write_args: Additional write args to pass to the :class:`~ray.data.Datasource`.
        """  # noqa: E501
        if ray_remote_args is None:
            ray_remote_args = {}
        path = write_args.get("path", None)
        if path and _is_local_scheme(path):
            if ray.util.client.ray.is_connected():
                raise ValueError(
                    f"The local scheme paths {path} are not supported in Ray Client."
                )
            ray_remote_args["scheduling_strategy"] = NodeAffinitySchedulingStrategy(
                ray.get_runtime_context().get_node_id(),
                soft=False,
            )

        if type(datasource).write != Datasource.write:
            write_fn = generate_write_fn(datasource, **write_args)

            def write_fn_wrapper(blocks: Iterator[Block], ctx, fn) -> Iterator[Block]:
                return write_fn(blocks, ctx)

            plan = self._plan.with_stage(
                OneToOneStage(
                    "Write",
                    write_fn_wrapper,
                    TaskPoolStrategy(),
                    ray_remote_args,
                    fn=lambda x: x,
                )
            )

            logical_plan = self._logical_plan
            if logical_plan is not None:
                write_op = Write(
                    logical_plan.dag,
                    datasource,
                    ray_remote_args=ray_remote_args,
                    **write_args,
                )
                logical_plan = LogicalPlan(write_op)

            try:
                import pandas as pd

                self._write_ds = Dataset(
                    plan, self._epoch, self._lazy, logical_plan
                ).materialize()
                blocks = ray.get(self._write_ds._plan.execute().get_blocks())
                assert all(
                    isinstance(block, pd.DataFrame) and len(block) == 1
                    for block in blocks
                )
                write_results = [block["write_result"][0] for block in blocks]
                datasource.on_write_complete(write_results)
            except Exception as e:
                datasource.on_write_failed([], e)
                raise
        else:
            logger.warning(
                "The Datasource.do_write() is deprecated in "
                "Ray 2.4 and will be removed in future release. Use "
                "Datasource.write() instead."
            )

            ctx = DataContext.get_current()
            blocks, metadata = zip(*self._plan.execute().get_blocks_with_metadata())
            # Prepare write in a remote task so that in Ray client mode, we
            # don't do metadata resolution from the client machine.
            do_write = cached_remote_fn(_do_write, retry_exceptions=False, num_cpus=0)
            write_results: List[ObjectRef[WriteResult]] = ray.get(
                do_write.remote(
                    datasource,
                    ctx,
                    blocks,
                    metadata,
                    ray_remote_args,
                    _wrap_arrow_serialization_workaround(write_args),
                )
            )

            progress = ProgressBar("Write Progress", len(write_results))
            try:
                progress.block_until_complete(write_results)
                datasource.on_write_complete(ray.get(write_results))
            except Exception as e:
                datasource.on_write_failed(write_results, e)
                raise
            finally:
                progress.close()

    @ConsumptionAPI(
        delegate=(
            "Calling any of the consumption methods on the returned ``DataIterator``"
        )
    )
    def iterator(self) -> DataIterator:
        """Return a :class:`~ray.data.DataIterator` that
        can be used to repeatedly iterate over the dataset.

        Examples:
            >>> import ray
            >>> for batch in ray.data.range(
            ...     1000000
            ... ).iterator().iter_batches(): # doctest: +SKIP
            ...     print(batch) # doctest: +SKIP

        .. note::
            It is recommended to use ``DataIterator`` methods over directly
            calling methods such as ``iter_batches()``.
        """
        return DataIteratorImpl(self)

    @ConsumptionAPI
    def iter_rows(self, *, prefetch_blocks: int = 0) -> Iterator[Dict[str, Any]]:
        """Return a local row iterator over the dataset.

        Examples:
            >>> import ray
            >>> for i in ray.data.range(1000000).iter_rows(): # doctest: +SKIP
            ...     print(i) # doctest: +SKIP

        Time complexity: O(1)

        Args:
            prefetch_blocks: The number of blocks to prefetch ahead of the
                current block during the scan.

        Returns:
            A local iterator over the entire dataset.
        """

        return self.iterator().iter_rows(prefetch_blocks=prefetch_blocks)

    @ConsumptionAPI
    def iter_batches(
        self,
        *,
        prefetch_batches: int = 1,
        batch_size: Optional[int] = 256,
        batch_format: Optional[str] = "default",
        drop_last: bool = False,
        local_shuffle_buffer_size: Optional[int] = None,
        local_shuffle_seed: Optional[int] = None,
        _collate_fn: Optional[Callable[[DataBatch], Any]] = None,
        # Deprecated.
        prefetch_blocks: int = 0,
    ) -> Iterator[DataBatch]:
        """Return a local batched iterator over the dataset.

        Examples:
            >>> import ray
            >>> for batch in ray.data.range(1000000).iter_batches(): # doctest: +SKIP
            ...     print(batch) # doctest: +SKIP

        Time complexity: O(1)

        Args:
            prefetch_batches: The number of batches to fetch ahead of the current batch
                to fetch. If set to greater than 0, a separate threadpool is used
                to fetch the objects to the local node, format the batches, and apply
                the collate_fn. Defaults to 1. You can revert back to the old
                prefetching behavior that uses `prefetch_blocks` by setting
                `use_legacy_iter_batches` to True in the datasetContext.
            batch_size: The number of rows in each batch, or None to use entire blocks
                as batches (blocks may contain different number of rows).
                The final batch may include fewer than ``batch_size`` rows if
                ``drop_last`` is ``False``. Defaults to 256.
            batch_format: Specify ``"default"`` to use the default block format
                (NumPy), ``"pandas"`` to select ``pandas.DataFrame``, "pyarrow" to
                select ``pyarrow.Table``, or ``"numpy"`` to select
                ``Dict[str, numpy.ndarray]``, or None to return the underlying block
                exactly as is with no additional formatting.
            drop_last: Whether to drop the last batch if it's incomplete.
            local_shuffle_buffer_size: If non-None, the data is randomly shuffled
                using a local in-memory shuffle buffer, and this value will serve as the
                minimum number of rows that must be in the local in-memory shuffle
                buffer in order to yield a batch. When there are no more rows to add to
                the buffer, the remaining rows in the buffer is drained.
            local_shuffle_seed: The seed to use for the local random shuffle.

        Returns:
            An iterator over record batches.
        """
        batch_format = _apply_strict_mode_batch_format(batch_format)
        if batch_format == "native":
            logger.warning("The 'native' batch format has been renamed 'default'.")
        return self.iterator().iter_batches(
            prefetch_batches=prefetch_batches,
            prefetch_blocks=prefetch_blocks,
            batch_size=batch_size,
            batch_format=batch_format,
            drop_last=drop_last,
            local_shuffle_buffer_size=local_shuffle_buffer_size,
            local_shuffle_seed=local_shuffle_seed,
            _collate_fn=_collate_fn,
        )

    @ConsumptionAPI
    def iter_torch_batches(
        self,
        *,
        prefetch_batches: int = 1,
        batch_size: Optional[int] = 256,
        dtypes: Optional[Union["torch.dtype", Dict[str, "torch.dtype"]]] = None,
        device: Optional[str] = None,
        collate_fn: Optional[Callable[[Dict[str, np.ndarray]], Any]] = None,
        drop_last: bool = False,
        local_shuffle_buffer_size: Optional[int] = None,
        local_shuffle_seed: Optional[int] = None,
        # Deprecated
        prefetch_blocks: int = 0,
    ) -> Iterator["TorchTensorBatchType"]:
        """Return a local batched iterator of Torch Tensors over the dataset.

        This iterator will yield single-tensor batches if the underlying dataset
        consists of a single column; otherwise, it will yield a dictionary of
        column-tensors. If looking for more flexibility in the tensor conversion (e.g.
        casting dtypes) or the batch format, try use `.iter_batches` directly, which is
        a lower-level API.

        Examples:
            >>> import ray
            >>> for batch in ray.data.range( # doctest: +SKIP
            ...     12,
            ... ).iter_torch_batches(batch_size=4):
            ...     print(batch.shape) # doctest: +SKIP
            torch.Size([4, 1])
            torch.Size([4, 1])
            torch.Size([4, 1])

        Time complexity: O(1)

        Args:
            prefetch_batches: The number of batches to fetch ahead of the current batch
                to fetch. If set to greater than 0, a separate threadpool is used
                to fetch the objects to the local node, format the batches, and apply
                the collate_fn. Defaults to 1. You can revert back to the old
                prefetching behavior that uses `prefetch_blocks` by setting
                `use_legacy_iter_batches` to True in the datasetContext.
            batch_size: The number of rows in each batch, or None to use entire blocks
                as batches (blocks may contain different number of rows).
                The final batch may include fewer than ``batch_size`` rows if
                ``drop_last`` is ``False``. Defaults to 256.
            dtypes: The Torch dtype(s) for the created tensor(s); if ``None``, the dtype
                is inferred from the tensor data.
            device: The device on which the tensor should be placed; if ``None``, the
                torch tensor is constructed on the CPU.
            collate_fn: A function to convert a Numpy batch to a PyTorch tensor batch.
                Potential use cases include collating along a dimension other than the
                first, padding sequences of various lengths, or generally handling
                batches of different length tensors. If not provided, the default
                collate function is used which simply converts the batch of numpy
                arrays to a batch of PyTorch tensors. This API is still experimental
                and is subject to change.
            drop_last: Whether to drop the last batch if it's incomplete.
            local_shuffle_buffer_size: If non-None, the data is randomly shuffled
                using a local in-memory shuffle buffer, and this value will serve as the
                minimum number of rows that must be in the local in-memory shuffle
                buffer in order to yield a batch. When there are no more rows to add to
                the buffer, the remaining rows in the buffer is drained. This
                buffer size must be greater than or equal to ``batch_size``, and
                therefore ``batch_size`` must also be specified when using local
                shuffling.
            local_shuffle_seed: The seed to use for the local random shuffle.

        Returns:
            An iterator over Torch Tensor batches.
        """
        return self.iterator().iter_torch_batches(
            prefetch_batches=prefetch_batches,
            prefetch_blocks=prefetch_blocks,
            batch_size=batch_size,
            dtypes=dtypes,
            device=device,
            collate_fn=collate_fn,
            drop_last=drop_last,
            local_shuffle_buffer_size=local_shuffle_buffer_size,
            local_shuffle_seed=local_shuffle_seed,
        )

    @ConsumptionAPI
    def iter_tf_batches(
        self,
        *,
        prefetch_batches: int = 1,
        batch_size: Optional[int] = 256,
        dtypes: Optional[Union["tf.dtypes.DType", Dict[str, "tf.dtypes.DType"]]] = None,
        drop_last: bool = False,
        local_shuffle_buffer_size: Optional[int] = None,
        local_shuffle_seed: Optional[int] = None,
        # Deprecated
        prefetch_blocks: int = 0,
    ) -> Iterator[TensorFlowTensorBatchType]:
        """Return a local batched iterator of TensorFlow Tensors over the dataset.

        This iterator will yield single-tensor batches of the underlying dataset
        consists of a single column; otherwise, it will yield a dictionary of
        column-tensors.

        .. tip::
            If you don't need the additional flexibility provided by this method,
            consider using :meth:`~ray.data.Dataset.to_tf` instead. It's easier
            to use.

        Examples:
            >>> import ray
            >>> for batch in ray.data.range( # doctest: +SKIP
            ...     12,
            ... ).iter_tf_batches(batch_size=4):
            ...     print(batch.shape) # doctest: +SKIP
            (4, 1)
            (4, 1)
            (4, 1)

        Time complexity: O(1)

        Args:
            prefetch_batches: The number of batches to fetch ahead of the current batch
                to fetch. If set to greater than 0, a separate threadpool is used
                to fetch the objects to the local node, format the batches, and apply
                the collate_fn. Defaults to 1. You can revert back to the old
                prefetching behavior that uses `prefetch_blocks` by setting
                `use_legacy_iter_batches` to True in the datasetContext.
            batch_size: The number of rows in each batch, or None to use entire blocks
                as batches (blocks may contain different number of rows).
                The final batch may include fewer than ``batch_size`` rows if
                ``drop_last`` is ``False``. Defaults to 256.
            dtypes: The TensorFlow dtype(s) for the created tensor(s); if ``None``, the
                dtype is inferred from the tensor data.
            drop_last: Whether to drop the last batch if it's incomplete.
            local_shuffle_buffer_size: If non-None, the data is randomly shuffled
                using a local in-memory shuffle buffer, and this value will serve as the
                minimum number of rows that must be in the local in-memory shuffle
                buffer in order to yield a batch. When there are no more rows to add to
                the buffer, the remaining rows in the buffer is drained. This
                buffer size must be greater than or equal to ``batch_size``, and
                therefore ``batch_size`` must also be specified when using local
                shuffling.
            local_shuffle_seed: The seed to use for the local random shuffle.

        Returns:
            An iterator over TensorFlow Tensor batches.
        """
        return self.iterator().iter_tf_batches(
            prefetch_batches=prefetch_batches,
            prefetch_blocks=prefetch_blocks,
            batch_size=batch_size,
            dtypes=dtypes,
            drop_last=drop_last,
            local_shuffle_buffer_size=local_shuffle_buffer_size,
            local_shuffle_seed=local_shuffle_seed,
        )

    @ConsumptionAPI(pattern="Time complexity:")
    def to_torch(
        self,
        *,
        label_column: Optional[str] = None,
        feature_columns: Optional[
            Union[List[str], List[List[str]], Dict[str, List[str]]]
        ] = None,
        label_column_dtype: Optional["torch.dtype"] = None,
        feature_column_dtypes: Optional[
            Union["torch.dtype", List["torch.dtype"], Dict[str, "torch.dtype"]]
        ] = None,
        batch_size: int = 1,
        prefetch_batches: int = 1,
        drop_last: bool = False,
        local_shuffle_buffer_size: Optional[int] = None,
        local_shuffle_seed: Optional[int] = None,
        unsqueeze_label_tensor: bool = True,
        unsqueeze_feature_tensors: bool = True,
        # Deprecated
        prefetch_blocks: int = 0,
    ) -> "torch.utils.data.IterableDataset":
        """Return a
        `Torch IterableDataset <https://pytorch.org/docs/stable/data.html#torch.utils.data.IterableDataset>`_
        over this :class:`~ray.data.Dataset`.

        This is only supported for datasets convertible to Arrow records.

        It is recommended to use the returned ``IterableDataset`` directly
        instead of passing it into a torch ``DataLoader``.

<<<<<<< HEAD
        Each element in ``IterableDataset`` will be a tuple consisting of 2
=======
        Each element in IterableDataset is a tuple consisting of 2
>>>>>>> b56aab45
        elements. The first item contains the feature tensor(s), and the
        second item is the label tensor. Those can take on different
        forms, depending on the specified arguments.

        For the features tensor (N is the ``batch_size`` and n, m, k
        are the number of features per tensor):

        * If ``feature_columns`` is a ``List[str]``, the features is
          a tensor of shape (N, n), with columns corresponding to
          ``feature_columns``

        * If ``feature_columns`` is a ``List[List[str]]``, the features is
          a list of tensors of shape [(N, m),...,(N, k)], with columns of each
          tensor corresponding to the elements of ``feature_columns``

        * If ``feature_columns`` is a ``Dict[str, List[str]]``, the features
          is a dict of key-tensor pairs of shape
          {key1: (N, m),..., keyN: (N, k)}, with columns of each
          tensor corresponding to the value of ``feature_columns`` under the
          key.

        If ``unsqueeze_label_tensor=True`` (default), the label tensor is
        of shape (N, 1). Otherwise, it is of shape (N,).
        If ``label_column`` is specified as ``None``, then no column from the
        ``Dataset`` is treated as the label, and the output label tensor
        is ``None``.

        Note that you probably want to call :meth:`Dataset.split` on this dataset if
        there are to be multiple Torch workers consuming the data.

        Time complexity: O(1)

        Args:
            label_column: The name of the column used as the
                label (second element of the output list). Can be None for
                prediction, in which case the second element of returned
                tuple will also be None.
            feature_columns: The names of the columns
                to use as the features. Can be a list of lists or
                a dict of string-list pairs for multi-tensor output.
                If ``None``, then use all columns except the label column as
                the features.
            label_column_dtype: The torch dtype to
                use for the label column. If ``None``, then automatically infer
                the dtype.
            feature_column_dtypes: The dtypes to use for the feature
                tensors. This should match the format of ``feature_columns``,
                or be a single dtype, in which case it is applied to
                all tensors. If ``None``, then automatically infer the dtype.
            batch_size: How many samples per batch to yield at a time.
                Defaults to 1.
            prefetch_batches: The number of batches to fetch ahead of the current batch
                to fetch. If set to greater than 0, a separate threadpool is used
                to fetch the objects to the local node, format the batches, and apply
                the collate_fn. Defaults to 1. You can revert back to the old
                prefetching behavior that uses `prefetch_blocks` by setting
                `use_legacy_iter_batches` to True in the datasetContext.
            drop_last: Set to True to drop the last incomplete batch,
                if the dataset size is not divisible by the batch size. If
                False and the size of the stream is not divisible by the batch
                size, then the last batch is smaller. Defaults to False.
            local_shuffle_buffer_size: If non-None, the data is randomly shuffled
                using a local in-memory shuffle buffer, and this value will serve as the
                minimum number of rows that must be in the local in-memory shuffle
                buffer in order to yield a batch. When there are no more rows to add to
                the buffer, the remaining rows in the buffer is drained. This
                buffer size must be greater than or equal to ``batch_size``, and
                therefore ``batch_size`` must also be specified when using local
                shuffling.
            local_shuffle_seed: The seed to use for the local random shuffle.
            unsqueeze_label_tensor: If set to True, the label tensor
                is unsqueezed (reshaped to (N, 1)). Otherwise, it will
                be left as is, that is (N, ). In general, regression loss
                functions expect an unsqueezed tensor, while classification
                loss functions expect a squeezed one. Defaults to True.
            unsqueeze_feature_tensors: If set to True, the features tensors
                are unsqueezed (reshaped to (N, 1)) before being concatenated into
                the final features tensor. Otherwise, they are left as is, that is
                (N, ). Defaults to True.

        Returns:
            A `Torch IterableDataset`_.
        """  # noqa: E501

        return self.iterator().to_torch(
            label_column=label_column,
            feature_columns=feature_columns,
            label_column_dtype=label_column_dtype,
            feature_column_dtypes=feature_column_dtypes,
            batch_size=batch_size,
            prefetch_blocks=prefetch_blocks,
            prefetch_batches=prefetch_batches,
            drop_last=drop_last,
            local_shuffle_buffer_size=local_shuffle_buffer_size,
            local_shuffle_seed=local_shuffle_seed,
            unsqueeze_label_tensor=unsqueeze_label_tensor,
            unsqueeze_feature_tensors=unsqueeze_feature_tensors,
        )

    @ConsumptionAPI
    def to_tf(
        self,
        feature_columns: Union[str, List[str]],
        label_columns: Union[str, List[str]],
        *,
        prefetch_batches: int = 1,
        batch_size: int = 1,
        drop_last: bool = False,
        local_shuffle_buffer_size: Optional[int] = None,
        local_shuffle_seed: Optional[int] = None,
        # Deprecated
        prefetch_blocks: int = 0,
    ) -> "tf.data.Dataset":
        """Return a `TensorFlow Dataset <https://www.tensorflow.org/api_docs/python/tf/data/Dataset/>`_
        over this :class:`~ray.data.Dataset`.

        .. warning::
            If your :class:`~ray.data.Dataset` contains ragged tensors, this method errors.
            To prevent errors, :ref:`resize your tensors <transforming_tensors>`.

        Examples:
            >>> import ray
            >>> ds = ray.data.read_csv("s3://anonymous@air-example-data/iris.csv")
            >>> ds
            Dataset(
               num_blocks=...,
               num_rows=150,
               schema={
                  sepal length (cm): double,
                  sepal width (cm): double,
                  petal length (cm): double,
                  petal width (cm): double,
                  target: int64
               }
            )

            If your model accepts a single tensor as input, specify a single feature column.

            >>> ds.to_tf(feature_columns="sepal length (cm)", label_columns="target")
            <_OptionsDataset element_spec=(TensorSpec(shape=(None,), dtype=tf.float64, name='sepal length (cm)'), TensorSpec(shape=(None,), dtype=tf.int64, name='target'))>

            If your model accepts a dictionary as input, specify a list of feature columns.

            >>> ds.to_tf(["sepal length (cm)", "sepal width (cm)"], "target")
            <_OptionsDataset element_spec=({'sepal length (cm)': TensorSpec(shape=(None,), dtype=tf.float64, name='sepal length (cm)'), 'sepal width (cm)': TensorSpec(shape=(None,), dtype=tf.float64, name='sepal width (cm)')}, TensorSpec(shape=(None,), dtype=tf.int64, name='target'))>

            If your dataset contains multiple features but your model accepts a single
            tensor as input, combine features with
            :class:`~ray.data.preprocessors.Concatenator`.

            >>> from ray.data.preprocessors import Concatenator
            >>> preprocessor = Concatenator(output_column_name="features", exclude="target")
            >>> ds = preprocessor.transform(ds)
            >>> ds
            Concatenator
            +- Dataset(
                  num_blocks=...,
                  num_rows=150,
                  schema={
                     sepal length (cm): double,
                     sepal width (cm): double,
                     petal length (cm): double,
                     petal width (cm): double,
                     target: int64
                  }
               )
            >>> ds.to_tf("features", "target")
            <_OptionsDataset element_spec=(TensorSpec(shape=(None, 4), dtype=tf.float64, name='features'), TensorSpec(shape=(None,), dtype=tf.int64, name='target'))>

        Args:
            feature_columns: Columns that correspond to model inputs. If this is a
                string, the input data is a tensor. If this is a list, the input data
                is a ``dict`` that maps column names to their tensor representation.
            label_column: Columns that correspond to model targets. If this is a
                string, the target data is a tensor. If this is a list, the target data
                is a ``dict`` that maps column names to their tensor representation.
            prefetch_batches: The number of batches to fetch ahead of the current batch
                to fetch. If set to greater than 0, a separate threadpool is used
                to fetch the objects to the local node, format the batches, and apply
                the collate_fn. Defaults to 1. You can revert back to the old
                prefetching behavior that uses `prefetch_blocks` by setting
                `use_legacy_iter_batches` to True in the :class:`~ray.data.DataContext`.
            batch_size: Record batch size. Defaults to 1.
            drop_last: Set to True to drop the last incomplete batch,
                if the dataset size is not divisible by the batch size. If
                False and the size of the stream is not divisible by the batch
                size, then the last batch is smaller. Defaults to False.
            local_shuffle_buffer_size: If non-None, the data is randomly shuffled
                using a local in-memory shuffle buffer, and this value will serve as the
                minimum number of rows that must be in the local in-memory shuffle
                buffer in order to yield a batch. When there are no more rows to add to
                the buffer, the remaining rows in the buffer is drained. This
                buffer size must be greater than or equal to ``batch_size``, and
                therefore ``batch_size`` must also be specified when using local
                shuffling.
            local_shuffle_seed: The seed to use for the local random shuffle.

        Returns:
            A `TensorFlow Dataset`_ that yields inputs and targets.

        .. seealso::

            :meth:`~ray.data.Dataset.iter_tf_batches`
                Call this method if you need more flexibility.
        """  # noqa: E501

        return self.iterator().to_tf(
            feature_columns=feature_columns,
            label_columns=label_columns,
            prefetch_batches=prefetch_batches,
            prefetch_blocks=prefetch_blocks,
            drop_last=drop_last,
            batch_size=batch_size,
            local_shuffle_buffer_size=local_shuffle_buffer_size,
            local_shuffle_seed=local_shuffle_seed,
        )

    @ConsumptionAPI(pattern="Time complexity:")
    def to_dask(
        self,
        meta: Union[
            "pandas.DataFrame",
            "pandas.Series",
            Dict[str, Any],
            Iterable[Any],
            Tuple[Any],
            None,
        ] = None,
    ) -> "dask.DataFrame":
        """Convert this :class:`~ray.data.Dataset` into a
        `Dask DataFrame <https://docs.dask.org/en/stable/generated/dask.dataframe.DataFrame.html#dask.dataframe.DataFrame>`_.

        This is only supported for datasets convertible to Arrow records.

        Note that this function will set the Dask scheduler to Dask-on-Ray
        globally, via the config.

        Time complexity: O(dataset size / parallelism)

        Args:
            meta: An empty `pandas DataFrame`_ or `Series`_ that matches the dtypes and column
                names of the stream. This metadata is necessary for many algorithms in
                dask dataframe to work. For ease of use, some alternative inputs are
                also available. Instead of a DataFrame, a dict of ``{name: dtype}`` or
                iterable of ``(name, dtype)`` can be provided (note that the order of
                the names should match the order of the columns). Instead of a series, a
                tuple of ``(name, dtype)`` can be used.
                By default, this is inferred from the underlying Dataset schema,
                with this argument supplying an optional override.

        Returns:
            A `Dask DataFrame`_ created from this dataset.

        .. _pandas DataFrame: https://pandas.pydata.org/docs/reference/api/pandas.DataFrame.html
        .. _Series: https://pandas.pydata.org/docs/reference/api/pandas.Series.html
        """  # noqa: E501
        import dask
        import dask.dataframe as dd
        import pandas as pd

        try:
            import pyarrow as pa
        except Exception:
            pa = None

        from ray.data._internal.pandas_block import PandasBlockSchema
        from ray.util.client.common import ClientObjectRef
        from ray.util.dask import ray_dask_get

        dask.config.set(scheduler=ray_dask_get)

        @dask.delayed
        def block_to_df(block: Block):
            if isinstance(block, (ray.ObjectRef, ClientObjectRef)):
                raise ValueError(
                    "Dataset.to_dask() must be used with Dask-on-Ray, please "
                    "set the Dask scheduler to ray_dask_get (located in "
                    "ray.util.dask)."
                )
            return _block_to_df(block)

        if meta is None:
            from ray.data.extensions import TensorDtype

            # Infer Dask metadata from Dataset schema.
            schema = self.schema(fetch_if_missing=True)
            if isinstance(schema, PandasBlockSchema):
                meta = pd.DataFrame(
                    {
                        col: pd.Series(
                            dtype=(
                                dtype
                                if not isinstance(dtype, TensorDtype)
                                else np.object_
                            )
                        )
                        for col, dtype in zip(schema.names, schema.types)
                    }
                )
            elif pa is not None and isinstance(schema, pa.Schema):
                from ray.data.extensions import ArrowTensorType

                if any(isinstance(type_, ArrowTensorType) for type_ in schema.types):
                    meta = pd.DataFrame(
                        {
                            col: pd.Series(
                                dtype=(
                                    dtype.to_pandas_dtype()
                                    if not isinstance(dtype, ArrowTensorType)
                                    else np.object_
                                )
                            )
                            for col, dtype in zip(schema.names, schema.types)
                        }
                    )
                else:
                    meta = schema.empty_table().to_pandas()

        ddf = dd.from_delayed(
            [block_to_df(block) for block in self.get_internal_block_refs()],
            meta=meta,
        )
        return ddf

    @ConsumptionAPI(pattern="Time complexity:")
    def to_mars(self) -> "mars.DataFrame":
        """Convert this :class:`~ray.data.Dataset` into a
        `Mars DataFrame <https://mars-project.readthedocs.io/en/latest/reference/dataframe/index.html>`_.

        Time complexity: O(dataset size / parallelism)

        Returns:
            A `Mars DataFrame`_ created from this dataset.
        """  # noqa: E501
        import pandas as pd
        import pyarrow as pa
        from mars.dataframe.datasource.read_raydataset import DataFrameReadRayDataset
        from mars.dataframe.utils import parse_index

        from ray.data._internal.pandas_block import PandasBlockSchema

        refs = self.to_pandas_refs()
        # remove this when https://github.com/mars-project/mars/issues/2945 got fixed
        schema = self.schema()
        if isinstance(schema, Schema):
            schema = schema.base_schema  # Backwards compat with non strict mode.
        if isinstance(schema, PandasBlockSchema):
            dtypes = pd.Series(schema.types, index=schema.names)
        elif isinstance(schema, pa.Schema):
            dtypes = schema.empty_table().to_pandas().dtypes
        else:
            raise NotImplementedError(f"Unsupported format of schema {schema}")
        index_value = parse_index(pd.RangeIndex(-1))
        columns_value = parse_index(dtypes.index, store_data=True)
        op = DataFrameReadRayDataset(refs=refs)
        return op(index_value=index_value, columns_value=columns_value, dtypes=dtypes)

    @ConsumptionAPI(pattern="Time complexity:")
    def to_modin(self) -> "modin.DataFrame":
        """Convert this :class:`~ray.data.Dataset` into a
        `Modin DataFrame <https://modin.readthedocs.io/en/stable/flow/modin/pandas/dataframe.html>`_.

        This works by first converting this dataset into a distributed set of
<<<<<<< HEAD
        Pandas DataFrames (using :meth:`~ray.data.Dataset.to_pandas_refs`).
        See caveats there. Then the individual DataFrames are used to
        create the Modin DataFrame using
=======
        pandas dataframes (using :meth:`Dataset.to_pandas_refs`). Please see caveats
        there. Then the individual dataframes are used to create the modin
        DataFrame using
>>>>>>> b56aab45
        ``modin.distributed.dataframe.pandas.partitions.from_partitions()``.

        This is only supported for datasets convertible to Arrow records.
        This function induces a copy of the data. For zero-copy access to the
        underlying data, consider using :meth:`.to_arrow_refs` or
        :meth:`.get_internal_block_refs`.

        Time complexity: O(dataset size / parallelism)

        Returns:
            A `Modin DataFrame`_ created from this dataset.
        """  # noqa: E501

        from modin.distributed.dataframe.pandas.partitions import from_partitions

        pd_objs = self.to_pandas_refs()
        return from_partitions(pd_objs, axis=0)

    @ConsumptionAPI(pattern="Time complexity:")
    def to_spark(self, spark: "pyspark.sql.SparkSession") -> "pyspark.sql.DataFrame":
        """Convert this :class:`~ray.data.Dataset` into a
        `Spark DataFrame <https://spark.apache.org/docs/3.1.1/api/python/reference/api/pyspark.sql.DataFrame.html>`_.

        Time complexity: O(dataset size / parallelism)

        Args:
            spark: A `SparkSession`_, which must be created by RayDP (Spark-on-Ray).

        Returns:
            A `Spark DataFrame`_ created from this dataset.

        .. _SparkSession: https://spark.apache.org/docs/3.1.1/api/python/reference/api/pyspark.sql.SparkSession.html
        """  # noqa: E501
        import raydp

        schema = self.schema()
        if isinstance(schema, Schema):
            schema = schema.base_schema  # Backwards compat with non strict mode.
        return raydp.spark.ray_dataset_to_spark_dataframe(
            spark, schema, self.get_internal_block_refs()
        )

    @ConsumptionAPI(pattern="Time complexity:")
    def to_pandas(self, limit: int = 100000) -> "pandas.DataFrame":
        """Convert this :class:`~ray.data.Dataset` into a single pandas DataFrame.

        This method errors if the number of rows exceeds the
        provided ``limit``. You can use :meth:`.limit` on the dataset
        beforehand to truncate the dataset manually.

        Examples:
            >>> import ray
            >>> ds = ray.data.from_items([{"a": i} for i in range(3)])
            >>> ds.to_pandas()
               a
            0  0
            1  1
            2  2

        Time complexity: O(dataset size)

        Args:
            limit: The maximum number of records to return. An error is
                raised if the dataset has more rows than this limit.

        Returns:
            A pandas DataFrame created from this dataset, containing a limited
            number of records.

        Raises:
            ValueError: if the number of rows in the :class:`~ray.data.Dataset` exceeds
            ``limit``.
        """
        count = self.count()
        if count > limit:
            raise ValueError(
                f"the dataset has more than the given limit of {limit} "
                f"records: {count}. If you are sure that a DataFrame with "
                f"{count} rows will fit in local memory, use "
                f"ds.to_pandas(limit={count})."
            )
        blocks = self.get_internal_block_refs()
        output = DelegatingBlockBuilder()
        for block in blocks:
            output.add_block(ray.get(block))
        block = output.build()
        return _block_to_df(block)

    @ConsumptionAPI(pattern="Time complexity:")
    @DeveloperAPI
    def to_pandas_refs(self) -> List[ObjectRef["pandas.DataFrame"]]:
        """Converts this :class:`~ray.data.Dataset` into a distributed set of Pandas
        dataframes.

        One DataFrame is created for each block in this Dataset.

        This function induces a copy of the data. For zero-copy access to the
        underlying data, consider using :meth:`Dataset.to_arrow` or
        :meth:`Dataset.get_internal_block_refs`.

        Examples:
            >>> import ray
            >>> ds = ray.data.range(10, parallelism=2)
            >>> refs = ds.to_pandas_refs()
            >>> len(refs)
            2

        Time complexity: O(dataset size / parallelism)

        Returns:
            A list of remote pandas DataFrames created from this dataset.
        """

        block_to_df = cached_remote_fn(_block_to_df)
        return [block_to_df.remote(block) for block in self.get_internal_block_refs()]

    @DeveloperAPI
    def to_numpy_refs(
        self, *, column: Optional[str] = None
    ) -> List[ObjectRef[np.ndarray]]:
        """Converts this :class:`~ray.data.Dataset` into a distributed set of NumPy
        ndarrays or dictionary of NumPy ndarrays.

        This is only supported for datasets convertible to NumPy ndarrays.
        This function induces a copy of the data. For zero-copy access to the
        underlying data, consider using :meth:`Dataset.to_arrow` or
        :meth:`Dataset.get_internal_block_refs`.

        Examples:
            >>> import ray
            >>> ds = ray.data.range(10, parallelism=2)
            >>> refs = ds.to_numpy_refs()
            >>> len(refs)
            2

        Time complexity: O(dataset size / parallelism)

        Args:
            column: The name of the column to convert to numpy. If ``None``, all columns
                are used. If multiple columns are specified, each returned
            future represents a dict of ndarrays. Defaults to None.

        Returns:
            A list of remote NumPy ndarrays created from this dataset.
        """
        block_to_ndarray = cached_remote_fn(_block_to_ndarray)
        return [
            block_to_ndarray.remote(block, column=column)
            for block in self.get_internal_block_refs()
        ]

    @ConsumptionAPI(pattern="Time complexity:")
    @DeveloperAPI
    def to_arrow_refs(self) -> List[ObjectRef["pyarrow.Table"]]:
        """Convert this :class:`~ray.data.Dataset` into a distributed set of PyArrow
        tables.

        One PyArrow table is created for each block in this Dataset.

        This method is only supported for datasets convertible to PyArrow tables.
        This function is zero-copy if the existing data is already in PyArrow
        format. Otherwise, the data is converted to PyArrow format.

        Examples:
            >>> import ray
            >>> ds = ray.data.range(10, parallelism=2)
            >>> refs = ds.to_arrow_refs()
            >>> len(refs)
            2

        Time complexity: O(1) unless conversion is required.

        Returns:
            A list of remote PyArrow tables created from this dataset.
        """
        import pyarrow as pa

        blocks: List[ObjectRef["pyarrow.Table"]] = self.get_internal_block_refs()
        # Schema is safe to call since we have already triggered execution with
        # get_internal_block_refs.
        schema = self.schema(fetch_if_missing=True)
        if isinstance(schema, Schema):
            schema = schema.base_schema  # Backwards compat with non strict mode.
        if isinstance(schema, pa.Schema):
            # Zero-copy path.
            return blocks

        block_to_arrow = cached_remote_fn(_block_to_arrow)
        return [block_to_arrow.remote(block) for block in blocks]

    @ConsumptionAPI(pattern="Args:")
    def to_random_access_dataset(
        self,
        key: str,
        num_workers: Optional[int] = None,
    ) -> RandomAccessDataset:
        """Convert this dataset into a distributed RandomAccessDataset (EXPERIMENTAL).

        RandomAccessDataset partitions the dataset across the cluster by the given
        sort key, providing efficient random access to records via binary search. A
        number of worker actors are created, each of which has zero-copy access to the
        underlying sorted data blocks of the dataset.

        Note that the key must be unique in the dataset. If there are duplicate keys,
        an arbitrary value is returned.

        This is only supported for Arrow-format datasets.

        Args:
            key: The key column over which records can be queried.
            num_workers: The number of actors to use to serve random access queries.
                By default, this is determined by multiplying the number of Ray nodes
                in the cluster by four. As a rule of thumb, you can expect each worker
                to provide ~3000 records / second via ``get_async()``, and
                ~10000 records / second via ``multiget()``.
        """
        if num_workers is None:
            num_workers = 4 * len(ray.nodes())
        return RandomAccessDataset(self, key, num_workers=num_workers)

    @Deprecated
    @ConsumptionAPI
    def repeat(self, times: Optional[int] = None) -> "DatasetPipeline":
        """Convert this into a DatasetPipeline by looping over this dataset.

        Transformations prior to the call to ``repeat()`` are evaluated once.
        Transformations done on the returned pipeline are evaluated on each
        loop of the pipeline over the base dataset.

        Note that every repeat of the dataset is considered an "epoch" for
        the purposes of ``DatasetPipeline.iter_epochs()``.

        Examples:
            >>> import ray
            >>> ds = ray.data.range(5, parallelism=1)
            >>> # Infinite pipeline of numbers [0, 5)
            >>> ds.repeat().take_batch()
            {'id': array([0, 1, 2, 3, 4, 0, 1, 2, 3, 4, ...])}
            >>> # Can shuffle each epoch (dataset) in the pipeline.
            >>> ds.repeat().random_shuffle().take_batch() # doctest: +SKIP
            {'id': array([2, 3, 0, 4, 1, 4, 0, 2, 1, 3, ...])}

        Args:
            times: The number of times to loop over this dataset, or None
                to repeat indefinitely.
        """
        from ray.data._internal.plan import _rewrite_read_stage
        from ray.data.dataset_pipeline import DatasetPipeline

        ctx = DataContext.get_current()
        if self._plan.is_read_stage_equivalent() and ctx.optimize_fuse_read_stages:
            blocks, _, stages = self._plan._get_source_blocks_and_stages()
            blocks.clear()
            blocks, outer_stats, stages = _rewrite_read_stage(blocks, stages)
            read_stage = stages[0]
        else:
            blocks = self._plan.execute()
            outer_stats = self._plan.stats()
            read_stage = None
        uuid = self._get_uuid()
        outer_stats.dataset_uuid = uuid

        if times is not None and times < 1:
            raise ValueError("`times` must be >= 1, got {}".format(times))

        class Iterator:
            def __init__(self, blocks):
                self._blocks = blocks
                self._i = 0

            def __next__(self) -> Callable[[], "Dataset"]:
                if times and self._i >= times:
                    raise StopIteration
                epoch = self._i
                blocks = self._blocks
                self._i += 1

                def gen():
                    ds = Dataset(
                        ExecutionPlan(
                            blocks,
                            outer_stats,
                            dataset_uuid=uuid,
                            run_by_consumer=True,
                        ),
                        epoch,
                        lazy=False,
                    )
                    ds._set_uuid(uuid)
                    return ds

                return gen

        class Iterable:
            def __init__(self, blocks):
                self._blocks = blocks

            def __iter__(self):
                return Iterator(self._blocks)

        pipe = DatasetPipeline(Iterable(blocks), False, length=times or float("inf"))
        if read_stage:
            pipe = pipe.foreach_window(
                lambda ds, read_stage=read_stage: Dataset(
                    ds._plan.with_stage(read_stage), ds._epoch, True
                )
            )
        return pipe

    @Deprecated
    def window(
        self,
        *,
        blocks_per_window: Optional[int] = None,
        bytes_per_window: Optional[int] = None,
    ) -> "DatasetPipeline":
        """Convert this into a DatasetPipeline by windowing over data blocks.

        Transformations prior to the call to ``window()`` are evaluated in
        bulk on the entire dataset. Transformations done on the returned
        pipeline are evaluated incrementally per window of blocks as data is
        read from the output of the pipeline.

        Windowing execution allows for output to be read sooner without
        waiting for all transformations to fully execute, and can also improve
        efficiency if transforms use different resources (e.g., GPUs).

        Without windowing::

            [preprocessing......]
                                  [inference.......]
                                                     [write........]
            Time ----------------------------------------------------------->

        With windowing::

            [prep1] [prep2] [prep3]
                    [infer1] [infer2] [infer3]
                             [write1] [write2] [write3]
            Time ----------------------------------------------------------->

        Examples:
            >>> import ray
            >>> # Create an inference pipeline.
            >>> ds = ray.data.read_binary_files(dir) # doctest: +SKIP
            >>> infer = ... # doctest: +SKIP
            >>> pipe = ds.window(blocks_per_window=10).map(infer) # doctest: +SKIP
            DatasetPipeline(num_windows=40, num_stages=2)
            >>> # The higher the stage parallelism, the shorter the pipeline.
            >>> pipe = ds.window(blocks_per_window=20).map(infer) # doctest: +SKIP
            DatasetPipeline(num_windows=20, num_stages=2)
            >>> # Outputs can be incrementally read from the pipeline.
            >>> for item in pipe.iter_rows(): # doctest: +SKIP
            ...    print(item) # doctest: +SKIP

        Args:
            blocks_per_window: The window size (parallelism) in blocks.
                Increasing window size increases pipeline throughput, but also
                increases the latency to initial output, since it decreases the
                length of the pipeline. Setting this to infinity effectively
                disables pipelining.
            bytes_per_window: Specify the window size in bytes instead of blocks.
                This is treated as an upper bound for the window size, but each
                window will still include at least one block. This is mutually
                exclusive with ``blocks_per_window``.
        """
        from ray.data._internal.plan import _rewrite_read_stage
        from ray.data.dataset_pipeline import DatasetPipeline

        if blocks_per_window is not None and bytes_per_window is not None:
            raise ValueError("Only one windowing scheme can be specified.")

        if blocks_per_window is None:
            blocks_per_window = 10

        ctx = DataContext.get_current()
        if self._plan.is_read_stage_equivalent() and ctx.optimize_fuse_read_stages:
            blocks, _, stages = self._plan._get_source_blocks_and_stages()
            blocks.clear()
            blocks, outer_stats, stages = _rewrite_read_stage(blocks, stages)
            read_stage = stages[0]
        else:
            blocks = self._plan.execute()
            outer_stats = self._plan.stats()
            read_stage = None

        class Iterator:
            def __init__(self, splits, epoch):
                self._splits = splits.copy()
                self._epoch = epoch

            def __next__(self) -> "Dataset":
                if not self._splits:
                    raise StopIteration

                blocks = self._splits.pop(0)

                def gen():
                    ds = Dataset(
                        ExecutionPlan(blocks, outer_stats, run_by_consumer=True),
                        self._epoch,
                        lazy=True,
                    )
                    return ds

                return gen

        class Iterable:
            def __init__(self, blocks, epoch):
                if bytes_per_window:
                    self._splits = blocks.split_by_bytes(bytes_per_window)
                else:
                    self._splits = blocks.split(split_size=blocks_per_window)
                try:
                    sizes = [s.size_bytes() for s in self._splits]
                    num_blocks = [s.initial_num_blocks() for s in self._splits]
                    assert [s > 0 for s in sizes], sizes

                    def fmt(size_bytes):
                        if size_bytes > 1024 * 1024 * 1024:
                            return "{}GiB".format(
                                round(size_bytes / (1024 * 1024 * 1024), 2)
                            )
                        elif size_bytes > 10 * 1024:
                            return "{}MiB".format(round(size_bytes / (1024 * 1024), 2))
                        else:
                            return "{}b".format(size_bytes)

                    mean_bytes = int(np.mean(sizes))
                    logger.info(
                        "Created DatasetPipeline with {} windows: "
                        "{} min, {} max, {} mean".format(
                            len(self._splits),
                            fmt(min(sizes)),
                            fmt(max(sizes)),
                            fmt(mean_bytes),
                        )
                    )
                    mean_num_blocks = int(np.mean(num_blocks))
                    logger.info(
                        "Blocks per window: "
                        "{} min, {} max, {} mean".format(
                            min(num_blocks),
                            max(num_blocks),
                            mean_num_blocks,
                        )
                    )
                    # TODO(ekl) we should try automatically choosing the default
                    # windowing settings to meet these best-practice constraints.
                    avail_parallelism = _estimate_available_parallelism()
                    if mean_num_blocks < avail_parallelism:
                        logger.warning(
                            f"{WARN_PREFIX} This pipeline's parallelism is limited "
                            f"by its blocks per window to ~{mean_num_blocks} "
                            "concurrent tasks per window. To maximize "
                            "performance, increase the blocks per window to at least "
                            f"{avail_parallelism}. This may require increasing the "
                            "base dataset's parallelism and/or adjusting the "
                            "windowing parameters."
                        )
                    else:
                        logger.info(
                            f"{OK_PREFIX} This pipeline's per-window parallelism "
                            "is high enough to fully utilize the cluster."
                        )
                    obj_store_mem = ray.cluster_resources().get(
                        "object_store_memory", 0
                    )
                    safe_mem_bytes = int(obj_store_mem * ESTIMATED_SAFE_MEMORY_FRACTION)
                    if mean_bytes > safe_mem_bytes:
                        logger.warning(
                            f"{WARN_PREFIX} This pipeline's windows are "
                            f"~{fmt(mean_bytes)} in size each and may not fit in "
                            "object store memory without spilling. To improve "
                            "performance, consider reducing the size of each window "
                            f"to {fmt(safe_mem_bytes)} or less."
                        )
                    else:
                        logger.info(
                            f"{OK_PREFIX} This pipeline's windows likely fit in "
                            "object store memory without spilling."
                        )
                except Exception as e:
                    logger.info(
                        "Created DatasetPipeline with {} windows; "
                        "error getting sizes: {}".format(
                            len(self._splits),
                            e,
                        )
                    )
                self._epoch = epoch

            def __iter__(self):
                return Iterator(self._splits, self._epoch)

        it = Iterable(blocks, self._epoch)
        pipe = DatasetPipeline(it, False, length=len(it._splits))
        if read_stage:
            pipe = pipe.foreach_window(
                lambda ds, read_stage=read_stage: Dataset(
                    ds._plan.with_stage(read_stage), ds._epoch, True
                )
            )
        return pipe

    @Deprecated(message="Use `Dataset.materialize()` instead.")
    def fully_executed(self) -> "MaterializedDataset":
        logger.warning(
            "Deprecation warning: use Dataset.materialize() instead of "
            "fully_executed()."
        )
        self._plan.execute(force_read=True)
        return self

    @Deprecated(message="Check `isinstance(Dataset, MaterializedDataset)` instead.")
    def is_fully_executed(self) -> bool:
        logger.warning(
            "Deprecation warning: Check "
            "`isinstance(Dataset, MaterializedDataset)` "
            "instead of using is_fully_executed()."
        )
        return self._plan.has_computed_output()

    @ConsumptionAPI(pattern="store memory.", insert_after=True)
    def materialize(self) -> "MaterializedDataset":
        """Execute and materialize this dataset into object store memory.

        This can be used to read all blocks into memory. By default, Dataset
        doesn't read blocks from the datasource until the first transform.

        Note that this does not mutate the original Dataset. Only the blocks of the
        returned MaterializedDataset class are pinned in memory.

        Examples:
            >>> import ray
            >>> ds = ray.data.range(10)
            >>> materialized_ds = ds.materialize()
            >>> materialized_ds
            MaterializedDataset(num_blocks=..., num_rows=10, schema={id: int64})

        Returns:
            A MaterializedDataset holding the materialized data blocks.
        """
        copy = Dataset.copy(self, _deep_copy=True, _as=MaterializedDataset)
        copy._plan.execute(force_read=True)

        blocks = copy._plan._snapshot_blocks
        blocks_with_metadata = blocks.get_blocks_with_metadata() if blocks else []
        # TODO(hchen): Here we generate the same number of blocks as
        # the original Dataset. Because the old code path does this, and
        # some unit tests implicily depend on this behavior.
        # After we remove the old code path, we should consider merging
        # some blocks for better perf.
        ref_bundles = [
            RefBundle(
                blocks=[block_with_metadata],
                owns_blocks=False,
            )
            for block_with_metadata in blocks_with_metadata
        ]
        logical_plan = LogicalPlan(InputData(input_data=ref_bundles))
        output = MaterializedDataset(
            ExecutionPlan(
                blocks,
                copy._plan.stats(),
                run_by_consumer=False,
            ),
            copy._epoch,
            copy._lazy,
            logical_plan,
        )
        output._plan.execute()  # No-op that marks the plan as fully executed.
        output._plan._in_stats.dataset_uuid = self._get_uuid()
        return output

    @ConsumptionAPI(pattern="timing information.", insert_after=True)
    def stats(self) -> str:
        """Returns a string containing execution timing information.

        Note that this does not trigger execution, so if the dataset has not yet
        executed, an empty string is returned.

        Examples:

        .. testcode::

            import ray

            ds = ray.data.range(10)
            assert ds.stats() == ""

            ds = ds.materialize()
            print(ds.stats())

        .. testoutput::

            Stage 0 Read: .../... blocks executed in ...
            * Remote wall time: ... min, ... max, ... mean, ... total
            * Remote cpu time: ... min, ... max, ... mean, ... total
            * Peak heap memory usage (MiB): ... min, ... max, ... mean
            * Output num rows: ... min, ... max, ... mean, ... total
            * Output size bytes: ... min, ... max, ... mean, ... total
            * Tasks per node: ... min, ... max, ... mean; ... nodes used
            <BLANKLINE>

        """
        return self._get_stats_summary().to_string()

    def _get_stats_summary(self) -> DatasetStatsSummary:
        return self._plan.stats_summary()

    @ConsumptionAPI(pattern="Time complexity:")
    @DeveloperAPI
    def get_internal_block_refs(self) -> List[ObjectRef[Block]]:
        """Get a list of references to the underlying blocks of this dataset.

        This function can be used for zero-copy access to the data. It blocks
        until the underlying blocks are computed.

        Examples:
            >>> import ray
            >>> ds = ray.data.range(1)
            >>> ds.get_internal_block_refs()
            [ObjectRef(...)]

        Time complexity: O(1)

        Returns:
            A list of references to this dataset's blocks.
        """
        blocks = self._plan.execute().get_blocks()
        self._synchronize_progress_bar()
        return blocks

    @Deprecated(
        message="Dataset is lazy by default, so this conversion call is no longer "
        "needed and this API will be removed in a future release"
    )
    def lazy(self) -> "Dataset":
        """Enable lazy evaluation.

        Dataset is lazy by default, so this is only useful for datasets created
        from :func:`ray.data.from_items() <ray.data.read_api.from_items>`, which is
        eager.

        The returned dataset is a lazy dataset, where all subsequent operations
        on the stream won't be executed until the dataset is consumed
        (e.g. ``.take()``, ``.iter_batches()``, ``.to_torch()``, ``.to_tf()``, etc.)
        or execution is manually triggered via ``.materialize()``.
        """
        ds = Dataset(
            self._plan, self._epoch, lazy=True, logical_plan=self._logical_plan
        )
        ds._set_uuid(self._get_uuid())
        return ds

    def has_serializable_lineage(self) -> bool:
        """Whether this dataset's lineage is able to be serialized for storage and
        later deserialized, possibly on a different cluster.

        Only datasets that are created from data that we know will still exist at
        deserialization time, e.g. data external to this Ray cluster such as persistent
        cloud object stores, support lineage-based serialization. All of the
        ray.data.read_*() APIs support lineage-based serialization.

        Examples:

            >>> import ray
            >>> ray.data.from_items(list(range(10))).has_serializable_lineage()
            False
            >>> ray.data.read_csv("example://iris.csv").has_serializable_lineage()
            True
        """
        return self._plan.has_lazy_input()

    @DeveloperAPI
    def serialize_lineage(self) -> bytes:
        """
        Serialize this dataset's lineage, not the actual data or the existing data
        futures, to bytes that can be stored and later deserialized, possibly on a
        different cluster.

        Note that this will drop all computed data, and that everything is
        recomputed from scratch after deserialization.

        Use :py:meth:`Dataset.deserialize_lineage` to deserialize the serialized
        bytes returned from this method into a Dataset.

        .. note::
            Unioned and zipped datasets, produced by :py:meth`Dataset.union` and
            :py:meth:`Dataset.zip`, are not lineage-serializable.

        Examples:

            .. testcode::

                import ray

                ds = ray.data.read_csv("example://iris.csv")
                serialized_ds = ds.serialize_lineage()
                ds = ray.data.Dataset.deserialize_lineage(serialized_ds)
                print(ds)

            .. testoutput::

                Dataset(
                   num_blocks=...,
                   num_rows=150,
                   schema={
                      sepal.length: double,
                      sepal.width: double,
                      petal.length: double,
                      petal.width: double,
                      variety: string
                   }
                )


        Returns:
            Serialized bytes containing the lineage of this dataset.
        """
        if not self.has_serializable_lineage():
            raise ValueError(
                "Lineage-based serialization is not supported for this stream, which "
                "means that it cannot be used as a tunable hyperparameter. "
                "Lineage-based serialization is explicitly NOT supported for unioned "
                "or zipped datasets (see docstrings for those methods), and is only "
                "supported for datasets created from data that we know will still "
                "exist at deserialization time, e.g. external data in persistent cloud "
                "object stores or in-memory data from long-lived clusters. Concretely, "
                "all ray.data.read_*() APIs should support lineage-based "
                "serialization, while all of the ray.data.from_*() APIs do not. To "
                "allow this stream to be serialized to storage, write the data to an "
                "external store (such as AWS S3, GCS, or Azure Blob Storage) using the "
                "Dataset.write_*() APIs, and serialize a new dataset reading "
                "from the external store using the ray.data.read_*() APIs."
            )
        # Copy Dataset and clear the blocks from the execution plan so only the
        # Dataset's lineage is serialized.
        plan_copy = self._plan.deep_copy(preserve_uuid=True)
        logical_plan_copy = copy.copy(self._plan._logical_plan)
        ds = Dataset(plan_copy, self._get_epoch(), self._lazy, logical_plan_copy)
        ds._plan.clear_block_refs()
        ds._set_uuid(self._get_uuid())

        def _reduce_remote_fn(rf: ray.remote_function.RemoteFunction):
            # Custom reducer for Ray remote function handles that allows for
            # cross-cluster serialization.
            # This manually unsets the last export session and job to force re-exporting
            # of the function when the handle is deserialized on a new cluster.
            # TODO(Clark): Fix this in core Ray, see issue:
            # https://github.com/ray-project/ray/issues/24152.
            reconstructor, args, state = rf.__reduce__()
            state["_last_export_session_and_job"] = None
            return reconstructor, args, state

        context = ray._private.worker.global_worker.get_serialization_context()
        try:
            context._register_cloudpickle_reducer(
                ray.remote_function.RemoteFunction, _reduce_remote_fn
            )
            serialized = pickle.dumps(ds)
        finally:
            context._unregister_cloudpickle_reducer(ray.remote_function.RemoteFunction)
        return serialized

    @staticmethod
    @DeveloperAPI
    def deserialize_lineage(serialized_ds: bytes) -> "Dataset":
        """
        Deserialize the provided lineage-serialized Dataset.

        This assumes that the provided serialized bytes were serialized using
        :py:meth:`Dataset.serialize_lineage`.

        Examples:

            .. testcode::

                import ray

                ds = ray.data.read_csv("example://iris.csv")
                serialized_ds = ds.serialize_lineage()
                ds = ray.data.Dataset.deserialize_lineage(serialized_ds)
                print(ds)

            .. testoutput::

                Dataset(
                   num_blocks=...,
                   num_rows=150,
                   schema={
                      sepal.length: double,
                      sepal.width: double,
                      petal.length: double,
                      petal.width: double,
                      variety: string
                   }
                )

        Args:
            serialized_ds: The serialized Dataset that we wish to deserialize.

        Returns:
            A deserialized ``Dataset`` instance.
        """
        return pickle.loads(serialized_ds)

    @property
    @DeveloperAPI
    def context(self) -> DataContext:
        """Return the DataContext used to create this Dataset."""
        return self._plan._context

    def _divide(self, block_idx: int) -> ("Dataset", "Dataset"):
        block_list = self._plan.execute()
        left, right = block_list.divide(block_idx)
        l_ds = Dataset(
            ExecutionPlan(
                left, self._plan.stats(), run_by_consumer=block_list._owned_by_consumer
            ),
            self._epoch,
            self._lazy,
        )
        r_ds = Dataset(
            ExecutionPlan(
                right, self._plan.stats(), run_by_consumer=block_list._owned_by_consumer
            ),
            self._epoch,
            self._lazy,
        )
        return l_ds, r_ds

    @Deprecated(message="The batch format is no longer exposed as a public API.")
    def default_batch_format(self) -> Type:
        raise ValueError("default_batch_format() is not allowed in Ray 2.5")

    @Deprecated(message="The dataset format is no longer exposed as a public API.")
    def dataset_format(self) -> BlockFormat:
        raise ValueError("dataset_format() is not allowed in Ray 2.5")

    def _aggregate_on(
        self, agg_cls: type, on: Optional[Union[str, List[str]]], *args, **kwargs
    ):
        """Helper for aggregating on a particular subset of the dataset.

        This validates the `on` argument, and converts a list of column names
        or lambdas to a multi-aggregation. A null `on` results in a
        multi-aggregation on all columns for an Arrow Dataset, and a single
        aggregation on the entire row for a simple Dataset.
        """
        aggs = self._build_multicolumn_aggs(agg_cls, on, *args, **kwargs)
        return self.aggregate(*aggs)

    def _build_multicolumn_aggs(
        self,
        agg_cls: type,
        on: Optional[Union[str, List[str]]],
        ignore_nulls: bool,
        *args,
        skip_cols: Optional[List[str]] = None,
        **kwargs,
    ):
        """Build set of aggregations for applying a single aggregation to
        multiple columns.
        """
        # Expand None into an aggregation for each column.
        if on is None:
            schema = self.schema(fetch_if_missing=True)
            if schema is not None and not isinstance(schema, type):
                if not skip_cols:
                    skip_cols = []
                if len(schema.names) > 0:
                    on = [col for col in schema.names if col not in skip_cols]

        if not isinstance(on, list):
            on = [on]
        return [agg_cls(on_, *args, ignore_nulls=ignore_nulls, **kwargs) for on_ in on]

    def _aggregate_result(self, result: Union[Tuple, Mapping]) -> U:
        if result is not None and len(result) == 1:
            if isinstance(result, tuple):
                return result[0]
            else:
                # NOTE (kfstorm): We cannot call `result[0]` directly on
                # `PandasRow` because indexing a column with position is not
                # supported by pandas.
                return list(result.values())[0]
        else:
            return result

    @repr_with_fallback(["ipywidgets", "8"])
    def _repr_mimebundle_(self, **kwargs):
        """Return a mimebundle with an ipywidget repr and a simple text repr.

        Depending on the frontend where the data is being displayed,
        different mimetypes are used from this bundle.
        See https://ipython.readthedocs.io/en/stable/config/integrating.html
        for information about this method, and
        https://ipywidgets.readthedocs.io/en/latest/embedding.html
        for more information about the jupyter widget mimetype.

        Returns:
            A mimebundle containing an ipywidget repr and a simple text repr.
        """
        import ipywidgets

        title = ipywidgets.HTML(f"<h2>{self.__class__.__name__}</h2>")
        tab = self._tab_repr_()
        widget = ipywidgets.VBox([title, tab], layout=ipywidgets.Layout(width="100%"))

        # Get the widget mime bundle, but replace the plaintext
        # with the Datastream repr
        bundle = widget._repr_mimebundle_(**kwargs)
        bundle.update(
            {
                "text/plain": repr(self),
            }
        )
        return bundle

    def _tab_repr_(self):
        from ipywidgets import HTML, Tab

        metadata = {
            "num_blocks": self._plan.initial_num_blocks(),
            "num_rows": self._meta_count(),
        }
        # Show metadata if available, but don't trigger execution.
        schema = self.schema(fetch_if_missing=False)
        if schema is None:
            schema_repr = Template("rendered_html_common.html.j2").render(
                content="<h5>Unknown schema</h5>"
            )
        elif isinstance(schema, type):
            schema_repr = Template("rendered_html_common.html.j2").render(
                content=f"<h5>Data type: <code>{html.escape(str(schema))}</code></h5>"
            )
        else:
            schema_data = {}
            for sname, stype in zip(schema.names, schema.types):
                schema_data[sname] = getattr(stype, "__name__", str(stype))

            schema_repr = Template("scrollableTable.html.j2").render(
                table=tabulate(
                    tabular_data=schema_data.items(),
                    tablefmt="html",
                    showindex=False,
                    headers=["Name", "Type"],
                ),
                max_height="300px",
            )

        children = []
        children.append(
            HTML(
                Template("scrollableTable.html.j2").render(
                    table=tabulate(
                        tabular_data=metadata.items(),
                        tablefmt="html",
                        showindex=False,
                        headers=["Field", "Value"],
                    ),
                    max_height="300px",
                )
            )
        )
        children.append(HTML(schema_repr))
        return Tab(children, titles=["Metadata", "Schema"])

    def __repr__(self) -> str:
        return self._plan.get_plan_as_string(self.__class__.__name__)

    def __str__(self) -> str:
        return repr(self)

    def __bool__(self) -> bool:
        # Prevents `__len__` from being called to check if it is None
        # see: issue #25152
        return True

    def __len__(self) -> int:
        raise AttributeError(
            "Use `ds.count()` to compute the length of a distributed Dataset. "
            "This may be an expensive operation."
        )

    def __iter__(self):
        raise TypeError(
            "`Dataset` objects aren't iterable. To iterate records, call "
            "`ds.iter_rows()` or `ds.iter_batches()`. For more information, read "
            "https://docs.ray.io/en/latest/data/consuming-datasets.html."
        )

    def _block_num_rows(self) -> List[int]:
        get_num_rows = cached_remote_fn(_get_num_rows)
        return ray.get([get_num_rows.remote(b) for b in self.get_internal_block_refs()])

    def _block_size_bytes(self) -> List[int]:
        get_size_bytes = cached_remote_fn(_get_size_bytes)
        return ray.get(
            [get_size_bytes.remote(b) for b in self.get_internal_block_refs()]
        )

    def _meta_count(self) -> Optional[int]:
        return self._plan.meta_count()

    def _get_uuid(self) -> str:
        return self._uuid

    def _set_uuid(self, uuid: str) -> None:
        self._uuid = uuid

    def _get_epoch(self) -> int:
        return self._epoch

    def _set_epoch(self, epoch: int) -> None:
        self._epoch = epoch

    def _synchronize_progress_bar(self):
        """Flush progress bar output by shutting down the current executor.

        This should be called at the end of all blocking APIs (e.g., `take`), but not
        async APIs (e.g., `iter_batches`).

        The streaming executor runs in a separate generator / thread, so it is
        possible the shutdown logic runs even after a call to retrieve rows from the
        stream has finished. Explicit shutdown avoids this, which can clobber console
        output (https://github.com/ray-project/ray/issues/32414).
        """
        if self._current_executor:
            self._current_executor.shutdown()
            self._current_executor = None

    def __getstate__(self):
        # Note: excludes _current_executor which is not serializable.
        return {
            "plan": self._plan,
            "uuid": self._uuid,
            "epoch": self._epoch,
            "lazy": self._lazy,
            "logical_plan": self._logical_plan,
        }

    def __setstate__(self, state):
        self._plan = state["plan"]
        self._uuid = state["uuid"]
        self._epoch = state["epoch"]
        self._lazy = state["lazy"]
        self._logical_plan = state["logical_plan"]
        self._current_executor = None

    def __del__(self):
        if self._current_executor and ray is not None and ray.is_initialized():
            self._current_executor.shutdown()


@PublicAPI
class MaterializedDataset(Dataset, Generic[T]):
    """A Dataset materialized in Ray memory, e.g., via `.materialize()`.

    The blocks of a MaterializedDataset object are materialized into Ray object store
    memory, which means that this class can be shared or iterated over by multiple Ray
    tasks without re-executing the underlying computations for producing the stream.
    """

    pass


@PublicAPI(stability="beta")
class Schema:
    """Dataset schema.

    Attributes:
        names: List of column names of this Dataset.
        types: List of Arrow types of the Dataset. Note that the "object" type is
            not Arrow compatible and hence is returned as `object`.
        base_schema: The underlying Arrow or Pandas schema.
    """

    def __init__(self, base_schema: Union["pyarrow.lib.Schema", "PandasBlockSchema"]):
        self.base_schema = base_schema

    @property
    def names(self) -> List[str]:
        """Lists the columns of this Dataset."""
        return self.base_schema.names

    @property
    def types(self) -> List[Union[Literal[object], "pyarrow.DataType"]]:
        """Lists the types of this Dataset in Arrow format

        For non-Arrow compatible types, we return "object".
        """
        import pyarrow as pa

        from ray.data.extensions import ArrowTensorType, TensorDtype

        if isinstance(self.base_schema, pa.lib.Schema):
            return list(self.base_schema.types)

        arrow_types = []
        for dtype in self.base_schema.types:
            if isinstance(dtype, TensorDtype):
                # Manually convert our Pandas tensor extension type to Arrow.
                arrow_types.append(
                    ArrowTensorType(
                        shape=dtype._shape, dtype=pa.from_numpy_dtype(dtype._dtype)
                    )
                )
            else:
                try:
                    arrow_types.append(pa.from_numpy_dtype(dtype))
                except pa.ArrowNotImplementedError:
                    arrow_types.append(object)
                except Exception:
                    logger.exception(f"Error converting dtype {dtype} to Arrow.")
                    arrow_types.append(None)
        return arrow_types

    def __eq__(self, other):
        return isinstance(other, Schema) and other.base_schema == self.base_schema

    def __repr__(self):
        column_width = max([len(name) for name in self.names] + [len("Column")])
        padding = 2

        output = "Column"
        output += " " * ((column_width + padding) - len("Column"))
        output += "Type\n"

        output += "-" * len("Column")
        output += " " * ((column_width + padding) - len("Column"))
        output += "-" * len("Type") + "\n"

        for name, type in zip(self.names, self.types):
            output += name
            output += " " * ((column_width + padding) - len(name))
            output += f"{type}\n"

        output = output.rstrip()
        return output


def _get_size_bytes(block: Block) -> int:
    block = BlockAccessor.for_block(block)
    return block.size_bytes()


def _block_to_df(block: Block):
    block = BlockAccessor.for_block(block)
    return block.to_pandas()


def _block_to_ndarray(block: Block, column: Optional[str]):
    block = BlockAccessor.for_block(block)
    return block.to_numpy(column)


def _block_to_arrow(block: Block):
    block = BlockAccessor.for_block(block)
    return block.to_arrow()


def _sliding_window(iterable: Iterable, n: int):
    """Creates an iterator consisting of n-width sliding windows over
    iterable. The sliding windows are constructed lazily such that an
    element on the base iterator (iterable) isn't consumed until the
    first sliding window containing that element is reached.

    If n > len(iterable), then a single len(iterable) window is
    returned.

    Args:
        iterable: The iterable on which the sliding window is
            created.
        n: The width of the sliding window.

    Returns:
        An iterator of n-width windows over iterable.
        If n > len(iterable), then a single len(iterable) window is
        returned.
    """
    it = iter(iterable)
    window = collections.deque(itertools.islice(it, n), maxlen=n)
    if len(window) > 0:
        yield tuple(window)
    for elem in it:
        window.append(elem)
        yield tuple(window)


def _do_write(
    ds: Datasource,
    ctx: DataContext,
    blocks: List[Block],
    meta: List[BlockMetadata],
    ray_remote_args: Dict[str, Any],
    write_args: Dict[str, Any],
) -> List[ObjectRef[WriteResult]]:
    write_args = _unwrap_arrow_serialization_workaround(write_args)
    DataContext._set_current(ctx)
    return ds.do_write(blocks, meta, ray_remote_args=ray_remote_args, **write_args)<|MERGE_RESOLUTION|>--- conflicted
+++ resolved
@@ -2786,11 +2786,7 @@
         ray_remote_args: Dict[str, Any] = None,
         encoder: Optional[Union[bool, str, callable, list]] = True,
     ) -> None:
-<<<<<<< HEAD
-        """Write the dataset to `WebDataset <https://webdataset.github.io/webdataset/>`_ files.
-=======
-        """Writes the dataset to WebDataset files.
->>>>>>> b56aab45
+        """Writes the dataset to `WebDataset <https://webdataset.github.io/webdataset/>`_ files.
 
         The `TFRecord <https://www.tensorflow.org/tutorials/load_data/tfrecord>`_
         files will contain
@@ -2806,11 +2802,7 @@
         To control the number of files, use :meth:`Dataset.repartition`.
 
         Unless a custom block path provider is given, the format of the output
-<<<<<<< HEAD
-        files will be ``{uuid}_{block_idx}.tfrecords``, where ``uuid`` is an unique id
-=======
-        files is {uuid}_{block_idx}.tfrecords, where ``uuid`` is a unique id
->>>>>>> b56aab45
+        files is ``{uuid}_{block_idx}.tfrecords``, where ``uuid`` is a unique id
         for the dataset.
 
         Examples:
@@ -3006,11 +2998,7 @@
         ray_remote_args: Dict[str, Any] = None,
         **write_args,
     ) -> None:
-<<<<<<< HEAD
-        """Write the dataset to a custom :class:`~ray.data.Datasource`.
-=======
-        """Writes the dataset to a custom datasource.
->>>>>>> b56aab45
+        """Writes the dataset to a custom :class:`~ray.data.Datasource`.
 
         For an example of how to use this method, see
         :ref:`Implementing a Custom Datasource <custom_datasources>`.
@@ -3404,11 +3392,7 @@
         It is recommended to use the returned ``IterableDataset`` directly
         instead of passing it into a torch ``DataLoader``.
 
-<<<<<<< HEAD
-        Each element in ``IterableDataset`` will be a tuple consisting of 2
-=======
-        Each element in IterableDataset is a tuple consisting of 2
->>>>>>> b56aab45
+        Each element in ``IterableDataset`` is a tuple consisting of 2
         elements. The first item contains the feature tensor(s), and the
         second item is the label tensor. Those can take on different
         forms, depending on the specified arguments.
@@ -3772,15 +3756,9 @@
         `Modin DataFrame <https://modin.readthedocs.io/en/stable/flow/modin/pandas/dataframe.html>`_.
 
         This works by first converting this dataset into a distributed set of
-<<<<<<< HEAD
-        Pandas DataFrames (using :meth:`~ray.data.Dataset.to_pandas_refs`).
+        Pandas DataFrames (using :meth:`Dataset.to_pandas_refs`).
         See caveats there. Then the individual DataFrames are used to
         create the Modin DataFrame using
-=======
-        pandas dataframes (using :meth:`Dataset.to_pandas_refs`). Please see caveats
-        there. Then the individual dataframes are used to create the modin
-        DataFrame using
->>>>>>> b56aab45
         ``modin.distributed.dataframe.pandas.partitions.from_partitions()``.
 
         This is only supported for datasets convertible to Arrow records.
