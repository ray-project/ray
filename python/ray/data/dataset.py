import collections
import itertools
import logging
import os
import sys
import time
import html
from typing import (
    TYPE_CHECKING,
    Any,
    Callable,
    Dict,
    Generic,
    Iterable,
    Iterator,
    List,
    Type,
    Optional,
    Tuple,
    Union,
)
from uuid import uuid4
import warnings

import numpy as np

import ray
from ray.air.util.tensor_extensions.utils import _create_possibly_ragged_ndarray
import ray.cloudpickle as pickle
from ray._private.usage import usage_lib
from ray.air.constants import TENSOR_COLUMN_NAME
from ray.air.util.data_batch_conversion import BlockFormat
from ray.data._internal.logical.optimizers import LogicalPlan
from ray.data._internal.logical.operators.map_operator import MapBatches
from ray.data.dataset_iterator import DatasetIterator
from ray.data._internal.block_batching import batch_block_refs, batch_blocks
from ray.data._internal.block_list import BlockList
from ray.data._internal.bulk_dataset_iterator import BulkDatasetIterator
from ray.data._internal.compute import (
    ActorPoolStrategy,
    CallableClass,
    ComputeStrategy,
    TaskPoolStrategy,
)
from ray.data._internal.delegating_block_builder import DelegatingBlockBuilder
from ray.data._internal.equalize import _equalize
from ray.data._internal.lazy_block_list import LazyBlockList
from ray.data._internal.output_buffer import BlockOutputBuffer
from ray.data._internal.util import (
    _estimate_available_parallelism,
    _is_local_scheme,
    _is_tensor_schema,
)
from ray.data._internal.pandas_block import PandasBlockSchema
from ray.data._internal.plan import (
    ExecutionPlan,
    OneToOneStage,
    _adapt_for_multiple_blocks,
)
from ray.data._internal.stage_impl import (
    RandomizeBlocksStage,
    RepartitionStage,
    RandomShuffleStage,
    ZipStage,
    SortStage,
)
from ray.data._internal.progress_bar import ProgressBar
from ray.data._internal.remote_fn import cached_remote_fn
from ray.data._internal.split import _split_at_index, _split_at_indices, _get_num_rows
from ray.data._internal.stats import DatasetStats, DatasetStatsSummary
from ray.data.aggregate import AggregateFn, Max, Mean, Min, Std, Sum
from ray.data.block import (
    VALID_BATCH_FORMATS,
    BatchUDF,
    Block,
    BlockAccessor,
    BlockMetadata,
    BlockPartition,
    DataBatch,
    KeyFn,
    RowUDF,
    T,
    U,
    _validate_key_fn,
)
from ray.data.context import (
    DatasetContext,
    WARN_PREFIX,
    OK_PREFIX,
    ESTIMATED_SAFE_MEMORY_FRACTION,
    DEFAULT_BATCH_SIZE,
)
from ray.data.datasource import (
    BlockWritePathProvider,
    CSVDatasource,
    Datasource,
    DefaultBlockWritePathProvider,
    JSONDatasource,
    NumpyDatasource,
    ParquetDatasource,
    ReadTask,
    TFRecordDatasource,
    WriteResult,
)
from ray.data.datasource.file_based_datasource import (
    _unwrap_arrow_serialization_workaround,
    _wrap_arrow_serialization_workaround,
)
from ray.data.random_access_dataset import RandomAccessDataset
from ray.data.row import TableRow
from ray.types import ObjectRef
from ray.util.annotations import Deprecated, DeveloperAPI, PublicAPI
from ray.util.scheduling_strategies import NodeAffinitySchedulingStrategy
from ray.widgets import Template
from ray.widgets.util import ensure_notebook_deps

if sys.version_info >= (3, 8):
    from typing import Literal
else:
    from typing_extensions import Literal

if TYPE_CHECKING:
    import dask
    import mars
    import modin
    import pandas
    import pyarrow
    import pyspark
    import tensorflow as tf
    import torch
    import torch.utils.data

    from ray.data.dataset_pipeline import DatasetPipeline
    from ray.data.grouped_dataset import GroupedDataset
    from ray.data._internal.torch_iterable_dataset import TorchTensorBatchType


logger = logging.getLogger(__name__)

TensorflowFeatureTypeSpec = Union[
    "tf.TypeSpec", List["tf.TypeSpec"], Dict[str, "tf.TypeSpec"]
]

TensorFlowTensorBatchType = Union["tf.Tensor", Dict[str, "tf.Tensor"]]


@PublicAPI
class Dataset(Generic[T]):
    """A Dataset is a distributed data collection for data loading and processing.

    Datasets are implemented as a list of ``ObjectRef[Block]``, where each block
    holds an ordered collection of items, representing a shard of the overall
    data collection. The block can be either a ``pyarrow.Table``, or Python list.
    The block also determines the unit of parallelism.

    Datasets can be created in multiple ways: from synthetic data via ``range_*()``
    APIs, from existing memory data via ``from_*()`` APIs, or from external storage
    systems such as local disk, S3, HDFS etc. via the ``read_*()`` APIs. The
    (potentially processed) Dataset can be saved back to external storage systems via
    the ``write_*()`` APIs.

    Examples:
        >>> import ray
        >>> # Create dataset from synthetic data.
        >>> ds = ray.data.range(1000)
        >>> # Create dataset from in-memory data.
        >>> ds = ray.data.from_items(
        ...     [{"col1": i, "col2": i * 2} for i in range(1000)])
        >>> # Create dataset from external storage system.
        >>> ds = ray.data.read_parquet("s3://bucket/path") # doctest: +SKIP
        >>> # Save dataset back to external storage system.
        >>> ds.write_csv("s3://bucket/output") # doctest: +SKIP

    Datasets has two kinds of operations: tranformation, which takes in Datasets and
    outputs a new Dataset (e.g. :py:meth:`.map_batches()`); and consumption, which
    produces values (not Dataset) as output (e.g. :py:meth:`.iter_batches()`).

    Datasets supports parallel processing at scale: transformations such as
    :py:meth:`.map_batches()`, aggregations such as
    :py:meth:`.min()`/:py:meth:`.max()`/:py:meth:`.mean()`, grouping via
    :py:meth:`.groupby()`, shuffling operations such as :py:meth:`.sort()`,
    :py:meth:`.random_shuffle()`, and :py:meth:`.repartition()`.

    Examples:
        >>> import ray
        >>> ds = ray.data.range(1000)
        >>> # Transform in parallel with map_batches().
        >>> ds.map_batches(lambda batch: [v * 2 for v in batch])
        MapBatches
        +- Dataset(num_blocks=17, num_rows=1000, schema=<class 'int'>)
        >>> # Compute max.
        >>> ds.max()
        999
        >>> # Group the data.
        >>> ds.groupby(lambda x: x % 3).count()
        Aggregate
        +- Dataset(num_blocks=..., num_rows=1000, schema=<class 'int'>)
        >>> # Shuffle this dataset randomly.
        >>> ds.random_shuffle()
        RandomShuffle
        +- Dataset(num_blocks=..., num_rows=1000, schema=<class 'int'>)
        >>> # Sort it back in order.
        >>> ds.sort()
        Sort
        +- Dataset(num_blocks=..., num_rows=1000, schema=<class 'int'>)

    Since Datasets are just lists of Ray object refs, they can be passed
    between Ray tasks and actors without incurring a copy. Datasets support
    conversion to/from several more featureful dataframe libraries
    (e.g., Spark, Dask, Modin, MARS), and are also compatible with distributed
    TensorFlow / PyTorch.
    """

    def __init__(
        self,
        plan: ExecutionPlan,
        epoch: int,
        lazy: bool = True,
        logical_plan: Optional[LogicalPlan] = None,
    ):
        """Construct a Dataset (internal API).

        The constructor is not part of the Dataset API. Use the ``ray.data.*``
        read methods to construct a dataset.
        """
        assert isinstance(plan, ExecutionPlan)
        usage_lib.record_library_usage("dataset")

        self._plan = plan
        self._uuid = uuid4().hex
        self._epoch = epoch
<<<<<<< HEAD
=======
        self._lazy = lazy
        self._logical_plan = logical_plan
        if logical_plan is not None:
            self._plan.link_logical_plan(logical_plan)
>>>>>>> 9ab64212

        if not lazy:
            logger.warning("Dataset is lazy-only, so `lazy=False` arg has no effect")

        self._lazy = True

    @staticmethod
    def copy(dataset: "Dataset[T]") -> "Dataset[T]":
        return Dataset(dataset._plan, dataset._epoch, dataset._lazy)

    def map(
        self,
        fn: RowUDF[T, U],
        *,
        compute: Union[str, ComputeStrategy] = None,
        **ray_remote_args,
    ) -> "Dataset[U]":
        """Apply the given function to each record of this dataset.

        This is a blocking operation. Note that mapping individual records
        can be quite slow. Consider using `.map_batches()` for performance.

        Examples:
            >>> import ray
            >>> # Transform python objects.
            >>> ds = ray.data.range(1000)
            >>> ds.map(lambda x: x * 2)
            Map
            +- Dataset(num_blocks=..., num_rows=1000, schema=<class 'int'>)
            >>> # Transform Arrow records.
            >>> ds = ray.data.from_items(
            ...     [{"value": i} for i in range(1000)])
            >>> ds.map(lambda record: {"v2": record["value"] * 2})
            Dataset(num_blocks=..., num_rows=1000, schema={v2: int64})
            >>> # Define a callable class that persists state across
            >>> # function invocations for efficiency.
            >>> init_model = ... # doctest: +SKIP
            >>> class CachedModel:
            ...    def __init__(self):
            ...        self.model = init_model()
            ...    def __call__(self, batch):
            ...        return self.model(batch)
            >>> # Apply the transform in parallel on GPUs. Since
            >>> # compute=ActorPoolStrategy(2, 8) the transform will be applied on an
            >>> # autoscaling pool of 2-8 Ray actors, each allocated 1 GPU by Ray.
            >>> from ray.data._internal.compute import ActorPoolStrategy
            >>> ds.map(CachedModel, # doctest: +SKIP
            ...        compute=ActorPoolStrategy(2, 8),
            ...        num_gpus=1)

        Time complexity: O(dataset size / parallelism)

        Args:
            fn: The function to apply to each record, or a class type
                that can be instantiated to create such a callable. Callable classes are
                only supported for the actor compute strategy.
            compute: The compute strategy, either "tasks" (default) to use Ray
                tasks, or "actors" to use an autoscaling actor pool. If wanting to
                configure the min or max size of the autoscaling actor pool, you can
                provide an
                :class:`ActorPoolStrategy(min, max) <ray.data.ActorPoolStrategy>`
                instance. If using callable classes for fn, the actor compute strategy
                must be used.
            ray_remote_args: Additional resource requirements to request from
                ray (e.g., num_gpus=1 to request GPUs for the map tasks).
        """
        if isinstance(fn, CallableClass) and (
            compute is None
            or compute == "tasks"
            or isinstance(compute, TaskPoolStrategy)
        ):
            raise ValueError(
                "``compute`` must be specified when using a CallableClass, and must "
                f"specify the actor compute strategy, but got: {compute}"
                'For example, use ``compute="actors"`` or '
                "``compute=ActorPoolStrategy(min, max)``."
            )

        self._warn_slow()
        context = DatasetContext.get_current()

        @_adapt_for_multiple_blocks
        def transform(block: Block, fn: RowUDF[T, U]) -> Iterable[Block]:
            DatasetContext._set_current(context)
            output_buffer = BlockOutputBuffer(None, context.target_max_block_size)
            block = BlockAccessor.for_block(block)
            for row in block.iter_rows():
                output_buffer.add(fn(row))
                if output_buffer.has_next():
                    yield output_buffer.next()
            output_buffer.finalize()
            if output_buffer.has_next():
                yield output_buffer.next()

        plan = self._plan.with_stage(
            OneToOneStage(
                "map",
                transform,
                compute,
                ray_remote_args,
                fn=fn,
            )
        )
        return Dataset(plan, self._epoch, self._lazy)

    def map_batches(
        self,
        fn: BatchUDF,
        *,
        batch_size: Optional[Union[int, Literal["default"]]] = "default",
        compute: Optional[Union[str, ComputeStrategy]] = None,
        batch_format: Literal["default", "pandas", "pyarrow", "numpy"] = "default",
        prefetch_batches: int = 0,
        zero_copy_batch: bool = False,
        fn_args: Optional[Iterable[Any]] = None,
        fn_kwargs: Optional[Dict[str, Any]] = None,
        fn_constructor_args: Optional[Iterable[Any]] = None,
        fn_constructor_kwargs: Optional[Dict[str, Any]] = None,
        **ray_remote_args,
    ) -> "Dataset[Any]":
        """Apply the given function to batches of data.

        This applies the ``fn`` in parallel with map tasks, with each task handling
        a block or a bundle of blocks of the dataset. Each batch is executed serially
        at Ray level (at lower level, the processing of the batch is usually
        vectorized).

        Batches are represented as dataframes, ndarrays, or lists. The default batch
        type is determined by your dataset's schema. To determine the default batch
        type, call :meth:`~Dataset.default_batch_format`. Alternatively, set the batch
        type with ``batch_format``.

        To learn more about writing functions for :meth:`~Dataset.map_batches`, read
        :ref:`writing user-defined functions <transform_datasets_writing_udfs>`.

        .. tip::
            If you're using :ref:`Ray AIR <air>` for training or batch inference,
            consider using :class:`~ray.data.preprocessors.BatchMapper`. It's more
            performant and easier to use.

        .. tip::

            For some standard operations like imputing, encoding or normalization,
            one may find directly using :py:class:`~ray.data.preprocessors.Preprocessor` to be
            more convenient.

        .. tip::
            If you have a small number of big blocks, it may limit parallelism. You may
            consider increasing the number of blocks via ``.repartition()`` before
            applying ``.map_batches()``.

        .. tip::
            If ``fn`` does not mutate its input, set ``zero_copy_batch=True`` to elide a
            batch copy, which can improve performance and decrease memory utilization.
            ``fn`` will then receive zero-copy read-only batches.
            If ``fn`` mutates its input, you will need to ensure that the batch provided
            to ``fn`` is writable by setting ``zero_copy_batch=False`` (default). This
            will create an extra, mutable copy of each batch before handing it to
            ``fn``.

        .. note::
            The size of the batches provided to ``fn`` may be smaller than the provided
            ``batch_size`` if ``batch_size`` doesn't evenly divide the block(s) sent to
            a given map task. When ``batch_size`` is specified, each map task will be
            sent a single block if the block is equal to or larger than ``batch_size``,
            and will be sent a bundle of blocks up to (but not exceeding)
            ``batch_size`` if blocks are smaller than ``batch_size``.

        Examples:

            >>> import pandas as pd
            >>> import ray
            >>> df = pd.DataFrame({
            ...     "name": ["Luna", "Rory", "Scout"],
            ...     "age": [4, 14, 9]
            ... })
            >>> ds = ray.data.from_pandas(df)
            >>> ds
            Dataset(num_blocks=1, num_rows=3, schema={name: object, age: int64})

            Call :meth:`.default_batch_format` to determine the default batch
            type.

            >>> ds.default_batch_format()
            <class 'pandas.core.frame.DataFrame'>

            .. tip::

                Datasets created from tabular data like Arrow tables and Parquet files
                yield ``pd.DataFrame`` batches.

            Once you know the batch type, define a function that transforms batches
            of data. ``ds.map_batches`` applies the function in parallel.

            >>> def map_fn(batch: pd.DataFrame) -> pd.DataFrame:
            ...     batch["age_in_dog_years"] = 7 * batch["age"]
            ...     return batch
            >>> ds = ds.map_batches(map_fn)
            >>> ds
            Dataset(num_blocks=1, num_rows=3, schema={name: object, age: int64, age_in_dog_years: int64})

            Your ``fn`` can return a different type than the input type. To learn more
            about supported output types, read
            :ref:`user-defined function output types <transform_datasets_batch_output_types>`.

            >>> from typing import List
            >>> def map_fn(batch: pd.DataFrame) -> List[int]:
            ...     return list(batch["age_in_dog_years"])
            >>> ds = ds.map_batches(map_fn)
            >>> ds
            Dataset(num_blocks=1, num_rows=3, schema=<class 'int'>)

            :ref:`Actors <actor-guide>` can improve the performance of some workloads.
            For example, you can use :ref:`actors <actor-guide>` to load a model once
            per worker instead of once per inference.

            To transform batches with :ref:`actors <actor-guide>`, pass a callable type
            to ``fn`` and specify an :class:`~ray.data.ActorPoolStrategy>`.

            In the example below, ``CachedModel`` is called on an autoscaling pool of
            two to eight :ref:`actors <actor-guide>`, each allocated one GPU by Ray.

            >>> from ray.data import ActorPoolStrategy
            >>> init_large_model = ... # doctest: +SKIP
            >>> class CachedModel:
            ...    def __init__(self):
            ...        self.model = init_large_model()
            ...    def __call__(self, item):
            ...        return self.model(item)
            >>> ds.map_batches( # doctest: +SKIP
            ...     CachedModel, # doctest: +SKIP
            ...     batch_size=256, # doctest: +SKIP
            ...     compute=ActorPoolStrategy(2, 8), # doctest: +SKIP
            ...     num_gpus=1,
            ... ) # doctest: +SKIP

        Args:
            fn: The function to apply to each record batch, or a class type
                that can be instantiated to create such a callable. Callable classes are
                only supported for the actor compute strategy. Note ``fn`` must be
                pickle-able.
            batch_size: The desired number of rows in each batch, or None to use entire
                blocks as batches (blocks may contain different number of rows).
                The actual size of the batch provided to ``fn`` may be smaller than
                ``batch_size`` if ``batch_size`` doesn't evenly divide the block(s) sent
                to a given map task. Default batch_size is 4096 with "default".
            compute: The compute strategy, either ``"tasks"`` (default) to use Ray
                tasks, or ``"actors"`` to use an autoscaling actor pool. If you want to
                configure the size of the autoscaling actor pool, provide an
                :class:`ActorPoolStrategy <ray.data.ActorPoolStrategy>` instance.
                If you're passing callable type to ``fn``, you must pass an
                :class:`ActorPoolStrategy <ray.data.ActorPoolStrategy>` or ``"actors"``.
            batch_format: Specify ``"default"`` to use the default block format
                (promotes tables to Pandas and tensors to NumPy), ``"pandas"`` to select
                ``pandas.DataFrame``, "pyarrow" to select ``pyarrow.Table``, or
                ``"numpy"`` to select ``numpy.ndarray`` for tensor datasets and
                ``Dict[str, numpy.ndarray]`` for tabular datasets. Default is "default".
            prefetch_batches: The number of batches to fetch ahead of the current batch
                to process. If set to greater than 0, a separate thread will be used
                to fetch the specified amount of formatted batches from blocks. This improves performance for non-CPU bound UDFs, allowing batch fetching compute and formatting to be overlapped with the UDF. Defaults to 0 (no prefetching enabled.) Increasing the number of batches to prefetch can result in higher throughput, at the expense of requiring more heap memory to buffer the batches.
            zero_copy_batch: Whether ``fn`` should be provided zero-copy, read-only
                batches. If this is ``True`` and no copy is required for the
                ``batch_format`` conversion, the batch will be a zero-copy, read-only
                view on data in Ray's object store, which can decrease memory
                utilization and improve performance. If this is ``False``, the batch
                will be writable, which will require an extra copy to guarantee.
                If ``fn`` mutates its input, this will need to be ``False`` in order to
                avoid "assignment destination is read-only" or "buffer source array is
                read-only" errors. Default is ``False``. See
                :ref:`batch format docs <transform_datasets_batch_formats>` for details
                on which format conversion always require a copy.
            fn_args: Positional arguments to pass to ``fn`` after the first argument.
                These arguments are top-level arguments to the underlying Ray task.
            fn_kwargs: Keyword arguments to pass to ``fn``. These arguments are
                top-level arguments to the underlying Ray task.
            fn_constructor_args: Positional arguments to pass to ``fn``'s constructor.
                You can only provide this if ``fn`` is a callable class. These arguments
                are top-level arguments in the underlying Ray actor construction task.
            fn_constructor_kwargs: Keyword arguments to pass to ``fn``'s constructor.
                This can only be provided if ``fn`` is a callable class. These arguments
                are top-level arguments in the underlying Ray actor construction task.
            ray_remote_args: Additional resource requirements to request from
                ray (e.g., ``num_gpus=1`` to request GPUs for the map tasks).

        .. seealso::

            :meth:`~Dataset.iter_batches`
                Call this function to iterate over batches of data.

            :meth:`~Dataset.default_batch_format`
                Call this function to determine the default batch type.
        """  # noqa: E501
        import pandas as pd
        import pyarrow as pa

        if batch_format == "native":
            warnings.warn(
                "The 'native' batch format has been renamed 'default'.",
                DeprecationWarning,
            )

        target_block_size = None
        if batch_size == "default":
            batch_size = DEFAULT_BATCH_SIZE
        elif batch_size is not None:
            if batch_size < 1:
                raise ValueError("Batch size cannot be negative or 0")
            # Enable blocks bundling when batch_size is specified by caller.
            target_block_size = batch_size

        if batch_format not in VALID_BATCH_FORMATS:
            raise ValueError(
                f"The batch format must be one of {VALID_BATCH_FORMATS}, got: "
                f"{batch_format}"
            )

        if isinstance(fn, CallableClass) and (
            compute is None
            or compute == "tasks"
            or isinstance(compute, TaskPoolStrategy)
        ):
            raise ValueError(
                "``compute`` must be specified when using a CallableClass, and must "
                f"specify the actor compute strategy, but got: {compute}"
                'For example, use ``compute="actors"`` or '
                "``compute=ActorPoolStrategy(min, max)``."
            )

        if fn_constructor_args is not None or fn_constructor_kwargs is not None:
            if compute is None or (
                compute != "actors" and not isinstance(compute, ActorPoolStrategy)
            ):
                raise ValueError(
                    "fn_constructor_args and fn_constructor_kwargs can only be "
                    "specified if using the actor pool compute strategy, but got: "
                    f"{compute}"
                )
            if not isinstance(fn, CallableClass):
                raise ValueError(
                    "fn_constructor_args and fn_constructor_kwargs can only be "
                    "specified if providing a CallableClass instance for fn, but got: "
                    f"{fn}"
                )

        context = DatasetContext.get_current()

        def transform(
            blocks: Iterable[Block],
            batch_fn: BatchUDF,
            *fn_args,
            **fn_kwargs,
        ) -> Iterable[Block]:
            DatasetContext._set_current(context)
            output_buffer = BlockOutputBuffer(None, context.target_max_block_size)

            def validate_batch(batch: Block) -> None:
                if not isinstance(
                    batch, (list, pa.Table, np.ndarray, dict, pd.core.frame.DataFrame)
                ):
                    raise ValueError(
                        "The `fn` you passed to `map_batches` returned a value of type "
                        f"{type(batch)}. This isn't allowed -- `map_batches` expects "
                        "`fn` to return a `pandas.DataFrame`, `pyarrow.Table`, "
                        "`numpy.ndarray`, `list`, or `dict[str, numpy.ndarray]`."
                    )

                if isinstance(batch, dict):
                    for key, value in batch.items():
                        if not isinstance(value, np.ndarray):
                            raise ValueError(
                                "The `fn` you passed to `map_batches` returned a "
                                f"`dict`. `map_batches` expects all `dict` values "
                                f"to be of type `numpy.ndarray`, but the value "
                                f"corresponding to key {key!r} is of type "
                                f"{type(value)}. To fix this issue, convert "
                                f"the {type(value)} to a `numpy.ndarray`."
                            )

            def process_next_batch(batch: DataBatch) -> Iterator[Block]:
                # Apply UDF.
                try:
                    batch = batch_fn(batch, *fn_args, **fn_kwargs)
                except ValueError as e:
                    read_only_msgs = [
                        "assignment destination is read-only",
                        "buffer source array is read-only",
                    ]
                    err_msg = str(e)
                    if any(msg in err_msg for msg in read_only_msgs):
                        raise ValueError(
                            f"Batch mapper function {fn.__name__} tried to mutate a "
                            "zero-copy read-only batch. To be able to mutate the "
                            "batch, pass zero_copy_batch=False to map_batches(); "
                            "this will create a writable copy of the batch before "
                            "giving it to fn. To elide this copy, modify your mapper "
                            "function so it doesn't try to mutate its input."
                        ) from e
                    else:
                        raise e from None

                validate_batch(batch)
                # Add output batch to output buffer.
                output_buffer.add_batch(batch)
                if output_buffer.has_next():
                    yield output_buffer.next()

            # Ensure that zero-copy batch views are copied so mutating UDFs don't error.
            formatted_batch_iter = batch_blocks(
                blocks=blocks,
                stats=None,
                batch_size=batch_size,
                batch_format=batch_format,
                ensure_copy=not zero_copy_batch and batch_size is not None,
                prefetch_batches=prefetch_batches,
            )

            for batch in formatted_batch_iter:
                yield from process_next_batch(batch)

            # Yield remainder block from output buffer.
            output_buffer.finalize()
            if output_buffer.has_next():
                yield output_buffer.next()

        stage = OneToOneStage(
            "map_batches",
            transform,
            compute,
            ray_remote_args,
            # TODO(Clark): Add a strict cap here.
            target_block_size=target_block_size,
            fn=fn,
            fn_args=fn_args,
            fn_kwargs=fn_kwargs,
            fn_constructor_args=fn_constructor_args,
            fn_constructor_kwargs=fn_constructor_kwargs,
        )
        plan = self._plan.with_stage(stage)

        logical_plan = self._logical_plan
        if logical_plan is not None:
            map_batches_op = MapBatches(
                logical_plan.dag,
                transform,
                fn,
                batch_size,
                compute,
                batch_format,
                zero_copy_batch,
                target_block_size,
                fn_args,
                fn_kwargs,
                fn_constructor_args,
                fn_constructor_kwargs,
                ray_remote_args,
            )
            logical_plan = LogicalPlan(map_batches_op)

        return Dataset(plan, self._epoch, self._lazy, logical_plan)

    def add_column(
        self,
        col: str,
        fn: Callable[["pandas.DataFrame"], "pandas.Series"],
        *,
        compute: Optional[str] = None,
        **ray_remote_args,
    ) -> "Dataset[T]":
        """Add the given column to the dataset.

        This is only supported for datasets convertible to pandas format.
        A function generating the new column values given the batch in pandas
        format must be specified.

        Examples:
            >>> import ray
            >>> ds = ray.data.range_table(100)
            >>> # Add a new column equal to value * 2.
            >>> ds = ds.add_column(
            ...     "new_col", lambda df: df["value"] * 2)
            >>> # Overwrite the existing "value" with zeros.
            >>> ds = ds.add_column("value", lambda df: 0)

        Time complexity: O(dataset size / parallelism)

        Args:
            col: Name of the column to add. If the name already exists, the
                column will be overwritten.
            fn: Map function generating the column values given a batch of
                records in pandas format.
            compute: The compute strategy, either "tasks" (default) to use Ray
                tasks, or ActorPoolStrategy(min, max) to use an autoscaling actor pool.
            ray_remote_args: Additional resource requirements to request from
                ray (e.g., num_gpus=1 to request GPUs for the map tasks).
        """

        def process_batch(batch: "pandas.DataFrame") -> "pandas.DataFrame":
            batch.loc[:, col] = fn(batch)
            return batch

        if not callable(fn):
            raise ValueError("`fn` must be callable, got {}".format(fn))

        return self.map_batches(
            process_batch,
            batch_format="pandas",
            compute=compute,
            zero_copy_batch=False,
            **ray_remote_args,
        )

    def drop_columns(
        self,
        cols: List[str],
        *,
        compute: Optional[str] = None,
        **ray_remote_args,
    ) -> "Dataset[U]":
        """Drop one or more columns from the dataset.

        This is a blocking operation.

        Examples:
            >>> import ray
            >>> ds = ray.data.range_table(100)
            >>> # Add a new column equal to value * 2.
            >>> ds = ds.add_column(
            ...     "new_col", lambda df: df["value"] * 2)
            >>> # Drop the existing "value" column.
            >>> ds = ds.drop_columns(["value"])


        Time complexity: O(dataset size / parallelism)

        Args:
            cols: Names of the columns to drop. If any name does not exist,
                an exception will be raised.
            compute: The compute strategy, either "tasks" (default) to use Ray
                tasks, or ActorPoolStrategy(min, max) to use an autoscaling actor pool.
            ray_remote_args: Additional resource requirements to request from
                ray (e.g., num_gpus=1 to request GPUs for the map tasks).
        """

        return self.map_batches(
            lambda batch: batch.drop(columns=cols),
            batch_format="pandas",
            zero_copy_batch=True,
            compute=compute,
            **ray_remote_args,
        )

    def select_columns(
        self,
        cols: List[str],
        *,
        compute: Union[str, ComputeStrategy] = None,
        **ray_remote_args,
    ) -> "Dataset[T]":
        """Select one or more columns from the dataset.

        All input columns used to select need to be in the schema of the dataset.

        Examples:
            >>> import ray
            >>> # Create a dataset with 3 columns
            >>> ds = ray.data.from_items([{"col1": i, "col2": i+1, "col3": i+2}
            ...      for i in range(10)])
            >>> # Select only "col1" and "col2" columns.
            >>> ds = ds.select_columns(cols=["col1", "col2"])
            >>> ds
            Dataset(num_blocks=..., num_rows=10, schema={col1: int64, col2: int64})


        Time complexity: O(dataset size / parallelism)

        Args:
            cols: Names of the columns to select. If any name is not included in the
                dataset schema, an exception will be raised.
            compute: The compute strategy, either "tasks" (default) to use Ray
                tasks, or ActorPoolStrategy(min, max) to use an autoscaling actor pool.
            ray_remote_args: Additional resource requirements to request from
                ray (e.g., num_gpus=1 to request GPUs for the map tasks).
        """
        return self.map_batches(
            lambda batch: BlockAccessor.for_block(batch).select(columns=cols),
            zero_copy_batch=True,
            compute=compute,
            **ray_remote_args,
        )

    def flat_map(
        self,
        fn: RowUDF[T, U],
        *,
        compute: Union[str, ComputeStrategy] = None,
        **ray_remote_args,
    ) -> "Dataset[U]":
        """Apply the given function to each record and then flatten results.

        This is a blocking operation. Consider using ``.map_batches()`` for
        better performance (the batch size can be altered in map_batches).

        Examples:
            >>> import ray
            >>> ds = ray.data.range(1000)
            >>> ds.flat_map(lambda x: [x, x ** 2, x ** 3])
            FlatMap
            +- Dataset(num_blocks=..., num_rows=1000, schema=<class 'int'>)

        Time complexity: O(dataset size / parallelism)

        Args:
            fn: The function to apply to each record, or a class type
                that can be instantiated to create such a callable. Callable classes are
                only supported for the actor compute strategy.
            compute: The compute strategy, either "tasks" (default) to use Ray
                tasks, or "actors" to use an autoscaling actor pool. If wanting to
                configure the min or max size of the autoscaling actor pool, you can
                provide an
                :class:`ActorPoolStrategy(min, max) <ray.data.ActorPoolStrategy>`
                instance. If using callable classes for fn, the actor compute strategy
                must be used.
            ray_remote_args: Additional resource requirements to request from
                ray (e.g., num_gpus=1 to request GPUs for the map tasks).
        """
        if isinstance(fn, CallableClass) and (
            compute is None
            or compute == "tasks"
            or isinstance(compute, TaskPoolStrategy)
        ):
            raise ValueError(
                "``compute`` must be specified when using a CallableClass, and must "
                f"specify the actor compute strategy, but got: {compute}"
                'For example, use ``compute="actors"`` or '
                "``compute=ActorPoolStrategy(min, max)``."
            )

        self._warn_slow()
        context = DatasetContext.get_current()

        @_adapt_for_multiple_blocks
        def transform(block: Block, fn: RowUDF[T, U]) -> Iterable[Block]:
            DatasetContext._set_current(context)
            output_buffer = BlockOutputBuffer(None, context.target_max_block_size)
            block = BlockAccessor.for_block(block)
            for row in block.iter_rows():
                for r2 in fn(row):
                    output_buffer.add(r2)
                    if output_buffer.has_next():
                        yield output_buffer.next()
            output_buffer.finalize()
            if output_buffer.has_next():
                yield output_buffer.next()

        plan = self._plan.with_stage(
            OneToOneStage("flat_map", transform, compute, ray_remote_args, fn=fn)
        )
        return Dataset(plan, self._epoch, self._lazy)

    def filter(
        self,
        fn: RowUDF[T, U],
        *,
        compute: Union[str, ComputeStrategy] = None,
        **ray_remote_args,
    ) -> "Dataset[T]":
        """Filter out records that do not satisfy the given predicate.

        This is a blocking operation. Consider using ``.map_batches()`` for
        better performance (you can implement filter by dropping records).

        Examples:
            >>> import ray
            >>> ds = ray.data.range(100)
            >>> ds.filter(lambda x: x % 2 == 0)
            Filter
            +- Dataset(num_blocks=..., num_rows=100, schema=<class 'int'>)

        Time complexity: O(dataset size / parallelism)

        Args:
            fn: The predicate to apply to each record, or a class type
                that can be instantiated to create such a callable. Callable classes are
                only supported for the actor compute strategy.
            compute: The compute strategy, either "tasks" (default) to use Ray
                tasks, or "actors" to use an autoscaling actor pool. If wanting to
                configure the min or max size of the autoscaling actor pool, you can
                provide an
                :class:`ActorPoolStrategy(min, max) <ray.data.ActorPoolStrategy>`
                instance. If using callable classes for fn, the actor compute strategy
                must be used.
            ray_remote_args: Additional resource requirements to request from
                ray (e.g., num_gpus=1 to request GPUs for the map tasks).
        """
        if isinstance(fn, CallableClass) and (
            compute is None
            or compute == "tasks"
            or isinstance(compute, TaskPoolStrategy)
        ):
            raise ValueError(
                "``compute`` must be specified when using a CallableClass, and must "
                f"specify the actor compute strategy, but got: {compute}"
                'For example, use ``compute="actors"`` or '
                "``compute=ActorPoolStrategy(min, max)``."
            )

        self._warn_slow()
        context = DatasetContext.get_current()

        @_adapt_for_multiple_blocks
        def transform(block: Block, fn: RowUDF[T, U]) -> Iterable[Block]:
            DatasetContext._set_current(context)
            block = BlockAccessor.for_block(block)
            builder = block.builder()
            for row in block.iter_rows():
                if fn(row):
                    builder.add(row)
            return [builder.build()]

        plan = self._plan.with_stage(
            OneToOneStage("filter", transform, compute, ray_remote_args, fn=fn)
        )
        return Dataset(plan, self._epoch, self._lazy)

    def repartition(self, num_blocks: int, *, shuffle: bool = False) -> "Dataset[T]":
        """Repartition the dataset into exactly this number of blocks.

        This is a blocking operation. After repartitioning, all blocks in the
        returned dataset will have approximately the same number of rows.

        Examples:
            >>> import ray
            >>> ds = ray.data.range(100)
            >>> # Set the number of output partitions to write to disk.
            >>> ds.repartition(10).write_parquet("/tmp/test")

        Time complexity: O(dataset size / parallelism)

        Args:
            num_blocks: The number of blocks.
            shuffle: Whether to perform a distributed shuffle during the
                repartition. When shuffle is enabled, each output block
                contains a subset of data rows from each input block, which
                requires all-to-all data movement. When shuffle is disabled,
                output blocks are created from adjacent input blocks,
                minimizing data movement.

        Returns:
            The repartitioned dataset.
        """

        plan = self._plan.with_stage(RepartitionStage(num_blocks, shuffle))
        return Dataset(plan, self._epoch, self._lazy)

    def random_shuffle(
        self,
        *,
        seed: Optional[int] = None,
        num_blocks: Optional[int] = None,
        **ray_remote_args,
    ) -> "Dataset[T]":
        """Randomly shuffle the elements of this dataset.

        This is a blocking operation similar to repartition().

        Examples:
            >>> import ray
            >>> ds = ray.data.range(100)
            >>> # Shuffle this dataset randomly.
            >>> ds.random_shuffle()
            RandomShuffle
            +- Dataset(num_blocks=..., num_rows=100, schema=<class 'int'>)
            >>> # Shuffle this dataset with a fixed random seed.
            >>> ds.random_shuffle(seed=12345)
            RandomShuffle
            +- Dataset(num_blocks=..., num_rows=100, schema=<class 'int'>)

        Time complexity: O(dataset size / parallelism)

        Args:
            seed: Fix the random seed to use, otherwise one will be chosen
                based on system randomness.
            num_blocks: The number of output blocks after the shuffle, or None
                to retain the number of blocks.

        Returns:
            The shuffled dataset.
        """

        plan = self._plan.with_stage(
            RandomShuffleStage(seed, num_blocks, ray_remote_args)
        )
        return Dataset(plan, self._epoch, self._lazy)

    def randomize_block_order(
        self,
        *,
        seed: Optional[int] = None,
    ) -> "Dataset[T]":
        """Randomly shuffle the blocks of this dataset.

        Examples:
            >>> import ray
            >>> ds = ray.data.range(100) # doctest: +SKIP
            >>> # Randomize the block order.
            >>> ds.randomize_block_order() # doctest: +SKIP
            >>> # Randomize the block order with a fixed random seed.
            >>> ds.randomize_block_order(seed=12345) # doctest: +SKIP

        Args:
            seed: Fix the random seed to use, otherwise one will be chosen
                based on system randomness.

        Returns:
            The block-shuffled dataset.
        """

        plan = self._plan.with_stage(RandomizeBlocksStage(seed))
        return Dataset(plan, self._epoch, self._lazy)

    def random_sample(
        self, fraction: float, *, seed: Optional[int] = None
    ) -> "Dataset[T]":
        """Randomly samples a fraction of the elements of this dataset.

        Note that the exact number of elements returned is not guaranteed,
        and that the number of elements being returned is roughly fraction * total_rows.

        Examples:
            >>> import ray
            >>> ds = ray.data.range(100) # doctest: +SKIP
            >>> ds.random_sample(0.1) # doctest: +SKIP
            >>> ds.random_sample(0.2, seed=12345) # doctest: +SKIP

        Args:
            fraction: The fraction of elements to sample.
            seed: Seeds the python random pRNG generator.

        Returns:
            Returns a Dataset containing the sampled elements.
        """
        import random

        import pandas as pd
        import pyarrow as pa

        if self.num_blocks() == 0:
            raise ValueError("Cannot sample from an empty dataset.")

        if fraction < 0 or fraction > 1:
            raise ValueError("Fraction must be between 0 and 1.")

        if seed is not None:
            random.seed(seed)

        def process_batch(batch):
            if isinstance(batch, list):
                return [row for row in batch if random.random() <= fraction]
            if isinstance(batch, pa.Table):
                # Lets the item pass if weight generated for that item <= fraction
                return batch.filter(
                    pa.array(random.random() <= fraction for _ in range(len(batch)))
                )
            if isinstance(batch, pd.DataFrame):
                return batch.sample(frac=fraction)
            if isinstance(batch, np.ndarray):
                return _create_possibly_ragged_ndarray(
                    [row for row in batch if random.random() <= fraction]
                )
            raise ValueError(f"Unsupported batch type: {type(batch)}")

        return self.map_batches(process_batch)

    def split(
        self, n: int, *, equal: bool = False, locality_hints: Optional[List[Any]] = None
    ) -> List["Dataset[T]"]:
        """Split the dataset into ``n`` disjoint pieces.

        This returns a list of sub-datasets that can be passed to Ray tasks
        and actors and used to read the dataset records in parallel.

        Examples:
            >>> import ray
            >>> ds = ray.data.range(100) # doctest: +SKIP
            >>> workers = ... # doctest: +SKIP
            >>> # Split up a dataset to process over `n` worker actors.
            >>> shards = ds.split(len(workers), locality_hints=workers) # doctest: +SKIP
            >>> for shard, worker in zip(shards, workers): # doctest: +SKIP
            ...     worker.consume.remote(shard) # doctest: +SKIP

        Time complexity: O(1)

        See also: ``Dataset.split_at_indices``, ``Dataset.split_proportionately``

        Args:
            n: Number of child datasets to return.
            equal: Whether to guarantee each split has an equal
                number of records. This may drop records if they cannot be
                divided equally among the splits.
            locality_hints: [Experimental] A list of Ray actor handles of size ``n``.
                The system will try to co-locate the blocks of the i-th dataset
                with the i-th actor to maximize data locality.

        Returns:
            A list of ``n`` disjoint dataset splits.
        """
        if n <= 0:
            raise ValueError(f"The number of splits {n} is not positive.")

        # fallback to split_at_indices for equal split without locality hints.
        # simple benchmarks shows spilit_at_indices yields more stable performance.
        # https://github.com/ray-project/ray/pull/26641 for more context.
        if equal and locality_hints is None:
            count = self.count()
            split_index = count // n
            # we are creating n split_indices which will generate
            # n + 1 splits; the last split will at most contains (n - 1)
            # rows, which could be safely dropped.
            split_indices = [split_index * i for i in range(1, n + 1)]
            shards = self.split_at_indices(split_indices)
            return shards[:n]

        if locality_hints and len(locality_hints) != n:
            raise ValueError(
                f"The length of locality_hints {len(locality_hints)} "
                f"doesn't equal the number of splits {n}."
            )
            # TODO: this is unreachable code.
            if len(set(locality_hints)) != len(locality_hints):
                raise ValueError(
                    "locality_hints must not contain duplicate actor handles"
                )

        blocks = self._plan.execute()
        owned_by_consumer = blocks._owned_by_consumer
        stats = self._plan.stats()
        block_refs, metadata = zip(*blocks.get_blocks_with_metadata())

        if locality_hints is None:
            blocks = np.array_split(block_refs, n)
            meta = np.array_split(metadata, n)
            return [
                Dataset(
                    ExecutionPlan(
                        BlockList(
                            b.tolist(), m.tolist(), owned_by_consumer=owned_by_consumer
                        ),
                        stats,
                        run_by_consumer=owned_by_consumer,
                    ),
                    self._epoch,
                    self._lazy,
                )
                for b, m in zip(blocks, meta)
            ]

        metadata_mapping = {b: m for b, m in zip(block_refs, metadata)}

        # If the locality_hints is set, we use a two-round greedy algorithm
        # to co-locate the blocks with the actors based on block
        # and actor's location (node_id).
        #
        # The split algorithm tries to allocate equally-sized blocks regardless
        # of locality. Thus we first calculate the expected number of blocks
        # for each split.
        #
        # In the first round, for each actor, we look for all blocks that
        # match the actor's node_id, then allocate those matched blocks to
        # this actor until we reach the limit(expected number).
        #
        # In the second round: fill each actor's allocation with
        # remaining unallocated blocks until we reach the limit.

        def build_allocation_size_map(
            num_blocks: int, actors: List[Any]
        ) -> Dict[Any, int]:
            """Given the total number of blocks and a list of actors, calcuate
            the expected number of blocks to allocate for each actor.
            """
            num_actors = len(actors)
            num_blocks_per_actor = num_blocks // num_actors
            num_blocks_left = num_blocks - num_blocks_per_actor * n
            num_blocks_by_actor = {}
            for i, actor in enumerate(actors):
                num_blocks_by_actor[actor] = num_blocks_per_actor
                if i < num_blocks_left:
                    num_blocks_by_actor[actor] += 1
            return num_blocks_by_actor

        def build_block_refs_by_node_id(
            blocks: List[ObjectRef[Block]],
        ) -> Dict[str, List[ObjectRef[Block]]]:
            """Build the reverse index from node_id to block_refs. For
            simplicity, if the block is stored on multiple nodes we
            only pick the first one.
            """
            block_ref_locations = ray.experimental.get_object_locations(blocks)
            block_refs_by_node_id = collections.defaultdict(list)
            for block_ref in blocks:
                node_ids = block_ref_locations.get(block_ref, {}).get("node_ids", [])
                node_id = node_ids[0] if node_ids else None
                block_refs_by_node_id[node_id].append(block_ref)
            return block_refs_by_node_id

        def build_node_id_by_actor(actors: List[Any]) -> Dict[Any, str]:
            """Build a map from a actor to its node_id."""
            actors_state = ray._private.state.actors()
            return {
                actor: actors_state.get(actor._actor_id.hex(), {})
                .get("Address", {})
                .get("NodeID")
                for actor in actors
            }

        # expected number of blocks to be allocated for each actor
        expected_block_count_by_actor = build_allocation_size_map(
            len(block_refs), locality_hints
        )
        # the reverse index from node_id to block_refs
        block_refs_by_node_id = build_block_refs_by_node_id(block_refs)
        # the map from actor to its node_id
        node_id_by_actor = build_node_id_by_actor(locality_hints)

        allocation_per_actor = collections.defaultdict(list)

        # In the first round, for each actor, we look for all blocks that
        # match the actor's node_id, then allocate those matched blocks to
        # this actor until we reach the limit(expected number)
        for actor in locality_hints:
            node_id = node_id_by_actor[actor]
            matching_blocks = block_refs_by_node_id[node_id]
            expected_block_count = expected_block_count_by_actor[actor]
            allocation = []
            while matching_blocks and len(allocation) < expected_block_count:
                allocation.append(matching_blocks.pop())
            allocation_per_actor[actor] = allocation

        # In the second round: fill each actor's allocation with
        # remaining unallocated blocks until we reach the limit
        remaining_block_refs = list(
            itertools.chain.from_iterable(block_refs_by_node_id.values())
        )
        for actor in locality_hints:
            while (
                len(allocation_per_actor[actor]) < expected_block_count_by_actor[actor]
            ):
                allocation_per_actor[actor].append(remaining_block_refs.pop())

        assert len(remaining_block_refs) == 0, len(remaining_block_refs)

        per_split_block_lists = [
            BlockList(
                allocation_per_actor[actor],
                [metadata_mapping[b] for b in allocation_per_actor[actor]],
                owned_by_consumer=owned_by_consumer,
            )
            for actor in locality_hints
        ]

        if equal:
            # equalize the splits
            per_split_block_lists = _equalize(per_split_block_lists, owned_by_consumer)

        return [
            Dataset(
                ExecutionPlan(
                    block_split,
                    stats,
                    run_by_consumer=owned_by_consumer,
                ),
                self._epoch,
                self._lazy,
            )
            for block_split in per_split_block_lists
        ]

    def split_at_indices(self, indices: List[int]) -> List["Dataset[T]"]:
        """Split the dataset at the given indices (like np.split).

        Examples:
            >>> import ray
            >>> ds = ray.data.range(10)
            >>> d1, d2, d3 = ds.split_at_indices([2, 5])
            >>> d1.take()
            [0, 1]
            >>> d2.take()
            [2, 3, 4]
            >>> d3.take()
            [5, 6, 7, 8, 9]

        Time complexity: O(num splits)

        See also: ``Dataset.split``, ``Dataset.split_proportionately``

        Args:
            indices: List of sorted integers which indicate where the dataset
                will be split. If an index exceeds the length of the dataset,
                an empty dataset will be returned.

        Returns:
            The dataset splits.
        """

        if len(indices) < 1:
            raise ValueError("indices must be at least of length 1")
        if sorted(indices) != indices:
            raise ValueError("indices must be sorted")
        if indices[0] < 0:
            raise ValueError("indices must be positive")
        start_time = time.perf_counter()
        block_list, parent_stats = self._plan.consume()
        blocks, metadata = _split_at_indices(block_list, indices)
        split_duration = time.perf_counter() - start_time
        splits = []
        for bs, ms in zip(blocks, metadata):
            stats = DatasetStats(stages={"split": ms}, parent=parent_stats)
            stats.time_total_s = split_duration
            splits.append(
                Dataset(
                    ExecutionPlan(
                        BlockList(
                            bs, ms, owned_by_consumer=False
                        ),
                        stats,
                        run_by_consumer=True,
                    ),
                    self._epoch,
                    self._lazy,
                )
            )
        return splits

    def split_proportionately(self, proportions: List[float]) -> List["Dataset[T]"]:
        """Split the dataset using proportions.

        A common use case for this would be splitting the dataset into train
        and test sets (equivalent to eg. scikit-learn's ``train_test_split``).
        See also ``Dataset.train_test_split`` for a higher level abstraction.

        The indices to split at will be calculated in such a way so that all splits
        always contains at least one element. If that is not possible,
        an exception will be raised.

        This is equivalent to caulculating the indices manually and calling
        ``Dataset.split_at_indices``.

        Examples:
            >>> import ray
            >>> ds = ray.data.range(10)
            >>> d1, d2, d3 = ds.split_proportionately([0.2, 0.5])
            >>> d1.take()
            [0, 1]
            >>> d2.take()
            [2, 3, 4, 5, 6]
            >>> d3.take()
            [7, 8, 9]

        Time complexity: O(num splits)

        See also: ``Dataset.split``, ``Dataset.split_at_indices``,
        ``Dataset.train_test_split``

        Args:
            proportions: List of proportions to split the dataset according to.
                Must sum up to less than 1, and each proportion has to be bigger
                than 0.

        Returns:
            The dataset splits.
        """

        if len(proportions) < 1:
            raise ValueError("proportions must be at least of length 1")
        if sum(proportions) >= 1:
            raise ValueError("proportions must sum to less than 1")
        if any(p <= 0 for p in proportions):
            raise ValueError("proportions must be bigger than 0")

        dataset_length = self.count()
        cumulative_proportions = np.cumsum(proportions)
        split_indices = [
            int(dataset_length * proportion) for proportion in cumulative_proportions
        ]

        # Ensure each split has at least one element
        subtract = 0
        for i in range(len(split_indices) - 2, -1, -1):
            split_indices[i] -= subtract
            if split_indices[i] == split_indices[i + 1]:
                subtract += 1
                split_indices[i] -= 1
        if any(i <= 0 for i in split_indices):
            raise ValueError(
                "Couldn't create non-empty splits with the given proportions."
            )

        return self.split_at_indices(split_indices)

    def train_test_split(
        self,
        test_size: Union[int, float],
        *,
        shuffle: bool = False,
        seed: Optional[int] = None,
    ) -> Tuple["Dataset[T]", "Dataset[T]"]:
        """Split the dataset into train and test subsets.

        Examples:

            >>> import ray
            >>> ds = ray.data.range(8)
            >>> train, test = ds.train_test_split(test_size=0.25)
            >>> train.take()
            [0, 1, 2, 3, 4, 5]
            >>> test.take()
            [6, 7]

        Args:
            test_size: If float, should be between 0.0 and 1.0 and represent the
                proportion of the dataset to include in the test split. If int,
                represents the absolute number of test samples. The train split will
                always be the compliment of the test split.
            shuffle: Whether or not to globally shuffle the dataset before splitting.
                Defaults to False. This may be a very expensive operation with large
                datasets.
            seed: Fix the random seed to use for shuffle, otherwise one will be chosen
                based on system randomness. Ignored if ``shuffle=False``.

        Returns:
            Train and test subsets as two Datasets.
        """
        dataset = self

        if shuffle:
            dataset = dataset.random_shuffle(seed=seed)

        if not isinstance(test_size, (int, float)):
            raise TypeError(f"`test_size` must be int or float got {type(test_size)}.")
        if isinstance(test_size, float):
            if test_size <= 0 or test_size >= 1:
                raise ValueError(
                    "If `test_size` is a float, it must be bigger than 0 and smaller "
                    f"than 1. Got {test_size}."
                )
            return dataset.split_proportionately([1 - test_size])
        else:
            dataset_length = dataset.count()
            if test_size <= 0 or test_size >= dataset_length:
                raise ValueError(
                    "If `test_size` is an int, it must be bigger than 0 and smaller "
                    f"than the size of the dataset ({dataset_length}). "
                    f"Got {test_size}."
                )
            return dataset.split_at_indices([dataset_length - test_size])

    def union(self, *other: List["Dataset[T]"]) -> "Dataset[T]":
        """Combine this dataset with others of the same type.

        The order of the blocks in the datasets is preserved, as is the
        relative ordering between the datasets passed in the argument list.

        NOTE: Unioned datasets are not lineage-serializable, i.e. they can not be used
        as a tunable hyperparameter in Ray Tune.

        Args:
            other: List of datasets to combine with this one. The datasets
                must have the same schema as this dataset, otherwise the
                behavior is undefined.

        Returns:
            A new dataset holding the union of their data.
        """

        start_time = time.perf_counter()

        owned_by_consumer = self._plan.execute()._owned_by_consumer
        datasets = [self] + list(other)
        bls = []
        has_nonlazy = False
        for ds in datasets:
            bl = ds._plan.execute()
            if not isinstance(bl, LazyBlockList):
                has_nonlazy = True
            bls.append(bl)
        if has_nonlazy:
            blocks = []
            metadata = []
            for bl in bls:
                if isinstance(bl, LazyBlockList):
                    bs, ms = bl._get_blocks_with_metadata()
                else:
                    bs, ms = bl._blocks, bl._metadata
                blocks.extend(bs)
                metadata.extend(ms)
            blocklist = BlockList(blocks, metadata, owned_by_consumer=owned_by_consumer)
        else:
            tasks: List[ReadTask] = []
            block_partition_refs: List[ObjectRef[BlockPartition]] = []
            block_partition_meta_refs: List[ObjectRef[BlockMetadata]] = []
            for bl in bls:
                tasks.extend(bl._tasks)
                block_partition_refs.extend(bl._block_partition_refs)
                block_partition_meta_refs.extend(bl._block_partition_meta_refs)
            blocklist = LazyBlockList(
                tasks,
                block_partition_refs,
                block_partition_meta_refs,
                owned_by_consumer=owned_by_consumer,
            )

        epochs = [ds._get_epoch() for ds in datasets]
        max_epoch = max(*epochs)
        if len(set(epochs)) > 1:
            if ray.util.log_once("datasets_epoch_warned"):
                logger.warning(
                    "Dataset contains data from multiple epochs: {}, "
                    "likely due to a `rewindow()` call. The higher epoch "
                    "number {} will be used. This warning will not "
                    "be shown again.".format(set(epochs), max_epoch)
                )
        dataset_stats = DatasetStats(
            stages={"union": []},
            parent=[d._plan.stats() for d in datasets],
        )
        dataset_stats.time_total_s = time.perf_counter() - start_time
        return Dataset(
            ExecutionPlan(blocklist, dataset_stats, run_by_consumer=owned_by_consumer),
            max_epoch,
            self._lazy,
        )

    def groupby(self, key: Optional[KeyFn]) -> "GroupedDataset[T]":
        """Group the dataset by the key function or column name.

        This is a lazy operation.

        Examples:
            >>> import ray
            >>> # Group by a key function and aggregate.
            >>> ray.data.range(100).groupby(lambda x: x % 3).count()
            Aggregate
            +- Dataset(num_blocks=..., num_rows=100, schema=<class 'int'>)
            >>> # Group by an Arrow table column and aggregate.
            >>> ray.data.from_items([
            ...     {"A": x % 3, "B": x} for x in range(100)]).groupby(
            ...     "A").count()
            Dataset(num_blocks=..., num_rows=3, schema={A: int64, count(): int64})

        Time complexity: O(dataset size * log(dataset size / parallelism))

        Args:
            key: A key function or Arrow column name. If this is None, the
                grouping is global.

        Returns:
            A lazy GroupedDataset that can be aggregated later.
        """
        from ray.data.grouped_dataset import GroupedDataset

        # Always allow None since groupby interprets that as grouping all
        # records into a single global group.
        if key is not None:
            _validate_key_fn(self, key)

        return GroupedDataset(self, key)

    def aggregate(self, *aggs: AggregateFn) -> U:
        """Aggregate the entire dataset as one group.

        This is a blocking operation.

        Examples:
            >>> import ray
            >>> from ray.data.aggregate import Max, Mean
            >>> ray.data.range(100).aggregate(Max())
            (99,)
            >>> ray.data.range_table(100).aggregate(
            ...    Max("value"), Mean("value"))
            {'max(value)': 99, 'mean(value)': 49.5}

        Time complexity: O(dataset size / parallelism)

        Args:
            aggs: Aggregations to do.

        Returns:
            If the input dataset is a simple dataset then the output is
            a tuple of ``(agg1, agg2, ...)`` where each tuple element is
            the corresponding aggregation result.
            If the input dataset is an Arrow dataset then the output is
            an ``ArrowRow`` where each column is the corresponding
            aggregation result.
            If the dataset is empty, return ``None``.
        """
        ret = self.groupby(None).aggregate(*aggs).take(1)
        return ret[0] if len(ret) > 0 else None

    def sum(
        self, on: Optional[Union[KeyFn, List[KeyFn]]] = None, ignore_nulls: bool = True
    ) -> U:
        """Compute sum over entire dataset.

        This is a blocking operation.

        Examples:
            >>> import ray
            >>> ray.data.range(100).sum()
            4950
            >>> ray.data.from_items([
            ...     (i, i**2)
            ...     for i in range(100)]).sum(lambda x: x[1])
            328350
            >>> ray.data.range_table(100).sum("value")
            4950
            >>> ray.data.from_items([
            ...     {"A": i, "B": i**2}
            ...     for i in range(100)]).sum(["A", "B"])
            {'sum(A)': 4950, 'sum(B)': 328350}

        Args:
            on: The data subset on which to compute the sum.

                - For a simple dataset: it can be a callable or a list thereof,
                  and the default is to return a scalar sum of all rows.
                - For an Arrow dataset: it can be a column name or a list
                  thereof, and the default is to return an ``ArrowRow``
                  containing the column-wise sum of all columns.
            ignore_nulls: Whether to ignore null values. If ``True``, null
                values will be ignored when computing the sum; if ``False``,
                if a null value is encountered, the output will be None.
                We consider np.nan, None, and pd.NaT to be null values.
                Default is ``True``.

        Returns:
            The sum result.

            For a simple dataset, the output is:

            - ``on=None``: a scalar representing the sum of all rows,
            - ``on=callable``: a scalar representing the sum of the outputs of
              the callable called on each row,
            - ``on=[callable_1, ..., calalble_n]``: a tuple of
              ``(sum_1, ..., sum_n)`` representing the sum of the outputs of
              the corresponding callables called on each row.

            For an Arrow dataset, the output is:

            - ``on=None``: an ArrowRow containing the column-wise sum of all
              columns,
            - ``on="col"``: a scalar representing the sum of all items in
              column ``"col"``,
            - ``on=["col_1", ..., "col_n"]``: an n-column ``ArrowRow``
              containing the column-wise sum of the provided columns.

            If the dataset is empty, all values are null, or any value is null
            AND ``ignore_nulls`` is ``False``, then the output will be None.
        """
        ret = self._aggregate_on(Sum, on, ignore_nulls)
        return self._aggregate_result(ret)

    def min(
        self, on: Optional[Union[KeyFn, List[KeyFn]]] = None, ignore_nulls: bool = True
    ) -> U:
        """Compute minimum over entire dataset.

        This is a blocking operation.

        Examples:
            >>> import ray
            >>> ray.data.range(100).min()
            0
            >>> ray.data.from_items([
            ...     (i, i**2)
            ...     for i in range(100)]).min(lambda x: x[1])
            0
            >>> ray.data.range_table(100).min("value")
            0
            >>> ray.data.from_items([
            ...     {"A": i, "B": i**2}
            ...     for i in range(100)]).min(["A", "B"])
            {'min(A)': 0, 'min(B)': 0}

        Args:
            on: The data subset on which to compute the min.

                - For a simple dataset: it can be a callable or a list thereof,
                  and the default is to return a scalar min of all rows.
                - For an Arrow dataset: it can be a column name or a list
                  thereof, and the default is to return an ``ArrowRow``
                  containing the column-wise min of all columns.
            ignore_nulls: Whether to ignore null values. If ``True``, null
                values will be ignored when computing the min; if ``False``,
                if a null value is encountered, the output will be None.
                We consider np.nan, None, and pd.NaT to be null values.
                Default is ``True``.

        Returns:
            The min result.

            For a simple dataset, the output is:

            - ``on=None``: a scalar representing the min of all rows,
            - ``on=callable``: a scalar representing the min of the outputs
              of the callable called on each row,
            - ``on=[callable_1, ..., calalble_n]``: a tuple of
              ``(min_1, ..., min_n)`` representing the min of the outputs
              of the corresponding callables called on each row.

            For an Arrow dataset, the output is:

            - ``on=None``: an ``ArrowRow`` containing the column-wise min of
              all columns,
            - ``on="col"``: a scalar representing the min of all items in
              column ``"col"``,
            - ``on=["col_1", ..., "col_n"]``: an n-column ``ArrowRow``
              containing the column-wise min of the provided columns.

            If the dataset is empty, all values are null, or any value is null
            AND ``ignore_nulls`` is ``False``, then the output will be None.
        """
        ret = self._aggregate_on(Min, on, ignore_nulls)
        return self._aggregate_result(ret)

    def max(
        self, on: Optional[Union[KeyFn, List[KeyFn]]] = None, ignore_nulls: bool = True
    ) -> U:
        """Compute maximum over entire dataset.

        This is a blocking operation.

        Examples:
            >>> import ray
            >>> ray.data.range(100).max()
            99
            >>> ray.data.from_items([
            ...     (i, i**2)
            ...     for i in range(100)]).max(lambda x: x[1])
            9801
            >>> ray.data.range_table(100).max("value")
            99
            >>> ray.data.from_items([
            ...     {"A": i, "B": i**2}
            ...     for i in range(100)]).max(["A", "B"])
            {'max(A)': 99, 'max(B)': 9801}

        Args:
            on: The data subset on which to compute the max.

                - For a simple dataset: it can be a callable or a list thereof,
                  and the default is to return a scalar max of all rows.
                - For an Arrow dataset: it can be a column name or a list
                  thereof, and the default is to return an ``ArrowRow``
                  containing the column-wise max of all columns.
            ignore_nulls: Whether to ignore null values. If ``True``, null
                values will be ignored when computing the max; if ``False``,
                if a null value is encountered, the output will be None.
                We consider np.nan, None, and pd.NaT to be null values.
                Default is ``True``.

        Returns:
            The max result.

            For a simple dataset, the output is:

            - ``on=None``: a scalar representing the max of all rows,
            - ``on=callable``: a scalar representing the max of the outputs of
              the callable called on each row,
            - ``on=[callable_1, ..., calalble_n]``: a tuple of
              ``(max_1, ..., max_n)`` representing the max of the outputs of
              the corresponding callables called on each row.

            For an Arrow dataset, the output is:

            - ``on=None``: an ``ArrowRow`` containing the column-wise max of
              all columns,
            - ``on="col"``: a scalar representing the max of all items in
              column ``"col"``,
            - ``on=["col_1", ..., "col_n"]``: an n-column ``ArrowRow``
              containing the column-wise max of the provided columns.

            If the dataset is empty, all values are null, or any value is null
            AND ``ignore_nulls`` is ``False``, then the output will be None.
        """
        ret = self._aggregate_on(Max, on, ignore_nulls)
        return self._aggregate_result(ret)

    def mean(
        self, on: Optional[Union[KeyFn, List[KeyFn]]] = None, ignore_nulls: bool = True
    ) -> U:
        """Compute mean over entire dataset.

        This is a blocking operation.

        Examples:
            >>> import ray
            >>> ray.data.range(100).mean()
            49.5
            >>> ray.data.from_items([
            ...     (i, i**2)
            ...     for i in range(100)]).mean(lambda x: x[1])
            3283.5
            >>> ray.data.range_table(100).mean("value")
            49.5
            >>> ray.data.from_items([
            ...     {"A": i, "B": i**2}
            ...     for i in range(100)]).mean(["A", "B"])
            {'mean(A)': 49.5, 'mean(B)': 3283.5}

        Args:
            on: The data subset on which to compute the mean.

                - For a simple dataset: it can be a callable or a list thereof,
                  and the default is to return a scalar mean of all rows.
                - For an Arrow dataset: it can be a column name or a list
                  thereof, and the default is to return an ``ArrowRow``
                  containing the column-wise mean of all columns.
            ignore_nulls: Whether to ignore null values. If ``True``, null
                values will be ignored when computing the mean; if ``False``,
                if a null value is encountered, the output will be None.
                We consider np.nan, None, and pd.NaT to be null values.
                Default is ``True``.

        Returns:
            The mean result.

            For a simple dataset, the output is:

            - ``on=None``: a scalar representing the mean of all rows,
            - ``on=callable``: a scalar representing the mean of the outputs
              of the callable called on each row,
            - ``on=[callable_1, ..., calalble_n]``: a tuple of
              ``(mean_1, ..., mean_n)`` representing the mean of the outputs
              of the corresponding callables called on each row.

            For an Arrow dataset, the output is:

            - ``on=None``: an ``ArrowRow`` containing the column-wise mean of
              all columns,
            - ``on="col"``: a scalar representing the mean of all items in
              column ``"col"``,
            - ``on=["col_1", ..., "col_n"]``: an n-column ``ArrowRow``
              containing the column-wise mean of the provided columns.

            If the dataset is empty, all values are null, or any value is null
            AND ``ignore_nulls`` is ``False``, then the output will be None.
        """
        ret = self._aggregate_on(Mean, on, ignore_nulls)
        return self._aggregate_result(ret)

    def std(
        self,
        on: Optional[Union[KeyFn, List[KeyFn]]] = None,
        ddof: int = 1,
        ignore_nulls: bool = True,
    ) -> U:
        """Compute standard deviation over entire dataset.

        This is a blocking operation.

        Examples:
            >>> import ray
            >>> ray.data.range(100).std()
            29.011491975882016
            >>> ray.data.from_items([
            ...     (i, i**2)
            ...     for i in range(100)]).std(lambda x: x[1])
            2968.1748039269296
            >>> ray.data.range_table(100).std("value", ddof=0)
            28.86607004772212
            >>> ray.data.from_items([
            ...     {"A": i, "B": i**2}
            ...     for i in range(100)]).std(["A", "B"])
            {'std(A)': 29.011491975882016, 'std(B)': 2968.1748039269296}

        NOTE: This uses Welford's online method for an accumulator-style
        computation of the standard deviation. This method was chosen due to
        it's numerical stability, and it being computable in a single pass.
        This may give different (but more accurate) results than NumPy, Pandas,
        and sklearn, which use a less numerically stable two-pass algorithm.
        See
        https://en.wikipedia.org/wiki/Algorithms_for_calculating_variance#Welford's_online_algorithm

        Args:
            on: The data subset on which to compute the std.

                - For a simple dataset: it can be a callable or a list thereof,
                  and the default is to return a scalar std of all rows.
                - For an Arrow dataset: it can be a column name or a list
                  thereof, and the default is to return an ``ArrowRow``
                  containing the column-wise std of all columns.
            ddof: Delta Degrees of Freedom. The divisor used in calculations
                is ``N - ddof``, where ``N`` represents the number of elements.
            ignore_nulls: Whether to ignore null values. If ``True``, null
                values will be ignored when computing the std; if ``False``,
                if a null value is encountered, the output will be None.
                We consider np.nan, None, and pd.NaT to be null values.
                Default is ``True``.

        Returns:
            The standard deviation result.

            For a simple dataset, the output is:

            - ``on=None``: a scalar representing the std of all rows,
            - ``on=callable``: a scalar representing the std of the outputs of
              the callable called on each row,
            - ``on=[callable_1, ..., calalble_n]``: a tuple of
              ``(std_1, ..., std_n)`` representing the std of the outputs of
              the corresponding callables called on each row.

            For an Arrow dataset, the output is:

            - ``on=None``: an ``ArrowRow`` containing the column-wise std of
              all columns,
            - ``on="col"``: a scalar representing the std of all items in
              column ``"col"``,
            - ``on=["col_1", ..., "col_n"]``: an n-column ``ArrowRow``
              containing the column-wise std of the provided columns.

            If the dataset is empty, all values are null, or any value is null
            AND ``ignore_nulls`` is ``False``, then the output will be None.
        """
        ret = self._aggregate_on(Std, on, ignore_nulls, ddof=ddof)
        return self._aggregate_result(ret)

    def sort(
        self, key: Optional[KeyFn] = None, descending: bool = False
    ) -> "Dataset[T]":
        # TODO ds.sort(lambda ...) fails with:
        #  Callable key '<function <lambda> at 0x1b07a4cb0>' requires
        #  dataset format to be 'simple', was 'arrow'.
        #  How do I create something "simple" here?
        """Sort the dataset by the specified key column or key function.

        This is a blocking operation.

        Examples:
            >>> import ray
            >>> # Sort using the entire record as the key.
            >>> ds = ray.data.range(100)
            >>> ds.sort()
            Sort
            +- Dataset(num_blocks=..., num_rows=100, schema=<class 'int'>)
            >>> # Sort by a single column in descending order.
            >>> ds = ray.data.from_items(
            ...     [{"value": i} for i in range(1000)])
            >>> ds.sort("value", descending=True)
            Dataset(num_blocks=..., num_rows=1000, schema={value: int64})
            >>> # Sort by a key function.
            >>> ds.sort(lambda record: record["value"]) # doctest: +SKIP

        Time complexity: O(dataset size * log(dataset size / parallelism))

        Args:
            key:
                - For Arrow tables, key must be a single column name.
                - For datasets of Python objects, key can be either a lambda
                  function that returns a comparison key to sort by, or None
                  to sort by the original value.
            descending: Whether to sort in descending order.

        Returns:
            A new, sorted dataset.
        """

        plan = self._plan.with_stage(SortStage(self, key, descending))
        return Dataset(plan, self._epoch, self._lazy)

    def zip(self, other: "Dataset[U]") -> "Dataset[(T, U)]":
        """Zip this dataset with the elements of another.

        The datasets must have identical num rows, block types, and block sizes
        (e.g., one was produced from a ``.map()`` of another). For Arrow
        blocks, the schema will be concatenated, and any duplicate column
        names disambiguated with _1, _2, etc. suffixes.

        NOTE: Zipped datasets are not lineage-serializable, i.e. they can not be used
        as a tunable hyperparameter in Ray Tune.

        Time complexity: O(dataset size / parallelism)

        Args:
            other: The dataset to zip with on the right hand side.

        Examples:
            >>> import ray
            >>> ds = ray.data.range(5)
            >>> ds.zip(ds).take()
            [(0, 0), (1, 1), (2, 2), (3, 3), (4, 4)]

        Returns:
            A Dataset with (k, v) pairs (or concatenated Arrow schema) where k
            comes from the first dataset and v comes from the second.
        """

        plan = self._plan.with_stage(ZipStage(other))
        return Dataset(plan, self._epoch, self._lazy)

    def limit(self, limit: int) -> "Dataset[T]":
        """Truncate the dataset to the first ``limit`` records.

        Contrary to :meth`.take`, this will not move any data to the caller's
        machine. Instead, it will return a new ``Dataset`` pointing to the truncated
        distributed data.

        Examples:
            >>> import ray
            >>> ds = ray.data.range(1000)
            >>> ds.limit(100).map(lambda x: x * 2).take()
            [0, 2, 4, 6, 8, 10, 12, 14, 16, 18, 20, 22, 24, 26, 28, 30, 32, 34, 36, 38]

        Time complexity: O(limit specified)

        Args:
            limit: The size of the dataset to truncate to.

        Returns:
            The truncated dataset.
        """
        start_time = time.perf_counter()
        # Truncate the block list to the minimum number of blocks that contains at least
        # `limit` rows.
        block_list = self._plan.execute().truncate_by_rows(limit)
        blocks, metadata, _, _ = _split_at_index(block_list, limit)
        split_duration = time.perf_counter() - start_time
        meta_for_stats = [
            BlockMetadata(
                num_rows=m.num_rows,
                size_bytes=m.size_bytes,
                schema=m.schema,
                input_files=m.input_files,
                exec_stats=None,
            )
            for m in metadata
        ]
        dataset_stats = DatasetStats(
            stages={"limit": meta_for_stats},
            parent=self._plan.stats(),
        )
        dataset_stats.time_total_s = split_duration
        return Dataset(
            ExecutionPlan(
                BlockList(
                    blocks,
                    metadata,
                    owned_by_consumer=block_list._owned_by_consumer,
                ),
                dataset_stats,
                run_by_consumer=block_list._owned_by_consumer,
            ),
            self._epoch,
            self._lazy,
        )

    def take(self, limit: int = 20) -> List[T]:
        """Return up to ``limit`` records from the dataset.

        This will move up to ``limit`` records to the caller's machine; if
        ``limit`` is very large, this can result in an OutOfMemory crash on
        the caller.

        Time complexity: O(limit specified)

        Args:
            limit: The max number of records to return.

        Returns:
            A list of up to ``limit`` records from the dataset.
        """
        output = []
        for row in self.iter_rows():
            output.append(row)
            if len(output) >= limit:
                break
        return output

    def take_all(self, limit: Optional[int] = None) -> List[T]:
        """Return all of the records in the dataset.

        This will move the entire dataset to the caller's machine; if the
        dataset is very large, this can result in an OutOfMemory crash on
        the caller.

        Time complexity: O(dataset size)

        Args:
            limit: Raise an error if the size exceeds the specified limit.

        Returns:
            A list of all the records in the dataset.
        """
        output = []
        for row in self.iter_rows():
            output.append(row)
            if limit is not None and len(output) > limit:
                raise ValueError(
                    "The dataset has more than the given limit of {} records.".format(
                        limit
                    )
                )
        return output

    def show(self, limit: int = 20) -> None:
        """Print up to the given number of records from the dataset.

        Time complexity: O(limit specified)

        Args:
            limit: The max number of records to print.
        """
        for row in self.take(limit):
            print(row)

    def count(self) -> int:
        """Count the number of records in the dataset.

        Time complexity: O(dataset size / parallelism), O(1) for parquet

        Returns:
            The number of records in the dataset.
        """
        # Handle empty dataset.
        if self.num_blocks() == 0:
            return 0

        # For parquet, we can return the count directly from metadata.
        meta_count = self._meta_count()
        if meta_count is not None:
            return meta_count

        get_num_rows = cached_remote_fn(_get_num_rows)

        return sum(
            ray.get(
                [get_num_rows.remote(block) for block in self.get_internal_block_refs()]
            )
        )

    def schema(
        self, fetch_if_missing: bool = True
    ) -> Union[type, "pyarrow.lib.Schema"]:
        """Return the schema of the dataset.

        For datasets of Arrow records, this will return the Arrow schema.
        For datasets of Python objects, this returns their Python type.

        Time complexity: O(1)

        Args:
            fetch_if_missing: If True, synchronously fetch the schema if it's
                not known. If False, None is returned if the schema is not known.
                Default is True.

        Returns:
            The Python type or Arrow schema of the records, or None if the
            schema is not known and fetch_if_missing is False.
        """
        return self._plan.schema(fetch_if_missing=fetch_if_missing)

    def num_blocks(self) -> int:
        """Return the number of blocks of this dataset.

        Note that during read and transform operations, the number of blocks
        may be dynamically adjusted to respect memory limits, increasing the
        number of blocks at runtime.

        Time complexity: O(1)

        Returns:
            The number of blocks of this dataset.
        """
        return self._plan.initial_num_blocks()

    def size_bytes(self) -> int:
        """Return the in-memory size of the dataset.

        Time complexity: O(1)

        Returns:
            The in-memory size of the dataset in bytes, or None if the
            in-memory size is not known.
        """
        metadata = self._plan.execute().get_metadata()
        if not metadata or metadata[0].size_bytes is None:
            return None
        return sum(m.size_bytes for m in metadata)

    def input_files(self) -> List[str]:
        """Return the list of input files for the dataset.

        Time complexity: O(num input files)

        Returns:
            The list of input files used to create the dataset, or an empty
            list if the input files is not known.
        """
        metadata = self._plan.execute().get_metadata()
        files = set()
        for m in metadata:
            for f in m.input_files:
                files.add(f)
        return list(files)

    def write_parquet(
        self,
        path: str,
        *,
        filesystem: Optional["pyarrow.fs.FileSystem"] = None,
        try_create_dir: bool = True,
        arrow_open_stream_args: Optional[Dict[str, Any]] = None,
        block_path_provider: BlockWritePathProvider = DefaultBlockWritePathProvider(),
        arrow_parquet_args_fn: Callable[[], Dict[str, Any]] = lambda: {},
        ray_remote_args: Dict[str, Any] = None,
        **arrow_parquet_args,
    ) -> None:
        """Write the dataset to parquet.

        This is only supported for datasets convertible to Arrow records.
        To control the number of files, use ``.repartition()``.

        Unless a custom block path provider is given, the format of the output
        files will be {uuid}_{block_idx}.parquet, where ``uuid`` is an unique
        id for the dataset.

        Examples:
            >>> import ray
            >>> ds = ray.data.range(100) # doctest: +SKIP
            >>> ds.write_parquet("s3://bucket/path") # doctest: +SKIP

        Time complexity: O(dataset size / parallelism)

        Args:
            path: The path to the destination root directory, where Parquet
                files will be written to.
            filesystem: The filesystem implementation to write to.
            try_create_dir: Try to create all directories in destination path
                if True. Does nothing if all directories already exist.
            arrow_open_stream_args: kwargs passed to
                pyarrow.fs.FileSystem.open_output_stream
            block_path_provider: BlockWritePathProvider implementation to
                write each dataset block to a custom output path.
            arrow_parquet_args_fn: Callable that returns a dictionary of write
                arguments to use when writing each block to a file. Overrides
                any duplicate keys from arrow_parquet_args. This should be used
                instead of arrow_parquet_args if any of your write arguments
                cannot be pickled, or if you'd like to lazily resolve the write
                arguments for each dataset block.
            ray_remote_args: Kwargs passed to ray.remote in the write tasks.
            arrow_parquet_args: Options to pass to
                pyarrow.parquet.write_table(), which is used to write out each
                block to a file.
        """
        self.write_datasource(
            ParquetDatasource(),
            ray_remote_args=ray_remote_args,
            path=path,
            dataset_uuid=self._uuid,
            filesystem=filesystem,
            try_create_dir=try_create_dir,
            open_stream_args=arrow_open_stream_args,
            block_path_provider=block_path_provider,
            write_args_fn=arrow_parquet_args_fn,
            **arrow_parquet_args,
        )

    def write_json(
        self,
        path: str,
        *,
        filesystem: Optional["pyarrow.fs.FileSystem"] = None,
        try_create_dir: bool = True,
        arrow_open_stream_args: Optional[Dict[str, Any]] = None,
        block_path_provider: BlockWritePathProvider = DefaultBlockWritePathProvider(),
        pandas_json_args_fn: Callable[[], Dict[str, Any]] = lambda: {},
        ray_remote_args: Dict[str, Any] = None,
        **pandas_json_args,
    ) -> None:
        """Write the dataset to json.

        This is only supported for datasets convertible to Arrow records.
        To control the number of files, use ``.repartition()``.

        Unless a custom block path provider is given, the format of the output
        files will be {self._uuid}_{block_idx}.json, where ``uuid`` is an
        unique id for the dataset.

        Examples:
            >>> import ray
            >>> ds = ray.data.range(100) # doctest: +SKIP
            >>> ds.write_json("s3://bucket/path") # doctest: +SKIP

        Time complexity: O(dataset size / parallelism)

        Args:
            path: The path to the destination root directory, where json
                files will be written to.
            filesystem: The filesystem implementation to write to.
            try_create_dir: Try to create all directories in destination path
                if True. Does nothing if all directories already exist.
            arrow_open_stream_args: kwargs passed to
                pyarrow.fs.FileSystem.open_output_stream
            block_path_provider: BlockWritePathProvider implementation to
                write each dataset block to a custom output path.
            pandas_json_args_fn: Callable that returns a dictionary of write
                arguments to use when writing each block to a file. Overrides
                any duplicate keys from pandas_json_args. This should be used
                instead of pandas_json_args if any of your write arguments
                cannot be pickled, or if you'd like to lazily resolve the write
                arguments for each dataset block.
            ray_remote_args: Kwargs passed to ray.remote in the write tasks.
            pandas_json_args: These args will be passed to
                pandas.DataFrame.to_json(), which we use under the hood to
                write out each Datasets block. These
                are dict(orient="records", lines=True) by default.
        """
        self.write_datasource(
            JSONDatasource(),
            ray_remote_args=ray_remote_args,
            path=path,
            dataset_uuid=self._uuid,
            filesystem=filesystem,
            try_create_dir=try_create_dir,
            open_stream_args=arrow_open_stream_args,
            block_path_provider=block_path_provider,
            write_args_fn=pandas_json_args_fn,
            **pandas_json_args,
        )

    def write_csv(
        self,
        path: str,
        *,
        filesystem: Optional["pyarrow.fs.FileSystem"] = None,
        try_create_dir: bool = True,
        arrow_open_stream_args: Optional[Dict[str, Any]] = None,
        block_path_provider: BlockWritePathProvider = DefaultBlockWritePathProvider(),
        arrow_csv_args_fn: Callable[[], Dict[str, Any]] = lambda: {},
        ray_remote_args: Dict[str, Any] = None,
        **arrow_csv_args,
    ) -> None:
        """Write the dataset to csv.

        This is only supported for datasets convertible to Arrow records.
        To control the number of files, use ``.repartition()``.

        Unless a custom block path provider is given, the format of the output
        files will be {uuid}_{block_idx}.csv, where ``uuid`` is an unique id
        for the dataset.

        Examples:
            >>> import ray
            >>> ds = ray.data.range(100) # doctest: +SKIP
            >>> ds.write_csv("s3://bucket/path") # doctest: +SKIP

        Time complexity: O(dataset size / parallelism)

        Args:
            path: The path to the destination root directory, where csv
                files will be written to.
            filesystem: The filesystem implementation to write to.
            try_create_dir: Try to create all directories in destination path
                if True. Does nothing if all directories already exist.
            arrow_open_stream_args: kwargs passed to
                pyarrow.fs.FileSystem.open_output_stream
            block_path_provider: BlockWritePathProvider implementation to
                write each dataset block to a custom output path.
            arrow_csv_args_fn: Callable that returns a dictionary of write
                arguments to use when writing each block to a file. Overrides
                any duplicate keys from arrow_csv_args. This should be used
                instead of arrow_csv_args if any of your write arguments
                cannot be pickled, or if you'd like to lazily resolve the write
                arguments for each dataset block.
            ray_remote_args: Kwargs passed to ray.remote in the write tasks.
            arrow_csv_args: Other CSV write options to pass to pyarrow.
        """
        self.write_datasource(
            CSVDatasource(),
            ray_remote_args=ray_remote_args,
            path=path,
            dataset_uuid=self._uuid,
            filesystem=filesystem,
            try_create_dir=try_create_dir,
            open_stream_args=arrow_open_stream_args,
            block_path_provider=block_path_provider,
            write_args_fn=arrow_csv_args_fn,
            **arrow_csv_args,
        )

    def write_tfrecords(
        self,
        path: str,
        *,
        filesystem: Optional["pyarrow.fs.FileSystem"] = None,
        try_create_dir: bool = True,
        arrow_open_stream_args: Optional[Dict[str, Any]] = None,
        block_path_provider: BlockWritePathProvider = DefaultBlockWritePathProvider(),
        ray_remote_args: Dict[str, Any] = None,
    ) -> None:
        """Write the dataset to TFRecord files.

        The `TFRecord <https://www.tensorflow.org/tutorials/load_data/tfrecord>`_
        files will contain
        `tf.train.Example <https://www.tensorflow.org/api_docs/python/tf/train/Example>`_ # noqa: E501
        records, with one Example record for each row in the dataset.

        .. warning::
            tf.train.Feature only natively stores ints, floats, and bytes,
            so this function only supports datasets with these data types,
            and will error if the dataset contains unsupported types.

        This is only supported for datasets convertible to Arrow records.
        To control the number of files, use ``.repartition()``.

        Unless a custom block path provider is given, the format of the output
        files will be {uuid}_{block_idx}.tfrecords, where ``uuid`` is an unique id
        for the dataset.

        Examples:
            >>> import ray
            >>> ds = ray.data.from_items([
            ...     { "name": "foo", "score": 42 },
            ...     { "name": "bar", "score": 43 },
            ... ])
            >>> ds.write_tfrecords("s3://bucket/path") # doctest: +SKIP

        Time complexity: O(dataset size / parallelism)

        Args:
            path: The path to the destination root directory, where tfrecords
                files will be written to.
            filesystem: The filesystem implementation to write to.
            try_create_dir: Try to create all directories in destination path
                if True. Does nothing if all directories already exist.
            arrow_open_stream_args: kwargs passed to
                pyarrow.fs.FileSystem.open_output_stream
            block_path_provider: BlockWritePathProvider implementation to
                write each dataset block to a custom output path.
            ray_remote_args: Kwargs passed to ray.remote in the write tasks.

        """

        self.write_datasource(
            TFRecordDatasource(),
            ray_remote_args=ray_remote_args,
            path=path,
            dataset_uuid=self._uuid,
            filesystem=filesystem,
            try_create_dir=try_create_dir,
            open_stream_args=arrow_open_stream_args,
            block_path_provider=block_path_provider,
        )

    def write_numpy(
        self,
        path: str,
        *,
        column: str = TENSOR_COLUMN_NAME,
        filesystem: Optional["pyarrow.fs.FileSystem"] = None,
        try_create_dir: bool = True,
        arrow_open_stream_args: Optional[Dict[str, Any]] = None,
        block_path_provider: BlockWritePathProvider = DefaultBlockWritePathProvider(),
        ray_remote_args: Dict[str, Any] = None,
    ) -> None:
        """Write a tensor column of the dataset to npy files.

        This is only supported for datasets convertible to Arrow records that
        contain a TensorArray column. To control the number of files, use
        ``.repartition()``.

        Unless a custom block path provider is given, the format of the output
        files will be {self._uuid}_{block_idx}.npy, where ``uuid`` is an unique
        id for the dataset.

        Examples:
            >>> import ray
            >>> ds = ray.data.range(100) # doctest: +SKIP
            >>> ds.write_numpy("s3://bucket/path") # doctest: +SKIP

        Time complexity: O(dataset size / parallelism)

        Args:
            path: The path to the destination root directory, where npy
                files will be written to.
            column: The name of the table column that contains the tensor to
                be written. The default is ``"__value__"``, the column name that
                Datasets uses for storing tensors in single-column tables.
            filesystem: The filesystem implementation to write to.
            try_create_dir: Try to create all directories in destination path
                if True. Does nothing if all directories already exist.
            arrow_open_stream_args: kwargs passed to
                pyarrow.fs.FileSystem.open_output_stream
            block_path_provider: BlockWritePathProvider implementation to
                write each dataset block to a custom output path.
            ray_remote_args: Kwargs passed to ray.remote in the write tasks.
        """
        self.write_datasource(
            NumpyDatasource(),
            ray_remote_args=ray_remote_args,
            path=path,
            dataset_uuid=self._uuid,
            column=column,
            filesystem=filesystem,
            try_create_dir=try_create_dir,
            open_stream_args=arrow_open_stream_args,
            block_path_provider=block_path_provider,
        )

    def write_mongo(
        self,
        uri: str,
        database: str,
        collection: str,
        ray_remote_args: Dict[str, Any] = None,
    ) -> None:
        """Write the dataset to a MongoDB datasource.

        This is only supported for datasets convertible to Arrow records.
        To control the number of parallel write tasks, use ``.repartition()``
        before calling this method.

        .. note::
            Currently, this supports only a subset of the pyarrow's types, due to the
            limitation of pymongoarrow which is used underneath. Writing unsupported
            types will fail on type checking. See all the supported types at:
            https://mongo-arrow.readthedocs.io/en/latest/supported_types.html.

        .. note::
            The records will be inserted into MongoDB as new documents. If a record has
            the _id field, this _id must be non-existent in MongoDB, otherwise the write
            will be rejected and fail (hence preexisting documents are protected from
            being mutated). It's fine to not have _id field in record and MongoDB will
            auto generate one at insertion.

        Examples:
            >>> import ray
            >>> import pandas as pd
            >>> docs = [{"title": "MongoDB Datasource test"} for key in range(4)]
            >>> ds = ray.data.from_pandas(pd.DataFrame(docs))
            >>> ds.write_mongo( # doctest: +SKIP
            >>>     MongoDatasource(), # doctest: +SKIP
            >>>     uri="mongodb://username:password@mongodb0.example.com:27017/?authSource=admin", # noqa: E501 # doctest: +SKIP
            >>>     database="my_db", # doctest: +SKIP
            >>>     collection="my_collection", # doctest: +SKIP
            >>> ) # doctest: +SKIP

        Args:
            uri: The URI to the destination MongoDB where the dataset will be
                written to. For the URI format, see details in
                https://www.mongodb.com/docs/manual/reference/connection-string/.
            database: The name of the database. This database must exist otherwise
                ValueError will be raised.
            collection: The name of the collection in the database. This collection
                must exist otherwise ValueError will be raised.
            ray_remote_args: Kwargs passed to ray.remote in the write tasks.
        """
        from ray.data.datasource import MongoDatasource

        self.write_datasource(
            MongoDatasource(),
            ray_remote_args=ray_remote_args,
            uri=uri,
            database=database,
            collection=collection,
        )

    def write_datasource(
        self,
        datasource: Datasource[T],
        *,
        ray_remote_args: Dict[str, Any] = None,
        **write_args,
    ) -> None:
        """Write the dataset to a custom datasource.

        Examples:
            >>> import ray
            >>> from ray.data.datasource import Datasource
            >>> ds = ray.data.range(100) # doctest: +SKIP
            >>> class CustomDatasource(Datasource): # doctest: +SKIP
            ...     # define custom data source
            ...     pass # doctest: +SKIP
            >>> ds.write_datasource(CustomDatasource(...)) # doctest: +SKIP

        Time complexity: O(dataset size / parallelism)

        Args:
            datasource: The datasource to write to.
            ray_remote_args: Kwargs passed to ray.remote in the write tasks.
            write_args: Additional write args to pass to the datasource.
        """

        ctx = DatasetContext.get_current()
        if ray_remote_args is None:
            ray_remote_args = {}
        path = write_args.get("path", None)
        if path and _is_local_scheme(path):
            if ray.util.client.ray.is_connected():
                raise ValueError(
                    f"The local scheme paths {path} are not supported in Ray Client."
                )
            ray_remote_args["scheduling_strategy"] = NodeAffinitySchedulingStrategy(
                ray.get_runtime_context().get_node_id(),
                soft=False,
            )

        blocks, metadata = zip(*self._plan.execute().get_blocks_with_metadata())

        # TODO(ekl) remove this feature flag.
        if "RAY_DATASET_FORCE_LOCAL_METADATA" in os.environ:
            write_results: List[ObjectRef[WriteResult]] = datasource.do_write(
                blocks, metadata, ray_remote_args=ray_remote_args, **write_args
            )
        else:
            # Prepare write in a remote task so that in Ray client mode, we
            # don't do metadata resolution from the client machine.
            do_write = cached_remote_fn(_do_write, retry_exceptions=False, num_cpus=0)
            write_results: List[ObjectRef[WriteResult]] = ray.get(
                do_write.remote(
                    datasource,
                    ctx,
                    blocks,
                    metadata,
                    ray_remote_args,
                    _wrap_arrow_serialization_workaround(write_args),
                )
            )

        progress = ProgressBar("Write Progress", len(write_results))
        try:
            progress.block_until_complete(write_results)
            datasource.on_write_complete(ray.get(write_results))
        except Exception as e:
            datasource.on_write_failed(write_results, e)
            raise
        finally:
            progress.close()

    def iterator(self) -> DatasetIterator:
        """Return a :class:`~ray.data.DatasetIterator` that
        can be used to repeatedly iterate over the dataset.

        Examples:
            >>> import ray
            >>> for batch in ray.data.range(
            ...     1000000
            ... ).iterator().iter_batches(): # doctest: +SKIP
            ...     print(batch) # doctest: +SKIP

        .. note::
            It is recommended to use ``DatasetIterator`` methods over directly
            calling methods such as ``iter_batches()``.
        """
        return BulkDatasetIterator(self)

    def iter_rows(self, *, prefetch_blocks: int = 0) -> Iterator[Union[T, TableRow]]:
        """Return a local row iterator over the dataset.

        If the dataset is a tabular dataset (Arrow/Pandas blocks), dict-like mappings
        :py:class:`~ray.data.row.TableRow` are yielded for each row by the iterator.
        If the dataset is not tabular, the raw row is yielded.

        Examples:
            >>> import ray
            >>> for i in ray.data.range(1000000).iter_rows(): # doctest: +SKIP
            ...     print(i) # doctest: +SKIP

        Time complexity: O(1)

        Args:
            prefetch_blocks: The number of blocks to prefetch ahead of the
                current block during the scan.

        Returns:
            A local iterator over the entire dataset.
        """
        # During row-based ops, we also choose a batch format that lines up with the
        # current dataset format in order to eliminate unnecessary copies and type
        # conversions.
        ctx = DatasetContext.get_current()
        if ctx.use_streaming_executor:
            # TODO: calling dataset_format() triggers bulk execution.
            batch_format = "default"
        else:
            try:
                dataset_format = self.dataset_format()
            except ValueError:
                # Dataset is empty or cleared, so fall back to "default".
                batch_format = "default"
            else:
                batch_format = (
                    "pyarrow"
                    if dataset_format == BlockFormat.ARROW
                    else "pandas"
                    if dataset_format == BlockFormat.PANDAS
                    else "default"
                )
        for batch in self.iter_batches(
            batch_size=None, prefetch_blocks=prefetch_blocks, batch_format=batch_format
        ):
            batch = BlockAccessor.for_block(batch)
            for row in batch.iter_rows():
                yield row

    def iter_batches(
        self,
        *,
        prefetch_blocks: int = 0,
        batch_size: Optional[int] = 256,
        batch_format: str = "default",
        drop_last: bool = False,
        local_shuffle_buffer_size: Optional[int] = None,
        local_shuffle_seed: Optional[int] = None,
    ) -> Iterator[DataBatch]:
        """Return a local batched iterator over the dataset.

        Examples:
            >>> import ray
            >>> for batch in ray.data.range(1000000).iter_batches(): # doctest: +SKIP
            ...     print(batch) # doctest: +SKIP

        Time complexity: O(1)

        Args:
            prefetch_blocks: The number of blocks to prefetch ahead of the
                current block during the scan.
            batch_size: The number of rows in each batch, or None to use entire blocks
                as batches (blocks may contain different number of rows).
                The final batch may include fewer than ``batch_size`` rows if
                ``drop_last`` is ``False``. Defaults to 256.
            batch_format: The format in which to return each batch.
                Specify "default" to use the default block format (promoting
                tables to Pandas and tensors to NumPy), "pandas" to select
                ``pandas.DataFrame``, "pyarrow" to select ``pyarrow.Table``, or "numpy"
                to select ``numpy.ndarray`` for tensor datasets and
                ``Dict[str, numpy.ndarray]`` for tabular datasets. Default is "default".
            drop_last: Whether to drop the last batch if it's incomplete.
            local_shuffle_buffer_size: If non-None, the data will be randomly shuffled
                using a local in-memory shuffle buffer, and this value will serve as the
                minimum number of rows that must be in the local in-memory shuffle
                buffer in order to yield a batch. When there are no more rows to add to
                the buffer, the remaining rows in the buffer will be drained.
            local_shuffle_seed: The seed to use for the local random shuffle.

        Returns:
            An iterator over record batches.
        """
        if batch_format == "native":
            warnings.warn(
                "The 'native' batch format has been renamed 'default'.",
                DeprecationWarning,
            )

        block_iterator, stats, owned = self._plan.execute_to_iterator()
        time_start = time.perf_counter()

        yield from batch_block_refs(
            block_iterator,
            stats=stats,
            prefetch_blocks=prefetch_blocks,
            clear_block_after_read=owned,
            batch_size=batch_size,
            batch_format=batch_format,
            drop_last=drop_last,
            shuffle_buffer_min_size=local_shuffle_buffer_size,
            shuffle_seed=local_shuffle_seed,
        )

        stats.iter_total_s.add(time.perf_counter() - time_start)

    def iter_torch_batches(
        self,
        *,
        prefetch_blocks: int = 0,
        batch_size: Optional[int] = 256,
        dtypes: Optional[Union["torch.dtype", Dict[str, "torch.dtype"]]] = None,
        device: Optional[str] = None,
        drop_last: bool = False,
        local_shuffle_buffer_size: Optional[int] = None,
        local_shuffle_seed: Optional[int] = None,
    ) -> Iterator["TorchTensorBatchType"]:
        """Return a local batched iterator of Torch Tensors over the dataset.

        This iterator will yield single-tensor batches if the underlying dataset
        consists of a single column; otherwise, it will yield a dictionary of
        column-tensors. If looking for more flexibility in the tensor conversion (e.g.
        casting dtypes) or the batch format, try use `.iter_batches` directly, which is
        a lower-level API.

        Examples:
            >>> import ray
            >>> for batch in ray.data.range( # doctest: +SKIP
            ...     12,
            ... ).iter_torch_batches(batch_size=4):
            ...     print(batch.shape) # doctest: +SKIP
            torch.Size([4, 1])
            torch.Size([4, 1])
            torch.Size([4, 1])

        Time complexity: O(1)

        Args:
            prefetch_blocks: The number of blocks to prefetch ahead of the
                current block during the scan.
            batch_size: The number of rows in each batch, or None to use entire blocks
                as batches (blocks may contain different number of rows).
                The final batch may include fewer than ``batch_size`` rows if
                ``drop_last`` is ``False``. Defaults to 256.
            dtypes: The Torch dtype(s) for the created tensor(s); if None, the dtype
                will be inferred from the tensor data.
            device: The device on which the tensor should be placed; if None, the Torch
                tensor will be constructed on the CPU.
            drop_last: Whether to drop the last batch if it's incomplete.
            local_shuffle_buffer_size: If non-None, the data will be randomly shuffled
                using a local in-memory shuffle buffer, and this value will serve as the
                minimum number of rows that must be in the local in-memory shuffle
                buffer in order to yield a batch. When there are no more rows to add to
                the buffer, the remaining rows in the buffer will be drained. This
                buffer size must be greater than or equal to ``batch_size``, and
                therefore ``batch_size`` must also be specified when using local
                shuffling.
            local_shuffle_seed: The seed to use for the local random shuffle.

        Returns:
            An iterator over Torch Tensor batches.
        """
        from ray.air._internal.torch_utils import (
            convert_ndarray_batch_to_torch_tensor_batch,
        )

        for batch in self.iter_batches(
            prefetch_blocks=prefetch_blocks,
            batch_size=batch_size,
            batch_format="numpy",
            drop_last=drop_last,
            local_shuffle_buffer_size=local_shuffle_buffer_size,
            local_shuffle_seed=local_shuffle_seed,
        ):
            yield convert_ndarray_batch_to_torch_tensor_batch(
                batch,
                dtypes=dtypes,
                device=device,
            )

    def iter_tf_batches(
        self,
        *,
        prefetch_blocks: int = 0,
        batch_size: Optional[int] = 256,
        dtypes: Optional[Union["tf.dtypes.DType", Dict[str, "tf.dtypes.DType"]]] = None,
        drop_last: bool = False,
        local_shuffle_buffer_size: Optional[int] = None,
        local_shuffle_seed: Optional[int] = None,
    ) -> Iterator[TensorFlowTensorBatchType]:
        """Return a local batched iterator of TensorFlow Tensors over the dataset.

        This iterator will yield single-tensor batches of the underlying dataset
        consists of a single column; otherwise, it will yield a dictionary of
        column-tensors.

        .. tip::
            If you don't need the additional flexibility provided by this method,
            consider using :meth:`~ray.data.Dataset.to_tf` instead. It's easier
            to use.

        Examples:
            >>> import ray
            >>> for batch in ray.data.range( # doctest: +SKIP
            ...     12,
            ... ).iter_tf_batches(batch_size=4):
            ...     print(batch.shape) # doctest: +SKIP
            (4, 1)
            (4, 1)
            (4, 1)

        Time complexity: O(1)

        Args:
            prefetch_blocks: The number of blocks to prefetch ahead of the
                current block during the scan.
            batch_size: The number of rows in each batch, or None to use entire blocks
                as batches (blocks may contain different number of rows).
                The final batch may include fewer than ``batch_size`` rows if
                ``drop_last`` is ``False``. Defaults to 256.
            dtypes: The TensorFlow dtype(s) for the created tensor(s); if None, the
                dtype will be inferred from the tensor data.
            drop_last: Whether to drop the last batch if it's incomplete.
            local_shuffle_buffer_size: If non-None, the data will be randomly shuffled
                using a local in-memory shuffle buffer, and this value will serve as the
                minimum number of rows that must be in the local in-memory shuffle
                buffer in order to yield a batch. When there are no more rows to add to
                the buffer, the remaining rows in the buffer will be drained. This
                buffer size must be greater than or equal to ``batch_size``, and
                therefore ``batch_size`` must also be specified when using local
                shuffling.
            local_shuffle_seed: The seed to use for the local random shuffle.

        Returns:
            An iterator over TensorFlow Tensor batches.
        """
        from ray.air._internal.tensorflow_utils import (
            convert_ndarray_batch_to_tf_tensor_batch,
        )

        for batch in self.iter_batches(
            prefetch_blocks=prefetch_blocks,
            batch_size=batch_size,
            batch_format="numpy",
            drop_last=drop_last,
            local_shuffle_buffer_size=local_shuffle_buffer_size,
            local_shuffle_seed=local_shuffle_seed,
        ):
            yield convert_ndarray_batch_to_tf_tensor_batch(batch, dtypes=dtypes)

    def to_torch(
        self,
        *,
        label_column: Optional[str] = None,
        feature_columns: Optional[
            Union[List[str], List[List[str]], Dict[str, List[str]]]
        ] = None,
        label_column_dtype: Optional["torch.dtype"] = None,
        feature_column_dtypes: Optional[
            Union["torch.dtype", List["torch.dtype"], Dict[str, "torch.dtype"]]
        ] = None,
        batch_size: int = 1,
        prefetch_blocks: int = 0,
        drop_last: bool = False,
        local_shuffle_buffer_size: Optional[int] = None,
        local_shuffle_seed: Optional[int] = None,
        unsqueeze_label_tensor: bool = True,
        unsqueeze_feature_tensors: bool = True,
    ) -> "torch.utils.data.IterableDataset":
        """Return a Torch IterableDataset over this dataset.

        This is only supported for datasets convertible to Arrow records.

        It is recommended to use the returned ``IterableDataset`` directly
        instead of passing it into a torch ``DataLoader``.

        Each element in IterableDataset will be a tuple consisting of 2
        elements. The first item contains the feature tensor(s), and the
        second item is the label tensor. Those can take on different
        forms, depending on the specified arguments.

        For the features tensor (N is the ``batch_size`` and n, m, k
        are the number of features per tensor):

        * If ``feature_columns`` is a ``List[str]``, the features will be
          a tensor of shape (N, n), with columns corresponding to
          ``feature_columns``

        * If ``feature_columns`` is a ``List[List[str]]``, the features will be
          a list of tensors of shape [(N, m),...,(N, k)], with columns of each
          tensor corresponding to the elements of ``feature_columns``

        * If ``feature_columns`` is a ``Dict[str, List[str]]``, the features
          will be a dict of key-tensor pairs of shape
          {key1: (N, m),..., keyN: (N, k)}, with columns of each
          tensor corresponding to the value of ``feature_columns`` under the
          key.

        If ``unsqueeze_label_tensor=True`` (default), the label tensor will be
        of shape (N, 1). Otherwise, it will be of shape (N,).
        If ``label_column`` is specified as ``None``, then no column from the
        ``Dataset`` will be treated as the label, and the output label tensor
        will be ``None``.

        Note that you probably want to call ``.split()`` on this dataset if
        there are to be multiple Torch workers consuming the data.

        Time complexity: O(1)

        Args:
            label_column: The name of the column used as the
                label (second element of the output list). Can be None for
                prediction, in which case the second element of returned
                tuple will also be None.
            feature_columns: The names of the columns
                to use as the features. Can be a list of lists or
                a dict of string-list pairs for multi-tensor output.
                If None, then use all columns except the label column as
                the features.
            label_column_dtype: The torch dtype to
                use for the label column. If None, then automatically infer
                the dtype.
            feature_column_dtypes: The dtypes to use for the feature
                tensors. This should match the format of ``feature_columns``,
                or be a single dtype, in which case it will be applied to
                all tensors. If None, then automatically infer the dtype.
            batch_size: How many samples per batch to yield at a time.
                Defaults to 1.
            prefetch_blocks: The number of blocks to prefetch ahead of
                the current block during the scan.
            drop_last: Set to True to drop the last incomplete batch,
                if the dataset size is not divisible by the batch size. If
                False and the size of dataset is not divisible by the batch
                size, then the last batch will be smaller. Defaults to False.
            local_shuffle_buffer_size: If non-None, the data will be randomly shuffled
                using a local in-memory shuffle buffer, and this value will serve as the
                minimum number of rows that must be in the local in-memory shuffle
                buffer in order to yield a batch. When there are no more rows to add to
                the buffer, the remaining rows in the buffer will be drained. This
                buffer size must be greater than or equal to ``batch_size``, and
                therefore ``batch_size`` must also be specified when using local
                shuffling.
            local_shuffle_seed: The seed to use for the local random shuffle.
            unsqueeze_label_tensor: If set to True, the label tensor
                will be unsqueezed (reshaped to (N, 1)). Otherwise, it will
                be left as is, that is (N, ). In general, regression loss
                functions expect an unsqueezed tensor, while classification
                loss functions expect a squeezed one. Defaults to True.
            unsqueeze_feature_tensors: If set to True, the features tensors
                will be unsqueezed (reshaped to (N, 1)) before being concatenated into
                the final features tensor. Otherwise, they will be left as is, that is
                (N, ). Defaults to True.

        Returns:
            A torch IterableDataset.
        """
        import torch

        from ray.air._internal.torch_utils import convert_pandas_to_torch_tensor
        from ray.data._internal.torch_iterable_dataset import TorchIterableDataset

        # If an empty collection is passed in, treat it the same as None
        if not feature_columns:
            feature_columns = None

        if feature_column_dtypes and not isinstance(feature_column_dtypes, torch.dtype):
            if isinstance(feature_columns, dict):
                if not isinstance(feature_column_dtypes, dict):
                    raise TypeError(
                        "If `feature_columns` is a dict, "
                        "`feature_column_dtypes` must be None, `torch.dtype`,"
                        f" or dict, got {type(feature_column_dtypes)}."
                    )
                if set(feature_columns) != set(feature_column_dtypes):
                    raise ValueError(
                        "`feature_columns` and `feature_column_dtypes` "
                        "must have the same keys."
                    )
                if any(not subcolumns for subcolumns in feature_columns.values()):
                    raise ValueError("column list may not be empty")
            elif isinstance(feature_columns[0], (list, tuple)):
                if not isinstance(feature_column_dtypes, (list, tuple)):
                    raise TypeError(
                        "If `feature_columns` is a list of lists, "
                        "`feature_column_dtypes` must be None, `torch.dtype`,"
                        f" or a sequence, got {type(feature_column_dtypes)}."
                    )
                if len(feature_columns) != len(feature_column_dtypes):
                    raise ValueError(
                        "`feature_columns` and `feature_column_dtypes` "
                        "must have the same length."
                    )
                if any(not subcolumns for subcolumns in feature_columns):
                    raise ValueError("column list may not be empty")

        def make_generator():
            for batch in self.iter_batches(
                batch_size=batch_size,
                batch_format="pandas",
                prefetch_blocks=prefetch_blocks,
                drop_last=drop_last,
                local_shuffle_buffer_size=local_shuffle_buffer_size,
                local_shuffle_seed=local_shuffle_seed,
            ):
                if label_column:
                    label_tensor = convert_pandas_to_torch_tensor(
                        batch,
                        [label_column],
                        label_column_dtype,
                        unsqueeze=unsqueeze_label_tensor,
                    )
                    batch.pop(label_column)
                else:
                    label_tensor = None

                if isinstance(feature_columns, dict):
                    features_tensor = {
                        key: convert_pandas_to_torch_tensor(
                            batch,
                            feature_columns[key],
                            feature_column_dtypes[key]
                            if isinstance(feature_column_dtypes, dict)
                            else feature_column_dtypes,
                            unsqueeze=unsqueeze_feature_tensors,
                        )
                        for key in feature_columns
                    }
                else:
                    features_tensor = convert_pandas_to_torch_tensor(
                        batch,
                        columns=feature_columns,
                        column_dtypes=feature_column_dtypes,
                        unsqueeze=unsqueeze_feature_tensors,
                    )

                yield (features_tensor, label_tensor)

        return TorchIterableDataset(make_generator)

    def to_tf(
        self,
        feature_columns: Union[str, List[str]],
        label_columns: Union[str, List[str]],
        *,
        prefetch_blocks: int = 0,
        batch_size: int = 1,
        drop_last: bool = False,
        local_shuffle_buffer_size: Optional[int] = None,
        local_shuffle_seed: Optional[int] = None,
    ) -> "tf.data.Dataset":
        """Return a TF Dataset over this dataset.

        .. warning::
            If your dataset contains ragged tensors, this method errors. To prevent
            errors, resize tensors or
            :ref:`disable tensor extension casting <disable_tensor_extension_casting>`.

        Examples:
            >>> import ray
            >>> ds = ray.data.read_csv("s3://anonymous@air-example-data/iris.csv")
            >>> ds
            Dataset(num_blocks=1, num_rows=150, schema={sepal length (cm): double, sepal width (cm): double, petal length (cm): double, petal width (cm): double, target: int64})

            If your model accepts a single tensor as input, specify a single feature column.

            >>> ds.to_tf(feature_columns="sepal length (cm)", label_columns="target")  # doctest: +SKIP
            <_OptionsDataset element_spec=(TensorSpec(shape=(None,), dtype=tf.float64, name='sepal length (cm)'), TensorSpec(shape=(None,), dtype=tf.int64, name='target'))>

            If your model accepts a dictionary as input, specify a list of feature columns.

            >>> ds.to_tf(["sepal length (cm)", "sepal width (cm)"], "target")  # doctest: +SKIP
            <_OptionsDataset element_spec=({'sepal length (cm)': TensorSpec(shape=(None,), dtype=tf.float64, name='sepal length (cm)'), 'sepal width (cm)': TensorSpec(shape=(None,), dtype=tf.float64, name='sepal width (cm)')}, TensorSpec(shape=(None,), dtype=tf.int64, name='target'))>

            If your dataset contains multiple features but your model accepts a single
            tensor as input, combine features with
            :class:`~ray.data.preprocessors.Concatenator`.

            >>> from ray.data.preprocessors import Concatenator
            >>> preprocessor = Concatenator(output_column_name="features", exclude="target")
            >>> ds = preprocessor.transform(ds)
            >>> ds
            Dataset(num_blocks=1, num_rows=150, schema={target: int64, features: TensorDtype(shape=(4,), dtype=float64)})
            >>> ds.to_tf("features", "target")  # doctest: +SKIP
            <_OptionsDataset element_spec=(TensorSpec(shape=(None, 4), dtype=tf.float64, name='features'), TensorSpec(shape=(None,), dtype=tf.int64, name='target'))>

        Args:
            feature_columns: Columns that correspond to model inputs. If this is a
                string, the input data is a tensor. If this is a list, the input data
                is a ``dict`` that maps column names to their tensor representation.
            label_column: Columns that correspond to model targets. If this is a
                string, the target data is a tensor. If this is a list, the target data
                is a ``dict`` that maps column names to their tensor representation.
            prefetch_blocks: The number of blocks to prefetch ahead of the
                current block during the scan.
            batch_size: Record batch size. Defaults to 1.
            drop_last: Set to True to drop the last incomplete batch,
                if the dataset size is not divisible by the batch size. If
                False and the size of dataset is not divisible by the batch
                size, then the last batch will be smaller. Defaults to False.
            local_shuffle_buffer_size: If non-None, the data will be randomly shuffled
                using a local in-memory shuffle buffer, and this value will serve as the
                minimum number of rows that must be in the local in-memory shuffle
                buffer in order to yield a batch. When there are no more rows to add to
                the buffer, the remaining rows in the buffer will be drained. This
                buffer size must be greater than or equal to ``batch_size``, and
                therefore ``batch_size`` must also be specified when using local
                shuffling.
            local_shuffle_seed: The seed to use for the local random shuffle.

        Returns:
            A ``tf.data.Dataset`` that yields inputs and targets.

        .. seealso::

            :meth:`~ray.data.Dataset.iter_tf_batches`
                Call this method if you need more flexibility.

        """  # noqa: E501
        from ray.air._internal.tensorflow_utils import (
            get_type_spec,
            convert_ndarray_to_tf_tensor,
        )

        try:
            import tensorflow as tf
        except ImportError:
            raise ValueError("tensorflow must be installed!")

        if self.dataset_format() == BlockFormat.SIMPLE:
            raise NotImplementedError(
                "`to_tf` doesn't support simple datasets. Call `map_batches` and "
                "convert your data to a tabular format. Alternatively, call the more-"
                "flexible `iter_batches` in place of `to_tf`."
            )

        if self._is_tensor_dataset():
            raise NotImplementedError(
                "`to_tf` doesn't support single-column tensor datasets. Call the "
                "more-flexible `iter_batches` instead."
            )

        schema = self.schema()
        valid_columns = schema.names

        def validate_column(column: str) -> None:
            if column not in valid_columns:
                raise ValueError(
                    f"You specified '{column}' in `feature_columns` or "
                    f"`label_columns`, but there's no column named '{column}' in the "
                    f"dataset. Valid column names are: {valid_columns}."
                )

        def validate_columns(columns: Union[str, List]) -> None:
            if isinstance(columns, list):
                for column in columns:
                    validate_column(column)
            else:
                validate_column(columns)

        validate_columns(feature_columns)
        validate_columns(label_columns)

        def convert_batch_to_tensors(
            batch: Dict[str, np.ndarray],
            *,
            columns: Union[str, List[str]],
            type_spec: Union[tf.TypeSpec, Dict[str, tf.TypeSpec]],
        ) -> Union[tf.Tensor, Dict[str, tf.Tensor]]:
            if isinstance(columns, str):
                return convert_ndarray_to_tf_tensor(batch[columns], type_spec=type_spec)
            return {
                column: convert_ndarray_to_tf_tensor(
                    batch[column], type_spec=type_spec[column]
                )
                for column in columns
            }

        def generator():
            for batch in self.iter_batches(
                prefetch_blocks=prefetch_blocks,
                batch_size=batch_size,
                drop_last=drop_last,
                local_shuffle_buffer_size=local_shuffle_buffer_size,
                local_shuffle_seed=local_shuffle_seed,
                batch_format="numpy",
            ):
                assert isinstance(batch, dict)
                features = convert_batch_to_tensors(
                    batch, columns=feature_columns, type_spec=feature_type_spec
                )
                labels = convert_batch_to_tensors(
                    batch, columns=label_columns, type_spec=label_type_spec
                )
                yield features, labels

        feature_type_spec = get_type_spec(schema, columns=feature_columns)
        label_type_spec = get_type_spec(schema, columns=label_columns)
        output_signature = (feature_type_spec, label_type_spec)

        dataset = tf.data.Dataset.from_generator(
            generator, output_signature=output_signature
        )

        options = tf.data.Options()
        options.experimental_distribute.auto_shard_policy = (
            tf.data.experimental.AutoShardPolicy.OFF
        )
        return dataset.with_options(options)

    def to_dask(
        self,
        meta: Union[
            "pandas.DataFrame",
            "pandas.Series",
            Dict[str, Any],
            Iterable[Any],
            Tuple[Any],
            None,
        ] = None,
    ) -> "dask.DataFrame":
        """Convert this dataset into a Dask DataFrame.

        This is only supported for datasets convertible to Arrow records.

        Note that this function will set the Dask scheduler to Dask-on-Ray
        globally, via the config.

        Time complexity: O(dataset size / parallelism)

        Args:
            meta: An empty pandas DataFrame or Series that matches the dtypes and column
                names of the Dataset. This metadata is necessary for many algorithms in
                dask dataframe to work. For ease of use, some alternative inputs are
                also available. Instead of a DataFrame, a dict of ``{name: dtype}`` or
                iterable of ``(name, dtype)`` can be provided (note that the order of
                the names should match the order of the columns). Instead of a series, a
                tuple of ``(name, dtype)`` can be used.
                By default, this will be inferred from the underlying Dataset schema,
                with this argument supplying an optional override.

        Returns:
            A Dask DataFrame created from this dataset.
        """
        import dask
        import dask.dataframe as dd
        import pandas as pd

        try:
            import pyarrow as pa
        except Exception:
            pa = None

        from ray.data._internal.pandas_block import PandasBlockSchema
        from ray.util.client.common import ClientObjectRef
        from ray.util.dask import ray_dask_get

        dask.config.set(scheduler=ray_dask_get)

        @dask.delayed
        def block_to_df(block: Block):
            if isinstance(block, (ray.ObjectRef, ClientObjectRef)):
                raise ValueError(
                    "Dataset.to_dask() must be used with Dask-on-Ray, please "
                    "set the Dask scheduler to ray_dask_get (located in "
                    "ray.util.dask)."
                )
            return _block_to_df(block)

        if meta is None:
            from ray.data.extensions import TensorDtype

            # Infer Dask metadata from Datasets schema.
            schema = self.schema(fetch_if_missing=True)
            if isinstance(schema, PandasBlockSchema):
                meta = pd.DataFrame(
                    {
                        col: pd.Series(
                            dtype=(
                                dtype
                                if not isinstance(dtype, TensorDtype)
                                else np.object_
                            )
                        )
                        for col, dtype in zip(schema.names, schema.types)
                    }
                )
            elif pa is not None and isinstance(schema, pa.Schema):
                from ray.data.extensions import ArrowTensorType

                if any(isinstance(type_, ArrowTensorType) for type_ in schema.types):
                    meta = pd.DataFrame(
                        {
                            col: pd.Series(
                                dtype=(
                                    dtype.to_pandas_dtype()
                                    if not isinstance(dtype, ArrowTensorType)
                                    else np.object_
                                )
                            )
                            for col, dtype in zip(schema.names, schema.types)
                        }
                    )
                else:
                    meta = schema.empty_table().to_pandas()

        ddf = dd.from_delayed(
            [block_to_df(block) for block in self.get_internal_block_refs()],
            meta=meta,
        )
        return ddf

    def to_mars(self) -> "mars.DataFrame":
        """Convert this dataset into a MARS dataframe.

        Time complexity: O(dataset size / parallelism)

        Returns:
            A MARS dataframe created from this dataset.
        """
        import pandas as pd
        import pyarrow as pa
        from mars.dataframe.datasource.read_raydataset import DataFrameReadRayDataset
        from mars.dataframe.utils import parse_index

        from ray.data._internal.pandas_block import PandasBlockSchema

        refs = self.to_pandas_refs()
        # remove this when https://github.com/mars-project/mars/issues/2945 got fixed
        schema = self.schema()
        if isinstance(schema, PandasBlockSchema):
            dtypes = pd.Series(schema.types, index=schema.names)
        elif isinstance(schema, pa.Schema):
            dtypes = schema.empty_table().to_pandas().dtypes
        else:
            raise NotImplementedError(f"Unsupported format of schema {schema}")
        index_value = parse_index(pd.RangeIndex(-1))
        columns_value = parse_index(dtypes.index, store_data=True)
        op = DataFrameReadRayDataset(refs=refs)
        return op(index_value=index_value, columns_value=columns_value, dtypes=dtypes)

    def to_modin(self) -> "modin.DataFrame":
        """Convert this dataset into a Modin dataframe.

        This works by first converting this dataset into a distributed set of
        Pandas dataframes (using ``.to_pandas_refs()``). Please see caveats
        there. Then the individual dataframes are used to create the modin
        DataFrame using
        ``modin.distributed.dataframe.pandas.partitions.from_partitions()``.

        This is only supported for datasets convertible to Arrow records.
        This function induces a copy of the data. For zero-copy access to the
        underlying data, consider using ``.to_arrow()`` or
        ``.get_internal_block_refs()``.

        Time complexity: O(dataset size / parallelism)

        Returns:
            A Modin dataframe created from this dataset.
        """

        from modin.distributed.dataframe.pandas.partitions import from_partitions

        pd_objs = self.to_pandas_refs()
        return from_partitions(pd_objs, axis=0)

    def to_spark(self, spark: "pyspark.sql.SparkSession") -> "pyspark.sql.DataFrame":
        """Convert this dataset into a Spark dataframe.

        Time complexity: O(dataset size / parallelism)

        Returns:
            A Spark dataframe created from this dataset.
        """
        import raydp

        return raydp.spark.ray_dataset_to_spark_dataframe(
            spark, self.schema(), self.get_internal_block_refs()
        )

    def to_pandas(self, limit: int = 100000) -> "pandas.DataFrame":
        """Convert this dataset into a single Pandas DataFrame.

        This is only supported for datasets convertible to Arrow or Pandas
        records. An error is raised if the number of records exceeds the
        provided limit. Note that you can use ``.limit()`` on the dataset
        beforehand to truncate the dataset manually.

        Time complexity: O(dataset size)

        Args:
            limit: The maximum number of records to return. An error will be
                raised if the limit is exceeded.

        Returns:
            A Pandas DataFrame created from this dataset, containing a limited
            number of records.
        """
        count = self.count()
        if count > limit:
            raise ValueError(
                f"The dataset has more than the given limit of {limit} "
                f"records: {count}. If you are sure that a DataFrame with "
                f"{count} rows will fit in local memory, use "
                f"ds.to_pandas(limit={count})."
            )
        blocks = self.get_internal_block_refs()
        output = DelegatingBlockBuilder()
        for block in blocks:
            output.add_block(ray.get(block))
        block = output.build()
        return _block_to_df(block)

    @DeveloperAPI
    def to_pandas_refs(self) -> List[ObjectRef["pandas.DataFrame"]]:
        """Convert this dataset into a distributed set of Pandas dataframes.

        This is only supported for datasets convertible to Arrow records.
        This function induces a copy of the data. For zero-copy access to the
        underlying data, consider using ``.to_arrow()`` or
        ``.get_internal_block_refs()``.

        Time complexity: O(dataset size / parallelism)

        Returns:
            A list of remote Pandas dataframes created from this dataset.
        """

        block_to_df = cached_remote_fn(_block_to_df)
        return [block_to_df.remote(block) for block in self.get_internal_block_refs()]

    @DeveloperAPI
    def to_numpy_refs(
        self, *, column: Optional[str] = None
    ) -> List[ObjectRef[np.ndarray]]:
        """Convert this dataset into a distributed set of NumPy ndarrays.

        This is only supported for datasets convertible to NumPy ndarrays.
        This function induces a copy of the data. For zero-copy access to the
        underlying data, consider using ``.to_arrow()`` or
        ``.get_internal_block_refs()``.

        Time complexity: O(dataset size / parallelism)

        Args:
            column: The name of the column to convert to numpy, or None to specify the
            entire row. If not specified for Arrow or Pandas blocks, each returned
            future will represent a dict of column ndarrays.

        Returns:
            A list of remote NumPy ndarrays created from this dataset.
        """
        block_to_ndarray = cached_remote_fn(_block_to_ndarray)
        return [
            block_to_ndarray.remote(block, column=column)
            for block in self.get_internal_block_refs()
        ]

    @DeveloperAPI
    def to_arrow_refs(self) -> List[ObjectRef["pyarrow.Table"]]:
        """Convert this dataset into a distributed set of Arrow tables.

        This is only supported for datasets convertible to Arrow records.
        This function is zero-copy if the existing data is already in Arrow
        format. Otherwise, the data will be converted to Arrow format.

        Time complexity: O(1) unless conversion is required.

        Returns:
            A list of remote Arrow tables created from this dataset.
        """
        blocks: List[ObjectRef[Block]] = self.get_internal_block_refs()

        if self.dataset_format() == BlockFormat.ARROW:
            # Zero-copy path.
            return blocks

        block_to_arrow = cached_remote_fn(_block_to_arrow)
        return [block_to_arrow.remote(block) for block in blocks]

    def to_random_access_dataset(
        self,
        key: str,
        num_workers: Optional[int] = None,
    ) -> RandomAccessDataset:
        """Convert this Dataset into a distributed RandomAccessDataset (EXPERIMENTAL).

        RandomAccessDataset partitions the dataset across the cluster by the given sort
        key, providing efficient random access to records via binary search. A number
        of worker actors are created, each of which has zero-copy access to the
        underlying sorted data blocks of the Dataset.

        Note that the key must be unique in the dataset. If there are duplicate keys,
        an arbitrary value is returned.

        This is only supported for Arrow-format datasets.

        Args:
            key: The key column over which records can be queried.
            num_workers: The number of actors to use to serve random access queries.
                By default, this is determined by multiplying the number of Ray nodes
                in the cluster by four. As a rule of thumb, you can expect each worker
                to provide ~3000 records / second via ``get_async()``, and
                ~10000 records / second via ``multiget()``.
        """
        if num_workers is None:
            num_workers = 4 * len(ray.nodes())
        return RandomAccessDataset(self, key, num_workers=num_workers)

    def repeat(self, times: Optional[int] = None) -> "DatasetPipeline[T]":
        """Convert this into a DatasetPipeline by looping over this dataset.

        Transformations prior to the call to ``repeat()`` are evaluated once.
        Transformations done on the returned pipeline are evaluated on each
        loop of the pipeline over the base dataset.

        Note that every repeat of the dataset is considered an "epoch" for
        the purposes of ``DatasetPipeline.iter_epochs()``.

        Examples:
            >>> import ray
            >>> # Infinite pipeline of numbers [0, 5)
            >>> ray.data.range(5).repeat().take()
            [0, 1, 2, 3, 4, 0, 1, 2, 3, 4, ...]
            >>> # Can apply transformations to the pipeline.
            >>> ray.data.range(5).repeat().map(lambda x: -x).take()
            [0, -1, -2, -3, -4, 0, -1, -2, -3, -4, ...]
            >>> # Can shuffle each epoch (dataset) in the pipeline.
            >>> ray.data.range(5).repeat().random_shuffle().take() # doctest: +SKIP
            [2, 3, 0, 4, 1, 4, 0, 2, 1, 3, ...]

        Args:
            times: The number of times to loop over this dataset, or None
                to repeat indefinitely.
        """
        from ray.data._internal.plan import _rewrite_read_stage
        from ray.data.dataset_pipeline import DatasetPipeline

        ctx = DatasetContext.get_current()
        if self._plan.is_read_stage_equivalent() and ctx.optimize_fuse_read_stages:
            blocks, _, stages = self._plan._get_source_blocks_and_stages()
            blocks.clear()
            blocks, outer_stats, stages = _rewrite_read_stage(blocks, stages)
            read_stage = stages[0]
        else:
            blocks = self._plan.execute(force_read=True, cache_output_blocks=True)
            outer_stats = self._plan.stats()
            read_stage = None
        uuid = self._get_uuid()
        outer_stats.dataset_uuid = uuid

        if times is not None and times < 1:
            raise ValueError("`times` must be >= 1, got {}".format(times))

        class Iterator:
            def __init__(self, blocks):
                self._blocks = blocks
                self._i = 0

            def __next__(self) -> Callable[[], "Dataset[T]"]:
                if times and self._i >= times:
                    raise StopIteration
                epoch = self._i
                blocks = self._blocks
                self._i += 1

                def gen():
                    ds = Dataset(
                        ExecutionPlan(
                            blocks, outer_stats, dataset_uuid=uuid, run_by_consumer=True
                        ),
                        epoch,
                        lazy=False,
                    )
                    ds._set_uuid(uuid)
                    return ds

                return gen

        class Iterable:
            def __init__(self, blocks):
                self._blocks = blocks

            def __iter__(self):
                return Iterator(self._blocks)

        pipe = DatasetPipeline(Iterable(blocks), False, length=times or float("inf"))
        if read_stage:
            pipe = pipe.foreach_window(
                lambda ds, read_stage=read_stage: Dataset(
                    ds._plan.with_stage(read_stage), ds._epoch, True
                )
            )
        return pipe

    def window(
        self,
        *,
        blocks_per_window: Optional[int] = None,
        bytes_per_window: Optional[int] = None,
    ) -> "DatasetPipeline[T]":
        """Convert this into a DatasetPipeline by windowing over data blocks.

        Transformations prior to the call to ``window()`` are evaluated in
        bulk on the entire dataset. Transformations done on the returned
        pipeline are evaluated incrementally per window of blocks as data is
        read from the output of the pipeline.

        Windowing execution allows for output to be read sooner without
        waiting for all transformations to fully execute, and can also improve
        efficiency if transforms use different resources (e.g., GPUs).

        Without windowing::

            [preprocessing......]
                                  [inference.......]
                                                     [write........]
            Time ----------------------------------------------------------->

        With windowing::

            [prep1] [prep2] [prep3]
                    [infer1] [infer2] [infer3]
                             [write1] [write2] [write3]
            Time ----------------------------------------------------------->

        Examples:
            >>> import ray
            >>> # Create an inference pipeline.
            >>> ds = ray.data.read_binary_files(dir) # doctest: +SKIP
            >>> infer = ... # doctest: +SKIP
            >>> pipe = ds.window(blocks_per_window=10).map(infer) # doctest: +SKIP
            DatasetPipeline(num_windows=40, num_stages=2)
            >>> # The higher the stage parallelism, the shorter the pipeline.
            >>> pipe = ds.window(blocks_per_window=20).map(infer) # doctest: +SKIP
            DatasetPipeline(num_windows=20, num_stages=2)
            >>> # Outputs can be incrementally read from the pipeline.
            >>> for item in pipe.iter_rows(): # doctest: +SKIP
            ...    print(item) # doctest: +SKIP

        Args:
            blocks_per_window: The window size (parallelism) in blocks.
                Increasing window size increases pipeline throughput, but also
                increases the latency to initial output, since it decreases the
                length of the pipeline. Setting this to infinity effectively
                disables pipelining.
            bytes_per_window: Specify the window size in bytes instead of blocks.
                This will be treated as an upper bound for the window size, but each
                window will still include at least one block. This is mutually
                exclusive with ``blocks_per_window``.
        """
        from ray.data._internal.plan import _rewrite_read_stage
        from ray.data.dataset_pipeline import DatasetPipeline

        if blocks_per_window is not None and bytes_per_window is not None:
            raise ValueError("Only one windowing scheme can be specified.")

        if blocks_per_window is None:
            blocks_per_window = 10

        ctx = DatasetContext.get_current()
        if self._plan.is_read_stage_equivalent() and ctx.optimize_fuse_read_stages:
            blocks, _, stages = self._plan._get_source_blocks_and_stages()
            blocks.clear()
            blocks, outer_stats, stages = _rewrite_read_stage(blocks, stages)
            read_stage = stages[0]
        else:
            blocks = self._plan.execute(force_read=True, cache_output_blocks=True)
            outer_stats = self._plan.stats()
            read_stage = None

        class Iterator:
            def __init__(self, splits, epoch):
                self._splits = splits.copy()
                self._epoch = epoch

            def __next__(self) -> "Dataset[T]":
                if not self._splits:
                    raise StopIteration

                blocks = self._splits.pop(0)

                def gen():
                    ds = Dataset(
                        ExecutionPlan(blocks, outer_stats, run_by_consumer=True),
                        self._epoch,
                        lazy=True,
                    )
                    return ds

                return gen

        class Iterable:
            def __init__(self, blocks, epoch):
                if bytes_per_window:
                    self._splits = blocks.split_by_bytes(bytes_per_window)
                else:
                    self._splits = blocks.split(split_size=blocks_per_window)
                try:
                    sizes = [s.size_bytes() for s in self._splits]
                    num_blocks = [s.initial_num_blocks() for s in self._splits]
                    assert [s > 0 for s in sizes], sizes

                    def fmt(size_bytes):
                        if size_bytes > 1024 * 1024 * 1024:
                            return "{}GiB".format(
                                round(size_bytes / (1024 * 1024 * 1024), 2)
                            )
                        elif size_bytes > 10 * 1024:
                            return "{}MiB".format(round(size_bytes / (1024 * 1024), 2))
                        else:
                            return "{}b".format(size_bytes)

                    mean_bytes = int(np.mean(sizes))
                    logger.info(
                        "Created DatasetPipeline with {} windows: "
                        "{} min, {} max, {} mean".format(
                            len(self._splits),
                            fmt(min(sizes)),
                            fmt(max(sizes)),
                            fmt(mean_bytes),
                        )
                    )
                    mean_num_blocks = int(np.mean(num_blocks))
                    logger.info(
                        "Blocks per window: "
                        "{} min, {} max, {} mean".format(
                            min(num_blocks),
                            max(num_blocks),
                            mean_num_blocks,
                        )
                    )
                    # TODO(ekl) we should try automatically choosing the default
                    # windowing settings to meet these best-practice constraints.
                    avail_parallelism = _estimate_available_parallelism()
                    if mean_num_blocks < avail_parallelism:
                        logger.warning(
                            f"{WARN_PREFIX} This pipeline's parallelism is limited "
                            f"by its blocks per window to ~{mean_num_blocks} "
                            "concurrent tasks per window. To maximize "
                            "performance, increase the blocks per window to at least "
                            f"{avail_parallelism}. This may require increasing the "
                            "base dataset's parallelism and/or adjusting the "
                            "windowing parameters."
                        )
                    else:
                        logger.info(
                            f"{OK_PREFIX} This pipeline's per-window parallelism "
                            "is high enough to fully utilize the cluster."
                        )
                    obj_store_mem = ray.cluster_resources().get(
                        "object_store_memory", 0
                    )
                    safe_mem_bytes = int(obj_store_mem * ESTIMATED_SAFE_MEMORY_FRACTION)
                    if mean_bytes > safe_mem_bytes:
                        logger.warning(
                            f"{WARN_PREFIX} This pipeline's windows are "
                            f"~{fmt(mean_bytes)} in size each and may not fit in "
                            "object store memory without spilling. To improve "
                            "performance, consider reducing the size of each window "
                            f"to {fmt(safe_mem_bytes)} or less."
                        )
                    else:
                        logger.info(
                            f"{OK_PREFIX} This pipeline's windows likely fit in "
                            "object store memory without spilling."
                        )
                except Exception as e:
                    logger.info(
                        "Created DatasetPipeline with {} windows; "
                        "error getting sizes: {}".format(
                            len(self._splits),
                            e,
                        )
                    )
                self._epoch = epoch

            def __iter__(self):
                return Iterator(self._splits, self._epoch)

        it = Iterable(blocks, self._epoch)
        pipe = DatasetPipeline(it, False, length=len(it._splits))
        if read_stage:
            pipe = pipe.foreach_window(
                lambda ds, read_stage=read_stage: Dataset(
                    ds._plan.with_stage(read_stage), ds._epoch, True
                )
            )
        return pipe

    def fully_executed(self) -> "Dataset[T]":
        """Force full evaluation of the blocks of this dataset.

        This can be used to read all blocks into memory. By default, Datasets
        doesn't read blocks from the datasource until the first transform.

        Returns:
            A Dataset with all blocks fully materialized in memory.
        """
        self._plan.execute(force_read=True, cache_output_blocks=True)
        return self

    def is_fully_executed(self) -> bool:
        """Returns whether this Dataset has been fully executed.

        This will return False if this Dataset is lazy and if the output of its final
        stage hasn't been computed yet.
        """
        return self._plan.has_computed_output()

    def stats(self) -> str:
        """Returns a string containing execution timing information."""
        return self._get_stats_summary().to_string()

    def _get_stats_summary(self) -> DatasetStatsSummary:
        return self._plan.stats_summary()

    @DeveloperAPI
    def get_internal_block_refs(self) -> List[ObjectRef[Block]]:
        """Get a list of references to the underlying blocks of this dataset.

        This function can be used for zero-copy access to the data. It blocks
        until the underlying blocks are computed.

        Time complexity: O(1)

        Returns:
            A list of references to this dataset's blocks.
        """
        return self._plan.execute().get_blocks()

    @Deprecated(
        message="Dataset is lazy-only, so this conversion call is no longer "
        "needed and this API will be removed in future release"
    )
    def lazy(self) -> "Dataset[T]":
        """Enable lazy evaluation.

        The returned dataset is a lazy dataset, where all subsequent operations on the
        dataset won't be executed until the dataset is consumed (e.g. ``.take()``,
        ``.iter_batches()``, ``.to_torch()``, ``.to_tf()``, etc.) or execution is
        manually triggered via ``.fully_executed()``.
        """
        ds = Dataset(self._plan, self._epoch, lazy=True)
        ds._set_uuid(self._get_uuid())
        return ds

    def experimental_lazy(self) -> "Dataset[T]":
        raise DeprecationWarning("Use self.lazy().")

    def has_serializable_lineage(self) -> bool:
        """Whether this dataset's lineage is able to be serialized for storage and
        later deserialized, possibly on a different cluster.

        Only datasets that are created from data that we know will still exist at
        deserialization time, e.g. data external to this Ray cluster such as persistent
        cloud object stores, support lineage-based serialization. All of the
        ray.data.read_*() APIs support lineage-based serialization.
        """
        return self._plan.has_lazy_input()

    @DeveloperAPI
    def serialize_lineage(self) -> bytes:
        """
        Serialize this dataset's lineage, not the actual data or the existing data
        futures, to bytes that can be stored and later deserialized, possibly on a
        different cluster.

        Note that this will drop all computed data, and that everything will be
        recomputed from scratch after deserialization.

        Use :py:meth:`Dataset.deserialize_lineage` to deserialize the serialized bytes
        returned from this method into a Dataset.

        NOTE: Unioned and zipped datasets, produced by :py:meth`Dataset.union` and
        :py:meth:`Dataset.zip`, are not lineage-serializable.

        Returns:
            Serialized bytes containing the lineage of this dataset.
        """
        if not self.has_serializable_lineage():
            raise ValueError(
                "Lineage-based serialization is not supported for this dataset, which "
                "means that it cannot be used as a tunable hyperparameter. "
                "Lineage-based serialization is explicitly NOT supported for unioned "
                "or zipped datasets (see docstrings for those methods), and is only "
                "supported for Datasets created from data that we know will still "
                "exist at deserialization time, e.g. external data in persistent cloud "
                "object stores or in-memory data from long-lived clusters. Concretely, "
                "all ray.data.read_*() APIs should support lineage-based "
                "serialization, while all of the ray.data.from_*() APIs do not. To "
                "allow this Dataset to be serialized to storage, write the data to an "
                "external store (such as AWS S3, GCS, or Azure Blob Storage) using the "
                "Dataset.write_*() APIs, and serialize a new dataset reading from the "
                "external store using the ray.data.read_*() APIs."
            )
        # Copy Dataset and clear the blocks from the execution plan so only the
        # Dataset's lineage is serialized.
        plan_copy = self._plan.deep_copy(preserve_uuid=True)
        ds = Dataset(plan_copy, self._get_epoch(), self._lazy)
        ds._plan.clear_block_refs()
        ds._set_uuid(self._get_uuid())

        def _reduce_remote_fn(rf: ray.remote_function.RemoteFunction):
            # Custom reducer for Ray remote function handles that allows for
            # cross-cluster serialization.
            # This manually unsets the last export session and job to force re-exporting
            # of the function when the handle is deserialized on a new cluster.
            # TODO(Clark): Fix this in core Ray, see issue:
            # https://github.com/ray-project/ray/issues/24152.
            reconstructor, args, state = rf.__reduce__()
            state["_last_export_session_and_job"] = None
            return reconstructor, args, state

        context = ray._private.worker.global_worker.get_serialization_context()
        try:
            context._register_cloudpickle_reducer(
                ray.remote_function.RemoteFunction, _reduce_remote_fn
            )
            serialized = pickle.dumps(ds)
        finally:
            context._unregister_cloudpickle_reducer(ray.remote_function.RemoteFunction)
        return serialized

    @staticmethod
    @DeveloperAPI
    def deserialize_lineage(serialized_ds: bytes) -> "Dataset":
        """
        Deserialize the provided lineage-serialized Dataset.

        This assumes that the provided serialized bytes were serialized using
        :py:meth:`Dataset.serialize_lineage`.

        Args:
            serialized_ds: The serialized Dataset that we wish to deserialize.

        Returns:
            A deserialized ``Dataset`` instance.
        """
        return pickle.loads(serialized_ds)

    def _divide(self, block_idx: int) -> ("Dataset[T]", "Dataset[T]"):
        block_list = self._plan.execute()
        left, right = block_list.divide(block_idx)
        l_ds = Dataset(
            ExecutionPlan(
                left, self._plan.stats(), run_by_consumer=block_list._owned_by_consumer
            ),
            self._epoch,
            self._lazy,
        )
        r_ds = Dataset(
            ExecutionPlan(
                right, self._plan.stats(), run_by_consumer=block_list._owned_by_consumer
            ),
            self._epoch,
            self._lazy,
        )
        return l_ds, r_ds

    def default_batch_format(self) -> Type:
        """Return this dataset's default batch format.

        The default batch format describes what batches of data look like. To learn more
        about batch formats, read
        :ref:`writing user-defined functions <transform_datasets_writing_udfs>`.

        Example:

            If your dataset represents a list of Python objects, then the default batch
            format is ``list``.

            >>> import ray
            >>> ds = ray.data.range(100)
            >>> ds  # doctest: +SKIP
            Dataset(num_blocks=20, num_rows=100, schema=<class 'int'>)
            >>> ds.default_batch_format()
            <class 'list'>
            >>> next(ds.iter_batches(batch_size=4))
            [0, 1, 2, 3]

            If your dataset contains a single ``TensorDtype`` or ``ArrowTensorType``
            column named ``__value__`` (as created by :func:`ray.data.from_numpy`), then
            the default batch format is ``np.ndarray``. For more information on tensor
            datasets, read the :ref:`tensor support guide <datasets_tensor_support>`.

            >>> ds = ray.data.range_tensor(100)
            >>> ds  # doctest: +SKIP
            Dataset(num_blocks=20, num_rows=100, schema={__value__: ArrowTensorType(shape=(1,), dtype=int64)})
            >>> ds.default_batch_format()
            <class 'numpy.ndarray'>
            >>> next(ds.iter_batches(batch_size=4))
            array([[0],
                   [1],
                   [2],
                   [3]])

            If your dataset represents tabular data and doesn't only consist of a
            ``__value__`` tensor column (such as is created by
            :meth:`ray.data.from_numpy`), then the default batch format is
            ``pd.DataFrame``.

            >>> import pandas as pd
            >>> df = pd.DataFrame({"foo": ["a", "b"], "bar": [0, 1]})
            >>> ds = ray.data.from_pandas(df)
            >>> ds  # doctest: +SKIP
            Dataset(num_blocks=1, num_rows=2, schema={foo: object, bar: int64})
            >>> ds.default_batch_format()
            <class 'pandas.core.frame.DataFrame'>
            >>> next(ds.iter_batches(batch_size=4))
              foo  bar
            0   a    0
            1   b    1

        .. seealso::

            :meth:`~Dataset.map_batches`
                Call this function to transform batches of data.

            :meth:`~Dataset.iter_batches`
                Call this function to iterate over batches of data.

        """  # noqa: E501
        import pandas as pd
        import pyarrow as pa

        schema = self.schema()
        assert isinstance(schema, (type, PandasBlockSchema, pa.Schema))

        if isinstance(schema, type):
            return list

        if isinstance(schema, (PandasBlockSchema, pa.Schema)):
            if schema.names == [TENSOR_COLUMN_NAME]:
                return np.ndarray
            return pd.DataFrame

    def _is_tensor_dataset(self) -> bool:
        """Return ``True`` if this dataset is a tensor dataset."""
        schema = self.schema()
        if schema is None or isinstance(schema, type):
            return False
        return _is_tensor_schema(schema.names)

    def dataset_format(self) -> BlockFormat:
        """The format of the dataset's underlying data blocks. Possible values
        are: "arrow", "pandas" and "simple".

        This may block; if the schema is unknown, this will synchronously fetch
        the schema for the first block.
        """
        # We need schema to properly validate, so synchronously
        # fetch it if necessary.
        schema = self.schema(fetch_if_missing=True)
        if schema is None:
            raise ValueError(
                "Dataset is empty or cleared, can't determine the format of "
                "the dataset."
            )

        try:
            import pyarrow as pa

            if isinstance(schema, pa.Schema):
                return BlockFormat.ARROW
        except ModuleNotFoundError:
            pass
        from ray.data._internal.pandas_block import PandasBlockSchema

        if isinstance(schema, PandasBlockSchema):
            return BlockFormat.PANDAS
        return BlockFormat.SIMPLE

    def _aggregate_on(
        self, agg_cls: type, on: Optional[Union[KeyFn, List[KeyFn]]], *args, **kwargs
    ):
        """Helper for aggregating on a particular subset of the dataset.

        This validates the `on` argument, and converts a list of column names
        or lambdas to a multi-aggregation. A null `on` results in a
        multi-aggregation on all columns for an Arrow Dataset, and a single
        aggregation on the entire row for a simple Dataset.
        """
        aggs = self._build_multicolumn_aggs(agg_cls, on, *args, **kwargs)
        return self.aggregate(*aggs)

    def _build_multicolumn_aggs(
        self,
        agg_cls: type,
        on: Optional[Union[KeyFn, List[KeyFn]]],
        ignore_nulls: bool,
        *args,
        skip_cols: Optional[List[str]] = None,
        **kwargs,
    ):
        """Build set of aggregations for applying a single aggregation to
        multiple columns.
        """

        # Expand None into an aggregation for each column.
        if on is None:
            try:
                dataset_format = self.dataset_format()
            except ValueError:
                dataset_format = None
            if dataset_format in [BlockFormat.ARROW, BlockFormat.PANDAS]:
                # This should be cached from the .dataset_format() check, so we
                # don't fetch and we assert that the schema is not None.
                schema = self.schema(fetch_if_missing=False)
                assert schema is not None
                if not skip_cols:
                    skip_cols = []
                if len(schema.names) > 0:
                    on = [col for col in schema.names if col not in skip_cols]

        if not isinstance(on, list):
            on = [on]
        return [agg_cls(on_, *args, ignore_nulls=ignore_nulls, **kwargs) for on_ in on]

    def _aggregate_result(self, result: Union[Tuple, TableRow]) -> U:
        if result is not None and len(result) == 1:
            if isinstance(result, tuple):
                return result[0]
            else:
                # NOTE (kfstorm): We cannot call `result[0]` directly on
                # `PandasRow` because indexing a column with position is not
                # supported by pandas.
                return list(result.values())[0]
        else:
            return result

    @ensure_notebook_deps(
        ["ipywidgets", "8"],
    )
    def _ipython_display_(self):
        from ipywidgets import HTML, VBox, Layout
        from IPython.display import display

        title = HTML(f"<h2>{self.__class__.__name__}</h2>")
        tab = self._tab_repr_()

        if tab:
            display(VBox([title, tab], layout=Layout(width="100%")))

    @ensure_notebook_deps(
        ["tabulate", None],
        ["ipywidgets", "8"],
    )
    def _tab_repr_(self):
        from tabulate import tabulate
        from ipywidgets import Tab, HTML

        metadata = {
            "num_blocks": self._plan.initial_num_blocks(),
            "num_rows": self._meta_count(),
        }

        schema = self.schema()
        if schema is None:
            schema_repr = Template("rendered_html_common.html.j2").render(
                content="<h5>Unknown schema</h5>"
            )
        elif isinstance(schema, type):
            schema_repr = Template("rendered_html_common.html.j2").render(
                content=f"<h5>Data type: <code>{html.escape(str(schema))}</code></h5>"
            )
        else:
            schema_data = {}
            for sname, stype in zip(schema.names, schema.types):
                schema_data[sname] = getattr(stype, "__name__", str(stype))

            schema_repr = Template("scrollableTable.html.j2").render(
                table=tabulate(
                    tabular_data=schema_data.items(),
                    tablefmt="html",
                    showindex=False,
                    headers=["Name", "Type"],
                ),
                max_height="300px",
            )

        children = []
        children.append(
            HTML(
                Template("scrollableTable.html.j2").render(
                    table=tabulate(
                        tabular_data=metadata.items(),
                        tablefmt="html",
                        showindex=False,
                        headers=["Field", "Value"],
                    ),
                    max_height="300px",
                )
            )
        )
        children.append(HTML(schema_repr))
        return Tab(children, titles=["Metadata", "Schema"])

    def __repr__(self) -> str:
        return self._plan.get_plan_as_string()

    def __str__(self) -> str:
        return repr(self)

    def __bool__(self) -> bool:
        # Prevents `__len__` from being called to check if it is None
        # see: issue #25152
        return True

    def __len__(self) -> int:
        raise AttributeError(
            "Use `ds.count()` to compute the length of a distributed Dataset. "
            "This may be an expensive operation."
        )

    def __iter__(self):
        raise TypeError(
            "`Dataset` objects aren't iterable. To iterate records, call "
            "`ds.iter_rows()` or `ds.iter_batches()`. For more information, read "
            "https://docs.ray.io/en/latest/data/consuming-datasets.html."
        )

    def _block_num_rows(self) -> List[int]:
        get_num_rows = cached_remote_fn(_get_num_rows)
        return ray.get([get_num_rows.remote(b) for b in self.get_internal_block_refs()])

    def _block_size_bytes(self) -> List[int]:
        get_size_bytes = cached_remote_fn(_get_size_bytes)
        return ray.get(
            [get_size_bytes.remote(b) for b in self.get_internal_block_refs()]
        )

    def _meta_count(self) -> Optional[int]:
        return self._plan.meta_count()

    def _get_uuid(self) -> str:
        return self._uuid

    def _set_uuid(self, uuid: str) -> None:
        self._uuid = uuid

    def _get_epoch(self) -> int:
        return self._epoch

    def _set_epoch(self, epoch: int) -> None:
        self._epoch = epoch

    def _warn_slow(self):
        if ray.util.log_once("datasets_slow_warned"):
            logger.warning(
                "The `map`, `flat_map`, and `filter` operations are unvectorized and "
                "can be very slow. Consider using `.map_batches()` instead."
            )


def _get_size_bytes(block: Block) -> int:
    block = BlockAccessor.for_block(block)
    return block.size_bytes()


def _block_to_df(block: Block):
    block = BlockAccessor.for_block(block)
    return block.to_pandas()


def _block_to_ndarray(block: Block, column: Optional[str]):
    block = BlockAccessor.for_block(block)
    return block.to_numpy(column)


def _block_to_arrow(block: Block):
    block = BlockAccessor.for_block(block)
    return block.to_arrow()


def _sliding_window(iterable: Iterable, n: int):
    """Creates an iterator consisting of n-width sliding windows over
    iterable. The sliding windows are constructed lazily such that an
    element on the base iterator (iterable) isn't consumed until the
    first sliding window containing that element is reached.

    If n > len(iterable), then a single len(iterable) window is
    returned.

    Args:
        iterable: The iterable on which the sliding window will be
            created.
        n: The width of the sliding window.

    Returns:
        An iterator of n-width windows over iterable.
        If n > len(iterable), then a single len(iterable) window is
        returned.
    """
    it = iter(iterable)
    window = collections.deque(itertools.islice(it, n), maxlen=n)
    if len(window) > 0:
        yield tuple(window)
    for elem in it:
        window.append(elem)
        yield tuple(window)


def _do_write(
    ds: Datasource,
    ctx: DatasetContext,
    blocks: List[Block],
    meta: List[BlockMetadata],
    ray_remote_args: Dict[str, Any],
    write_args: Dict[str, Any],
) -> List[ObjectRef[WriteResult]]:
    write_args = _unwrap_arrow_serialization_workaround(write_args)
    DatasetContext._set_current(ctx)
    return ds.do_write(blocks, meta, ray_remote_args=ray_remote_args, **write_args)<|MERGE_RESOLUTION|>--- conflicted
+++ resolved
@@ -229,13 +229,9 @@
         self._plan = plan
         self._uuid = uuid4().hex
         self._epoch = epoch
-<<<<<<< HEAD
-=======
-        self._lazy = lazy
         self._logical_plan = logical_plan
         if logical_plan is not None:
             self._plan.link_logical_plan(logical_plan)
->>>>>>> 9ab64212
 
         if not lazy:
             logger.warning("Dataset is lazy-only, so `lazy=False` arg has no effect")
@@ -1356,9 +1352,7 @@
             splits.append(
                 Dataset(
                     ExecutionPlan(
-                        BlockList(
-                            bs, ms, owned_by_consumer=False
-                        ),
+                        BlockList(bs, ms, owned_by_consumer=False),
                         stats,
                         run_by_consumer=True,
                     ),
