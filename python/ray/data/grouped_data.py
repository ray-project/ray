from typing import List, Optional, Tuple, Union

from ._internal.table_block import TableBlockAccessor
from ray.data._internal import sort
from ray.data._internal.compute import ComputeStrategy
from ray.data._internal.delegating_block_builder import DelegatingBlockBuilder
from ray.data._internal.execution.interfaces import TaskContext
from ray.data._internal.logical.interfaces import LogicalPlan
from ray.data._internal.logical.operators.all_to_all_operator import Aggregate
from ray.data._internal.push_based_shuffle import PushBasedShufflePlan
from ray.data._internal.shuffle import ShuffleOp, SimpleShufflePlan
from ray.data._internal.sort import SortKey
from ray.data.aggregate import AggregateFn, Count, Max, Mean, Min, Std, Sum
from ray.data.aggregate._aggregate import _AggregateOnKeyBase
from ray.data.block import (
    Block,
    BlockAccessor,
    BlockExecStats,
    BlockMetadata,
    KeyType,
    UserDefinedFunction,
)
from ray.data.context import DataContext
from ray.data.dataset import DataBatch, Dataset
from ray.util.annotations import PublicAPI


class _GroupbyOp(ShuffleOp):
    @staticmethod
    def map(
        idx: int,
        block: Block,
        output_num_blocks: int,
        boundaries: List[KeyType],
        key: str,
        aggs: Tuple[AggregateFn],
    ) -> List[Union[BlockMetadata, Block]]:
        """Partition the block and combine rows with the same key."""
        stats = BlockExecStats.builder()

        block = _GroupbyOp._prune_unused_columns(block, key, aggs)

        if key is None:
            partitions = [block]
        else:
            partitions = BlockAccessor.for_block(block).sort_and_partition(
                boundaries,
                SortKey(key),
            )
        parts = [BlockAccessor.for_block(p).combine(key, aggs) for p in partitions]
        meta = BlockAccessor.for_block(block).get_metadata(
            input_files=None, exec_stats=stats.build()
        )
        return parts + [meta]

    @staticmethod
    def reduce(
        key: str,
        aggs: Tuple[AggregateFn],
        *mapper_outputs: List[Block],
        partial_reduce: bool = False,
    ) -> (Block, BlockMetadata):
        """Aggregate sorted and partially combined blocks."""
        return BlockAccessor.for_block(mapper_outputs[0]).aggregate_combined_blocks(
            list(mapper_outputs), key, aggs, finalize=not partial_reduce
        )

    @staticmethod
    def _prune_unused_columns(
        block: Block,
        key: str,
        aggs: Tuple[AggregateFn],
    ) -> Block:
        """Prune unused columns from block before aggregate."""
        prune_columns = True
        columns = set()

        if isinstance(key, str):
            columns.add(key)
        elif callable(key):
            prune_columns = False

        for agg in aggs:
            if isinstance(agg, _AggregateOnKeyBase) and isinstance(agg._key_fn, str):
                columns.add(agg._key_fn)
            elif not isinstance(agg, Count):
                # Don't prune columns if any aggregate key is not string.
                prune_columns = False

        block_accessor = BlockAccessor.for_block(block)
        if (
            prune_columns
            and isinstance(block_accessor, TableBlockAccessor)
            and block_accessor.num_rows() > 0
        ):
            return block_accessor.select(list(columns))
        else:
            return block


class SimpleShuffleGroupbyOp(_GroupbyOp, SimpleShufflePlan):
    pass


class PushBasedGroupbyOp(_GroupbyOp, PushBasedShufflePlan):
    pass


@PublicAPI
class GroupedData:
    """Represents a grouped dataset created by calling ``Dataset.groupby()``.

    The actual groupby is deferred until an aggregation is applied.
    """

    def __init__(self, dataset: Dataset, key: str):
        """Construct a dataset grouped by key (internal API).

        The constructor is not part of the GroupedData API.
        Use the ``Dataset.groupby()`` method to construct one.
        """
        self._dataset = dataset
        self._key = key

    def __repr__(self) -> str:
        return (
            f"{self.__class__.__name__}(dataset={self._dataset}, " f"key={self._key!r})"
        )

    def aggregate(self, *aggs: AggregateFn) -> Dataset:
        """Implements an accumulator-based aggregation.

        Args:
            aggs: Aggregations to do.

        Returns:
            The output is an dataset of ``n + 1`` columns where the first column
            is the groupby key and the second through ``n + 1`` columns are the
            results of the aggregations.
            If groupby key is ``None`` then the key part of return is omitted.
        """

        def do_agg(blocks, task_ctx: TaskContext, clear_input_blocks: bool, *_):
            # TODO: implement clear_input_blocks
            stage_info = {}
            if len(aggs) == 0:
                raise ValueError("Aggregate requires at least one aggregation")
            for agg in aggs:
                agg._validate(self._dataset.schema(fetch_if_missing=True))
            # Handle empty dataset.
            if blocks.initial_num_blocks() == 0:
                return blocks, stage_info

            num_mappers = blocks.initial_num_blocks()
            num_reducers = num_mappers
            if self._key is None:
                num_reducers = 1
                boundaries = []
            else:
                boundaries = sort.sample_boundaries(
                    blocks.get_blocks(),
                    SortKey(self._key),
                    num_reducers,
                    task_ctx,
                )
            ctx = DataContext.get_current()
            if ctx.use_push_based_shuffle:
                shuffle_op_cls = PushBasedGroupbyOp
            else:
                shuffle_op_cls = SimpleShuffleGroupbyOp
            shuffle_op = shuffle_op_cls(
                map_args=[boundaries, self._key, aggs], reduce_args=[self._key, aggs]
            )
            return shuffle_op.execute(
                blocks,
                num_reducers,
                clear_input_blocks,
                ctx=task_ctx,
            )

        logical_plan = self._dataset._logical_plan
        op = Aggregate(
            logical_plan.dag,
            key=self._key,
            aggs=aggs,
        )
        logical_plan = LogicalPlan(op)
        execution_manager = self._dataset._execution_manager.with_operator(op)
        return Dataset(
<<<<<<< HEAD
            execution_manager,
            self._dataset._epoch,
=======
            plan,
>>>>>>> 7bd1d3a0
            logical_plan,
        )

    def _aggregate_on(
        self,
        agg_cls: type,
        on: Union[str, List[str]],
        ignore_nulls: bool,
        *args,
        **kwargs,
    ):
        """Helper for aggregating on a particular subset of the dataset.

        This validates the `on` argument, and converts a list of column names
        to a multi-aggregation. A null `on` results in a
        multi-aggregation on all columns for an Arrow Dataset, and a single
        aggregation on the entire row for a simple Dataset.
        """
        aggs = self._dataset._build_multicolumn_aggs(
            agg_cls, on, ignore_nulls, *args, skip_cols=self._key, **kwargs
        )
        return self.aggregate(*aggs)

    def map_groups(
        self,
        fn: UserDefinedFunction[DataBatch, DataBatch],
        *,
        compute: Union[str, ComputeStrategy] = None,
        batch_format: Optional[str] = "default",
        **ray_remote_args,
    ) -> "Dataset":
        """Apply the given function to each group of records of this dataset.

        While map_groups() is very flexible, note that it comes with downsides:
            * It may be slower than using more specific methods such as min(), max().
            * It requires that each group fits in memory on a single node.

        In general, prefer to use aggregate() instead of map_groups().

        Examples:
            >>> # Return a single record per group (list of multiple records in,
            >>> # list of a single record out).
            >>> import ray
            >>> import pandas as pd
            >>> import numpy as np
            >>> # Get first value per group.
            >>> ds = ray.data.from_items([ # doctest: +SKIP
            ...     {"group": 1, "value": 1},
            ...     {"group": 1, "value": 2},
            ...     {"group": 2, "value": 3},
            ...     {"group": 2, "value": 4}])
            >>> ds.groupby("group").map_groups( # doctest: +SKIP
            ...     lambda g: {"result": np.array([g["value"][0]])})

            >>> # Return multiple records per group (dataframe in, dataframe out).
            >>> df = pd.DataFrame(
            ...     {"A": ["a", "a", "b"], "B": [1, 1, 3], "C": [4, 6, 5]}
            ... )
            >>> ds = ray.data.from_pandas(df) # doctest: +SKIP
            >>> grouped = ds.groupby("A") # doctest: +SKIP
            >>> grouped.map_groups( # doctest: +SKIP
            ...     lambda g: g.apply(
            ...         lambda c: c / g[c.name].sum() if c.name in ["B", "C"] else c
            ...     )
            ... ) # doctest: +SKIP

        Args:
            fn: The function to apply to each group of records, or a class type
                that can be instantiated to create such a callable. It takes as
                input a batch of all records from a single group, and returns a
                batch of zero or more records, similar to map_batches().
            compute: The compute strategy, either "tasks" (default) to use Ray
                tasks, ``ray.data.ActorPoolStrategy(size=n)`` to use a fixed-size actor
                pool, or ``ray.data.ActorPoolStrategy(min_size=m, max_size=n)`` for an
                autoscaling actor pool.
            batch_format: Specify ``"default"`` to use the default block format
                (NumPy), ``"pandas"`` to select ``pandas.DataFrame``, "pyarrow" to
                select ``pyarrow.Table``, or ``"numpy"`` to select
                ``Dict[str, numpy.ndarray]``, or None to return the underlying block
                exactly as is with no additional formatting.
            ray_remote_args: Additional resource requirements to request from
                ray (e.g., num_gpus=1 to request GPUs for the map tasks).

        Returns:
            The return type is determined by the return type of ``fn``, and the return
            value is combined from results of all groups.
        """
        # Globally sort records by key.
        # Note that sort() will ensure that records of the same key partitioned
        # into the same block.
        if self._key is not None:
            sorted_ds = self._dataset.sort(self._key)
        else:
            sorted_ds = self._dataset.repartition(1)

        # Returns the group boundaries.
        def get_key_boundaries(block_accessor: BlockAccessor):
            import numpy as np

            boundaries = []
            # Get the keys of the batch in numpy array format
            keys = block_accessor.to_numpy(self._key)
            start = 0
            while start < keys.size:
                end = start + np.searchsorted(keys[start:], keys[start], side="right")
                boundaries.append(end)
                start = end
            return boundaries

        # The batch is the entire block, because we have batch_size=None for
        # map_batches() below.
        def group_fn(batch):
            block = BlockAccessor.batch_to_block(batch)
            block_accessor = BlockAccessor.for_block(block)
            if self._key:
                boundaries = get_key_boundaries(block_accessor)
            else:
                boundaries = [block_accessor.num_rows()]
            builder = DelegatingBlockBuilder()
            start = 0
            for end in boundaries:
                group_block = block_accessor.slice(start, end)
                group_block_accessor = BlockAccessor.for_block(group_block)
                # Convert block of each group to batch format here, because the
                # block format here can be different from batch format
                # (e.g. block is Arrow format, and batch is NumPy format).
                group_batch = group_block_accessor.to_batch_format(batch_format)
                applied = fn(group_batch)
                builder.add_batch(applied)
                start = end
            rs = builder.build()
            return rs

        # Note we set batch_size=None here, so it will use the entire block as a batch,
        # which ensures that each group will be contained within a batch in entirety.
        return sorted_ds.map_batches(
            group_fn,
            batch_size=None,
            compute=compute,
            batch_format=batch_format,
            **ray_remote_args,
        )

    def count(self) -> Dataset:
        """Compute count aggregation.

        Examples:
            >>> import ray
            >>> ray.data.from_items([ # doctest: +SKIP
            ...     {"A": x % 3, "B": x} for x in range(100)]).groupby( # doctest: +SKIP
            ...     "A").count() # doctest: +SKIP

        Returns:
            A dataset of ``[k, v]`` columns where ``k`` is the groupby key and
            ``v`` is the number of rows with that key.
            If groupby key is ``None`` then the key part of return is omitted.
        """
        return self.aggregate(Count())

    def sum(
        self, on: Union[str, List[str]] = None, ignore_nulls: bool = True
    ) -> Dataset:
        r"""Compute grouped sum aggregation.

        Examples:
            >>> import ray
            >>> ray.data.from_items([ # doctest: +SKIP
            ...     (i % 3, i, i**2) # doctest: +SKIP
            ...     for i in range(100)]) \ # doctest: +SKIP
            ...     .groupby(lambda x: x[0] % 3) \ # doctest: +SKIP
            ...     .sum(lambda x: x[2]) # doctest: +SKIP
            >>> ray.data.range(100).groupby("id").sum() # doctest: +SKIP
            >>> ray.data.from_items([ # doctest: +SKIP
            ...     {"A": i % 3, "B": i, "C": i**2} # doctest: +SKIP
            ...     for i in range(100)]) \ # doctest: +SKIP
            ...     .groupby("A") \ # doctest: +SKIP
            ...     .sum(["B", "C"]) # doctest: +SKIP

        Args:
            on: a column name or a list of column names to aggregate.
            ignore_nulls: Whether to ignore null values. If ``True``, null
                values will be ignored when computing the sum; if ``False``,
                if a null value is encountered, the output will be null.
                We consider np.nan, None, and pd.NaT to be null values.
                Default is ``True``.

        Returns:
            The sum result.

            For different values of ``on``, the return varies:

            - ``on=None``: a dataset containing a groupby key column,
              ``"k"``, and a column-wise sum column for each original column
              in the dataset.
            - ``on=["col_1", ..., "col_n"]``: a dataset of ``n + 1``
              columns where the first column is the groupby key and the second
              through ``n + 1`` columns are the results of the aggregations.

            If groupby key is ``None`` then the key part of return is omitted.
        """
        return self._aggregate_on(Sum, on, ignore_nulls)

    def min(
        self, on: Union[str, List[str]] = None, ignore_nulls: bool = True
    ) -> Dataset:
        """Compute grouped min aggregation.

        Examples:
            >>> import ray
            >>> ray.data.le(100).groupby("value").min() # doctest: +SKIP
            >>> ray.data.from_items([ # doctest: +SKIP
            ...     {"A": i % 3, "B": i, "C": i**2} # doctest: +SKIP
            ...     for i in range(100)]) \ # doctest: +SKIP
            ...     .groupby("A") \ # doctest: +SKIP
            ...     .min(["B", "C"]) # doctest: +SKIP

        Args:
            on: a column name or a list of column names to aggregate.
            ignore_nulls: Whether to ignore null values. If ``True``, null
                values will be ignored when computing the min; if ``False``,
                if a null value is encountered, the output will be null.
                We consider np.nan, None, and pd.NaT to be null values.
                Default is ``True``.

        Returns:
            The min result.

            For different values of ``on``, the return varies:

            - ``on=None``: a dataset containing a groupby key column,
              ``"k"``, and a column-wise min column for each original column in
              the dataset.
            - ``on=["col_1", ..., "col_n"]``: a dataset of ``n + 1``
              columns where the first column is the groupby key and the second
              through ``n + 1`` columns are the results of the aggregations.

            If groupby key is ``None`` then the key part of return is omitted.
        """
        return self._aggregate_on(Min, on, ignore_nulls)

    def max(
        self, on: Union[str, List[str]] = None, ignore_nulls: bool = True
    ) -> Dataset:
        """Compute grouped max aggregation.

        Examples:
            >>> import ray
            >>> ray.data.le(100).groupby("value").max() # doctest: +SKIP
            >>> ray.data.from_items([ # doctest: +SKIP
            ...     {"A": i % 3, "B": i, "C": i**2} # doctest: +SKIP
            ...     for i in range(100)]) \ # doctest: +SKIP
            ...     .groupby("A") \ # doctest: +SKIP
            ...     .max(["B", "C"]) # doctest: +SKIP

        Args:
            on: a column name or a list of column names to aggregate.
            ignore_nulls: Whether to ignore null values. If ``True``, null
                values will be ignored when computing the max; if ``False``,
                if a null value is encountered, the output will be null.
                We consider np.nan, None, and pd.NaT to be null values.
                Default is ``True``.

        Returns:
            The max result.

            For different values of ``on``, the return varies:

            - ``on=None``: a dataset containing a groupby key column,
              ``"k"``, and a column-wise max column for each original column in
              the dataset.
            - ``on=["col_1", ..., "col_n"]``: a dataset of ``n + 1``
              columns where the first column is the groupby key and the second
              through ``n + 1`` columns are the results of the aggregations.

            If groupby key is ``None`` then the key part of return is omitted.
        """
        return self._aggregate_on(Max, on, ignore_nulls)

    def mean(
        self, on: Union[str, List[str]] = None, ignore_nulls: bool = True
    ) -> Dataset:
        """Compute grouped mean aggregation.

        Examples:
            >>> import ray
            >>> ray.data.le(100).groupby("value").mean() # doctest: +SKIP
            >>> ray.data.from_items([ # doctest: +SKIP
            ...     {"A": i % 3, "B": i, "C": i**2} # doctest: +SKIP
            ...     for i in range(100)]) \ # doctest: +SKIP
            ...     .groupby("A") \ # doctest: +SKIP
            ...     .mean(["B", "C"]) # doctest: +SKIP

        Args:
            on: a column name or a list of column names to aggregate.
            ignore_nulls: Whether to ignore null values. If ``True``, null
                values will be ignored when computing the mean; if ``False``,
                if a null value is encountered, the output will be null.
                We consider np.nan, None, and pd.NaT to be null values.
                Default is ``True``.

        Returns:
            The mean result.

            For different values of ``on``, the return varies:

            - ``on=None``: a dataset containing a groupby key column,
              ``"k"``, and a column-wise mean column for each original column
              in the dataset.
            - ``on=["col_1", ..., "col_n"]``: a dataset of ``n + 1``
              columns where the first column is the groupby key and the second
              through ``n + 1`` columns are the results of the aggregations.

            If groupby key is ``None`` then the key part of return is omitted.
        """
        return self._aggregate_on(Mean, on, ignore_nulls)

    def std(
        self,
        on: Union[str, List[str]] = None,
        ddof: int = 1,
        ignore_nulls: bool = True,
    ) -> Dataset:
        """Compute grouped standard deviation aggregation.

        Examples:
            >>> import ray
            >>> ray.data.range(100).groupby("id").std(ddof=0) # doctest: +SKIP
            >>> ray.data.from_items([ # doctest: +SKIP
            ...     {"A": i % 3, "B": i, "C": i**2} # doctest: +SKIP
            ...     for i in range(100)]) \ # doctest: +SKIP
            ...     .groupby("A") \ # doctest: +SKIP
            ...     .std(["B", "C"]) # doctest: +SKIP

        NOTE: This uses Welford's online method for an accumulator-style
        computation of the standard deviation. This method was chosen due to
        it's numerical stability, and it being computable in a single pass.
        This may give different (but more accurate) results than NumPy, Pandas,
        and sklearn, which use a less numerically stable two-pass algorithm.
        See
        https://en.wikipedia.org/wiki/Algorithms_for_calculating_variance#Welford's_online_algorithm

        Args:
            on: a column name or a list of column names to aggregate.
            ddof: Delta Degrees of Freedom. The divisor used in calculations
                is ``N - ddof``, where ``N`` represents the number of elements.
            ignore_nulls: Whether to ignore null values. If ``True``, null
                values will be ignored when computing the std; if ``False``,
                if a null value is encountered, the output will be null.
                We consider np.nan, None, and pd.NaT to be null values.
                Default is ``True``.

        Returns:
            The standard deviation result.

            For different values of ``on``, the return varies:

            - ``on=None``: a dataset containing a groupby key column,
              ``"k"``, and a column-wise std column for each original column in
              the dataset.
            - ``on=["col_1", ..., "col_n"]``: a dataset of ``n + 1``
              columns where the first column is the groupby key and the second
              through ``n + 1`` columns are the results of the aggregations.

            If groupby key is ``None`` then the key part of return is omitted.
        """
        return self._aggregate_on(Std, on, ignore_nulls, ddof=ddof)


# Backwards compatibility alias.
GroupedDataset = GroupedData<|MERGE_RESOLUTION|>--- conflicted
+++ resolved
@@ -187,12 +187,7 @@
         logical_plan = LogicalPlan(op)
         execution_manager = self._dataset._execution_manager.with_operator(op)
         return Dataset(
-<<<<<<< HEAD
             execution_manager,
-            self._dataset._epoch,
-=======
-            plan,
->>>>>>> 7bd1d3a0
             logical_plan,
         )
 
