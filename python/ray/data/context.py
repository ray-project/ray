import os
import threading
from typing import TYPE_CHECKING, Any, Dict, List, Optional, Union

import ray
from ray._private.ray_constants import env_integer
from ray.util.annotations import DeveloperAPI
from ray.util.scheduling_strategies import SchedulingStrategyT

if TYPE_CHECKING:
    from ray.data._internal.execution.interfaces import ExecutionOptions

# The context singleton on this process.
_default_context: "Optional[DataContext]" = None
_context_lock = threading.Lock()

# An estimate of what fraction of the object store a Dataset can use without too high
# a risk of triggering spilling. This is used to generate user warnings only.
ESTIMATED_SAFE_MEMORY_FRACTION = 0.25

# The max target block size in bytes for reads and transformations.  We choose
# 128MiB: With streaming execution and num_cpus many concurrent tasks, the
# memory footprint will be about 2 * num_cpus * target_max_block_size ~= RAM *
# DEFAULT_OBJECT_STORE_MEMORY_LIMIT_FRACTION * 0.3 (default object store memory
# fraction set by Ray core), assuming typical memory:core ratio of 4:1.
DEFAULT_TARGET_MAX_BLOCK_SIZE = 128 * 1024 * 1024

# The max target block size in bytes for shuffle ops (random_shuffle, sort,
# repartition). Set a higher target block size because we have to materialize
# all input blocks anyway, so there is no performance advantage to having
# smaller blocks. Setting a larger block size allows avoiding overhead from an
# excessive number of partitions.
# We choose 1GiB as 4x less than the typical memory:core ratio (4:1).
DEFAULT_SHUFFLE_TARGET_MAX_BLOCK_SIZE = 1024 * 1024 * 1024

# We will attempt to slice blocks whose size exceeds this factor *
# target_max_block_size. We will warn the user if slicing fails and we produce
# blocks larger than this threshold.
MAX_SAFE_BLOCK_SIZE_FACTOR = 1.5

# Dataset will avoid creating blocks smaller than this size in bytes on read.
# This takes precedence over DEFAULT_MIN_PARALLELISM.
DEFAULT_TARGET_MIN_BLOCK_SIZE = 1 * 1024 * 1024

# Default buffer size when doing streaming reads from local or remote storage.
# This default appears to work well with most file sizes on remote storage systems,
# which is very sensitive to the buffer size.
DEFAULT_STREAMING_READ_BUFFER_SIZE = 32 * 1024 * 1024

# Whether pandas block format is enabled.
# TODO (kfstorm): Remove this once stable.
DEFAULT_ENABLE_PANDAS_BLOCK = True

# Whether to enable stage-fusion optimizations for dataset pipelines.
DEFAULT_OPTIMIZE_FUSE_STAGES = True

# Whether to enable stage-reorder optimizations for dataset pipelines.
DEFAULT_OPTIMIZE_REORDER_STAGES = True

# Whether to furthermore fuse read stages.
DEFAULT_OPTIMIZE_FUSE_READ_STAGES = True

# Whether to furthermore fuse prior map tasks with shuffle stages.
DEFAULT_OPTIMIZE_FUSE_SHUFFLE_STAGES = True

# Minimum amount of parallelism to auto-detect for a dataset. Note that the min
# block size config takes precedence over this.
DEFAULT_MIN_PARALLELISM = 200

# Wether to use actor based block prefetcher.
DEFAULT_ACTOR_PREFETCHER_ENABLED = False

# Whether to use push-based shuffle by default.
DEFAULT_USE_PUSH_BASED_SHUFFLE = bool(
    os.environ.get("RAY_DATA_PUSH_BASED_SHUFFLE", None)
)

# The default global scheduling strategy. Note that for tasks with large args,
# DEFAULT_SCHEDULING_STRATEGY_LARGE_ARGS applies.
DEFAULT_SCHEDULING_STRATEGY = "SPREAD"

# Default scheduling strategy for tasks with large args. This enables locality-based
# scheduling in Ray for tasks where arg data transfer is a bottleneck.
DEFAULT_SCHEDULING_STRATEGY_LARGE_ARGS = "DEFAULT"

# Size in bytes after which point task arguments are considered large. Choose a value
# here at which point data transfer overhead becomes significant in comparison to
# task scheduling (i.e., low tens of ms).
DEFAULT_LARGE_ARGS_THRESHOLD = 50 * 1024 * 1024

# Whether to use Polars for tabular dataset sorts, groupbys, and aggregations.
DEFAULT_USE_POLARS = False

# Whether to use the new executor backend.
DEFAULT_NEW_EXECUTION_BACKEND = bool(
    int(os.environ.get("RAY_DATA_NEW_EXECUTION_BACKEND", "1"))
)

# Whether to use the streaming executor. This only has an effect if the new execution
# backend is enabled.
DEFAULT_USE_STREAMING_EXECUTOR = bool(
    int(os.environ.get("RAY_DATA_USE_STREAMING_EXECUTOR", "1"))
)

# Whether to use the runtime object store memory metrics for scheduling.
DEFAULT_USE_RUNTIME_METRICS_SCHEDULING = bool(
    int(os.environ.get("DEFAULT_USE_RUNTIME_METRICS_SCHEDULING", "0"))
)

# Whether to eagerly free memory (new backend only).
DEFAULT_EAGER_FREE = bool(int(os.environ.get("RAY_DATA_EAGER_FREE", "1")))

# Whether to trace allocations / eager free (new backend only). This adds significant
# performance overheads and should only be used for debugging.
DEFAULT_TRACE_ALLOCATIONS = bool(int(os.environ.get("RAY_DATA_TRACE_ALLOCATIONS", "0")))

# Whether to estimate in-memory decoding data size for data source.
DEFAULT_DECODING_SIZE_ESTIMATION_ENABLED = True

# Whether to automatically cast NumPy ndarray columns in Pandas DataFrames to tensor
# extension columns.
DEFAULT_ENABLE_TENSOR_EXTENSION_CASTING = True

# Whether to automatically print Dataset stats after execution.
# If disabled, users can still manually print stats with Dataset.stats().
DEFAULT_AUTO_LOG_STATS = False

# Whether to enable optimizer.
DEFAULT_OPTIMIZER_ENABLED = bool(
    int(os.environ.get("RAY_DATA_NEW_EXECUTION_OPTIMIZER", "1"))
)

# Set this env var to enable distributed tqdm (experimental).
DEFAULT_USE_RAY_TQDM = bool(int(os.environ.get("RAY_TQDM", "1")))

# If driver memory exceeds this threshold, warn the user.
# For now, this only applies to shuffle ops because most other ops are unlikely
# to use as much driver memory.
DEFAULT_WARN_ON_DRIVER_MEMORY_USAGE_BYTES = 2 * 1024 * 1024 * 1024

# Use this to prefix important warning messages for the user.
WARN_PREFIX = "⚠️ "

# Use this to prefix important success messages for the user.
OK_PREFIX = "✔️ "

# Default batch size for batch transformations.
DEFAULT_BATCH_SIZE = 4096

# Default batch size for batch transformations in strict mode.
STRICT_MODE_DEFAULT_BATCH_SIZE = 1024

# Whether to enable progress bars.
DEFAULT_ENABLE_PROGRESS_BARS = not bool(
    env_integer("RAY_DATA_DISABLE_PROGRESS_BARS", 0)
)

# Whether to enable get_object_locations for metric
DEFAULT_ENABLE_GET_OBJECT_LOCATIONS_FOR_METRICS = False

DEFAULT_WRITE_FILE_RETRY_ON_ERRORS = [
    "AWS Error INTERNAL_FAILURE",
    "AWS Error NETWORK_CONNECTION",
    "AWS Error SLOW_DOWN",
]

# The application-level errors that actor task would retry.
# Default to `False` to not retry on any errors.
# Set to `True` to retry all errors, or set to a list of errors to retry.
# This follows same format as `retry_exceptions` in Ray Core.
DEFAULT_ACTOR_TASK_RETRY_ON_ERRORS = False


@DeveloperAPI
class DataContext:
    """Singleton for shared Dataset resources and configurations.

    This object is automatically propagated to workers and can be retrieved
    from the driver and remote workers via DataContext.get_current().
    """

    def __init__(
        self,
        target_max_block_size: int,
        target_shuffle_max_block_size: int,
        target_min_block_size: int,
        streaming_read_buffer_size: int,
        enable_pandas_block: bool,
        optimize_fuse_stages: bool,
        optimize_fuse_read_stages: bool,
        optimize_fuse_shuffle_stages: bool,
        optimize_reorder_stages: bool,
        actor_prefetcher_enabled: bool,
        use_push_based_shuffle: bool,
        pipeline_push_based_shuffle_reduce_tasks: bool,
        scheduling_strategy: SchedulingStrategyT,
        scheduling_strategy_large_args: SchedulingStrategyT,
        large_args_threshold: int,
        use_polars: bool,
        new_execution_backend: bool,
        use_streaming_executor: bool,
        eager_free: bool,
        decoding_size_estimation: bool,
        min_parallelism: bool,
        enable_tensor_extension_casting: bool,
        enable_auto_log_stats: bool,
        trace_allocations: bool,
        optimizer_enabled: bool,
        execution_options: "ExecutionOptions",
        use_ray_tqdm: bool,
        enable_progress_bars: bool,
        enable_get_object_locations_for_metrics: bool,
        use_runtime_metrics_scheduling: bool,
        write_file_retry_on_errors: List[str],
<<<<<<< HEAD
        warn_on_driver_memory_usage_bytes: int,
=======
        actor_task_retry_on_errors: Union[bool, List[BaseException]],
>>>>>>> 0d224e20
    ):
        """Private constructor (use get_current() instead)."""
        self.target_max_block_size = target_max_block_size
        self.target_shuffle_max_block_size = target_shuffle_max_block_size
        self.target_min_block_size = target_min_block_size
        self.streaming_read_buffer_size = streaming_read_buffer_size
        self.enable_pandas_block = enable_pandas_block
        self.optimize_fuse_stages = optimize_fuse_stages
        self.optimize_fuse_read_stages = optimize_fuse_read_stages
        self.optimize_fuse_shuffle_stages = optimize_fuse_shuffle_stages
        self.optimize_reorder_stages = optimize_reorder_stages
        self.actor_prefetcher_enabled = actor_prefetcher_enabled
        self.use_push_based_shuffle = use_push_based_shuffle
        self.pipeline_push_based_shuffle_reduce_tasks = (
            pipeline_push_based_shuffle_reduce_tasks
        )
        self.scheduling_strategy = scheduling_strategy
        self.scheduling_strategy_large_args = scheduling_strategy_large_args
        self.large_args_threshold = large_args_threshold
        self.use_polars = use_polars
        self.new_execution_backend = new_execution_backend
        self.use_streaming_executor = use_streaming_executor
        self.eager_free = eager_free
        self.decoding_size_estimation = decoding_size_estimation
        self.min_parallelism = min_parallelism
        self.enable_tensor_extension_casting = enable_tensor_extension_casting
        self.enable_auto_log_stats = enable_auto_log_stats
        self.trace_allocations = trace_allocations
        self.optimizer_enabled = optimizer_enabled
        # TODO: expose execution options in Dataset public APIs.
        self.execution_options = execution_options
        self.use_ray_tqdm = use_ray_tqdm
        self.enable_progress_bars = enable_progress_bars
        self.enable_get_object_locations_for_metrics = (
            enable_get_object_locations_for_metrics
        )
        self.use_runtime_metrics_scheduling = use_runtime_metrics_scheduling
        self.write_file_retry_on_errors = write_file_retry_on_errors
<<<<<<< HEAD
        self.warn_on_driver_memory_usage_bytes = warn_on_driver_memory_usage_bytes
=======
        self.actor_task_retry_on_errors = actor_task_retry_on_errors
>>>>>>> 0d224e20
        # The additonal ray remote args that should be added to
        # the task-pool-based data tasks.
        self._task_pool_data_task_remote_args: Dict[str, Any] = {}
        # Max number of blocks that are allowed to have errors, unlimited if negative.
        # This option allows application-level exceptions in block processing tasks.
        # These exceptions may be caused by UDFs (e.g., due to corrupted data samples)
        # or IO errors.
        # Data in the failed blocks will be dropped.
        # This option can be useful to prevent a long-running job from failing due to
        # a small number of bad blocks.
        self.max_errored_blocks = 0
        # The extra key-value style configs.
        # These configs are managed by individual components or plugins via
        # `set_config`, `get_config` and `remove_config`.
        # The reason why we use a dict instead of individual fields is to decouple
        # the DataContext from the plugin implementations, as well as to avoid
        # circular dependencies.
        self._kv_configs: Dict[str, Any] = {}

    @staticmethod
    def get_current() -> "DataContext":
        """Get or create a singleton context.

        If the context has not yet been created in this process, it will be
        initialized with default settings.
        """

        global _default_context

        with _context_lock:
            if _default_context is None:
                _default_context = DataContext(
                    target_max_block_size=DEFAULT_TARGET_MAX_BLOCK_SIZE,
                    target_shuffle_max_block_size=DEFAULT_SHUFFLE_TARGET_MAX_BLOCK_SIZE,
                    target_min_block_size=DEFAULT_TARGET_MIN_BLOCK_SIZE,
                    streaming_read_buffer_size=DEFAULT_STREAMING_READ_BUFFER_SIZE,
                    enable_pandas_block=DEFAULT_ENABLE_PANDAS_BLOCK,
                    optimize_fuse_stages=DEFAULT_OPTIMIZE_FUSE_STAGES,
                    optimize_fuse_read_stages=DEFAULT_OPTIMIZE_FUSE_READ_STAGES,
                    optimize_fuse_shuffle_stages=DEFAULT_OPTIMIZE_FUSE_SHUFFLE_STAGES,
                    optimize_reorder_stages=DEFAULT_OPTIMIZE_REORDER_STAGES,
                    actor_prefetcher_enabled=DEFAULT_ACTOR_PREFETCHER_ENABLED,
                    use_push_based_shuffle=DEFAULT_USE_PUSH_BASED_SHUFFLE,
                    # NOTE(swang): We have to pipeline reduce tasks right now
                    # because of a scheduling bug at large scale.
                    # See https://github.com/ray-project/ray/issues/25412.
                    pipeline_push_based_shuffle_reduce_tasks=True,
                    scheduling_strategy=DEFAULT_SCHEDULING_STRATEGY,
                    scheduling_strategy_large_args=(
                        DEFAULT_SCHEDULING_STRATEGY_LARGE_ARGS
                    ),
                    large_args_threshold=DEFAULT_LARGE_ARGS_THRESHOLD,
                    use_polars=DEFAULT_USE_POLARS,
                    new_execution_backend=DEFAULT_NEW_EXECUTION_BACKEND,
                    use_streaming_executor=DEFAULT_USE_STREAMING_EXECUTOR,
                    eager_free=DEFAULT_EAGER_FREE,
                    decoding_size_estimation=DEFAULT_DECODING_SIZE_ESTIMATION_ENABLED,
                    min_parallelism=DEFAULT_MIN_PARALLELISM,
                    enable_tensor_extension_casting=(
                        DEFAULT_ENABLE_TENSOR_EXTENSION_CASTING
                    ),
                    enable_auto_log_stats=DEFAULT_AUTO_LOG_STATS,
                    trace_allocations=DEFAULT_TRACE_ALLOCATIONS,
                    optimizer_enabled=DEFAULT_OPTIMIZER_ENABLED,
                    execution_options=ray.data.ExecutionOptions(),
                    use_ray_tqdm=DEFAULT_USE_RAY_TQDM,
                    enable_progress_bars=DEFAULT_ENABLE_PROGRESS_BARS,
                    enable_get_object_locations_for_metrics=DEFAULT_ENABLE_GET_OBJECT_LOCATIONS_FOR_METRICS,  # noqa E501
                    use_runtime_metrics_scheduling=DEFAULT_USE_RUNTIME_METRICS_SCHEDULING,  # noqa: E501
                    write_file_retry_on_errors=DEFAULT_WRITE_FILE_RETRY_ON_ERRORS,
<<<<<<< HEAD
                    warn_on_driver_memory_usage_bytes=(
                        DEFAULT_WARN_ON_DRIVER_MEMORY_USAGE_BYTES
                    ),
=======
                    actor_task_retry_on_errors=DEFAULT_ACTOR_TASK_RETRY_ON_ERRORS,
>>>>>>> 0d224e20
                )

            return _default_context

    @staticmethod
    def _set_current(context: "DataContext") -> None:
        """Set the current context in a remote worker.

        This is used internally by Dataset to propagate the driver context to
        remote workers used for parallelization.
        """
        global _default_context
        _default_context = context

    def get_config(self, key: str, default: Any = None) -> Any:
        """Get the value for a key-value style config.

        Args:
            key: The key of the config.
            default: The default value to return if the key is not found.
        Returns: The value for the key, or the default value if the key is not found.
        """
        return self._kv_configs.get(key, default)

    def set_config(self, key: str, value: Any) -> None:
        """Set the value for a key-value style config.

        Args:
            key: The key of the config.
            value: The value of the config.
        """
        self._kv_configs[key] = value

    def remove_config(self, key: str) -> None:
        """Remove a key-value style config.

        Args:
            key: The key of the config.
        """
        self._kv_configs.pop(key, None)


# Backwards compatibility alias.
DatasetContext = DataContext<|MERGE_RESOLUTION|>--- conflicted
+++ resolved
@@ -212,11 +212,8 @@
         enable_get_object_locations_for_metrics: bool,
         use_runtime_metrics_scheduling: bool,
         write_file_retry_on_errors: List[str],
-<<<<<<< HEAD
         warn_on_driver_memory_usage_bytes: int,
-=======
         actor_task_retry_on_errors: Union[bool, List[BaseException]],
->>>>>>> 0d224e20
     ):
         """Private constructor (use get_current() instead)."""
         self.target_max_block_size = target_max_block_size
@@ -255,11 +252,8 @@
         )
         self.use_runtime_metrics_scheduling = use_runtime_metrics_scheduling
         self.write_file_retry_on_errors = write_file_retry_on_errors
-<<<<<<< HEAD
         self.warn_on_driver_memory_usage_bytes = warn_on_driver_memory_usage_bytes
-=======
         self.actor_task_retry_on_errors = actor_task_retry_on_errors
->>>>>>> 0d224e20
         # The additonal ray remote args that should be added to
         # the task-pool-based data tasks.
         self._task_pool_data_task_remote_args: Dict[str, Any] = {}
@@ -330,13 +324,10 @@
                     enable_get_object_locations_for_metrics=DEFAULT_ENABLE_GET_OBJECT_LOCATIONS_FOR_METRICS,  # noqa E501
                     use_runtime_metrics_scheduling=DEFAULT_USE_RUNTIME_METRICS_SCHEDULING,  # noqa: E501
                     write_file_retry_on_errors=DEFAULT_WRITE_FILE_RETRY_ON_ERRORS,
-<<<<<<< HEAD
                     warn_on_driver_memory_usage_bytes=(
                         DEFAULT_WARN_ON_DRIVER_MEMORY_USAGE_BYTES
                     ),
-=======
                     actor_task_retry_on_errors=DEFAULT_ACTOR_TASK_RETRY_ON_ERRORS,
->>>>>>> 0d224e20
                 )
 
             return _default_context
