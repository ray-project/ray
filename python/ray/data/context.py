from typing import Optional
import threading

import ray
from ray.util.annotations import DeveloperAPI

# The context singleton on this process.
_default_context: "Optional[DatasetContext]" = None
_context_lock = threading.Lock()

# The max target block size in bytes for reads and transformations.
DEFAULT_TARGET_MAX_BLOCK_SIZE = 2048 * 1024 * 1024

# Whether block splitting is on by default
<<<<<<< HEAD
DEFAULT_BLOCK_SPLITTING_ENABLED = True
=======
DEFAULT_BLOCK_SPLITTING_ENABLED = False
>>>>>>> 163620ba


@DeveloperAPI
class DatasetContext:
    """Singleton for shared Dataset resources and configurations.

    This object is automatically propagated to workers and can be retrieved
    from the driver and remote workers via DatasetContext.get_current().
    """

    def __init__(self, block_owner: ray.actor.ActorHandle,
                 block_splitting_enabled: bool, target_max_block_size: int):
        """Private constructor (use get_current() instead)."""
        self.block_owner = block_owner
        self.block_splitting_enabled = block_splitting_enabled
        self.target_max_block_size = target_max_block_size

    @staticmethod
    def get_current() -> "DatasetContext":
        """Get or create a singleton context.

        If the context has not yet been created in this process, it will be
        initialized with default settings.
        """
        global _default_context

        with _context_lock:

            if _default_context is None:
                _default_context = DatasetContext(
                    block_owner=None,
                    block_splitting_enabled=DEFAULT_BLOCK_SPLITTING_ENABLED,
                    target_max_block_size=DEFAULT_TARGET_MAX_BLOCK_SIZE)

            if _default_context.block_owner is None:
                owner = _DesignatedBlockOwner.options(
                    lifetime="detached").remote()
                ray.get(owner.ping.remote())

                # Clear the actor handle after Ray reinits since it's no longer
                # valid.
                def clear_owner():
                    if _default_context:
                        _default_context.block_owner = None

                ray.worker._post_init_hooks.append(clear_owner)
                _default_context.block_owner = owner

            return _default_context

    @staticmethod
    def _set_current(context: "DatasetContext") -> None:
        """Set the current context in a remote worker.

        This is used internally by Dataset to propagate the driver context to
        remote workers used for parallelization.
        """
        global _default_context
        _default_context = context


@ray.remote(num_cpus=0, placement_group=None)
class _DesignatedBlockOwner:
    def ping(self):
        return "ok"<|MERGE_RESOLUTION|>--- conflicted
+++ resolved
@@ -12,11 +12,7 @@
 DEFAULT_TARGET_MAX_BLOCK_SIZE = 2048 * 1024 * 1024
 
 # Whether block splitting is on by default
-<<<<<<< HEAD
-DEFAULT_BLOCK_SPLITTING_ENABLED = True
-=======
 DEFAULT_BLOCK_SPLITTING_ENABLED = False
->>>>>>> 163620ba
 
 
 @DeveloperAPI
