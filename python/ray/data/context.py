import os
import threading
import warnings
from dataclasses import dataclass, field
from typing import TYPE_CHECKING, Any, Dict, List, Optional, Union

from ray._private.ray_constants import env_bool, env_integer
from ray.util.annotations import DeveloperAPI
from ray.util.scheduling_strategies import SchedulingStrategyT

if TYPE_CHECKING:
    from ray.data._internal.execution.interfaces import ExecutionOptions

# The context singleton on this process.
_default_context: "Optional[DataContext]" = None
_context_lock = threading.Lock()


# We chose 128MiB for default: With streaming execution and num_cpus many concurrent
# tasks, the memory footprint will be about 2 * num_cpus * target_max_block_size ~= RAM
# * DEFAULT_OBJECT_STORE_MEMORY_LIMIT_FRACTION * 0.3 (default object store memory
# fraction set by Ray core), assuming typical memory:core ratio of 4:1.
DEFAULT_TARGET_MAX_BLOCK_SIZE = 128 * 1024 * 1024

# We set a higher target block size because we have to materialize
# all input blocks anyway, so there is no performance advantage to having
# smaller blocks. Setting a larger block size allows avoiding overhead from an
# excessive number of partitions.
# We choose 1GiB as 4x less than the typical memory:core ratio (4:1).
DEFAULT_SHUFFLE_TARGET_MAX_BLOCK_SIZE = 1024 * 1024 * 1024

# We will attempt to slice blocks whose size exceeds this factor *
# target_max_block_size. We will warn the user if slicing fails and we produce
# blocks larger than this threshold.
MAX_SAFE_BLOCK_SIZE_FACTOR = 1.5

DEFAULT_TARGET_MIN_BLOCK_SIZE = 1 * 1024 * 1024

# This default appears to work well with most file sizes on remote storage systems,
# which is very sensitive to the buffer size.
DEFAULT_STREAMING_READ_BUFFER_SIZE = 32 * 1024 * 1024

DEFAULT_ENABLE_PANDAS_BLOCK = True

DEFAULT_READ_OP_MIN_NUM_BLOCKS = 200

DEFAULT_ACTOR_PREFETCHER_ENABLED = False

DEFAULT_USE_PUSH_BASED_SHUFFLE = bool(
    os.environ.get("RAY_DATA_PUSH_BASED_SHUFFLE", None)
)

DEFAULT_SCHEDULING_STRATEGY = "SPREAD"

# This default enables locality-based scheduling in Ray for tasks where arg data
# transfer is a bottleneck.
DEFAULT_SCHEDULING_STRATEGY_LARGE_ARGS = "DEFAULT"

DEFAULT_LARGE_ARGS_THRESHOLD = 50 * 1024 * 1024

DEFAULT_USE_POLARS = False

DEFAULT_EAGER_FREE = bool(int(os.environ.get("RAY_DATA_EAGER_FREE", "1")))

DEFAULT_DECODING_SIZE_ESTIMATION_ENABLED = True

DEFAULT_MIN_PARALLELISM = 200

DEFAULT_ENABLE_TENSOR_EXTENSION_CASTING = True

DEFAULT_AUTO_LOG_STATS = False

DEFAULT_VERBOSE_STATS_LOG = False

DEFAULT_TRACE_ALLOCATIONS = bool(int(os.environ.get("RAY_DATA_TRACE_ALLOCATIONS", "0")))

DEFAULT_LOG_INTERNAL_STACK_TRACE_TO_STDOUT = env_bool(
    "RAY_DATA_LOG_INTERNAL_STACK_TRACE_TO_STDOUT", False
)

DEFAULT_USE_RAY_TQDM = bool(int(os.environ.get("RAY_TQDM", "1")))

DEFAULT_ENABLE_PROGRESS_BARS = not bool(
    env_integer("RAY_DATA_DISABLE_PROGRESS_BARS", 0)
)

DEFAULT_ENABLE_GET_OBJECT_LOCATIONS_FOR_METRICS = False


DEFAULT_WRITE_FILE_RETRY_ON_ERRORS = (
    "AWS Error INTERNAL_FAILURE",
    "AWS Error NETWORK_CONNECTION",
    "AWS Error SLOW_DOWN",
    "AWS Error UNKNOWN (HTTP status 503)",
)

DEFAULT_RETRIED_IO_ERRORS = (
    "AWS Error INTERNAL_FAILURE",
    "AWS Error NETWORK_CONNECTION",
    "AWS Error SLOW_DOWN",
    "AWS Error UNKNOWN (HTTP status 503)",
)

DEFAULT_WARN_ON_DRIVER_MEMORY_USAGE_BYTES = 2 * 1024 * 1024 * 1024

DEFAULT_ACTOR_TASK_RETRY_ON_ERRORS = False

DEFAULT_ENABLE_OP_RESOURCE_RESERVATION = env_bool(
    "RAY_DATA_ENABLE_OP_RESOURCE_RESERVATION", True
)

DEFAULT_OP_RESOURCE_RESERVATION_RATIO = float(
    os.environ.get("RAY_DATA_OP_RESERVATION_RATIO", "0.5")
)

DEFAULT_MAX_ERRORED_BLOCKS = 0

# Use this to prefix important warning messages for the user.
WARN_PREFIX = "⚠️ "

# Use this to prefix important success messages for the user.
OK_PREFIX = "✔️ "

# Default batch size for batch transformations.
DEFAULT_BATCH_SIZE = 1024

# Default value of the max number of blocks that can be buffered at the
# streaming generator of each `DataOpTask`.
# Note, if this value is too large, we'll need to allocate more memory
# buffer for the pending task outputs, which may lead to bad performance
# as we may not have enough memory buffer for the operator outputs.
# If the value is too small, the task may be frequently blocked due to
# streaming generator backpressure.
DEFAULT_MAX_NUM_BLOCKS_IN_STREAMING_GEN_BUFFER = 2

# Default value for whether or not to try to create directories for write
# calls if the URI is an S3 URI.
DEFAULT_S3_TRY_CREATE_DIR = False

DEFAULT_WAIT_FOR_MIN_ACTORS_S = env_integer(
    "RAY_DATA_DEFAULT_WAIT_FOR_MIN_ACTORS_S", 60 * 10
)


def _execution_options_factory() -> "ExecutionOptions":
    # Lazily import to avoid circular dependencies.
    from ray.data._internal.execution.interfaces import ExecutionOptions

    return ExecutionOptions()


@DeveloperAPI
@dataclass
class DataContext:
    """Global settings for Ray Data.

    Configure this class to enable advanced features and tune performance.

    .. warning::
        Apply changes before creating a :class:`~ray.data.Dataset`. Changes made after
        won't take effect.

    .. note::
        This object is automatically propagated to workers. Access it from the driver
        and remote workers with :meth:`DataContext.get_current()`.

    Examples:
        >>> from ray.data import DataContext
        >>> DataContext.get_current().enable_progress_bars = False

    Args:
        target_max_block_size: The max target block size in bytes for reads and
            transformations.
        target_shuffle_max_block_size: The max target block size in bytes for shuffle
            ops like ``random_shuffle``, ``sort``, and ``repartition``.
        target_min_block_size: Ray Data avoids creating blocks smaller than this
            size in bytes on read. This takes precedence over
            ``read_op_min_num_blocks``.
        streaming_read_buffer_size: Buffer size when doing streaming reads from local or
            remote storage.
        enable_pandas_block: Whether pandas block format is enabled.
        actor_prefetcher_enabled: Whether to use actor based block prefetcher.
        use_push_based_shuffle: Whether to use push-based shuffle.
        pipeline_push_based_shuffle_reduce_tasks:
        scheduling_strategy: The global scheduling strategy. For tasks with large args,
            ``scheduling_strategy_large_args`` takes precedence.
        scheduling_strategy_large_args: Scheduling strategy for tasks with large args.
        large_args_threshold: Size in bytes after which point task arguments are
            considered large. Choose a value so that the data transfer overhead is
            significant in comparison to task scheduling (i.e., low tens of ms).
        use_polars: Whether to use Polars for tabular dataset sorts, groupbys, and
            aggregations.
        eager_free: Whether to eagerly free memory.
        decoding_size_estimation: Whether to estimate in-memory decoding data size for
            data source.
        min_parallelism: This setting is deprecated. Use ``read_op_min_num_blocks``
            instead.
        read_op_min_num_blocks: Minimum number of read output blocks for a dataset.
        enable_tensor_extension_casting: Whether to automatically cast NumPy ndarray
            columns in Pandas DataFrames to tensor extension columns.
        enable_auto_log_stats: Whether to automatically log stats after execution. If
            disabled, you can still manually print stats with ``Dataset.stats()``.
        verbose_stats_logs: Whether stats logs should be verbose. This includes fields
            such as `extra_metrics` in the stats output, which are excluded by default.
        trace_allocations: Whether to trace allocations / eager free. This adds
            significant performance overheads and should only be used for debugging.
        execution_options: The
            :class:`~ray.data._internal.execution.interfaces.execution_options.ExecutionOptions`
            to use.
        use_ray_tqdm: Whether to enable distributed tqdm.
        enable_progress_bars: Whether to enable progress bars.
        enable_get_object_locations_for_metrics: Whether to enable
            ``get_object_locations`` for metrics.
        write_file_retry_on_errors: A list of substrings of error messages that should
            trigger a retry when writing files. This is useful for handling transient
            errors when writing to remote storage systems.
        warn_on_driver_memory_usage_bytes: If driver memory exceeds this threshold,
            Ray Data warns you. For now, this only applies to shuffle ops because most
            other ops are unlikely to use as much driver memory.
        actor_task_retry_on_errors: The application-level errors that actor task should
            retry. This follows same format as :ref:`retry_exceptions <task-retries>` in
            Ray Core. Default to `False` to not retry on any errors. Set to `True` to
            retry all errors, or set to a list of errors to retry.
        enable_op_resource_reservation: Whether to reserve resources for each operator.
        op_resource_reservation_ratio: The ratio of the total resources to reserve for
            each operator.
        max_errored_blocks: Max number of blocks that are allowed to have errors,
            unlimited if negative. This option allows application-level exceptions in
            block processing tasks. These exceptions may be caused by UDFs (e.g., due to
            corrupted data samples) or IO errors. Data in the failed blocks are dropped.
            This option can be useful to prevent a long-running job from failing due to
            a small number of bad blocks.
        log_internal_stack_trace_to_stdout: Whether to include internal Ray Data/Ray
            Core code stack frames when logging to stdout. The full stack trace is
            always written to the Ray Data log file.
        print_on_execution_start: If ``True``, print execution information when
            execution starts.
        s3_try_create_dir: If ``True``, try to create directories on S3 when a write
            call is made with a S3 URI.
        wait_for_min_actors_s: The default time to wait for minimum requested
            actors to start before raising a timeout, in seconds.
        retried_io_errors: A list of substrings of error messages that should
            trigger a retry when reading or writing files. This is useful for handling
            transient errors when reading from remote storage systems.
    """

    target_max_block_size: int = DEFAULT_TARGET_MAX_BLOCK_SIZE
    target_shuffle_max_block_size: int = DEFAULT_SHUFFLE_TARGET_MAX_BLOCK_SIZE
    target_min_block_size: int = DEFAULT_TARGET_MIN_BLOCK_SIZE
    streaming_read_buffer_size: int = DEFAULT_STREAMING_READ_BUFFER_SIZE
    enable_pandas_block: bool = DEFAULT_ENABLE_PANDAS_BLOCK
    actor_prefetcher_enabled: bool = DEFAULT_ACTOR_PREFETCHER_ENABLED
    use_push_based_shuffle: bool = DEFAULT_USE_PUSH_BASED_SHUFFLE
    pipeline_push_based_shuffle_reduce_tasks: bool = True
    scheduling_strategy: SchedulingStrategyT = DEFAULT_SCHEDULING_STRATEGY
    scheduling_strategy_large_args: SchedulingStrategyT = (
        DEFAULT_SCHEDULING_STRATEGY_LARGE_ARGS
    )
    large_args_threshold: int = DEFAULT_LARGE_ARGS_THRESHOLD
    use_polars: bool = DEFAULT_USE_POLARS
    eager_free: bool = DEFAULT_EAGER_FREE
    decoding_size_estimation: bool = DEFAULT_DECODING_SIZE_ESTIMATION_ENABLED
    min_parallelism: int = DEFAULT_MIN_PARALLELISM
    read_op_min_num_blocks: int = DEFAULT_READ_OP_MIN_NUM_BLOCKS
    enable_tensor_extension_casting: bool = DEFAULT_ENABLE_TENSOR_EXTENSION_CASTING
    enable_auto_log_stats: bool = DEFAULT_AUTO_LOG_STATS
    verbose_stats_logs: bool = DEFAULT_VERBOSE_STATS_LOG
    trace_allocations: bool = DEFAULT_TRACE_ALLOCATIONS
    execution_options: "ExecutionOptions" = field(
        default_factory=_execution_options_factory
    )
    use_ray_tqdm: bool = DEFAULT_USE_RAY_TQDM
    enable_progress_bars: bool = DEFAULT_ENABLE_PROGRESS_BARS
    enable_get_object_locations_for_metrics: bool = (
        DEFAULT_ENABLE_GET_OBJECT_LOCATIONS_FOR_METRICS
    )
    write_file_retry_on_errors: List[str] = DEFAULT_WRITE_FILE_RETRY_ON_ERRORS
    warn_on_driver_memory_usage_bytes: int = DEFAULT_WARN_ON_DRIVER_MEMORY_USAGE_BYTES
    actor_task_retry_on_errors: Union[
        bool, List[BaseException]
    ] = DEFAULT_ACTOR_TASK_RETRY_ON_ERRORS
    op_resource_reservation_enabled: bool = DEFAULT_ENABLE_OP_RESOURCE_RESERVATION
    op_resource_reservation_ratio: float = DEFAULT_OP_RESOURCE_RESERVATION_RATIO
    max_errored_blocks: int = DEFAULT_MAX_ERRORED_BLOCKS
    log_internal_stack_trace_to_stdout: bool = (
        DEFAULT_LOG_INTERNAL_STACK_TRACE_TO_STDOUT
    )
    print_on_execution_start: bool = True
    s3_try_create_dir: bool = DEFAULT_S3_TRY_CREATE_DIR
    wait_for_min_actors_s: int = DEFAULT_WAIT_FOR_MIN_ACTORS_S
<<<<<<< HEAD
    is_budget_policy: bool = True
    is_conservative_policy: bool = False
=======
    retried_io_errors: List[str] = DEFAULT_RETRIED_IO_ERRORS
>>>>>>> 47833799

    def __post_init__(self):
        # The additonal ray remote args that should be added to
        # the task-pool-based data tasks.
        self._task_pool_data_task_remote_args: Dict[str, Any] = {}
        # The extra key-value style configs.
        # These configs are managed by individual components or plugins via
        # `set_config`, `get_config` and `remove_config`.
        # The reason why we use a dict instead of individual fields is to decouple
        # the DataContext from the plugin implementations, as well as to avoid
        # circular dependencies.
        self._kv_configs: Dict[str, Any] = {}
        self._max_num_blocks_in_streaming_gen_buffer = (
            DEFAULT_MAX_NUM_BLOCKS_IN_STREAMING_GEN_BUFFER
        )

    def __setattr__(self, name: str, value: Any) -> None:
        if (
            name == "write_file_retry_on_errors"
            and value != DEFAULT_WRITE_FILE_RETRY_ON_ERRORS
        ):
            warnings.warn(
                "`write_file_retry_on_errors` is deprecated. Configure "
                "`retried_io_errors` instead.",
                DeprecationWarning,
            )

        super().__setattr__(name, value)

    @staticmethod
    def get_current() -> "DataContext":
        """Get or create a singleton context.

        If the context has not yet been created in this process, it will be
        initialized with default settings.
        """

        global _default_context

        with _context_lock:
            if _default_context is None:
                _default_context = DataContext()

            return _default_context

    @staticmethod
    def _set_current(context: "DataContext") -> None:
        """Set the current context in a remote worker.

        This is used internally by Dataset to propagate the driver context to
        remote workers used for parallelization.
        """
        global _default_context
        _default_context = context

    def get_config(self, key: str, default: Any = None) -> Any:
        """Get the value for a key-value style config.

        Args:
            key: The key of the config.
            default: The default value to return if the key is not found.
        Returns: The value for the key, or the default value if the key is not found.
        """
        return self._kv_configs.get(key, default)

    def set_config(self, key: str, value: Any) -> None:
        """Set the value for a key-value style config.

        Args:
            key: The key of the config.
            value: The value of the config.
        """
        self._kv_configs[key] = value

    def remove_config(self, key: str) -> None:
        """Remove a key-value style config.

        Args:
            key: The key of the config.
        """
        self._kv_configs.pop(key, None)


# Backwards compatibility alias.
DatasetContext = DataContext<|MERGE_RESOLUTION|>--- conflicted
+++ resolved
@@ -276,9 +276,9 @@
     )
     write_file_retry_on_errors: List[str] = DEFAULT_WRITE_FILE_RETRY_ON_ERRORS
     warn_on_driver_memory_usage_bytes: int = DEFAULT_WARN_ON_DRIVER_MEMORY_USAGE_BYTES
-    actor_task_retry_on_errors: Union[
-        bool, List[BaseException]
-    ] = DEFAULT_ACTOR_TASK_RETRY_ON_ERRORS
+    actor_task_retry_on_errors: Union[bool, List[BaseException]] = (
+        DEFAULT_ACTOR_TASK_RETRY_ON_ERRORS
+    )
     op_resource_reservation_enabled: bool = DEFAULT_ENABLE_OP_RESOURCE_RESERVATION
     op_resource_reservation_ratio: float = DEFAULT_OP_RESOURCE_RESERVATION_RATIO
     max_errored_blocks: int = DEFAULT_MAX_ERRORED_BLOCKS
@@ -288,12 +288,9 @@
     print_on_execution_start: bool = True
     s3_try_create_dir: bool = DEFAULT_S3_TRY_CREATE_DIR
     wait_for_min_actors_s: int = DEFAULT_WAIT_FOR_MIN_ACTORS_S
-<<<<<<< HEAD
     is_budget_policy: bool = True
     is_conservative_policy: bool = False
-=======
     retried_io_errors: List[str] = DEFAULT_RETRIED_IO_ERRORS
->>>>>>> 47833799
 
     def __post_init__(self):
         # The additonal ray remote args that should be added to
