--- conflicted
+++ resolved
@@ -29,12 +29,9 @@
 # Whether to furthermore fuse prior map tasks with shuffle stages.
 DEFAULT_OPTIMIZE_FUSE_SHUFFLE_STAGES = True
 
-<<<<<<< HEAD
-=======
 # Wether to use actor based block prefetcher.
 DEFAULT_ACTOR_PREFETCHER_ENABLED = True
 
->>>>>>> 168790c2
 # Whether to use push-based shuffle by default.
 DEFAULT_USE_PUSH_BASED_SHUFFLE = bool(
     os.environ.get("RAY_DATASET_PUSH_BASED_SHUFFLE", None)
@@ -58,10 +55,7 @@
         optimize_fuse_stages: bool,
         optimize_fuse_read_stages: bool,
         optimize_fuse_shuffle_stages: bool,
-<<<<<<< HEAD
-=======
         actor_prefetcher_enabled: bool,
->>>>>>> 168790c2
         use_push_based_shuffle: bool,
     ):
         """Private constructor (use get_current() instead)."""
@@ -72,10 +66,7 @@
         self.optimize_fuse_stages = optimize_fuse_stages
         self.optimize_fuse_read_stages = optimize_fuse_read_stages
         self.optimize_fuse_shuffle_stages = optimize_fuse_shuffle_stages
-<<<<<<< HEAD
-=======
         self.actor_prefetcher_enabled = actor_prefetcher_enabled
->>>>>>> 168790c2
         self.use_push_based_shuffle = use_push_based_shuffle
 
     @staticmethod
@@ -98,10 +89,7 @@
                     optimize_fuse_stages=DEFAULT_OPTIMIZE_FUSE_STAGES,
                     optimize_fuse_read_stages=DEFAULT_OPTIMIZE_FUSE_READ_STAGES,
                     optimize_fuse_shuffle_stages=DEFAULT_OPTIMIZE_FUSE_SHUFFLE_STAGES,
-<<<<<<< HEAD
-=======
                     actor_prefetcher_enabled=DEFAULT_ACTOR_PREFETCHER_ENABLED,
->>>>>>> 168790c2
                     use_push_based_shuffle=DEFAULT_USE_PUSH_BASED_SHUFFLE,
                 )
 
