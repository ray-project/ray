--- conflicted
+++ resolved
@@ -579,7 +579,6 @@
         default_factory=_issue_detectors_config_factory
     )
 
-<<<<<<< HEAD
     ################################################################
     # Experimental SQL API configuration (added for SQL module)
     ################################################################
@@ -620,14 +619,13 @@
     # backpressure management. Falls back to SQLGlot if DataFusion is unavailable.
     # When False, uses SQLGlot-only optimization.
     sql_use_datafusion: bool = True
-=======
+
     downstream_capacity_backpressure_ratio: float = None
     downstream_capacity_backpressure_max_queued_bundles: int = None
 
     enforce_schemas: bool = DEFAULT_ENFORCE_SCHEMAS
 
     pandas_block_ignore_metadata: bool = DEFAULT_PANDAS_BLOCK_IGNORE_METADATA
->>>>>>> 776d75d0
 
     def __post_init__(self):
         # The additonal ray remote args that should be added to
