<<<<<<< HEAD
from typing import Optional
import threading

import ray
from ray.util.annotations import DeveloperAPI

# The context singleton on this process.
_default_context: "Optional[DatasetContext]" = None
_context_lock = threading.Lock()

# The max target block size in bytes for reads and transformations.
DEFAULT_TARGET_MAX_BLOCK_SIZE = 2048 * 1024 * 1024

# Whether block splitting is on by default
DEFAULT_BLOCK_SPLITTING_ENABLED = False


@DeveloperAPI
class DatasetContext:
    """Singleton for shared Dataset resources and configurations.

    This object is automatically propagated to workers and can be retrieved
    from the driver and remote workers via DatasetContext.get_current().
    """

    def __init__(
        self,
        block_owner: ray.actor.ActorHandle,
        block_splitting_enabled: bool,
        target_max_block_size: int,
    ):
        """Private constructor (use get_current() instead)."""
        self.block_owner = block_owner
        self.block_splitting_enabled = block_splitting_enabled
        self.target_max_block_size = target_max_block_size

    @staticmethod
    def get_current() -> "DatasetContext":
        """Get or create a singleton context.

        If the context has not yet been created in this process, it will be
        initialized with default settings.
        """
        global _default_context

        with _context_lock:

            if _default_context is None:
                _default_context = DatasetContext(
                    block_owner=None,
                    block_splitting_enabled=DEFAULT_BLOCK_SPLITTING_ENABLED,
                    target_max_block_size=DEFAULT_TARGET_MAX_BLOCK_SIZE,
                )

            if _default_context.block_owner is None:
                owner = _DesignatedBlockOwner.options(lifetime="detached").remote()
                ray.get(owner.ping.remote())

                # Clear the actor handle after Ray reinits since it's no longer
                # valid.
                def clear_owner():
                    if _default_context:
                        _default_context.block_owner = None

                ray.worker._post_init_hooks.append(clear_owner)
                _default_context.block_owner = owner

            return _default_context

    @staticmethod
    def _set_current(context: "DatasetContext") -> None:
        """Set the current context in a remote worker.

        This is used internally by Dataset to propagate the driver context to
        remote workers used for parallelization.
        """
        global _default_context
        _default_context = context


@ray.remote(num_cpus=0, placement_group=None)
class _DesignatedBlockOwner:
    def ping(self):
        return "ok"
=======
from typing import Optional
import threading

import ray
from ray.util.annotations import DeveloperAPI

# The context singleton on this process.
_default_context: "Optional[DatasetContext]" = None
_context_lock = threading.Lock()

# The max target block size in bytes for reads and transformations.
DEFAULT_TARGET_MAX_BLOCK_SIZE = 2048 * 1024 * 1024

# Whether block splitting is on by default
DEFAULT_BLOCK_SPLITTING_ENABLED = False

# Whether pandas block format is enabled.
# TODO (kfstorm): Remove this once stable.
DEFAULT_ENABLE_PANDAS_BLOCK = True


@DeveloperAPI
class DatasetContext:
    """Singleton for shared Dataset resources and configurations.

    This object is automatically propagated to workers and can be retrieved
    from the driver and remote workers via DatasetContext.get_current().
    """

    def __init__(
        self,
        block_owner: ray.actor.ActorHandle,
        block_splitting_enabled: bool,
        target_max_block_size: int,
        enable_pandas_block: bool,
    ):
        """Private constructor (use get_current() instead)."""
        self.block_owner = block_owner
        self.block_splitting_enabled = block_splitting_enabled
        self.target_max_block_size = target_max_block_size
        self.enable_pandas_block = enable_pandas_block

    @staticmethod
    def get_current() -> "DatasetContext":
        """Get or create a singleton context.

        If the context has not yet been created in this process, it will be
        initialized with default settings.
        """
        global _default_context

        with _context_lock:

            if _default_context is None:
                _default_context = DatasetContext(
                    block_owner=None,
                    block_splitting_enabled=DEFAULT_BLOCK_SPLITTING_ENABLED,
                    target_max_block_size=DEFAULT_TARGET_MAX_BLOCK_SIZE,
                    enable_pandas_block=DEFAULT_ENABLE_PANDAS_BLOCK,
                )

            if (
                _default_context.block_splitting_enabled
                and _default_context.block_owner is None
            ):
                owner = _DesignatedBlockOwner.remote()
                ray.get(owner.ping.remote())

                # Clear the actor handle after Ray reinits since it's no longer
                # valid.
                def clear_owner():
                    if _default_context:
                        _default_context.block_owner = None

                ray.worker._post_init_hooks.append(clear_owner)
                _default_context.block_owner = owner

            return _default_context

    @staticmethod
    def _set_current(context: "DatasetContext") -> None:
        """Set the current context in a remote worker.

        This is used internally by Dataset to propagate the driver context to
        remote workers used for parallelization.
        """
        global _default_context
        _default_context = context


@ray.remote(num_cpus=0, placement_group=None)
class _DesignatedBlockOwner:
    def ping(self):
        return "ok"
>>>>>>> 19672688
<|MERGE_RESOLUTION|>--- conflicted
+++ resolved
@@ -1,181 +1,94 @@
-<<<<<<< HEAD
-from typing import Optional
-import threading
-
-import ray
-from ray.util.annotations import DeveloperAPI
-
-# The context singleton on this process.
-_default_context: "Optional[DatasetContext]" = None
-_context_lock = threading.Lock()
-
-# The max target block size in bytes for reads and transformations.
-DEFAULT_TARGET_MAX_BLOCK_SIZE = 2048 * 1024 * 1024
-
-# Whether block splitting is on by default
-DEFAULT_BLOCK_SPLITTING_ENABLED = False
-
-
-@DeveloperAPI
-class DatasetContext:
-    """Singleton for shared Dataset resources and configurations.
-
-    This object is automatically propagated to workers and can be retrieved
-    from the driver and remote workers via DatasetContext.get_current().
-    """
-
-    def __init__(
-        self,
-        block_owner: ray.actor.ActorHandle,
-        block_splitting_enabled: bool,
-        target_max_block_size: int,
-    ):
-        """Private constructor (use get_current() instead)."""
-        self.block_owner = block_owner
-        self.block_splitting_enabled = block_splitting_enabled
-        self.target_max_block_size = target_max_block_size
-
-    @staticmethod
-    def get_current() -> "DatasetContext":
-        """Get or create a singleton context.
-
-        If the context has not yet been created in this process, it will be
-        initialized with default settings.
-        """
-        global _default_context
-
-        with _context_lock:
-
-            if _default_context is None:
-                _default_context = DatasetContext(
-                    block_owner=None,
-                    block_splitting_enabled=DEFAULT_BLOCK_SPLITTING_ENABLED,
-                    target_max_block_size=DEFAULT_TARGET_MAX_BLOCK_SIZE,
-                )
-
-            if _default_context.block_owner is None:
-                owner = _DesignatedBlockOwner.options(lifetime="detached").remote()
-                ray.get(owner.ping.remote())
-
-                # Clear the actor handle after Ray reinits since it's no longer
-                # valid.
-                def clear_owner():
-                    if _default_context:
-                        _default_context.block_owner = None
-
-                ray.worker._post_init_hooks.append(clear_owner)
-                _default_context.block_owner = owner
-
-            return _default_context
-
-    @staticmethod
-    def _set_current(context: "DatasetContext") -> None:
-        """Set the current context in a remote worker.
-
-        This is used internally by Dataset to propagate the driver context to
-        remote workers used for parallelization.
-        """
-        global _default_context
-        _default_context = context
-
-
-@ray.remote(num_cpus=0, placement_group=None)
-class _DesignatedBlockOwner:
-    def ping(self):
-        return "ok"
-=======
-from typing import Optional
-import threading
-
-import ray
-from ray.util.annotations import DeveloperAPI
-
-# The context singleton on this process.
-_default_context: "Optional[DatasetContext]" = None
-_context_lock = threading.Lock()
-
-# The max target block size in bytes for reads and transformations.
-DEFAULT_TARGET_MAX_BLOCK_SIZE = 2048 * 1024 * 1024
-
-# Whether block splitting is on by default
-DEFAULT_BLOCK_SPLITTING_ENABLED = False
-
-# Whether pandas block format is enabled.
-# TODO (kfstorm): Remove this once stable.
-DEFAULT_ENABLE_PANDAS_BLOCK = True
-
-
-@DeveloperAPI
-class DatasetContext:
-    """Singleton for shared Dataset resources and configurations.
-
-    This object is automatically propagated to workers and can be retrieved
-    from the driver and remote workers via DatasetContext.get_current().
-    """
-
-    def __init__(
-        self,
-        block_owner: ray.actor.ActorHandle,
-        block_splitting_enabled: bool,
-        target_max_block_size: int,
-        enable_pandas_block: bool,
-    ):
-        """Private constructor (use get_current() instead)."""
-        self.block_owner = block_owner
-        self.block_splitting_enabled = block_splitting_enabled
-        self.target_max_block_size = target_max_block_size
-        self.enable_pandas_block = enable_pandas_block
-
-    @staticmethod
-    def get_current() -> "DatasetContext":
-        """Get or create a singleton context.
-
-        If the context has not yet been created in this process, it will be
-        initialized with default settings.
-        """
-        global _default_context
-
-        with _context_lock:
-
-            if _default_context is None:
-                _default_context = DatasetContext(
-                    block_owner=None,
-                    block_splitting_enabled=DEFAULT_BLOCK_SPLITTING_ENABLED,
-                    target_max_block_size=DEFAULT_TARGET_MAX_BLOCK_SIZE,
-                    enable_pandas_block=DEFAULT_ENABLE_PANDAS_BLOCK,
-                )
-
-            if (
-                _default_context.block_splitting_enabled
-                and _default_context.block_owner is None
-            ):
-                owner = _DesignatedBlockOwner.remote()
-                ray.get(owner.ping.remote())
-
-                # Clear the actor handle after Ray reinits since it's no longer
-                # valid.
-                def clear_owner():
-                    if _default_context:
-                        _default_context.block_owner = None
-
-                ray.worker._post_init_hooks.append(clear_owner)
-                _default_context.block_owner = owner
-
-            return _default_context
-
-    @staticmethod
-    def _set_current(context: "DatasetContext") -> None:
-        """Set the current context in a remote worker.
-
-        This is used internally by Dataset to propagate the driver context to
-        remote workers used for parallelization.
-        """
-        global _default_context
-        _default_context = context
-
-
-@ray.remote(num_cpus=0, placement_group=None)
-class _DesignatedBlockOwner:
-    def ping(self):
-        return "ok"
->>>>>>> 19672688
+from typing import Optional
+import threading
+
+import ray
+from ray.util.annotations import DeveloperAPI
+
+# The context singleton on this process.
+_default_context: "Optional[DatasetContext]" = None
+_context_lock = threading.Lock()
+
+# The max target block size in bytes for reads and transformations.
+DEFAULT_TARGET_MAX_BLOCK_SIZE = 2048 * 1024 * 1024
+
+# Whether block splitting is on by default
+DEFAULT_BLOCK_SPLITTING_ENABLED = False
+
+# Whether pandas block format is enabled.
+# TODO (kfstorm): Remove this once stable.
+DEFAULT_ENABLE_PANDAS_BLOCK = True
+
+
+@DeveloperAPI
+class DatasetContext:
+    """Singleton for shared Dataset resources and configurations.
+
+    This object is automatically propagated to workers and can be retrieved
+    from the driver and remote workers via DatasetContext.get_current().
+    """
+
+    def __init__(
+        self,
+        block_owner: ray.actor.ActorHandle,
+        block_splitting_enabled: bool,
+        target_max_block_size: int,
+        enable_pandas_block: bool,
+    ):
+        """Private constructor (use get_current() instead)."""
+        self.block_owner = block_owner
+        self.block_splitting_enabled = block_splitting_enabled
+        self.target_max_block_size = target_max_block_size
+        self.enable_pandas_block = enable_pandas_block
+
+    @staticmethod
+    def get_current() -> "DatasetContext":
+        """Get or create a singleton context.
+
+        If the context has not yet been created in this process, it will be
+        initialized with default settings.
+        """
+        global _default_context
+
+        with _context_lock:
+
+            if _default_context is None:
+                _default_context = DatasetContext(
+                    block_owner=None,
+                    block_splitting_enabled=DEFAULT_BLOCK_SPLITTING_ENABLED,
+                    target_max_block_size=DEFAULT_TARGET_MAX_BLOCK_SIZE,
+                    enable_pandas_block=DEFAULT_ENABLE_PANDAS_BLOCK,
+                )
+
+            if (
+                _default_context.block_splitting_enabled
+                and _default_context.block_owner is None
+            ):
+                owner = _DesignatedBlockOwner.remote()
+                ray.get(owner.ping.remote())
+
+                # Clear the actor handle after Ray reinits since it's no longer
+                # valid.
+                def clear_owner():
+                    if _default_context:
+                        _default_context.block_owner = None
+
+                ray.worker._post_init_hooks.append(clear_owner)
+                _default_context.block_owner = owner
+
+            return _default_context
+
+    @staticmethod
+    def _set_current(context: "DatasetContext") -> None:
+        """Set the current context in a remote worker.
+
+        This is used internally by Dataset to propagate the driver context to
+        remote workers used for parallelization.
+        """
+        global _default_context
+        _default_context = context
+
+
+@ray.remote(num_cpus=0, placement_group=None)
+class _DesignatedBlockOwner:
+    def ping(self):
+        return "ok"