--- conflicted
+++ resolved
@@ -536,12 +536,10 @@
         default_factory=_issue_detectors_config_factory
     )
 
-<<<<<<< HEAD
-    allow_divergent_schemas: bool = DEFAULT_ALLOW_DIVERGENT_SCHEMAS
-=======
     downstream_capacity_backpressure_ratio: float = None
     downstream_capacity_backpressure_max_queued_bundles: int = None
->>>>>>> 669ffcca
+
+    allow_divergent_schemas: bool = DEFAULT_ALLOW_DIVERGENT_SCHEMAS
 
     def __post_init__(self):
         # The additonal ray remote args that should be added to
