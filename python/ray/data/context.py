import os
import threading
from typing import TYPE_CHECKING, Any, Dict, List, Optional

import ray
from ray._private.ray_constants import env_integer
from ray.util.annotations import DeveloperAPI
from ray.util.scheduling_strategies import SchedulingStrategyT

if TYPE_CHECKING:
    from ray.data._internal.execution.interfaces import ExecutionOptions

# The context singleton on this process.
_default_context: "Optional[DataContext]" = None
_context_lock = threading.Lock()

# An estimate of what fraction of the object store a Dataset can use without too high
# a risk of triggering spilling. This is used to generate user warnings only.
ESTIMATED_SAFE_MEMORY_FRACTION = 0.25

# The max target block size in bytes for reads and transformations.  We choose
# 128MiB: With streaming execution and num_cpus many concurrent tasks, the
# memory footprint will be about 2 * num_cpus * target_max_block_size ~= RAM *
# DEFAULT_OBJECT_STORE_MEMORY_LIMIT_FRACTION * 0.3 (default object store memory
# fraction set by Ray core), assuming typical memory:core ratio of 4:1.
DEFAULT_TARGET_MAX_BLOCK_SIZE = 128 * 1024 * 1024

# The max target block size in bytes for shuffle ops (random_shuffle, sort,
# repartition). Set a higher target block size because we have to materialize
# all input blocks anyway, so there is no performance advantage to having
# smaller blocks. Setting a larger block size allows avoiding overhead from an
# excessive number of partitions.
# We choose 1GiB as 4x less than the typical memory:core ratio (4:1).
DEFAULT_SHUFFLE_TARGET_MAX_BLOCK_SIZE = 1024 * 1024 * 1024

# We will attempt to slice blocks whose size exceeds this factor *
# target_max_block_size. We will warn the user if slicing fails and we produce
# blocks larger than this threshold.
MAX_SAFE_BLOCK_SIZE_FACTOR = 1.5

# Dataset will avoid creating blocks smaller than this size in bytes on read.
# This takes precedence over DEFAULT_MIN_PARALLELISM.
DEFAULT_TARGET_MIN_BLOCK_SIZE = 1 * 1024 * 1024

# Default buffer size when doing streaming reads from local or remote storage.
# This default appears to work well with most file sizes on remote storage systems,
# which is very sensitive to the buffer size.
DEFAULT_STREAMING_READ_BUFFER_SIZE = 32 * 1024 * 1024

# Whether pandas block format is enabled.
# TODO (kfstorm): Remove this once stable.
DEFAULT_ENABLE_PANDAS_BLOCK = True

# Whether to enable stage-fusion optimizations for dataset pipelines.
DEFAULT_OPTIMIZE_FUSE_STAGES = True

# Whether to enable stage-reorder optimizations for dataset pipelines.
DEFAULT_OPTIMIZE_REORDER_STAGES = True

# Whether to furthermore fuse read stages.
DEFAULT_OPTIMIZE_FUSE_READ_STAGES = True

# Whether to furthermore fuse prior map tasks with shuffle stages.
DEFAULT_OPTIMIZE_FUSE_SHUFFLE_STAGES = True

# Minimum amount of parallelism to auto-detect for a dataset. Note that the min
# block size config takes precedence over this.
DEFAULT_MIN_PARALLELISM = 200

# Wether to use actor based block prefetcher.
DEFAULT_ACTOR_PREFETCHER_ENABLED = False

# Whether to use push-based shuffle by default.
DEFAULT_USE_PUSH_BASED_SHUFFLE = bool(
    os.environ.get("RAY_DATA_PUSH_BASED_SHUFFLE", None)
)

# The default global scheduling strategy. Note that for tasks with large args,
# DEFAULT_SCHEDULING_STRATEGY_LARGE_ARGS applies.
DEFAULT_SCHEDULING_STRATEGY = "SPREAD"

# Default scheduling strategy for tasks with large args. This enables locality-based
# scheduling in Ray for tasks where arg data transfer is a bottleneck.
DEFAULT_SCHEDULING_STRATEGY_LARGE_ARGS = "DEFAULT"

# Size in bytes after which point task arguments are considered large. Choose a value
# here at which point data transfer overhead becomes significant in comparison to
# task scheduling (i.e., low tens of ms).
DEFAULT_LARGE_ARGS_THRESHOLD = 50 * 1024 * 1024

# Whether to use Polars for tabular dataset sorts, groupbys, and aggregations.
DEFAULT_USE_POLARS = False

# Whether to use the new executor backend.
DEFAULT_NEW_EXECUTION_BACKEND = bool(
    int(os.environ.get("RAY_DATA_NEW_EXECUTION_BACKEND", "1"))
)

# Whether to use the streaming executor. This only has an effect if the new execution
# backend is enabled.
DEFAULT_USE_STREAMING_EXECUTOR = bool(
    int(os.environ.get("RAY_DATA_USE_STREAMING_EXECUTOR", "1"))
)

<<<<<<< HEAD
DEFAULT_USE_NEW_READ_ONLY_PATH = bool(
    int(os.environ.get("RAY_DATA_USE_NEW_READ_ONLY_PATH", "0"))
=======
# Whether to use the runtime object store memory metrics for scheduling.
DEFAULT_USE_RUNTIME_METRICS_SCHEDULING = bool(
    int(os.environ.get("DEFAULT_USE_RUNTIME_METRICS_SCHEDULING", "0"))
>>>>>>> 6f7378c9
)

# Whether to eagerly free memory (new backend only).
DEFAULT_EAGER_FREE = bool(int(os.environ.get("RAY_DATA_EAGER_FREE", "1")))

# Whether to trace allocations / eager free (new backend only). This adds significant
# performance overheads and should only be used for debugging.
DEFAULT_TRACE_ALLOCATIONS = bool(int(os.environ.get("RAY_DATA_TRACE_ALLOCATIONS", "0")))

# Whether to estimate in-memory decoding data size for data source.
DEFAULT_DECODING_SIZE_ESTIMATION_ENABLED = True

# Whether to automatically cast NumPy ndarray columns in Pandas DataFrames to tensor
# extension columns.
DEFAULT_ENABLE_TENSOR_EXTENSION_CASTING = True

# Whether to automatically print Dataset stats after execution.
# If disabled, users can still manually print stats with Dataset.stats().
DEFAULT_AUTO_LOG_STATS = False

# Whether to enable optimizer.
DEFAULT_OPTIMIZER_ENABLED = bool(
    int(os.environ.get("RAY_DATA_NEW_EXECUTION_OPTIMIZER", "1"))
)

# Set this env var to enable distributed tqdm (experimental).
DEFAULT_USE_RAY_TQDM = bool(int(os.environ.get("RAY_TQDM", "1")))

# Use this to prefix important warning messages for the user.
WARN_PREFIX = "⚠️ "

# Use this to prefix important success messages for the user.
OK_PREFIX = "✔️ "

# Default batch size for batch transformations.
DEFAULT_BATCH_SIZE = 4096

# Default batch size for batch transformations in strict mode.
STRICT_MODE_DEFAULT_BATCH_SIZE = 1024

# Whether to enable progress bars.
DEFAULT_ENABLE_PROGRESS_BARS = not bool(
    env_integer("RAY_DATA_DISABLE_PROGRESS_BARS", 0)
)

# Whether to enable get_object_locations for metric
DEFAULT_ENABLE_GET_OBJECT_LOCATIONS_FOR_METRICS = False

DEFAULT_WRITE_FILE_RETRY_ON_ERRORS = ["AWS Error INTERNAL_FAILURE"]


@DeveloperAPI
class DataContext:
    """Singleton for shared Dataset resources and configurations.

    This object is automatically propagated to workers and can be retrieved
    from the driver and remote workers via DataContext.get_current().
    """

    def __init__(
        self,
        target_max_block_size: int,
        target_shuffle_max_block_size: int,
        target_min_block_size: int,
        streaming_read_buffer_size: int,
        enable_pandas_block: bool,
        optimize_fuse_stages: bool,
        optimize_fuse_read_stages: bool,
        optimize_fuse_shuffle_stages: bool,
        optimize_reorder_stages: bool,
        actor_prefetcher_enabled: bool,
        use_push_based_shuffle: bool,
        pipeline_push_based_shuffle_reduce_tasks: bool,
        scheduling_strategy: SchedulingStrategyT,
        scheduling_strategy_large_args: SchedulingStrategyT,
        large_args_threshold: int,
        use_polars: bool,
        new_execution_backend: bool,
        use_streaming_executor: bool,
        use_new_read_only_path: bool,
        eager_free: bool,
        decoding_size_estimation: bool,
        min_parallelism: bool,
        enable_tensor_extension_casting: bool,
        enable_auto_log_stats: bool,
        trace_allocations: bool,
        optimizer_enabled: bool,
        execution_options: "ExecutionOptions",
        use_ray_tqdm: bool,
        enable_progress_bars: bool,
        enable_get_object_locations_for_metrics: bool,
        use_runtime_metrics_scheduling: bool,
        write_file_retry_on_errors: List[str],
    ):
        """Private constructor (use get_current() instead)."""
        self.target_max_block_size = target_max_block_size
        self.target_shuffle_max_block_size = target_shuffle_max_block_size
        self.target_min_block_size = target_min_block_size
        self.streaming_read_buffer_size = streaming_read_buffer_size
        self.enable_pandas_block = enable_pandas_block
        self.optimize_fuse_stages = optimize_fuse_stages
        self.optimize_fuse_read_stages = optimize_fuse_read_stages
        self.optimize_fuse_shuffle_stages = optimize_fuse_shuffle_stages
        self.optimize_reorder_stages = optimize_reorder_stages
        self.actor_prefetcher_enabled = actor_prefetcher_enabled
        self.use_push_based_shuffle = use_push_based_shuffle
        self.pipeline_push_based_shuffle_reduce_tasks = (
            pipeline_push_based_shuffle_reduce_tasks
        )
        self.scheduling_strategy = scheduling_strategy
        self.scheduling_strategy_large_args = scheduling_strategy_large_args
        self.large_args_threshold = large_args_threshold
        self.use_polars = use_polars
        self.new_execution_backend = new_execution_backend
        self.use_streaming_executor = use_streaming_executor
        self.use_new_read_only_path = use_new_read_only_path
        self.eager_free = eager_free
        self.decoding_size_estimation = decoding_size_estimation
        self.min_parallelism = min_parallelism
        self.enable_tensor_extension_casting = enable_tensor_extension_casting
        self.enable_auto_log_stats = enable_auto_log_stats
        self.trace_allocations = trace_allocations
        self.optimizer_enabled = optimizer_enabled
        # TODO: expose execution options in Dataset public APIs.
        self.execution_options = execution_options
        self.use_ray_tqdm = use_ray_tqdm
        self.enable_progress_bars = enable_progress_bars
        self.enable_get_object_locations_for_metrics = (
            enable_get_object_locations_for_metrics
        )
        self.use_runtime_metrics_scheduling = use_runtime_metrics_scheduling
        self.write_file_retry_on_errors = write_file_retry_on_errors
        # The additonal ray remote args that should be added to
        # the task-pool-based data tasks.
        self._task_pool_data_task_remote_args: Dict[str, Any] = {}
        # Max number of blocks that are allowed to have errors, unlimited if negative.
        # This option allows application-level exceptions in block processing tasks.
        # These exceptions may be caused by UDFs (e.g., due to corrupted data samples)
        # or IO errors.
        # Data in the failed blocks will be dropped.
        # This option can be useful to prevent a long-running job from failing due to
        # a small number of bad blocks.
        self.max_errored_blocks = 0
        # The extra key-value style configs.
        # These configs are managed by individual components or plugins via
        # `set_config`, `get_config` and `remove_config`.
        # The reason why we use a dict instead of individual fields is to decouple
        # the DataContext from the plugin implementations, as well as to avoid
        # circular dependencies.
        self._kv_configs: Dict[str, Any] = {}

    @staticmethod
    def get_current() -> "DataContext":
        """Get or create a singleton context.

        If the context has not yet been created in this process, it will be
        initialized with default settings.
        """

        global _default_context

        with _context_lock:
            if _default_context is None:
                _default_context = DataContext(
                    target_max_block_size=DEFAULT_TARGET_MAX_BLOCK_SIZE,
                    target_shuffle_max_block_size=DEFAULT_SHUFFLE_TARGET_MAX_BLOCK_SIZE,
                    target_min_block_size=DEFAULT_TARGET_MIN_BLOCK_SIZE,
                    streaming_read_buffer_size=DEFAULT_STREAMING_READ_BUFFER_SIZE,
                    enable_pandas_block=DEFAULT_ENABLE_PANDAS_BLOCK,
                    optimize_fuse_stages=DEFAULT_OPTIMIZE_FUSE_STAGES,
                    optimize_fuse_read_stages=DEFAULT_OPTIMIZE_FUSE_READ_STAGES,
                    optimize_fuse_shuffle_stages=DEFAULT_OPTIMIZE_FUSE_SHUFFLE_STAGES,
                    optimize_reorder_stages=DEFAULT_OPTIMIZE_REORDER_STAGES,
                    actor_prefetcher_enabled=DEFAULT_ACTOR_PREFETCHER_ENABLED,
                    use_push_based_shuffle=DEFAULT_USE_PUSH_BASED_SHUFFLE,
                    # NOTE(swang): We have to pipeline reduce tasks right now
                    # because of a scheduling bug at large scale.
                    # See https://github.com/ray-project/ray/issues/25412.
                    pipeline_push_based_shuffle_reduce_tasks=True,
                    scheduling_strategy=DEFAULT_SCHEDULING_STRATEGY,
                    scheduling_strategy_large_args=(
                        DEFAULT_SCHEDULING_STRATEGY_LARGE_ARGS
                    ),
                    large_args_threshold=DEFAULT_LARGE_ARGS_THRESHOLD,
                    use_polars=DEFAULT_USE_POLARS,
                    new_execution_backend=DEFAULT_NEW_EXECUTION_BACKEND,
                    use_streaming_executor=DEFAULT_USE_STREAMING_EXECUTOR,
                    use_new_read_only_path=DEFAULT_USE_NEW_READ_ONLY_PATH,
                    eager_free=DEFAULT_EAGER_FREE,
                    decoding_size_estimation=DEFAULT_DECODING_SIZE_ESTIMATION_ENABLED,
                    min_parallelism=DEFAULT_MIN_PARALLELISM,
                    enable_tensor_extension_casting=(
                        DEFAULT_ENABLE_TENSOR_EXTENSION_CASTING
                    ),
                    enable_auto_log_stats=DEFAULT_AUTO_LOG_STATS,
                    trace_allocations=DEFAULT_TRACE_ALLOCATIONS,
                    optimizer_enabled=DEFAULT_OPTIMIZER_ENABLED,
                    execution_options=ray.data.ExecutionOptions(),
                    use_ray_tqdm=DEFAULT_USE_RAY_TQDM,
                    enable_progress_bars=DEFAULT_ENABLE_PROGRESS_BARS,
                    enable_get_object_locations_for_metrics=DEFAULT_ENABLE_GET_OBJECT_LOCATIONS_FOR_METRICS,  # noqa E501
                    use_runtime_metrics_scheduling=DEFAULT_USE_RUNTIME_METRICS_SCHEDULING,  # noqa: E501
                    write_file_retry_on_errors=DEFAULT_WRITE_FILE_RETRY_ON_ERRORS,
                )

            return _default_context

    @staticmethod
    def _set_current(context: "DataContext") -> None:
        """Set the current context in a remote worker.

        This is used internally by Dataset to propagate the driver context to
        remote workers used for parallelization.
        """
        global _default_context
        _default_context = context

    def get_config(self, key: str, default: Any = None) -> Any:
        """Get the value for a key-value style config.

        Args:
            key: The key of the config.
            default: The default value to return if the key is not found.
        Returns: The value for the key, or the default value if the key is not found.
        """
        return self._kv_configs.get(key, default)

    def set_config(self, key: str, value: Any) -> None:
        """Set the value for a key-value style config.

        Args:
            key: The key of the config.
            value: The value of the config.
        """
        self._kv_configs[key] = value

    def remove_config(self, key: str) -> None:
        """Remove a key-value style config.

        Args:
            key: The key of the config.
        """
        self._kv_configs.pop(key, None)


# Backwards compatibility alias.
DatasetContext = DataContext<|MERGE_RESOLUTION|>--- conflicted
+++ resolved
@@ -102,14 +102,13 @@
     int(os.environ.get("RAY_DATA_USE_STREAMING_EXECUTOR", "1"))
 )
 
-<<<<<<< HEAD
-DEFAULT_USE_NEW_READ_ONLY_PATH = bool(
-    int(os.environ.get("RAY_DATA_USE_NEW_READ_ONLY_PATH", "0"))
-=======
 # Whether to use the runtime object store memory metrics for scheduling.
 DEFAULT_USE_RUNTIME_METRICS_SCHEDULING = bool(
     int(os.environ.get("DEFAULT_USE_RUNTIME_METRICS_SCHEDULING", "0"))
->>>>>>> 6f7378c9
+)
+
+DEFAULT_USE_NEW_READ_ONLY_PATH = bool(
+    int(os.environ.get("RAY_DATA_USE_NEW_READ_ONLY_PATH", "0"))
 )
 
 # Whether to eagerly free memory (new backend only).
