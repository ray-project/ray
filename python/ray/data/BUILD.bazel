load("@rules_python//python:defs.bzl", "py_library", "py_test")
load("//bazel:python.bzl", "doctest", "py_test_module_list")

# Export pytest plugin so it can be used in the documentation tests.
exports_files(
    ["tests/doctest_pytest_plugin.py"],
)

# Run automatic tests against docstrings on all source files.
doctest(
    size = "large",
    files = glob(
        ["**/*.py"],
        exclude = glob([
            "examples/**/*",
            "tests/**/*",
        ]),
    ),
    # Installs data-specific fixtures to run between the doctests.
    pytest_plugin_file = "//python/ray/data:tests/doctest_pytest_plugin.py",
    tags = ["team:data"],
)

py_library(
    name = "conftest",
    srcs = ["tests/conftest.py"],
    deps = ["//python/ray/tests:conftest"],
)

py_test_module_list(
    size = "small",
    files = glob(["tests/unit/**/test_*.py"]),
    tags = [
        "exclusive",
        "team:data",
    ],
    deps = [
        ":conftest",
        "//:ray_lib",
    ],
)

py_test_module_list(
    size = "medium",
    files = glob(["tests/block_batching/test_*.py"]),
    tags = [
        "exclusive",
        "team:data",
    ],
    deps = [
        ":conftest",
        "//:ray_lib",
    ],
)

py_test_module_list(
    size = "medium",
    files = glob(["tests/preprocessors/test_*.py"]),
    tags = [
        "exclusive",
        "team:data",
    ],
    deps = [
        ":conftest",
        "//:ray_lib",
    ],
)

py_test(
    name = "test_formats",
    size = "medium",
    srcs = ["tests/test_formats.py"],
    data = glob(["tests/image-folder/**/*"]),
    tags = [
        "exclusive",
        "team:data",
    ],
    deps = [
        ":conftest",
        "//:ray_lib",
    ],
)

py_test(
    name = "test_strict_mode",
    size = "small",
    srcs = ["tests/test_strict_mode.py"],
    tags = [
        "exclusive",
        "team:data",
    ],
    deps = [
        ":conftest",
        "//:ray_lib",
    ],
)

py_test(
    name = "test_issue_detection_manager",
    size = "small",
    srcs = ["tests/test_issue_detection_manager.py"],
    tags = [
        "exclusive",
        "team:data",
    ],
    deps = [
        ":conftest",
        "//:ray_lib",
    ],
)

py_test(
    name = "test_issue_detection",
    size = "small",
    srcs = ["tests/test_issue_detection.py"],
    tags = [
        "exclusive",
        "team:data",
    ],
    deps = [
        ":conftest",
        "//:ray_lib",
    ],
)

py_test(
    name = "test_numpy_support",
    size = "small",
    srcs = ["tests/test_numpy_support.py"],
    tags = [
        "exclusive",
        "team:data",
    ],
    deps = [
        ":conftest",
        "//:ray_lib",
    ],
)

py_test(
    name = "test_sql",
    size = "small",
    srcs = ["tests/test_sql.py"],
    tags = [
        "exclusive",
        "team:data",
    ],
    deps = [
        ":conftest",
        "//:ray_lib",
    ],
)

py_test(
    name = "test_snowflake",
    size = "small",
    srcs = ["tests/test_snowflake.py"],
    tags = [
        "exclusive",
        "needs_credentials",
        "team:data",
    ],
    deps = [
        ":conftest",
        "//:ray_lib",
    ],
)

py_test(
    name = "test_mongo",
    size = "large",
    srcs = ["tests/test_mongo.py"],
    tags = [
        "data_integration",
        "exclusive",
        "team:data",
    ],
    deps = [
        ":conftest",
        "//:ray_lib",
    ],
)

py_test(
    name = "test_bigquery",
    size = "large",
    srcs = ["tests/test_bigquery.py"],
    tags = [
        "data_integration",
        "exclusive",
        "team:data",
    ],
    deps = [
        ":conftest",
        "//:ray_lib",
    ],
)

py_test(
    name = "test_actor_pool_map_operator",
    size = "medium",
    srcs = ["tests/test_actor_pool_map_operator.py"],
    tags = [
        "exclusive",
        "team:data",
    ],
    deps = [
        ":conftest",
        "//:ray_lib",
    ],
)

py_test(
    name = "test_arrow_serialization",
    size = "small",
    srcs = ["tests/test_arrow_serialization.py"],
    tags = [
        "exclusive",
        "team:data",
    ],
    deps = [
        ":conftest",
        "//:ray_lib",
    ],
)

py_test(
    name = "test_arrow_block",
    size = "large",
    srcs = ["tests/test_arrow_block.py"],
    tags = [
        "data_non_parallel",
        "exclusive",
        "team:data",
    ],
    deps = [
        ":conftest",
        "//:ray_lib",
    ],
)

py_test(
    name = "test_jumbo_arrow_block",
    size = "large",
    srcs = ["tests/test_jumbo_arrow_block.py"],
    tags = [
        "data_non_parallel",
        "exclusive",
        "team:data",
    ],
    deps = [
        ":conftest",
        "//:ray_lib",
    ],
)

py_test(
    name = "test_auto_parallelism",
    size = "medium",
    srcs = ["tests/test_auto_parallelism.py"],
    tags = [
        "exclusive",
        "team:data",
    ],
    deps = [
        ":conftest",
        "//:ray_lib",
    ],
)

py_test(
    name = "test_batcher",
    size = "medium",
    srcs = ["tests/test_batcher.py"],
    tags = [
        "exclusive",
        "team:data",
    ],
    deps = [
        ":conftest",
        "//:ray_lib",
    ],
)

py_test(
    name = "test_block_batching",
    size = "medium",
    srcs = ["tests/block_batching/test_block_batching.py"],
    tags = [
        "exclusive",
        "team:data",
    ],
    deps = [
        ":conftest",
        "//:ray_lib",
    ],
)

py_test(
    name = "test_block_sizing",
    size = "medium",
    srcs = ["tests/test_block_sizing.py"],
    tags = [
        "exclusive",
        "team:data",
    ],
    deps = [
        ":conftest",
        "//:ray_lib",
    ],
)

py_test(
    name = "test_context_propagation",
    size = "small",
    srcs = ["tests/test_context_propagation.py"],
    tags = [
        "exclusive",
        "team:data",
    ],
    deps = [
        ":conftest",
        "//:ray_lib",
    ],
)

py_test(
    name = "test_audio",
    size = "small",
    srcs = ["tests/test_audio.py"],
    tags = [
        "exclusive",
        "team:data",
    ],
    deps = [
        ":conftest",
        "//:ray_lib",
    ],
)

py_test(
    name = "test_avro",
    size = "small",
    srcs = ["tests/test_avro.py"],
    tags = [
        "exclusive",
        "team:data",
    ],
    deps = [
        ":conftest",
        "//:ray_lib",
    ],
)

py_test(
    name = "test_agg_e2e",
    size = "enormous",
    srcs = ["tests/test_agg_e2e.py"],
    tags = [
        "exclusive",
        "team:data",
    ],
    deps = [
        ":conftest",
        "//:ray_lib",
    ],
)

py_test(
    name = "test_groupby_e2e",
    size = "enormous",
    srcs = ["tests/test_groupby_e2e.py"],
    tags = [
        "data_non_parallel",
        "exclusive",
        "team:data",
    ],
    deps = [
        ":conftest",
        "//:ray_lib",
    ],
)

py_test(
    name = "test_random_e2e",
    size = "enormous",
    srcs = ["tests/test_random_e2e.py"],
    tags = [
        "exclusive",
        "team:data",
    ],
    deps = [
        ":conftest",
        "//:ray_lib",
    ],
)

py_test(
    name = "test_repartition_e2e",
    size = "enormous",
    srcs = ["tests/test_repartition_e2e.py"],
    tags = [
        "exclusive",
        "team:data",
    ],
    deps = [
        ":conftest",
        "//:ray_lib",
    ],
)

py_test(
    name = "test_unique_e2e",
    size = "enormous",
    srcs = ["tests/test_unique_e2e.py"],
    tags = [
        "exclusive",
        "team:data",
    ],
    deps = [
        ":conftest",
        "//:ray_lib",
    ],
)

py_test(
    name = "test_join",
    size = "large",
    srcs = ["tests/test_join.py"],
    tags = [
        "data_non_parallel",
        "exclusive",
        "team:data",
    ],
    deps = [
        ":conftest",
        "//:ray_lib",
    ],
)

py_test(
    name = "test_binary",
    size = "small",
    srcs = ["tests/test_binary.py"],
    tags = [
        "exclusive",
        "team:data",
    ],
    deps = [
        ":conftest",
        "//:ray_lib",
    ],
)

py_test(
    name = "test_consumption",
    size = "enormous",
    srcs = ["tests/test_consumption.py"],
    tags = [
        "exclusive",
        "team:data",
    ],
    deps = [
        ":conftest",
        "//:ray_lib",
    ],
)

py_test(
    name = "test_dataset_limits",
    size = "large",
    srcs = ["tests/test_dataset_limits.py"],
    tags = [
        "exclusive",
        "team:data",
    ],
    deps = [
        ":conftest",
        "//:ray_lib",
    ],
)

py_test(
    name = "test_dataset_creation",
    size = "large",
    srcs = ["tests/test_dataset_creation.py"],
    tags = [
        "exclusive",
        "team:data",
    ],
    deps = [
        ":conftest",
        "//:ray_lib",
    ],
)

py_test(
    name = "test_dataset_validation",
    size = "large",
    srcs = ["tests/test_dataset_validation.py"],
    tags = [
        "exclusive",
        "team:data",
    ],
    deps = [
        ":conftest",
        "//:ray_lib",
    ],
)

py_test(
    name = "test_dataset_aggregrations",
    size = "large",
    srcs = ["tests/test_dataset_aggregrations.py"],
    tags = [
        "exclusive",
        "team:data",
    ],
    deps = [
        ":conftest",
        "//:ray_lib",
    ],
)

py_test(
    name = "test_dataset_iter",
    size = "large",
    srcs = ["tests/test_dataset_iter.py"],
    tags = [
        "exclusive",
        "team:data",
    ],
    deps = [
        ":conftest",
        "//:ray_lib",
    ],
)

py_test(
    name = "test_csv",
    size = "medium",
    srcs = ["tests/test_csv.py"],
    tags = [
        "exclusive",
        "team:data",
    ],
    deps = [
        ":conftest",
        "//:ray_lib",
    ],
)

py_test(
    name = "test_datasink",
    size = "small",
    srcs = ["tests/test_datasink.py"],
    tags = [
        "exclusive",
        "team:data",
    ],
    deps = [
        ":conftest",
        "//:ray_lib",
    ],
)

py_test(
    name = "test_ecosystem_modin",
    size = "small",
    srcs = ["tests/test_ecosystem_modin.py"],
    tags = [
        "exclusive",
        "team:data",
    ],
    deps = [
        ":conftest",
        "//:ray_lib",
    ],
)

py_test(
    name = "test_ecosystem_dask",
    size = "small",
    srcs = ["tests/test_ecosystem_dask.py"],
    tags = [
        "custom_setup",
        "dask",
        "exclusive",
        "team:data",
    ],
    deps = [
        ":conftest",
        "//:ray_lib",
    ],
)

py_test(
    name = "test_file_based_datasource",
    size = "small",
    srcs = ["tests/test_file_based_datasource.py"],
    tags = [
        "exclusive",
        "team:data",
    ],
    deps = [
        ":conftest",
        "//:ray_lib",
    ],
)

py_test(
    name = "test_file_datasink",
    size = "small",
    srcs = ["tests/test_file_datasink.py"],
    tags = [
        "exclusive",
        "team:data",
    ],
    deps = [
        ":conftest",
        "//:ray_lib",
    ],
)

py_test(
    name = "test_hash_shuffle",
    size = "small",
    srcs = ["tests/test_hash_shuffle.py"],
    tags = [
        "exclusive",
        "team:data",
    ],
    deps = [
        ":conftest",
        "//:ray_lib",
    ],
)

py_test(
    name = "test_hudi",
    size = "medium",
    srcs = ["tests/test_hudi.py"],
    tags = [
        "exclusive",
        "team:data",
    ],
    deps = [
        ":conftest",
        "//:ray_lib",
    ],
)

py_test(
    name = "test_image",
    size = "medium",
    srcs = ["tests/test_image.py"],
    tags = [
        "exclusive",
        "team:data",
    ],
    deps = [
        ":conftest",
        "//:ray_lib",
    ],
)

py_test(
    name = "test_iterator",
    size = "small",
    srcs = ["tests/test_iterator.py"],
    tags = [
        "exclusive",
        "team:data",
    ],
    deps = [
        ":conftest",
        "//:ray_lib",
    ],
)

py_test(
    name = "test_json",
    size = "medium",
    srcs = ["tests/test_json.py"],
    tags = [
        "data_non_parallel",
        "exclusive",
        "team:data",
    ],
    deps = [
        ":conftest",
        "//:ray_lib",
    ],
)

py_test(
    name = "test_logging_dataset",
    size = "small",
    srcs = ["tests/test_logging_dataset.py"],
    tags = [
        "exclusive",
        "team:data",
    ],
    deps = [
        ":conftest",
        "//:ray_lib",
    ],
)

py_test(
    name = "test_logging",
    size = "small",
    srcs = ["tests/test_logging.py"],
    tags = [
        "exclusive",
        "team:data",
    ],
    deps = [
        ":conftest",
        "//:ray_lib",
    ],
)

py_test(
    name = "test_map",
    size = "enormous",
    srcs = ["tests/test_map.py"],
    tags = [
        "exclusive",
        "team:data",
    ],
    deps = [
        ":conftest",
        "//:ray_lib",
    ],
)

py_test(
    name = "test_map_batches",
    size = "enormous",
    srcs = ["tests/test_map_batches.py"],
    tags = [
        "exclusive",
        "team:data",
    ],
    deps = [
        ":conftest",
        "//:ray_lib",
    ],
)

py_test(
    name = "test_with_column",
    size = "enormous",
    srcs = ["tests/test_with_column.py"],
    tags = [
        "exclusive",
        "team:data",
    ],
    deps = [
        ":conftest",
        "//:ray_lib",
    ],
)

py_test(
    name = "test_filter",
    size = "medium",
    srcs = ["tests/test_filter.py"],
    tags = [
        "exclusive",
        "team:data",
    ],
    deps = [
        ":conftest",
        "//:ray_lib",
    ],
)

py_test(
    name = "test_numpy",
    size = "medium",
    srcs = ["tests/test_numpy.py"],
    tags = [
        "exclusive",
        "team:data",
    ],
    deps = [
        ":conftest",
        "//:ray_lib",
    ],
)

py_test(
    name = "test_pandas",
    size = "small",
    srcs = ["tests/test_pandas.py"],
    tags = [
        "exclusive",
        "team:data",
    ],
    deps = [
        ":conftest",
        "//:ray_lib",
    ],
)

py_test(
    name = "test_pandas_block",
    size = "small",
    srcs = ["tests/test_pandas_block.py"],
    tags = [
        "exclusive",
        "team:data",
    ],
    deps = [
        ":conftest",
        "//:ray_lib",
    ],
)

py_test(
    name = "test_parquet",
    size = "medium",
    srcs = ["tests/test_parquet.py"],
    tags = [
        "exclusive",
        "team:data",
    ],
    deps = [
        ":conftest",
        "//:ray_lib",
    ],
)

py_test(
    name = "test_projection_fusion",
    size = "small",
    srcs = ["tests/test_projection_fusion.py"],
    tags = [
        "exclusive",
        "team:data",
    ],
    deps = [
        ":conftest",
        "//:ray_lib",
    ],
)

py_test(
    name = "test_predicate_pushdown",
    size = "small",
    srcs = ["tests/test_predicate_pushdown.py"],
    tags = [
        "exclusive",
        "team:data",
    ],
    deps = [
        ":conftest",
        "//:ray_lib",
    ],
)

py_test(
    name = "test_task_pool_map_operator",
    size = "small",
    srcs = ["tests/test_task_pool_map_operator.py"],
    tags = [
        "exclusive",
        "team:data",
    ],
    deps = [
        ":conftest",
        "//:ray_lib",
    ],
)

py_test(
    name = "test_tensor",
    size = "small",
    srcs = ["tests/test_tensor.py"],
    tags = [
        "exclusive",
        "team:data",
    ],
    deps = [
        ":conftest",
        "//:ray_lib",
    ],
)

py_test(
    name = "test_tensor_extension",
    size = "small",
    srcs = ["tests/test_tensor_extension.py"],
    tags = [
        "exclusive",
        "team:data",
    ],
    deps = [
        ":conftest",
        "//:ray_lib",
    ],
)

py_test(
    name = "test_text",
    size = "small",
    srcs = ["tests/test_text.py"],
    tags = [
        "exclusive",
        "team:data",
    ],
    deps = [
        ":conftest",
        "//:ray_lib",
    ],
)

py_test(
    name = "test_tf",
    size = "medium",
    srcs = ["tests/test_tf.py"],
    tags = [
        "exclusive",
        "team:data",
    ],
    deps = [
        ":conftest",
        "//:ray_lib",
    ],
)

py_test(
    name = "test_tfrecords",
    size = "small",
    srcs = ["tests/test_tfrecords.py"],
    tags = [
        "exclusive",
        "team:data",
        "tfxbsl",
    ],
    deps = [
        ":conftest",
        "//:ray_lib",
    ],
)

py_test(
    name = "test_torch",
    size = "small",
    srcs = ["tests/test_torch.py"],
    tags = [
        "exclusive",
        "team:data",
    ],
    deps = [
        ":conftest",
        "//:ray_lib",
    ],
)

py_test(
    name = "test_torch_tensor_utils",
    size = "small",
    srcs = ["tests/test_torch_tensor_utils.py"],
    tags = [
        "exclusive",
        "team:data",
    ],
    deps = [
        ":conftest",
        "//:ray_lib",
    ],
)

py_test(
    name = "test_dynamic_block_split",
    size = "large",
    srcs = ["tests/test_dynamic_block_split.py"],
    tags = [
        "data_non_parallel",
        "exclusive",
        "team:data",
    ],
    deps = [
        ":conftest",
        "//:ray_lib",
    ],
)

py_test(
    name = "test_splitblocks",
    size = "medium",
    srcs = ["tests/test_splitblocks.py"],
    tags = [
        "exclusive",
        "team:data",
    ],
    deps = [
        ":conftest",
        "//:ray_lib",
    ],
)

py_test(
    name = "test_exceptions",
    size = "small",
    srcs = ["tests/test_exceptions.py"],
    tags = [
        "exclusive",
        "team:data",
    ],
    deps = [
        ":conftest",
        "//:ray_lib",
    ],
)

py_test(
    name = "test_operator_fusion",
    size = "medium",
    srcs = ["tests/test_operator_fusion.py"],
    tags = [
        "exclusive",
        "team:data",
    ],
    deps = [
        ":conftest",
        "//:ray_lib",
    ],
)

py_test(
    name = "test_execution_optimizer_basic",
    size = "medium",
    srcs = ["tests/test_execution_optimizer_basic.py"],
    tags = [
        "exclusive",
        "team:data",
    ],
    deps = [
        ":conftest",
        "//:ray_lib",
    ],
)

py_test(
    name = "test_execution_optimizer_advanced",
    size = "medium",
    srcs = ["tests/test_execution_optimizer_advanced.py"],
    tags = [
        "exclusive",
        "team:data",
    ],
    deps = [
        ":conftest",
        "//:ray_lib",
    ],
)

py_test(
    name = "test_execution_optimizer_integrations",
    size = "medium",
    srcs = ["tests/test_execution_optimizer_integrations.py"],
    tags = [
        "exclusive",
        "team:data",
    ],
    deps = [
        ":conftest",
        "//:ray_lib",
    ],
)

py_test(
    name = "test_execution_optimizer_limit_pushdown",
    size = "medium",
    srcs = ["tests/test_execution_optimizer_limit_pushdown.py"],
    tags = [
        "exclusive",
        "team:data",
    ],
    deps = [
        ":conftest",
        "//:ray_lib",
    ],
)

py_test(
    name = "test_executor_resource_management",
    size = "small",
    srcs = ["tests/test_executor_resource_management.py"],
    tags = [
        "exclusive",
        "team:data",
    ],
    deps = [
        ":conftest",
        "//:ray_lib",
    ],
)

py_test(
    name = "test_huggingface",
    size = "medium",
    srcs = ["tests/test_huggingface.py"],
    tags = [
        "exclusive",
        "team:data",
    ],
    deps = [
        ":conftest",
        "//:ray_lib",
    ],
)

py_test(
    name = "test_iceberg",
    size = "medium",
    srcs = ["tests/test_iceberg.py"],
    tags = [
        "exclusive",
        "team:data",
    ],
    deps = [
        ":conftest",
        "//:ray_lib",
    ],
)

py_test(
    name = "test_metadata_provider",
    size = "small",
    srcs = ["tests/test_metadata_provider.py"],
    tags = [
        "exclusive",
        "team:data",
    ],
    deps = [
        ":conftest",
        "//:ray_lib",
    ],
)

py_test(
    name = "test_object_gc",
    size = "large",
    srcs = ["tests/test_object_gc.py"],
    tags = [
        "exclusive",
        "team:data",
    ],
    deps = [
        ":conftest",
        "//:ray_lib",
    ],
)

py_test(
    name = "test_operators",
    size = "medium",
    srcs = ["tests/test_operators.py"],
    tags = [
        "exclusive",
        "team:data",
    ],
    deps = [
        ":conftest",
        "//:ray_lib",
    ],
)

py_test(
    name = "test_op_runtime_metrics",
    size = "medium",
    srcs = ["tests/test_op_runtime_metrics.py"],
    tags = [
        "exclusive",
        "team:data",
    ],
    deps = [
        ":conftest",
        "//:ray_lib",
    ],
)

py_test(
    name = "test_optimize",
    size = "medium",
    srcs = ["tests/test_optimize.py"],
    tags = [
        "exclusive",
        "team:data",
    ],
    deps = [
        ":conftest",
        "//:ray_lib",
    ],
)

py_test(
    name = "test_partitioning",
    size = "medium",
    srcs = ["tests/test_partitioning.py"],
    tags = [
        "exclusive",
        "team:data",
    ],
    deps = [
        ":conftest",
        "//:ray_lib",
    ],
)

py_test(
    name = "test_progress_bar",
    size = "small",
    srcs = ["tests/test_progress_bar.py"],
    tags = [
        "exclusive",
        "team:data",
    ],
    deps = [
        ":conftest",
        "//:ray_lib",
    ],
)

py_test(
    name = "test_random_access",
    size = "small",
    srcs = ["tests/test_random_access.py"],
    tags = [
        "exclusive",
        "team:data",
    ],
    deps = [
        ":conftest",
        "//:ray_lib",
    ],
)

py_test(
    name = "test_randomize_block_order",
    size = "small",
    srcs = ["tests/test_randomize_block_order.py"],
    tags = [
        "exclusive",
        "team:data",
    ],
    deps = [
        ":conftest",
        "//:ray_lib",
    ],
)

py_test(
    name = "test_raydp",
    size = "medium",
    srcs = ["tests/test_raydp.py"],
    tags = [
        "data_integration",
        "exclusive",
        "team:data",
    ],
    deps = [
        ":conftest",
        "//:ray_lib",
    ],
)

py_test(
<<<<<<< HEAD
    name = "test_ruleset",
    size = "small",
    srcs = ["tests/test_ruleset.py"],
    tags = [
        "exclusive",
        "team:data",
    ],
    deps = [
        ":conftest",
        "//:ray_lib",
    ],
)

py_test(
    name = "test_shuffle_fusion",
    size = "small",
    srcs = ["tests/test_shuffle_fusion.py"],
    tags = [
        "exclusive",
        "team:data",
    ],
    deps = [
        ":conftest",
        "//:ray_lib",
    ],
)

py_test(
=======
>>>>>>> 7e872837
    name = "test_size_estimation",
    size = "medium",
    srcs = ["tests/test_size_estimation.py"],
    tags = [
        "exclusive",
        "team:data",
    ],
    deps = [
        ":conftest",
        "//:ray_lib",
    ],
)

py_test(
    name = "test_sort",
    size = "enormous",
    srcs = ["tests/test_sort.py"],
    tags = [
        "data_non_parallel",
        "exclusive",
        "team:data",
    ],
    deps = [
        ":conftest",
        "//:ray_lib",
    ],
)

py_test(
    name = "test_split",
    size = "large",
    srcs = ["tests/test_split.py"],
    tags = [
        "exclusive",
        "team:data",
    ],
    deps = [
        ":conftest",
        "//:ray_lib",
    ],
)

py_test(
    name = "test_stats",
    size = "large",
    srcs = ["tests/test_stats.py"],
    tags = [
        "exclusive",
        "team:data",
    ],
    deps = [
        ":conftest",
        "//:ray_lib",
    ],
)

py_test(
    name = "test_streaming_executor",
    size = "medium",
    srcs = ["tests/test_streaming_executor.py"],
    tags = [
        "exclusive",
        "team:data",
    ],
    deps = [
        ":conftest",
        "//:ray_lib",
    ],
)

py_test(
    name = "test_ref_bundle",
    size = "small",
    srcs = ["tests/test_ref_bundle.py"],
    tags = [
        "exclusive",
        "team:data",
    ],
    deps = [
        ":conftest",
        "//:ray_lib",
    ],
)

py_test(
    name = "test_resource_manager",
    size = "medium",
    srcs = ["tests/test_resource_manager.py"],
    tags = [
        "exclusive",
        "team:data",
    ],
    deps = [
        ":conftest",
        "//:ray_lib",
    ],
)

py_test(
    name = "test_streaming_executor_errored_blocks",
    size = "medium",
    srcs = ["tests/test_streaming_executor_errored_blocks.py"],
    tags = [
        "exclusive",
        "team:data",
    ],
    deps = [
        ":conftest",
        "//:ray_lib",
    ],
)

py_test(
    name = "test_streaming_integration",
    size = "medium",
    srcs = ["tests/test_streaming_integration.py"],
    tags = [
        "exclusive",
        "team:data",
    ],
    deps = [
        ":conftest",
        "//:ray_lib",
    ],
)

py_test(
    name = "test_transform_pyarrow",
    size = "small",
    srcs = ["tests/test_transform_pyarrow.py"],
    tags = [
        "exclusive",
        "team:data",
    ],
    deps = [
        ":conftest",
        "//:ray_lib",
    ],
)

py_test(
    name = "test_unify_schemas_performance",
    size = "small",
    srcs = ["tests/test_unify_schemas_performance.py"],
    tags = [
        "exclusive",
        "team:data",
    ],
    deps = [
        ":conftest",
        "//:ray_lib",
    ],
)

py_test(
    name = "test_util",
    size = "small",
    srcs = ["tests/test_util.py"],
    tags = [
        "exclusive",
        "team:data",
    ],
    deps = [
        ":conftest",
        "//:ray_lib",
    ],
)

py_test(
    name = "test_union",
    size = "small",
    srcs = ["tests/test_union.py"],
    tags = [
        "exclusive",
        "team:data",
    ],
    deps = [
        ":conftest",
        "//:ray_lib",
    ],
)

py_test(
    name = "test_video",
    size = "small",
    srcs = ["tests/test_video.py"],
    tags = [
        "exclusive",
        "team:data",
    ],
    deps = [
        ":conftest",
        "//:ray_lib",
    ],
)

py_test(
    name = "test_webdataset",
    size = "medium",
    srcs = ["tests/test_webdataset.py"],
    tags = [
        "exclusive",
        "team:data",
    ],
    deps = [
        ":conftest",
        "//:ray_lib",
    ],
)

py_test(
    name = "test_zip",
    size = "small",
    srcs = ["tests/test_zip.py"],
    tags = [
        "exclusive",
        "team:data",
    ],
    deps = [
        ":conftest",
        "//:ray_lib",
    ],
)

py_test(
    name = "test_backpressure_policies",
    size = "medium",
    srcs = ["tests/test_backpressure_policies.py"],
    tags = [
        "exclusive",
        "team:data",
    ],
    deps = [
        ":conftest",
        "//:ray_lib",
    ],
)

py_test(
    name = "test_downstream_capacity_backpressure_policy",
    size = "medium",
    srcs = ["tests/test_downstream_capacity_backpressure_policy.py"],
    tags = [
        "exclusive",
        "team:data",
    ],
    deps = [
        ":conftest",
        "//:ray_lib",
    ],
)

py_test(
    name = "test_backpressure_e2e",
    size = "large",
    srcs = ["tests/test_backpressure_e2e.py"],
    tags = [
        "exclusive",
        "team:data",
    ],
    deps = [
        ":conftest",
        "//:ray_lib",
    ],
)

py_test(
    name = "test_bundle_queue",
    size = "small",
    srcs = ["tests/test_bundle_queue.py"],
    tags = [
        "exclusive",
        "team:data",
    ],
    deps = [
        ":conftest",
        "//:ray_lib",
    ],
)

py_test(
    name = "test_autoscaler",
    size = "small",
    srcs = ["tests/test_autoscaler.py"],
    tags = [
        "exclusive",
        "team:data",
    ],
    deps = [
        ":conftest",
        "//:ray_lib",
    ],
)

py_test(
    name = "test_clickhouse",
    size = "small",
    srcs = ["tests/test_clickhouse.py"],
    tags = [
        "exclusive",
        "team:data",
    ],
    deps = [
        ":conftest",
        "//:ray_lib",
    ],
)

py_test(
    name = "test_lance",
    size = "small",
    srcs = ["tests/test_lance.py"],
    tags = [
        "exclusive",
        "team:data",
    ],
    deps = [
        ":conftest",
        "//:ray_lib",
    ],
)

py_test(
    name = "test_mcap",
    size = "medium",
    srcs = ["tests/test_mcap.py"],
    tags = [
        "exclusive",
        "team:data",
    ],
    deps = [
        ":conftest",
        "//:ray_lib",
    ],
)

py_test(
    name = "test_delta_sharing",
    size = "small",
    srcs = ["tests/test_delta_sharing.py"],
    tags = [
        "exclusive",
        "team:data",
    ],
    deps = [
        ":conftest",
        "//:ray_lib",
    ],
)

py_test(
    name = "test_download_expression",
    size = "small",
    srcs = ["tests/test_download_expression.py"],
    tags = [
        "exclusive",
        "team:data",
    ],
    deps = [
        ":conftest",
        "//:ray_lib",
    ],
)

py_test(
    name = "test_context",
    size = "small",
    srcs = ["tests/test_context.py"],
    tags = [
        "exclusive",
        "team:data",
    ],
    deps = [
        ":conftest",
        "//:ray_lib",
    ],
)

py_test(
    name = "test_telemetry",
    size = "medium",
    srcs = ["tests/test_telemetry.py"],
    tags = [
        "exclusive",
        "team:data",
    ],
    deps = [
        ":conftest",
        "//:ray_lib",
    ],
)

py_test(
    name = "test_import",
    size = "small",
    srcs = ["tests/test_import.py"],
    tags = [
        "exclusive",
        "team:data",
    ],
    deps = [
        ":conftest",
        "//:ray_lib",
    ],
)

py_test(
    name = "test_daft",
    size = "small",
    srcs = ["tests/test_daft.py"],
    tags = [
        "exclusive",
        "team:data",
    ],
    deps = [
        ":conftest",
        "//:ray_lib",
    ],
)

py_test(
    name = "test_state_export",
    size = "medium",
    srcs = ["tests/test_state_export.py"],
    tags = [
        "exclusive",
        "team:data",
    ],
    deps = [
        ":conftest",
        "//:ray_lib",
    ],
)

py_test(
    name = "test_delta",
    size = "small",
    srcs = ["tests/test_delta.py"],
    tags = [
        "exclusive",
        "team:data",
    ],
    deps = [
        ":conftest",
        "//:ray_lib",
    ],
)

py_test(
    name = "test_custom_agg",
    size = "medium",
    srcs = ["tests/test_custom_agg.py"],
    tags = [
        "exclusive",
        "team:data",
    ],
    deps = [
        ":conftest",
        "//:ray_lib",
    ],
)

py_test(
    name = "test_dataset_stats",
    size = "small",
    srcs = ["tests/test_dataset_stats.py"],
    tags = [
        "exclusive",
        "team:data",
    ],
    deps = [
        ":conftest",
        "//:ray_lib",
    ],
)<|MERGE_RESOLUTION|>--- conflicted
+++ resolved
@@ -1271,7 +1271,6 @@
 )
 
 py_test(
-<<<<<<< HEAD
     name = "test_ruleset",
     size = "small",
     srcs = ["tests/test_ruleset.py"],
@@ -1300,8 +1299,6 @@
 )
 
 py_test(
-=======
->>>>>>> 7e872837
     name = "test_size_estimation",
     size = "medium",
     srcs = ["tests/test_size_estimation.py"],
