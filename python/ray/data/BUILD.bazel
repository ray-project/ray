--- conflicted
+++ resolved
@@ -1075,11 +1075,7 @@
 
 py_test(
     name = "test_tensorflow_datasets",
-<<<<<<< HEAD
-    size = "medium",
-=======
-    size = "small",
->>>>>>> a3505e0d
+    size = "small",
     srcs = ["tests/test_tensorflow_datasets.py"],
     tags = [
         "exclusive",
