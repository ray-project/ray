import logging
from typing import List, Optional

<<<<<<< HEAD
from ray.data._internal.datasource.image_datasource import _ImageFileMetadataProvider
=======
from ray._private.ray_constants import env_bool
>>>>>>> daa85f05
from ray.data.datasource.file_meta_provider import (
    DefaultFileMetadataProvider,
    FastFileMetadataProvider,
)
<<<<<<< HEAD
=======
from ray.data.datasource.image_datasource import (
    ImageDatasource,
    _ImageFileMetadataProvider,
)
>>>>>>> daa85f05
from ray.data.datasource.parquet_meta_provider import ParquetMetadataProvider

ANYSCALE_METADATA_PROVIDER_ENABLED = env_bool(
    "ANYSCALE_METADATA_PROVIDER_ENABLED", True
)

PARQUET_METADATA_FETCHING_ENABLED = env_bool("PARQUET_METADATA_FETCHING_ENABLED", False)

logger = logging.getLogger(__name__)


def get_generic_metadata_provider(file_extensions: Optional[List[str]]):
    # Used by all other file-based `read_*` APIs
    from ray.anyscale.data import AnyscaleFileMetadataProvider

    if ANYSCALE_METADATA_PROVIDER_ENABLED:
        return AnyscaleFileMetadataProvider(file_extensions)
    else:
        return DefaultFileMetadataProvider()


def get_parquet_metadata_provider(override_num_blocks: Optional[int] = None):
    # Used by `read_parquet`
    from ray.anyscale.data import AnyscaleParquetMetadataProvider

    if override_num_blocks is not None:
        logger.warning(
            "You configured `override_num_blocks`. To produce the requested number of "
            "blocks, Ray Data fetches metadata for all Parquet files. This might be "
            "slow."
        )
        return ParquetMetadataProvider()
    elif PARQUET_METADATA_FETCHING_ENABLED:
        return ParquetMetadataProvider()
    else:
        # `AnyscaleParquetMetadataProvider` doesn't perform metadata fetching.
        return AnyscaleParquetMetadataProvider()


def get_parquet_bulk_metadata_provider():
    # Used by `read_parquet_bulk`
    return FastFileMetadataProvider()


def get_image_metadata_provider():
    # Used by `read_images`
    from ray.anyscale.data import AnyscaleFileMetadataProvider

    if ANYSCALE_METADATA_PROVIDER_ENABLED:
        return AnyscaleFileMetadataProvider(ImageDatasource._FILE_EXTENSIONS)
    else:
        return _ImageFileMetadataProvider()<|MERGE_RESOLUTION|>--- conflicted
+++ resolved
@@ -1,22 +1,15 @@
 import logging
 from typing import List, Optional
 
-<<<<<<< HEAD
-from ray.data._internal.datasource.image_datasource import _ImageFileMetadataProvider
-=======
 from ray._private.ray_constants import env_bool
->>>>>>> daa85f05
+from ray.data._internal.datasource.image_datasource import (
+    ImageDatasource,
+    _ImageFileMetadataProvider,
+)
 from ray.data.datasource.file_meta_provider import (
     DefaultFileMetadataProvider,
     FastFileMetadataProvider,
 )
-<<<<<<< HEAD
-=======
-from ray.data.datasource.image_datasource import (
-    ImageDatasource,
-    _ImageFileMetadataProvider,
-)
->>>>>>> daa85f05
 from ray.data.datasource.parquet_meta_provider import ParquetMetadataProvider
 
 ANYSCALE_METADATA_PROVIDER_ENABLED = env_bool(
