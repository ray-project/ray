--- conflicted
+++ resolved
@@ -326,19 +326,6 @@
             block = BlockAccessor.for_block(block)
             if block.num_rows() == 0:
                 continue
-
-            if block_idx == 0:
-<<<<<<< HEAD
-                filesystem = _wrap_s3_serialization_workaround(filesystem)
-=======
-                # On the first non-empty block, try to create the directory.
-                if try_create_dir:
-                    # Arrow's S3FileSystem doesn't allow creating buckets by
-                    # default, so we add a query arg enabling bucket creation
-                    # if an S3 URI is provided.
-                    tmp = _add_creatable_buckets_param_if_s3_uri(path)
-                    filesystem.create_dir(tmp, recursive=True)
->>>>>>> 0a8dfcaf
 
             fs = _unwrap_s3_serialization_workaround(filesystem)
 
