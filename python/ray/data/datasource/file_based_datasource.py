import pathlib
import posixpath
import warnings
from typing import (
    TYPE_CHECKING,
    Any,
    Callable,
    Dict,
    Iterable,
    Iterator,
    List,
    Literal,
    Optional,
    Union,
)

import numpy as np

from ray._private.utils import _add_creatable_buckets_param_if_s3_uri
from ray.data._internal.dataset_logger import DatasetLogger
from ray.data._internal.execution.interfaces import TaskContext
from ray.data._internal.util import _check_pyarrow_version, make_async_gen
from ray.data.block import Block, BlockAccessor
from ray.data.context import DataContext
from ray.data.datasource.block_path_provider import BlockWritePathProvider
from ray.data.datasource.datasource import Datasource, Reader, ReadTask, WriteResult
from ray.data.datasource.file_meta_provider import (
    BaseFileMetadataProvider,
    DefaultFileMetadataProvider,
)
from ray.data.datasource.filename_provider import (
    FilenameProvider,
    _DefaultFilenameProvider,
)
from ray.data.datasource.partitioning import (
    Partitioning,
    PathPartitionFilter,
    PathPartitionParser,
)
from ray.data.datasource.path_util import _resolve_paths_and_filesystem
from ray.util.annotations import DeveloperAPI, PublicAPI

if TYPE_CHECKING:
    import pandas as pd
    import pyarrow


logger = DatasetLogger(__name__)


# We should parallelize file size fetch operations beyond this threshold.
FILE_SIZE_FETCH_PARALLELIZATION_THRESHOLD = 16

# 16 file size fetches from S3 takes ~1.5 seconds with Arrow's S3FileSystem.
PATHS_PER_FILE_SIZE_FETCH_TASK = 16

# The errors to retry for opening file.
OPEN_FILE_RETRY_ON_ERRORS = ["AWS Error SLOW_DOWN"]

# The max retry backoff in seconds for opening file.
OPEN_FILE_RETRY_MAX_BACKOFF_SECONDS = 32

# The max number of attempts for opening file.
OPEN_FILE_MAX_ATTEMPTS = 10


@PublicAPI(stability="beta")
class FileExtensionFilter(PathPartitionFilter):
    """A file-extension-based path filter that filters files that don't end
    with the provided extension(s).

    Attributes:
        file_extensions: File extension(s) of files to be included in reading.
        allow_if_no_extension: If this is True, files without any extensions
            will be included in reading.

    """

    def __init__(
        self,
        file_extensions: Union[str, List[str]],
        allow_if_no_extension: bool = False,
    ):
        if isinstance(file_extensions, str):
            file_extensions = [file_extensions]

        self.extensions = [f".{ext.lower()}" for ext in file_extensions]
        self.allow_if_no_extension = allow_if_no_extension

    def _file_has_extension(self, path: str):
        suffixes = [suffix.lower() for suffix in pathlib.Path(path).suffixes]
        if not suffixes:
            return self.allow_if_no_extension
        return any(ext in suffixes for ext in self.extensions)

    def __call__(self, paths: List[str]) -> List[str]:
        return [path for path in paths if self._file_has_extension(path)]

    def __str__(self):
        return (
            f"{type(self).__name__}(extensions={self.extensions}, "
            f"allow_if_no_extensions={self.allow_if_no_extension})"
        )

    def __repr__(self):
        return str(self)


@DeveloperAPI
class FileBasedDatasource(Datasource):
    """File-based datasource, for reading and writing files.

    This class should not be used directly, and should instead be subclassed
    and tailored to particular file formats. Classes deriving from this class
    must implement _read_file().

    If the _FILE_EXTENSION is defined, per default only files with this extension
    will be read. If None, no default filter is used.

    Current subclasses:
        JSONDatasource, CSVDatasource, NumpyDatasource, BinaryDatasource
    """

    # If `_WRITE_FILE_PER_ROW` is `True`, this datasource calls `_write_row` and writes
    # each row to a file. Otherwise, this datasource calls `_write_block` and writes
    # each block to a file.
    _WRITE_FILE_PER_ROW = False
    _FILE_EXTENSION: Optional[Union[str, List[str]]] = None
    # Number of threads for concurrent reading within each read task.
    # If zero or negative, reading will be performed in the main thread.
    _NUM_THREADS_PER_TASK = 0

    def _open_input_source(
        self,
        filesystem: "pyarrow.fs.FileSystem",
        path: str,
        **open_args,
    ) -> "pyarrow.NativeFile":
        """Opens a source path for reading and returns the associated Arrow NativeFile.

        The default implementation opens the source path as a sequential input stream,
        using ctx.streaming_read_buffer_size as the buffer size if none is given by the
        caller.

        Implementations that do not support streaming reads (e.g. that require random
        access) should override this method.
        """
        buffer_size = open_args.pop("buffer_size", None)
        if buffer_size is None:
            ctx = DataContext.get_current()
            buffer_size = ctx.streaming_read_buffer_size
        return filesystem.open_input_stream(path, buffer_size=buffer_size, **open_args)

    def create_reader(self, **kwargs):
        return _FileBasedDatasourceReader(self, **kwargs)

    def _rows_per_file(self):
        """Returns the number of rows per file, or None if unknown."""
        return None

    def _read_stream(
        self, f: "pyarrow.NativeFile", path: str, **reader_args
    ) -> Iterator[Block]:
        """Streaming read a single file, passing all kwargs to the reader.

        By default, delegates to self._read_file().
        """
        yield self._read_file(f, path, **reader_args)

    def _read_file(self, f: "pyarrow.NativeFile", path: str, **reader_args) -> Block:
        """Reads a single file, passing all kwargs to the reader.

        This method should be implemented by subclasses.
        """
        raise NotImplementedError(
            "Subclasses of FileBasedDatasource must implement _read_file()."
        )

    def on_write_start(
        self,
        path: str,
        try_create_dir: bool = True,
        filesystem: Optional["pyarrow.fs.FileSystem"] = None,
        **write_args,
    ) -> None:
        """Create a directory to write files to.

        If ``try_create_dir`` is ``False``, this method is a no-op.
        """
        from pyarrow.fs import FileType

        self.has_created_dir = False
        if try_create_dir:
            paths, filesystem = _resolve_paths_and_filesystem(path, filesystem)
            assert len(paths) == 1, len(paths)
            path = paths[0]

            if filesystem.get_file_info(path).type is FileType.NotFound:
                # Arrow's S3FileSystem doesn't allow creating buckets by default, so we
                # add a query arg enabling bucket creation if an S3 URI is provided.
                tmp = _add_creatable_buckets_param_if_s3_uri(path)
                filesystem.create_dir(tmp, recursive=True)
                self.has_created_dir = True

    def write(
        self,
        blocks: Iterable[Block],
        ctx: TaskContext,
        path: str,
        dataset_uuid: str,
        filesystem: Optional["pyarrow.fs.FileSystem"] = None,
        try_create_dir: bool = True,
        open_stream_args: Optional[Dict[str, Any]] = None,
        block_path_provider: Optional[BlockWritePathProvider] = None,  # Deprecated
        filename_provider: Optional[FilenameProvider] = None,
        write_args_fn: Callable[[], Dict[str, Any]] = lambda: {},
        file_format: Optional[str] = None,
        _block_udf: Optional[Callable[[Block], Block]] = None,
        **write_args,
    ) -> WriteResult:
        """Write blocks for a file-based datasource."""
        # `FileBasedDatasource` subclasses expose a `_FILE_EXTENSION` attribute. It
        # represents a list of supported file extensions. If the user doesn't specify
        # a file format, we default to the first extension in the list.
        if file_format is None:
            file_format = self._FILE_EXTENSION
            if isinstance(file_format, list):
                file_format = file_format[0]

        path, filesystem = _resolve_paths_and_filesystem(path, filesystem)
        path = path[0]
        _write_block_to_file = self._write_block
        _write_row_to_file = self._write_row

        if open_stream_args is None:
            open_stream_args = {}

        if block_path_provider is not None:
            warnings.warn(
                "`block_path_provider` has been deprecated in favor of "
                "`filename_provider`. For more information, see "
                "https://docs.ray.io/en/master/data/api/doc/ray.data.datasource.FilenameProvider.html",  # noqa: E501
                DeprecationWarning,
            )

        if filename_provider is None and block_path_provider is None:
            filename_provider = _DefaultFilenameProvider(
                dataset_uuid=dataset_uuid, file_format=file_format
            )

        num_rows_written = 0
        block_idx = 0
        for block in blocks:
            if _block_udf is not None:
                block = _block_udf(block)

            block = BlockAccessor.for_block(block)
            if block.num_rows() == 0:
                continue

            fs = _unwrap_s3_serialization_workaround(filesystem)

            if self._WRITE_FILE_PER_ROW:
                for row_idx, row in enumerate(block.iter_rows(public_row_format=False)):
                    if filename_provider is not None:
                        filename = filename_provider.get_filename_for_row(
                            row, ctx.task_idx, block_idx, row_idx
                        )
                    else:  # Legacy code path
                        filename = (
                            f"{dataset_uuid}_{ctx.task_idx:06}_{block_idx:06}_"
                            f"{row_idx:06}.{file_format}"
                        )
                    write_path = posixpath.join(path, filename)

                    logger.get_logger().debug(f"Writing {write_path} file.")
                    with _open_file_with_retry(
                        write_path,
                        lambda: fs.open_output_stream(write_path, **open_stream_args),
                    ) as f:
                        _write_row_to_file(
                            f,
                            row,
                            writer_args_fn=write_args_fn,
                            file_format=file_format,
                            **write_args,
                        )
            else:
                if filename_provider is not None:
                    filename = filename_provider.get_filename_for_block(
                        block, ctx.task_idx, block_idx
                    )
                    write_path = posixpath.join(path, filename)
                else:  # Legacy code path
                    write_path = block_path_provider(
                        path,
                        filesystem=filesystem,
                        dataset_uuid=dataset_uuid,
                        task_index=ctx.task_idx,
                        block_index=block_idx,
                        file_format=file_format,
                    )

                logger.get_logger().debug(f"Writing {write_path} file.")
                with _open_file_with_retry(
                    write_path,
                    lambda: fs.open_output_stream(write_path, **open_stream_args),
                ) as f:
                    _write_block_to_file(
                        f,
                        block,
                        writer_args_fn=write_args_fn,
                        **write_args,
                    )

            num_rows_written += block.num_rows()
            block_idx += 1

        if num_rows_written == 0:
            logger.get_logger().warning(
                f"Skipping writing empty dataset with UUID {dataset_uuid} at {path}",
            )
            return "skip"

        # TODO: decide if we want to return richer object when the task
        # succeeds.
        return "ok"

    def on_write_complete(
        self,
        write_results: List[WriteResult],
        path: Optional[str] = None,
        filesystem: Optional["pyarrow.fs.FileSystem"] = None,
        **kwargs,
    ) -> None:
        if not self.has_created_dir:
            return

        paths, filesystem = _resolve_paths_and_filesystem(path, filesystem)
        assert len(paths) == 1, len(paths)
        path = paths[0]

        if all(write_results == "skip" for write_results in write_results):
            filesystem.delete_dir(path)

    def _write_block(
        self,
        f: "pyarrow.NativeFile",
        block: BlockAccessor,
        writer_args_fn: Callable[[], Dict[str, Any]] = lambda: {},
        **writer_args,
    ):
        """Writes a block to a single file, passing all kwargs to the writer.

        This method should be implemented by subclasses.
        """
        raise NotImplementedError(
            "Subclasses of FileBasedDatasource must implement _write_files()."
        )

    def _write_row(
        self,
        f: "pyarrow.NativeFile",
        row,
        writer_args_fn: Callable[[], Dict[str, Any]] = lambda: {},
        **writer_args,
    ):
        """Writes a row to a single file, passing all kwargs to the writer.

        If `_WRITE_FILE_PER_ROW` is set to `True`, this method will be called instead
        of `_write_block()`.
        """
        raise NotImplementedError

    @classmethod
    def file_extension_filter(cls) -> Optional[PathPartitionFilter]:
        if cls._FILE_EXTENSION is None:
            return None
        return FileExtensionFilter(cls._FILE_EXTENSION)


class _FileBasedDatasourceReader(Reader):
    def __init__(
        self,
        delegate: FileBasedDatasource,
        paths: Union[str, List[str]],
        filesystem: Optional["pyarrow.fs.FileSystem"] = None,
        schema: Optional[Union[type, "pyarrow.lib.Schema"]] = None,
        open_stream_args: Optional[Dict[str, Any]] = None,
        meta_provider: BaseFileMetadataProvider = DefaultFileMetadataProvider(),
        partition_filter: PathPartitionFilter = None,
        partitioning: Partitioning = None,
        ignore_missing_paths: bool = False,
        shuffle: Union[Literal["files"], None] = None,
        **reader_args,
    ):
        _check_pyarrow_version()
        self._delegate = delegate
        self._schema = schema
        self._open_stream_args = open_stream_args
        self._meta_provider = meta_provider
        self._partition_filter = partition_filter
        self._partitioning = partitioning
        self._ignore_missing_paths = ignore_missing_paths
        self._reader_args = reader_args
        paths, self._filesystem = _resolve_paths_and_filesystem(paths, filesystem)
        self._paths, self._file_sizes = map(
            list,
            zip(
                *meta_provider.expand_paths(
                    paths,
                    self._filesystem,
                    partitioning,
                    ignore_missing_paths=ignore_missing_paths,
                )
            ),
        )

        if ignore_missing_paths and len(self._paths) == 0:
            raise ValueError(
                "None of the provided paths exist. "
                "The 'ignore_missing_paths' field is set to True."
            )

        if self._partition_filter is not None:
            # Use partition filter to skip files which are not needed.
            path_to_size = dict(zip(self._paths, self._file_sizes))
            self._paths = self._partition_filter(self._paths)
            self._file_sizes = [path_to_size[p] for p in self._paths]
            if len(self._paths) == 0:
                raise ValueError(
                    "No input files found to read. Please double check that "
                    "'partition_filter' field is set properly."
                )
        self._file_metadata_shuffler = None
        if shuffle == "files":
            self._file_metadata_shuffler = np.random.default_rng()

    def estimate_inmemory_data_size(self) -> Optional[int]:
        total_size = 0
        for sz in self._file_sizes:
            if sz is not None:
                total_size += sz
        return total_size

    def get_read_tasks(self, parallelism: int) -> List[ReadTask]:
        import numpy as np

        ctx = DataContext.get_current()
        open_stream_args = self._open_stream_args
        reader_args = self._reader_args
        partitioning = self._partitioning

        if self._file_metadata_shuffler is not None:
            files_metadata = list(zip(self._paths, self._file_sizes))
            shuffled_files_metadata = [
                files_metadata[i]
                for i in self._file_metadata_shuffler.permutation(len(files_metadata))
            ]
            paths, file_sizes = list(map(list, zip(*shuffled_files_metadata)))
        else:
            paths, file_sizes = self._paths, self._file_sizes

        read_stream = self._delegate._read_stream
        filesystem = _wrap_s3_serialization_workaround(self._filesystem)

        if open_stream_args is None:
            open_stream_args = {}

        open_input_source = self._delegate._open_input_source

        def read_files(
            read_paths: Iterable[str],
        ) -> Iterable[Block]:
            nonlocal filesystem, open_stream_args, reader_args, partitioning

            DataContext._set_current(ctx)
            fs = _unwrap_s3_serialization_workaround(filesystem)
            for read_path in read_paths:
                compression = open_stream_args.pop("compression", None)
                if compression is None:
                    import pyarrow as pa

                    try:
                        # If no compression manually given, try to detect
                        # compression codec from path.
                        compression = pa.Codec.detect(read_path).name
                    except (ValueError, TypeError):
                        # Arrow's compression inference on the file path
                        # doesn't work for Snappy, so we double-check ourselves.
                        import pathlib

                        suffix = pathlib.Path(read_path).suffix
                        if suffix and suffix[1:] == "snappy":
                            compression = "snappy"
                        else:
                            compression = None
                if compression == "snappy":
                    # Pass Snappy compression as a reader arg, so datasource subclasses
                    # can manually handle streaming decompression in
                    # self._delegate._read_stream().
                    reader_args["compression"] = compression
                    reader_args["filesystem"] = fs
                elif compression is not None:
                    # Non-Snappy compression, pass as open_input_stream() arg so Arrow
                    # can take care of streaming decompression for us.
                    open_stream_args["compression"] = compression

                partitions: Dict[str, str] = {}
                if partitioning is not None:
                    parse = PathPartitionParser(partitioning)
                    partitions = parse(read_path)

                with _open_file_with_retry(
                    read_path,
                    lambda: open_input_source(fs, read_path, **open_stream_args),
                ) as f:
                    for data in read_stream(f, read_path, **reader_args):
                        if partitions:
                            data = _add_partitions(data, partitions)
                        yield data

        def create_read_task_fn(read_paths, num_threads):
            def read_task_fn():
                nonlocal num_threads, read_paths

                if num_threads > 0:
                    if len(read_paths) < num_threads:
                        num_threads = len(read_paths)

                    logger.get_logger().debug(
                        f"Reading {len(read_paths)} files with {num_threads} threads."
                    )

                    yield from make_async_gen(
                        iter(read_paths),
                        read_files,
                        num_workers=num_threads,
                    )
                else:
                    logger.get_logger().debug(f"Reading {len(read_paths)} files.")
                    yield from read_files(read_paths)

            return read_task_fn

        # fix https://github.com/ray-project/ray/issues/24296
        parallelism = min(parallelism, len(paths))

        read_tasks = []
        for read_paths, file_sizes in zip(
            np.array_split(paths, parallelism), np.array_split(file_sizes, parallelism)
        ):
            if len(read_paths) <= 0:
                continue

            meta = self._meta_provider(
                read_paths,
                self._schema,
                rows_per_file=self._delegate._rows_per_file(),
                file_sizes=file_sizes,
            )

            read_task_fn = create_read_task_fn(
                read_paths, self._delegate._NUM_THREADS_PER_TASK
            )

            read_task = ReadTask(read_task_fn, meta)

            read_tasks.append(read_task)

        return read_tasks


def _add_partitions(
    data: Union["pyarrow.Table", "pd.DataFrame"], partitions: Dict[str, Any]
) -> Union["pyarrow.Table", "pd.DataFrame"]:
    import pandas as pd
    import pyarrow as pa

    assert isinstance(data, (pa.Table, pd.DataFrame))
    if isinstance(data, pa.Table):
        return _add_partitions_to_table(data, partitions)
    if isinstance(data, pd.DataFrame):
        return _add_partitions_to_dataframe(data, partitions)


def _add_partitions_to_table(
    table: "pyarrow.Table", partitions: Dict[str, Any]
) -> "pyarrow.Table":
    import pyarrow as pa
    import pyarrow.compute as pc

    column_names = set(table.column_names)
    for field, value in partitions.items():
        column = pa.array([value] * len(table))
        if field in column_names:
            # TODO: Handle cast error.
            column_type = table.schema.field(field).type
            column = column.cast(column_type)

            values_are_equal = pc.all(pc.equal(column, table[field]))
            values_are_equal = values_are_equal.as_py()

            if not values_are_equal:
                raise ValueError(
                    f"Partition column {field} exists in table data, but partition "
                    f"value '{value}' is different from in-data values: "
                    f"{table[field].unique().to_pylist()}."
                )

            i = table.schema.get_field_index(field)
            table = table.set_column(i, field, column)
        else:
            table = table.append_column(field, column)

    return table


def _add_partitions_to_dataframe(
    df: "pd.DataFrame", partitions: Dict[str, Any]
) -> "pd.DataFrame":
    import pandas as pd

    for field, value in partitions.items():
        column = pd.Series(data=[value] * len(df), name=field)

        if field in df:
            column = column.astype(df[field].dtype)
            mask = df[field].notna()
            if not df[field][mask].equals(column[mask]):
                raise ValueError(
                    f"Partition column {field} exists in table data, but partition "
                    f"value '{value}' is different from in-data values: "
                    f"{list(df[field].unique())}."
                )

        df[field] = column

    return df


<<<<<<< HEAD
# TODO(Clark): Add unit test coverage of _resolve_paths_and_filesystem and
# _expand_paths.


def _resolve_paths_and_filesystem(
    paths: Union[str, List[str]],
    filesystem: "pyarrow.fs.FileSystem" = None,
) -> Tuple[List[str], "pyarrow.fs.FileSystem"]:
    """
    Resolves and normalizes all provided paths, infers a filesystem from the
    paths and ensures that all paths use the same filesystem.

    Args:
        paths: A single file/directory path or a list of file/directory paths.
            A list of paths can contain both files and directories.
        filesystem: The filesystem implementation that should be used for
            reading these files. If None, a filesystem will be inferred. If not
            None, the provided filesystem will still be validated against all
            filesystems inferred from the provided paths to ensure
            compatibility.
    """
    import pyarrow as pa
    from pyarrow.fs import (
        FileSystem,
        FSSpecHandler,
        PyFileSystem,
        _resolve_filesystem_and_path,
    )

    if isinstance(paths, str):
        paths = [paths]
    if isinstance(paths, pathlib.Path):
        paths = [str(paths)]
    elif not isinstance(paths, list) or any(not isinstance(p, str) for p in paths):
        raise ValueError(
            "Expected `paths` to be a `str`, `pathlib.Path`, or `list[str]`, but got "
            f"`{paths}`."
        )
    elif len(paths) == 0:
        raise ValueError("Must provide at least one path.")

    need_unwrap_path_protocol = True
    if filesystem and not isinstance(filesystem, FileSystem):
        err_msg = (
            f"The filesystem passed must either conform to "
            f"pyarrow.fs.FileSystem, or "
            f"fsspec.spec.AbstractFileSystem. The provided "
            f"filesystem was: {filesystem}"
        )
        try:
            import fsspec
            from fsspec.implementations.http import HTTPFileSystem
        except ModuleNotFoundError:
            # If filesystem is not a pyarrow filesystem and fsspec isn't
            # installed, then filesystem is neither a pyarrow filesystem nor
            # an fsspec filesystem, so we raise a TypeError.
            raise TypeError(err_msg) from None
        if not isinstance(filesystem, fsspec.spec.AbstractFileSystem):
            raise TypeError(err_msg) from None
        if isinstance(filesystem, HTTPFileSystem):
            # If filesystem is fsspec HTTPFileSystem, the protocol/scheme of paths
            # should not be unwrapped/removed, because HTTPFileSystem expects full file
            # paths including protocol/scheme. This is different behavior compared to
            # file systems implementation in pyarrow.fs.FileSystem.
            need_unwrap_path_protocol = False

        filesystem = PyFileSystem(FSSpecHandler(filesystem))

    resolved_paths = []
    for path in paths:
        path = _resolve_custom_scheme(path)
        try:
            resolved_filesystem, resolved_path = _resolve_filesystem_and_path(
                path, filesystem
            )
        except pa.lib.ArrowInvalid as e:
            if "Cannot parse URI" in str(e):
                resolved_filesystem, resolved_path = _resolve_filesystem_and_path(
                    _encode_url(path), filesystem
                )
                resolved_path = _decode_url(resolved_path)
            elif "Unrecognized filesystem type in URI" in str(e):
                scheme = urllib.parse.urlparse(path, allow_fragments=False).scheme
                if scheme in ["http", "https"]:
                    # If scheme of path is HTTP and filesystem is not resolved,
                    # try to use fsspec HTTPFileSystem. This expects fsspec is
                    # installed.
                    try:
                        from fsspec.implementations.http import HTTPFileSystem
                    except ModuleNotFoundError:
                        raise ImportError(
                            "Please install fsspec to read files from HTTP."
                        ) from None

                    resolved_filesystem = PyFileSystem(FSSpecHandler(HTTPFileSystem()))
                    resolved_path = path
                    need_unwrap_path_protocol = False
                else:
                    raise
            else:
                raise
        if filesystem is None:
            filesystem = resolved_filesystem
        elif need_unwrap_path_protocol:
            resolved_path = _unwrap_protocol(resolved_path)
        resolved_path = filesystem.normalize_path(resolved_path)
        resolved_paths.append(resolved_path)

    return resolved_paths, filesystem


def _is_url(path) -> bool:
    return urllib.parse.urlparse(path).scheme != ""


def _encode_url(path):
    return urllib.parse.quote(path, safe="/:")


def _decode_url(path):
    return urllib.parse.unquote(path)


def _is_local_windows_path(path: str) -> bool:
    """Determines if path is a Windows file-system location."""
    if sys.platform != "win32":
        return False

    if len(path) >= 1 and path[0] == "\\":
        return True
    if (
        len(path) >= 3
        and path[1] == ":"
        and (path[2] == "/" or path[2] == "\\")
        and path[0].isalpha()
    ):
        return True
    return False


def _unwrap_protocol(path):
    """
    Slice off any protocol prefixes on path.
    """
    if sys.platform == "win32" and _is_local_windows_path(path):
        # Represent as posix path such that downstream functions properly handle it.
        # This is executed when 'file://' is NOT included in the path.
        return pathlib.Path(path).as_posix()

    parsed = urllib.parse.urlparse(path, allow_fragments=False)  # support '#' in path
    query = "?" + parsed.query if parsed.query else ""  # support '?' in path
    netloc = parsed.netloc
    if parsed.scheme == "s3" and "@" in parsed.netloc:
        # If the path contains an @, it is assumed to be an anonymous
        # credentialed path, and we need to strip off the credentials.
        netloc = parsed.netloc.split("@")[-1]

    parsed_path = parsed.path
    # urlparse prepends the path with a '/'. This does not work on Windows
    # so if this is the case strip the leading slash.
    if (
        sys.platform == "win32"
        and not netloc
        and len(parsed_path) >= 3
        and parsed_path[0] == "/"  # The problematic leading slash
        and parsed_path[1].isalpha()  # Ensure it is a drive letter.
        and parsed_path[2:4] in (":", ":/")
    ):
        parsed_path = parsed_path[1:]

    return netloc + parsed_path + query


=======
>>>>>>> 04a8aa37
def _wrap_s3_serialization_workaround(filesystem: "pyarrow.fs.FileSystem"):
    # This is needed because pa.fs.S3FileSystem assumes pa.fs is already
    # imported before deserialization. See #17085.
    import pyarrow as pa
    import pyarrow.fs

    if isinstance(filesystem, pa.fs.S3FileSystem):
        return _S3FileSystemWrapper(filesystem)
    return filesystem


def _unwrap_s3_serialization_workaround(
    filesystem: Union["pyarrow.fs.FileSystem", "_S3FileSystemWrapper"]
):
    if isinstance(filesystem, _S3FileSystemWrapper):
        return filesystem.unwrap()
    else:
        return filesystem


class _S3FileSystemWrapper:
    def __init__(self, fs: "pyarrow.fs.S3FileSystem"):
        self._fs = fs

    def unwrap(self):
        return self._fs

    @classmethod
    def _reconstruct(cls, fs_reconstruct, fs_args):
        # Implicitly trigger S3 subsystem initialization by importing
        # pyarrow.fs.
        import pyarrow.fs  # noqa: F401

        return cls(fs_reconstruct(*fs_args))

    def __reduce__(self):
        return _S3FileSystemWrapper._reconstruct, self._fs.__reduce__()


def _wrap_arrow_serialization_workaround(kwargs: dict) -> dict:
    if "filesystem" in kwargs:
        kwargs["filesystem"] = _wrap_s3_serialization_workaround(kwargs["filesystem"])

    return kwargs


def _unwrap_arrow_serialization_workaround(kwargs: dict) -> dict:
    if isinstance(kwargs.get("filesystem"), _S3FileSystemWrapper):
        kwargs["filesystem"] = kwargs["filesystem"].unwrap()
    return kwargs


def _resolve_kwargs(
    kwargs_fn: Callable[[], Dict[str, Any]], **kwargs
) -> Dict[str, Any]:
    if kwargs_fn:
        kwarg_overrides = kwargs_fn()
        kwargs.update(kwarg_overrides)
    return kwargs


def _open_file_with_retry(
    file_path: str,
    open_file: Callable[[], "pyarrow.NativeFile"],
) -> "pyarrow.NativeFile":
    """Open file with an exponential backoff retry strategy.

    This is to avoid transient task failure with remote storage (such as S3),
    when the remote storage throttles the requests.
    """
    import random
    import time

    if OPEN_FILE_MAX_ATTEMPTS < 1:
        raise ValueError(
            "OPEN_FILE_MAX_ATTEMPTS cannot be negative or 0. Get: "
            f"{OPEN_FILE_MAX_ATTEMPTS}"
        )

    for i in range(OPEN_FILE_MAX_ATTEMPTS):
        try:
            return open_file()
        except Exception as e:
            error_message = str(e)
            is_retryable = any(
                [error in error_message for error in OPEN_FILE_RETRY_ON_ERRORS]
            )
            if is_retryable and i + 1 < OPEN_FILE_MAX_ATTEMPTS:
                # Retry with binary expoential backoff with random jitter.
                backoff = min(
                    (2 ** (i + 1)) * random.random(),
                    OPEN_FILE_RETRY_MAX_BACKOFF_SECONDS,
                )
                logger.get_logger().debug(
                    f"Retrying {i+1} attempts to open file {file_path} after "
                    f"{backoff} seconds."
                )
                time.sleep(backoff)
            else:
                raise e from None<|MERGE_RESOLUTION|>--- conflicted
+++ resolved
@@ -639,182 +639,6 @@
     return df
 
 
-<<<<<<< HEAD
-# TODO(Clark): Add unit test coverage of _resolve_paths_and_filesystem and
-# _expand_paths.
-
-
-def _resolve_paths_and_filesystem(
-    paths: Union[str, List[str]],
-    filesystem: "pyarrow.fs.FileSystem" = None,
-) -> Tuple[List[str], "pyarrow.fs.FileSystem"]:
-    """
-    Resolves and normalizes all provided paths, infers a filesystem from the
-    paths and ensures that all paths use the same filesystem.
-
-    Args:
-        paths: A single file/directory path or a list of file/directory paths.
-            A list of paths can contain both files and directories.
-        filesystem: The filesystem implementation that should be used for
-            reading these files. If None, a filesystem will be inferred. If not
-            None, the provided filesystem will still be validated against all
-            filesystems inferred from the provided paths to ensure
-            compatibility.
-    """
-    import pyarrow as pa
-    from pyarrow.fs import (
-        FileSystem,
-        FSSpecHandler,
-        PyFileSystem,
-        _resolve_filesystem_and_path,
-    )
-
-    if isinstance(paths, str):
-        paths = [paths]
-    if isinstance(paths, pathlib.Path):
-        paths = [str(paths)]
-    elif not isinstance(paths, list) or any(not isinstance(p, str) for p in paths):
-        raise ValueError(
-            "Expected `paths` to be a `str`, `pathlib.Path`, or `list[str]`, but got "
-            f"`{paths}`."
-        )
-    elif len(paths) == 0:
-        raise ValueError("Must provide at least one path.")
-
-    need_unwrap_path_protocol = True
-    if filesystem and not isinstance(filesystem, FileSystem):
-        err_msg = (
-            f"The filesystem passed must either conform to "
-            f"pyarrow.fs.FileSystem, or "
-            f"fsspec.spec.AbstractFileSystem. The provided "
-            f"filesystem was: {filesystem}"
-        )
-        try:
-            import fsspec
-            from fsspec.implementations.http import HTTPFileSystem
-        except ModuleNotFoundError:
-            # If filesystem is not a pyarrow filesystem and fsspec isn't
-            # installed, then filesystem is neither a pyarrow filesystem nor
-            # an fsspec filesystem, so we raise a TypeError.
-            raise TypeError(err_msg) from None
-        if not isinstance(filesystem, fsspec.spec.AbstractFileSystem):
-            raise TypeError(err_msg) from None
-        if isinstance(filesystem, HTTPFileSystem):
-            # If filesystem is fsspec HTTPFileSystem, the protocol/scheme of paths
-            # should not be unwrapped/removed, because HTTPFileSystem expects full file
-            # paths including protocol/scheme. This is different behavior compared to
-            # file systems implementation in pyarrow.fs.FileSystem.
-            need_unwrap_path_protocol = False
-
-        filesystem = PyFileSystem(FSSpecHandler(filesystem))
-
-    resolved_paths = []
-    for path in paths:
-        path = _resolve_custom_scheme(path)
-        try:
-            resolved_filesystem, resolved_path = _resolve_filesystem_and_path(
-                path, filesystem
-            )
-        except pa.lib.ArrowInvalid as e:
-            if "Cannot parse URI" in str(e):
-                resolved_filesystem, resolved_path = _resolve_filesystem_and_path(
-                    _encode_url(path), filesystem
-                )
-                resolved_path = _decode_url(resolved_path)
-            elif "Unrecognized filesystem type in URI" in str(e):
-                scheme = urllib.parse.urlparse(path, allow_fragments=False).scheme
-                if scheme in ["http", "https"]:
-                    # If scheme of path is HTTP and filesystem is not resolved,
-                    # try to use fsspec HTTPFileSystem. This expects fsspec is
-                    # installed.
-                    try:
-                        from fsspec.implementations.http import HTTPFileSystem
-                    except ModuleNotFoundError:
-                        raise ImportError(
-                            "Please install fsspec to read files from HTTP."
-                        ) from None
-
-                    resolved_filesystem = PyFileSystem(FSSpecHandler(HTTPFileSystem()))
-                    resolved_path = path
-                    need_unwrap_path_protocol = False
-                else:
-                    raise
-            else:
-                raise
-        if filesystem is None:
-            filesystem = resolved_filesystem
-        elif need_unwrap_path_protocol:
-            resolved_path = _unwrap_protocol(resolved_path)
-        resolved_path = filesystem.normalize_path(resolved_path)
-        resolved_paths.append(resolved_path)
-
-    return resolved_paths, filesystem
-
-
-def _is_url(path) -> bool:
-    return urllib.parse.urlparse(path).scheme != ""
-
-
-def _encode_url(path):
-    return urllib.parse.quote(path, safe="/:")
-
-
-def _decode_url(path):
-    return urllib.parse.unquote(path)
-
-
-def _is_local_windows_path(path: str) -> bool:
-    """Determines if path is a Windows file-system location."""
-    if sys.platform != "win32":
-        return False
-
-    if len(path) >= 1 and path[0] == "\\":
-        return True
-    if (
-        len(path) >= 3
-        and path[1] == ":"
-        and (path[2] == "/" or path[2] == "\\")
-        and path[0].isalpha()
-    ):
-        return True
-    return False
-
-
-def _unwrap_protocol(path):
-    """
-    Slice off any protocol prefixes on path.
-    """
-    if sys.platform == "win32" and _is_local_windows_path(path):
-        # Represent as posix path such that downstream functions properly handle it.
-        # This is executed when 'file://' is NOT included in the path.
-        return pathlib.Path(path).as_posix()
-
-    parsed = urllib.parse.urlparse(path, allow_fragments=False)  # support '#' in path
-    query = "?" + parsed.query if parsed.query else ""  # support '?' in path
-    netloc = parsed.netloc
-    if parsed.scheme == "s3" and "@" in parsed.netloc:
-        # If the path contains an @, it is assumed to be an anonymous
-        # credentialed path, and we need to strip off the credentials.
-        netloc = parsed.netloc.split("@")[-1]
-
-    parsed_path = parsed.path
-    # urlparse prepends the path with a '/'. This does not work on Windows
-    # so if this is the case strip the leading slash.
-    if (
-        sys.platform == "win32"
-        and not netloc
-        and len(parsed_path) >= 3
-        and parsed_path[0] == "/"  # The problematic leading slash
-        and parsed_path[1].isalpha()  # Ensure it is a drive letter.
-        and parsed_path[2:4] in (":", ":/")
-    ):
-        parsed_path = parsed_path[1:]
-
-    return netloc + parsed_path + query
-
-
-=======
->>>>>>> 04a8aa37
 def _wrap_s3_serialization_workaround(filesystem: "pyarrow.fs.FileSystem"):
     # This is needed because pa.fs.S3FileSystem assumes pa.fs is already
     # imported before deserialization. See #17085.
