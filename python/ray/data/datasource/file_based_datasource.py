--- conflicted
+++ resolved
@@ -241,11 +241,7 @@
         )
 
     def _convert_block_to_tabular_block(
-<<<<<<< HEAD
-        self, block: Block
-=======
         self, block: Block, column_name: Optional[str] = None
->>>>>>> 50f99cae
     ) -> Union["pyarrow.Table", "pd.DataFrame"]:
         """Convert block returned by `_read_file` or `_read_stream` to a tabular block.
 
@@ -412,10 +408,7 @@
         paths, file_sizes = self._paths, self._file_sizes
         read_stream = self._delegate._read_stream
         convert_block_to_tabular_block = self._delegate._convert_block_to_tabular_block
-<<<<<<< HEAD
-=======
         column_name = reader_args.get("column_name", None)
->>>>>>> 50f99cae
         filesystem = _wrap_s3_serialization_workaround(self._filesystem)
         read_options = reader_args.get("read_options")
         parse_options = reader_args.get("parse_options")
@@ -481,11 +474,7 @@
                 with open_input_source(fs, read_path, **open_stream_args) as f:
                     for data in read_stream(f, read_path, **reader_args):
                         if partitions:
-<<<<<<< HEAD
-                            data = convert_block_to_tabular_block(data)
-=======
                             data = convert_block_to_tabular_block(data, column_name)
->>>>>>> 50f99cae
                             data = _add_partitions(data, partitions)
 
                         output_buffer.add_block(data)
@@ -535,19 +524,6 @@
 def _add_partitions_to_table(
     table: "pyarrow.Table", partitions: Dict[str, Any]
 ) -> "pyarrow.Table":
-<<<<<<< HEAD
-    for field in table.column_names:
-        if field in partitions:
-            raise RuntimeError(
-                f"{field} is a partition key, but it's also the name of a column in the"
-                "read dataset."
-            )
-
-    num_columns = table.num_columns
-    for i, (field, value) in enumerate(partitions.items()):
-        column = [[value] * len(table)]
-        table = table.add_column(num_columns + i, field, column)
-=======
     import pyarrow as pa
     import pyarrow.compute as pc
 
@@ -573,7 +549,6 @@
             table = table.set_column(i, field, column)
         else:
             table = table.append_column(field, column)
->>>>>>> 50f99cae
 
     return table
 
@@ -583,19 +558,6 @@
 ) -> "pd.DataFrame":
     import pandas as pd
 
-<<<<<<< HEAD
-    for field in df.columns:
-        if field in partitions:
-            raise RuntimeError(
-                f"{field} is a partition key, but it's also the name of a column in the"
-                "read dataset."
-            )
-
-    partitions = pd.DataFrame(
-        {key: [value] * len(df) for key, value in partitions.items()}
-    )
-    return pd.concat([df, partitions], axis=1)
-=======
     for field, value in partitions.items():
         column = pd.Series(data=[value] * len(df), name=field)
 
@@ -612,7 +574,6 @@
         df[field] = column
 
     return df
->>>>>>> 50f99cae
 
 
 # TODO(Clark): Add unit test coverage of _resolve_paths_and_filesystem and
