import io
<<<<<<< HEAD
import pathlib
=======
import posixpath
>>>>>>> d078366d
import warnings
from typing import (
    TYPE_CHECKING,
    Any,
    Callable,
    Dict,
    Iterable,
    Iterator,
    List,
    Literal,
    Optional,
    Union,
)

import numpy as np

import ray
from ray.data._internal.dataset_logger import DatasetLogger
from ray.data._internal.util import (
    _check_pyarrow_version,
    _is_local_scheme,
    call_with_retry,
    make_async_gen,
)
from ray.data.block import Block, BlockAccessor
from ray.data.context import DataContext
from ray.data.datasource.datasource import Datasource, ReadTask
from ray.data.datasource.file_meta_provider import (
    BaseFileMetadataProvider,
    DefaultFileMetadataProvider,
)
from ray.data.datasource.partitioning import (
    Partitioning,
    PathPartitionFilter,
    PathPartitionParser,
)
from ray.data.datasource.path_util import (
    _has_file_extension,
    _resolve_paths_and_filesystem,
)
from ray.util.annotations import Deprecated, DeveloperAPI, PublicAPI

if TYPE_CHECKING:
    import pandas as pd
    import pyarrow


logger = DatasetLogger(__name__)


# We should parallelize file size fetch operations beyond this threshold.
FILE_SIZE_FETCH_PARALLELIZATION_THRESHOLD = 16

# 16 file size fetches from S3 takes ~1.5 seconds with Arrow's S3FileSystem.
PATHS_PER_FILE_SIZE_FETCH_TASK = 16

# The errors to retry for opening file.
OPEN_FILE_RETRY_ON_ERRORS = ["AWS Error SLOW_DOWN", "AWS Error ACCESS_DENIED"]

# The max retry backoff in seconds for opening file.
OPEN_FILE_RETRY_MAX_BACKOFF_SECONDS = 32

# The max number of attempts for opening file.
OPEN_FILE_MAX_ATTEMPTS = 10


@Deprecated
@PublicAPI(stability="beta")
class FileExtensionFilter(PathPartitionFilter):
    def __init__(
        self,
        file_extensions: Union[str, List[str]],
        allow_if_no_extension: bool = False,
    ):
        raise DeprecationWarning(
            "`FileExtensionFilter` is deprecated. Instead, set the `file_extensions` "
            "parameter of `read_xxx()` APIs."
        )


@DeveloperAPI
class FileBasedDatasource(Datasource):
    """File-based datasource for reading files.

    Don't use this class directly. Instead, subclass it and implement `_read_stream()`.
    """

    # If `_WRITE_FILE_PER_ROW` is `True`, this datasource calls `_write_row` and writes
    # each row to a file. Otherwise, this datasource calls `_write_block` and writes
    # each block to a file.
    _WRITE_FILE_PER_ROW = False
    _FILE_EXTENSIONS: Optional[Union[str, List[str]]] = None
    # Number of threads for concurrent reading within each read task.
    # If zero or negative, reading will be performed in the main thread.
    _NUM_THREADS_PER_TASK = 0

    def __init__(
        self,
        paths: Union[str, List[str]],
        *,
        filesystem: Optional["pyarrow.fs.FileSystem"] = None,
        schema: Optional[Union[type, "pyarrow.lib.Schema"]] = None,
        open_stream_args: Optional[Dict[str, Any]] = None,
        meta_provider: BaseFileMetadataProvider = DefaultFileMetadataProvider(),
        partition_filter: PathPartitionFilter = None,
        partitioning: Partitioning = None,
        ignore_missing_paths: bool = False,
        shuffle: Union[Literal["files"], None] = None,
        include_paths: bool = False,
        file_extensions: Optional[List[str]] = None,
    ):
        _check_pyarrow_version()

        self._supports_distributed_reads = not _is_local_scheme(paths)
        if not self._supports_distributed_reads and ray.util.client.ray.is_connected():
            raise ValueError(
                "Because you're using Ray Client, read tasks scheduled on the Ray "
                "cluster can't access your local files. To fix this issue, store "
                "files in cloud storage or a distributed filesystem like NFS."
            )

        self._schema = schema
        self._open_stream_args = open_stream_args
        self._meta_provider = meta_provider
        self._partition_filter = partition_filter
        self._partitioning = partitioning
        self._ignore_missing_paths = ignore_missing_paths
        self._include_paths = include_paths
        paths, self._filesystem = _resolve_paths_and_filesystem(paths, filesystem)
        paths, file_sizes = map(
            list,
            zip(
                *meta_provider.expand_paths(
                    paths,
                    self._filesystem,
                    partitioning,
                    ignore_missing_paths=ignore_missing_paths,
                )
            ),
        )

        if ignore_missing_paths and len(paths) == 0:
            raise ValueError(
                "None of the provided paths exist. "
                "The 'ignore_missing_paths' field is set to True."
            )

        if self._partition_filter is not None:
            # Use partition filter to skip files which are not needed.
            path_to_size = dict(zip(paths, file_sizes))
            paths = self._partition_filter(paths)
            file_sizes = [path_to_size[p] for p in paths]
            if len(paths) == 0:
                raise ValueError(
                    "No input files found to read. Please double check that "
                    "'partition_filter' field is set properly."
                )

        if file_extensions is not None:
            path_to_size = dict(zip(paths, file_sizes))
            paths = [p for p in paths if _has_file_extension(p, file_extensions)]
            file_sizes = [path_to_size[p] for p in paths]
            if len(paths) == 0:
                raise ValueError(
                    "No input files found to read with the following file extensions: "
                    f"{file_extensions}. Please double check that "
                    "'file_extensions' field is set properly."
                )

        self._file_metadata_shuffler = None
        if shuffle == "files":
            self._file_metadata_shuffler = np.random.default_rng()

        # Read tasks serialize `FileBasedDatasource` instances, and the list of paths
        # can be large. To avoid slow serialization speeds, we store a reference to
        # the paths rather than the paths themselves.
        self._paths_ref = ray.put(paths)
        self._file_sizes_ref = ray.put(file_sizes)

    def _paths(self) -> List[str]:
        return ray.get(self._paths_ref)

    def _file_sizes(self) -> List[float]:
        return ray.get(self._file_sizes_ref)

    def estimate_inmemory_data_size(self) -> Optional[int]:
        total_size = 0
        for sz in self._file_sizes():
            if sz is not None:
                total_size += sz
        return total_size

    def get_read_tasks(self, parallelism: int) -> List[ReadTask]:
        import numpy as np

        ctx = DataContext.get_current()
        open_stream_args = self._open_stream_args
        partitioning = self._partitioning

        paths = self._paths()
        file_sizes = self._file_sizes()

        if self._file_metadata_shuffler is not None:
            files_metadata = list(zip(paths, file_sizes))
            shuffled_files_metadata = [
                files_metadata[i]
                for i in self._file_metadata_shuffler.permutation(len(files_metadata))
            ]
            paths, file_sizes = list(map(list, zip(*shuffled_files_metadata)))

        read_stream = self._read_stream
        filesystem = _wrap_s3_serialization_workaround(self._filesystem)

        if open_stream_args is None:
            open_stream_args = {}

        open_input_source = self._open_input_source

        def read_files(
            read_paths: Iterable[str],
        ) -> Iterable[Block]:
            nonlocal filesystem, open_stream_args, partitioning

            DataContext._set_current(ctx)
            fs = _unwrap_s3_serialization_workaround(filesystem)
            for read_path in read_paths:
                partitions: Dict[str, str] = {}
                if partitioning is not None:
                    parse = PathPartitionParser(partitioning)
                    partitions = parse(read_path)

                with _open_file_with_retry(
                    read_path,
                    lambda: open_input_source(fs, read_path, **open_stream_args),
                ) as f:
                    for block in read_stream(f, read_path):
                        if partitions:
                            block = _add_partitions(block, partitions)
                        if self._include_paths:
                            block_accessor = BlockAccessor.for_block(block)
                            block = block_accessor.append_column(
                                "path", [read_path] * block_accessor.num_rows()
                            )
                        yield block

        def create_read_task_fn(read_paths, num_threads):
            def read_task_fn():
                nonlocal num_threads, read_paths

                if num_threads > 0:
                    if len(read_paths) < num_threads:
                        num_threads = len(read_paths)

                    logger.get_logger().debug(
                        f"Reading {len(read_paths)} files with {num_threads} threads."
                    )

                    yield from make_async_gen(
                        iter(read_paths),
                        read_files,
                        num_workers=num_threads,
                    )
                else:
                    logger.get_logger().debug(f"Reading {len(read_paths)} files.")
                    yield from read_files(read_paths)

            return read_task_fn

        # fix https://github.com/ray-project/ray/issues/24296
        parallelism = min(parallelism, len(paths))

        read_tasks = []
        for read_paths, file_sizes in zip(
            np.array_split(paths, parallelism), np.array_split(file_sizes, parallelism)
        ):
            if len(read_paths) <= 0:
                continue

            meta = self._meta_provider(
                read_paths,
                self._schema,
                rows_per_file=self._rows_per_file(),
                file_sizes=file_sizes,
            )

            read_task_fn = create_read_task_fn(read_paths, self._NUM_THREADS_PER_TASK)

            read_task = ReadTask(read_task_fn, meta)

            read_tasks.append(read_task)

        return read_tasks

    def _open_input_source(
        self,
        filesystem: "pyarrow.fs.FileSystem",
        path: str,
        **open_args,
    ) -> "pyarrow.NativeFile":
        """Opens a source path for reading and returns the associated Arrow NativeFile.

        The default implementation opens the source path as a sequential input stream,
        using ctx.streaming_read_buffer_size as the buffer size if none is given by the
        caller.

        Implementations that do not support streaming reads (e.g. that require random
        access) should override this method.
        """
        import pyarrow as pa
        from pyarrow.fs import HadoopFileSystem

        compression = open_args.get("compression", None)
        if compression is None:
            try:
                # If no compression manually given, try to detect
                # compression codec from path.
                compression = pa.Codec.detect(path).name
            except (ValueError, TypeError):
                # Arrow's compression inference on the file path
                # doesn't work for Snappy, so we double-check ourselves.
                import pathlib

                suffix = pathlib.Path(path).suffix
                if suffix and suffix[1:] == "snappy":
                    compression = "snappy"
                else:
                    compression = None

        buffer_size = open_args.pop("buffer_size", None)
        if buffer_size is None:
            ctx = DataContext.get_current()
            buffer_size = ctx.streaming_read_buffer_size

        if compression == "snappy":
            # Arrow doesn't support streaming Snappy decompression since the canonical
            # C++ Snappy library doesn't natively support streaming decompression. We
            # works around this by manually decompressing the file with python-snappy.
            open_args["compression"] = None
        else:
            open_args["compression"] = compression

        file = filesystem.open_input_stream(path, buffer_size=buffer_size, **open_args)

        if compression == "snappy":
            import snappy

            stream = io.BytesIO()
            if isinstance(filesystem, HadoopFileSystem):
                snappy.hadoop_snappy.stream_decompress(src=file, dst=stream)
            else:
                snappy.stream_decompress(src=file, dst=stream)
            stream.seek(0)

            file = pa.PythonFile(stream, mode="r")

        return file

    def _rows_per_file(self):
        """Returns the number of rows per file, or None if unknown."""
        return None

    def _read_stream(self, f: "pyarrow.NativeFile", path: str) -> Iterator[Block]:
        """Streaming read a single file.

        This method should be implemented by subclasses.
        """
        raise NotImplementedError(
            "Subclasses of FileBasedDatasource must implement _read_stream()."
        )

    @property
    def supports_distributed_reads(self) -> bool:
        return self._supports_distributed_reads


def _add_partitions(
    data: Union["pyarrow.Table", "pd.DataFrame"], partitions: Dict[str, Any]
) -> Union["pyarrow.Table", "pd.DataFrame"]:
    import pandas as pd
    import pyarrow as pa

    assert isinstance(data, (pa.Table, pd.DataFrame))
    if isinstance(data, pa.Table):
        return _add_partitions_to_table(data, partitions)
    if isinstance(data, pd.DataFrame):
        return _add_partitions_to_dataframe(data, partitions)


def _add_partitions_to_table(
    table: "pyarrow.Table", partitions: Dict[str, Any]
) -> "pyarrow.Table":
    import pyarrow as pa
    import pyarrow.compute as pc

    column_names = set(table.column_names)
    for field, value in partitions.items():
        column = pa.array([value] * len(table))
        if field in column_names:
            # TODO: Handle cast error.
            column_type = table.schema.field(field).type
            column = column.cast(column_type)

            values_are_equal = pc.all(pc.equal(column, table[field]))
            values_are_equal = values_are_equal.as_py()

            if not values_are_equal:
                raise ValueError(
                    f"Partition column {field} exists in table data, but partition "
                    f"value '{value}' is different from in-data values: "
                    f"{table[field].unique().to_pylist()}."
                )

            i = table.schema.get_field_index(field)
            table = table.set_column(i, field, column)
        else:
            table = table.append_column(field, column)

    return table


def _add_partitions_to_dataframe(
    df: "pd.DataFrame", partitions: Dict[str, Any]
) -> "pd.DataFrame":
    import pandas as pd

    for field, value in partitions.items():
        column = pd.Series(data=[value] * len(df), name=field)

        if field in df:
            column = column.astype(df[field].dtype)
            mask = df[field].notna()
            if not df[field][mask].equals(column[mask]):
                raise ValueError(
                    f"Partition column {field} exists in table data, but partition "
                    f"value '{value}' is different from in-data values: "
                    f"{list(df[field].unique())}."
                )

        df[field] = column

    return df


def _wrap_s3_serialization_workaround(filesystem: "pyarrow.fs.FileSystem"):
    # This is needed because pa.fs.S3FileSystem assumes pa.fs is already
    # imported before deserialization. See #17085.
    import pyarrow as pa
    import pyarrow.fs

    if isinstance(filesystem, pa.fs.S3FileSystem):
        return _S3FileSystemWrapper(filesystem)
    return filesystem


def _unwrap_s3_serialization_workaround(
    filesystem: Union["pyarrow.fs.FileSystem", "_S3FileSystemWrapper"]
):
    if isinstance(filesystem, _S3FileSystemWrapper):
        return filesystem.unwrap()
    else:
        return filesystem


class _S3FileSystemWrapper:
    def __init__(self, fs: "pyarrow.fs.S3FileSystem"):
        self._fs = fs

    def unwrap(self):
        return self._fs

    @classmethod
    def _reconstruct(cls, fs_reconstruct, fs_args):
        # Implicitly trigger S3 subsystem initialization by importing
        # pyarrow.fs.
        import pyarrow.fs  # noqa: F401

        return cls(fs_reconstruct(*fs_args))

    def __reduce__(self):
        return _S3FileSystemWrapper._reconstruct, self._fs.__reduce__()


def _wrap_arrow_serialization_workaround(kwargs: dict) -> dict:
    if "filesystem" in kwargs:
        kwargs["filesystem"] = _wrap_s3_serialization_workaround(kwargs["filesystem"])

    return kwargs


def _unwrap_arrow_serialization_workaround(kwargs: dict) -> dict:
    if isinstance(kwargs.get("filesystem"), _S3FileSystemWrapper):
        kwargs["filesystem"] = kwargs["filesystem"].unwrap()
    return kwargs


def _resolve_kwargs(
    kwargs_fn: Callable[[], Dict[str, Any]], **kwargs
) -> Dict[str, Any]:
    if kwargs_fn:
        kwarg_overrides = kwargs_fn()
        kwargs.update(kwarg_overrides)
    return kwargs


def _open_file_with_retry(
    file_path: str,
    open_file: Callable[[], "pyarrow.NativeFile"],
) -> "pyarrow.NativeFile":
    """Open file with an exponential backoff retry strategy.

    This is to avoid transient task failure with remote storage (such as S3),
    when the remote storage throttles the requests.
    """
    if OPEN_FILE_MAX_ATTEMPTS < 1:
        raise ValueError(
            "OPEN_FILE_MAX_ATTEMPTS cannot be negative or 0. Get: "
            f"{OPEN_FILE_MAX_ATTEMPTS}"
        )

    return call_with_retry(
        open_file,
        description=f"open file {file_path}",
        match=OPEN_FILE_RETRY_ON_ERRORS,
        max_attempts=OPEN_FILE_MAX_ATTEMPTS,
        max_backoff_s=OPEN_FILE_RETRY_MAX_BACKOFF_SECONDS,
    )<|MERGE_RESOLUTION|>--- conflicted
+++ resolved
@@ -1,9 +1,4 @@
 import io
-<<<<<<< HEAD
-import pathlib
-=======
-import posixpath
->>>>>>> d078366d
 import warnings
 from typing import (
     TYPE_CHECKING,
