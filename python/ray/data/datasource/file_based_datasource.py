import itertools
import logging
import pathlib
import posixpath
import urllib.parse
from typing import (
    TYPE_CHECKING,
    Any,
    Callable,
    Dict,
    Iterable,
    Iterator,
    List,
    Optional,
    Tuple,
    Union,
    TypeVar,
)

import numpy as np

from ray.data._internal.arrow_block import ArrowRow
from ray.data._internal.delegating_block_builder import DelegatingBlockBuilder
from ray.data._internal.execution.interfaces import TaskContext
from ray.data._internal.output_buffer import BlockOutputBuffer
from ray.data._internal.progress_bar import ProgressBar
from ray.data._internal.remote_fn import cached_remote_fn
from ray.data._internal.util import _check_pyarrow_version, _resolve_custom_scheme
from ray.data.block import Block, BlockAccessor
from ray.data.context import DatasetContext
from ray.data.datasource.datasource import Datasource, Reader, ReadTask, WriteResult
from ray.data.datasource.file_meta_provider import (
    BaseFileMetadataProvider,
    DefaultFileMetadataProvider,
)
from ray.data.datasource.partitioning import (
    Partitioning,
    PathPartitionFilter,
    PathPartitionParser,
)

from ray.types import ObjectRef
from ray.util.annotations import DeveloperAPI, PublicAPI
from ray._private.utils import _add_creatable_buckets_param_if_s3_uri

if TYPE_CHECKING:
    import pandas as pd
    import pyarrow


logger = logging.getLogger(__name__)


# We should parallelize file size fetch operations beyond this threshold.
FILE_SIZE_FETCH_PARALLELIZATION_THRESHOLD = 16

# 16 file size fetches from S3 takes ~1.5 seconds with Arrow's S3FileSystem.
PATHS_PER_FILE_SIZE_FETCH_TASK = 16


@DeveloperAPI
class BlockWritePathProvider:
    """Abstract callable that provides concrete output paths when writing
    dataset blocks.

    Current subclasses:
        DefaultBlockWritePathProvider
    """

    def _get_write_path_for_block(
        self,
        base_path: str,
        *,
        filesystem: Optional["pyarrow.fs.FileSystem"] = None,
        dataset_uuid: Optional[str] = None,
        block: Optional[Block] = None,
        block_index: Optional[int] = None,
        file_format: Optional[str] = None,
    ) -> str:
        """
        Resolves and returns the write path for the given dataset block. When
        implementing this method, care should be taken to ensure that a unique
        path is provided for every dataset block.

        Args:
            base_path: The base path to write the dataset block out to. This is
                expected to be the same for all blocks in the dataset, and may
                point to either a directory or file prefix.
            filesystem: The filesystem implementation that will be used to
                write a file out to the write path returned.
            dataset_uuid: Unique identifier for the dataset that this block
                belongs to.
            block: The block to write.
            block_index: Ordered index of the block to write within its parent
                dataset.
            file_format: File format string for the block that can be used as
                the file extension in the write path returned.

        Returns:
            The dataset block write path.
        """
        raise NotImplementedError

    def __call__(
        self,
        base_path: str,
        *,
        filesystem: Optional["pyarrow.fs.FileSystem"] = None,
        dataset_uuid: Optional[str] = None,
        block: Optional[Block] = None,
        block_index: Optional[int] = None,
        file_format: Optional[str] = None,
    ) -> str:
        return self._get_write_path_for_block(
            base_path,
            filesystem=filesystem,
            dataset_uuid=dataset_uuid,
            block=block,
            block_index=block_index,
            file_format=file_format,
        )


@DeveloperAPI
class DefaultBlockWritePathProvider(BlockWritePathProvider):
    """Default block write path provider implementation that writes each
    dataset block out to a file of the form:
    {base_path}/{dataset_uuid}_{block_index}.{file_format}
    """

    def _get_write_path_for_block(
        self,
        base_path: str,
        *,
        filesystem: Optional["pyarrow.fs.FileSystem"] = None,
        dataset_uuid: Optional[str] = None,
        block: Optional[ObjectRef[Block]] = None,
        block_index: Optional[int] = None,
        file_format: Optional[str] = None,
    ) -> str:
        suffix = f"{dataset_uuid}_{block_index:06}.{file_format}"
        # Uses POSIX path for cross-filesystem compatibility, since PyArrow
        # FileSystem paths are always forward slash separated, see:
        # https://arrow.apache.org/docs/python/filesystems.html
        return posixpath.join(base_path, suffix)


@PublicAPI(stability="beta")
class FileExtensionFilter(PathPartitionFilter):
    """A file-extension-based path filter that filters files that don't end
    with the provided extension(s).

    Attributes:
        file_extensions: File extension(s) of files to be included in reading.
        allow_if_no_extension: If this is True, files without any extensions
            will be included in reading.

    """

    def __init__(
        self,
        file_extensions: Union[str, List[str]],
        allow_if_no_extension: bool = False,
    ):
        if isinstance(file_extensions, str):
            file_extensions = [file_extensions]

        self.extensions = [f".{ext.lower()}" for ext in file_extensions]
        self.allow_if_no_extension = allow_if_no_extension

    def _file_has_extension(self, path: str):
        suffixes = [suffix.lower() for suffix in pathlib.Path(path).suffixes]
        if not suffixes:
            return self.allow_if_no_extension
        return any(ext in suffixes for ext in self.extensions)

    def __call__(self, paths: List[str]) -> List[str]:
        return [path for path in paths if self._file_has_extension(path)]

    def __str__(self):
        return (
            f"{type(self).__name__}(extensions={self.extensions}, "
            f"allow_if_no_extensions={self.allow_if_no_extension})"
        )

    def __repr__(self):
        return str(self)


@DeveloperAPI
class FileBasedDatasource(Datasource[Union[ArrowRow, Any]]):
    """File-based datasource, for reading and writing files.

    This class should not be used directly, and should instead be subclassed
    and tailored to particular file formats. Classes deriving from this class
    must implement _read_file().

    If the _FILE_EXTENSION is defined, per default only files with this extension
    will be read. If None, no default filter is used.

    Current subclasses:
        JSONDatasource, CSVDatasource, NumpyDatasource, BinaryDatasource
    """

    _FILE_EXTENSION: Optional[Union[str, List[str]]] = None

    def _open_input_source(
        self,
        filesystem: "pyarrow.fs.FileSystem",
        path: str,
        **open_args,
    ) -> "pyarrow.NativeFile":
        """Opens a source path for reading and returns the associated Arrow NativeFile.

        The default implementation opens the source path as a sequential input stream,
        using ctx.streaming_read_buffer_size as the buffer size if none is given by the
        caller.

        Implementations that do not support streaming reads (e.g. that require random
        access) should override this method.
        """
        buffer_size = open_args.pop("buffer_size", None)
        if buffer_size is None:
            ctx = DatasetContext.get_current()
            buffer_size = ctx.streaming_read_buffer_size
        return filesystem.open_input_stream(path, buffer_size=buffer_size, **open_args)

    def create_reader(self, **kwargs):
        return _FileBasedDatasourceReader(self, **kwargs)

    def _rows_per_file(self):
        """Returns the number of rows per file, or None if unknown."""
        return None

    def _read_stream(
        self, f: "pyarrow.NativeFile", path: str, **reader_args
    ) -> Iterator[Block]:
        """Streaming read a single file, passing all kwargs to the reader.

        By default, delegates to self._read_file().
        """
        yield self._read_file(f, path, **reader_args)

    def _read_file(self, f: "pyarrow.NativeFile", path: str, **reader_args) -> Block:
        """Reads a single file, passing all kwargs to the reader.

        This method should be implemented by subclasses.
        """
        raise NotImplementedError(
            "Subclasses of FileBasedDatasource must implement _read_file()."
        )

    def _convert_block_to_tabular_block(
        self, block: Block, column_name: Optional[str] = None
    ) -> Union["pyarrow.Table", "pd.DataFrame"]:
        """Convert block returned by `_read_file` or `_read_stream` to a tabular block.

        If your `_read_file` or `_read_stream` implementation returns a list,
        then you need to implement this method. Otherwise, `FileBasedDatasource` won't
        be able to include partition data.
        """
        import pandas as pd
        import pyarrow as pa

        if isinstance(block, (pd.DataFrame, pa.Table)):
            return block

        raise NotImplementedError(
            "If your `_read_file` or `_read_stream` implementation returns a list, "
            "then you need to implement `_convert_block_to_tabular_block."
        )

    def write(
        self,
        blocks: Iterable[Block],
        ctx: TaskContext,
        path: str,
        dataset_uuid: str,
        filesystem: Optional["pyarrow.fs.FileSystem"] = None,
        try_create_dir: bool = True,
        open_stream_args: Optional[Dict[str, Any]] = None,
        block_path_provider: BlockWritePathProvider = DefaultBlockWritePathProvider(),
        write_args_fn: Callable[[], Dict[str, Any]] = lambda: {},
        _block_udf: Optional[Callable[[Block], Block]] = None,
        **write_args,
    ) -> WriteResult:
        """Write blocks for a file-based datasource."""
        path, filesystem = _resolve_paths_and_filesystem(path, filesystem)
        path = path[0]
        if try_create_dir:
            # Arrow's S3FileSystem doesn't allow creating buckets by default, so we add
            # a query arg enabling bucket creation if an S3 URI is provided.
            tmp = _add_creatable_buckets_param_if_s3_uri(path)
            filesystem.create_dir(tmp, recursive=True)
        filesystem = _wrap_s3_serialization_workaround(filesystem)

        _write_block_to_file = self._write_block

        if open_stream_args is None:
            open_stream_args = {}

        def write_block(write_path: str, block: Block):
            logger.debug(f"Writing {write_path} file.")
            fs = _unwrap_s3_serialization_workaround(filesystem)
            if _block_udf is not None:
                block = _block_udf(block)

            with fs.open_output_stream(write_path, **open_stream_args) as f:
                _write_block_to_file(
                    f,
                    BlockAccessor.for_block(block),
                    writer_args_fn=write_args_fn,
                    **write_args,
                )
            # TODO: decide if we want to return richer object when the task
            # succeeds.
            return "ok"

        file_format = self._FILE_EXTENSION
        if isinstance(file_format, list):
            file_format = file_format[0]

        builder = DelegatingBlockBuilder()
        for block in blocks:
            builder.add_block(block)
        block = builder.build()

        if not block_path_provider:
            block_path_provider = DefaultBlockWritePathProvider()
        write_path = block_path_provider(
            path,
            filesystem=filesystem,
            dataset_uuid=dataset_uuid,
            block=block,
            block_index=ctx.task_idx,
            file_format=file_format,
        )
        return write_block(write_path, block)

    def _write_block(
        self,
        f: "pyarrow.NativeFile",
        block: BlockAccessor,
        writer_args_fn: Callable[[], Dict[str, Any]] = lambda: {},
        **writer_args,
    ):
        """Writes a block to a single file, passing all kwargs to the writer.

        This method should be implemented by subclasses.
        """
        raise NotImplementedError(
            "Subclasses of FileBasedDatasource must implement _write_files()."
        )

    @classmethod
    def file_extension_filter(cls) -> Optional[PathPartitionFilter]:
        if cls._FILE_EXTENSION is None:
            return None
        return FileExtensionFilter(cls._FILE_EXTENSION)


class _FileBasedDatasourceReader(Reader):
    def __init__(
        self,
        delegate: FileBasedDatasource,
        paths: Union[str, List[str]],
        filesystem: Optional["pyarrow.fs.FileSystem"] = None,
        schema: Optional[Union[type, "pyarrow.lib.Schema"]] = None,
        open_stream_args: Optional[Dict[str, Any]] = None,
        meta_provider: BaseFileMetadataProvider = DefaultFileMetadataProvider(),
        partition_filter: PathPartitionFilter = None,
        partitioning: Partitioning = None,
        # TODO(ekl) deprecate this once read fusion is available.
        _block_udf: Optional[Callable[[Block], Block]] = None,
        ignore_missing_paths: bool = False,
        **reader_args,
    ):
        _check_pyarrow_version()
        self._delegate = delegate
        self._schema = schema
        self._open_stream_args = open_stream_args
        self._meta_provider = meta_provider
        self._partition_filter = partition_filter
        self._partitioning = partitioning
        self._block_udf = _block_udf
        self._ignore_missing_paths = ignore_missing_paths
        self._reader_args = reader_args
        paths, self._filesystem = _resolve_paths_and_filesystem(paths, filesystem)
<<<<<<< HEAD
        self._paths, self._file_sizes = meta_provider.expand_paths(
            paths, self._filesystem, ignore_missing_paths=ignore_missing_paths
=======
        self._paths, self._file_sizes = map(
            list,
            zip(*meta_provider.expand_paths(paths, self._filesystem, partitioning)),
>>>>>>> 2190c720
        )

        if ignore_missing_paths and len(self._paths) == 0:
            raise ValueError(
                "None of the provided paths exist. "
                "The 'ignore_missing_paths' field is set to True."
            )

        if self._partition_filter is not None:
            # Use partition filter to skip files which are not needed.
            path_to_size = dict(zip(self._paths, self._file_sizes))
            self._paths = self._partition_filter(self._paths)
            self._file_sizes = [path_to_size[p] for p in self._paths]
            if len(self._paths) == 0:
                raise ValueError(
                    "No input files found to read. Please double check that "
                    "'partition_filter' field is set properly."
                )

    def estimate_inmemory_data_size(self) -> Optional[int]:
        total_size = 0
        for sz in self._file_sizes:
            if sz is not None:
                total_size += sz
        return total_size

    def get_read_tasks(self, parallelism: int) -> List[ReadTask]:
        import numpy as np

        open_stream_args = self._open_stream_args
        reader_args = self._reader_args
        partitioning = self._partitioning
        _block_udf = self._block_udf

        paths, file_sizes = self._paths, self._file_sizes
        read_stream = self._delegate._read_stream
        convert_block_to_tabular_block = self._delegate._convert_block_to_tabular_block
        column_name = reader_args.get("column_name", None)
        filesystem = _wrap_s3_serialization_workaround(self._filesystem)

        if open_stream_args is None:
            open_stream_args = {}

        open_input_source = self._delegate._open_input_source

        def read_files(
            read_paths: List[str],
            fs: Union["pyarrow.fs.FileSystem", _S3FileSystemWrapper],
        ) -> Iterable[Block]:
            logger.debug(f"Reading {len(read_paths)} files.")
            fs = _unwrap_s3_serialization_workaround(filesystem)
            ctx = DatasetContext.get_current()
            output_buffer = BlockOutputBuffer(
                block_udf=_block_udf, target_max_block_size=ctx.target_max_block_size
            )
            for read_path in read_paths:
                compression = open_stream_args.pop("compression", None)
                if compression is None:
                    import pyarrow as pa

                    try:
                        # If no compression manually given, try to detect
                        # compression codec from path.
                        compression = pa.Codec.detect(read_path).name
                    except (ValueError, TypeError):
                        # Arrow's compression inference on the file path
                        # doesn't work for Snappy, so we double-check ourselves.
                        import pathlib

                        suffix = pathlib.Path(read_path).suffix
                        if suffix and suffix[1:] == "snappy":
                            compression = "snappy"
                        else:
                            compression = None
                if compression == "snappy":
                    # Pass Snappy compression as a reader arg, so datasource subclasses
                    # can manually handle streaming decompression in
                    # self._delegate._read_stream().
                    reader_args["compression"] = compression
                    reader_args["filesystem"] = fs
                elif compression is not None:
                    # Non-Snappy compression, pass as open_input_stream() arg so Arrow
                    # can take care of streaming decompression for us.
                    open_stream_args["compression"] = compression

                partitions: Dict[str, str] = {}
                if partitioning is not None:
                    parse = PathPartitionParser(partitioning)
                    partitions = parse(read_path)

                with open_input_source(fs, read_path, **open_stream_args) as f:
                    for data in read_stream(f, read_path, **reader_args):
                        if partitions:
                            data = convert_block_to_tabular_block(data, column_name)
                            data = _add_partitions(data, partitions)

                        output_buffer.add_block(data)
                        if output_buffer.has_next():
                            yield output_buffer.next()
            output_buffer.finalize()
            if output_buffer.has_next():
                yield output_buffer.next()

        # fix https://github.com/ray-project/ray/issues/24296
        parallelism = min(parallelism, len(paths))

        read_tasks = []
        for read_paths, file_sizes in zip(
            np.array_split(paths, parallelism), np.array_split(file_sizes, parallelism)
        ):
            if len(read_paths) <= 0:
                continue

            meta = self._meta_provider(
                read_paths,
                self._schema,
                rows_per_file=self._delegate._rows_per_file(),
                file_sizes=file_sizes,
            )
            read_task = ReadTask(
                lambda read_paths=read_paths: read_files(read_paths, filesystem), meta
            )
            read_tasks.append(read_task)

        return read_tasks


def _add_partitions(
    data: Union["pyarrow.Table", "pd.DataFrame"], partitions: Dict[str, Any]
) -> Union["pyarrow.Table", "pd.DataFrame"]:
    import pandas as pd
    import pyarrow as pa

    assert isinstance(data, (pa.Table, pd.DataFrame))
    if isinstance(data, pa.Table):
        return _add_partitions_to_table(data, partitions)
    if isinstance(data, pd.DataFrame):
        return _add_partitions_to_dataframe(data, partitions)


def _add_partitions_to_table(
    table: "pyarrow.Table", partitions: Dict[str, Any]
) -> "pyarrow.Table":
    import pyarrow as pa
    import pyarrow.compute as pc

    column_names = set(table.column_names)
    for field, value in partitions.items():
        column = pa.array([value] * len(table))
        if field in column_names:
            # TODO: Handle cast error.
            column_type = table.schema.field(field).type
            column = column.cast(column_type)

            values_are_equal = pc.all(pc.equal(column, table[field]))
            values_are_equal = values_are_equal.as_py()

            if not values_are_equal:
                raise ValueError(
                    f"Partition column {field} exists in table data, but partition "
                    f"value '{value}' is different from in-data values: "
                    f"{table[field].unique().to_pylist()}."
                )

            i = table.schema.get_field_index(field)
            table = table.set_column(i, field, column)
        else:
            table = table.append_column(field, column)

    return table


def _add_partitions_to_dataframe(
    df: "pd.DataFrame", partitions: Dict[str, Any]
) -> "pd.DataFrame":
    import pandas as pd

    for field, value in partitions.items():
        column = pd.Series(data=[value] * len(df), name=field)

        if field in df:
            column = column.astype(df[field].dtype)
            mask = df[field].notna()
            if not df[field][mask].equals(column[mask]):
                raise ValueError(
                    f"Partition column {field} exists in table data, but partition "
                    f"value '{value}' is different from in-data values: "
                    f"{list(df[field].unique())}."
                )

        df[field] = column

    return df


# TODO(Clark): Add unit test coverage of _resolve_paths_and_filesystem and
# _expand_paths.


def _resolve_paths_and_filesystem(
    paths: Union[str, List[str]],
    filesystem: "pyarrow.fs.FileSystem" = None,
) -> Tuple[List[str], "pyarrow.fs.FileSystem"]:
    """
    Resolves and normalizes all provided paths, infers a filesystem from the
    paths and ensures that all paths use the same filesystem.

    Args:
        paths: A single file/directory path or a list of file/directory paths.
            A list of paths can contain both files and directories.
        filesystem: The filesystem implementation that should be used for
            reading these files. If None, a filesystem will be inferred. If not
            None, the provided filesystem will still be validated against all
            filesystems inferred from the provided paths to ensure
            compatibility.
    """
    import pyarrow as pa
    from pyarrow.fs import (
        FileSystem,
        FSSpecHandler,
        PyFileSystem,
        _resolve_filesystem_and_path,
    )

    if isinstance(paths, str):
        paths = [paths]
    if isinstance(paths, pathlib.Path):
        paths = [str(paths)]
    elif not isinstance(paths, list) or any(not isinstance(p, str) for p in paths):
        raise ValueError("paths must be a path string or a list of path strings.")
    elif len(paths) == 0:
        raise ValueError("Must provide at least one path.")

    need_unwrap_path_protocol = True
    if filesystem and not isinstance(filesystem, FileSystem):
        err_msg = (
            f"The filesystem passed must either conform to "
            f"pyarrow.fs.FileSystem, or "
            f"fsspec.spec.AbstractFileSystem. The provided "
            f"filesystem was: {filesystem}"
        )
        try:
            import fsspec
            from fsspec.implementations.http import HTTPFileSystem
        except ModuleNotFoundError:
            # If filesystem is not a pyarrow filesystem and fsspec isn't
            # installed, then filesystem is neither a pyarrow filesystem nor
            # an fsspec filesystem, so we raise a TypeError.
            raise TypeError(err_msg) from None
        if not isinstance(filesystem, fsspec.spec.AbstractFileSystem):
            raise TypeError(err_msg) from None
        if isinstance(filesystem, HTTPFileSystem):
            # If filesystem is fsspec HTTPFileSystem, the protocol/scheme of paths
            # should not be unwrapped/removed, because HTTPFileSystem expects full file
            # paths including protocol/scheme. This is different behavior compared to
            # file systems implementation in pyarrow.fs.FileSystem.
            need_unwrap_path_protocol = False

        filesystem = PyFileSystem(FSSpecHandler(filesystem))

    resolved_paths = []
    for path in paths:
        path = _resolve_custom_scheme(path)
        try:
            resolved_filesystem, resolved_path = _resolve_filesystem_and_path(
                path, filesystem
            )
        except pa.lib.ArrowInvalid as e:
            if "Cannot parse URI" in str(e):
                resolved_filesystem, resolved_path = _resolve_filesystem_and_path(
                    _encode_url(path), filesystem
                )
                resolved_path = _decode_url(resolved_path)
            elif "Unrecognized filesystem type in URI" in str(e):
                scheme = urllib.parse.urlparse(path, allow_fragments=False).scheme
                if scheme in ["http", "https"]:
                    # If scheme of path is HTTP and filesystem is not resolved,
                    # try to use fsspec HTTPFileSystem. This expects fsspec is
                    # installed.
                    try:
                        from fsspec.implementations.http import HTTPFileSystem
                    except ModuleNotFoundError:
                        raise ImportError(
                            "Please install fsspec to read files from HTTP."
                        ) from None

                    resolved_filesystem = PyFileSystem(FSSpecHandler(HTTPFileSystem()))
                    resolved_path = path
                    need_unwrap_path_protocol = False
                else:
                    raise
            else:
                raise
        if filesystem is None:
            filesystem = resolved_filesystem
        elif need_unwrap_path_protocol:
            resolved_path = _unwrap_protocol(resolved_path)
        resolved_path = filesystem.normalize_path(resolved_path)
        resolved_paths.append(resolved_path)

    return resolved_paths, filesystem


def _is_url(path) -> bool:
    return urllib.parse.urlparse(path).scheme != ""


def _encode_url(path):
    return urllib.parse.quote(path, safe="/:")


def _decode_url(path):
    return urllib.parse.unquote(path)


def _unwrap_protocol(path):
    """
    Slice off any protocol prefixes on path.
    """
    parsed = urllib.parse.urlparse(path, allow_fragments=False)  # support '#' in path
    query = "?" + parsed.query if parsed.query else ""  # support '?' in path
    netloc = parsed.netloc
    if parsed.scheme == "s3" and "@" in parsed.netloc:
        # If the path contains an @, it is assumed to be an anonymous
        # credentialed path, and we need to strip off the credentials.
        netloc = parsed.netloc.split("@")[-1]

    return netloc + parsed.path + query


def _wrap_s3_serialization_workaround(filesystem: "pyarrow.fs.FileSystem"):
    # This is needed because pa.fs.S3FileSystem assumes pa.fs is already
    # imported before deserialization. See #17085.
    import pyarrow as pa
    import pyarrow.fs

    if isinstance(filesystem, pa.fs.S3FileSystem):
        return _S3FileSystemWrapper(filesystem)
    return filesystem


def _unwrap_s3_serialization_workaround(
    filesystem: Union["pyarrow.fs.FileSystem", "_S3FileSystemWrapper"]
):
    if isinstance(filesystem, _S3FileSystemWrapper):
        return filesystem.unwrap()
    else:
        return filesystem


class _S3FileSystemWrapper:
    def __init__(self, fs: "pyarrow.fs.S3FileSystem"):
        self._fs = fs

    def unwrap(self):
        return self._fs

    @classmethod
    def _reconstruct(cls, fs_reconstruct, fs_args):
        # Implicitly trigger S3 subsystem initialization by importing
        # pyarrow.fs.
        import pyarrow.fs  # noqa: F401

        return cls(fs_reconstruct(*fs_args))

    def __reduce__(self):
        return _S3FileSystemWrapper._reconstruct, self._fs.__reduce__()


def _wrap_arrow_serialization_workaround(kwargs: dict) -> dict:
    if "filesystem" in kwargs:
        kwargs["filesystem"] = _wrap_s3_serialization_workaround(kwargs["filesystem"])

    return kwargs


def _unwrap_arrow_serialization_workaround(kwargs: dict) -> dict:
    if isinstance(kwargs.get("filesystem"), _S3FileSystemWrapper):
        kwargs["filesystem"] = kwargs["filesystem"].unwrap()
    return kwargs


def _resolve_kwargs(
    kwargs_fn: Callable[[], Dict[str, Any]], **kwargs
) -> Dict[str, Any]:

    if kwargs_fn:
        kwarg_overrides = kwargs_fn()
        kwargs.update(kwarg_overrides)
    return kwargs


Uri = TypeVar("Uri")
Meta = TypeVar("Meta")


def _fetch_metadata_parallel(
    uris: List[Uri],
    fetch_func: Callable[[List[Uri]], List[Meta]],
    desired_uris_per_task: int,
    **ray_remote_args,
) -> Iterator[Meta]:
    """Fetch file metadata in parallel using Ray tasks."""
    remote_fetch_func = cached_remote_fn(fetch_func, num_cpus=0.5)
    if ray_remote_args:
        remote_fetch_func = remote_fetch_func.options(**ray_remote_args)
    # Choose a parallelism that results in a # of metadata fetches per task that
    # dominates the Ray task overhead while ensuring good parallelism.
    # Always launch at least 2 parallel fetch tasks.
    parallelism = max(len(uris) // desired_uris_per_task, 2)
    metadata_fetch_bar = ProgressBar("Metadata Fetch Progress", total=parallelism)
    fetch_tasks = []
    for uri_chunk in np.array_split(uris, parallelism):
        if len(uri_chunk) == 0:
            continue
        fetch_tasks.append(remote_fetch_func.remote(uri_chunk))
    results = metadata_fetch_bar.fetch_until_complete(fetch_tasks)
    yield from itertools.chain.from_iterable(results)<|MERGE_RESOLUTION|>--- conflicted
+++ resolved
@@ -386,14 +386,9 @@
         self._ignore_missing_paths = ignore_missing_paths
         self._reader_args = reader_args
         paths, self._filesystem = _resolve_paths_and_filesystem(paths, filesystem)
-<<<<<<< HEAD
-        self._paths, self._file_sizes = meta_provider.expand_paths(
-            paths, self._filesystem, ignore_missing_paths=ignore_missing_paths
-=======
         self._paths, self._file_sizes = map(
             list,
-            zip(*meta_provider.expand_paths(paths, self._filesystem, partitioning)),
->>>>>>> 2190c720
+            zip(*meta_provider.expand_paths(paths, self._filesystem, partitioning, ignore_missing_paths=ignore_missing_paths)),
         )
 
         if ignore_missing_paths and len(self._paths) == 0:
