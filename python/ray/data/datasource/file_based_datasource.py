--- conflicted
+++ resolved
@@ -187,8 +187,6 @@
 
     _FILE_EXTENSION: Optional[Union[str, List[str]]] = None
 
-<<<<<<< HEAD
-=======
     @staticmethod
     def _open_input_source(
         filesystem: "pyarrow.fs.FileSystem",
@@ -204,7 +202,6 @@
         """
         return filesystem.open_input_stream(path, **open_args)
 
->>>>>>> 4297fcd2
     def create_reader(self, **kwargs):
         return _FileBasedDatasourceReader(self, **kwargs)
 
@@ -418,11 +415,7 @@
                     # Non-Snappy compression, pass as open_input_stream() arg so Arrow
                     # can take care of streaming decompression for us.
                     open_stream_args["compression"] = compression
-<<<<<<< HEAD
-                with self._delegate._open_input_source(
-=======
                 with FileBasedDatasource._open_input_source(
->>>>>>> 4297fcd2
                     fs, read_path, **open_stream_args
                 ) as f:
                     for data in read_stream(f, read_path, **reader_args):
