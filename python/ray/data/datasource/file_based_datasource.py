--- conflicted
+++ resolved
@@ -25,11 +25,7 @@
 from ray.data._internal.util import _check_pyarrow_version
 from ray.data.block import Block, BlockAccessor
 from ray.data.context import DatasetContext
-<<<<<<< HEAD
 from ray.data.datasource.datasource import Datasource, Reader, ReadTask, WriteResult
-=======
-from ray.data.datasource.datasource import Datasource, ReadTask, WriteResult
->>>>>>> fea8dd08
 from ray.data.datasource.file_meta_provider import (
     BaseFileMetadataProvider,
     DefaultFileMetadataProvider,
@@ -144,117 +140,8 @@
         JSONDatasource, CSVDatasource, NumpyDatasource, BinaryDatasource
     """
 
-<<<<<<< HEAD
     def create_reader(self, **kwargs):
         return _FileBasedDatasourceReader(self, **kwargs)
-=======
-    def prepare_read(
-        self,
-        parallelism: int,
-        paths: Union[str, List[str]],
-        filesystem: Optional["pyarrow.fs.FileSystem"] = None,
-        schema: Optional[Union[type, "pyarrow.lib.Schema"]] = None,
-        open_stream_args: Optional[Dict[str, Any]] = None,
-        meta_provider: BaseFileMetadataProvider = DefaultFileMetadataProvider(),
-        partition_filter: PathPartitionFilter = None,
-        # TODO(ekl) deprecate this once read fusion is available.
-        _block_udf: Optional[Callable[[Block], Block]] = None,
-        **reader_args,
-    ) -> List[ReadTask]:
-        """Creates and returns read tasks for a file-based datasource."""
-        _check_pyarrow_version()
-        import numpy as np
-
-        paths, filesystem = _resolve_paths_and_filesystem(paths, filesystem)
-        paths, file_sizes = meta_provider.expand_paths(paths, filesystem)
-        if partition_filter is not None:
-            paths = partition_filter(paths)
-
-        read_stream = self._read_stream
-
-        filesystem = _wrap_s3_serialization_workaround(filesystem)
-        read_options = reader_args.get("read_options")
-        if read_options is not None:
-            import pyarrow.json as pajson
-
-            if isinstance(read_options, pajson.ReadOptions):
-                _register_arrow_json_readoptions_serializer()
-
-        if open_stream_args is None:
-            open_stream_args = {}
-
-        def read_files(
-            read_paths: List[str],
-            fs: Union["pyarrow.fs.FileSystem", _S3FileSystemWrapper],
-        ) -> Iterable[Block]:
-            logger.debug(f"Reading {len(read_paths)} files.")
-            if isinstance(fs, _S3FileSystemWrapper):
-                fs = fs.unwrap()
-            ctx = DatasetContext.get_current()
-            output_buffer = BlockOutputBuffer(
-                block_udf=_block_udf, target_max_block_size=ctx.target_max_block_size
-            )
-            for read_path in read_paths:
-                compression = open_stream_args.pop("compression", None)
-                if compression is None:
-                    import pyarrow as pa
-
-                    try:
-                        # If no compression manually given, try to detect
-                        # compression codec from path.
-                        compression = pa.Codec.detect(read_path).name
-                    except (ValueError, TypeError):
-                        # Arrow's compression inference on the file path
-                        # doesn't work for Snappy, so we double-check ourselves.
-                        import pathlib
-
-                        suffix = pathlib.Path(read_path).suffix
-                        if suffix and suffix[1:] == "snappy":
-                            compression = "snappy"
-                        else:
-                            compression = None
-                if compression == "snappy":
-                    # Pass Snappy compression as a reader arg, so datasource subclasses
-                    # can manually handle streaming decompression in
-                    # self._read_stream().
-                    reader_args["compression"] = compression
-                    reader_args["filesystem"] = fs
-                elif compression is not None:
-                    # Non-Snappy compression, pass as open_input_stream() arg so Arrow
-                    # can take care of streaming decompression for us.
-                    open_stream_args["compression"] = compression
-                with self._open_input_source(fs, read_path, **open_stream_args) as f:
-                    for data in read_stream(f, read_path, **reader_args):
-                        output_buffer.add_block(data)
-                        if output_buffer.has_next():
-                            yield output_buffer.next()
-            output_buffer.finalize()
-            if output_buffer.has_next():
-                yield output_buffer.next()
-
-        # fix https://github.com/ray-project/ray/issues/24296
-        parallelism = min(parallelism, len(paths))
-
-        read_tasks = []
-        for read_paths, file_sizes in zip(
-            np.array_split(paths, parallelism), np.array_split(file_sizes, parallelism)
-        ):
-            if len(read_paths) <= 0:
-                continue
-
-            meta = meta_provider(
-                read_paths,
-                schema,
-                rows_per_file=self._rows_per_file(),
-                file_sizes=file_sizes,
-            )
-            read_task = ReadTask(
-                lambda read_paths=read_paths: read_files(read_paths, filesystem), meta
-            )
-            read_tasks.append(read_task)
-
-        return read_tasks
->>>>>>> fea8dd08
 
     def _rows_per_file(self):
         """Returns the number of rows per file, or None if unknown."""
@@ -432,6 +319,12 @@
 
         read_stream = self._delegate._read_stream
         filesystem = _wrap_s3_serialization_workaround(self._filesystem)
+        read_options = reader_args.get("read_options")
+        if read_options is not None:
+            import pyarrow.json as pajson
+
+            if isinstance(read_options, pajson.ReadOptions):
+                _register_arrow_json_readoptions_serializer()
 
         if open_stream_args is None:
             open_stream_args = {}
