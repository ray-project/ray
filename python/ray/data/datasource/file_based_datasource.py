import itertools
import os
import pathlib
import posixpath
import sys
import urllib.parse
from typing import (
    TYPE_CHECKING,
    Any,
    Callable,
    Dict,
    Iterable,
    Iterator,
    List,
    Optional,
    Tuple,
    TypeVar,
    Union,
)

import numpy as np
from pyarrow.util import functools

from ray._private.utils import _add_creatable_buckets_param_if_s3_uri
from ray.air._internal.remote_storage import _is_local_windows_path
from ray.data._internal.block_batching.util import make_async_gen
from ray.data._internal.dataset_logger import DatasetLogger
from ray.data._internal.execution.interfaces import TaskContext
from ray.data._internal.progress_bar import ProgressBar
from ray.data._internal.remote_fn import cached_remote_fn
from ray.data._internal.util import (
    _check_pyarrow_version,
    _resolve_custom_scheme,
    get_attribute_from_class_name,
    make_async_gen,
)
from ray.data.block import Block, BlockAccessor
from ray.data.context import DataContext
from ray.data.datasource.datasource import Datasource, Reader, ReadTask, WriteResult
from ray.data.datasource.file_meta_provider import (
    BaseFileMetadataProvider,
    DefaultFileMetadataProvider,
)
from ray.data.datasource.partitioning import (
    Partitioning,
    PathPartitionFilter,
    PathPartitionParser,
)
from ray.util.annotations import DeveloperAPI, PublicAPI

if TYPE_CHECKING:
    import pandas as pd
    import pyarrow


logger = DatasetLogger(__name__)


# We should parallelize file size fetch operations beyond this threshold.
FILE_SIZE_FETCH_PARALLELIZATION_THRESHOLD = 16

# 16 file size fetches from S3 takes ~1.5 seconds with Arrow's S3FileSystem.
PATHS_PER_FILE_SIZE_FETCH_TASK = 16

# The errors to retry for opening file.
OPEN_FILE_RETRY_ON_ERRORS = ["AWS Error SLOW_DOWN"]

# The max retry backoff in seconds for opening file.
OPEN_FILE_RETRY_MAX_BACKOFF_SECONDS = 32

# The max number of attempts for opening file.
OPEN_FILE_MAX_ATTEMPTS = 10


@DeveloperAPI
class BlockWritePathProvider:
    """Abstract callable that provides concrete output paths when writing
    dataset blocks.

    Current subclasses:
        DefaultBlockWritePathProvider
    """

    def _get_write_path_for_block(
        self,
        base_path: str,
        *,
        filesystem: Optional["pyarrow.fs.FileSystem"] = None,
        dataset_uuid: Optional[str] = None,
        task_index: Optional[int] = None,
        block_index: Optional[int] = None,
        file_format: Optional[str] = None,
    ) -> str:
        """
        Resolves and returns the write path for the given dataset block. When
        implementing this method, care should be taken to ensure that a unique
        path is provided for every dataset block.

        Args:
            base_path: The base path to write the dataset block out to. This is
                expected to be the same for all blocks in the dataset, and may
                point to either a directory or file prefix.
            filesystem: The filesystem implementation that will be used to
                write a file out to the write path returned.
            dataset_uuid: Unique identifier for the dataset that this block
                belongs to.
            block: The block to write.
            task_index: Ordered index of the write task within its parent
                dataset.
            block_index: Ordered index of the block to write within its parent
                write task.
            file_format: File format string for the block that can be used as
                the file extension in the write path returned.

        Returns:
            The dataset block write path.
        """
        raise NotImplementedError

    def __call__(
        self,
        base_path: str,
        *,
        filesystem: Optional["pyarrow.fs.FileSystem"] = None,
        dataset_uuid: Optional[str] = None,
        task_index: Optional[int] = None,
        block_index: Optional[int] = None,
        file_format: Optional[str] = None,
    ) -> str:
        return self._get_write_path_for_block(
            base_path,
            filesystem=filesystem,
            dataset_uuid=dataset_uuid,
            task_index=task_index,
            block_index=block_index,
            file_format=file_format,
        )


@DeveloperAPI
class DefaultBlockWritePathProvider(BlockWritePathProvider):
    """Default block write path provider implementation that writes each
    dataset block out to a file of the form:
    {base_path}/{dataset_uuid}_{task_index}_{block_index}.{file_format}
    """

    def _get_write_path_for_block(
        self,
        base_path: str,
        *,
        filesystem: Optional["pyarrow.fs.FileSystem"] = None,
        dataset_uuid: Optional[str] = None,
        task_index: Optional[int] = None,
        block_index: Optional[int] = None,
        file_format: Optional[str] = None,
    ) -> str:
        assert task_index is not None
        # Add the task index to the filename to make sure that each task writes
        # to a different and deterministically generated filename.
        if block_index is not None:
            suffix = f"{dataset_uuid}_{task_index:06}_{block_index:06}.{file_format}"
        else:
            suffix = f"{dataset_uuid}_{task_index:06}.{file_format}"
        # Uses POSIX path for cross-filesystem compatibility, since PyArrow
        # FileSystem paths are always forward slash separated, see:
        # https://arrow.apache.org/docs/python/filesystems.html
        return posixpath.join(base_path, suffix)


@PublicAPI(stability="beta")
class FileExtensionFilter(PathPartitionFilter):
    """A file-extension-based path filter that filters files that don't end
    with the provided extension(s).

    Attributes:
        file_extensions: File extension(s) of files to be included in reading.
        allow_if_no_extension: If this is True, files without any extensions
            will be included in reading.

    """

    def __init__(
        self,
        file_extensions: Union[str, List[str]],
        allow_if_no_extension: bool = False,
    ):
        if isinstance(file_extensions, str):
            file_extensions = [file_extensions]

        self.extensions = [f".{ext.lower()}" for ext in file_extensions]
        self.allow_if_no_extension = allow_if_no_extension

    def _file_has_extension(self, path: str):
        suffixes = [suffix.lower() for suffix in pathlib.Path(path).suffixes]
        if not suffixes:
            return self.allow_if_no_extension
        return any(ext in suffixes for ext in self.extensions)

    def __call__(self, paths: List[str]) -> List[str]:
        return [path for path in paths if self._file_has_extension(path)]

    def __str__(self):
        return (
            f"{type(self).__name__}(extensions={self.extensions}, "
            f"allow_if_no_extensions={self.allow_if_no_extension})"
        )

    def __repr__(self):
        return str(self)


@DeveloperAPI
class FileBasedDatasource(Datasource):
    """File-based datasource, for reading and writing files.

    This class should not be used directly, and should instead be subclassed
    and tailored to particular file formats. Classes deriving from this class
    must implement _read_file().

    If the _FILE_EXTENSION is defined, per default only files with this extension
    will be read. If None, no default filter is used.

    Current subclasses:
        JSONDatasource, CSVDatasource, NumpyDatasource, BinaryDatasource
    """

    # If `_WRITE_FILE_PER_ROW` is `True`, this datasource calls `_write_row` and writes
    # each row to a file. Otherwise, this datasource calls `_write_block` and writes
    # each block to a file.
    _WRITE_FILE_PER_ROW = False
    _FILE_EXTENSION: Optional[Union[str, List[str]]] = None
    # Number of threads for concurrent reading within each read task.
    # If zero or negative, reading will be performed in the main thread.
    _NUM_THREADS_PER_TASK = 0

    def _open_input_source(
        self,
        filesystem: "pyarrow.fs.FileSystem",
        path: str,
        **open_args,
    ) -> "pyarrow.NativeFile":
        """Opens a source path for reading and returns the associated Arrow NativeFile.

        The default implementation opens the source path as a sequential input stream,
        using ctx.streaming_read_buffer_size as the buffer size if none is given by the
        caller.

        Implementations that do not support streaming reads (e.g. that require random
        access) should override this method.
        """
        buffer_size = open_args.pop("buffer_size", None)
        if buffer_size is None:
            ctx = DataContext.get_current()
            buffer_size = ctx.streaming_read_buffer_size
        return filesystem.open_input_stream(path, buffer_size=buffer_size, **open_args)

    def create_reader(self, **kwargs):
        return _FileBasedDatasourceReader(self, **kwargs)

    def _rows_per_file(self):
        """Returns the number of rows per file, or None if unknown."""
        return None

    def _read_stream(
        self, f: "pyarrow.NativeFile", path: str, **reader_args
    ) -> Iterator[Block]:
        """Streaming read a single file, passing all kwargs to the reader.

        By default, delegates to self._read_file().
        """
        yield self._read_file(f, path, **reader_args)

    def _read_file(self, f: "pyarrow.NativeFile", path: str, **reader_args) -> Block:
        """Reads a single file, passing all kwargs to the reader.

        This method should be implemented by subclasses.
        """
        raise NotImplementedError(
            "Subclasses of FileBasedDatasource must implement _read_file()."
        )

    def on_write_start(
        self,
        path: str,
        try_create_dir: bool = True,
        filesystem: Optional["pyarrow.fs.FileSystem"] = None,
        **write_args,
    ) -> None:
        """Create a directory to write files to.

        If ``try_create_dir`` is ``False``, this method is a no-op.
        """
        from pyarrow.fs import FileType

        self.has_created_dir = False
        if try_create_dir:
            paths, filesystem = _resolve_paths_and_filesystem(path, filesystem)
            assert len(paths) == 1, len(paths)
            path = paths[0]

            if filesystem.get_file_info(path).type is FileType.NotFound:
                # Arrow's S3FileSystem doesn't allow creating buckets by default, so we
                # add a query arg enabling bucket creation if an S3 URI is provided.
                tmp = _add_creatable_buckets_param_if_s3_uri(path)
                filesystem.create_dir(tmp, recursive=True)
                self.has_created_dir = True

    def write(
        self,
        blocks: Iterable[Block],
        ctx: TaskContext,
        path: str,
        dataset_uuid: str,
        filesystem: Optional["pyarrow.fs.FileSystem"] = None,
        try_create_dir: bool = True,
        open_stream_args: Optional[Dict[str, Any]] = None,
        block_path_provider: Optional[BlockWritePathProvider] = None,
        write_args_fn: Callable[[], Dict[str, Any]] = lambda: {},
        file_format: Optional[str] = None,
        _block_udf: Optional[Callable[[Block], Block]] = None,
        **write_args,
    ) -> WriteResult:
        """Write blocks for a file-based datasource."""
        # `FileBasedDatasource` subclasses expose a `_FILE_EXTENSION` attribute. It
        # represents a list of supported file extensions. If the user doesn't specify
        # a file format, we default to the first extension in the list.
        if file_format is None:
            file_format = self._FILE_EXTENSION
            if isinstance(file_format, list):
                file_format = file_format[0]

        path, filesystem = _resolve_paths_and_filesystem(path, filesystem)
        path = path[0]
        _write_block_to_file = self._write_block
        _write_row_to_file = self._write_row

        if open_stream_args is None:
            open_stream_args = {}

        if not block_path_provider:
            block_path_provider = DefaultBlockWritePathProvider()

        num_rows_written = 0
        block_idx = 0
        for block in blocks:
            if _block_udf is not None:
                block = _block_udf(block)

            block = BlockAccessor.for_block(block)
            if block.num_rows() == 0:
                continue

            fs = _unwrap_s3_serialization_workaround(filesystem)

            if self._WRITE_FILE_PER_ROW:
                for row_index, row in enumerate(
                    block.iter_rows(public_row_format=False)
                ):
                    # TODO: Refactor `BlockWritePathProvider` to support rows.
                    filename = (
                        f"{dataset_uuid}_{ctx.task_idx:06}_{block_idx:06}_"
                        f"{row_index:06}.{file_format}"
                    )
                    write_path = os.path.join(path, filename)
                    logger.get_logger().debug(f"Writing {write_path} file.")
                    with _open_file_with_retry(
                        write_path,
                        lambda: fs.open_output_stream(write_path, **open_stream_args),
                    ) as f:
                        _write_row_to_file(
                            f,
                            row,
                            writer_args_fn=write_args_fn,
                            file_format=file_format,
                            **write_args,
                        )
            else:
                write_path = block_path_provider(
                    path,
                    filesystem=filesystem,
                    dataset_uuid=dataset_uuid,
                    task_index=ctx.task_idx,
                    block_index=block_idx,
                    file_format=file_format,
                )
                logger.get_logger().debug(f"Writing {write_path} file.")
                with _open_file_with_retry(
                    write_path,
                    lambda: fs.open_output_stream(write_path, **open_stream_args),
                ) as f:
                    _write_block_to_file(
                        f,
                        block,
                        writer_args_fn=write_args_fn,
                        **write_args,
                    )

            num_rows_written += block.num_rows()
            block_idx += 1

        if num_rows_written == 0:
            logger.get_logger().warning(
                f"Skipping writing empty dataset with UUID {dataset_uuid} at {path}",
            )
            return "skip"

        # TODO: decide if we want to return richer object when the task
        # succeeds.
        return "ok"

    def on_write_complete(
        self,
        write_results: List[WriteResult],
        path: Optional[str] = None,
        filesystem: Optional["pyarrow.fs.FileSystem"] = None,
        **kwargs,
    ) -> None:
        if not self.has_created_dir:
            return

        paths, filesystem = _resolve_paths_and_filesystem(path, filesystem)
        assert len(paths) == 1, len(paths)
        path = paths[0]

        if all(write_results == "skip" for write_results in write_results):
            filesystem.delete_dir(path)

    def _write_block(
        self,
        f: "pyarrow.NativeFile",
        block: BlockAccessor,
        writer_args_fn: Callable[[], Dict[str, Any]] = lambda: {},
        **writer_args,
    ):
        """Writes a block to a single file, passing all kwargs to the writer.

        This method should be implemented by subclasses.
        """
        raise NotImplementedError(
            "Subclasses of FileBasedDatasource must implement _write_files()."
        )

    def _write_row(
        self,
        f: "pyarrow.NativeFile",
        row,
        writer_args_fn: Callable[[], Dict[str, Any]] = lambda: {},
        **writer_args,
    ):
        """Writes a row to a single file, passing all kwargs to the writer.

        If `_WRITE_FILE_PER_ROW` is set to `True`, this method will be called instead
        of `_write_block()`.
        """
        raise NotImplementedError

    @classmethod
    def file_extension_filter(cls) -> Optional[PathPartitionFilter]:
        if cls._FILE_EXTENSION is None:
            return None
        return FileExtensionFilter(cls._FILE_EXTENSION)


class _FileBasedDatasourceReader(Reader):
    def __init__(
        self,
        delegate: FileBasedDatasource,
        paths: Union[str, List[str]],
        filesystem: Optional["pyarrow.fs.FileSystem"] = None,
        schema: Optional[Union[type, "pyarrow.lib.Schema"]] = None,
        open_stream_args: Optional[Dict[str, Any]] = None,
        meta_provider: BaseFileMetadataProvider = DefaultFileMetadataProvider(),
        partition_filter: PathPartitionFilter = None,
        partitioning: Partitioning = None,
        ignore_missing_paths: bool = False,
        **reader_args,
    ):
        _check_pyarrow_version()
        self._delegate = delegate
        self._schema = schema
        self._open_stream_args = open_stream_args
        self._meta_provider = meta_provider
        self._partition_filter = partition_filter
        self._partitioning = partitioning
        self._ignore_missing_paths = ignore_missing_paths
        self._reader_args = reader_args
        paths, self._filesystem = _resolve_paths_and_filesystem(paths, filesystem)
        self._paths, self._file_sizes = map(
            list,
            zip(
                *meta_provider.expand_paths(
                    paths,
                    self._filesystem,
                    partitioning,
                    ignore_missing_paths=ignore_missing_paths,
                )
            ),
        )

        if ignore_missing_paths and len(self._paths) == 0:
            raise ValueError(
                "None of the provided paths exist. "
                "The 'ignore_missing_paths' field is set to True."
            )

        if self._partition_filter is not None:
            # Use partition filter to skip files which are not needed.
            path_to_size = dict(zip(self._paths, self._file_sizes))
            self._paths = self._partition_filter(self._paths)
            self._file_sizes = [path_to_size[p] for p in self._paths]
            if len(self._paths) == 0:
                raise ValueError(
                    "No input files found to read. Please double check that "
                    "'partition_filter' field is set properly."
                )

        ctx = DataContext.get_current()
        shuffler_class = get_attribute_from_class_name(ctx.file_metadata_shuffler)
        self._file_metadata_shuffler = shuffler_class(self._reader_args)

    def estimate_inmemory_data_size(self) -> Optional[int]:
        total_size = 0
        for sz in self._file_sizes:
            if sz is not None:
                total_size += sz
        return total_size

    def get_read_tasks(self, parallelism: int) -> List[ReadTask]:
        import numpy as np

        ctx = DataContext.get_current()
        open_stream_args = self._open_stream_args
        reader_args = self._reader_args
        partitioning = self._partitioning

        paths_and_sizes = self._file_metadata_shuffler.shuffle_files(
            list(zip(self._paths, self._file_sizes))
        )
        paths, file_sizes = list(map(list, zip(*paths_and_sizes)))

        read_stream = self._delegate._read_stream
        filesystem = _wrap_s3_serialization_workaround(self._filesystem)

        if open_stream_args is None:
            open_stream_args = {}

        open_input_source = self._delegate._open_input_source

        def read_files(
            read_paths: Iterable[str],
<<<<<<< HEAD
            fs: Union["pyarrow.fs.FileSystem", _S3FileSystemWrapper],
=======
>>>>>>> 89ac80d8
        ) -> Iterable[Block]:
            nonlocal filesystem, open_stream_args, reader_args, partitioning

            DataContext._set_current(ctx)
            fs = _unwrap_s3_serialization_workaround(filesystem)
            for read_path in read_paths:
                compression = open_stream_args.pop("compression", None)
                if compression is None:
                    import pyarrow as pa

                    try:
                        # If no compression manually given, try to detect
                        # compression codec from path.
                        compression = pa.Codec.detect(read_path).name
                    except (ValueError, TypeError):
                        # Arrow's compression inference on the file path
                        # doesn't work for Snappy, so we double-check ourselves.
                        import pathlib

                        suffix = pathlib.Path(read_path).suffix
                        if suffix and suffix[1:] == "snappy":
                            compression = "snappy"
                        else:
                            compression = None
                if compression == "snappy":
                    # Pass Snappy compression as a reader arg, so datasource subclasses
                    # can manually handle streaming decompression in
                    # self._delegate._read_stream().
                    reader_args["compression"] = compression
                    reader_args["filesystem"] = fs
                elif compression is not None:
                    # Non-Snappy compression, pass as open_input_stream() arg so Arrow
                    # can take care of streaming decompression for us.
                    open_stream_args["compression"] = compression

                partitions: Dict[str, str] = {}
                if partitioning is not None:
                    parse = PathPartitionParser(partitioning)
                    partitions = parse(read_path)

                with _open_file_with_retry(
                    read_path,
                    lambda: open_input_source(fs, read_path, **open_stream_args),
                ) as f:
                    for data in read_stream(f, read_path, **reader_args):
                        if partitions:
                            data = _add_partitions(data, partitions)
                        yield data

        def create_read_task_fn(read_paths, num_threads):
            def read_task_fn():
                nonlocal num_threads, read_paths

                if num_threads > 0:
                    if len(read_paths) < num_threads:
                        num_threads = len(read_paths)

                    logger.get_logger().debug(
                        f"Reading {len(read_paths)} files with {num_threads} threads."
                    )

                    yield from make_async_gen(
                        iter(read_paths),
                        read_files,
                        num_workers=num_threads,
                    )
                else:
                    logger.get_logger().debug(f"Reading {len(read_paths)} files.")
                    yield from read_files(read_paths)

            return read_task_fn

        # fix https://github.com/ray-project/ray/issues/24296
        parallelism = min(parallelism, len(paths))

        read_tasks = []
        for read_paths, file_sizes in zip(
            np.array_split(paths, parallelism), np.array_split(file_sizes, parallelism)
        ):
            if len(read_paths) <= 0:
                continue

            meta = self._meta_provider(
                read_paths,
                self._schema,
                rows_per_file=self._delegate._rows_per_file(),
                file_sizes=file_sizes,
            )

<<<<<<< HEAD
            def do_read():
                logger.get_logger().debug(f"Reading {len(read_paths)} files.")
                yield from make_async_gen(
                    iter(read_paths),
                    functools.partial(read_files, fs=filesystem),
                    num_workers=8,
                )

            read_task = ReadTask(do_read, meta)
=======
            read_task_fn = create_read_task_fn(
                read_paths, self._delegate._NUM_THREADS_PER_TASK
            )

            read_task = ReadTask(read_task_fn, meta)
>>>>>>> 89ac80d8

            read_tasks.append(read_task)

        return read_tasks


def _add_partitions(
    data: Union["pyarrow.Table", "pd.DataFrame"], partitions: Dict[str, Any]
) -> Union["pyarrow.Table", "pd.DataFrame"]:
    import pandas as pd
    import pyarrow as pa

    assert isinstance(data, (pa.Table, pd.DataFrame))
    if isinstance(data, pa.Table):
        return _add_partitions_to_table(data, partitions)
    if isinstance(data, pd.DataFrame):
        return _add_partitions_to_dataframe(data, partitions)


def _add_partitions_to_table(
    table: "pyarrow.Table", partitions: Dict[str, Any]
) -> "pyarrow.Table":
    import pyarrow as pa
    import pyarrow.compute as pc

    column_names = set(table.column_names)
    for field, value in partitions.items():
        column = pa.array([value] * len(table))
        if field in column_names:
            # TODO: Handle cast error.
            column_type = table.schema.field(field).type
            column = column.cast(column_type)

            values_are_equal = pc.all(pc.equal(column, table[field]))
            values_are_equal = values_are_equal.as_py()

            if not values_are_equal:
                raise ValueError(
                    f"Partition column {field} exists in table data, but partition "
                    f"value '{value}' is different from in-data values: "
                    f"{table[field].unique().to_pylist()}."
                )

            i = table.schema.get_field_index(field)
            table = table.set_column(i, field, column)
        else:
            table = table.append_column(field, column)

    return table


def _add_partitions_to_dataframe(
    df: "pd.DataFrame", partitions: Dict[str, Any]
) -> "pd.DataFrame":
    import pandas as pd

    for field, value in partitions.items():
        column = pd.Series(data=[value] * len(df), name=field)

        if field in df:
            column = column.astype(df[field].dtype)
            mask = df[field].notna()
            if not df[field][mask].equals(column[mask]):
                raise ValueError(
                    f"Partition column {field} exists in table data, but partition "
                    f"value '{value}' is different from in-data values: "
                    f"{list(df[field].unique())}."
                )

        df[field] = column

    return df


# TODO(Clark): Add unit test coverage of _resolve_paths_and_filesystem and
# _expand_paths.


def _resolve_paths_and_filesystem(
    paths: Union[str, List[str]],
    filesystem: "pyarrow.fs.FileSystem" = None,
) -> Tuple[List[str], "pyarrow.fs.FileSystem"]:
    """
    Resolves and normalizes all provided paths, infers a filesystem from the
    paths and ensures that all paths use the same filesystem.

    Args:
        paths: A single file/directory path or a list of file/directory paths.
            A list of paths can contain both files and directories.
        filesystem: The filesystem implementation that should be used for
            reading these files. If None, a filesystem will be inferred. If not
            None, the provided filesystem will still be validated against all
            filesystems inferred from the provided paths to ensure
            compatibility.
    """
    import pyarrow as pa
    from pyarrow.fs import (
        FileSystem,
        FSSpecHandler,
        PyFileSystem,
        _resolve_filesystem_and_path,
    )

    if isinstance(paths, str):
        paths = [paths]
    if isinstance(paths, pathlib.Path):
        paths = [str(paths)]
    elif not isinstance(paths, list) or any(not isinstance(p, str) for p in paths):
        raise ValueError(
            "Expected `paths` to be a `str`, `pathlib.Path`, or `list[str]`, but got "
            f"`{paths}`."
        )
    elif len(paths) == 0:
        raise ValueError("Must provide at least one path.")

    need_unwrap_path_protocol = True
    if filesystem and not isinstance(filesystem, FileSystem):
        err_msg = (
            f"The filesystem passed must either conform to "
            f"pyarrow.fs.FileSystem, or "
            f"fsspec.spec.AbstractFileSystem. The provided "
            f"filesystem was: {filesystem}"
        )
        try:
            import fsspec
            from fsspec.implementations.http import HTTPFileSystem
        except ModuleNotFoundError:
            # If filesystem is not a pyarrow filesystem and fsspec isn't
            # installed, then filesystem is neither a pyarrow filesystem nor
            # an fsspec filesystem, so we raise a TypeError.
            raise TypeError(err_msg) from None
        if not isinstance(filesystem, fsspec.spec.AbstractFileSystem):
            raise TypeError(err_msg) from None
        if isinstance(filesystem, HTTPFileSystem):
            # If filesystem is fsspec HTTPFileSystem, the protocol/scheme of paths
            # should not be unwrapped/removed, because HTTPFileSystem expects full file
            # paths including protocol/scheme. This is different behavior compared to
            # file systems implementation in pyarrow.fs.FileSystem.
            need_unwrap_path_protocol = False

        filesystem = PyFileSystem(FSSpecHandler(filesystem))

    resolved_paths = []
    for path in paths:
        path = _resolve_custom_scheme(path)
        try:
            resolved_filesystem, resolved_path = _resolve_filesystem_and_path(
                path, filesystem
            )
        except pa.lib.ArrowInvalid as e:
            if "Cannot parse URI" in str(e):
                resolved_filesystem, resolved_path = _resolve_filesystem_and_path(
                    _encode_url(path), filesystem
                )
                resolved_path = _decode_url(resolved_path)
            elif "Unrecognized filesystem type in URI" in str(e):
                scheme = urllib.parse.urlparse(path, allow_fragments=False).scheme
                if scheme in ["http", "https"]:
                    # If scheme of path is HTTP and filesystem is not resolved,
                    # try to use fsspec HTTPFileSystem. This expects fsspec is
                    # installed.
                    try:
                        from fsspec.implementations.http import HTTPFileSystem
                    except ModuleNotFoundError:
                        raise ImportError(
                            "Please install fsspec to read files from HTTP."
                        ) from None

                    resolved_filesystem = PyFileSystem(FSSpecHandler(HTTPFileSystem()))
                    resolved_path = path
                    need_unwrap_path_protocol = False
                else:
                    raise
            else:
                raise
        if filesystem is None:
            filesystem = resolved_filesystem
        elif need_unwrap_path_protocol:
            resolved_path = _unwrap_protocol(resolved_path)
        resolved_path = filesystem.normalize_path(resolved_path)
        resolved_paths.append(resolved_path)

    return resolved_paths, filesystem


def _is_url(path) -> bool:
    return urllib.parse.urlparse(path).scheme != ""


def _encode_url(path):
    return urllib.parse.quote(path, safe="/:")


def _decode_url(path):
    return urllib.parse.unquote(path)


def _unwrap_protocol(path):
    """
    Slice off any protocol prefixes on path.
    """
    if sys.platform == "win32" and _is_local_windows_path(path):
        # Represent as posix path such that downstream functions properly handle it.
        # This is executed when 'file://' is NOT included in the path.
        return pathlib.Path(path).as_posix()

    parsed = urllib.parse.urlparse(path, allow_fragments=False)  # support '#' in path
    query = "?" + parsed.query if parsed.query else ""  # support '?' in path
    netloc = parsed.netloc
    if parsed.scheme == "s3" and "@" in parsed.netloc:
        # If the path contains an @, it is assumed to be an anonymous
        # credentialed path, and we need to strip off the credentials.
        netloc = parsed.netloc.split("@")[-1]

    parsed_path = parsed.path
    # urlparse prepends the path with a '/'. This does not work on Windows
    # so if this is the case strip the leading slash.
    if (
        sys.platform == "win32"
        and not netloc
        and len(parsed_path) >= 3
        and parsed_path[0] == "/"  # The problematic leading slash
        and parsed_path[1].isalpha()  # Ensure it is a drive letter.
        and parsed_path[2:4] in (":", ":/")
    ):
        parsed_path = parsed_path[1:]

    return netloc + parsed_path + query


def _wrap_s3_serialization_workaround(filesystem: "pyarrow.fs.FileSystem"):
    # This is needed because pa.fs.S3FileSystem assumes pa.fs is already
    # imported before deserialization. See #17085.
    import pyarrow as pa
    import pyarrow.fs

    if isinstance(filesystem, pa.fs.S3FileSystem):
        return _S3FileSystemWrapper(filesystem)
    return filesystem


def _unwrap_s3_serialization_workaround(
    filesystem: Union["pyarrow.fs.FileSystem", "_S3FileSystemWrapper"]
):
    if isinstance(filesystem, _S3FileSystemWrapper):
        return filesystem.unwrap()
    else:
        return filesystem


class _S3FileSystemWrapper:
    def __init__(self, fs: "pyarrow.fs.S3FileSystem"):
        self._fs = fs

    def unwrap(self):
        return self._fs

    @classmethod
    def _reconstruct(cls, fs_reconstruct, fs_args):
        # Implicitly trigger S3 subsystem initialization by importing
        # pyarrow.fs.
        import pyarrow.fs  # noqa: F401

        return cls(fs_reconstruct(*fs_args))

    def __reduce__(self):
        return _S3FileSystemWrapper._reconstruct, self._fs.__reduce__()


def _wrap_arrow_serialization_workaround(kwargs: dict) -> dict:
    if "filesystem" in kwargs:
        kwargs["filesystem"] = _wrap_s3_serialization_workaround(kwargs["filesystem"])

    return kwargs


def _unwrap_arrow_serialization_workaround(kwargs: dict) -> dict:
    if isinstance(kwargs.get("filesystem"), _S3FileSystemWrapper):
        kwargs["filesystem"] = kwargs["filesystem"].unwrap()
    return kwargs


def _resolve_kwargs(
    kwargs_fn: Callable[[], Dict[str, Any]], **kwargs
) -> Dict[str, Any]:
    if kwargs_fn:
        kwarg_overrides = kwargs_fn()
        kwargs.update(kwarg_overrides)
    return kwargs


Uri = TypeVar("Uri")
Meta = TypeVar("Meta")


def _fetch_metadata_parallel(
    uris: List[Uri],
    fetch_func: Callable[[List[Uri]], List[Meta]],
    desired_uris_per_task: int,
    **ray_remote_args,
) -> Iterator[Meta]:
    """Fetch file metadata in parallel using Ray tasks."""
    remote_fetch_func = cached_remote_fn(fetch_func, num_cpus=0.5)
    if ray_remote_args:
        remote_fetch_func = remote_fetch_func.options(**ray_remote_args)
    # Choose a parallelism that results in a # of metadata fetches per task that
    # dominates the Ray task overhead while ensuring good parallelism.
    # Always launch at least 2 parallel fetch tasks.
    parallelism = max(len(uris) // desired_uris_per_task, 2)
    metadata_fetch_bar = ProgressBar("Metadata Fetch Progress", total=parallelism)
    fetch_tasks = []
    for uri_chunk in np.array_split(uris, parallelism):
        if len(uri_chunk) == 0:
            continue
        fetch_tasks.append(remote_fetch_func.remote(uri_chunk))
    results = metadata_fetch_bar.fetch_until_complete(fetch_tasks)
    yield from itertools.chain.from_iterable(results)


def _open_file_with_retry(
    file_path: str,
    open_file: Callable[[], "pyarrow.NativeFile"],
) -> "pyarrow.NativeFile":
    """Open file with an exponential backoff retry strategy.

    This is to avoid transient task failure with remote storage (such as S3),
    when the remote storage throttles the requests.
    """
    import random
    import time

    if OPEN_FILE_MAX_ATTEMPTS < 1:
        raise ValueError(
            "OPEN_FILE_MAX_ATTEMPTS cannot be negative or 0. Get: "
            f"{OPEN_FILE_MAX_ATTEMPTS}"
        )

    for i in range(OPEN_FILE_MAX_ATTEMPTS):
        try:
            return open_file()
        except Exception as e:
            error_message = str(e)
            is_retryable = any(
                [error in error_message for error in OPEN_FILE_RETRY_ON_ERRORS]
            )
            if is_retryable and i + 1 < OPEN_FILE_MAX_ATTEMPTS:
                # Retry with binary expoential backoff with random jitter.
                backoff = min(
                    (2 ** (i + 1)) * random.random(),
                    OPEN_FILE_RETRY_MAX_BACKOFF_SECONDS,
                )
                logger.get_logger().debug(
                    f"Retrying {i+1} attempts to open file {file_path} after "
                    f"{backoff} seconds."
                )
                time.sleep(backoff)
            else:
                raise e from None<|MERGE_RESOLUTION|>--- conflicted
+++ resolved
@@ -548,10 +548,6 @@
 
         def read_files(
             read_paths: Iterable[str],
-<<<<<<< HEAD
-            fs: Union["pyarrow.fs.FileSystem", _S3FileSystemWrapper],
-=======
->>>>>>> 89ac80d8
         ) -> Iterable[Block]:
             nonlocal filesystem, open_stream_args, reader_args, partitioning
 
@@ -641,23 +637,11 @@
                 file_sizes=file_sizes,
             )
 
-<<<<<<< HEAD
-            def do_read():
-                logger.get_logger().debug(f"Reading {len(read_paths)} files.")
-                yield from make_async_gen(
-                    iter(read_paths),
-                    functools.partial(read_files, fs=filesystem),
-                    num_workers=8,
-                )
-
-            read_task = ReadTask(do_read, meta)
-=======
             read_task_fn = create_read_task_fn(
                 read_paths, self._delegate._NUM_THREADS_PER_TASK
             )
 
             read_task = ReadTask(read_task_fn, meta)
->>>>>>> 89ac80d8
 
             read_tasks.append(read_task)
 
