import io
import logging
import time
from typing import TYPE_CHECKING, List, Optional, Tuple, Union

import numpy as np

from ray.data._internal.delegating_block_builder import DelegatingBlockBuilder
from ray.data._internal.util import _check_import
from ray.data.block import BlockMetadata
from ray.data.datasource.datasource import Reader
from ray.data.datasource.file_based_datasource import (
    FileBasedDatasource,
    _FileBasedDatasourceReader,
)
from ray.data.datasource.file_meta_provider import (
    BaseFileMetadataProvider,
    DefaultFileMetadataProvider,
)
from ray.data.datasource.partitioning import Partitioning, PathPartitionFilter
from ray.util.annotations import DeveloperAPI

if TYPE_CHECKING:
    import pyarrow

    from ray.data.block import T


logger = logging.getLogger(__name__)

# The default size multiplier for reading image data source.
# This essentially is using image on-disk file size to estimate
# in-memory data size.
IMAGE_ENCODING_RATIO_ESTIMATE_DEFAULT = 1

# The lower bound value to estimate image encoding ratio.
IMAGE_ENCODING_RATIO_ESTIMATE_LOWER_BOUND = 0.5


@DeveloperAPI
class ImageDatasource(FileBasedDatasource):
    """A datasource that lets you read images."""

    _FILE_EXTENSION = ["png", "jpg", "jpeg", "tif", "tiff", "bmp", "gif"]

    def create_reader(
        self,
        size: Optional[Tuple[int, int]] = None,
        mode: Optional[str] = None,
        include_paths: bool = False,
        **reader_args,
    ) -> "Reader[T]":
        if size is not None and len(size) != 2:
            raise ValueError(
                "Expected `size` to contain two integers for height and width, "
                f"but got {len(size)} integers instead."
            )
        if size is not None and (size[0] < 0 or size[1] < 0):
            raise ValueError(
                f"Expected `size` to contain positive integers, but got {size} instead."
            )

        _check_import(self, module="PIL", package="Pillow")

        return _ImageDatasourceReader(
            self, size=size, mode=mode, include_paths=include_paths, **reader_args
        )

    def _read_file(
        self,
        f: "pyarrow.NativeFile",
        path: str,
        size: Optional[Tuple[int, int]],
        mode: Optional[str],
        include_paths: bool,
        **reader_args,
    ) -> "pyarrow.Table":
        from PIL import Image, UnidentifiedImageError

<<<<<<< HEAD
        data = f.readall()
        image = Image.open(io.BytesIO(data))
=======
        records = super()._read_file(f, path, include_paths=True, **reader_args)
        assert len(records) == 1
        path, data = records[0]

        try:
            image = Image.open(io.BytesIO(data))
        except UnidentifiedImageError as e:
            raise ValueError(f"PIL couldn't load image file at path '{path}'.") from e

>>>>>>> d6e78f47
        if size is not None:
            height, width = size
            image = image.resize((width, height))
        if mode is not None:
            image = image.convert(mode)

        builder = DelegatingBlockBuilder()
        array = np.array(image)
        if include_paths:
            item = {"image": array, "path": path}
        else:
            item = {"image": array}
        builder.add(item)
        block = builder.build()

        return block


class _ImageFileMetadataProvider(DefaultFileMetadataProvider):
    def _set_encoding_ratio(self, encoding_ratio: int):
        """Set image file encoding ratio, to provide accurate size in bytes metadata."""
        self._encoding_ratio = encoding_ratio

    def _get_block_metadata(
        self,
        paths: List[str],
        schema: Optional[Union[type, "pyarrow.lib.Schema"]],
        *,
        rows_per_file: Optional[int],
        file_sizes: List[Optional[int]],
    ) -> BlockMetadata:
        metadata = super()._get_block_metadata(
            paths, schema, rows_per_file=rows_per_file, file_sizes=file_sizes
        )
        if metadata.size_bytes is not None:
            metadata.size_bytes = int(metadata.size_bytes * self._encoding_ratio)
        return metadata


class _ImageDatasourceReader(_FileBasedDatasourceReader):
    def __init__(
        self,
        delegate: FileBasedDatasource,
        paths: List[str],
        filesystem: "pyarrow.fs.FileSystem",
        partition_filter: PathPartitionFilter,
        partitioning: Partitioning,
        meta_provider: BaseFileMetadataProvider,
        **reader_args,
    ):
        super().__init__(
            delegate=delegate,
            paths=paths,
            filesystem=filesystem,
            schema=None,
            meta_provider=meta_provider,
            partition_filter=partition_filter,
            partitioning=partitioning,
            **reader_args,
        )
        if isinstance(meta_provider, _ImageFileMetadataProvider):
            self._encoding_ratio = self._estimate_files_encoding_ratio()
            meta_provider._set_encoding_ratio(self._encoding_ratio)
        else:
            self._encoding_ratio = IMAGE_ENCODING_RATIO_ESTIMATE_DEFAULT

    def estimate_inmemory_data_size(self) -> Optional[int]:
        total_size = 0
        for file_size in self._file_sizes:
            # NOTE: check if file size is not None, because some metadata provider
            # such as FastFileMetadataProvider does not provide file size information.
            if file_size is not None:
                total_size += file_size
        return total_size * self._encoding_ratio

    def _estimate_files_encoding_ratio(self) -> float:
        """Return an estimate of the image files encoding ratio."""
        start_time = time.perf_counter()
        # Filter out empty file to avoid noise.
        non_empty_path_and_size = list(
            filter(lambda p: p[1] > 0, zip(self._paths, self._file_sizes))
        )
        num_files = len(non_empty_path_and_size)
        if num_files == 0:
            logger.warn(
                "All input image files are empty. "
                "Use on-disk file size to estimate images in-memory size."
            )
            return IMAGE_ENCODING_RATIO_ESTIMATE_DEFAULT

        size = self._reader_args.get("size")
        mode = self._reader_args.get("mode")
        if size is not None and mode is not None:
            # Use image size and mode to calculate data size for all images,
            # because all images are homogeneous with same size after resizing.
            # Resizing is enforced when reading every image in `ImageDatasource`
            # when `size` argument is provided.
            if mode in ["1", "L", "P"]:
                dimension = 1
            elif mode in ["RGB", "YCbCr", "LAB", "HSV"]:
                dimension = 3
            elif mode in ["RGBA", "CMYK", "I", "F"]:
                dimension = 4
            else:
                logger.warn(f"Found unknown image mode: {mode}.")
                return IMAGE_ENCODING_RATIO_ESTIMATE_DEFAULT
            height, width = size
            single_image_size = height * width * dimension
            total_estimated_size = single_image_size * num_files
            total_file_size = sum(p[1] for p in non_empty_path_and_size)
            ratio = total_estimated_size / total_file_size
        else:
            # TODO(chengsu): sample images to estimate data size
            ratio = IMAGE_ENCODING_RATIO_ESTIMATE_DEFAULT

        sampling_duration = time.perf_counter() - start_time
        if sampling_duration > 5:
            logger.warn(
                "Image input size estimation took "
                f"{round(sampling_duration, 2)} seconds."
            )
        logger.debug(f"Estimated image encoding ratio from sampling is {ratio}.")
        return max(ratio, IMAGE_ENCODING_RATIO_ESTIMATE_LOWER_BOUND)<|MERGE_RESOLUTION|>--- conflicted
+++ resolved
@@ -77,20 +77,13 @@
     ) -> "pyarrow.Table":
         from PIL import Image, UnidentifiedImageError
 
-<<<<<<< HEAD
         data = f.readall()
-        image = Image.open(io.BytesIO(data))
-=======
-        records = super()._read_file(f, path, include_paths=True, **reader_args)
-        assert len(records) == 1
-        path, data = records[0]
 
         try:
             image = Image.open(io.BytesIO(data))
         except UnidentifiedImageError as e:
             raise ValueError(f"PIL couldn't load image file at path '{path}'.") from e
 
->>>>>>> d6e78f47
         if size is not None:
             height, width = size
             image = image.resize((width, height))
