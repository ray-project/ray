import logging
import itertools
from typing import Any, Callable, Dict, Optional, List, Union, Iterator, TYPE_CHECKING

import numpy as np

if TYPE_CHECKING:
    import pyarrow

from ray.types import ObjectRef
from ray.data.block import Block, BlockAccessor
from ray.data.context import DatasetContext
from ray.data.datasource.datasource import ReadTask
from ray.data.datasource.file_based_datasource import (
    FileBasedDatasource,
    _resolve_paths_and_filesystem,
    _resolve_kwargs,
)
from ray.data.impl.block_list import BlockMetadata
from ray.data.impl.output_buffer import BlockOutputBuffer
from ray.data.impl.progress_bar import ProgressBar
from ray.data.impl.remote_fn import cached_remote_fn
from ray.data.impl.util import _check_pyarrow_version

logger = logging.getLogger(__name__)

PIECES_PER_META_FETCH = 6
PARALLELIZE_META_FETCH_THRESHOLD = 24

# The number of rows to read per batch. This is sized to generate 10MiB batches
# for rows about 1KiB in size.
PARQUET_READER_ROW_BATCH_SIZE = 100000


class ParquetDatasource(FileBasedDatasource):
    """Parquet datasource, for reading and writing Parquet files.

    Examples:
        >>> source = ParquetDatasource()
        >>> ray.data.read_datasource(source, paths="/path/to/dir").take()
        ... [{"a": 1, "b": "foo"}, ...]
    """

    def prepare_read(
        self,
        parallelism: int,
        paths: Union[str, List[str]],
        filesystem: Optional["pyarrow.fs.FileSystem"] = None,
        columns: Optional[List[str]] = None,
        schema: Optional[Union[type, "pyarrow.lib.Schema"]] = None,
        _block_udf: Optional[Callable[[Block], Block]] = None,
        **reader_args,
    ) -> List[ReadTask]:
        """Creates and returns read tasks for a Parquet file-based datasource."""
        # NOTE: We override the base class FileBasedDatasource.prepare_read
        # method in order to leverage pyarrow's ParquetDataset abstraction,
        # which simplifies partitioning logic. We still use
        # FileBasedDatasource's write side (do_write), however.
        _check_pyarrow_version()
        from ray import cloudpickle
        import pyarrow as pa
        import pyarrow.parquet as pq
        import numpy as np

        paths, filesystem = _resolve_paths_and_filesystem(paths, filesystem)
        if len(paths) == 1:
            paths = paths[0]

        dataset_kwargs = reader_args.pop("dataset_kwargs", {})
        pq_ds = pq.ParquetDataset(
            paths, **dataset_kwargs, filesystem=filesystem, use_legacy_dataset=False
        )
        if schema is None:
            schema = pq_ds.schema
        if columns:
            schema = pa.schema(
                [schema.field(column) for column in columns], schema.metadata
            )

        def read_pieces(serialized_pieces: str) -> Iterator[pa.Table]:
            # Implicitly trigger S3 subsystem initialization by importing
            # pyarrow.fs.
            import pyarrow.fs  # noqa: F401

            # Deserialize after loading the filesystem class.
            pieces: List["pyarrow._dataset.ParquetFileFragment"] = \
                cloudpickle.loads(serialized_pieces)

            # Ensure that we're reading at least one dataset fragment.
            assert len(pieces) > 0

            from pyarrow.dataset import _get_partition_keys

            ctx = DatasetContext.get_current()
            output_buffer = BlockOutputBuffer(
                block_udf=_block_udf, target_max_block_size=ctx.target_max_block_size
            )

            logger.debug(f"Reading {len(pieces)} parquet pieces")
            use_threads = reader_args.pop("use_threads", False)
            for piece in pieces:
                part = _get_partition_keys(piece.partition_expression)
                batches = piece.to_batches(
                    use_threads=use_threads,
                    columns=columns,
                    schema=schema,
                    batch_size=PARQUET_READER_ROW_BATCH_SIZE,
                    **reader_args,
                )
                for batch in batches:
                    table = pyarrow.Table.from_batches([batch], schema=schema)
                    if part:
                        for col, value in part.items():
                            table = table.set_column(
                                table.schema.get_field_index(col),
                                col,
                                pa.array([value] * len(table)),
                            )
                    # If the table is empty, drop it.
                    if table.num_rows > 0:
                        output_buffer.add_block(table)
                        if output_buffer.has_next():
                            yield output_buffer.next()
            output_buffer.finalize()
            if output_buffer.has_next():
                yield output_buffer.next()

        if _block_udf is not None:
            # Try to infer dataset schema by passing dummy table through UDF.
            dummy_table = schema.empty_table()
            try:
                inferred_schema = _block_udf(dummy_table).schema
                inferred_schema = inferred_schema.with_metadata(schema.metadata)
            except Exception:
                logger.debug(
                    "Failed to infer schema of dataset by passing dummy table "
                    "through UDF due to the following exception:",
                    exc_info=True,
                )
                inferred_schema = schema
        else:
            inferred_schema = schema
        read_tasks = []
        if len(pq_ds.pieces) > PARALLELIZE_META_FETCH_THRESHOLD:
            metadata = _fetch_metadata_remotely(pq_ds.pieces)
        else:
            metadata = _fetch_metadata(pq_ds.pieces)
        for piece_data in np.array_split(
<<<<<<< HEAD
            list(zip(pq_ds.pieces, serialized_pieces, metadata)), parallelism
        ):
=======
                list(zip(pq_ds.pieces, metadata)), parallelism):
>>>>>>> 95877be8
            if len(piece_data) == 0:
                continue
            pieces, metadata = zip(*piece_data)
            serialized_pieces = cloudpickle.dumps(pieces)
            meta = _build_block_metadata(pieces, metadata, inferred_schema)
            read_tasks.append(
<<<<<<< HEAD
                ReadTask(lambda pieces_=serialized_pieces: read_pieces(pieces_), meta)
            )
=======
                ReadTask(lambda p=serialized_pieces: read_pieces(p), meta))
>>>>>>> 95877be8

        return read_tasks

    def _write_block(
        self,
        f: "pyarrow.NativeFile",
        block: BlockAccessor,
        writer_args_fn: Callable[[], Dict[str, Any]] = lambda: {},
        **writer_args,
    ):
        import pyarrow.parquet as pq

        writer_args = _resolve_kwargs(writer_args_fn, **writer_args)
        pq.write_table(block.to_arrow(), f, **writer_args)

    def _file_format(self) -> str:
        return "parquet"


def _fetch_metadata_remotely(
<<<<<<< HEAD
    pieces: List[bytes],
) -> List[ObjectRef["pyarrow.parquet.FileMetaData"]]:
    remote_fetch_metadata = cached_remote_fn(_fetch_metadata_serialization_wrapper)
=======
        pieces: List["pyarrow._dataset.ParquetFileFragment"]
) -> List[ObjectRef["pyarrow.parquet.FileMetaData"]]:
    from ray import cloudpickle
    remote_fetch_metadata = cached_remote_fn(
        _fetch_metadata_serialization_wrapper)
>>>>>>> 95877be8
    metas = []
    parallelism = min(len(pieces) // PIECES_PER_META_FETCH, 100)
    meta_fetch_bar = ProgressBar("Metadata Fetch Progress", total=parallelism)
    for pcs in np.array_split(pieces, parallelism):
        if len(pcs) == 0:
            continue
        metas.append(remote_fetch_metadata.remote(cloudpickle.dumps(pcs)))
    metas = meta_fetch_bar.fetch_until_complete(metas)
    return list(itertools.chain.from_iterable(metas))


def _fetch_metadata_serialization_wrapper(
<<<<<<< HEAD
    pieces: List[bytes],
) -> List["pyarrow.parquet.FileMetaData"]:
=======
        pieces: str) -> List["pyarrow.parquet.FileMetaData"]:
>>>>>>> 95877be8
    # Implicitly trigger S3 subsystem initialization by importing
    # pyarrow.fs.
    import pyarrow.fs  # noqa: F401
    from ray import cloudpickle

    # Deserialize after loading the filesystem class.
    pieces: List["pyarrow._dataset.ParquetFileFragment"] = \
        cloudpickle.loads(pieces)

    return _fetch_metadata(pieces)


def _fetch_metadata(
    pieces: List["pyarrow.dataset.ParquetFileFragment"],
) -> List["pyarrow.parquet.FileMetaData"]:
    piece_metadata = []
    for p in pieces:
        try:
            piece_metadata.append(p.metadata)
        except AttributeError:
            break
    return piece_metadata


def _build_block_metadata(
    pieces: List["pyarrow.dataset.ParquetFileFragment"],
    metadata: List["pyarrow.parquet.FileMetaData"],
    schema: Optional[Union[type, "pyarrow.lib.Schema"]],
) -> BlockMetadata:
    input_files = [p.path for p in pieces]
    if len(metadata) == len(pieces):
        # Piece metadata was available, construct a normal
        # BlockMetadata.
        block_metadata = BlockMetadata(
            num_rows=sum(m.num_rows for m in metadata),
            size_bytes=sum(
                sum(m.row_group(i).total_byte_size for i in range(m.num_row_groups))
                for m in metadata
            ),
            schema=schema,
            input_files=input_files,
            exec_stats=None,
        )  # Exec stats filled in later.
    else:
        # Piece metadata was not available, construct an empty
        # BlockMetadata.
        block_metadata = BlockMetadata(
            num_rows=None, size_bytes=None, schema=schema, input_files=input_files
        )
    return block_metadata<|MERGE_RESOLUTION|>--- conflicted
+++ resolved
@@ -1,6 +1,7 @@
 import logging
 import itertools
-from typing import Any, Callable, Dict, Optional, List, Union, Iterator, TYPE_CHECKING
+from typing import Any, Callable, Dict, Optional, List, Union, \
+    Iterator, TYPE_CHECKING
 
 import numpy as np
 
@@ -12,10 +13,7 @@
 from ray.data.context import DatasetContext
 from ray.data.datasource.datasource import ReadTask
 from ray.data.datasource.file_based_datasource import (
-    FileBasedDatasource,
-    _resolve_paths_and_filesystem,
-    _resolve_kwargs,
-)
+    FileBasedDatasource, _resolve_paths_and_filesystem, _resolve_kwargs)
 from ray.data.impl.block_list import BlockMetadata
 from ray.data.impl.output_buffer import BlockOutputBuffer
 from ray.data.impl.progress_bar import ProgressBar
@@ -42,16 +40,16 @@
     """
 
     def prepare_read(
-        self,
-        parallelism: int,
-        paths: Union[str, List[str]],
-        filesystem: Optional["pyarrow.fs.FileSystem"] = None,
-        columns: Optional[List[str]] = None,
-        schema: Optional[Union[type, "pyarrow.lib.Schema"]] = None,
-        _block_udf: Optional[Callable[[Block], Block]] = None,
-        **reader_args,
-    ) -> List[ReadTask]:
-        """Creates and returns read tasks for a Parquet file-based datasource."""
+            self,
+            parallelism: int,
+            paths: Union[str, List[str]],
+            filesystem: Optional["pyarrow.fs.FileSystem"] = None,
+            columns: Optional[List[str]] = None,
+            schema: Optional[Union[type, "pyarrow.lib.Schema"]] = None,
+            _block_udf: Optional[Callable[[Block], Block]] = None,
+            **reader_args) -> List[ReadTask]:
+        """Creates and returns read tasks for a Parquet file-based datasource.
+        """
         # NOTE: We override the base class FileBasedDatasource.prepare_read
         # method in order to leverage pyarrow's ParquetDataset abstraction,
         # which simplifies partitioning logic. We still use
@@ -68,14 +66,15 @@
 
         dataset_kwargs = reader_args.pop("dataset_kwargs", {})
         pq_ds = pq.ParquetDataset(
-            paths, **dataset_kwargs, filesystem=filesystem, use_legacy_dataset=False
-        )
+            paths,
+            **dataset_kwargs,
+            filesystem=filesystem,
+            use_legacy_dataset=False)
         if schema is None:
             schema = pq_ds.schema
         if columns:
-            schema = pa.schema(
-                [schema.field(column) for column in columns], schema.metadata
-            )
+            schema = pa.schema([schema.field(column) for column in columns],
+                               schema.metadata)
 
         def read_pieces(serialized_pieces: str) -> Iterator[pa.Table]:
             # Implicitly trigger S3 subsystem initialization by importing
@@ -93,8 +92,8 @@
 
             ctx = DatasetContext.get_current()
             output_buffer = BlockOutputBuffer(
-                block_udf=_block_udf, target_max_block_size=ctx.target_max_block_size
-            )
+                block_udf=_block_udf,
+                target_max_block_size=ctx.target_max_block_size)
 
             logger.debug(f"Reading {len(pieces)} parquet pieces")
             use_threads = reader_args.pop("use_threads", False)
@@ -105,17 +104,14 @@
                     columns=columns,
                     schema=schema,
                     batch_size=PARQUET_READER_ROW_BATCH_SIZE,
-                    **reader_args,
-                )
+                    **reader_args)
                 for batch in batches:
                     table = pyarrow.Table.from_batches([batch], schema=schema)
                     if part:
                         for col, value in part.items():
                             table = table.set_column(
-                                table.schema.get_field_index(col),
-                                col,
-                                pa.array([value] * len(table)),
-                            )
+                                table.schema.get_field_index(col), col,
+                                pa.array([value] * len(table)))
                     # If the table is empty, drop it.
                     if table.num_rows > 0:
                         output_buffer.add_block(table)
@@ -130,13 +126,13 @@
             dummy_table = schema.empty_table()
             try:
                 inferred_schema = _block_udf(dummy_table).schema
-                inferred_schema = inferred_schema.with_metadata(schema.metadata)
+                inferred_schema = inferred_schema.with_metadata(
+                    schema.metadata)
             except Exception:
                 logger.debug(
                     "Failed to infer schema of dataset by passing dummy table "
                     "through UDF due to the following exception:",
-                    exc_info=True,
-                )
+                    exc_info=True)
                 inferred_schema = schema
         else:
             inferred_schema = schema
@@ -146,34 +142,22 @@
         else:
             metadata = _fetch_metadata(pq_ds.pieces)
         for piece_data in np.array_split(
-<<<<<<< HEAD
-            list(zip(pq_ds.pieces, serialized_pieces, metadata)), parallelism
-        ):
-=======
                 list(zip(pq_ds.pieces, metadata)), parallelism):
->>>>>>> 95877be8
             if len(piece_data) == 0:
                 continue
             pieces, metadata = zip(*piece_data)
             serialized_pieces = cloudpickle.dumps(pieces)
             meta = _build_block_metadata(pieces, metadata, inferred_schema)
             read_tasks.append(
-<<<<<<< HEAD
-                ReadTask(lambda pieces_=serialized_pieces: read_pieces(pieces_), meta)
-            )
-=======
                 ReadTask(lambda p=serialized_pieces: read_pieces(p), meta))
->>>>>>> 95877be8
 
         return read_tasks
 
-    def _write_block(
-        self,
-        f: "pyarrow.NativeFile",
-        block: BlockAccessor,
-        writer_args_fn: Callable[[], Dict[str, Any]] = lambda: {},
-        **writer_args,
-    ):
+    def _write_block(self,
+                     f: "pyarrow.NativeFile",
+                     block: BlockAccessor,
+                     writer_args_fn: Callable[[], Dict[str, Any]] = lambda: {},
+                     **writer_args):
         import pyarrow.parquet as pq
 
         writer_args = _resolve_kwargs(writer_args_fn, **writer_args)
@@ -184,17 +168,11 @@
 
 
 def _fetch_metadata_remotely(
-<<<<<<< HEAD
-    pieces: List[bytes],
-) -> List[ObjectRef["pyarrow.parquet.FileMetaData"]]:
-    remote_fetch_metadata = cached_remote_fn(_fetch_metadata_serialization_wrapper)
-=======
         pieces: List["pyarrow._dataset.ParquetFileFragment"]
 ) -> List[ObjectRef["pyarrow.parquet.FileMetaData"]]:
     from ray import cloudpickle
     remote_fetch_metadata = cached_remote_fn(
         _fetch_metadata_serialization_wrapper)
->>>>>>> 95877be8
     metas = []
     parallelism = min(len(pieces) // PIECES_PER_META_FETCH, 100)
     meta_fetch_bar = ProgressBar("Metadata Fetch Progress", total=parallelism)
@@ -207,12 +185,7 @@
 
 
 def _fetch_metadata_serialization_wrapper(
-<<<<<<< HEAD
-    pieces: List[bytes],
-) -> List["pyarrow.parquet.FileMetaData"]:
-=======
         pieces: str) -> List["pyarrow.parquet.FileMetaData"]:
->>>>>>> 95877be8
     # Implicitly trigger S3 subsystem initialization by importing
     # pyarrow.fs.
     import pyarrow.fs  # noqa: F401
@@ -225,9 +198,8 @@
     return _fetch_metadata(pieces)
 
 
-def _fetch_metadata(
-    pieces: List["pyarrow.dataset.ParquetFileFragment"],
-) -> List["pyarrow.parquet.FileMetaData"]:
+def _fetch_metadata(pieces: List["pyarrow.dataset.ParquetFileFragment"]
+                    ) -> List["pyarrow.parquet.FileMetaData"]:
     piece_metadata = []
     for p in pieces:
         try:
@@ -238,10 +210,9 @@
 
 
 def _build_block_metadata(
-    pieces: List["pyarrow.dataset.ParquetFileFragment"],
-    metadata: List["pyarrow.parquet.FileMetaData"],
-    schema: Optional[Union[type, "pyarrow.lib.Schema"]],
-) -> BlockMetadata:
+        pieces: List["pyarrow.dataset.ParquetFileFragment"],
+        metadata: List["pyarrow.parquet.FileMetaData"],
+        schema: Optional[Union[type, "pyarrow.lib.Schema"]]) -> BlockMetadata:
     input_files = [p.path for p in pieces]
     if len(metadata) == len(pieces):
         # Piece metadata was available, construct a normal
@@ -249,17 +220,18 @@
         block_metadata = BlockMetadata(
             num_rows=sum(m.num_rows for m in metadata),
             size_bytes=sum(
-                sum(m.row_group(i).total_byte_size for i in range(m.num_row_groups))
-                for m in metadata
-            ),
+                sum(
+                    m.row_group(i).total_byte_size
+                    for i in range(m.num_row_groups)) for m in metadata),
             schema=schema,
             input_files=input_files,
-            exec_stats=None,
-        )  # Exec stats filled in later.
+            exec_stats=None)  # Exec stats filled in later.
     else:
         # Piece metadata was not available, construct an empty
         # BlockMetadata.
         block_metadata = BlockMetadata(
-            num_rows=None, size_bytes=None, schema=schema, input_files=input_files
-        )
+            num_rows=None,
+            size_bytes=None,
+            schema=schema,
+            input_files=input_files)
     return block_metadata