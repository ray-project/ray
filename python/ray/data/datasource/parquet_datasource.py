import itertools
import logging
from typing import TYPE_CHECKING, Callable, Iterator, List, Optional, Union

import numpy as np

from ray.data._internal.output_buffer import BlockOutputBuffer
from ray.data._internal.progress_bar import ProgressBar
from ray.data._internal.remote_fn import cached_remote_fn
from ray.data._internal.util import _check_pyarrow_version
from ray.data.block import Block
from ray.data.context import DatasetContext
from ray.data.datasource.datasource import Reader, ReadTask
from ray.data.datasource.file_based_datasource import _resolve_paths_and_filesystem
from ray.data.datasource.file_meta_provider import (
    DefaultParquetMetadataProvider,
    ParquetMetadataProvider,
)
from ray.data.datasource.parquet_base_datasource import ParquetBaseDatasource
from ray.types import ObjectRef
from ray.util.annotations import PublicAPI
import ray.cloudpickle as cloudpickle

if TYPE_CHECKING:
    import pyarrow
    from pyarrow.dataset import ParquetFileFragment


logger = logging.getLogger(__name__)

PIECES_PER_META_FETCH = 6
PARALLELIZE_META_FETCH_THRESHOLD = 24

# The number of rows to read per batch. This is sized to generate 10MiB batches
# for rows about 1KiB in size.
PARQUET_READER_ROW_BATCH_SIZE = 100000
FILE_READING_RETRY = 8


# TODO(ekl) this is a workaround for a pyarrow serialization bug, where serializing a
# raw pyarrow file fragment causes S3 network calls.
<<<<<<< HEAD
class SerializedPiece:
=======
class _SerializedPiece:
>>>>>>> 4297fcd2
    def __init__(self, frag: "ParquetFileFragment"):
        self._data = cloudpickle.dumps(
            (frag.format, frag.path, frag.filesystem, frag.partition_expression)
        )

    def deserialize(self) -> "ParquetFileFragment":
        # Implicitly trigger S3 subsystem initialization by importing
        # pyarrow.fs.
        import pyarrow.fs  # noqa: F401

        (file_format, path, filesystem, partition_expression) = cloudpickle.loads(
            self._data
        )
        return file_format.make_fragment(path, filesystem, partition_expression)


# Visible for test mocking.
def _deserialize_pieces(
<<<<<<< HEAD
    serialized_pieces: List[SerializedPiece],
=======
    serialized_pieces: List[_SerializedPiece],
>>>>>>> 4297fcd2
) -> List["pyarrow._dataset.ParquetFileFragment"]:
    return [p.deserialize() for p in serialized_pieces]


# This retry helps when the upstream datasource is not able to handle
# overloaded read request or failed with some retriable failures.
# For example when reading data from HA hdfs service, hdfs might
# lose connection for some unknown reason expecially when
# simutaneously running many hyper parameter tuning jobs
# with ray.data parallelism setting at high value like the default 200
# Such connection failure can be restored with some waiting and retry.
def _deserialize_pieces_with_retry(
<<<<<<< HEAD
    serialized_pieces: List[SerializedPiece],
=======
    serialized_pieces: List[_SerializedPiece],
>>>>>>> 4297fcd2
) -> List["pyarrow._dataset.ParquetFileFragment"]:
    min_interval = 0
    final_exception = None
    for i in range(FILE_READING_RETRY):
        try:
            return _deserialize_pieces(serialized_pieces)
        except Exception as e:
            import random
            import time

            retry_timing = (
                ""
                if i == FILE_READING_RETRY - 1
                else (f"Retry after {min_interval} sec. ")
            )
            log_only_show_in_1st_retry = (
                ""
                if i
                else (
                    f"If earlier read attempt threw certain Exception"
                    f", it may or may not be an issue depends on these retries "
                    f"succeed or not. serialized_pieces:{serialized_pieces}"
                )
            )
            logger.exception(
                f"{i + 1}th attempt to deserialize ParquetFileFragment failed. "
                f"{retry_timing}"
                f"{log_only_show_in_1st_retry}"
            )
            if not min_interval:
                # to make retries of different process hit hdfs server
                # at slightly different time
                min_interval = 1 + random.random()
            # exponential backoff at
            # 1, 2, 4, 8, 16, 32, 64
            time.sleep(min_interval)
            min_interval = min_interval * 2
            final_exception = e
    raise final_exception


@PublicAPI
class ParquetDatasource(ParquetBaseDatasource):
    """Parquet datasource, for reading and writing Parquet files.

    The primary difference from ParquetBaseDatasource is that this uses
    PyArrow's `ParquetDataset` abstraction for dataset reads, and thus offers
    automatic Arrow dataset schema inference and row count collection at the
    cost of some potential performance and/or compatibility penalties.

    Examples:
        >>> import ray
        >>> from ray.data.datasource import ParquetDatasource
        >>> source = ParquetDatasource() # doctest: +SKIP
        >>> ray.data.read_datasource( # doctest: +SKIP
        ...     source, paths="/path/to/dir").take()
        [{"a": 1, "b": "foo"}, ...]
    """

    def create_reader(self, **kwargs):
        return _ParquetDatasourceReader(**kwargs)


class _ParquetDatasourceReader(Reader):
    def __init__(
        self,
        paths: Union[str, List[str]],
        filesystem: Optional["pyarrow.fs.FileSystem"] = None,
        columns: Optional[List[str]] = None,
        schema: Optional[Union[type, "pyarrow.lib.Schema"]] = None,
        meta_provider: ParquetMetadataProvider = DefaultParquetMetadataProvider(),
        _block_udf: Optional[Callable[[Block], Block]] = None,
        **reader_args,
    ):
<<<<<<< HEAD
        # NOTE: We override the base class FileBasedDatasource.prepare_read
        # method in order to leverage pyarrow's ParquetDataset abstraction,
        # which simplifies partitioning logic. We still use
        # FileBasedDatasource's write side (do_write), however.
=======
>>>>>>> 4297fcd2
        _check_pyarrow_version()
        import pyarrow as pa
        import pyarrow.parquet as pq

        paths, filesystem = _resolve_paths_and_filesystem(paths, filesystem)
        if len(paths) == 1:
            paths = paths[0]

        dataset_kwargs = reader_args.pop("dataset_kwargs", {})
        pq_ds = pq.ParquetDataset(
            paths, **dataset_kwargs, filesystem=filesystem, use_legacy_dataset=False
        )
        if schema is None:
            schema = pq_ds.schema
        if columns:
            schema = pa.schema(
                [schema.field(column) for column in columns], schema.metadata
            )

        if _block_udf is not None:
            # Try to infer dataset schema by passing dummy table through UDF.
            dummy_table = schema.empty_table()
            try:
                inferred_schema = _block_udf(dummy_table).schema
                inferred_schema = inferred_schema.with_metadata(schema.metadata)
            except Exception:
                logger.debug(
                    "Failed to infer schema of dataset by passing dummy table "
                    "through UDF due to the following exception:",
                    exc_info=True,
                )
                inferred_schema = schema
        else:
            inferred_schema = schema
        self._metadata = meta_provider.prefetch_file_metadata(pq_ds.pieces) or []
        self._pq_ds = pq_ds
        self._meta_provider = meta_provider
        self._inferred_schema = inferred_schema
        self._block_udf = _block_udf
        self._reader_args = reader_args
        self._columns = columns
        self._schema = schema

    def estimate_inmemory_data_size(self) -> Optional[int]:
        # TODO(ekl) better estimate the in-memory size here.
        PARQUET_DECOMPRESSION_MULTIPLIER = 5
        total_size = 0
        for meta in self._metadata:
            total_size += meta.serialized_size
        return total_size * PARQUET_DECOMPRESSION_MULTIPLIER

    def get_read_tasks(self, parallelism: int) -> List[ReadTask]:
<<<<<<< HEAD
=======
        # NOTE: We override the base class FileBasedDatasource.get_read_tasks()
        # method in order to leverage pyarrow's ParquetDataset abstraction,
        # which simplifies partitioning logic. We still use
        # FileBasedDatasource's write side (do_write), however.
>>>>>>> 4297fcd2
        read_tasks = []
        for pieces, metadata in zip(
            np.array_split(self._pq_ds.pieces, parallelism),
            np.array_split(self._metadata, parallelism),
        ):
            if len(pieces) <= 0:
                continue
<<<<<<< HEAD
            serialized_pieces = [SerializedPiece(p) for p in pieces]
=======
            serialized_pieces = [_SerializedPiece(p) for p in pieces]
>>>>>>> 4297fcd2
            input_files = [p.path for p in pieces]
            meta = self._meta_provider(
                input_files,
                self._inferred_schema,
                pieces=pieces,
                prefetched_metadata=metadata,
            )
            block_udf, reader_args, columns, schema = (
                self._block_udf,
                self._reader_args,
                self._columns,
                self._schema,
            )
            read_tasks.append(
                ReadTask(
                    lambda p=serialized_pieces: _read_pieces(
                        block_udf,
                        reader_args,
                        columns,
                        schema,
                        p,
                    ),
                    meta,
                )
            )

        return read_tasks


def _read_pieces(
<<<<<<< HEAD
    block_udf, reader_args, columns, schema, serialized_pieces: List[SerializedPiece]
=======
    block_udf, reader_args, columns, schema, serialized_pieces: List[_SerializedPiece]
>>>>>>> 4297fcd2
) -> Iterator["pyarrow.Table"]:
    # Deserialize after loading the filesystem class.
    pieces: List[
        "pyarrow._dataset.ParquetFileFragment"
    ] = _deserialize_pieces_with_retry(serialized_pieces)

    # Ensure that we're reading at least one dataset fragment.
    assert len(pieces) > 0

    import pyarrow as pa
    from pyarrow.dataset import _get_partition_keys

    ctx = DatasetContext.get_current()
    output_buffer = BlockOutputBuffer(
        block_udf=block_udf,
        target_max_block_size=ctx.target_max_block_size,
    )

    logger.debug(f"Reading {len(pieces)} parquet pieces")
    use_threads = reader_args.pop("use_threads", False)
    for piece in pieces:
        part = _get_partition_keys(piece.partition_expression)
        batches = piece.to_batches(
            use_threads=use_threads,
            columns=columns,
            schema=schema,
            batch_size=PARQUET_READER_ROW_BATCH_SIZE,
            **reader_args,
        )
        for batch in batches:
            table = pa.Table.from_batches([batch], schema=schema)
            if part:
                for col, value in part.items():
                    table = table.set_column(
                        table.schema.get_field_index(col),
                        col,
                        pa.array([value] * len(table)),
                    )
            # If the table is empty, drop it.
            if table.num_rows > 0:
                output_buffer.add_block(table)
                if output_buffer.has_next():
                    yield output_buffer.next()
    output_buffer.finalize()
    if output_buffer.has_next():
        yield output_buffer.next()


def _fetch_metadata_remotely(
    pieces: List["pyarrow._dataset.ParquetFileFragment"],
) -> List[ObjectRef["pyarrow.parquet.FileMetaData"]]:

    remote_fetch_metadata = cached_remote_fn(_fetch_metadata_serialization_wrapper)
    metas = []
    parallelism = min(len(pieces) // PIECES_PER_META_FETCH, 100)
    meta_fetch_bar = ProgressBar("Metadata Fetch Progress", total=parallelism)
    for pcs in np.array_split(pieces, parallelism):
        if len(pcs) == 0:
            continue
<<<<<<< HEAD
        metas.append(remote_fetch_metadata.remote([SerializedPiece(p) for p in pcs]))
=======
        metas.append(remote_fetch_metadata.remote([_SerializedPiece(p) for p in pcs]))
>>>>>>> 4297fcd2
    metas = meta_fetch_bar.fetch_until_complete(metas)
    return list(itertools.chain.from_iterable(metas))


def _fetch_metadata_serialization_wrapper(
    pieces: str,
) -> List["pyarrow.parquet.FileMetaData"]:

    pieces: List[
        "pyarrow._dataset.ParquetFileFragment"
    ] = _deserialize_pieces_with_retry(pieces)

    return _fetch_metadata(pieces)


def _fetch_metadata(
    pieces: List["pyarrow.dataset.ParquetFileFragment"],
) -> List["pyarrow.parquet.FileMetaData"]:
    piece_metadata = []
    for p in pieces:
        try:
            piece_metadata.append(p.metadata)
        except AttributeError:
            break
    return piece_metadata<|MERGE_RESOLUTION|>--- conflicted
+++ resolved
@@ -39,11 +39,7 @@
 
 # TODO(ekl) this is a workaround for a pyarrow serialization bug, where serializing a
 # raw pyarrow file fragment causes S3 network calls.
-<<<<<<< HEAD
-class SerializedPiece:
-=======
 class _SerializedPiece:
->>>>>>> 4297fcd2
     def __init__(self, frag: "ParquetFileFragment"):
         self._data = cloudpickle.dumps(
             (frag.format, frag.path, frag.filesystem, frag.partition_expression)
@@ -62,11 +58,7 @@
 
 # Visible for test mocking.
 def _deserialize_pieces(
-<<<<<<< HEAD
-    serialized_pieces: List[SerializedPiece],
-=======
     serialized_pieces: List[_SerializedPiece],
->>>>>>> 4297fcd2
 ) -> List["pyarrow._dataset.ParquetFileFragment"]:
     return [p.deserialize() for p in serialized_pieces]
 
@@ -79,11 +71,7 @@
 # with ray.data parallelism setting at high value like the default 200
 # Such connection failure can be restored with some waiting and retry.
 def _deserialize_pieces_with_retry(
-<<<<<<< HEAD
-    serialized_pieces: List[SerializedPiece],
-=======
     serialized_pieces: List[_SerializedPiece],
->>>>>>> 4297fcd2
 ) -> List["pyarrow._dataset.ParquetFileFragment"]:
     min_interval = 0
     final_exception = None
@@ -158,13 +146,6 @@
         _block_udf: Optional[Callable[[Block], Block]] = None,
         **reader_args,
     ):
-<<<<<<< HEAD
-        # NOTE: We override the base class FileBasedDatasource.prepare_read
-        # method in order to leverage pyarrow's ParquetDataset abstraction,
-        # which simplifies partitioning logic. We still use
-        # FileBasedDatasource's write side (do_write), however.
-=======
->>>>>>> 4297fcd2
         _check_pyarrow_version()
         import pyarrow as pa
         import pyarrow.parquet as pq
@@ -217,13 +198,10 @@
         return total_size * PARQUET_DECOMPRESSION_MULTIPLIER
 
     def get_read_tasks(self, parallelism: int) -> List[ReadTask]:
-<<<<<<< HEAD
-=======
         # NOTE: We override the base class FileBasedDatasource.get_read_tasks()
         # method in order to leverage pyarrow's ParquetDataset abstraction,
         # which simplifies partitioning logic. We still use
         # FileBasedDatasource's write side (do_write), however.
->>>>>>> 4297fcd2
         read_tasks = []
         for pieces, metadata in zip(
             np.array_split(self._pq_ds.pieces, parallelism),
@@ -231,11 +209,7 @@
         ):
             if len(pieces) <= 0:
                 continue
-<<<<<<< HEAD
-            serialized_pieces = [SerializedPiece(p) for p in pieces]
-=======
             serialized_pieces = [_SerializedPiece(p) for p in pieces]
->>>>>>> 4297fcd2
             input_files = [p.path for p in pieces]
             meta = self._meta_provider(
                 input_files,
@@ -266,11 +240,7 @@
 
 
 def _read_pieces(
-<<<<<<< HEAD
-    block_udf, reader_args, columns, schema, serialized_pieces: List[SerializedPiece]
-=======
     block_udf, reader_args, columns, schema, serialized_pieces: List[_SerializedPiece]
->>>>>>> 4297fcd2
 ) -> Iterator["pyarrow.Table"]:
     # Deserialize after loading the filesystem class.
     pieces: List[
@@ -330,11 +300,7 @@
     for pcs in np.array_split(pieces, parallelism):
         if len(pcs) == 0:
             continue
-<<<<<<< HEAD
-        metas.append(remote_fetch_metadata.remote([SerializedPiece(p) for p in pcs]))
-=======
         metas.append(remote_fetch_metadata.remote([_SerializedPiece(p) for p in pcs]))
->>>>>>> 4297fcd2
     metas = meta_fetch_bar.fetch_until_complete(metas)
     return list(itertools.chain.from_iterable(metas))
 
