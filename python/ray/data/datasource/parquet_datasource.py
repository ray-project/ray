import itertools
import logging
from typing import TYPE_CHECKING, Callable, Iterator, List, Optional, Union

import numpy as np

import ray
from ray.data._internal.output_buffer import BlockOutputBuffer
from ray.data._internal.progress_bar import ProgressBar
from ray.data._internal.remote_fn import cached_remote_fn
from ray.data._internal.util import _check_pyarrow_version
from ray.data.block import Block
from ray.data.context import DatasetContext
from ray.data.datasource.datasource import Reader, ReadTask
from ray.data.datasource.file_based_datasource import _resolve_paths_and_filesystem
from ray.data.datasource.file_meta_provider import (
    DefaultParquetMetadataProvider,
    ParquetMetadataProvider,
)
from ray.data.datasource.parquet_base_datasource import ParquetBaseDatasource
from ray.types import ObjectRef
from ray.util.annotations import PublicAPI

if TYPE_CHECKING:
    import pyarrow


logger = logging.getLogger(__name__)

PIECES_PER_META_FETCH = 6
PARALLELIZE_META_FETCH_THRESHOLD = 24

# The number of rows to read per batch. This is sized to generate 10MiB batches
# for rows about 1KiB in size.
PARQUET_READER_ROW_BATCH_SIZE = 100000
FILE_READING_RETRY = 8


def _register_parquet_file_fragment_serialization():
    from pyarrow.dataset import ParquetFileFragment

    def serialize(frag):
        return (frag.format, frag.path, frag.filesystem, frag.partition_expression)

    def deserialize(obj):
        file_format, path, filesystem, partition_expression = obj
        return file_format.make_fragment(path, filesystem, partition_expression)

    ray.util.register_serializer(
        ParquetFileFragment, serializer=serialize, deserializer=deserialize
    )


def _deregister_parquet_file_fragment_serialization():
    from pyarrow.dataset import ParquetFileFragment

    ray.util.deregister_serializer(ParquetFileFragment)


# This is the bare bone deserializing function with no retry
# easier to mock its behavior for testing when isolated from retry logic
def _deserialize_pieces(
    serialized_pieces: str,
) -> List["pyarrow._dataset.ParquetFileFragment"]:
    from ray import cloudpickle

    pieces: List["pyarrow._dataset.ParquetFileFragment"] = cloudpickle.loads(
        serialized_pieces
    )
    return pieces


# This retry helps when the upstream datasource is not able to handle
# overloaded read request or failed with some retriable failures.
# For example when reading data from HA hdfs service, hdfs might
# lose connection for some unknown reason expecially when
# simutaneously running many hyper parameter tuning jobs
# with ray.data parallelism setting at high value like the default 200
# Such connection failure can be restored with some waiting and retry.
def _deserialize_pieces_with_retry(
    serialized_pieces: str,
) -> List["pyarrow._dataset.ParquetFileFragment"]:
    min_interval = 0
    final_exception = None
    for i in range(FILE_READING_RETRY):
        try:
            return _deserialize_pieces(serialized_pieces)
        except Exception as e:
            import time
            import random

            retry_timing = (
                ""
                if i == FILE_READING_RETRY - 1
                else (f"Retry after {min_interval} sec. ")
            )
            log_only_show_in_1st_retry = (
                ""
                if i
                else (
                    f"If earlier read attempt threw certain Exception"
                    f", it may or may not be an issue depends on these retries "
                    f"succeed or not. serialized_pieces:{serialized_pieces}"
                )
            )
            logger.exception(
                f"{i + 1}th attempt to deserialize ParquetFileFragment failed. "
                f"{retry_timing}"
                f"{log_only_show_in_1st_retry}"
            )
            if not min_interval:
                # to make retries of different process hit hdfs server
                # at slightly different time
                min_interval = 1 + random.random()
            # exponential backoff at
            # 1, 2, 4, 8, 16, 32, 64
            time.sleep(min_interval)
            min_interval = min_interval * 2
            final_exception = e
    raise final_exception


@PublicAPI
class ParquetDatasource(ParquetBaseDatasource):
    """Parquet datasource, for reading and writing Parquet files.

    The primary difference from ParquetBaseDatasource is that this uses
    PyArrow's `ParquetDataset` abstraction for dataset reads, and thus offers
    automatic Arrow dataset schema inference and row count collection at the
    cost of some potential performance and/or compatibility penalties.

    Examples:
        >>> import ray
        >>> from ray.data.datasource import ParquetDatasource
        >>> source = ParquetDatasource() # doctest: +SKIP
        >>> ray.data.read_datasource( # doctest: +SKIP
        ...     source, paths="/path/to/dir").take()
        [{"a": 1, "b": "foo"}, ...]
    """

    def create_reader(self, **kwargs):
        return _ParquetDatasourceReader(**kwargs)


class _ParquetDatasourceReader(Reader):
    def __init__(
        self,
        paths: Union[str, List[str]],
        filesystem: Optional["pyarrow.fs.FileSystem"] = None,
        columns: Optional[List[str]] = None,
        schema: Optional[Union[type, "pyarrow.lib.Schema"]] = None,
        meta_provider: ParquetMetadataProvider = DefaultParquetMetadataProvider(),
        _block_udf: Optional[Callable[[Block], Block]] = None,
        **reader_args,
    ):
        # NOTE: We override the base class FileBasedDatasource.prepare_read
        # method in order to leverage pyarrow's ParquetDataset abstraction,
        # which simplifies partitioning logic. We still use
        # FileBasedDatasource's write side (do_write), however.
        _check_pyarrow_version()
        import pyarrow as pa
        import pyarrow.parquet as pq

        paths, filesystem = _resolve_paths_and_filesystem(paths, filesystem)
        if len(paths) == 1:
            paths = paths[0]

        dataset_kwargs = reader_args.pop("dataset_kwargs", {})
        pq_ds = pq.ParquetDataset(
            paths, **dataset_kwargs, filesystem=filesystem, use_legacy_dataset=False
        )
        if schema is None:
            schema = pq_ds.schema
        if columns:
            schema = pa.schema(
                [schema.field(column) for column in columns], schema.metadata
            )

        if _block_udf is not None:
            # Try to infer dataset schema by passing dummy table through UDF.
            dummy_table = schema.empty_table()
            try:
                inferred_schema = _block_udf(dummy_table).schema
                inferred_schema = inferred_schema.with_metadata(schema.metadata)
            except Exception:
                logger.debug(
                    "Failed to infer schema of dataset by passing dummy table "
                    "through UDF due to the following exception:",
                    exc_info=True,
                )
                inferred_schema = schema
        else:
            inferred_schema = schema
        self._metadata = meta_provider.prefetch_file_metadata(pq_ds.pieces) or []
        self._pq_ds = pq_ds
        self._meta_provider = meta_provider
        self._inferred_schema = inferred_schema
        self._block_udf = _block_udf
        self._reader_args = reader_args
        self._columns = columns
        self._schema = schema

    def estimate_inmemory_data_size(self) -> Optional[int]:
        # TODO(ekl) better estimate the in-memory size here.
        PARQUET_DECOMPRESSION_MULTIPLIER = 5
        total_size = 0
        for meta in self._metadata:
            total_size += meta.serialized_size
        return total_size * PARQUET_DECOMPRESSION_MULTIPLIER

    def prepare_read(self, parallelism: int) -> List[ReadTask]:
        import pyarrow as pa

        from ray import cloudpickle

        def read_pieces(serialized_pieces: str) -> Iterator[pa.Table]:
            # Implicitly trigger S3 subsystem initialization by importing
            # pyarrow.fs.
            import pyarrow.fs  # noqa: F401

            # Deserialize after loading the filesystem class.
            try:
                _register_parquet_file_fragment_serialization()
                pieces: List[
                    "pyarrow._dataset.ParquetFileFragment"
                ] = _deserialize_pieces_with_retry(serialized_pieces)
            finally:
                _deregister_parquet_file_fragment_serialization()

            # Ensure that we're reading at least one dataset fragment.
            assert len(pieces) > 0

            from pyarrow.dataset import _get_partition_keys

            ctx = DatasetContext.get_current()
            output_buffer = BlockOutputBuffer(
                block_udf=self._block_udf,
                target_max_block_size=ctx.target_max_block_size,
            )

            logger.debug(f"Reading {len(pieces)} parquet pieces")
            use_threads = self._reader_args.pop("use_threads", False)
            for piece in pieces:
                part = _get_partition_keys(piece.partition_expression)
                batches = piece.to_batches(
                    use_threads=use_threads,
                    columns=self._columns,
                    schema=self._schema,
                    batch_size=PARQUET_READER_ROW_BATCH_SIZE,
                    **self._reader_args,
                )
                for batch in batches:
                    table = pyarrow.Table.from_batches([batch], schema=self._schema)
                    if part:
                        for col, value in part.items():
                            table = table.set_column(
                                table.schema.get_field_index(col),
                                col,
                                pa.array([value] * len(table)),
                            )
                    # If the table is empty, drop it.
                    if table.num_rows > 0:
                        output_buffer.add_block(table)
                        if output_buffer.has_next():
                            yield output_buffer.next()
            output_buffer.finalize()
            if output_buffer.has_next():
                yield output_buffer.next()

        read_tasks = []
        try:
            _register_parquet_file_fragment_serialization()
            for pieces, metadata in zip(
                np.array_split(self._pq_ds.pieces, parallelism),
                np.array_split(self._metadata, parallelism),
            ):
                if len(pieces) <= 0:
                    continue
                serialized_pieces = cloudpickle.dumps(pieces)
                input_files = [p.path for p in pieces]
                meta = self._meta_provider(
                    input_files,
                    self._inferred_schema,
                    pieces=pieces,
                    prefetched_metadata=metadata,
                )
                read_tasks.append(
                    ReadTask(lambda p=serialized_pieces: read_pieces(p), meta)
                )
        finally:
            _deregister_parquet_file_fragment_serialization()

        return read_tasks


def _fetch_metadata_remotely(
    pieces: List["pyarrow._dataset.ParquetFileFragment"],
) -> List[ObjectRef["pyarrow.parquet.FileMetaData"]]:
    from ray import cloudpickle

    remote_fetch_metadata = cached_remote_fn(_fetch_metadata_serialization_wrapper)
    metas = []
    parallelism = min(len(pieces) // PIECES_PER_META_FETCH, 100)
    meta_fetch_bar = ProgressBar("Metadata Fetch Progress", total=parallelism)
    try:
        _register_parquet_file_fragment_serialization()
        for pcs in np.array_split(pieces, parallelism):
            if len(pcs) == 0:
                continue
            metas.append(remote_fetch_metadata.remote(cloudpickle.dumps(pcs)))
    finally:
        _deregister_parquet_file_fragment_serialization()
    metas = meta_fetch_bar.fetch_until_complete(metas)
    return list(itertools.chain.from_iterable(metas))


def _fetch_metadata_serialization_wrapper(
    pieces: str,
) -> List["pyarrow.parquet.FileMetaData"]:
    # Implicitly trigger S3 subsystem initialization by importing
    # pyarrow.fs.
    import pyarrow.fs  # noqa: F401
<<<<<<< HEAD

    from ray import cloudpickle
=======
>>>>>>> fea8dd08

    # Deserialize after loading the filesystem class.
    try:
        _register_parquet_file_fragment_serialization()
        pieces: List[
            "pyarrow._dataset.ParquetFileFragment"
        ] = _deserialize_pieces_with_retry(pieces)
    finally:
        _deregister_parquet_file_fragment_serialization()

    return _fetch_metadata(pieces)


def _fetch_metadata(
    pieces: List["pyarrow.dataset.ParquetFileFragment"],
) -> List["pyarrow.parquet.FileMetaData"]:
    piece_metadata = []
    for p in pieces:
        try:
            piece_metadata.append(p.metadata)
        except AttributeError:
            break
    return piece_metadata<|MERGE_RESOLUTION|>--- conflicted
+++ resolved
@@ -320,11 +320,6 @@
     # Implicitly trigger S3 subsystem initialization by importing
     # pyarrow.fs.
     import pyarrow.fs  # noqa: F401
-<<<<<<< HEAD
-
-    from ray import cloudpickle
-=======
->>>>>>> fea8dd08
 
     # Deserialize after loading the filesystem class.
     try:
