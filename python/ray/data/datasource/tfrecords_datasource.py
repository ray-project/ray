--- conflicted
+++ resolved
@@ -7,11 +7,7 @@
     Union,
     Iterable,
     Iterator,
-<<<<<<< HEAD
     List,
-=======
-    List
->>>>>>> 85ea1519
 )
 import struct
 
@@ -43,7 +39,6 @@
 
         batched_example_dicts = []
         example_batch_size = 256 * 8
-<<<<<<< HEAD
         pa_column_to_type = {}
         for record in _read_records(f, path):
             if len(batched_example_dicts) >= example_batch_size:
@@ -65,7 +60,7 @@
                     raise ValueError(
                         "`TFRecordDatasource` failed to parse `tf.train.Example` "
                         f"record in '{path}'. This error can occur if your TFRecord "
-                        f"file contains a message type other than `tf.train.Example`: {e}"
+                        f"file contains a message type other than `tf.train.Example`: {e}"  # noqa: E501
                     )
                 record_dict = _convert_example_to_dict(example, tf_schema)
                 for col_name, col_value in record_dict.items():
@@ -106,28 +101,6 @@
         yield pa.Table.from_pylist(batched_example_dicts, pa_schema)
         batched_example_dicts = []
         # yield [_convert_example_to_dict(example, tf_schema)] # 50s
-=======
-        for record in _read_records(f, path):
-            # if len(batched_example_dicts) == example_batch_size:
-            #     yield pa.Table.from_pylist(batched_example_dicts)
-            #     batched_example_dicts = []
-            # else:
-            example = tf.train.Example()
-            try:
-                example.ParseFromString(record)
-            except DecodeError as e:
-                raise ValueError(
-                    "`TFRecordDatasource` failed to parse `tf.train.Example` "
-                    f"record in '{path}'. This error can occur if your TFRecord "
-                    f"file contains a message type other than `tf.train.Example`: {e}"
-                )
-            record_dict = _convert_example_to_dict(example, tf_schema)
-            batched_example_dicts.append(record_dict)
-        yield pa.Table.from_pylist(batched_example_dicts)
-            # yield pa.Table.from_pydict(_convert_example_to_dict(example, tf_schema))
-            # yield [_convert_example_to_dict(example, tf_schema)] # 50s
-            
->>>>>>> 85ea1519
 
     def _write_block(
         self,
@@ -209,7 +182,6 @@
         yield proto
 
 
-<<<<<<< HEAD
 def _get_single_true_type(dct) -> str:
     """Utility function for getting the single key which has a `True` value in
     a dict. Used to filter a dict of `{field_type: is_valid}` to get
@@ -223,12 +195,6 @@
     feature: "tf.train.Feature",
     schema_feature_type: Optional["schema_pb2.FeatureType"] = None,
 ) -> Union[List[Union[int, float, bytes]], Union[int, float, bytes]]:
-=======
-def _get_feature_value(
-    feature: "tf.train.Feature",
-    schema_feature_type: Optional["schema_pb2.FeatureType"] = None,
-)  -> Union[List[Union[int, float, bytes]], Union[int, float, bytes]]:
->>>>>>> 85ea1519
     import pyarrow as pa
 
     underlying_feature_type = {
