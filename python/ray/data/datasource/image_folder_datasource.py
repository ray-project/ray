--- conflicted
+++ resolved
@@ -3,12 +3,9 @@
 from typing import TYPE_CHECKING, Tuple
 
 import numpy as np
-<<<<<<< HEAD
-from ray.data._internal.util import _check_import
-=======
 
 import ray
->>>>>>> df638b3f
+from ray.data._internal.util import _check_import
 from ray.data.datasource.binary_datasource import BinaryDatasource
 from ray.data.datasource.datasource import Reader
 from ray.data.datasource.file_based_datasource import (
@@ -126,23 +123,22 @@
         path, data = records[0]
 
         image = iio.imread(data)
-<<<<<<< HEAD
         image = skimage.transform.resize(image, size)
         image = skimage.util.img_as_ubyte(image)
-        label = _get_class_from_path(path, root)
-=======
-        label = _get_class_from_path(path, self.root)
+
         try:
-            # Try to convert image ndarray to TensorArrays.
+            # Try to convert image `ndarray` to `TensorArray`s.
             image = TensorArray([np.array(image)])
         except TypeError as e:
             # Fall back to existing NumPy array.
             if ray.util.log_once("datasets_tensor_array_cast_warning"):
                 logger.warning(
-                    "Tried to transparently convert image ndarray to a TensorArray "
-                    f"but the conversion failed, leaving image ndarray as-is: {e}"
+                    "Tried to transparently convert image `ndarray` to a "
+                    "`TensorArray`, but the conversion failed. Left image ndarray "
+                    f" as-is: {e}"
                 )
->>>>>>> df638b3f
+
+        label = _get_class_from_path(path, root)
 
         return pd.DataFrame(
             {
