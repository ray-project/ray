--- conflicted
+++ resolved
@@ -1,12 +1,8 @@
 import logging
 import threading
 import time
-<<<<<<< HEAD
 from dataclasses import replace
 from typing import TYPE_CHECKING, Callable, Dict, Iterator, List, Optional, Tuple, Union
-=======
-from typing import TYPE_CHECKING, Dict, Iterator, List, Optional, Tuple, Union
->>>>>>> 957568d5
 
 import ray
 from ray.data._internal.execution.interfaces import NodeIdStr, RefBundle
