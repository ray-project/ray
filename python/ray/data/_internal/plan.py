import copy
import functools
import itertools
import uuid
from typing import (
    TYPE_CHECKING,
    Any,
    Callable,
    Dict,
    Iterable,
    Iterator,
    List,
    Optional,
    Tuple,
    Union,
)

import ray
from ray.types import ObjectRef
from ray.data._internal.arrow_ops.transform_pyarrow import unify_schemas
from ray.data._internal.block_list import BlockList
from ray.data._internal.compute import (
    UDF,
    ActorPoolStrategy,
    BlockTransform,
    CallableClass,
    ComputeStrategy,
    get_compute,
    is_task_compute,
)
from ray.data._internal.dataset_logger import DatasetLogger
from ray.data._internal.execution.interfaces import TaskContext
from ray.data._internal.lazy_block_list import LazyBlockList
from ray.data._internal.stats import DatasetStats, DatasetStatsSummary
from ray.data.block import Block
from ray.data.context import DatasetContext

if TYPE_CHECKING:
    import pyarrow


# Scheduling strategy can be inherited from prev stage if not specified.
INHERITABLE_REMOTE_ARGS = ["scheduling_strategy"]


logger = DatasetLogger(__name__)


def capfirst(s: str):
    """Capitalize the first letter of a string

    Args:
        s: String to capitalize

    Returns:
       Capitalized string
    """
    return s[0].upper() + s[1:]


def capitalize(s: str):
    """Capitalize a string, removing '_' and keeping camelcase.

    Args:
        s: String to capitalize

    Returns:
        Capitalized string with no underscores.
    """
    return "".join(capfirst(x) for x in s.split("_"))


class Stage:
    """Represents a Dataset transform stage (e.g., map or shuffle)."""

    def __init__(self, name: str, num_blocks: Optional[int]):
        self.name = name
        self.num_blocks = num_blocks

    def __call__(
        self, blocks: BlockList, clear_input_blocks: bool
    ) -> Tuple[BlockList, dict]:
        """Execute this stage against the given blocks."""
        raise NotImplementedError

    def can_fuse(self, other: "Stage") -> bool:
        """Return whether this can be fused with another stage."""
        raise NotImplementedError

    def fuse(self, other: "Stage") -> "Stage":
        """Fuse this stage with a compatible stage."""
        raise NotImplementedError

    def __repr__(self):
        return f'{type(self).__name__}("{self.name}")'

    def __str__(self):
        return repr(self)


class ExecutionPlan:
    """A lazy execution plan for a Dataset."""

    # Implementation Notes:
    #
    # This lazy execution plan takes in an input block list and builds up a chain of
    # BlockList --> BlockList stages. When execution is triggered, it tries to fuse
    # together stages in order to reduce Ray task overhead and data copies.
    #
    # Internally, the execution plan holds two block lists:
    #   * _in_blocks: The (possibly lazy) input block list.
    #   * _snapshot_blocks: A snapshot of a computed block list, where this snapshot
    #     is the cached output of executing some prefix in the stage chain.
    #
    # The stages in this execution plan are partitioned into two subchains: before the
    # snapshot and after the snapshot. When the snapshot exists from a previous
    # execution, any future executions will only have to execute the "after the
    # snapshot" subchain, using the snapshot as the input to that subchain.

    def __init__(
        self,
        in_blocks: BlockList,
        stats: DatasetStats,
        dataset_uuid=None,
        *,
        run_by_consumer: bool,
    ):
        """Create a plan with no transformation stages.

        Args:
            in_blocks: Base list of blocks.
            stats: Stats for the base blocks.
            dataset_uuid: Dataset's UUID.
            run_by_consumer: Whether this plan is invoked to run by the consumption
            APIs (e.g. .iter_batches()).
        """
        self._in_blocks = in_blocks
        self._in_stats = stats
        # A computed snapshot of some prefix of stages.
        self._snapshot_blocks = None
        self._snapshot_stats = None
        # Chains of stages.
        self._stages_before_snapshot = []
        self._stages_after_snapshot = []
        # Cache of optimized stages.
        self._last_optimized_stages = None

        self._dataset_uuid = dataset_uuid or uuid.uuid4().hex
        if not stats.dataset_uuid:
            stats.dataset_uuid = self._dataset_uuid

        self._run_by_consumer = True
        self._cache_execution_results = False

    def __repr__(self) -> str:
        return (
            f"ExecutionPlan("
            f"dataset_uuid={self._dataset_uuid}, "
            f"run_by_consumer={self._run_by_consumer}, "
            f"in_blocks={self._in_blocks}, "
            f"stages_before_snapshot={self._stages_before_snapshot}, "
            f"stages_after_snapshot={self._stages_after_snapshot}, "
            f"snapshot_blocks={self._snapshot_blocks})"
        )

    def get_plan_as_string(self) -> str:
        """Create a cosmetic string representation of this execution plan.

        Returns:
            The string representation of this execution plan.
        """

        # NOTE: this is used for Dataset.__repr__ to give a user-facing string
        # representation. Ideally ExecutionPlan.__repr__ should be replaced with this
        # method as well.

        # Do not force execution for schema, as this method is expected to be very
        # cheap.
        plan_str = ""
        num_stages = 0
        dataset_blocks = None
        if self._stages_after_snapshot:
            # Get string representation of each stage in reverse order.
            for stage in self._stages_after_snapshot[::-1]:
                # Get name of each stage in camel case.
                # The stage representation should be in "<stage-name>(...)" format,
                # e.g. "MapBatches(my_udf)".
                #
                # TODO(chengsu): create a class to represent stage name to make it less
                # fragile to parse.
                stage_str = stage.name.split("(")
                stage_str[0] = capitalize(stage_str[0])
                stage_name = "(".join(stage_str)
                if num_stages == 0:
                    plan_str += f"{stage_name}\n"
                else:
                    trailing_space = " " * ((num_stages - 1) * 3)
                    plan_str += f"{trailing_space}+- {stage_name}\n"
                num_stages += 1

            # Get schema of initial blocks.
            if self._snapshot_blocks is not None:
                schema = self._get_unified_blocks_schema(
                    self._snapshot_blocks, fetch_if_missing=False
                )
                dataset_blocks = self._snapshot_blocks
            else:
                assert self._in_blocks is not None
                schema = self._get_unified_blocks_schema(
                    self._in_blocks, fetch_if_missing=False
                )
                dataset_blocks = self._in_blocks
        else:
            # Get schema of output blocks.
            schema = self.schema(fetch_if_missing=False)
            dataset_blocks = self._snapshot_blocks

        if schema is None:
            schema_str = "Unknown schema"
        elif isinstance(schema, type):
            schema_str = str(schema)
        else:
            schema_str = []
            for n, t in zip(schema.names, schema.types):
                if hasattr(t, "__name__"):
                    t = t.__name__
                schema_str.append(f"{n}: {t}")
            schema_str = ", ".join(schema_str)
            schema_str = "{" + schema_str + "}"
        count = self._get_num_rows_from_blocks_metadata(dataset_blocks)
        if count is None:
            count = "?"
        if dataset_blocks is None:
            num_blocks = "?"
        else:
            num_blocks = dataset_blocks.initial_num_blocks()
        dataset_str = "Dataset(num_blocks={}, num_rows={}, schema={})".format(
            num_blocks, count, schema_str
        )

        if num_stages == 0:
            plan_str = dataset_str
        else:
            trailing_space = " " * ((num_stages - 1) * 3)
            plan_str += f"{trailing_space}+- {dataset_str}"
        return plan_str

    def with_stage(self, stage: "Stage") -> "ExecutionPlan":
        """Return a copy of this plan with the given stage appended.

        Args:
            stage: The stage to append.

        Returns:
            A new ExecutionPlan with this stage appended.
        """
        copy = self.copy()
        copy._stages_after_snapshot.append(stage)
        return copy

    def link_logical_plan(self, logical_plan):
        """Link the logical plan into this execution plan.

        This is used for triggering execution for optimizer code path in this legacy
        execution plan.
        """
        self._logical_plan = logical_plan

    def copy(self) -> "ExecutionPlan":
        """Create a shallow copy of this execution plan.

        This copy can be executed without mutating the original, but clearing the copy
        will also clear the original.

        Returns:
            A shallow copy of this execution plan.
        """
        plan_copy = ExecutionPlan(
            self._in_blocks, self._in_stats, run_by_consumer=self._run_by_consumer
        )
        if self._snapshot_blocks is not None:
            # Copy over the existing snapshot.
            plan_copy._snapshot_blocks = self._snapshot_blocks
            plan_copy._snapshot_stats = self._snapshot_stats
        plan_copy._stages_before_snapshot = self._stages_before_snapshot.copy()
        plan_copy._stages_after_snapshot = self._stages_after_snapshot.copy()
        return plan_copy

    def deep_copy(self, preserve_uuid: bool = False) -> "ExecutionPlan":
        """Create a deep copy of this execution plan.

        This copy can be executed AND cleared without mutating the original.

        Args:
            preserve_uuid: Whether to preserve the original UUID in the copy.

        Returns:
            A deep copy of this execution plan.
        """
        dataset_uuid = None
        if preserve_uuid:
            dataset_uuid = self._dataset_uuid
        in_blocks = self._in_blocks
        if isinstance(in_blocks, BlockList):
            in_blocks = in_blocks.copy()
        plan_copy = ExecutionPlan(
            in_blocks,
            copy.copy(self._in_stats),
            dataset_uuid=dataset_uuid,
            run_by_consumer=self._run_by_consumer,
        )
        if self._snapshot_blocks:
            # Copy over the existing snapshot.
            plan_copy._snapshot_blocks = self._snapshot_blocks.copy()
            plan_copy._snapshot_stats = copy.copy(self._snapshot_stats)
        plan_copy._stages_before_snapshot = self._stages_before_snapshot.copy()
        plan_copy._stages_after_snapshot = self._stages_after_snapshot.copy()
        return plan_copy

    def initial_num_blocks(self) -> int:
        """Get the estimated number of blocks after applying all plan stages."""
        if self.has_computed_output():
            return self._snapshot_blocks.initial_num_blocks()
        for stage in self._stages_after_snapshot[::-1]:
            if stage.num_blocks is not None:
                return stage.num_blocks
        if self._snapshot_blocks is not None:
            return self._snapshot_blocks.initial_num_blocks()
        for stage in self._stages_before_snapshot[::-1]:
            if stage.num_blocks is not None:
                return stage.num_blocks
        if self._in_blocks is not None:
            return self._in_blocks.initial_num_blocks()
        return None

    def schema(
        self, fetch_if_missing: bool = False
    ) -> Union[type, "pyarrow.lib.Schema"]:
        """Get the schema after applying all plan stages.

        Args:
            fetch_if_missing: Whether to execute the plan to fetch the schema.

        Returns:
            The schema of the output dataset.
        """
        from ray.data._internal.stage_impl import RandomizeBlocksStage

        if self._stages_after_snapshot:
            if fetch_if_missing:
                if isinstance(self._stages_after_snapshot[-1], RandomizeBlocksStage):
                    # TODO(ekl): this is a hack to optimize the case where we have a
                    # trailing randomize block stages. That stage has no effect and
                    # so we don't need to execute all blocks to get the schema.
                    a = self._stages_after_snapshot.pop()
                    try:
                        self.execute()
                    finally:
                        self._stages_after_snapshot.append(a)
                else:
                    self.execute()
            elif len(self._stages_after_snapshot) == 1 and isinstance(
                self._stages_after_snapshot[-1], RandomizeBlocksStage
            ):
                # If RandomizeBlocksStage is last stage, we execute it (regardless of
                # the fetch_if_missing), since RandomizeBlocksStage is just changing
                # the order of references (hence super cheap).
                self.execute()
            else:
                return None
        elif self._in_blocks is not None and self._snapshot_blocks is None:
            # If the plan only has input blocks, we execute it, so snapshot has output.
            # This applies to newly created dataset. For example, initial dataset from
            # read, and output datasets of Dataset.split().
            self.execute()
        # Snapshot is now guaranteed to be the output of the final stage or None.
        blocks = self._snapshot_blocks
        if not blocks:
            return None
        return self._get_unified_blocks_schema(blocks, fetch_if_missing)

    def _get_unified_blocks_schema(
        self, blocks: BlockList, fetch_if_missing: bool = False
    ) -> Union[type, "pyarrow.lib.Schema"]:
        """Get the unified schema of the blocks.

        Args:
            blocks: the blocks to get schema
            fetch_if_missing: Whether to execute the blocks to fetch the schema.
        """

        # Only trigger the execution of first block in case it's a lazy block list.
        # Don't trigger full execution for a schema read.
        if isinstance(blocks, LazyBlockList):
            blocks.compute_first_block()
            blocks.ensure_metadata_for_first_block()

        metadata = blocks.get_metadata(fetch_if_missing=False)
        # Some blocks could be empty, in which case we cannot get their schema.
        # TODO(ekl) validate schema is the same across different blocks.

        # First check if there are blocks with computed schemas, then unify
        # valid schemas from all such blocks.
        schemas_to_unify = []
        for m in metadata:
            if m.schema is not None and (m.num_rows is None or m.num_rows > 0):
                schemas_to_unify.append(m.schema)
        if schemas_to_unify:
            # Check valid pyarrow installation before attempting schema unification
            try:
                import pyarrow as pa
            except ImportError:
                pa = None
            # If the result contains PyArrow schemas, unify them
            if pa is not None and any(
                isinstance(s, pa.Schema) for s in schemas_to_unify
            ):
                return unify_schemas(schemas_to_unify)
            # Otherwise, if the resulting schemas are simple types (e.g. int),
            # return the first schema.
            return schemas_to_unify[0]
        if not fetch_if_missing:
            return None
        # Synchronously fetch the schema.
        # For lazy block lists, this launches read tasks and fetches block metadata
        # until we find the first valid block schema. This is to minimize new
        # computations when fetching the schema.
        for _, m in blocks.iter_blocks_with_metadata():
            if m.schema is not None and (m.num_rows is None or m.num_rows > 0):
                return m.schema
        return None

    def meta_count(self) -> Optional[int]:
        """Get the number of rows after applying all plan stages if possible.

        This method will never trigger any computation.

        Returns:
            The number of records of the result Dataset, or None.
        """
        if self._stages_after_snapshot:
            return None
        elif self._in_blocks is not None and self._snapshot_blocks is None:
            # If the plan only has input blocks, we execute it, so snapshot has output.
            # This applies to newly created dataset. For example, initial dataset from
            # read, and output datasets of Dataset.split().
            self.execute()
        # Snapshot is now guaranteed to be the final block or None.
        return self._get_num_rows_from_blocks_metadata(self._snapshot_blocks)

    def _get_num_rows_from_blocks_metadata(self, blocks: BlockList) -> Optional[int]:
        metadata = blocks.get_metadata() if blocks else None
        if metadata and all(m.num_rows is not None for m in metadata):
            return sum(m.num_rows for m in metadata)
        else:
            return None

    def consume(self) -> Tuple[BlockList, DatasetStats]:
        bl = self.execute(force_read=True)
        stats = self._snapshot_stats
        if not self._cache_execution_results:
            self._reset_plan()
        return bl, stats

    def execute_to_iterator(
        self,
        allow_clear_input_blocks: bool = True,
        force_read: bool = False,
    ) -> Tuple[Iterator[ObjectRef[Block]], DatasetStats, bool]:
        """Execute this plan, returning an iterator.

        If the streaming execution backend is enabled, this will use streaming
        execution to generate outputs, otherwise it will fall back to bulk exec.

        Args:
            allow_clear_input_blocks: Whether we should try to clear the input blocks
                for each stage.
            force_read: Whether to force the read stage to fully execute.

        Returns:
            Tuple of iterator over output blocks, Dataset stats and whether the blocks
            are owned by consumer.
        """

        ctx = DatasetContext.get_current()
        if not ctx.use_streaming_executor:
            bl, stats = self.consume()
            return bl.iter_blocks(), stats, bl._owned_by_consumer

        from ray.data._internal.execution.streaming_executor import StreamingExecutor
        from ray.data._internal.execution.legacy_compat import (
            execute_to_legacy_block_iterator,
        )

<<<<<<< HEAD
        executor = StreamingExecutor(ExecutionOptions())
        block_iter, owned = execute_to_legacy_block_iterator(
=======
        executor = StreamingExecutor(copy.deepcopy(ctx.execution_options))
        block_iter = execute_to_legacy_block_iterator(
>>>>>>> 997e95ee
            executor,
            self,
            allow_clear_input_blocks=allow_clear_input_blocks,
            dataset_uuid=self._dataset_uuid,
        )
        # Since the generator doesn't run any code until we try to fetch the first
        # value, force execution of one bundle before we call get_stats().
        gen = iter(block_iter)
        try:
            block_iter = itertools.chain([next(gen)], gen)
        except StopIteration:
            pass
        return block_iter, executor.get_stats(), owned

    def execute(
        self,
        allow_clear_input_blocks: bool = True,
        force_read: bool = False,
        cache_output_blocks: bool = False,
    ) -> BlockList:
        """Execute this plan.

        This will always execute the plan using bulk execution.

        Args:
            allow_clear_input_blocks: Whether we should try to clear the input blocks
                for each stage.
            force_read: Whether to force the read stage to fully execute.
            cache_output_blocks: Whether to cache the output blocks from this execution.
                If True, the consumer cannot own the output blocks and as a result
                consumer cannot eagerly release blocks after consumption. This could
                be the case for e.g. fully_executed().

        Returns:
            The blocks of the output dataset.
        """
        context = DatasetContext.get_current()
        if not ray.available_resources().get("CPU"):
            logger.get_logger().warning(
                "Warning: The Ray cluster currently does not have "
                "any available CPUs. The Dataset job will hang unless more CPUs "
                "are freed up. A common reason is that cluster resources are "
                "used by Actors or Tune trials; see the following link "
                "for more details: "
                "https://docs.ray.io/en/master/data/dataset-internals.html#datasets-and-tune"  # noqa: E501
            )

        if cache_output_blocks:
            self._cache_execution_results = True

        # Dataset is lazy-only, so it always allows clearing input blocks.
        allow_clear_input_blocks = True
        if not self.has_computed_output():
            if self._run_with_new_execution_backend():
                from ray.data._internal.execution.bulk_executor import BulkExecutor
                from ray.data._internal.execution.legacy_compat import (
                    execute_to_legacy_block_list,
                )

                executor = BulkExecutor(copy.deepcopy(context.execution_options))
                blocks = execute_to_legacy_block_list(
                    executor,
                    self,
                    allow_clear_input_blocks=allow_clear_input_blocks,
                    dataset_uuid=self._dataset_uuid,
                )
                stats = executor.get_stats()
                stats_summary_string = stats.to_summary().to_string(
                    include_parent=False
                )
                logger.get_logger(log_to_stdout=context.enable_auto_log_stats).info(
                    stats_summary_string,
                )

            else:
                blocks, stats, stages = self._optimize()
                for stage_idx, stage in enumerate(stages):
                    if allow_clear_input_blocks:
                        clear_input_blocks = self._should_clear_input_blocks(
                            blocks, stage_idx
                        )
                    else:
                        clear_input_blocks = False
                    stats_builder = stats.child_builder(stage.name)
                    blocks, stage_info = stage(
                        blocks, clear_input_blocks, self._run_by_consumer
                    )
                    if stage_info:
                        stats = stats_builder.build_multistage(stage_info)
                    else:
                        stats = stats_builder.build(blocks)
                    stats.dataset_uuid = self._dataset_uuid
                    stats_summary_string = stats.to_summary().to_string(
                        include_parent=False,
                    )
                    logger.get_logger(log_to_stdout=context.enable_auto_log_stats).info(
                        stats_summary_string,
                    )

            # When we need to cache output blocks, the consumer cannot own the output
            # blocks -- this is to prevent the consumer from eagerly releasing the
            # blocks after the consumption.
            # The reason we need to do this is since the user may iterate/consume over
            # a Dataset multiple times after fully executing it once.
            if self._cache_execution_results:
                blocks._owned_by_consumer = False

            # Set the snapshot to the output of the final stage.
            self._snapshot_blocks = blocks
            self._snapshot_stats = stats
            self._snapshot_stats.dataset_uuid = self._dataset_uuid
            self._stages_before_snapshot += self._stages_after_snapshot
            self._stages_after_snapshot = []
        if _is_lazy(self._snapshot_blocks) and force_read:
            self._snapshot_blocks = self._snapshot_blocks.compute_to_blocklist()
        return self._snapshot_blocks

    def _reset_plan(self) -> None:
        """Reset the plan to a state that's ready to re-execute from the beginning.

        This will clear all cached block references of this plan, including the lazy
        block list. If the input block is not lazy, it'll be kept in order to keep
        the plan executable."""
        # Only clear the lazy bocklist. If we clear the eager blocklist, the plan
        # will not be executable.
        if _is_lazy(self._in_blocks):
            self._in_blocks.clear()
        self._clear_snapshot()

    def clear_block_refs(self) -> None:
        """Clear all cached block references of this plan, including input blocks.

        This will render the plan un-executable unless the root is a LazyBlockList."""
        self._in_blocks.clear()
        self._clear_snapshot()

    def _clear_snapshot(self) -> None:
        """Clear the snapshot kept in the plan to the beginning state."""
        self._snapshot_blocks = None
        self._snapshot_stats = None
        # We're erasing the snapshot, so put all stages into the "after snapshot"
        # bucket.
        self._stages_after_snapshot = (
            self._stages_before_snapshot + self._stages_after_snapshot
        )
        self._stages_before_snapshot = []

    def stats(self) -> DatasetStats:
        """Return stats for this plan, forcing execution if needed."""
        self.execute()
        return self._snapshot_stats

    def stats_summary(self) -> DatasetStatsSummary:
        self.execute()
        return self._snapshot_stats.to_summary()

    def _should_clear_input_blocks(
        self,
        blocks: BlockList,
        stage_idx: int,
    ):
        """Whether the provided blocks should be cleared when passed into the stage.

        Args:
            blocks: The blocks that we may want to clear.
            stage_idx: The position of the stage in the optimized after-snapshot chain.
        """
        if stage_idx != 0 or (
            self._stages_before_snapshot and blocks._owned_by_consumer
        ):
            # Not the first stage, always clear stage input blocks.
            return True
        elif isinstance(blocks, LazyBlockList):
            # Always clear lazy input blocks since they can be recomputed.
            return True
        else:
            # Otherwise, we have non-lazy input blocks that's the source of this
            # execution plan, so we don't clear these.
            return False

    def _optimize(self) -> Tuple[BlockList, DatasetStats, List[Stage]]:
        """Apply stage fusion optimizations, returning an updated source block list and
        associated stats, and a set of optimized stages.
        """
        context = DatasetContext.get_current()
        blocks, stats, stages = self._get_source_blocks_and_stages()
        if context.optimize_reorder_stages:
            stages = _reorder_stages(stages)
        if context.optimize_fuse_stages:
            if context.optimize_fuse_read_stages:
                # If using a lazy datasource, rewrite read stage into one-to-one stage
                # so it can be fused into downstream stages.
                blocks, stats, stages = _rewrite_read_stages(
                    blocks, stats, stages, self._dataset_uuid
                )
            stages = _fuse_one_to_one_stages(stages)
            self._last_optimized_stages = stages
        return blocks, stats, stages

    def _get_source_blocks_and_stages(
        self,
    ) -> Tuple[BlockList, DatasetStats, List[Stage]]:
        """Get the source blocks, corresponding stats, and the stages for plan
        execution.

        If a computed snapshot exists and has not been cleared, return the snapshot
        blocks and stats; otherwise, return the input blocks and stats that the plan was
        created with.
        """
        stages = self._stages_after_snapshot.copy()
        if self._snapshot_blocks is not None:
            if not self._snapshot_blocks.is_cleared():
                # If snapshot exists, we only have to execute the plan from the
                # snapshot.
                blocks = self._snapshot_blocks
                stats = self._snapshot_stats
                # Unlink the snapshot blocks from the plan so we can eagerly reclaim the
                # snapshot block memory after the first stage is done executing.
                self._snapshot_blocks = None
            else:
                # Snapshot exists but has been cleared, so we need to recompute from the
                # source (input blocks).
                blocks = self._in_blocks
                stats = self._in_stats
                stages = self._stages_before_snapshot + self._stages_after_snapshot
        else:
            # If no snapshot exists, we have to execute the full plan from the
            # beginning.
            blocks = self._in_blocks
            stats = self._in_stats
        return blocks, stats, stages

    def has_lazy_input(self) -> bool:
        """Return whether this plan has lazy input blocks."""
        return _is_lazy(self._in_blocks)

    def is_read_stage_equivalent(self) -> bool:
        """Return whether this plan can be executed as only a read stage."""
        from ray.data._internal.stage_impl import RandomizeBlocksStage

        context = DatasetContext.get_current()
        remaining_stages = self._stages_after_snapshot
        if (
            context.optimize_fuse_stages
            and remaining_stages
            and isinstance(remaining_stages[0], RandomizeBlocksStage)
        ):
            remaining_stages = remaining_stages[1:]
        return (
            self.has_lazy_input()
            and not self._stages_before_snapshot
            and not remaining_stages
            and (
                not self._snapshot_blocks
                or isinstance(self._snapshot_blocks, LazyBlockList)
            )
        )

    def has_computed_output(self) -> bool:
        """Whether this plan has a computed snapshot for the final stage, i.e. for the
        output of this plan.
        """
        return (
            self._snapshot_blocks is not None
            and not self._stages_after_snapshot
            and not self._snapshot_blocks.is_cleared()
        )

    def _run_with_new_execution_backend(self) -> bool:
        """Whether this plan should run with new backend."""
        from ray.data._internal.stage_impl import RandomizeBlocksStage

        # The read-equivalent stage is handled in the following way:
        # - Read only: handle with legacy backend
        # - Read->randomize_block_order: handle with new backend
        # Note that both are considered read equivalent, hence this extra check.
        context = DatasetContext.get_current()
        trailing_randomize_block_order_stage = (
            self._stages_after_snapshot
            and len(self._stages_after_snapshot) == 1
            and isinstance(self._stages_after_snapshot[0], RandomizeBlocksStage)
        )
        return (
            context.new_execution_backend
            and (
                not self.is_read_stage_equivalent()
                or trailing_randomize_block_order_stage
            )
            and self._stages_after_snapshot
        )


def _pack_args(
    self_fn_args: Iterable[Any],
    self_fn_kwargs: Dict[str, Any],
    prev_fn_args: Iterable[Any],
    prev_fn_kwargs: Dict[str, Any],
) -> Tuple[
    Tuple[Any],
    Callable[
        [Tuple[Any]],
        Tuple[
            Tuple[Any],
            Dict[str, Any],
            Tuple[Any],
            Dict[str, Any],
        ],
    ],
]:
    """Pack the (kw)args from two stages into a single, flat positional args tuple that
    can be given to a Ray task, ensuring resoultion of each argument.
    This function returns this args tuple along with a function that will unpack this
    flat args tuple back into it's original args and kwargs structure.
    """
    if not self_fn_args:
        self_fn_args = tuple()
    if not self_fn_kwargs:
        self_fn_kwargs = {}
    if not prev_fn_args:
        prev_fn_args = tuple()
    if not prev_fn_kwargs:
        prev_fn_kwargs = {}
    # Offsets into flat args tuple.
    offsets = list(
        itertools.accumulate(
            [
                len(self_fn_args),
                len(prev_fn_args),
                len(self_fn_kwargs),
                len(prev_fn_kwargs),
            ]
        )
    )
    # Keys for the kwargs.
    keys = list(self_fn_kwargs.keys()) + list(prev_fn_kwargs.keys())

    fn_args = (
        self_fn_args
        + prev_fn_args
        + tuple(self_fn_kwargs.values())
        + tuple(prev_fn_kwargs.values())
    )

    def unpack(
        fn_args: List[Any],
    ) -> Tuple[List[Any], Dict[str, Any], List[Any], Dict[str, Any]]:
        self_fn_args = fn_args[: offsets[0]]
        prev_fn_args = fn_args[offsets[0] : offsets[1]]
        self_fn_kwargs = fn_args[offsets[1] : offsets[2]]
        prev_fn_kwargs = fn_args[offsets[2] :]
        prev_key_offset = offsets[2] - offsets[1]
        self_fn_kwargs = {k: v for k, v in zip(keys[:prev_key_offset], self_fn_kwargs)}
        prev_fn_kwargs = {k: v for k, v in zip(keys[prev_key_offset:], prev_fn_kwargs)}
        return self_fn_args, self_fn_kwargs, prev_fn_args, prev_fn_kwargs

    return fn_args, unpack


class OneToOneStage(Stage):
    """A stage that transforms blocks independently (e.g., map or filter)."""

    def __init__(
        self,
        name: str,
        block_fn: BlockTransform,
        compute: Union[str, ComputeStrategy],
        ray_remote_args: dict,
        target_block_size: Optional[int] = None,
        fn: Optional[UDF] = None,
        fn_args: Optional[Iterable[Any]] = None,
        fn_kwargs: Optional[Dict[str, Any]] = None,
        fn_constructor_args: Optional[Iterable[Any]] = None,
        fn_constructor_kwargs: Optional[Dict[str, Any]] = None,
    ):
        super().__init__(name, None)
        self.block_fn = block_fn
        self.compute = compute or "tasks"
        self.ray_remote_args = ray_remote_args or {}
        self.target_block_size = target_block_size
        self.fn = fn
        self.fn_args = fn_args
        self.fn_kwargs = fn_kwargs
        self.fn_constructor_args = fn_constructor_args
        self.fn_constructor_kwargs = fn_constructor_kwargs

    def can_fuse(self, prev: Stage):
        if not isinstance(prev, OneToOneStage):
            return False
        # Allow fusing tasks->actors if the resources are compatible (read->map), but
        # not the other way around. The latter will be used as the compute if fused.
        if is_task_compute(self.compute) and prev.compute != self.compute:
            return False
        if (
            isinstance(self.fn, CallableClass)
            and isinstance(prev.fn, CallableClass)
            and (
                prev.fn != self.fn
                or (
                    prev.fn_constructor_args != self.fn_constructor_args
                    or prev.fn_constructor_kwargs != self.fn_constructor_kwargs
                )
            )
        ):
            # Fusing callable classes is only supported if they are the same function
            # AND their construction arguments are the same.
            # TODO(Clark): Support multiple callable classes instantiating in the same
            # actor worker constructor.
            return False
        if not _are_remote_args_compatible(prev.ray_remote_args, self.ray_remote_args):
            return False
        return True

    def fuse(self, prev: Stage):
        if not self.can_fuse(prev):
            raise ValueError(
                f"Tried to fuse {prev} with {self}, but these are not fusable."
            )
        name = prev.name + "->" + self.name
        prev_fn = prev.fn
        if isinstance(self.fn, CallableClass) and isinstance(prev_fn, CallableClass):
            assert self.fn == prev_fn
            assert (
                prev.fn_constructor_args == self.fn_constructor_args
                and prev.fn_constructor_kwargs == self.fn_constructor_kwargs
            )
            # If both UDFs are callable classes, they must be equal and have the same
            # construction args, so we tell the previous stage to reuse the passed
            # (instantiated) callable class UDF that's provided to the block function.
            use_outer_fn = True
            prev_fn = None
        else:
            # Otherwise, we're either fusing two non-callable class UDFs, or a
            # non-callable class UDF with a callable class UDF. In either case, prev
            # will be a non-callable class UDF, so we use it within the block function.
            use_outer_fn = False

        # Package args into a flat positional args list.
        fn_args, unpack_args = _pack_args(
            self.fn_args,
            self.fn_kwargs,
            prev.fn_args,
            prev.fn_kwargs,
        )

        block_fn1 = prev.block_fn
        block_fn2 = self.block_fn
        if prev.target_block_size is not None and self.target_block_size is not None:
            target_block_size = max(prev.target_block_size, self.target_block_size)
        elif prev.target_block_size is not None:
            target_block_size = prev.target_block_size
        else:
            target_block_size = self.target_block_size

        def block_fn(
            blocks: Iterable[Block],
            ctx: TaskContext,
            fn: UDF,
            *fn_args,
            **fn_kwargs,
        ) -> Iterable[Block]:
            assert not fn_kwargs, fn_kwargs
            # Unpack flat position args list into
            self_fn_args, self_fn_kwargs, prev_fn_args, prev_fn_kwargs = unpack_args(
                fn_args
            )
            self_fn_args = self_fn_args if fn is None else (fn,) + self_fn_args
            if use_outer_fn:
                prev_fn_ = fn
            else:
                prev_fn_ = prev_fn
            prev_fn_args = (
                prev_fn_args if prev_fn_ is None else (prev_fn_,) + prev_fn_args
            )
            blocks = block_fn1(blocks, ctx, *prev_fn_args, **prev_fn_kwargs)
            return block_fn2(blocks, ctx, *self_fn_args, **self_fn_kwargs)

        return OneToOneStage(
            name,
            block_fn,
            self.compute,
            prev.ray_remote_args,
            target_block_size=target_block_size,
            fn=self.fn,
            fn_args=fn_args,
            fn_kwargs={},
            fn_constructor_args=self.fn_constructor_args,
            fn_constructor_kwargs=self.fn_constructor_kwargs,
        )

    def __call__(
        self, blocks: BlockList, clear_input_blocks: bool, run_by_consumer: bool
    ) -> Tuple[BlockList, dict]:
        compute = get_compute(self.compute)
        assert (
            self.fn_constructor_args is None and self.fn_constructor_kwargs is None
        ) or isinstance(compute, ActorPoolStrategy)

        if blocks._owned_by_consumer:
            assert (
                run_by_consumer
            ), "Blocks owned by consumer can only be consumed by consumer"

        blocks = compute._apply(
            self.block_fn,
            self.ray_remote_args,
            blocks,
            clear_input_blocks,
            name=self.name,
            target_block_size=self.target_block_size,
            fn=self.fn,
            fn_args=self.fn_args,
            fn_kwargs=self.fn_kwargs,
            fn_constructor_args=self.fn_constructor_args,
            fn_constructor_kwargs=self.fn_constructor_kwargs,
        )
        assert isinstance(blocks, BlockList), blocks
        blocks._owned_by_consumer = run_by_consumer
        return blocks, {}


class AllToAllStage(Stage):
    """A stage that transforms blocks holistically (e.g., shuffle)."""

    def __init__(
        self,
        name: str,
        num_blocks: Optional[int],
        fn: Callable[[BlockList, bool, Callable], Tuple[BlockList, dict]],
        supports_block_udf: bool = False,
        block_udf: Optional[BlockTransform] = None,
        remote_args: Optional[Dict[str, Any]] = None,
    ):
        super().__init__(name, num_blocks)
        self.fn = fn
        self.supports_block_udf = supports_block_udf
        self.block_udf = block_udf
        self.ray_remote_args = remote_args or {}

    def can_fuse(self, prev: Stage):
        context = DatasetContext.get_current()
        # TODO(ekl) also support fusing shuffle stages to subsequent 1:1 stages.
        if not context.optimize_fuse_shuffle_stages:
            return False
        if not self.supports_block_udf:
            return False
        if not isinstance(prev, OneToOneStage):
            return False
        if not is_task_compute(prev.compute):
            return False
        if not _are_remote_args_compatible(prev.ray_remote_args, self.ray_remote_args):
            return False
        return True

    def fuse(self, prev: Stage):
        if not self.can_fuse(prev):
            raise ValueError(
                f"Tried to fuse {prev} with {self}, but these are not fusable."
            )
        assert self.supports_block_udf
        assert prev.fn_constructor_args is None and prev.fn_constructor_kwargs is None
        name = prev.name + "->" + self.name
        prev_fn_args = prev.fn_args or tuple()
        prev_fn_args = prev_fn_args if prev.fn is None else (prev.fn,) + prev_fn_args
        prev_fn_kwargs = prev.fn_kwargs or {}
        prev_block_fn = prev.block_fn
        if self.block_udf is None:

            def block_udf(blocks: Iterable[Block], ctx: TaskContext) -> Iterable[Block]:
                yield from prev_block_fn(blocks, ctx, *prev_fn_args, **prev_fn_kwargs)

        else:
            self_block_udf = self.block_udf

            def block_udf(blocks: Iterable[Block], ctx: TaskContext) -> Iterable[Block]:
                blocks = prev_block_fn(
                    blocks,
                    ctx,
                    *prev_fn_args,
                    **prev_fn_kwargs,
                )
                yield from self_block_udf(blocks, ctx)

        return AllToAllStage(
            name, self.num_blocks, self.fn, True, block_udf, prev.ray_remote_args
        )

    def __call__(
        self, blocks: BlockList, clear_input_blocks: bool, run_by_consumer: bool
    ) -> Tuple[BlockList, dict]:
        from ray.data._internal.stage_impl import RandomizeBlocksStage

        in_blocks_owned_by_consumer = blocks._owned_by_consumer
        if in_blocks_owned_by_consumer:
            assert (
                run_by_consumer
            ), "Blocks owned by consumer can only be consumed by consumer"
        blocks, stage_info = self.fn(
            blocks, clear_input_blocks, self.block_udf, self.ray_remote_args
        )
        assert isinstance(blocks, BlockList), blocks

        # RandomizeBlocksStage is an in-place transformation, so the ownership
        # of blocks doesn't change.
        if isinstance(self, RandomizeBlocksStage):
            blocks._owned_by_consumer = in_blocks_owned_by_consumer
        else:
            blocks._owned_by_consumer = run_by_consumer

        return blocks, stage_info


def _rewrite_read_stages(
    blocks: BlockList,
    stats: DatasetStats,
    stages: List[Stage],
    dataset_uuid: str,
) -> Tuple[BlockList, DatasetStats, List[Stage]]:
    """Rewrites read stages into one-to-one stages, if needed."""
    if _is_lazy(blocks) and stages:
        blocks, stats, stages = _rewrite_read_stage(blocks, stages)
        stats.dataset_uuid = dataset_uuid
    return blocks, stats, stages


def _rewrite_read_stage(
    in_blocks: LazyBlockList, stages: List[Stage]
) -> Tuple[BlockList, DatasetStats, List[Stage]]:
    """Rewrite the read stage to a OneToOne stage over read tasks as input.

    For example, suppose the plan was [Read -> MapBatches(Fn)]. These stages cannot
    be fused, since read stages are handled specially.
    After rewriting to [GetReadTasks -> MapBatches(DoRead) -> MapBatches(Fn)],
    now we can fuse the latter two MapBatches stages into a single OneToOne stage:
    [GetReadTasks -> MapBatches(DoRead -> Fn)].

    Args:
        blocks: Lazy block list representing read stage.
        stages: List of current stages.

    Returns:
        Non-lazy block list containing read tasks for not-yet-read block partitions,
        new stats for the block list, and the new list of stages.
    """
    from ray.data._internal.stage_impl import RandomizeBlocksStage

    # Generate the "GetReadTasks" stage blocks.
    remote_args = in_blocks._remote_args
    blocks, metadata = [], []
    for read_task in in_blocks._tasks:
        blocks.append(ray.put(read_task._read_fn))
        metadata.append(read_task.get_metadata())
    block_list = BlockList(
        blocks, metadata, owned_by_consumer=in_blocks._owned_by_consumer
    )

    @_adapt_for_multiple_blocks
    def block_fn(
        read_fn: Callable[[], Iterator[Block]], ctx: TaskContext
    ) -> Iterator[Block]:
        for block in read_fn():
            yield block

    name = "read"

    # Fuse downstream randomize stage with the read stage if possible. This is needed
    # when .window() is called right after read->randomize, since it forces execution.
    has_randomize = stages and isinstance(stages[0], RandomizeBlocksStage)
    if has_randomize:
        if stages and isinstance(stages[0], RandomizeBlocksStage):
            block_list, _ = stages[0].do_randomize(block_list)
            stages = stages[1:]
        name += "->randomize_block_order"

    stage = OneToOneStage(
        name,
        block_fn,
        "tasks",
        remote_args,
    )
    stats = DatasetStats(stages={}, parent=None)
    stages.insert(0, stage)
    return block_list, stats, stages


def _reorder_stages(stages: List[Stage]) -> List[Stage]:
    """Reorder randomize stages to the end to enable better stage fusion.

    This applies to RandomizeBlockOrder stages specifically (issue #26057).

    Args:
        stages: Stages to try to reorder.

    Returns:
        Reordered stages.
    """
    from ray.data._internal.stage_impl import RandomizeBlocksStage

    output: List[Stage] = []
    reorder_buf: List[RandomizeBlocksStage] = []

    for s in stages:
        if isinstance(s, RandomizeBlocksStage):
            # Buffer it for later reordering.
            reorder_buf.append(s)
        else:
            # Barrier: flush the reorder buffer.
            if isinstance(s, AllToAllStage):
                output.extend(reorder_buf)
                reorder_buf = []
            output.append(s)

    output.extend(reorder_buf)
    return output


def _fuse_one_to_one_stages(stages: List[Stage]) -> List[Stage]:
    """Fuses compatible one-to-one stages.

    Args:
        stages: Stages to try to fuse.

    Returns:
        Fused stages.
    """
    fused_stages = []
    prev_stage = None
    for idx, stage in enumerate(stages):
        if prev_stage is None:
            prev_stage = stage
        elif stage.can_fuse(prev_stage):
            prev_stage = stage.fuse(prev_stage)
        else:
            fused_stages.append(prev_stage)
            prev_stage = stage
    if prev_stage:
        fused_stages.append(prev_stage)
        prev_stage = None
    return fused_stages


def _are_remote_args_compatible(prev_args, next_args):
    """Check if Ray remote arguments are compatible for merging."""
    prev_args = _canonicalize(prev_args)
    next_args = _canonicalize(next_args)
    remote_args = next_args.copy()
    for key in INHERITABLE_REMOTE_ARGS:
        if key in prev_args:
            remote_args[key] = prev_args[key]
    if prev_args != remote_args:
        return False
    return True


def _canonicalize(remote_args: dict) -> dict:
    """Returns canonical form of given remote args."""
    remote_args = remote_args.copy()
    if "num_cpus" not in remote_args or remote_args["num_cpus"] is None:
        remote_args["num_cpus"] = 1
    if "num_gpus" not in remote_args or remote_args["num_gpus"] is None:
        remote_args["num_gpus"] = 0
    resources = remote_args.get("resources", {})
    for k, v in list(resources.items()):
        if v is None or v == 0.0:
            del resources[k]
    remote_args["resources"] = resources
    return remote_args


def _is_lazy(blocks: BlockList) -> bool:
    """Whether the provided block list is lazy."""
    return isinstance(blocks, LazyBlockList)


def _adapt_for_multiple_blocks(
    fn: Callable[..., Iterable[Block]],
) -> Callable[..., Iterable[Block]]:
    @functools.wraps(fn)
    def wrapper(blocks: Iterable[Block], ctx: TaskContext, *args, **kwargs):
        for block in blocks:
            yield from fn(block, ctx, *args, **kwargs)

    return wrapper<|MERGE_RESOLUTION|>--- conflicted
+++ resolved
@@ -492,13 +492,8 @@
             execute_to_legacy_block_iterator,
         )
 
-<<<<<<< HEAD
-        executor = StreamingExecutor(ExecutionOptions())
+        executor = StreamingExecutor(copy.deepcopy(ctx.execution_options))
         block_iter, owned = execute_to_legacy_block_iterator(
-=======
-        executor = StreamingExecutor(copy.deepcopy(ctx.execution_options))
-        block_iter = execute_to_legacy_block_iterator(
->>>>>>> 997e95ee
             executor,
             self,
             allow_clear_input_blocks=allow_clear_input_blocks,
