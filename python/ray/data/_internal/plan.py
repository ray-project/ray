import copy
import functools
import itertools
import uuid
from typing import (
    TYPE_CHECKING,
    Any,
    Callable,
    Dict,
    Iterable,
    Iterator,
    List,
    Optional,
    Tuple,
    Union,
)

import ray
from ray.types import ObjectRef
from ray.data._internal.arrow_ops.transform_pyarrow import unify_schemas
from ray.data._internal.block_list import BlockList
from ray.data._internal.compute import (
    UDF,
    ActorPoolStrategy,
    BlockTransform,
    CallableClass,
    ComputeStrategy,
    get_compute,
    is_task_compute,
)
from ray.data._internal.dataset_logger import DatasetLogger
from ray.data._internal.lazy_block_list import LazyBlockList
from ray.data._internal.stats import DatasetStats, DatasetStatsSummary
from ray.data.block import Block
from ray.data.context import DatasetContext

if TYPE_CHECKING:
    import pyarrow


# Scheduling strategy can be inherited from prev stage if not specified.
INHERITABLE_REMOTE_ARGS = ["scheduling_strategy"]


logger = DatasetLogger(__name__)


class Stage:
    """Represents a Dataset transform stage (e.g., map or shuffle)."""

    def __init__(self, name: str, num_blocks: Optional[int]):
        self.name = name
        self.num_blocks = num_blocks

    def __call__(
        self, blocks: BlockList, clear_input_blocks: bool
    ) -> Tuple[BlockList, dict]:
        """Execute this stage against the given blocks."""
        raise NotImplementedError

    def can_fuse(self, other: "Stage") -> bool:
        """Return whether this can be fused with another stage."""
        raise NotImplementedError

    def fuse(self, other: "Stage") -> "Stage":
        """Fuse this stage with a compatible stage."""
        raise NotImplementedError

    def __repr__(self):
        return f'{type(self).__name__}("{self.name}")'

    def __str__(self):
        return repr(self)


class ExecutionPlan:
    """A lazy execution plan for a Dataset."""

    # Implementation Notes:
    #
    # This lazy execution plan takes in an input block list and builds up a chain of
    # BlockList --> BlockList stages. When execution is triggered, it tries to fuse
    # together stages in order to reduce Ray task overhead and data copies.
    #
    # Internally, the execution plan holds two block lists:
    #   * _in_blocks: The (possibly lazy) input block list.
    #   * _snapshot_blocks: A snapshot of a computed block list, where this snapshot
    #     is the cached output of executing some prefix in the stage chain.
    #
    # The stages in this execution plan are partitioned into two subchains: before the
    # snapshot and after the snapshot. When the snapshot exists from a previous
    # execution, any future executions will only have to execute the "after the
    # snapshot" subchain, using the snapshot as the input to that subchain.

    def __init__(
        self,
        in_blocks: BlockList,
        stats: DatasetStats,
        dataset_uuid=None,
        *,
        run_by_consumer: bool,
    ):
        """Create a plan with no transformation stages.

        Args:
            in_blocks: Base list of blocks.
            stats: Stats for the base blocks.
            dataset_uuid: Dataset's UUID.
            run_by_consumer: Whether this plan is invoked to run by the consumption
            APIs (e.g. .iter_batches()).
        """
        self._in_blocks = in_blocks
        self._in_stats = stats
        # A computed snapshot of some prefix of stages.
        self._snapshot_blocks = None
        self._snapshot_stats = None
        # Chains of stages.
        self._stages_before_snapshot = []
        self._stages_after_snapshot = []
        # Cache of optimized stages.
        self._last_optimized_stages = None

        self._dataset_uuid = dataset_uuid or uuid.uuid4().hex
        if not stats.dataset_uuid:
            stats.dataset_uuid = self._dataset_uuid

        self._run_by_consumer = True
        self._cache_execution_results = False

    def __repr__(self) -> str:
        return (
            f"ExecutionPlan("
            f"dataset_uuid={self._dataset_uuid}, "
            f"run_by_consumer={self._run_by_consumer}, "
            f"in_blocks={self._in_blocks}, "
            f"stages_before_snapshot={self._stages_before_snapshot}, "
            f"stages_after_snapshot={self._stages_after_snapshot}, "
            f"snapshot_blocks={self._snapshot_blocks})"
        )

    def get_plan_as_string(self) -> str:
        """Create a cosmetic string representation of this execution plan.

        Returns:
            The string representation of this execution plan.
        """

        # NOTE: this is used for Dataset.__repr__ to give a user-facing string
        # representation. Ideally ExecutionPlan.__repr__ should be replaced with this
        # method as well.

        # Do not force execution for schema, as this method is expected to be very
        # cheap.
        plan_str = ""
        num_stages = 0
        dataset_blocks = None
        if self._stages_after_snapshot:
            # Get string representation of each stage in reverse order.
            for stage in self._stages_after_snapshot[::-1]:
                # Get name of each stage in camel case.
                stage_name = stage.name.title().replace("_", "")
                if num_stages == 0:
                    plan_str += f"{stage_name}\n"
                else:
                    trailing_space = " " * ((num_stages - 1) * 3)
                    plan_str += f"{trailing_space}+- {stage_name}\n"
                num_stages += 1

            # Get schema of initial blocks.
            if self._snapshot_blocks is not None:
                schema = self._get_unified_blocks_schema(
                    self._snapshot_blocks, fetch_if_missing=False
                )
                dataset_blocks = self._snapshot_blocks
            else:
                assert self._in_blocks is not None
                schema = self._get_unified_blocks_schema(
                    self._in_blocks, fetch_if_missing=False
                )
                dataset_blocks = self._in_blocks
        else:
            # Get schema of output blocks.
            schema = self.schema(fetch_if_missing=False)
            dataset_blocks = self._snapshot_blocks

        if schema is None:
            schema_str = "Unknown schema"
        elif isinstance(schema, type):
            schema_str = str(schema)
        else:
            schema_str = []
            for n, t in zip(schema.names, schema.types):
                if hasattr(t, "__name__"):
                    t = t.__name__
                schema_str.append(f"{n}: {t}")
            schema_str = ", ".join(schema_str)
            schema_str = "{" + schema_str + "}"
        count = self._get_num_rows_from_blocks_metadata(dataset_blocks)
        if count is None:
            count = "?"
        if dataset_blocks is None:
            num_blocks = "?"
        else:
            num_blocks = dataset_blocks.initial_num_blocks()
        dataset_str = "Dataset(num_blocks={}, num_rows={}, schema={})".format(
            num_blocks, count, schema_str
        )

        if num_stages == 0:
            plan_str = dataset_str
        else:
            trailing_space = " " * ((num_stages - 1) * 3)
            plan_str += f"{trailing_space}+- {dataset_str}"
        return plan_str

    def with_stage(self, stage: "Stage") -> "ExecutionPlan":
        """Return a copy of this plan with the given stage appended.

        Args:
            stage: The stage to append.

        Returns:
            A new ExecutionPlan with this stage appended.
        """
        copy = self.copy()
        copy._stages_after_snapshot.append(stage)
        return copy

    def copy(self) -> "ExecutionPlan":
        """Create a shallow copy of this execution plan.

        This copy can be executed without mutating the original, but clearing the copy
        will also clear the original.

        Returns:
            A shallow copy of this execution plan.
        """
        plan_copy = ExecutionPlan(
            self._in_blocks, self._in_stats, run_by_consumer=self._run_by_consumer
        )
        if self._snapshot_blocks is not None:
            # Copy over the existing snapshot.
            plan_copy._snapshot_blocks = self._snapshot_blocks
            plan_copy._snapshot_stats = self._snapshot_stats
        plan_copy._stages_before_snapshot = self._stages_before_snapshot.copy()
        plan_copy._stages_after_snapshot = self._stages_after_snapshot.copy()
        return plan_copy

    def deep_copy(self, preserve_uuid: bool = False) -> "ExecutionPlan":
        """Create a deep copy of this execution plan.

        This copy can be executed AND cleared without mutating the original.

        Args:
            preserve_uuid: Whether to preserve the original UUID in the copy.

        Returns:
            A deep copy of this execution plan.
        """
        dataset_uuid = None
        if preserve_uuid:
            dataset_uuid = self._dataset_uuid
        in_blocks = self._in_blocks
        if isinstance(in_blocks, BlockList):
            in_blocks = in_blocks.copy()
        plan_copy = ExecutionPlan(
            in_blocks,
            copy.copy(self._in_stats),
            dataset_uuid=dataset_uuid,
            run_by_consumer=self._run_by_consumer,
        )
        if self._snapshot_blocks:
            # Copy over the existing snapshot.
            plan_copy._snapshot_blocks = self._snapshot_blocks.copy()
            plan_copy._snapshot_stats = copy.copy(self._snapshot_stats)
        plan_copy._stages_before_snapshot = self._stages_before_snapshot.copy()
        plan_copy._stages_after_snapshot = self._stages_after_snapshot.copy()
        return plan_copy

    def initial_num_blocks(self) -> int:
        """Get the estimated number of blocks after applying all plan stages."""
        if self.has_computed_output():
            return self._snapshot_blocks.initial_num_blocks()
        for stage in self._stages_after_snapshot[::-1]:
            if stage.num_blocks is not None:
                return stage.num_blocks
        if self._snapshot_blocks is not None:
            return self._snapshot_blocks.initial_num_blocks()
        for stage in self._stages_before_snapshot[::-1]:
            if stage.num_blocks is not None:
                return stage.num_blocks
        if self._in_blocks is not None:
            return self._in_blocks.initial_num_blocks()
        return None

    def schema(
        self, fetch_if_missing: bool = False
    ) -> Union[type, "pyarrow.lib.Schema"]:
        """Get the schema after applying all plan stages.

        Args:
            fetch_if_missing: Whether to execute the plan to fetch the schema.

        Returns:
            The schema of the output dataset.
        """
        from ray.data._internal.stage_impl import RandomizeBlocksStage

        if self._stages_after_snapshot:
            if fetch_if_missing:
                if isinstance(self._stages_after_snapshot[-1], RandomizeBlocksStage):
                    # TODO(ekl): this is a hack to optimize the case where we have a
                    # trailing randomize block stages. That stage has no effect and
                    # so we don't need to execute all blocks to get the schema.
                    a = self._stages_after_snapshot.pop()
                    try:
                        self.execute()
                    finally:
                        self._stages_after_snapshot.append(a)
                else:
                    self.execute()
            elif len(self._stages_after_snapshot) == 1 and isinstance(
                self._stages_after_snapshot[-1], RandomizeBlocksStage
            ):
                # If RandomizeBlocksStage is last stage, we execute it (regardless of
                # the fetch_if_missing), since RandomizeBlocksStage is just changing
                # the order of references (hence super cheap).
                self.execute()
            else:
                return None
        elif self._in_blocks is not None and self._snapshot_blocks is None:
            # If the plan only has input blocks, we execute it, so snapshot has output.
            # This applies to newly created dataset. For example, initial dataset from
            # read, and output datasets of Dataset.split().
            self.execute()
        # Snapshot is now guaranteed to be the output of the final stage or None.
        blocks = self._snapshot_blocks
        if not blocks:
            return None
        return self._get_unified_blocks_schema(blocks, fetch_if_missing)

    def _get_unified_blocks_schema(
        self, blocks: BlockList, fetch_if_missing: bool = False
    ) -> Union[type, "pyarrow.lib.Schema"]:
        """Get the unified schema of the blocks.

        Args:
            blocks: the blocks to get schema
            fetch_if_missing: Whether to execute the blocks to fetch the schema.
        """

        # Only trigger the execution of first block in case it's a lazy block list.
        # Don't trigger full execution for a schema read.
        if isinstance(blocks, LazyBlockList):
            blocks.compute_first_block()
            blocks.ensure_metadata_for_first_block()

        metadata = blocks.get_metadata(fetch_if_missing=False)
        # Some blocks could be empty, in which case we cannot get their schema.
        # TODO(ekl) validate schema is the same across different blocks.

        # First check if there are blocks with computed schemas, then unify
        # valid schemas from all such blocks.
        schemas_to_unify = []
        for m in metadata:
            if m.schema is not None and (m.num_rows is None or m.num_rows > 0):
                schemas_to_unify.append(m.schema)
        if schemas_to_unify:
            # Check valid pyarrow installation before attempting schema unification
            try:
                import pyarrow as pa
            except ImportError:
                pa = None
            # If the result contains PyArrow schemas, unify them
            if pa is not None and any(
                isinstance(s, pa.Schema) for s in schemas_to_unify
            ):
                return unify_schemas(schemas_to_unify)
            # Otherwise, if the resulting schemas are simple types (e.g. int),
            # return the first schema.
            return schemas_to_unify[0]
        if not fetch_if_missing:
            return None
        # Synchronously fetch the schema.
        # For lazy block lists, this launches read tasks and fetches block metadata
        # until we find the first valid block schema. This is to minimize new
        # computations when fetching the schema.
        for _, m in blocks.iter_blocks_with_metadata():
            if m.schema is not None and (m.num_rows is None or m.num_rows > 0):
                return m.schema
        return None

    def meta_count(self) -> Optional[int]:
        """Get the number of rows after applying all plan stages if possible.

        This method will never trigger any computation.

        Returns:
            The number of records of the result Dataset, or None.
        """
        if self._stages_after_snapshot:
            return None
        # Snapshot is now guaranteed to be the output of the final stage or None.
        return self._get_num_rows_from_blocks_metadata(self._snapshot_blocks)

    def _get_num_rows_from_blocks_metadata(self, blocks: BlockList) -> Optional[int]:
        metadata = blocks.get_metadata() if blocks else None
        if metadata and all(m.num_rows is not None for m in metadata):
            return sum(m.num_rows for m in metadata)
        else:
            return None

<<<<<<< HEAD
    def consume(self) -> (BlockList, DatasetStats):
        bl = self.execute(force_read=True)
        stats = self._snapshot_stats
        if not self._cache_execution_results:
            self._reset_plan()
        return bl, stats
=======
    def execute_to_iterator(
        self,
        allow_clear_input_blocks: bool = True,
        force_read: bool = False,
    ) -> Tuple[Iterator[ObjectRef[Block]], DatasetStats]:
        """Execute this plan, returning an iterator.

        If the streaming execution backend is enabled, this will use streaming
        execution to generate outputs, otherwise it will fall back to bulk exec.

        Args:
            allow_clear_input_blocks: Whether we should try to clear the input blocks
                for each stage.
            force_read: Whether to force the read stage to fully execute.

        Returns:
            Tuple of iterator over output blocks and Dataset stats.
        """

        ctx = DatasetContext.get_current()
        if not ctx.use_streaming_executor:
            return (
                self.execute(allow_clear_input_blocks, force_read).iter_blocks(),
                self._snapshot_stats,
            )

        from ray.data._internal.execution.streaming_executor import StreamingExecutor
        from ray.data._internal.execution.interfaces import ExecutionOptions
        from ray.data._internal.execution.legacy_compat import (
            execute_to_legacy_block_iterator,
        )

        executor = StreamingExecutor(ExecutionOptions())
        block_iter = execute_to_legacy_block_iterator(
            executor,
            self,
            allow_clear_input_blocks=allow_clear_input_blocks,
            dataset_uuid=self._dataset_uuid,
        )
        # Since the generator doesn't run any code until we try to fetch the first
        # value, force execution of one bundle before we call get_stats().
        gen = iter(block_iter)
        try:
            block_iter = itertools.chain([next(gen)], gen)
        except StopIteration:
            pass
        return block_iter, executor.get_stats()
>>>>>>> c5ce46f7

    def execute(
        self,
        allow_clear_input_blocks: bool = True,
        force_read: bool = False,
        cache_output_blocks: bool = False,
    ) -> BlockList:
        """Execute this plan.

        This will always execute the plan using bulk execution.

        Args:
            allow_clear_input_blocks: Whether we should try to clear the input blocks
                for each stage.
            force_read: Whether to force the read stage to fully execute.
            cache_output_blocks: Whether to cache the output blocks from this execution.
                If True, the consumer cannot own the output blocks and as a result
                consumer cannot eagerly release blocks after consumption. This could
                be the case for e.g. fully_executed().

        Returns:
            The blocks of the output dataset.
        """
        context = DatasetContext.get_current()
        if not ray.available_resources().get("CPU"):
            logger.get_logger().warning(
                "Warning: The Ray cluster currently does not have "
                "any available CPUs. The Dataset job will hang unless more CPUs "
                "are freed up. A common reason is that cluster resources are "
                "used by Actors or Tune trials; see the following link "
                "for more details: "
                "https://docs.ray.io/en/master/data/dataset-internals.html#datasets-and-tune"  # noqa: E501
            )

        if cache_output_blocks:
            self._cache_execution_results = True

        # Dataset is lazy-only, so it always allows clearing input blocks.
        allow_clear_input_blocks = True
        if not self.has_computed_output():
            # Read stage is handled with the legacy execution impl for now.
            if (
                context.new_execution_backend
                and not self.is_read_stage_equivalent()
                and self._stages_after_snapshot
            ):
                from ray.data._internal.execution.bulk_executor import BulkExecutor
                from ray.data._internal.execution.interfaces import ExecutionOptions
                from ray.data._internal.execution.legacy_compat import (
                    execute_to_legacy_block_list,
                )

                executor = BulkExecutor(ExecutionOptions())
                blocks = execute_to_legacy_block_list(
                    executor,
                    self,
                    allow_clear_input_blocks=allow_clear_input_blocks,
                    dataset_uuid=self._dataset_uuid,
                )
                stats = executor.get_stats()
                stats_summary_string = stats.to_summary().to_string(
                    include_parent=False
                )
                logger.get_logger(log_to_stdout=context.enable_auto_log_stats).info(
                    stats_summary_string,
                )

            else:
                blocks, stats, stages = self._optimize()
                for stage_idx, stage in enumerate(stages):
                    if allow_clear_input_blocks:
                        clear_input_blocks = self._should_clear_input_blocks(
                            blocks, stage_idx
                        )
                    else:
                        clear_input_blocks = False
                    stats_builder = stats.child_builder(stage.name)
                    blocks, stage_info = stage(
                        blocks, clear_input_blocks, self._run_by_consumer
                    )
                    if stage_info:
                        stats = stats_builder.build_multistage(stage_info)
                    else:
                        stats = stats_builder.build(blocks)
                    stats.dataset_uuid = self._dataset_uuid
                    stats_summary_string = stats.to_summary().to_string(
                        include_parent=False,
                    )
                    logger.get_logger(log_to_stdout=context.enable_auto_log_stats).info(
                        stats_summary_string,
                    )

            # When we need to cache output blocks, the consumer cannot own the output
            # blocks -- this is to prevent the consumer from eagerly releasing the
            # blocks after the consumption.
            # The reason we need to do this is since the user may iterate/consume over
            # a Dataset multiple times after fully executing it once.
            if self._cache_execution_results:
                blocks._owned_by_consumer = False

            # Set the snapshot to the output of the final stage.
            self._snapshot_blocks = blocks
            self._snapshot_stats = stats
            self._snapshot_stats.dataset_uuid = self._dataset_uuid
            self._stages_before_snapshot += self._stages_after_snapshot
            self._stages_after_snapshot = []
        if _is_lazy(self._snapshot_blocks) and force_read:
            self._snapshot_blocks = self._snapshot_blocks.compute_to_blocklist()
        return self._snapshot_blocks

    def _reset_plan(self) -> None:
        """Reset the plan to a state that's ready to re-execute from the beginning.

        This will clear all cached block references of this plan, including the lazy
        block list. If the input block is not lazy, it'll be kept in order to keep
        the plan executable."""
        # Only clear the lazy bocklist. If we clear the eager blocklist, the plan
        # will not be executable.
        if _is_lazy(self._in_blocks):
            self._in_blocks.clear()
        self._clear_snapshot()

    def clear_block_refs(self) -> None:
        """Clear all cached block references of this plan, including input blocks.

        This will render the plan un-executable unless the root is a LazyBlockList."""
        self._in_blocks.clear()
        self._clear_snapshot()

    def _clear_snapshot(self) -> None:
        """Clear the snapshot kept in the plan to the beginning state."""
        self._snapshot_blocks = None
        self._snapshot_stats = None
        # We're erasing the snapshot, so put all stages into the "after snapshot"
        # bucket.
        self._stages_after_snapshot = (
            self._stages_before_snapshot + self._stages_after_snapshot
        )
        self._stages_before_snapshot = []

    def stats(self) -> DatasetStats:
        """Return stats for this plan, forcing execution if needed."""
        self.execute()
        return self._snapshot_stats

    def stats_summary(self) -> DatasetStatsSummary:
        self.execute()
        return self._snapshot_stats.to_summary()

    def _should_clear_input_blocks(
        self,
        blocks: BlockList,
        stage_idx: int,
    ):
        """Whether the provided blocks should be cleared when passed into the stage.

        Args:
            blocks: The blocks that we may want to clear.
            stage_idx: The position of the stage in the optimized after-snapshot chain.
        """
        if stage_idx != 0 or (
            self._stages_before_snapshot and blocks._owned_by_consumer
        ):
            # Not the first stage, always clear stage input blocks.
            return True
        elif isinstance(blocks, LazyBlockList):
            # Always clear lazy input blocks since they can be recomputed.
            return True
        else:
            # Otherwise, we have non-lazy input blocks that's the source of this
            # execution plan, so we don't clear these.
            return False

    def _optimize(self) -> Tuple[BlockList, DatasetStats, List[Stage]]:
        """Apply stage fusion optimizations, returning an updated source block list and
        associated stats, and a set of optimized stages.
        """
        context = DatasetContext.get_current()
        blocks, stats, stages = self._get_source_blocks_and_stages()
        if context.optimize_reorder_stages:
            stages = _reorder_stages(stages)
        if context.optimize_fuse_stages:
            if context.optimize_fuse_read_stages:
                # If using a lazy datasource, rewrite read stage into one-to-one stage
                # so it can be fused into downstream stages.
                blocks, stats, stages = _rewrite_read_stages(
                    blocks, stats, stages, self._dataset_uuid
                )
            stages = _fuse_one_to_one_stages(stages)
            self._last_optimized_stages = stages
        return blocks, stats, stages

    def _get_source_blocks_and_stages(
        self,
    ) -> Tuple[BlockList, DatasetStats, List[Stage]]:
        """Get the source blocks, corresponding stats, and the stages for plan
        execution.

        If a computed snapshot exists and has not been cleared, return the snapshot
        blocks and stats; otherwise, return the input blocks and stats that the plan was
        created with.
        """
        stages = self._stages_after_snapshot.copy()
        if self._snapshot_blocks is not None:
            if not self._snapshot_blocks.is_cleared():
                # If snapshot exists, we only have to execute the plan from the
                # snapshot.
                blocks = self._snapshot_blocks
                stats = self._snapshot_stats
                # Unlink the snapshot blocks from the plan so we can eagerly reclaim the
                # snapshot block memory after the first stage is done executing.
                self._snapshot_blocks = None
            else:
                # Snapshot exists but has been cleared, so we need to recompute from the
                # source (input blocks).
                blocks = self._in_blocks
                stats = self._in_stats
                stages = self._stages_before_snapshot + self._stages_after_snapshot
        else:
            # If no snapshot exists, we have to execute the full plan from the
            # beginning.
            blocks = self._in_blocks
            stats = self._in_stats
        return blocks, stats, stages

    def has_lazy_input(self) -> bool:
        """Return whether this plan has lazy input blocks."""
        return _is_lazy(self._in_blocks)

    def is_read_stage_equivalent(self) -> bool:
        """Return whether this plan can be executed as only a read stage."""
        from ray.data._internal.stage_impl import RandomizeBlocksStage

        context = DatasetContext.get_current()
        remaining_stages = self._stages_after_snapshot
        if (
            context.optimize_fuse_stages
            and remaining_stages
            and isinstance(remaining_stages[0], RandomizeBlocksStage)
        ):
            remaining_stages = remaining_stages[1:]
        return (
            self.has_lazy_input()
            and not self._stages_before_snapshot
            and not remaining_stages
            and (
                not self._snapshot_blocks
                or isinstance(self._snapshot_blocks, LazyBlockList)
            )
        )

    def has_computed_output(self) -> bool:
        """Whether this plan has a computed snapshot for the final stage, i.e. for the
        output of this plan.
        """
        return (
            self._snapshot_blocks is not None
            and not self._stages_after_snapshot
            and not self._snapshot_blocks.is_cleared()
        )


def _pack_args(
    self_fn_args: Iterable[Any],
    self_fn_kwargs: Dict[str, Any],
    prev_fn_args: Iterable[Any],
    prev_fn_kwargs: Dict[str, Any],
) -> Tuple[
    Tuple[Any],
    Callable[
        [Tuple[Any]],
        Tuple[
            Tuple[Any],
            Dict[str, Any],
            Tuple[Any],
            Dict[str, Any],
        ],
    ],
]:
    """Pack the (kw)args from two stages into a single, flat positional args tuple that
    can be given to a Ray task, ensuring resoultion of each argument.
    This function returns this args tuple along with a function that will unpack this
    flat args tuple back into it's original args and kwargs structure.
    """
    if not self_fn_args:
        self_fn_args = tuple()
    if not self_fn_kwargs:
        self_fn_kwargs = {}
    if not prev_fn_args:
        prev_fn_args = tuple()
    if not prev_fn_kwargs:
        prev_fn_kwargs = {}
    # Offsets into flat args tuple.
    offsets = list(
        itertools.accumulate(
            [
                len(self_fn_args),
                len(prev_fn_args),
                len(self_fn_kwargs),
                len(prev_fn_kwargs),
            ]
        )
    )
    # Keys for the kwargs.
    keys = list(self_fn_kwargs.keys()) + list(prev_fn_kwargs.keys())

    fn_args = (
        self_fn_args
        + prev_fn_args
        + tuple(self_fn_kwargs.values())
        + tuple(prev_fn_kwargs.values())
    )

    def unpack(
        fn_args: List[Any],
    ) -> Tuple[List[Any], Dict[str, Any], List[Any], Dict[str, Any]]:
        self_fn_args = fn_args[: offsets[0]]
        prev_fn_args = fn_args[offsets[0] : offsets[1]]
        self_fn_kwargs = fn_args[offsets[1] : offsets[2]]
        prev_fn_kwargs = fn_args[offsets[2] :]
        prev_key_offset = offsets[2] - offsets[1]
        self_fn_kwargs = {k: v for k, v in zip(keys[:prev_key_offset], self_fn_kwargs)}
        prev_fn_kwargs = {k: v for k, v in zip(keys[prev_key_offset:], prev_fn_kwargs)}
        return self_fn_args, self_fn_kwargs, prev_fn_args, prev_fn_kwargs

    return fn_args, unpack


class OneToOneStage(Stage):
    """A stage that transforms blocks independently (e.g., map or filter)."""

    def __init__(
        self,
        name: str,
        block_fn: BlockTransform,
        compute: Union[str, ComputeStrategy],
        ray_remote_args: dict,
        target_block_size: Optional[int] = None,
        fn: Optional[UDF] = None,
        fn_args: Optional[Iterable[Any]] = None,
        fn_kwargs: Optional[Dict[str, Any]] = None,
        fn_constructor_args: Optional[Iterable[Any]] = None,
        fn_constructor_kwargs: Optional[Dict[str, Any]] = None,
    ):
        super().__init__(name, None)
        self.block_fn = block_fn
        self.compute = compute or "tasks"
        self.ray_remote_args = ray_remote_args or {}
        self.target_block_size = target_block_size
        self.fn = fn
        self.fn_args = fn_args
        self.fn_kwargs = fn_kwargs
        self.fn_constructor_args = fn_constructor_args
        self.fn_constructor_kwargs = fn_constructor_kwargs

    def can_fuse(self, prev: Stage):
        if not isinstance(prev, OneToOneStage):
            return False
        # Allow fusing tasks->actors if the resources are compatible (read->map), but
        # not the other way around. The latter will be used as the compute if fused.
        if is_task_compute(self.compute) and prev.compute != self.compute:
            return False
        if (
            isinstance(self.fn, CallableClass)
            and isinstance(prev.fn, CallableClass)
            and (
                prev.fn != self.fn
                or (
                    prev.fn_constructor_args != self.fn_constructor_args
                    or prev.fn_constructor_kwargs != self.fn_constructor_kwargs
                )
            )
        ):
            # Fusing callable classes is only supported if they are the same function
            # AND their construction arguments are the same.
            # TODO(Clark): Support multiple callable classes instantiating in the same
            # actor worker constructor.
            return False
        if not _are_remote_args_compatible(prev.ray_remote_args, self.ray_remote_args):
            return False
        return True

    def fuse(self, prev: Stage):
        if not self.can_fuse(prev):
            raise ValueError(
                f"Tried to fuse {prev} with {self}, but these are not fusable."
            )
        name = prev.name + "->" + self.name
        prev_fn = prev.fn
        if isinstance(self.fn, CallableClass) and isinstance(prev_fn, CallableClass):
            assert self.fn == prev_fn
            assert (
                prev.fn_constructor_args == self.fn_constructor_args
                and prev.fn_constructor_kwargs == self.fn_constructor_kwargs
            )
            # If both UDFs are callable classes, they must be equal and have the same
            # construction args, so we tell the previous stage to reuse the passed
            # (instantiated) callable class UDF that's provided to the block function.
            use_outer_fn = True
            prev_fn = None
        else:
            # Otherwise, we're either fusing two non-callable class UDFs, or a
            # non-callable class UDF with a callable class UDF. In either case, prev
            # will be a non-callable class UDF, so we use it within the block function.
            use_outer_fn = False

        # Package args into a flat positional args list.
        fn_args, unpack_args = _pack_args(
            self.fn_args,
            self.fn_kwargs,
            prev.fn_args,
            prev.fn_kwargs,
        )

        block_fn1 = prev.block_fn
        block_fn2 = self.block_fn
        if prev.target_block_size is not None and self.target_block_size is not None:
            target_block_size = max(prev.target_block_size, self.target_block_size)
        elif prev.target_block_size is not None:
            target_block_size = prev.target_block_size
        else:
            target_block_size = self.target_block_size

        def block_fn(
            blocks: Iterable[Block],
            fn: UDF,
            *fn_args,
            **fn_kwargs,
        ) -> Iterable[Block]:
            assert not fn_kwargs, fn_kwargs
            # Unpack flat position args list into
            self_fn_args, self_fn_kwargs, prev_fn_args, prev_fn_kwargs = unpack_args(
                fn_args
            )
            self_fn_args = self_fn_args if fn is None else (fn,) + self_fn_args
            if use_outer_fn:
                prev_fn_ = fn
            else:
                prev_fn_ = prev_fn
            prev_fn_args = (
                prev_fn_args if prev_fn_ is None else (prev_fn_,) + prev_fn_args
            )
            blocks = block_fn1(blocks, *prev_fn_args, **prev_fn_kwargs)
            return block_fn2(blocks, *self_fn_args, **self_fn_kwargs)

        return OneToOneStage(
            name,
            block_fn,
            self.compute,
            prev.ray_remote_args,
            target_block_size=target_block_size,
            fn=self.fn,
            fn_args=fn_args,
            fn_kwargs={},
            fn_constructor_args=self.fn_constructor_args,
            fn_constructor_kwargs=self.fn_constructor_kwargs,
        )

    def __call__(
        self, blocks: BlockList, clear_input_blocks: bool, run_by_consumer: bool
    ) -> Tuple[BlockList, dict]:
        compute = get_compute(self.compute)
        assert (
            self.fn_constructor_args is None and self.fn_constructor_kwargs is None
        ) or isinstance(compute, ActorPoolStrategy)

        if blocks._owned_by_consumer:
            assert (
                run_by_consumer
            ), "Blocks owned by consumer can only be consumed by consumer"

        blocks = compute._apply(
            self.block_fn,
            self.ray_remote_args,
            blocks,
            clear_input_blocks,
            name=self.name,
            target_block_size=self.target_block_size,
            fn=self.fn,
            fn_args=self.fn_args,
            fn_kwargs=self.fn_kwargs,
            fn_constructor_args=self.fn_constructor_args,
            fn_constructor_kwargs=self.fn_constructor_kwargs,
        )
        assert isinstance(blocks, BlockList), blocks
        blocks._owned_by_consumer = run_by_consumer
        return blocks, {}


class AllToAllStage(Stage):
    """A stage that transforms blocks holistically (e.g., shuffle)."""

    def __init__(
        self,
        name: str,
        num_blocks: Optional[int],
        fn: Callable[[BlockList, bool, Callable], Tuple[BlockList, dict]],
        supports_block_udf: bool = False,
        block_udf: Optional[BlockTransform] = None,
        remote_args: Optional[Dict[str, Any]] = None,
    ):
        super().__init__(name, num_blocks)
        self.fn = fn
        self.supports_block_udf = supports_block_udf
        self.block_udf = block_udf
        self.ray_remote_args = remote_args or {}

    def can_fuse(self, prev: Stage):
        context = DatasetContext.get_current()
        # TODO(ekl) also support fusing shuffle stages to subsequent 1:1 stages.
        if not context.optimize_fuse_shuffle_stages:
            return False
        if not self.supports_block_udf:
            return False
        if not isinstance(prev, OneToOneStage):
            return False
        if not is_task_compute(prev.compute):
            return False
        if not _are_remote_args_compatible(prev.ray_remote_args, self.ray_remote_args):
            return False
        return True

    def fuse(self, prev: Stage):
        if not self.can_fuse(prev):
            raise ValueError(
                f"Tried to fuse {prev} with {self}, but these are not fusable."
            )
        assert self.supports_block_udf
        assert prev.fn_constructor_args is None and prev.fn_constructor_kwargs is None
        name = prev.name + "->" + self.name
        prev_fn_args = prev.fn_args or tuple()
        prev_fn_args = prev_fn_args if prev.fn is None else (prev.fn,) + prev_fn_args
        prev_fn_kwargs = prev.fn_kwargs or {}
        prev_block_fn = prev.block_fn
        if self.block_udf is None:

            def block_udf(blocks: Iterable[Block]) -> Iterable[Block]:
                yield from prev_block_fn(blocks, *prev_fn_args, **prev_fn_kwargs)

        else:
            self_block_udf = self.block_udf

            def block_udf(blocks: Iterable[Block]) -> Iterable[Block]:
                blocks = prev_block_fn(
                    blocks,
                    *prev_fn_args,
                    **prev_fn_kwargs,
                )
                yield from self_block_udf(blocks)

        return AllToAllStage(
            name, self.num_blocks, self.fn, True, block_udf, prev.ray_remote_args
        )

    def __call__(
        self, blocks: BlockList, clear_input_blocks: bool, run_by_consumer: bool
    ) -> Tuple[BlockList, dict]:
        from ray.data._internal.stage_impl import RandomizeBlocksStage

        in_blocks_owned_by_consumer = blocks._owned_by_consumer
        if in_blocks_owned_by_consumer:
            assert (
                run_by_consumer
            ), "Blocks owned by consumer can only be consumed by consumer"
        blocks, stage_info = self.fn(
            blocks, clear_input_blocks, self.block_udf, self.ray_remote_args
        )
        assert isinstance(blocks, BlockList), blocks

        # RandomizeBlocksStage is an in-place transformation, so the ownership
        # of blocks doesn't change.
        if isinstance(self, RandomizeBlocksStage):
            blocks._owned_by_consumer = in_blocks_owned_by_consumer
        else:
            blocks._owned_by_consumer = run_by_consumer

        return blocks, stage_info


def _rewrite_read_stages(
    blocks: BlockList,
    stats: DatasetStats,
    stages: List[Stage],
    dataset_uuid: str,
) -> Tuple[BlockList, DatasetStats, List[Stage]]:
    """Rewrites read stages into one-to-one stages, if needed."""
    if _is_lazy(blocks) and stages:
        blocks, stats, stages = _rewrite_read_stage(blocks, stages)
        stats.dataset_uuid = dataset_uuid
    return blocks, stats, stages


def _rewrite_read_stage(
    in_blocks: LazyBlockList, stages: List[Stage]
) -> Tuple[BlockList, DatasetStats, List[Stage]]:
    """Rewrite the read stage to a OneToOne stage over read tasks as input.

    For example, suppose the plan was [Read -> MapBatches(Fn)]. These stages cannot
    be fused, since read stages are handled specially.
    After rewriting to [GetReadTasks -> MapBatches(DoRead) -> MapBatches(Fn)],
    now we can fuse the latter two MapBatches stages into a single OneToOne stage:
    [GetReadTasks -> MapBatches(DoRead -> Fn)].

    Args:
        blocks: Lazy block list representing read stage.
        stages: List of current stages.

    Returns:
        Non-lazy block list containing read tasks for not-yet-read block partitions,
        new stats for the block list, and the new list of stages.
    """
    from ray.data._internal.stage_impl import RandomizeBlocksStage

    # Generate the "GetReadTasks" stage blocks.
    remote_args = in_blocks._remote_args
    blocks, metadata = [], []
    for read_task in in_blocks._tasks:
        blocks.append(ray.put(read_task._read_fn))
        metadata.append(read_task.get_metadata())
    block_list = BlockList(
        blocks, metadata, owned_by_consumer=in_blocks._owned_by_consumer
    )

    @_adapt_for_multiple_blocks
    def block_fn(read_fn: Callable[[], Iterator[Block]]) -> Iterator[Block]:
        for block in read_fn():
            yield block

    name = "read"

    # Fuse downstream randomize stage with the read stage if possible. This is needed
    # when .window() is called right after read->randomize, since it forces execution.
    has_randomize = stages and isinstance(stages[0], RandomizeBlocksStage)
    if has_randomize:
        if stages and isinstance(stages[0], RandomizeBlocksStage):
            block_list, _ = stages[0].do_randomize(block_list)
            stages = stages[1:]
        name += "->randomize_block_order"

    stage = OneToOneStage(
        name,
        block_fn,
        "tasks",
        remote_args,
    )
    stats = DatasetStats(stages={}, parent=None)
    stages.insert(0, stage)
    return block_list, stats, stages


def _reorder_stages(stages: List[Stage]) -> List[Stage]:
    """Reorder randomize stages to the end to enable better stage fusion.

    This applies to RandomizeBlockOrder stages specifically (issue #26057).

    Args:
        stages: Stages to try to reorder.

    Returns:
        Reordered stages.
    """
    from ray.data._internal.stage_impl import RandomizeBlocksStage

    output: List[Stage] = []
    reorder_buf: List[RandomizeBlocksStage] = []

    for s in stages:
        if isinstance(s, RandomizeBlocksStage):
            # Buffer it for later reordering.
            reorder_buf.append(s)
        else:
            # Barrier: flush the reorder buffer.
            if isinstance(s, AllToAllStage):
                output.extend(reorder_buf)
                reorder_buf = []
            output.append(s)

    output.extend(reorder_buf)
    return output


def _fuse_one_to_one_stages(stages: List[Stage]) -> List[Stage]:
    """Fuses compatible one-to-one stages.

    Args:
        stages: Stages to try to fuse.

    Returns:
        Fused stages.
    """
    fused_stages = []
    prev_stage = None
    for idx, stage in enumerate(stages):
        if prev_stage is None:
            prev_stage = stage
        elif stage.can_fuse(prev_stage):
            prev_stage = stage.fuse(prev_stage)
        else:
            fused_stages.append(prev_stage)
            prev_stage = stage
    if prev_stage:
        fused_stages.append(prev_stage)
        prev_stage = None
    return fused_stages


def _are_remote_args_compatible(prev_args, next_args):
    """Check if Ray remote arguments are compatible for merging."""
    prev_args = _canonicalize(prev_args)
    next_args = _canonicalize(next_args)
    remote_args = next_args.copy()
    for key in INHERITABLE_REMOTE_ARGS:
        if key in prev_args:
            remote_args[key] = prev_args[key]
    if prev_args != remote_args:
        return False
    return True


def _canonicalize(remote_args: dict) -> dict:
    """Returns canonical form of given remote args."""
    remote_args = remote_args.copy()
    if "num_cpus" not in remote_args or remote_args["num_cpus"] is None:
        remote_args["num_cpus"] = 1
    if "num_gpus" not in remote_args or remote_args["num_gpus"] is None:
        remote_args["num_gpus"] = 0
    resources = remote_args.get("resources", {})
    for k, v in list(resources.items()):
        if v is None or v == 0.0:
            del resources[k]
    remote_args["resources"] = resources
    return remote_args


def _is_lazy(blocks: BlockList) -> bool:
    """Whether the provided block list is lazy."""
    return isinstance(blocks, LazyBlockList)


def _adapt_for_multiple_blocks(
    fn: Callable[..., Iterable[Block]],
) -> Callable[..., Iterable[Block]]:
    @functools.wraps(fn)
    def wrapper(blocks: Iterable[Block], *args, **kwargs):
        for block in blocks:
            yield from fn(block, *args, **kwargs)

    return wrapper<|MERGE_RESOLUTION|>--- conflicted
+++ resolved
@@ -410,14 +410,13 @@
         else:
             return None
 
-<<<<<<< HEAD
     def consume(self) -> (BlockList, DatasetStats):
         bl = self.execute(force_read=True)
         stats = self._snapshot_stats
         if not self._cache_execution_results:
             self._reset_plan()
         return bl, stats
-=======
+
     def execute_to_iterator(
         self,
         allow_clear_input_blocks: bool = True,
@@ -439,10 +438,8 @@
 
         ctx = DatasetContext.get_current()
         if not ctx.use_streaming_executor:
-            return (
-                self.execute(allow_clear_input_blocks, force_read).iter_blocks(),
-                self._snapshot_stats,
-            )
+            bl, stats = self.consume()
+            return bl.iter_blocks(), stats, bl._owned_by_consumer
 
         from ray.data._internal.execution.streaming_executor import StreamingExecutor
         from ray.data._internal.execution.interfaces import ExecutionOptions
@@ -465,7 +462,6 @@
         except StopIteration:
             pass
         return block_iter, executor.get_stats()
->>>>>>> c5ce46f7
 
     def execute(
         self,
