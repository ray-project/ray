import copy
import itertools
import logging
from typing import TYPE_CHECKING, Iterator, List, Optional, Tuple, Type, Union

import pyarrow

import ray
from ray._private.internal_api import get_memory_info_reply, get_state_from_address
from ray.data._internal.execution.interfaces import RefBundle
from ray.data._internal.logical.interfaces import SourceOperator
from ray.data._internal.logical.interfaces.logical_operator import LogicalOperator
from ray.data._internal.logical.interfaces.logical_plan import LogicalPlan
from ray.data._internal.logical.interfaces.operator import Operator
from ray.data._internal.logical.operators.read_operator import Read
from ray.data._internal.stats import DatasetStats
from ray.data._internal.util import unify_ref_bundles_schema
from ray.data.block import BlockMetadataWithSchema
from ray.data.context import DataContext
from ray.data.exceptions import omit_traceback_stdout
from ray.util.debug import log_once

if TYPE_CHECKING:
    from ray.data._internal.execution.streaming_executor import (
        StreamingExecutor,
    )
    from ray.data.dataset import Dataset


# Scheduling strategy can be inherited from prev operator if not specified.
INHERITABLE_REMOTE_ARGS = ["scheduling_strategy"]


logger = logging.getLogger(__name__)


class ExecutionPlan:
    """A lazy execution plan for a Dataset.

    This lazy execution plan builds up a chain of ``List[RefBundle]`` -->
    ``List[RefBundle]`` operators. Prior to execution, we apply a set of logical
    plan optimizations, such as operator fusion, in order to reduce Ray task
    overhead and data copies.

    Internally, the execution plan holds a snapshot of a computed list of
    blocks and their associated metadata under ``self._snapshot_bundle``,
    where this snapshot is the cached output of executing the operator chain."""

    def __init__(
        self,
        stats: DatasetStats,
        data_context: DataContext,
    ):
        """Create a plan with no transformation operators.

        Args:
            stats: Stats for the base blocks.
            data_context: :class:`~ray.data.context.DataContext`
                object to use for execution.
        """
        self._in_stats = stats
        # A computed snapshot of some prefix of operators and their corresponding
        # output blocks and stats.
        self._snapshot_operator: Optional[LogicalOperator] = None
        self._snapshot_stats = None
        self._snapshot_bundle = None
        # Snapshot of only metadata corresponding to the final operator's
        # output bundles, used as the source of truth for the Dataset's schema
        # and count. This is calculated and cached when the plan is executed as an
        # iterator (`execute_to_iterator()`), and avoids caching
        # all of the output blocks in memory like in `self.snapshot_bundle`.
        # TODO(scottjlee): To keep the caching logic consistent, update `execute()`
        # to also store the metadata in `_snapshot_metadata` instead of
        # `_snapshot_bundle`. For example, we could store the blocks in
        # `self._snapshot_blocks` and the metadata in `self._snapshot_metadata`.
        self._snapshot_metadata_schema: Optional["BlockMetadataWithSchema"] = None

        # Cached schema.
        self._schema = None
        # Set when a Dataset is constructed with this plan
        self._dataset_uuid = None
        # Index of the current execution.
        self._run_index = -1

        self._dataset_name = None

        self._has_started_execution = False

        self._context = data_context

    def get_dataset_id(self) -> str:
        """Unique ID of the dataset, including the dataset name,
        UUID, and current execution index.
        """
        return (
            f"{self._dataset_name or 'dataset'}_{self._dataset_uuid}_{self._run_index}"
        )

    def create_executor(self) -> "StreamingExecutor":
        """Create an executor for this plan."""
        from ray.data._internal.execution.streaming_executor import StreamingExecutor

        self._run_index += 1
        executor = StreamingExecutor(self._context, self.get_dataset_id())
        return executor

    def __repr__(self) -> str:
        return (
            f"ExecutionPlan("
            f"dataset_uuid={self._dataset_uuid}, "
            f"snapshot_operator={self._snapshot_operator}"
            f")"
        )

    def explain(self) -> str:
        """Return a string representation of the logical and physical plan."""
        from ray.data._internal.logical.optimizers import get_execution_plan

        logical_plan = self._logical_plan
        logical_plan_str, _ = self.generate_plan_string(logical_plan.dag)
        logical_plan_str = "-------- Logical Plan --------\n" + logical_plan_str

        physical_plan = get_execution_plan(self._logical_plan)
        physical_plan_str, _ = self.generate_plan_string(
<<<<<<< HEAD
            physical_plan.dag, display_operator=True
=======
            physical_plan.dag, show_op_repr=True
>>>>>>> 41353f84
        )
        physical_plan_str = "-------- Physical Plan --------\n" + physical_plan_str

        return logical_plan_str + physical_plan_str

    @staticmethod
    def generate_plan_string(
        op: Operator,
        curr_str: str = "",
        depth: int = 0,
        including_source: bool = True,
<<<<<<< HEAD
        display_operator: bool = False,
=======
        show_op_repr: bool = False,
>>>>>>> 41353f84
    ):
        """Traverse (DFS) the Plan DAG and
        return a string representation of the operators."""
        if not including_source and isinstance(op, SourceOperator):
            return curr_str, depth

        curr_max_depth = depth
<<<<<<< HEAD
        # For logical plan, only show the operator name like "Aggregate".
        # But for physical plan, show the operator class name as well like "AllToAllOperator[Aggregate]".
        op_str = repr(op) if display_operator else op._name
=======
        op_name = repr(op) if show_op_repr else op.name

>>>>>>> 41353f84
        if depth == 0:
            curr_str += f"{op_str}\n"
        else:
            trailing_space = " " * ((depth - 1) * 3)
            curr_str += f"{trailing_space}+- {op_str}\n"

        for input in op.input_dependencies:
            curr_str, input_max_depth = ExecutionPlan.generate_plan_string(
<<<<<<< HEAD
                input, curr_str, depth + 1, including_source, display_operator
=======
                input, curr_str, depth + 1, including_source, show_op_repr
>>>>>>> 41353f84
            )
            curr_max_depth = max(curr_max_depth, input_max_depth)
        return curr_str, curr_max_depth

    def get_plan_as_string(self, dataset_cls: Type["Dataset"]) -> str:
        """Create a cosmetic string representation of this execution plan.

        Returns:
            The string representation of this execution plan.
        """
        # NOTE: this is used for Dataset.__repr__ to give a user-facing string
        # representation. Ideally ExecutionPlan.__repr__ should be replaced with this
        # method as well.

        from ray.data.dataset import MaterializedDataset

        # Do not force execution for schema, as this method is expected to be very
        # cheap.
        plan_str = ""
        plan_max_depth = 0
        if not self.has_computed_output():
            # using dataset as source here, so don't generate source operator in generate_plan_string
            plan_str, plan_max_depth = self.generate_plan_string(
                self._logical_plan.dag, including_source=False
            )

            if self._snapshot_bundle is not None:
                # This plan has executed some but not all operators.
                schema = self._snapshot_bundle.schema
                count = self._snapshot_bundle.num_rows()
            elif self._snapshot_metadata_schema is not None:
                schema = self._snapshot_metadata_schema.schema
                count = self._snapshot_metadata_schema.metadata.num_rows
            else:
                # This plan hasn't executed any operators.
                has_n_ary_operator = False
                dag = self._logical_plan.dag

                while not isinstance(dag, SourceOperator):
                    if len(dag.input_dependencies) > 1:
                        has_n_ary_operator = True
                        break

                    dag = dag.input_dependencies[0]

                # TODO(@bveeramani): Handle schemas for n-ary operators like `Union`.
                if has_n_ary_operator:
                    schema = None
                    count = None
                else:
                    assert isinstance(dag, SourceOperator), dag
                    plan = ExecutionPlan(
                        DatasetStats(metadata={}, parent=None),
                        self._context,
                    )
                    plan.link_logical_plan(LogicalPlan(dag, plan._context))
                    schema = plan.schema()
                    count = plan.meta_count()
        else:
            # Get schema of output blocks.
            schema = self.schema(fetch_if_missing=False)
            count = self._snapshot_bundle.num_rows()

        if schema is None:
            schema_str = "Unknown schema"
        elif isinstance(schema, type):
            schema_str = str(schema)
        else:
            schema_str = []
            for n, t in zip(schema.names, schema.types):
                if hasattr(t, "__name__"):
                    t = t.__name__
                schema_str.append(f"{n}: {t}")
            schema_str = ", ".join(schema_str)
            schema_str = "{" + schema_str + "}"

        if count is None:
            count = "?"

        num_blocks = None
        if dataset_cls == MaterializedDataset:
            num_blocks = self.initial_num_blocks()
            assert num_blocks is not None

        name_str = (
            "name={}, ".format(self._dataset_name)
            if self._dataset_name is not None
            else ""
        )
        num_blocks_str = f"num_blocks={num_blocks}, " if num_blocks else ""

        dataset_str = "{}({}{}num_rows={}, schema={})".format(
            dataset_cls.__name__,
            name_str,
            num_blocks_str,
            count,
            schema_str,
        )

        # If the resulting string representation fits in one line, use it directly.
        SCHEMA_LINE_CHAR_LIMIT = 80
        MIN_FIELD_LENGTH = 10
        INDENT_STR = " " * 3
        trailing_space = INDENT_STR * plan_max_depth

        if len(dataset_str) > SCHEMA_LINE_CHAR_LIMIT:
            # If the resulting string representation exceeds the line char limit,
            # first try breaking up each `Dataset` parameter into its own line
            # and check if each line fits within the line limit. We check the
            # `schema` param's length, since this is likely the longest string.
            schema_str_on_new_line = f"{trailing_space}{INDENT_STR}schema={schema_str}"
            if len(schema_str_on_new_line) > SCHEMA_LINE_CHAR_LIMIT:
                # If the schema cannot fit on a single line, break up each field
                # into its own line.
                schema_str = []
                for n, t in zip(schema.names, schema.types):
                    if hasattr(t, "__name__"):
                        t = t.__name__
                    col_str = f"{trailing_space}{INDENT_STR * 2}{n}: {t}"
                    # If the field line exceeds the char limit, abbreviate
                    # the field name to fit while maintaining the full type
                    if len(col_str) > SCHEMA_LINE_CHAR_LIMIT:
                        shortened_suffix = f"...: {str(t)}"
                        # Show at least 10 characters of the field name, even if
                        # we have already hit the line limit with the type.
                        chars_left_for_col_name = max(
                            SCHEMA_LINE_CHAR_LIMIT - len(shortened_suffix),
                            MIN_FIELD_LENGTH,
                        )
                        col_str = (
                            f"{col_str[:chars_left_for_col_name]}{shortened_suffix}"
                        )
                    schema_str.append(col_str)
                schema_str = ",\n".join(schema_str)
                schema_str = (
                    "{\n" + schema_str + f"\n{trailing_space}{INDENT_STR}" + "}"
                )
            name_str = (
                f"\n{trailing_space}{INDENT_STR}name={self._dataset_name},"
                if self._dataset_name is not None
                else ""
            )
            num_blocks_str = (
                f"\n{trailing_space}{INDENT_STR}num_blocks={num_blocks},"
                if num_blocks
                else ""
            )
            dataset_str = (
                f"{dataset_cls.__name__}("
                f"{name_str}"
                f"{num_blocks_str}"
                f"\n{trailing_space}{INDENT_STR}num_rows={count},"
                f"\n{trailing_space}{INDENT_STR}schema={schema_str}"
                f"\n{trailing_space})"
            )

        if plan_max_depth == 0:
            plan_str += dataset_str
        else:
            plan_str += f"{INDENT_STR * (plan_max_depth - 1)}+- {dataset_str}"
        return plan_str

    def link_logical_plan(self, logical_plan: "LogicalPlan"):
        """Link the logical plan into this execution plan.

        This is used for triggering execution for optimizer code path in this legacy
        execution plan.
        """
        self._logical_plan = logical_plan
        self._logical_plan._context = self._context

    def copy(self) -> "ExecutionPlan":
        """Create a shallow copy of this execution plan.

        This copy can be executed without mutating the original, but clearing the copy
        will also clear the original.

        Returns:
            A shallow copy of this execution plan.
        """
        plan_copy = ExecutionPlan(
            self._in_stats,
            data_context=self._context,
        )
        if self._snapshot_bundle is not None:
            # Copy over the existing snapshot.
            plan_copy._snapshot_bundle = self._snapshot_bundle
            plan_copy._snapshot_operator = self._snapshot_operator
            plan_copy._snapshot_stats = self._snapshot_stats
        plan_copy._dataset_name = self._dataset_name
        return plan_copy

    def deep_copy(self) -> "ExecutionPlan":
        """Create a deep copy of this execution plan.

        This copy can be executed AND cleared without mutating the original.

        Returns:
            A deep copy of this execution plan.
        """
        plan_copy = ExecutionPlan(
            copy.copy(self._in_stats),
            data_context=self._context.copy(),
        )
        if self._snapshot_bundle:
            # Copy over the existing snapshot.
            plan_copy._snapshot_bundle = copy.copy(self._snapshot_bundle)
            plan_copy._snapshot_operator = copy.copy(self._snapshot_operator)
            plan_copy._snapshot_stats = copy.copy(self._snapshot_stats)
        plan_copy._dataset_name = self._dataset_name
        return plan_copy

    def initial_num_blocks(self) -> Optional[int]:
        """Get the estimated number of blocks from the logical plan
        after applying execution plan optimizations, but prior to
        fully executing the dataset."""
        return self._logical_plan.dag.estimated_num_outputs()

    def schema(
        self, fetch_if_missing: bool = False
    ) -> Union[type, "pyarrow.lib.Schema"]:
        """Get the schema after applying all execution plan optimizations,
        but prior to fully executing the dataset
        (unless `fetch_if_missing` is set to True).

        Args:
            fetch_if_missing: Whether to execute the plan to fetch the schema.

        Returns:
            The schema of the output dataset.
        """
        if self._schema is not None:
            return self._schema
        schema = None
        if self.has_computed_output():
            schema = self._snapshot_bundle.schema
        else:
            schema = self._logical_plan.dag.infer_schema()
            if schema is None and fetch_if_missing:
                # For consistency with the previous implementation, we fetch the schema if
                # the plan is read-only even if `fetch_if_missing` is False.

                iter_ref_bundles, _, executor = self.execute_to_iterator()
                # Make sure executor is fully shutdown upon exiting
                with executor:
                    for bundle in iter_ref_bundles:
                        if bundle.schema is not None:
                            schema = bundle.schema
                            break
        self.cache_schema(schema)
        return self._schema

    def cache_schema(self, schema: Union[type, "pyarrow.lib.Schema"]):
        self._schema = schema

    def input_files(self) -> Optional[List[str]]:
        """Get the input files of the dataset, if available."""
        return self._logical_plan.dag.infer_metadata().input_files

    def meta_count(self) -> Optional[int]:
        """Get the number of rows after applying all plan optimizations, if possible.

        This method will never trigger any computation.

        Returns:
            The number of records of the result Dataset, or None.
        """
        dag = self._logical_plan.dag
        if self.has_computed_output():
            num_rows = sum(m.num_rows for m in self._snapshot_bundle.metadata)
        elif dag.infer_metadata().num_rows is not None:
            num_rows = dag.infer_metadata().num_rows
        else:
            num_rows = None
        return num_rows

    @omit_traceback_stdout
    def execute_to_iterator(
        self,
    ) -> Tuple[Iterator[RefBundle], DatasetStats, Optional["StreamingExecutor"]]:
        """Execute this plan, returning an iterator.

        This will use streaming execution to generate outputs.

        NOTE: Executor will be shutdown upon either of the 2 following conditions:

            - Iterator is fully exhausted (ie until StopIteration is raised)
            - Executor instances is garbage-collected

        Returns:
            Tuple of iterator over output RefBundles, DatasetStats, and the executor.
        """
        self._has_started_execution = True

        if self.has_computed_output():
            bundle = self.execute()
            return iter([bundle]), self._snapshot_stats, None

        from ray.data._internal.execution.legacy_compat import (
            execute_to_legacy_bundle_iterator,
        )

        executor = self.create_executor()
        bundle_iter = execute_to_legacy_bundle_iterator(executor, self)
        # Since the generator doesn't run any code until we try to fetch the first
        # value, force execution of one bundle before we call get_stats().
        gen = iter(bundle_iter)
        try:
            bundle_iter = itertools.chain([next(gen)], gen)
        except StopIteration:
            pass
        self._snapshot_stats = executor.get_stats()
        return bundle_iter, self._snapshot_stats, executor

    @omit_traceback_stdout
    def execute(
        self,
        preserve_order: bool = False,
    ) -> RefBundle:
        """Executes this plan (eagerly).

        Args:
            preserve_order: Whether to preserve order in execution.

        Returns:
            The blocks of the output dataset.
        """
        self._has_started_execution = True

        # Always used the saved context for execution.
        context = self._context
        if not ray.available_resources().get("CPU"):
            if log_once("cpu_warning"):
                logger.warning(
                    "Warning: The Ray cluster currently does not have "
                    "any available CPUs. The Dataset job will hang unless more CPUs "
                    "are freed up. A common reason is that cluster resources are "
                    "used by Actors or Tune trials; see the following link "
                    "for more details: "
                    "https://docs.ray.io/en/latest/data/data-internals.html#ray-data-and-tune"  # noqa: E501
                )
        if not self.has_computed_output():
            from ray.data._internal.execution.legacy_compat import (
                _get_initial_stats_from_plan,
                execute_to_legacy_block_list,
            )

            if (
                isinstance(self._logical_plan.dag, SourceOperator)
                and self._logical_plan.dag.output_data() is not None
            ):
                # If the data is already materialized (e.g., `from_pandas`), we can
                # skip execution and directly return the output data. This avoids
                # recording unnecessary metrics for an empty plan execution.
                stats = _get_initial_stats_from_plan(self)

                # TODO(@bveeramani): Make `ExecutionPlan.execute()` return
                # `List[RefBundle]` instead of `RefBundle`. Among other reasons, it'd
                # allow us to remove the unwrapping logic below.
                output_bundles = self._logical_plan.dag.output_data()
                schema = self._logical_plan.dag.infer_schema()
                owns_blocks = all(bundle.owns_blocks for bundle in output_bundles)
                schema = unify_ref_bundles_schema(output_bundles)
                bundle = RefBundle(
                    [
                        (block, metadata)
                        for bundle in output_bundles
                        for block, metadata in bundle.blocks
                    ],
                    owns_blocks=owns_blocks,
                    schema=schema,
                )
            else:
                # Make sure executor is properly shutdown
                with self.create_executor() as executor:
                    blocks = execute_to_legacy_block_list(
                        executor,
                        self,
                        dataset_uuid=self._dataset_uuid,
                        preserve_order=preserve_order,
                    )
                    bundle = RefBundle(
                        tuple(blocks.iter_blocks_with_metadata()),
                        owns_blocks=blocks._owned_by_consumer,
                        schema=blocks.get_schema(),
                    )

                stats = executor.get_stats()
                stats_summary_string = stats.to_summary().to_string(
                    include_parent=False
                )
                if context.enable_auto_log_stats:
                    logger.info(stats_summary_string)

            # Retrieve memory-related stats from ray.
            try:
                reply = get_memory_info_reply(
                    get_state_from_address(ray.get_runtime_context().gcs_address)
                )
                if reply.store_stats.spill_time_total_s > 0:
                    stats.global_bytes_spilled = int(
                        reply.store_stats.spilled_bytes_total
                    )
                if reply.store_stats.restore_time_total_s > 0:
                    stats.global_bytes_restored = int(
                        reply.store_stats.restored_bytes_total
                    )
            except Exception as e:
                logger.debug(
                    "Skipping recording memory spilled and restored statistics due to "
                    f"exception: {e}"
                )

            stats.dataset_bytes_spilled = 0

            def collect_stats(cur_stats):
                stats.dataset_bytes_spilled += cur_stats.extra_metrics.get(
                    "obj_store_mem_spilled", 0
                )
                for parent in cur_stats.parents:
                    collect_stats(parent)

            collect_stats(stats)

            # Set the snapshot to the output of the final operator.
            self._snapshot_bundle = bundle
            self._snapshot_operator = self._logical_plan.dag
            self._snapshot_stats = stats
            self._snapshot_stats.dataset_uuid = self._dataset_uuid

        return self._snapshot_bundle

    @property
    def has_started_execution(self) -> bool:
        """Return ``True`` if this plan has been partially or fully executed."""
        return self._has_started_execution

    def clear_snapshot(self) -> None:
        """Clear the snapshot kept in the plan to the beginning state."""
        self._snapshot_bundle = None
        self._snapshot_operator = None
        self._snapshot_stats = None

    def stats(self) -> DatasetStats:
        """Return stats for this plan.

        If the plan isn't executed, an empty stats object will be returned.
        """
        if not self._snapshot_stats:
            return DatasetStats(metadata={}, parent=None)
        return self._snapshot_stats

    def has_lazy_input(self) -> bool:
        """Return whether this plan has lazy input blocks."""
        return all(isinstance(op, Read) for op in self._logical_plan.sources())

    def has_computed_output(self) -> bool:
        """Whether this plan has a computed snapshot for the final operator, i.e. for
        the output of this plan.
        """
        return (
            self._snapshot_bundle is not None
            and self._snapshot_operator == self._logical_plan.dag
        )

    def require_preserve_order(self) -> bool:
        """Whether this plan requires to preserve order."""
        from ray.data._internal.logical.operators.all_to_all_operator import Sort
        from ray.data._internal.logical.operators.n_ary_operator import Zip

        for op in self._logical_plan.dag.post_order_iter():
            if isinstance(op, (Zip, Sort)):
                return True
        return False<|MERGE_RESOLUTION|>--- conflicted
+++ resolved
@@ -122,11 +122,7 @@
 
         physical_plan = get_execution_plan(self._logical_plan)
         physical_plan_str, _ = self.generate_plan_string(
-<<<<<<< HEAD
-            physical_plan.dag, display_operator=True
-=======
             physical_plan.dag, show_op_repr=True
->>>>>>> 41353f84
         )
         physical_plan_str = "-------- Physical Plan --------\n" + physical_plan_str
 
@@ -138,11 +134,7 @@
         curr_str: str = "",
         depth: int = 0,
         including_source: bool = True,
-<<<<<<< HEAD
-        display_operator: bool = False,
-=======
         show_op_repr: bool = False,
->>>>>>> 41353f84
     ):
         """Traverse (DFS) the Plan DAG and
         return a string representation of the operators."""
@@ -150,14 +142,11 @@
             return curr_str, depth
 
         curr_max_depth = depth
-<<<<<<< HEAD
+
         # For logical plan, only show the operator name like "Aggregate".
         # But for physical plan, show the operator class name as well like "AllToAllOperator[Aggregate]".
-        op_str = repr(op) if display_operator else op._name
-=======
-        op_name = repr(op) if show_op_repr else op.name
-
->>>>>>> 41353f84
+        op_str = repr(op) if show_op_repr else op.name
+
         if depth == 0:
             curr_str += f"{op_str}\n"
         else:
@@ -166,11 +155,7 @@
 
         for input in op.input_dependencies:
             curr_str, input_max_depth = ExecutionPlan.generate_plan_string(
-<<<<<<< HEAD
-                input, curr_str, depth + 1, including_source, display_operator
-=======
                 input, curr_str, depth + 1, including_source, show_op_repr
->>>>>>> 41353f84
             )
             curr_max_depth = max(curr_max_depth, input_max_depth)
         return curr_str, curr_max_depth
