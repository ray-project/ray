--- conflicted
+++ resolved
@@ -77,13 +77,10 @@
         # and count. This is calculated and cached when the plan is executed as an
         # iterator (`execute_to_iterator()`), and avoids caching
         # all of the output blocks in memory like in `self.snapshot_bundle`.
-<<<<<<< HEAD
-=======
         # TODO(scottjlee): To keep the caching logic consistent, update `execute()`
         # to also store the metadata in `_snapshot_metadata` instead of
         # `_snapshot_bundle`. For example, we could store the blocks in
         # `self._snapshot_blocks` and the metadata in `self._snapshot_metadata`.
->>>>>>> 4ab5cd2e
         self._snapshot_metadata: Optional[BlockMetadata] = None
 
         # Cached schema.
