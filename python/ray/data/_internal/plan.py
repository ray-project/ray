import copy
import itertools
import logging
from typing import TYPE_CHECKING, Iterator, List, Optional, Tuple, Type, Union

import pyarrow

import ray
from ray._private.internal_api import get_memory_info_reply, get_state_from_address
from ray.data._internal.execution.interfaces import RefBundle
from ray.data._internal.logical.interfaces.logical_operator import LogicalOperator
from ray.data._internal.logical.interfaces.logical_plan import LogicalPlan
from ray.data._internal.logical.operators.read_operator import Read
from ray.data._internal.stats import DatasetStats
from ray.data._internal.util import unify_block_metadata_schema
from ray.data.block import BlockMetadata
from ray.data.context import DataContext
from ray.data.exceptions import omit_traceback_stdout
from ray.util.debug import log_once

if TYPE_CHECKING:
    from ray.data._internal.execution.interfaces import Executor
    from ray.data._internal.execution.streaming_executor import StreamingExecutor
    from ray.data.dataset import Dataset


# Scheduling strategy can be inherited from prev operator if not specified.
INHERITABLE_REMOTE_ARGS = ["scheduling_strategy"]


logger = logging.getLogger(__name__)


class ExecutionPlan:
    """A lazy execution plan for a Dataset.

    This lazy execution plan builds up a chain of ``List[RefBundle]`` -->
    ``List[RefBundle]`` operators. Prior to execution, we apply a set of logical
    plan optimizations, such as operator fusion, in order to reduce Ray task
    overhead and data copies.

    Internally, the execution plan holds a snapshot of a computed list of
    blocks and their associated metadata under ``self._snapshot_bundle``,
    where this snapshot is the cached output of executing the operator chain."""

    def __init__(
        self,
        stats: DatasetStats,
        data_context: DataContext,
    ):
        """Create a plan with no transformation operators.

        Args:
            stats: Stats for the base blocks.
            data_context: :class:`~ray.data.context.DataContext`
                object to use for execution.
        """
        self._in_stats = stats
        # A computed snapshot of some prefix of operators and their corresponding
        # output blocks and stats.
        self._snapshot_operator: Optional[LogicalOperator] = None
        self._snapshot_stats = None
        self._snapshot_bundle = None
        # Snapshot of only metadata corresponding to the final operator's
        # output bundles, used as the source of truth for the Dataset's schema
        # and count. This is calculated and cached when the plan is executed as an
        # iterator (`execute_to_iterator()`), and avoids caching
        # all of the output blocks in memory like in `self.snapshot_bundle`.
        # TODO(scottjlee): To keep the caching logic consistent, update `execute()`
        # to also store the metadata in `_snapshot_metadata` instead of
        # `_snapshot_bundle`. For example, we could store the blocks in
        # `self._snapshot_blocks` and the metadata in `self._snapshot_metadata`.
        self._snapshot_metadata: Optional[BlockMetadata] = None

        # Cached schema.
        self._schema = None
        # Set when a Dataset is constructed with this plan
        self._dataset_uuid = None
        # Index of the current execution.
        self._run_index = -1

        self._dataset_name = None

        self._has_started_execution = False

        self._context = data_context

    def get_dataset_id(self) -> str:
        """Unique ID of the dataset, including the dataset name,
        UUID, and current execution index.
        """
        return (
            f"{self._dataset_name or 'dataset'}_{self._dataset_uuid}_{self._run_index}"
        )

    def create_executor(self) -> "StreamingExecutor":
        """Create an executor for this plan."""
        from ray.data._internal.execution.streaming_executor import StreamingExecutor

        self._run_index += 1
        executor = StreamingExecutor(self._context, self.get_dataset_id())
        return executor

    def __repr__(self) -> str:
        return (
            f"ExecutionPlan("
            f"dataset_uuid={self._dataset_uuid}, "
            f"snapshot_operator={self._snapshot_operator}"
            f")"
        )

    def get_plan_as_string(self, dataset_cls: Type["Dataset"]) -> str:
        """Create a cosmetic string representation of this execution plan.

        Returns:
            The string representation of this execution plan.
        """
        # NOTE: this is used for Dataset.__repr__ to give a user-facing string
        # representation. Ideally ExecutionPlan.__repr__ should be replaced with this
        # method as well.

        from ray.data.dataset import MaterializedDataset

        # Do not force execution for schema, as this method is expected to be very
        # cheap.
        plan_str = ""
        plan_max_depth = 0
        if not self.has_computed_output():

            def generate_logical_plan_string(
                op: LogicalOperator,
                curr_str: str = "",
                depth: int = 0,
            ):
                """Traverse (DFS) the LogicalPlan DAG and
                return a string representation of the operators."""
                if not op.input_dependencies or op.is_read_op():
                    return curr_str, depth

                curr_max_depth = depth
                op_name = op.name
                if depth == 0:
                    curr_str += f"{op_name}\n"
                else:
                    trailing_space = " " * ((depth - 1) * 3)
                    curr_str += f"{trailing_space}+- {op_name}\n"

                for input in op.input_dependencies:
                    curr_str, input_max_depth = generate_logical_plan_string(
                        input, curr_str, depth + 1
                    )
                    curr_max_depth = max(curr_max_depth, input_max_depth)
                return curr_str, curr_max_depth

            # generate_logical_plan_string(self._logical_plan.dag)
            plan_str, plan_max_depth = generate_logical_plan_string(
                self._logical_plan.dag
            )

            if self._snapshot_bundle is not None:
                # This plan has executed some but not all operators.
                schema = unify_block_metadata_schema(self._snapshot_bundle.metadata)
                count = self._snapshot_bundle.num_rows()
            elif self._snapshot_metadata is not None:
                schema = self._snapshot_metadata.schema
                count = self._snapshot_metadata.num_rows
            else:
                # This plan hasn't executed any operators.
                has_n_ary_operator = False
                dag = self._logical_plan.dag

                while not dag.is_read_op() and dag.input_dependencies:
                    if len(dag.input_dependencies) > 1:
                        has_n_ary_operator = True
                        break

                    dag = dag.input_dependencies[0]

                # TODO(@bveeramani): Handle schemas for n-ary operators like `Union`.
                if has_n_ary_operator:
                    schema = None
                    count = None
                else:
                    assert dag.is_read_op() or not dag.input_dependencies, dag
                    plan = ExecutionPlan(
                        DatasetStats(metadata={}, parent=None),
                        self._context,
                    )
                    plan.link_logical_plan(LogicalPlan(dag, plan._context))
                    schema = plan.schema()
                    count = plan.meta_count()
        else:
            # Get schema of output blocks.
            schema = self.schema(fetch_if_missing=False)
            count = self._snapshot_bundle.num_rows()

        if schema is None:
            schema_str = "Unknown schema"
        elif isinstance(schema, type):
            schema_str = str(schema)
        else:
            schema_str = []
            for n, t in zip(schema.names, schema.types):
                if hasattr(t, "__name__"):
                    t = t.__name__
                schema_str.append(f"{n}: {t}")
            schema_str = ", ".join(schema_str)
            schema_str = "{" + schema_str + "}"

        if count is None:
            count = "?"

        num_blocks = None
        if dataset_cls == MaterializedDataset:
            num_blocks = self.initial_num_blocks()
            assert num_blocks is not None

        name_str = (
            "name={}, ".format(self._dataset_name)
            if self._dataset_name is not None
            else ""
        )
        num_blocks_str = f"num_blocks={num_blocks}, " if num_blocks else ""

        dataset_str = "{}({}{}num_rows={}, schema={})".format(
            dataset_cls.__name__,
            name_str,
            num_blocks_str,
            count,
            schema_str,
        )

        # If the resulting string representation fits in one line, use it directly.
        SCHEMA_LINE_CHAR_LIMIT = 80
        MIN_FIELD_LENGTH = 10
        INDENT_STR = " " * 3
        trailing_space = INDENT_STR * plan_max_depth

        if len(dataset_str) > SCHEMA_LINE_CHAR_LIMIT:
            # If the resulting string representation exceeds the line char limit,
            # first try breaking up each `Dataset` parameter into its own line
            # and check if each line fits within the line limit. We check the
            # `schema` param's length, since this is likely the longest string.
            schema_str_on_new_line = f"{trailing_space}{INDENT_STR}schema={schema_str}"
            if len(schema_str_on_new_line) > SCHEMA_LINE_CHAR_LIMIT:
                # If the schema cannot fit on a single line, break up each field
                # into its own line.
                schema_str = []
                for n, t in zip(schema.names, schema.types):
                    if hasattr(t, "__name__"):
                        t = t.__name__
                    col_str = f"{trailing_space}{INDENT_STR * 2}{n}: {t}"
                    # If the field line exceeds the char limit, abbreviate
                    # the field name to fit while maintaining the full type
                    if len(col_str) > SCHEMA_LINE_CHAR_LIMIT:
                        shortened_suffix = f"...: {str(t)}"
                        # Show at least 10 characters of the field name, even if
                        # we have already hit the line limit with the type.
                        chars_left_for_col_name = max(
                            SCHEMA_LINE_CHAR_LIMIT - len(shortened_suffix),
                            MIN_FIELD_LENGTH,
                        )
                        col_str = (
                            f"{col_str[:chars_left_for_col_name]}{shortened_suffix}"
                        )
                    schema_str.append(col_str)
                schema_str = ",\n".join(schema_str)
                schema_str = (
                    "{\n" + schema_str + f"\n{trailing_space}{INDENT_STR}" + "}"
                )
            name_str = (
                f"\n{trailing_space}{INDENT_STR}name={self._dataset_name},"
                if self._dataset_name is not None
                else ""
            )
            num_blocks_str = (
                f"\n{trailing_space}{INDENT_STR}num_blocks={num_blocks},"
                if num_blocks
                else ""
            )
            dataset_str = (
                f"{dataset_cls.__name__}("
                f"{name_str}"
                f"{num_blocks_str}"
                f"\n{trailing_space}{INDENT_STR}num_rows={count},"
                f"\n{trailing_space}{INDENT_STR}schema={schema_str}"
                f"\n{trailing_space})"
            )

        if plan_max_depth == 0:
            plan_str += dataset_str
        else:
            plan_str += f"{INDENT_STR * (plan_max_depth - 1)}+- {dataset_str}"
        return plan_str

    def link_logical_plan(self, logical_plan: "LogicalPlan"):
        """Link the logical plan into this execution plan.

        This is used for triggering execution for optimizer code path in this legacy
        execution plan.
        """
        self._logical_plan = logical_plan
        self._logical_plan._context = self._context

    def copy(self) -> "ExecutionPlan":
        """Create a shallow copy of this execution plan.

        This copy can be executed without mutating the original, but clearing the copy
        will also clear the original.

        Returns:
            A shallow copy of this execution plan.
        """
        plan_copy = ExecutionPlan(
            self._in_stats,
            data_context=self._context,
        )
        if self._snapshot_bundle is not None:
            # Copy over the existing snapshot.
            plan_copy._snapshot_bundle = self._snapshot_bundle
            plan_copy._snapshot_operator = self._snapshot_operator
            plan_copy._snapshot_stats = self._snapshot_stats
        plan_copy._dataset_name = self._dataset_name
        return plan_copy

    def deep_copy(self) -> "ExecutionPlan":
        """Create a deep copy of this execution plan.

        This copy can be executed AND cleared without mutating the original.

        Returns:
            A deep copy of this execution plan.
        """
        plan_copy = ExecutionPlan(
            copy.copy(self._in_stats),
            data_context=self._context.copy(),
        )
        if self._snapshot_bundle:
            # Copy over the existing snapshot.
            plan_copy._snapshot_bundle = copy.copy(self._snapshot_bundle)
            plan_copy._snapshot_operator = copy.copy(self._snapshot_operator)
            plan_copy._snapshot_stats = copy.copy(self._snapshot_stats)
        plan_copy._dataset_name = self._dataset_name
        return plan_copy

    def initial_num_blocks(self) -> Optional[int]:
        """Get the estimated number of blocks from the logical plan
        after applying execution plan optimizations, but prior to
        fully executing the dataset."""
        return self._logical_plan.dag.estimated_num_outputs()

    def schema(
        self, fetch_if_missing: bool = False
    ) -> Union[type, "pyarrow.lib.Schema"]:
        """Get the schema after applying all execution plan optimizations,
        but prior to fully executing the dataset
        (unless `fetch_if_missing` is set to True).

        Args:
            fetch_if_missing: Whether to execute the plan to fetch the schema.

        Returns:
            The schema of the output dataset.
        """
        if self._schema is not None:
            return self._schema

        schema = None

        if self.has_computed_output():
            schema = unify_block_metadata_schema(self._snapshot_bundle.metadata)

        elif self._logical_plan.dag.aggregate_output_metadata().schema is not None:
            schema = self._logical_plan.dag.aggregate_output_metadata().schema

        elif fetch_if_missing:
            # For consistency with the previous implementation, we fetch the schema if
            # the plan is read-only even if `fetch_if_missing` is False.

            iter_ref_bundles, _, executor = self.execute_to_iterator()

            # Make sure executor is fully shutdown upon exiting
            with executor:
                for ref_bundle in iter_ref_bundles:
                    for metadata in ref_bundle.metadata:
                        if metadata.schema is not None:
                            schema = metadata.schema
                            break

        self._schema = schema
        return self._schema

    def cache_schema(self, schema: Union[type, "pyarrow.lib.Schema"]):
        self._schema = schema

    def input_files(self) -> Optional[List[str]]:
        """Get the input files of the dataset, if available."""
        return self._logical_plan.dag.aggregate_output_metadata().input_files

    def meta_count(self) -> Optional[int]:
        """Get the number of rows after applying all plan optimizations, if possible.

        This method will never trigger any computation.

        Returns:
            The number of records of the result Dataset, or None.
        """
        if self.has_computed_output():
            num_rows = sum(m.num_rows for m in self._snapshot_bundle.metadata)
        elif self._logical_plan.dag.aggregate_output_metadata().num_rows is not None:
            num_rows = self._logical_plan.dag.aggregate_output_metadata().num_rows
        else:
            num_rows = None
        return num_rows

    @omit_traceback_stdout
    def execute_to_iterator(
        self,
    ) -> Tuple[Iterator[RefBundle], DatasetStats, Optional["Executor"]]:
        """Execute this plan, returning an iterator.

        This will use streaming execution to generate outputs.

        NOTE: Executor will be shutdown upon either of the 2 following conditions:

            - Iterator is fully exhausted (ie until StopIteration is raised)
            - Executor instances is garbage-collected

        Returns:
            Tuple of iterator over output RefBundles, DatasetStats, and the executor.
        """
        self._has_started_execution = True

        if self.has_computed_output():
            bundle = self.execute()
            return iter([bundle]), self._snapshot_stats, None

        from ray.data._internal.execution.legacy_compat import (
            execute_to_legacy_bundle_iterator,
        )

        executor = self.create_executor()
        bundle_iter = execute_to_legacy_bundle_iterator(executor, self)
        # Since the generator doesn't run any code until we try to fetch the first
        # value, force execution of one bundle before we call get_stats().
        gen = iter(bundle_iter)
        try:
            bundle_iter = itertools.chain([next(gen)], gen)
        except StopIteration:
            pass
        self._snapshot_stats = executor.get_stats()
        return bundle_iter, self._snapshot_stats, executor

    @omit_traceback_stdout
    def execute(
        self,
        preserve_order: bool = False,
    ) -> RefBundle:
        """Executes this plan (eagerly).

        Args:
            preserve_order: Whether to preserve order in execution.

        Returns:
            The blocks of the output dataset.
        """
        self._has_started_execution = True

        # Always used the saved context for execution.
        context = self._context

        if not ray.available_resources().get("CPU"):
            if log_once("cpu_warning"):
                logger.warning(
                    "Warning: The Ray cluster currently does not have "
                    "any available CPUs. The Dataset job will hang unless more CPUs "
                    "are freed up. A common reason is that cluster resources are "
                    "used by Actors or Tune trials; see the following link "
                    "for more details: "
                    "https://docs.ray.io/en/latest/data/data-internals.html#ray-data-and-tune"  # noqa: E501
                )
        if not self.has_computed_output():
            from ray.data._internal.execution.legacy_compat import (
                _get_initial_stats_from_plan,
                execute_to_legacy_block_list,
            )

            if self._logical_plan.dag.output_data() is not None:
                # If the data is already materialized (e.g., `from_pandas`), we can
                # skip execution and directly return the output data. This avoids
                # recording unnecessary metrics for an empty plan execution.
                stats = _get_initial_stats_from_plan(self)

                # TODO(@bveeramani): Make `ExecutionPlan.execute()` return
                # `List[RefBundle]` instead of `RefBundle`. Among other reasons, it'd
                # allow us to remove the unwrapping logic below.
                output_bundles = self._logical_plan.dag.output_data()
                owns_blocks = all(bundle.owns_blocks for bundle in output_bundles)
                bundle = RefBundle(
                    [
                        (block, metadata)
                        for bundle in output_bundles
                        for block, metadata in bundle.blocks
                    ],
                    owns_blocks=owns_blocks,
                )
            else:
                # Make sure executor is properly shutdown
                with self.create_executor() as executor:
                    blocks = execute_to_legacy_block_list(
                        executor,
                        self,
                        dataset_uuid=self._dataset_uuid,
                        preserve_order=preserve_order,
                    )
                    bundle = RefBundle(
                        tuple(blocks.iter_blocks_with_metadata()),
                        owns_blocks=blocks._owned_by_consumer,
                    )

                stats = executor.get_stats()
                stats_summary_string = stats.to_summary().to_string(
                    include_parent=False
                )
                if context.enable_auto_log_stats:
                    logger.info(stats_summary_string)

            # Retrieve memory-related stats from ray.
            try:
                reply = get_memory_info_reply(
                    get_state_from_address(ray.get_runtime_context().gcs_address)
                )
                if reply.store_stats.spill_time_total_s > 0:
                    stats.global_bytes_spilled = int(
                        reply.store_stats.spilled_bytes_total
                    )
                if reply.store_stats.restore_time_total_s > 0:
                    stats.global_bytes_restored = int(
                        reply.store_stats.restored_bytes_total
                    )
            except Exception as e:
                logger.debug(
                    "Skipping recording memory spilled and restored statistics due to "
                    f"exception: {e}"
                )

            stats.dataset_bytes_spilled = 0

            def collect_stats(cur_stats):
                stats.dataset_bytes_spilled += cur_stats.extra_metrics.get(
                    "obj_store_mem_spilled", 0
                )
                for parent in cur_stats.parents:
                    collect_stats(parent)

            collect_stats(stats)

            # Set the snapshot to the output of the final operator.
            self._snapshot_bundle = bundle
            self._snapshot_operator = self._logical_plan.dag
            self._snapshot_stats = stats
            self._snapshot_stats.dataset_uuid = self._dataset_uuid

        return self._snapshot_bundle

    @property
    def has_started_execution(self) -> bool:
        """Return ``True`` if this plan has been partially or fully executed."""
        return self._has_started_execution

    def clear_snapshot(self) -> None:
        """Clear the snapshot kept in the plan to the beginning state."""
        self._snapshot_bundle = None
        self._snapshot_operator = None
        self._snapshot_stats = None

    def stats(self) -> DatasetStats:
        """Return stats for this plan.

        If the plan isn't executed, an empty stats object will be returned.
        """
        if not self._snapshot_stats:
            return DatasetStats(metadata={}, parent=None)
        return self._snapshot_stats

    def has_lazy_input(self) -> bool:
        """Return whether this plan has lazy input blocks."""
        return all(isinstance(op, Read) for op in self._logical_plan.sources())

<<<<<<< HEAD
=======
    def is_read_only(self, root_op: Optional[LogicalOperator] = None) -> bool:
        """Return whether the LogicalPlan corresponding to `root_op`
        contains only a Read op. By default, the last operator of
        the LogicalPlan is used."""
        if root_op is None:
            root_op = self._logical_plan.dag

        return root_op.is_read_op()

>>>>>>> e9ec47e4
    def has_computed_output(self) -> bool:
        """Whether this plan has a computed snapshot for the final operator, i.e. for
        the output of this plan.
        """
        return (
            self._snapshot_bundle is not None
            and self._snapshot_operator == self._logical_plan.dag
        )

    def require_preserve_order(self) -> bool:
        """Whether this plan requires to preserve order."""
        from ray.data._internal.logical.operators.all_to_all_operator import Sort
        from ray.data._internal.logical.operators.n_ary_operator import Zip

        for op in self._logical_plan.dag.post_order_iter():
            if isinstance(op, (Zip, Sort)):
                return True
        return False<|MERGE_RESOLUTION|>--- conflicted
+++ resolved
@@ -587,18 +587,6 @@
         """Return whether this plan has lazy input blocks."""
         return all(isinstance(op, Read) for op in self._logical_plan.sources())
 
-<<<<<<< HEAD
-=======
-    def is_read_only(self, root_op: Optional[LogicalOperator] = None) -> bool:
-        """Return whether the LogicalPlan corresponding to `root_op`
-        contains only a Read op. By default, the last operator of
-        the LogicalPlan is used."""
-        if root_op is None:
-            root_op = self._logical_plan.dag
-
-        return root_op.is_read_op()
-
->>>>>>> e9ec47e4
     def has_computed_output(self) -> bool:
         """Whether this plan has a computed snapshot for the final operator, i.e. for
         the output of this plan.
