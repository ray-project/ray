--- conflicted
+++ resolved
@@ -59,14 +59,7 @@
         self.parent = parent
         self.start_time = time.perf_counter()
 
-<<<<<<< HEAD
-    def build_multistage(
-        self,
-        stages: StatsDict,
-    ) -> "DatasetStats":
-=======
     def build_multistage(self, stages: StatsDict) -> "DatasetStats":
->>>>>>> 2cd46375
         stage_infos = {}
         for i, (k, v) in enumerate(stages.items()):
             if len(stages) > 1:
