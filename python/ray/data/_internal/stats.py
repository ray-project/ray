import collections
import logging
import threading
import time
from contextlib import contextmanager
from dataclasses import dataclass
from typing import Any, Dict, List, Optional, Set, Tuple, Union
from uuid import uuid4

import numpy as np

import ray
from ray.actor import ActorHandle
from ray.data._internal.block_list import BlockList
from ray.data._internal.execution.interfaces.op_runtime_metrics import (
    MetricsGroup,
    OpRuntimeMetrics,
)
from ray.data._internal.util import capfirst
from ray.data.block import BlockMetadata
from ray.data.context import DataContext
from ray.util.annotations import DeveloperAPI
from ray.util.metrics import Gauge
from ray.util.scheduling_strategies import NodeAffinitySchedulingStrategy

logger = logging.getLogger(__name__)

STATS_ACTOR_NAME = "datasets_stats_actor"
STATS_ACTOR_NAMESPACE = "_dataset_stats_actor"


StatsDict = Dict[str, List[BlockMetadata]]


def fmt(seconds: float) -> str:
    if seconds > 1:
        return str(round(seconds, 2)) + "s"
    elif seconds > 0.001:
        return str(round(seconds * 1000, 2)) + "ms"
    else:
        return str(round(seconds * 1000 * 1000, 2)) + "us"


def leveled_indent(lvl: int = 0, spaces_per_indent: int = 3) -> str:
    """Returns a string of spaces which contains `level` indents,
    each indent containing `spaces_per_indent` spaces. For example:
    >>> leveled_indent(2, 3)
    '      '
    """
    return (" " * spaces_per_indent) * lvl


class Timer:
    """Helper class for tracking accumulated time (in seconds)."""

    def __init__(self):
        self._value: float = 0
        self._min: float = float("inf")
        self._max: float = 0
        self._total_count: float = 0

    @contextmanager
    def timer(self) -> None:
        time_start = time.perf_counter()
        try:
            yield
        finally:
            self.add(time.perf_counter() - time_start)

    def add(self, value: float) -> None:
        self._value += value
        if value < self._min:
            self._min = value
        if value > self._max:
            self._max = value
        self._total_count += 1

    def get(self) -> float:
        return self._value

    def min(self) -> float:
        return self._min

    def max(self) -> float:
        return self._max

    def avg(self) -> float:
        return self._value / self._total_count if self._total_count else float("inf")


class _DatasetStatsBuilder:
    """Helper class for building dataset stats.

    When this class is created, we record the start time. When build() is
    called with the final blocks of the new dataset, the time delta is
    saved as part of the stats."""

    def __init__(
        self,
        operator_name: str,
        parent: "DatasetStats",
        override_start_time: Optional[float],
    ):
        self.operator_name = operator_name
        self.parent = parent
        self.start_time = override_start_time or time.perf_counter()

    def build_multioperator(self, metadata: StatsDict) -> "DatasetStats":
        op_metadata = {}
        for i, (k, v) in enumerate(metadata.items()):
            capped_k = capfirst(k)
            if len(metadata) > 1:
                if i == 0:
                    op_metadata[self.operator_name + capped_k] = v
                else:
                    op_metadata[self.operator_name.split("->")[-1] + capped_k] = v
            else:
                op_metadata[self.operator_name] = v
        stats = DatasetStats(
            metadata=op_metadata,
            parent=self.parent,
            base_name=self.operator_name,
        )
        stats.time_total_s = time.perf_counter() - self.start_time
        return stats

    def build(self, final_blocks: BlockList) -> "DatasetStats":
        stats = DatasetStats(
            metadata={self.operator_name: final_blocks.get_metadata()},
            parent=self.parent,
        )
        stats.time_total_s = time.perf_counter() - self.start_time
        return stats


@ray.remote(num_cpus=0)
class _StatsActor:
    """Actor holding stats for blocks created by LazyBlockList.

    This actor is shared across all datasets created in the same cluster.
    In order to cap memory usage, we set a max number of stats to keep
    in the actor. When this limit is exceeded, the stats will be garbage
    collected in FIFO order.

    TODO(ekl) we should consider refactoring LazyBlockList so stats can be
    extracted without using an out-of-band actor."""

    def __init__(self, max_stats=1000):
        # Mapping from uuid -> (task_id -> list of blocks statistics).
        self.metadata = collections.defaultdict(dict)
        self.last_time = {}
        self.start_time = {}
        self.max_stats = max_stats
        self.fifo_queue = []

        # Assign dataset uuids with a global counter.
        self.next_dataset_id = 0
        # Dataset metadata to be queried directly by DashboardHead api.
        self.datasets: Dict[str, Any] = {}

        # Ray Data dashboard metrics
        # Everything is a gauge because we need to reset all of
        # a dataset's metrics to 0 after each finishes execution.
        op_tags_keys = ("dataset", "operator")

        # TODO(scottjlee): move these overvie metrics as fields in a
        # separate dataclass, similar to OpRuntimeMetrics.
        self.spilled_bytes = Gauge(
            "data_spilled_bytes",
            description="""Bytes spilled by dataset operators.
                DataContext.enable_get_object_locations_for_metrics
                must be set to True to report this metric""",
            tag_keys=op_tags_keys,
        )
        self.allocated_bytes = Gauge(
            "data_allocated_bytes",
            description="Bytes allocated by dataset operators",
            tag_keys=op_tags_keys,
        )
        self.freed_bytes = Gauge(
            "data_freed_bytes",
            description="Bytes freed by dataset operators",
            tag_keys=op_tags_keys,
        )
        self.current_bytes = Gauge(
            "data_current_bytes",
            description="Bytes currently in memory store used by dataset operators",
            tag_keys=op_tags_keys,
        )
        self.cpu_usage_cores = Gauge(
            "data_cpu_usage_cores",
            description="CPUs allocated to dataset operators",
            tag_keys=op_tags_keys,
        )
        self.gpu_usage_cores = Gauge(
            "data_gpu_usage_cores",
            description="GPUs allocated to dataset operators",
            tag_keys=op_tags_keys,
        )
        self.output_bytes = Gauge(
            "data_output_bytes",
            description="Bytes outputted by dataset operators",
            tag_keys=op_tags_keys,
        )
        self.output_rows = Gauge(
            "data_output_rows",
            description="Rows outputted by dataset operators",
            tag_keys=op_tags_keys,
        )

        # === Metrics from OpRuntimeMetrics ===
        # Inputs-related metrics
        self.execution_metrics_inputs = (
            self._create_prometheus_metrics_for_execution_metrics(
                metrics_group=MetricsGroup.INPUTS,
                tag_keys=op_tags_keys,
            )
        )

        # Outputs-related metrics
        self.execution_metrics_outputs = (
            self._create_prometheus_metrics_for_execution_metrics(
                metrics_group=MetricsGroup.OUTPUTS,
                tag_keys=op_tags_keys,
            )
        )

        # Task-related metrics
        self.execution_metrics_tasks = (
            self._create_prometheus_metrics_for_execution_metrics(
                metrics_group=MetricsGroup.TASKS,
                tag_keys=op_tags_keys,
            )
        )

        # Object store memory-related metrics
        self.execution_metrics_obj_store_memory = (
            self._create_prometheus_metrics_for_execution_metrics(
                metrics_group=MetricsGroup.OBJECT_STORE_MEMORY,
                tag_keys=op_tags_keys,
            )
        )

        # Miscellaneous metrics
        self.execution_metrics_misc = (
            self._create_prometheus_metrics_for_execution_metrics(
                metrics_group=MetricsGroup.MISC,
                tag_keys=op_tags_keys,
            )
        )

        iter_tag_keys = ("dataset",)
        self.iter_total_blocked_s = Gauge(
            "data_iter_total_blocked_seconds",
            description="Seconds user thread is blocked by iter_batches()",
            tag_keys=iter_tag_keys,
        )
        self.iter_user_s = Gauge(
            "data_iter_user_seconds",
            description="Seconds spent in user code",
            tag_keys=iter_tag_keys,
        )
        self.iter_initialize_s = Gauge(
            "data_iter_initialize_seconds",
            description="Seconds spent in iterator initialization code",
            tag_keys=iter_tag_keys,
        )

    def _create_prometheus_metrics_for_execution_metrics(
        self, metrics_group: MetricsGroup, tag_keys: Tuple[str, ...]
    ) -> Dict[str, Gauge]:
        metrics = {}
        for metric in OpRuntimeMetrics.get_metrics():
            if not metric.metrics_group == metrics_group:
                continue
            metric_name = f"data_{metric.name}"
            metric_description = metric.description
            metrics[metric.name] = Gauge(
                metric_name,
                description=metric_description,
                tag_keys=tag_keys,
            )
        return metrics

    def record_start(self, stats_uuid):
        self.start_time[stats_uuid] = time.perf_counter()
        self.fifo_queue.append(stats_uuid)
        # Purge the oldest stats if the limit is exceeded.
        if len(self.fifo_queue) > self.max_stats:
            uuid = self.fifo_queue.pop(0)
            if uuid in self.start_time:
                del self.start_time[uuid]
            if uuid in self.last_time:
                del self.last_time[uuid]
            if uuid in self.metadata:
                del self.metadata[uuid]

    def record_task(
        self, stats_uuid: str, task_idx: int, blocks_metadata: List[BlockMetadata]
    ):
        # Null out the schema to keep the stats size small.
        # TODO(chengsu): ideally schema should be null out on caller side.
        for metadata in blocks_metadata:
            metadata.schema = None
        if stats_uuid in self.start_time:
            self.metadata[stats_uuid][task_idx] = blocks_metadata
            self.last_time[stats_uuid] = time.perf_counter()

    def get(self, stats_uuid):
        if stats_uuid not in self.metadata:
            return {}, 0.0
        return (
            self.metadata[stats_uuid],
            self.last_time[stats_uuid] - self.start_time[stats_uuid],
        )

    def _get_stats_dict_size(self):
        return len(self.start_time), len(self.last_time), len(self.metadata)

    def get_dataset_id(self):
        dataset_id = str(self.next_dataset_id)
        self.next_dataset_id += 1
        return dataset_id

    def update_metrics(self, execution_metrics, iteration_metrics):
        for metrics in execution_metrics:
            self.update_execution_metrics(*metrics)
        for metrics in iteration_metrics:
            self.update_iteration_metrics(*metrics)

    def update_execution_metrics(
        self,
        dataset_tag: str,
        op_metrics: List[Dict[str, Union[int, float]]],
        operator_tags: List[str],
        state: Dict[str, Any],
    ):
        for stats, operator_tag in zip(op_metrics, operator_tags):
            tags = self._create_tags(dataset_tag, operator_tag)

            self.spilled_bytes.set(stats.get("obj_store_mem_spilled", 0), tags)
            self.freed_bytes.set(stats.get("obj_store_mem_freed", 0), tags)
            self.current_bytes.set(stats.get("obj_store_mem_used", 0), tags)
            self.output_bytes.set(stats.get("bytes_task_outputs_generated", 0), tags)
            self.output_rows.set(stats.get("rows_task_outputs_generated", 0), tags)
            self.cpu_usage_cores.set(stats.get("cpu_usage", 0), tags)
            self.gpu_usage_cores.set(stats.get("gpu_usage", 0), tags)

            for field_name, prom_metric in self.execution_metrics_inputs.items():
                prom_metric.set(stats.get(field_name, 0), tags)

            for field_name, prom_metric in self.execution_metrics_outputs.items():
                prom_metric.set(stats.get(field_name, 0), tags)

            for field_name, prom_metric in self.execution_metrics_tasks.items():
                prom_metric.set(stats.get(field_name, 0), tags)

            for (
                field_name,
                prom_metric,
            ) in self.execution_metrics_obj_store_memory.items():
                prom_metric.set(stats.get(field_name, 0), tags)

            for field_name, prom_metric in self.execution_metrics_misc.items():
                prom_metric.set(stats.get(field_name, 0), tags)

        # This update is called from a dataset's executor,
        # so all tags should contain the same dataset
        self.update_dataset(dataset_tag, state)

    def update_iteration_metrics(
        self,
        stats: "DatasetStats",
        dataset_tag,
    ):
        tags = self._create_tags(dataset_tag)
        self.iter_total_blocked_s.set(stats.iter_total_blocked_s.get(), tags)
        self.iter_user_s.set(stats.iter_user_s.get(), tags)
        self.iter_initialize_s.set(stats.iter_initialize_s.get(), tags)

<<<<<<< HEAD
    def clear_iteration_metrics(self, dataset_tag: str):
        tags = self._create_tags(dataset_tag)
        self.iter_total_blocked_s.set(0, tags)
        self.iter_user_s.set(0, tags)
        self.iter_initialize_s.set(0, tags)
=======
    def clear_execution_metrics(self, dataset_tag: str, operator_tags: List[str]):
        for operator_tag in operator_tags:
            tags = self._create_tags(dataset_tag, operator_tag)
            self.spilled_bytes.set(0, tags)
            self.allocated_bytes.set(0, tags)
            self.freed_bytes.set(0, tags)
            self.current_bytes.set(0, tags)
            self.output_bytes.set(0, tags)
            self.output_rows.set(0, tags)
            self.cpu_usage_cores.set(0, tags)
            self.gpu_usage_cores.set(0, tags)

            for prom_metric in self.execution_metrics_inputs.values():
                prom_metric.set(0, tags)

            for prom_metric in self.execution_metrics_outputs.values():
                prom_metric.set(0, tags)

            for prom_metric in self.execution_metrics_tasks.values():
                prom_metric.set(0, tags)

            for prom_metric in self.execution_metrics_obj_store_memory.values():
                prom_metric.set(0, tags)

            for prom_metric in self.execution_metrics_misc.values():
                prom_metric.set(0, tags)
>>>>>>> 581dc1d2

    def register_dataset(self, job_id: str, dataset_tag: str, operator_tags: List[str]):
        self.datasets[dataset_tag] = {
            "job_id": job_id,
            "state": "RUNNING",
            "progress": 0,
            "total": 0,
            "start_time": time.time(),
            "end_time": None,
            "operators": {
                operator: {
                    "state": "RUNNING",
                    "progress": 0,
                    "total": 0,
                }
                for operator in operator_tags
            },
        }

    def update_dataset(self, dataset_tag, state):
        self.datasets[dataset_tag].update(state)

    def get_datasets(self, job_id: Optional[str] = None):
        if not job_id:
            return self.datasets
        return {k: v for k, v in self.datasets.items() if v["job_id"] == job_id}

    def _create_tags(self, dataset_tag: str, operator_tag: Optional[str] = None):
        tags = {"dataset": dataset_tag}
        if operator_tag is not None:
            tags["operator"] = operator_tag
        return tags


# Creating/getting an actor from multiple threads is not safe.
# https://github.com/ray-project/ray/issues/41324
_stats_actor_lock: threading.RLock = threading.RLock()


def _get_or_create_stats_actor():
    ctx = DataContext.get_current()
    scheduling_strategy = ctx.scheduling_strategy
    if not ray.util.client.ray.is_connected():
        # Pin the stats actor to the local node
        # so it fate-shares with the driver.
        scheduling_strategy = NodeAffinitySchedulingStrategy(
            ray.get_runtime_context().get_node_id(),
            soft=False,
        )
    with _stats_actor_lock:
        return _StatsActor.options(
            name=STATS_ACTOR_NAME,
            namespace=STATS_ACTOR_NAMESPACE,
            get_if_exists=True,
            lifetime="detached",
            scheduling_strategy=scheduling_strategy,
        ).remote()


class _StatsManager:
    """A Class containing util functions that manage remote calls to _StatsActor.

    This class collects stats from execution and iteration codepaths and keeps
    track of the latest snapshot.

    An instance of this class runs a single background thread that periodically
    forwards the latest execution/iteration stats to the _StatsActor.

    This thread will terminate itself after being inactive (meaning that there are
    no active executors or iterators) for STATS_ACTOR_UPDATE_THREAD_INACTIVITY_LIMIT
    iterations. After terminating, a new thread will start if more calls are made
    to this class.
    """

    # Interval for making remote calls to the _StatsActor.
    STATS_ACTOR_UPDATE_INTERVAL_SECONDS = 5

    # After this many iterations of inactivity,
    # _StatsManager._update_thread will close itself.
    UPDATE_THREAD_INACTIVITY_LIMIT = 5

    def __init__(self):
        # Lazily get stats actor handle to avoid circular import.
        self._stats_actor_handle: Optional[ActorHandle] = None
        self._stats_actor_cluster_id = None

        # Last execution stats snapshots for all executing datasets
        self._last_execution_stats = {}
        # Last iteration stats snapshots for all running iterators
        self._last_iteration_stats: Dict[
            str, Tuple[Dict[str, str], "DatasetStats"]
        ] = {}
        # Lock for updating stats snapshots
        self._stats_lock: threading.Lock = threading.Lock()

        # Background thread to make remote calls to _StatsActor
        self._update_thread: Optional[threading.Thread] = None
        self._update_thread_lock: threading.Lock = threading.Lock()

    def _stats_actor(self, create_if_not_exists=True) -> Optional[ActorHandle]:
        if ray._private.worker._global_node is None:
            raise RuntimeError("Global node is not initialized.")
        current_cluster_id = ray._private.worker._global_node.cluster_id
        if (
            self._stats_actor_handle is None
            or self._stats_actor_cluster_id != current_cluster_id
        ):
            if create_if_not_exists:
                self._stats_actor_handle = _get_or_create_stats_actor()
            else:
                try:
                    self._stats_actor_handle = ray.get_actor(
                        name=STATS_ACTOR_NAME, namespace=STATS_ACTOR_NAMESPACE
                    )
                except ValueError:
                    return None
            self._stats_actor_cluster_id = current_cluster_id
        return self._stats_actor_handle

    def _start_thread_if_not_running(self):
        # Start background update thread if not running.
        with self._update_thread_lock:
            if self._update_thread is None or not self._update_thread.is_alive():

                def _run_update_loop():
                    iter_stats_inactivity = 0
                    while True:
                        if self._last_iteration_stats or self._last_execution_stats:
                            try:
                                # Do not create _StatsActor if it doesn't exist because
                                # this thread can be running even after the cluster is
                                # shutdown. Creating an actor will automatically start
                                # a new cluster.
                                stats_actor = self._stats_actor(
                                    create_if_not_exists=False
                                )
                                if stats_actor is None:
                                    continue
                                stats_actor.update_metrics.remote(
                                    execution_metrics=list(
                                        self._last_execution_stats.values()
                                    ),
                                    iteration_metrics=list(
                                        self._last_iteration_stats.values()
                                    ),
                                )
                                iter_stats_inactivity = 0
                            except Exception:
                                logger.debug(
                                    "Error occurred during remote call to _StatsActor.",
                                    exc_info=True,
                                )
                                return
                        else:
                            iter_stats_inactivity += 1
                            if (
                                iter_stats_inactivity
                                >= _StatsManager.UPDATE_THREAD_INACTIVITY_LIMIT
                            ):
                                logger.debug(
                                    "Terminating StatsManager thread due to inactivity."
                                )
                                return
                        time.sleep(StatsManager.STATS_ACTOR_UPDATE_INTERVAL_SECONDS)

                self._update_thread = threading.Thread(
                    target=_run_update_loop, daemon=True
                )
                self._update_thread.start()

    # Execution methods

    def update_execution_metrics(
        self,
        dataset_tag: str,
        op_metrics: List[OpRuntimeMetrics],
        operator_tags: List[str],
        state: Dict[str, Any],
        force_update: bool = False,
    ):
        op_metrics_dicts = [metric.as_dict() for metric in op_metrics]
        args = (dataset_tag, op_metrics_dicts, operator_tags, state)
        if force_update:
            self._stats_actor().update_execution_metrics.remote(*args)
        else:
            with self._stats_lock:
                self._last_execution_stats[dataset_tag] = args
            self._start_thread_if_not_running()

    def clear_last_execution_stats(self, dataset_tag: str):
        # After dataset completes execution, remove cached execution stats.
        # Marks the dataset as finished on job page's Ray Data Overview.
        with self._stats_lock:
            if dataset_tag in self._last_execution_stats:
                del self._last_execution_stats[dataset_tag]

    # Iteration methods

    def update_iteration_metrics(self, stats: "DatasetStats", dataset_tag: str):
        with self._stats_lock:
            self._last_iteration_stats[dataset_tag] = (stats, dataset_tag)
        self._start_thread_if_not_running()

    def clear_iteration_metrics(self, dataset_tag: str):
        # Delete the last iteration stats so that update thread will have
        # a chance to terminate.
        # Note we don't reset the actual metric values through the StatsActor
        # since the value is essentially a counter value. See
        # https://github.com/ray-project/ray/pull/48618 for more context.
        with self._stats_lock:
            if dataset_tag in self._last_iteration_stats:
                del self._last_iteration_stats[dataset_tag]

    # Other methods

    def register_dataset_to_stats_actor(self, dataset_tag, operator_tags):
        self._stats_actor().register_dataset.remote(
            ray.get_runtime_context().get_job_id(),
            dataset_tag,
            operator_tags,
        )

    def get_dataset_id_from_stats_actor(self) -> str:
        try:
            return ray.get(self._stats_actor().get_dataset_id.remote())
        except Exception:
            # Getting dataset id from _StatsActor may fail, in this case
            # fall back to uuid4
            return uuid4().hex


StatsManager = _StatsManager()


class DatasetStats:
    """Holds the execution times for a given Dataset.

    This object contains a reference to the parent Dataset's stats as well,
    but not the Dataset object itself, to allow its blocks to be dropped from
    memory."""

    def __init__(
        self,
        *,
        metadata: StatsDict,
        parent: Union[Optional["DatasetStats"], List["DatasetStats"]],
        needs_stats_actor: bool = False,
        stats_uuid: str = None,
        base_name: str = None,
    ):
        """Create dataset stats.

        Args:
            metadata: Dict of operators used to create this Dataset from the
                previous one. Typically one entry, e.g., {"map": [...]}.
            parent: Reference to parent Dataset's stats, or a list of parents
                if there are multiple.
            needs_stats_actor: Whether this Dataset's stats needs a stats actor for
                stats collection. This is currently only used for Datasets using a
                lazy datasource (i.e. a LazyBlockList).
            stats_uuid: The uuid for the stats, used to fetch the right stats
                from the stats actor.
            base_name: The name of the base operation for a multi-operator operation.
        """

        self.metadata: StatsDict = metadata
        if parent is not None and not isinstance(parent, list):
            parent = [parent]
        self.parents: List["DatasetStats"] = parent or []
        self.number: int = (
            0 if not self.parents else max(p.number for p in self.parents) + 1
        )
        self.base_name = base_name
        # TODO(ekl) deprecate and remove the notion of dataset UUID once we move
        # fully to streaming execution.
        self.dataset_uuid: str = "unknown_uuid"
        self.time_total_s: float = 0
        self.needs_stats_actor = needs_stats_actor
        self.stats_uuid = stats_uuid

        # Streaming executor stats
        self.streaming_exec_schedule_s: Timer = Timer()

        # Iteration stats, filled out if the user iterates over the dataset.
        self.iter_wait_s: Timer = Timer()
        self.iter_get_s: Timer = Timer()
        self.iter_next_batch_s: Timer = Timer()
        self.iter_format_batch_s: Timer = Timer()
        self.iter_collate_batch_s: Timer = Timer()
        self.iter_finalize_batch_s: Timer = Timer()
        self.iter_total_blocked_s: Timer = Timer()
        self.iter_user_s: Timer = Timer()
        self.iter_initialize_s: Timer = Timer()
        self.iter_total_s: Timer = Timer()
        self.extra_metrics = {}

        # Block fetch stats during iteration.
        # These are stats about locations of blocks when the iterator is trying to
        # consume them. The iteration performance will be affected depending on
        # whether the block is in the local object store of the node where the
        # iterator is running.
        # This serves as an indicator of block prefetching effectiveness.
        self.iter_blocks_local: int = 0
        self.iter_blocks_remote: int = 0
        self.iter_unknown_location: int = 0

        # Memory usage stats
        self.global_bytes_spilled: int = 0
        self.global_bytes_restored: int = 0
        self.dataset_bytes_spilled: int = 0

        # Streaming split coordinator stats (dataset level)
        self.streaming_split_coordinator_s: Timer = Timer()

    @property
    def stats_actor(self):
        return _get_or_create_stats_actor()

    def child_builder(
        self, name: str, override_start_time: Optional[float] = None
    ) -> _DatasetStatsBuilder:
        """Start recording stats for an op of the given name (e.g., map)."""
        return _DatasetStatsBuilder(name, self, override_start_time)

    def to_summary(self) -> "DatasetStatsSummary":
        """Generate a `DatasetStatsSummary` object from the given `DatasetStats`
        object, which can be used to generate a summary string."""
        if self.needs_stats_actor:
            ac = self.stats_actor
            # TODO(chengsu): this is a super hack, clean it up.
            stats_map, self.time_total_s = ray.get(ac.get.remote(self.stats_uuid))
            # Only populate stats when stats from all read tasks are ready at
            # stats actor.
            if len(stats_map.items()) == len(self.metadata["Read"]):
                self.metadata["Read"] = []
                for _, blocks_metadata in sorted(stats_map.items()):
                    self.metadata["Read"] += blocks_metadata

        operators_stats = []
        is_sub_operator = len(self.metadata) > 1
        for name, meta in self.metadata.items():
            operators_stats.append(
                OperatorStatsSummary.from_block_metadata(
                    name,
                    meta,
                    is_sub_operator=is_sub_operator,
                )
            )

        iter_stats = IterStatsSummary(
            self.iter_wait_s,
            self.iter_get_s,
            self.iter_next_batch_s,
            self.iter_format_batch_s,
            self.iter_collate_batch_s,
            self.iter_finalize_batch_s,
            self.iter_total_blocked_s,
            self.iter_user_s,
            self.iter_initialize_s,
            self.iter_total_s,
            self.streaming_split_coordinator_s,
            self.iter_blocks_local,
            self.iter_blocks_remote,
            self.iter_unknown_location,
        )
        stats_summary_parents = []
        if self.parents is not None:
            stats_summary_parents = [p.to_summary() for p in self.parents]
        streaming_exec_schedule_s = (
            self.streaming_exec_schedule_s.get()
            if self.streaming_exec_schedule_s
            else 0
        )
        return DatasetStatsSummary(
            operators_stats,
            iter_stats,
            stats_summary_parents,
            self.number,
            self.dataset_uuid,
            self.time_total_s,
            self.base_name,
            self.extra_metrics,
            self.global_bytes_spilled,
            self.global_bytes_restored,
            self.dataset_bytes_spilled,
            streaming_exec_schedule_s,
        )

    def runtime_metrics(self) -> str:
        """Generate a string representing the runtime metrics of a Dataset. This is
        a high level summary of the time spent in Ray Data code broken down by operator.
        It also includes the time spent in the scheduler. Times are shown as the total
        time for each operator and percentages of time are shown as a fraction of the
        total time for the whole dataset."""
        return self.to_summary().runtime_metrics()


@DeveloperAPI
@dataclass
class DatasetStatsSummary:
    operators_stats: List["OperatorStatsSummary"]
    iter_stats: "IterStatsSummary"
    parents: List["DatasetStatsSummary"]
    number: int
    dataset_uuid: str
    time_total_s: float
    base_name: str
    extra_metrics: Dict[str, Any]
    global_bytes_spilled: int
    global_bytes_restored: int
    dataset_bytes_spilled: int
    streaming_exec_schedule_s: float

    def to_string(
        self,
        already_printed: Optional[Set[str]] = None,
        include_parent: bool = True,
        add_global_stats=True,
    ) -> str:
        """Return a human-readable summary of this Dataset's stats.

        Args:
            already_printed: Set of operator IDs that have already had its stats printed
            out.
            include_parent: If true, also include parent stats summary; otherwise, only
            log stats of the latest operator.
            add_global_stats: If true, includes global stats to this summary.
        Returns:
            String with summary statistics for executing the Dataset.
        """
        if already_printed is None:
            already_printed = set()

        out = ""
        if self.parents and include_parent:
            for p in self.parents:
                parent_sum = p.to_string(already_printed, add_global_stats=False)
                if parent_sum:
                    out += parent_sum
                    out += "\n"
        operators_stats_summary = None
        if len(self.operators_stats) == 1:
            operators_stats_summary = self.operators_stats[0]
            operator_name = operators_stats_summary.operator_name
            operator_uuid = self.dataset_uuid + operator_name
            out += "Operator {} {}: ".format(self.number, operator_name)
            if operator_uuid in already_printed:
                out += "[execution cached]\n"
            else:
                already_printed.add(operator_uuid)
                out += str(operators_stats_summary)
        elif len(self.operators_stats) > 1:
            rounded_total = round(self.time_total_s, 2)
            if rounded_total <= 0:
                # Handle -0.0 case.
                rounded_total = 0
            out += "Operator {} {}: executed in {}s\n".format(
                self.number, self.base_name, rounded_total
            )
            for n, operators_stats_summary in enumerate(self.operators_stats):
                operator_name = operators_stats_summary.operator_name
                operator_uuid = self.dataset_uuid + operator_name
                out += "\n"
                out += "\tSuboperator {} {}: ".format(n, operator_name)
                if operator_uuid in already_printed:
                    out += "\t[execution cached]\n"
                else:
                    already_printed.add(operator_uuid)
                    out += str(operators_stats_summary)
        verbose_stats_logs = DataContext.get_current().verbose_stats_logs
        if verbose_stats_logs and self.extra_metrics:
            indent = (
                "\t"
                if operators_stats_summary and operators_stats_summary.is_sub_operator
                else ""
            )
            out += indent
            out += "* Extra metrics: " + str(self.extra_metrics) + "\n"
        out += str(self.iter_stats)

        if len(self.operators_stats) > 0 and add_global_stats:
            mb_spilled = round(self.global_bytes_spilled / 1e6)
            mb_restored = round(self.global_bytes_restored / 1e6)
            if mb_spilled or mb_restored:
                out += "\nCluster memory:\n"
                out += "* Spilled to disk: {}MB\n".format(mb_spilled)
                out += "* Restored from disk: {}MB\n".format(mb_restored)

            dataset_mb_spilled = round(self.dataset_bytes_spilled / 1e6)
            if dataset_mb_spilled:
                out += "\nDataset memory:\n"
                out += "* Spilled to disk: {}MB\n".format(dataset_mb_spilled)

            # For throughput, we compute both an observed Ray Data dataset throughput
            # and an estimated single node dataset throughput.

            # The observed dataset throughput is computed by dividing the total number
            # of rows produced by the total wall time of the dataset (i.e. from start to
            # finish how long did the dataset take to be processed). With the recursive
            # nature of the DatasetStatsSummary, we use get_total_wall_time to determine
            # the total wall time (this finds the difference between the earliest start
            # and latest end for any block in any operator).

            # The estimated single node dataset throughput is computed by dividing the
            # total number of rows produced the sum of the wall times across all blocks
            # of all operators. This assumes that on a single node the work done would
            # be equivalent, with no concurrency.
            output_num_rows = self.operators_stats[-1].output_num_rows
            total_num_out_rows = output_num_rows["sum"] if output_num_rows else 0
            wall_time = self.get_total_wall_time()
            total_time_all_blocks = self.get_total_time_all_blocks()
            if total_num_out_rows and wall_time and total_time_all_blocks:
                out += "\n"
                out += "Dataset throughput:\n"
                out += (
                    "\t* Ray Data throughput:"
                    f" {total_num_out_rows / wall_time} "
                    "rows/s\n"
                )
                out += (
                    "\t* Estimated single node throughput:"
                    f" {total_num_out_rows / total_time_all_blocks} "
                    "rows/s\n"
                )
        if verbose_stats_logs and add_global_stats:
            out += "\n" + self.runtime_metrics()

        return out

    @staticmethod
    def _collect_dataset_stats_summaries(
        curr: "DatasetStatsSummary",
    ) -> List["DatasetStatsSummary"]:
        summs = []
        # TODO: Do operators ever have multiple parents? Do we need to deduplicate?
        for p in curr.parents:
            if p and p.parents:
                summs.extend(DatasetStatsSummary._collect_dataset_stats_summaries(p))
        return summs + [curr]

    @staticmethod
    def _find_start_and_end(summ: "DatasetStatsSummary") -> Tuple[float, float]:
        earliest_start = min(ops.earliest_start_time for ops in summ.operators_stats)
        latest_end = max(ops.latest_end_time for ops in summ.operators_stats)
        return earliest_start, latest_end

    def runtime_metrics(self) -> str:
        total_wall_time = self.get_total_wall_time()

        def fmt_line(name: str, time: float) -> str:
            return f"* {name}: {fmt(time)} ({time / total_wall_time * 100:.3f}%)\n"

        summaries = DatasetStatsSummary._collect_dataset_stats_summaries(self)
        out = "Runtime Metrics:\n"
        for summ in summaries:
            if len(summ.operators_stats) > 0:
                earliest_start, latest_end = DatasetStatsSummary._find_start_and_end(
                    summ
                )
                op_total_time = latest_end - earliest_start
                out += fmt_line(summ.base_name, op_total_time)
        out += fmt_line("Scheduling", self.streaming_exec_schedule_s)
        out += fmt_line("Total", total_wall_time)
        return out

    def __repr__(self, level=0) -> str:
        indent = leveled_indent(level)
        operators_stats = "\n".join(
            [ss.__repr__(level + 2) for ss in self.operators_stats]
        )
        parent_stats = "\n".join([ps.__repr__(level + 2) for ps in self.parents])
        extra_metrics = "\n".join(
            f"{leveled_indent(level + 2)}{k}: {v},"
            for k, v in self.extra_metrics.items()
        )

        # Handle formatting case for empty outputs.
        operators_stats = (
            f"\n{operators_stats},\n{indent}   " if operators_stats else ""
        )
        parent_stats = f"\n{parent_stats},\n{indent}   " if parent_stats else ""
        extra_metrics = f"\n{extra_metrics}\n{indent}   " if extra_metrics else ""
        return (
            f"{indent}DatasetStatsSummary(\n"
            f"{indent}   dataset_uuid={self.dataset_uuid},\n"
            f"{indent}   base_name={self.base_name},\n"
            f"{indent}   number={self.number},\n"
            f"{indent}   extra_metrics={{{extra_metrics}}},\n"
            f"{indent}   operators_stats=[{operators_stats}],\n"
            f"{indent}   iter_stats={self.iter_stats.__repr__(level+1)},\n"
            f"{indent}   global_bytes_spilled={self.global_bytes_spilled / 1e6}MB,\n"
            f"{indent}   global_bytes_restored={self.global_bytes_restored / 1e6}MB,\n"
            f"{indent}   dataset_bytes_spilled={self.dataset_bytes_spilled / 1e6}MB,\n"
            f"{indent}   parents=[{parent_stats}],\n"
            f"{indent})"
        )

    def get_total_wall_time(self) -> float:
        """Calculate the total wall time for the dataset, this is done by finding
        the earliest start time and latest end time for any block in any operator.
        The wall time is the difference of these two times.
        """
        start_ends = [
            DatasetStatsSummary._find_start_and_end(summ)
            for summ in DatasetStatsSummary._collect_dataset_stats_summaries(self)
            if len(summ.operators_stats) > 0
        ]
        if len(start_ends) == 0:
            return 0
        else:
            earliest_start = min(start_end[0] for start_end in start_ends)
            latest_end = max(start_end[1] for start_end in start_ends)
            return latest_end - earliest_start

    def get_total_time_all_blocks(self) -> float:
        """Calculate the sum of the wall times across all blocks of all operators."""
        summaries = DatasetStatsSummary._collect_dataset_stats_summaries(self)
        return sum(
            (
                sum(
                    ops.wall_time.get("sum", 0) if ops.wall_time else 0
                    for ops in summ.operators_stats
                )
            )
            for summ in summaries
        )

    def get_total_cpu_time(self) -> float:
        parent_sum = sum(p.get_total_cpu_time() for p in self.parents)
        return parent_sum + sum(
            ss.cpu_time.get("sum", 0) for ss in self.operators_stats
        )

    def get_max_heap_memory(self) -> float:
        parent_memory = [p.get_max_heap_memory() for p in self.parents]
        parent_max = max(parent_memory) if parent_memory else 0
        if not self.operators_stats:
            return parent_max

        return max(
            parent_max,
            *[ss.memory.get("max", 0) for ss in self.operators_stats],
        )


@dataclass
class OperatorStatsSummary:
    operator_name: str
    # Whether the operator associated with this OperatorStatsSummary object
    # is a suboperator
    is_sub_operator: bool
    # This is the total walltime of the entire operator, typically obtained from
    # `DatasetStats.time_total_s`. An important distinction is that this is the
    # overall runtime of the operator, pulled from the stats actor, whereas the
    # computed walltimes in `self.wall_time` are calculated on a operator level.
    time_total_s: float
    earliest_start_time: float
    latest_end_time: float
    # String summarizing high-level statistics from executing the operator
    block_execution_summary_str: str
    # The fields below are dicts with stats aggregated across blocks
    # processed in this operator. For example:
    # {"min": ..., "max": ..., "mean": ..., "sum": ...}
    wall_time: Optional[Dict[str, float]] = None
    cpu_time: Optional[Dict[str, float]] = None
    udf_time: Optional[Dict[str, float]] = None
    # memory: no "sum" stat
    memory: Optional[Dict[str, float]] = None
    output_num_rows: Optional[Dict[str, float]] = None
    output_size_bytes: Optional[Dict[str, float]] = None
    # node_count: "count" stat instead of "sum"
    node_count: Optional[Dict[str, float]] = None
    task_rows: Optional[Dict[str, float]] = None

    @classmethod
    def from_block_metadata(
        cls,
        operator_name: str,
        block_metas: List[BlockMetadata],
        is_sub_operator: bool,
    ) -> "OperatorStatsSummary":
        """Calculate the stats for a operator from a given list of blocks,
        and generates a `OperatorStatsSummary` object with the results.

        Args:
            block_metas: List of `BlockMetadata` to calculate stats of
            operator_name: Name of operator associated with `blocks`
            is_sub_operator: Whether this set of blocks belongs to a sub operator.
        Returns:
            A `OperatorStatsSummary` object initialized with the calculated statistics
        """
        exec_stats = [m.exec_stats for m in block_metas if m.exec_stats is not None]
        rounded_total = 0
        time_total_s = 0
        earliest_start_time, latest_end_time = 0, 0

        if exec_stats:
            # Calculate the total execution time of operator as
            # the difference between the latest end time and
            # the earliest start time of all blocks in the operator.
            earliest_start_time = min(s.start_time_s for s in exec_stats)
            latest_end_time = max(s.end_time_s for s in exec_stats)
            time_total_s = latest_end_time - earliest_start_time

        if is_sub_operator:
            exec_summary_str = "{} blocks produced\n".format(len(exec_stats))
        else:
            if exec_stats:
                rounded_total = round(time_total_s, 2)
                if rounded_total <= 0:
                    # Handle -0.0 case.
                    rounded_total = 0
                exec_summary_str = "{} blocks produced in {}s".format(
                    len(exec_stats), rounded_total
                )
            else:
                exec_summary_str = ""
            exec_summary_str += "\n"

        task_rows = collections.defaultdict(int)
        for meta in block_metas:
            if meta.num_rows is not None and meta.exec_stats is not None:
                task_rows[meta.exec_stats.task_idx] += meta.num_rows
        task_rows_stats = None
        if len(task_rows) > 0:
            task_rows_stats = {
                "min": min(task_rows.values()),
                "max": max(task_rows.values()),
                "mean": int(np.mean(list(task_rows.values()))),
                "count": len(task_rows),
            }
            exec_summary_str = "{} tasks executed, {}".format(
                len(task_rows), exec_summary_str
            )

        wall_time_stats, cpu_stats, memory_stats, udf_stats = None, None, None, None
        if exec_stats:
            wall_time_stats = {
                "min": min([e.wall_time_s for e in exec_stats]),
                "max": max([e.wall_time_s for e in exec_stats]),
                "mean": np.mean([e.wall_time_s for e in exec_stats]),
                "sum": sum([e.wall_time_s for e in exec_stats]),
            }
            cpu_stats = {
                "min": min([e.cpu_time_s for e in exec_stats]),
                "max": max([e.cpu_time_s for e in exec_stats]),
                "mean": np.mean([e.cpu_time_s for e in exec_stats]),
                "sum": sum([e.cpu_time_s for e in exec_stats]),
            }

            memory_stats_mb = [
                round(e.max_rss_bytes / (1024 * 1024), 2) for e in exec_stats
            ]
            memory_stats = {
                "min": min(memory_stats_mb),
                "max": max(memory_stats_mb),
                "mean": int(np.mean(memory_stats_mb)),
            }

            udf_stats = {
                "min": min([e.udf_time_s for e in exec_stats]),
                "max": max([e.udf_time_s for e in exec_stats]),
                "mean": np.mean([e.udf_time_s for e in exec_stats]),
                "sum": sum([e.udf_time_s for e in exec_stats]),
            }

        output_num_rows_stats = None
        output_num_rows = [m.num_rows for m in block_metas if m.num_rows is not None]
        if output_num_rows:
            output_num_rows_stats = {
                "min": min(output_num_rows),
                "max": max(output_num_rows),
                "mean": int(np.mean(output_num_rows)),
                "sum": sum(output_num_rows),
            }

        output_size_bytes_stats = None
        output_size_bytes = [
            m.size_bytes for m in block_metas if m.size_bytes is not None
        ]
        if output_size_bytes:
            output_size_bytes_stats = {
                "min": min(output_size_bytes),
                "max": max(output_size_bytes),
                "mean": int(np.mean(output_size_bytes)),
                "sum": sum(output_size_bytes),
            }

        node_counts_stats = None
        if exec_stats:
            node_tasks = collections.defaultdict(set)
            for s in exec_stats:
                node_tasks[s.node_id].add(s.task_idx)

            node_counts = {node: len(tasks) for node, tasks in node_tasks.items()}
            node_counts_stats = {
                "min": min(node_counts.values()),
                "max": max(node_counts.values()),
                "mean": int(np.mean(list(node_counts.values()))),
                "count": len(node_counts),
            }

        return OperatorStatsSummary(
            operator_name=operator_name,
            is_sub_operator=is_sub_operator,
            time_total_s=time_total_s,
            earliest_start_time=earliest_start_time,
            latest_end_time=latest_end_time,
            block_execution_summary_str=exec_summary_str,
            wall_time=wall_time_stats,
            cpu_time=cpu_stats,
            udf_time=udf_stats,
            memory=memory_stats,
            output_num_rows=output_num_rows_stats,
            output_size_bytes=output_size_bytes_stats,
            node_count=node_counts_stats,
            task_rows=task_rows_stats,
        )

    def __str__(self) -> str:
        """For a given (pre-calculated) `OperatorStatsSummary` object (e.g. generated from
        `OperatorStatsSummary.from_block_metadata()`), returns a human-friendly string
        that summarizes operator execution statistics.

        Returns:
            String with summary statistics for executing the given operator.
        """
        indent = "\t" if self.is_sub_operator else ""
        out = self.block_execution_summary_str

        wall_time_stats = self.wall_time
        if wall_time_stats:
            out += indent
            out += "* Remote wall time: {} min, {} max, {} mean, {} total\n".format(
                fmt(wall_time_stats["min"]),
                fmt(wall_time_stats["max"]),
                fmt(wall_time_stats["mean"]),
                fmt(wall_time_stats["sum"]),
            )

        cpu_stats = self.cpu_time
        if cpu_stats:
            out += indent
            out += "* Remote cpu time: {} min, {} max, {} mean, {} total\n".format(
                fmt(cpu_stats["min"]),
                fmt(cpu_stats["max"]),
                fmt(cpu_stats["mean"]),
                fmt(cpu_stats["sum"]),
            )

        udf_stats = self.udf_time
        if udf_stats:
            out += indent
            out += "* UDF time: {} min, {} max, {} mean, {} total\n".format(
                fmt(udf_stats["min"]),
                fmt(udf_stats["max"]),
                fmt(udf_stats["mean"]),
                fmt(udf_stats["sum"]),
            )

        memory_stats = self.memory
        if memory_stats:
            out += indent
            out += "* Peak heap memory usage (MiB): {} min, {} max, {} mean\n".format(
                memory_stats["min"],
                memory_stats["max"],
                memory_stats["mean"],
            )

        output_num_rows_stats = self.output_num_rows
        if output_num_rows_stats:
            out += indent
            out += (
                "* Output num rows per block: {} min, {} max, {} mean, {} total\n"
            ).format(
                output_num_rows_stats["min"],
                output_num_rows_stats["max"],
                output_num_rows_stats["mean"],
                output_num_rows_stats["sum"],
            )

        output_size_bytes_stats = self.output_size_bytes
        if output_size_bytes_stats:
            out += indent
            out += (
                "* Output size bytes per block: {} min, {} max, {} mean, {} total\n"
            ).format(
                output_size_bytes_stats["min"],
                output_size_bytes_stats["max"],
                output_size_bytes_stats["mean"],
                output_size_bytes_stats["sum"],
            )

        task_rows = self.task_rows
        if task_rows:
            out += indent
            out += (
                "* Output rows per task: {} min, {} max, {} mean, {} tasks used\n"
            ).format(
                task_rows["min"],
                task_rows["max"],
                task_rows["mean"],
                task_rows["count"],
            )

        node_count_stats = self.node_count
        if node_count_stats:
            out += indent
            out += "* Tasks per node: {} min, {} max, {} mean; {} nodes used\n".format(
                node_count_stats["min"],
                node_count_stats["max"],
                node_count_stats["mean"],
                node_count_stats["count"],
            )
        if output_num_rows_stats and self.time_total_s and wall_time_stats:
            # For throughput, we compute both an observed Ray Data operator throughput
            # and an estimated single node operator throughput.

            # The observed Ray Data operator throughput is computed by dividing the
            # total number of rows produced by the wall time of the operator,
            # time_total_s.

            # The estimated single node operator throughput is computed by dividing the
            # total number of rows produced by the the sum of the wall times across all
            # blocks of the operator. This assumes that on a single node the work done
            # would be equivalent, with no concurrency.
            total_num_out_rows = output_num_rows_stats["sum"]
            out += indent
            out += "* Operator throughput:\n"
            out += (
                indent + "\t* Ray Data throughput:"
                f" {total_num_out_rows / self.time_total_s} "
                "rows/s\n"
            )
            out += (
                indent + "\t* Estimated single node throughput:"
                f" {total_num_out_rows / wall_time_stats['sum']} "
                "rows/s\n"
            )
        return out

    def __repr__(self, level=0) -> str:
        """For a given (pre-calculated) `OperatorStatsSummary` object (e.g. generated from
        `OperatorStatsSummary.from_block_metadata()`), returns a human-friendly string
        that summarizes operator execution statistics.

        Returns:
            String with summary statistics for executing the given operator.
        """
        indent = leveled_indent(level)
        indent += leveled_indent(1) if self.is_sub_operator else ""

        wall_time_stats = {k: fmt(v) for k, v in (self.wall_time or {}).items()}
        cpu_stats = {k: fmt(v) for k, v in (self.cpu_time or {}).items()}
        memory_stats = {k: fmt(v) for k, v in (self.memory or {}).items()}
        output_num_rows_stats = {
            k: fmt(v) for k, v in (self.output_num_rows or {}).items()
        }
        output_size_bytes_stats = {
            k: fmt(v) for k, v in (self.output_size_bytes or {}).items()
        }
        node_conut_stats = {k: fmt(v) for k, v in (self.node_count or {}).items()}
        out = (
            f"{indent}OperatorStatsSummary(\n"
            f"{indent}   operator_name='{self.operator_name}',\n"
            f"{indent}   is_suboperator={self.is_sub_operator},\n"
            f"{indent}   time_total_s={fmt(self.time_total_s)},\n"
            # block_execution_summary_str already ends with \n
            f"{indent}   block_execution_summary_str={self.block_execution_summary_str}"
            f"{indent}   wall_time={wall_time_stats or None},\n"
            f"{indent}   cpu_time={cpu_stats or None},\n"
            f"{indent}   memory={memory_stats or None},\n"
            f"{indent}   output_num_rows={output_num_rows_stats or None},\n"
            f"{indent}   output_size_bytes={output_size_bytes_stats or None},\n"
            f"{indent}   node_count={node_conut_stats or None},\n"
            f"{indent})"
        )
        return out


@dataclass
class IterStatsSummary:
    # Time spent in actor based prefetching, in seconds.
    wait_time: Timer
    # Time spent in `ray.get()`, in seconds
    get_time: Timer
    # Time spent in batch building, in seconds
    next_time: Timer
    # Time spent in `_format_batch_()`, in seconds
    format_time: Timer
    # Time spent in collate fn, in seconds
    collate_time: Timer
    # Time spent in finalize_fn, in seconds
    finalize_batch_time: Timer
    # Total time user thread is blocked by iter_batches
    block_time: Timer
    # Time spent in user code, in seconds
    user_time: Timer
    initialize_time: Timer
    # Total time taken by Dataset iterator, in seconds
    total_time: Timer
    # Time spent in streaming split coordinator
    streaming_split_coord_time: Timer
    # Num of blocks that are in local object store
    iter_blocks_local: int
    # Num of blocks that are in remote node and have to fetch locally
    iter_blocks_remote: int
    # Num of blocks with unknown locations
    iter_unknown_location: int

    def __str__(self) -> str:
        return self.to_string()

    def to_string(self) -> str:
        out = ""
        if (
            self.block_time.get()
            or self.total_time.get()
            or self.get_time.get()
            or self.next_time.get()
            or self.format_time.get()
            or self.collate_time.get()
            or self.finalize_batch_time.get()
        ):
            out += "\nDataset iterator time breakdown:\n"
            if self.total_time.get():
                out += "* Total time overall: {}\n".format(fmt(self.total_time.get()))
            if self.initialize_time.get():
                out += (
                    "    * Total time in Ray Data iterator initialization code: "
                    "{}\n".format(fmt(self.initialize_time.get()))
                )
            if self.block_time.get():
                out += (
                    "    * Total time user thread is blocked by Ray Data iter_batches: "
                    "{}\n".format(fmt(self.block_time.get()))
                )
            if self.user_time.get():
                out += "    * Total execution time for user thread: {}\n".format(
                    fmt(self.user_time.get())
                )
            out += (
                "* Batch iteration time breakdown (summed across prefetch threads):\n"
            )
            if self.get_time.get():
                out += "    * In ray.get(): {} min, {} max, {} avg, {} total\n".format(
                    fmt(self.get_time.min()),
                    fmt(self.get_time.max()),
                    fmt(self.get_time.avg()),
                    fmt(self.get_time.get()),
                )
            if self.next_time.get():
                batch_creation_str = (
                    "    * In batch creation: {} min, {} max, " "{} avg, {} total\n"
                )
                out += batch_creation_str.format(
                    fmt(self.next_time.min()),
                    fmt(self.next_time.max()),
                    fmt(self.next_time.avg()),
                    fmt(self.next_time.get()),
                )
            if self.format_time.get():
                format_str = (
                    "    * In batch formatting: {} min, {} max, " "{} avg, {} total\n"
                )
                out += format_str.format(
                    fmt(self.format_time.min()),
                    fmt(self.format_time.max()),
                    fmt(self.format_time.avg()),
                    fmt(self.format_time.get()),
                )
            if self.collate_time.get():
                out += "    * In collate_fn: {} min, {} max, {} avg, {} total\n".format(
                    fmt(self.collate_time.min()),
                    fmt(self.collate_time.max()),
                    fmt(self.collate_time.avg()),
                    fmt(self.collate_time.get()),
                )
            if self.finalize_batch_time.get():
                format_str = (
                    "    * In host->device transfer: {} min, {} max, {} avg, {} total\n"
                )
                out += format_str.format(
                    fmt(self.finalize_batch_time.min()),
                    fmt(self.finalize_batch_time.max()),
                    fmt(self.finalize_batch_time.avg()),
                    fmt(self.finalize_batch_time.get()),
                )
            if DataContext.get_current().enable_get_object_locations_for_metrics:
                out += "Block locations:\n"
                out += "    * Num blocks local: {}\n".format(self.iter_blocks_local)
                out += "    * Num blocks remote: {}\n".format(self.iter_blocks_remote)
                out += "    * Num blocks unknown location: {}\n".format(
                    self.iter_unknown_location
                )
            if self.streaming_split_coord_time.get() != 0:
                out += "Streaming split coordinator overhead time: "
                out += f"{fmt(self.streaming_split_coord_time.get())}\n"

        return out

    def __repr__(self, level=0) -> str:
        indent = leveled_indent(level)
        return (
            f"IterStatsSummary(\n"
            f"{indent}   wait_time={fmt(self.wait_time.get()) or None},\n"
            f"{indent}   get_time={fmt(self.get_time.get()) or None},\n"
            f"{indent}   iter_blocks_local={self.iter_blocks_local or None},\n"
            f"{indent}   iter_blocks_remote={self.iter_blocks_remote or None},\n"
            f"{indent}   iter_unknown_location={self.iter_unknown_location or None},\n"
            f"{indent}   next_time={fmt(self.next_time.get()) or None},\n"
            f"{indent}   format_time={fmt(self.format_time.get()) or None},\n"
            f"{indent}   user_time={fmt(self.user_time.get()) or None},\n"
            f"{indent}   total_time={fmt(self.total_time.get()) or None},\n"
            f"{indent})"
        )<|MERGE_RESOLUTION|>--- conflicted
+++ resolved
@@ -378,40 +378,11 @@
         self.iter_user_s.set(stats.iter_user_s.get(), tags)
         self.iter_initialize_s.set(stats.iter_initialize_s.get(), tags)
 
-<<<<<<< HEAD
     def clear_iteration_metrics(self, dataset_tag: str):
         tags = self._create_tags(dataset_tag)
         self.iter_total_blocked_s.set(0, tags)
         self.iter_user_s.set(0, tags)
         self.iter_initialize_s.set(0, tags)
-=======
-    def clear_execution_metrics(self, dataset_tag: str, operator_tags: List[str]):
-        for operator_tag in operator_tags:
-            tags = self._create_tags(dataset_tag, operator_tag)
-            self.spilled_bytes.set(0, tags)
-            self.allocated_bytes.set(0, tags)
-            self.freed_bytes.set(0, tags)
-            self.current_bytes.set(0, tags)
-            self.output_bytes.set(0, tags)
-            self.output_rows.set(0, tags)
-            self.cpu_usage_cores.set(0, tags)
-            self.gpu_usage_cores.set(0, tags)
-
-            for prom_metric in self.execution_metrics_inputs.values():
-                prom_metric.set(0, tags)
-
-            for prom_metric in self.execution_metrics_outputs.values():
-                prom_metric.set(0, tags)
-
-            for prom_metric in self.execution_metrics_tasks.values():
-                prom_metric.set(0, tags)
-
-            for prom_metric in self.execution_metrics_obj_store_memory.values():
-                prom_metric.set(0, tags)
-
-            for prom_metric in self.execution_metrics_misc.values():
-                prom_metric.set(0, tags)
->>>>>>> 581dc1d2
 
     def register_dataset(self, job_id: str, dataset_tag: str, operator_tags: List[str]):
         self.datasets[dataset_tag] = {
