import collections
from dataclasses import dataclass
import time
from contextlib import contextmanager
from typing import Dict, List, Optional, Set, Tuple, Union

import numpy as np

import ray
from ray.data._internal.block_list import BlockList
from ray.data.block import BlockMetadata
from ray.data.context import DatasetContext
from ray.util.annotations import DeveloperAPI
from ray.util.scheduling_strategies import NodeAffinitySchedulingStrategy

STATS_ACTOR_NAME = "datasets_stats_actor"
STATS_ACTOR_NAMESPACE = "_dataset_stats_actor"

StatsDict = Dict[str, List[BlockMetadata]]


def fmt(seconds: float) -> str:
    if seconds > 1:
        return str(round(seconds, 2)) + "s"
    elif seconds > 0.001:
        return str(round(seconds * 1000, 2)) + "ms"
    else:
        return str(round(seconds * 1000 * 1000, 2)) + "us"


class Timer:
    """Helper class for tracking accumulated time (in seconds)."""

    def __init__(self):
        self._value: float = 0

    @contextmanager
    def timer(self) -> None:
        time_start = time.perf_counter()
        try:
            yield
        finally:
            self._value += time.perf_counter() - time_start

    def add(self, value: float) -> None:
        self._value += value

    def get(self) -> float:
        return self._value


class _DatasetStatsBuilder:
    """Helper class for building dataset stats.

    When this class is created, we record the start time. When build() is
    called with the final blocks of the new dataset, the time delta is
    saved as part of the stats."""

    def __init__(self, stage_name: str, parent: "DatasetStats"):
        self.stage_name = stage_name
        self.parent = parent
        self.start_time = time.perf_counter()

    def build_multistage(self, stages: StatsDict) -> "DatasetStats":
        stage_infos = {}
        for i, (k, v) in enumerate(stages.items()):
            if len(stages) > 1:
                if i == 0:
                    stage_infos[self.stage_name + "_" + k] = v
                else:
                    stage_infos[self.stage_name.split("->")[-1] + "_" + k] = v
            else:
                stage_infos[self.stage_name] = v
        stats = DatasetStats(
            stages=stage_infos,
            parent=self.parent,
            base_name=self.stage_name,
        )
        stats.time_total_s = time.perf_counter() - self.start_time
        return stats

    def build(self, final_blocks: BlockList) -> "DatasetStats":
        stats = DatasetStats(
            stages={self.stage_name: final_blocks.get_metadata()},
            parent=self.parent,
        )
        stats.time_total_s = time.perf_counter() - self.start_time
        return stats


@ray.remote(num_cpus=0)
class _StatsActor:
    """Actor holding stats for blocks created by LazyBlockList.

    This actor is shared across all datasets created in the same cluster.
    In order to cap memory usage, we set a max number of stats to keep
    in the actor. When this limit is exceeded, the stats will be garbage
    collected in FIFO order.

    TODO(ekl) we should consider refactoring LazyBlockList so stats can be
    extracted without using an out-of-band actor."""

    def __init__(self, max_stats=1000):
        # Mapping from uuid -> (task_id -> list of blocks statistics).
        self.metadata = collections.defaultdict(dict)
        self.last_time = {}
        self.start_time = {}
        self.max_stats = max_stats
        self.fifo_queue = []

    def record_start(self, stats_uuid):
        self.start_time[stats_uuid] = time.perf_counter()
        self.fifo_queue.append(stats_uuid)
        # Purge the oldest stats if the limit is exceeded.
        if len(self.fifo_queue) > self.max_stats:
            uuid = self.fifo_queue.pop(0)
            if uuid in self.start_time:
                del self.start_time[uuid]
            if uuid in self.last_time:
                del self.last_time[uuid]
            if uuid in self.metadata:
                del self.metadata[uuid]

    def record_task(
        self, stats_uuid: str, task_idx: int, blocks_metadata: List[BlockMetadata]
    ):
        # Null out the schema to keep the stats size small.
        # TODO(chengsu): ideally schema should be null out on caller side.
        for metadata in blocks_metadata:
            metadata.schema = None
        if stats_uuid in self.start_time:
            self.metadata[stats_uuid][task_idx] = blocks_metadata
            self.last_time[stats_uuid] = time.perf_counter()

    def get(self, stats_uuid):
        if stats_uuid not in self.metadata:
            return {}, 0.0
        return (
            self.metadata[stats_uuid],
            self.last_time[stats_uuid] - self.start_time[stats_uuid],
        )

    def _get_stats_dict_size(self):
        return len(self.start_time), len(self.last_time), len(self.metadata)


def _get_or_create_stats_actor():
    ctx = DatasetContext.get_current()
    scheduling_strategy = ctx.scheduling_strategy
    if not ray.util.client.ray.is_connected():
        # Pin the stats actor to the local node
        # so it fate-shares with the driver.
        scheduling_strategy = NodeAffinitySchedulingStrategy(
            ray.get_runtime_context().get_node_id(),
            soft=False,
        )
    return _StatsActor.options(
        name=STATS_ACTOR_NAME,
        namespace=STATS_ACTOR_NAMESPACE,
        get_if_exists=True,
        lifetime="detached",
        scheduling_strategy=scheduling_strategy,
    ).remote()


class DatasetStats:
    """Holds the execution times for a given Dataset.

    This object contains a reference to the parent Dataset's stats as well,
    but not the Dataset object itself, to allow its blocks to be dropped from
    memory."""

    def __init__(
        self,
        *,
        stages: StatsDict,
        parent: Union[Optional["DatasetStats"], List["DatasetStats"]],
        needs_stats_actor: bool = False,
        stats_uuid: str = None,
        base_name: str = None,
    ):
        """Create dataset stats.

        Args:
            stages: Dict of stages used to create this Dataset from the
                previous one. Typically one entry, e.g., {"map": [...]}.
            parent: Reference to parent Dataset's stats, or a list of parents
                if there are multiple.
            needs_stats_actor: Whether this Dataset's stats needs a stats actor for
                stats collection. This is currently only used for Datasets using a lazy
                datasource (i.e. a LazyBlockList).
            stats_uuid: The uuid for the stats, used to fetch the right stats
                from the stats actor.
            base_name: The name of the base operation for a multi-stage operation.
        """

        self.stages: StatsDict = stages
        if parent is not None and not isinstance(parent, list):
            parent = [parent]
        self.parents: List["DatasetStats"] = parent
        self.number: int = (
            0 if not self.parents else max(p.number for p in self.parents) + 1
        )
        self.base_name = base_name
        self.dataset_uuid: str = None
        self.time_total_s: float = 0
        self.needs_stats_actor = needs_stats_actor
        self.stats_uuid = stats_uuid

        # Iteration stats, filled out if the user iterates over the dataset.
        self.iter_wait_s: Timer = Timer()
        self.iter_get_s: Timer = Timer()
        self.iter_next_batch_s: Timer = Timer()
        self.iter_format_batch_s: Timer = Timer()
        self.iter_user_s: Timer = Timer()
        self.iter_total_s: Timer = Timer()
        self.extra_metrics = {}

    @property
    def stats_actor(self):
        return _get_or_create_stats_actor()

    def child_builder(self, name: str) -> _DatasetStatsBuilder:
        """Start recording stats for an op of the given name (e.g., map)."""
        return _DatasetStatsBuilder(name, self)

    def child_TODO(self, name: str) -> "DatasetStats":
        """Placeholder for child ops not yet instrumented."""
        return DatasetStats(stages={name + "_TODO": []}, parent=self)

    @staticmethod
    def TODO():
        """Placeholder for ops not yet instrumented."""
        return DatasetStats(stages={"TODO": []}, parent=None)

    def to_summary(self) -> "DatasetStatsSummary":
        """Generate a `DatasetStatsSummary` object from the given `DatasetStats`
        object, which can be used to generate a summary string."""
        if self.needs_stats_actor:
            ac = self.stats_actor
            # TODO(chengsu): this is a super hack, clean it up.
            stats_map, self.time_total_s = ray.get(ac.get.remote(self.stats_uuid))
            if DatasetContext.get_current().block_splitting_enabled:
                # Only populate stats when stats from all read tasks are ready at
                # stats actor.
                if len(stats_map.items()) == len(self.stages["read"]):
                    self.stages["read"] = []
                    for _, blocks_metadata in sorted(stats_map.items()):
                        self.stages["read"] += blocks_metadata
            else:
                for i, metadata in stats_map.items():
                    self.stages["read"][i] = metadata[0]

        stages_stats = []
        is_substage = len(self.stages) > 1
        for stage_name, metadata in self.stages.items():
            stages_stats.append(
                StageStatsSummary.from_block_metadata(
                    metadata,
                    self.time_total_s,
                    stage_name,
                    is_substage=is_substage,
                )
            )

        iter_stats = IterStatsSummary(
            self.iter_wait_s,
            self.iter_get_s,
            self.iter_next_batch_s,
            self.iter_format_batch_s,
            self.iter_user_s,
            self.iter_total_s,
        )
        stats_summary_parents = []
        if self.parents is not None:
            stats_summary_parents = [p.to_summary() for p in self.parents]
        return DatasetStatsSummary(
            stages_stats,
            iter_stats,
            stats_summary_parents,
            self.number,
            self.dataset_uuid,
            self.time_total_s,
            self.base_name,
            self.extra_metrics,
        )


@DeveloperAPI
@dataclass
class DatasetStatsSummary:
    stages_stats: List["StageStatsSummary"]
    iter_stats: "IterStatsSummary"
    parents: List["DatasetStatsSummary"]
    number: int
    dataset_uuid: str
    time_total_s: float
    base_name: str
    extra_metrics: Dict

    def to_string(
        self, already_printed: Optional[Set[str]] = None, include_parent: bool = True
    ) -> str:
        """Return a human-readable summary of this Dataset's stats.

        Args:
            already_printed: Set of stage IDs that have already had its stats printed
            out.
            include_parent: If true, also include parent stats summary; otherwise, only
            log stats of the latest stage.
        Returns:
            String with summary statistics for executing the Dataset.
        """
        if already_printed is None:
            already_printed = set()

        out = ""
        if self.parents and include_parent:
            for p in self.parents:
                parent_sum = p.to_string(already_printed)
                if parent_sum:
                    out += parent_sum
                    out += "\n"
<<<<<<< HEAD
        if len(self.stages_stats) == 1:
            stage_stats_summary = next(iter(self.stages_stats))
            stage_name = stage_stats_summary.stage_name
=======
        if len(self.stages) == 1:
            stage_name, metadata = next(iter(self.stages.items()))
>>>>>>> 5695c93a
            # TODO(ekl) deprecate and remove the notion of dataset UUID once we move
            # fully to streaming execution.
            stage_uuid = (self.dataset_uuid or "unknown_uuid") + stage_name
            out += "Stage {} {}: ".format(self.number, stage_name)
            if stage_uuid in already_printed:
                out += "[execution cached]\n"
            else:
                already_printed.add(stage_uuid)
                out += str(stage_stats_summary)
        elif len(self.stages_stats) > 1:
            rounded_total = round(self.time_total_s, 2)
            if rounded_total <= 0:
                # Handle -0.0 case.
                rounded_total = 0
            out += "Stage {} {}: executed in {}s\n".format(
                self.number, self.base_name, rounded_total
            )
            for n, stage_stats_summary in enumerate(self.stages_stats):
                stage_name = stage_stats_summary.stage_name
                stage_uuid = self.dataset_uuid + stage_name
                out += "\n"
                out += "\tSubstage {} {}: ".format(n, stage_name)
                if stage_uuid in already_printed:
                    out += "\t[execution cached]\n"
                else:
                    already_printed.add(stage_uuid)
                    out += str(stage_stats_summary)
        out += str(self.iter_stats)
        if self.extra_metrics:
            out += indent
            out += "* Extra metrics: " + str(self.extra_metrics) + "\n"
        return out

    def get_total_wall_time(self) -> float:
        parent_sum = sum(p.get_total_wall_time() for p in self.parents)
        return parent_sum + sum(
            getattr(ss, StageStatsSummary.WALL_TIME).get("max", 0)
            for ss in self.stages_stats
        )

    def get_total_cpu_time(self) -> float:
        parent_sum = sum(p.get_total_cpu_time() for p in self.parents)
        return parent_sum + sum(
            getattr(ss, StageStatsSummary.CPU_TIME).get("sum", 0)
            for ss in self.stages_stats
        )

    def get_max_heap_memory(self) -> float:
        parent_memory = [p.get_max_heap_memory() for p in self.parents]
        parent_max = max(parent_memory) if parent_memory else 0
        return max(
            parent_max,
            *[
                getattr(ss, StageStatsSummary.PEAK_HEAP_MEMORY).get("max", 0)
                for ss in self.stages_stats
            ],
        )


@dataclass
class StageStatsSummary:
    # Keys used in initialization params
    BLOCK_EXECUTION_SUMMARY = "block_execution_summary_str"
    WALL_TIME = "wall_time"
    CPU_TIME = "cpu_time"
    PEAK_HEAP_MEMORY = "memory"
    OUTPUT_NUM_ROWS = "output_num_rows"
    OUTPUT_SIZE_BYTES = "output_size_bytes"
    NODE_COUNT = "node_count"

    stage_name: str
    is_substage: bool
    time_total_s: float
    block_execution_summary_str: str
    wall_time: Optional[Dict[str, float]] = None
    cpu_time: Optional[Dict[str, float]] = None
    memory: Optional[Dict[str, float]] = None
    output_num_rows: Optional[Dict[str, float]] = None
    output_size_bytes: Optional[Dict[str, float]] = None
    node_count: Optional[Dict[str, float]] = None

    @classmethod
    def from_block_metadata(
        cls,
        block_metas: List[BlockMetadata],
        time_total_s: float,
        stage_name: str,
        is_substage: bool,
    ) -> "StageStatsSummary":
        """Calculate the stats for a given list of blocks from a stage,
        and generates a `StageStatsSummary` object with the results.

        Args:
            block_metas: List of `BlockMetadata` to calculate stats of
            time_total_s: Total execution time of stage
            stage_name: Name of stage associated with `blocks`
            is_substage: Whether this set of blocks belongs to a substage.
        Returns:
            A `StageStatsSummary` object initialized with the calculated statistics
        """
        exec_stats = [m.exec_stats for m in block_metas if m.exec_stats is not None]
        stage_summary_stats_args = {}

        if is_substage:
            exec_summary_str = "{}/{} blocks executed\n".format(
                len(exec_stats), len(block_metas)
            )
        else:
            rounded_total = round(time_total_s, 2)
            if rounded_total <= 0:
                # Handle -0.0 case.
                rounded_total = 0
            if exec_stats:
                exec_summary_str = "{}/{} blocks executed in {}s".format(
                    len(exec_stats), len(block_metas), rounded_total
                )
            else:
                exec_summary_str = ""
            if len(exec_stats) < len(block_metas):
                if exec_stats:
                    exec_summary_str += ", "
                num_inherited = len(block_metas) - len(exec_stats)
                exec_summary_str += "{}/{} blocks split from parent".format(
                    num_inherited, len(block_metas)
                )
                if not exec_stats:
                    exec_summary_str += " in {}s".format(rounded_total)
            exec_summary_str += "\n"
        stage_summary_stats_args[
            StageStatsSummary.BLOCK_EXECUTION_SUMMARY
        ] = exec_summary_str

        if exec_stats:
            wall_time_stats = {
                "min": min([e.wall_time_s for e in exec_stats]),
                "max": max([e.wall_time_s for e in exec_stats]),
                "mean": np.mean([e.wall_time_s for e in exec_stats]),
                "sum": sum([e.wall_time_s for e in exec_stats]),
            }
            stage_summary_stats_args[StageStatsSummary.WALL_TIME] = wall_time_stats

            cpu_stats = {
                "min": min([e.cpu_time_s for e in exec_stats]),
                "max": max([e.cpu_time_s for e in exec_stats]),
                "mean": np.mean([e.cpu_time_s for e in exec_stats]),
                "sum": sum([e.cpu_time_s for e in exec_stats]),
            }
            stage_summary_stats_args[StageStatsSummary.CPU_TIME] = cpu_stats

            memory_stats_mb = [
                round(e.max_rss_bytes / (1024 * 1024), 2) for e in exec_stats
            ]
            memory_stats = {
                "min": min(memory_stats_mb),
                "max": max(memory_stats_mb),
                "mean": int(np.mean(memory_stats_mb)),
            }
            stage_summary_stats_args[StageStatsSummary.PEAK_HEAP_MEMORY] = memory_stats

        output_num_rows = [m.num_rows for m in block_metas if m.num_rows is not None]
        output_num_rows_stats = {}
        if output_num_rows:
            output_num_rows_stats = {
                "min": min(output_num_rows),
                "max": max(output_num_rows),
                "mean": int(np.mean(output_num_rows)),
                "sum": sum(output_num_rows),
            }
        stage_summary_stats_args[
            StageStatsSummary.OUTPUT_NUM_ROWS
        ] = output_num_rows_stats

        output_size_bytes = [
            m.size_bytes for m in block_metas if m.size_bytes is not None
        ]
        output_size_bytes_stats = {}
        if output_size_bytes:
            output_size_bytes_stats = {
                "min": min(output_size_bytes),
                "max": max(output_size_bytes),
                "mean": int(np.mean(output_size_bytes)),
                "sum": sum(output_size_bytes),
            }
        stage_summary_stats_args[
            StageStatsSummary.OUTPUT_SIZE_BYTES
        ] = output_size_bytes_stats

        if exec_stats:
            node_counts = collections.defaultdict(int)
            for s in exec_stats:
                node_counts[s.node_id] += 1
            node_counts_stats = {
                "min": min(node_counts.values()),
                "max": max(node_counts.values()),
                "mean": int(np.mean(list(node_counts.values()))),
                "count": len(node_counts),
            }
            stage_summary_stats_args[StageStatsSummary.NODE_COUNT] = node_counts_stats

        return StageStatsSummary(
            stage_name=stage_name,
            is_substage=is_substage,
            time_total_s=time_total_s,
            **stage_summary_stats_args,
        )

    def __str__(self) -> str:
        """For a given (pre-calculated) `StageStatsSummary` object (e.g. generated from
        `StageStatsSummary.from_block_metadata()`), returns a human-friendly string
        that summarizes stage execution statistics.

        Returns:
            String with summary statistics for executing the given stage.
        """
        indent = "\t" if self.is_substage else ""
        out = getattr(self, StageStatsSummary.BLOCK_EXECUTION_SUMMARY, "")

        wall_time_stats = getattr(self, StageStatsSummary.WALL_TIME, {})
        if wall_time_stats:
            out += indent
            out += "* Remote wall time: {} min, {} max, {} mean, {} total\n".format(
                fmt(wall_time_stats["min"]),
                fmt(wall_time_stats["max"]),
                fmt(wall_time_stats["mean"]),
                fmt(wall_time_stats["sum"]),
            )

        cpu_stats = getattr(self, StageStatsSummary.CPU_TIME, {})
        if cpu_stats:
            out += indent
            out += "* Remote cpu time: {} min, {} max, {} mean, {} total\n".format(
                fmt(cpu_stats["min"]),
                fmt(cpu_stats["max"]),
                fmt(cpu_stats["mean"]),
                fmt(cpu_stats["sum"]),
            )

        memory_stats = getattr(self, StageStatsSummary.PEAK_HEAP_MEMORY, {})
        if memory_stats:
            out += indent
            out += "* Peak heap memory usage (MiB): {} min, {} max, {} mean\n".format(
                memory_stats["min"],
                memory_stats["max"],
                memory_stats["mean"],
            )

        output_num_rows_stats = getattr(self, StageStatsSummary.OUTPUT_NUM_ROWS, {})
        if output_num_rows_stats:
            out += indent
            out += "* Output num rows: {} min, {} max, {} mean, {} total\n".format(
                output_num_rows_stats["min"],
                output_num_rows_stats["max"],
                output_num_rows_stats["mean"],
                output_num_rows_stats["sum"],
            )

        output_size_bytes_stats = getattr(self, StageStatsSummary.OUTPUT_SIZE_BYTES, {})
        if output_size_bytes_stats:
            out += indent
            out += "* Output size bytes: {} min, {} max, {} mean, {} total\n".format(
                output_size_bytes_stats["min"],
                output_size_bytes_stats["max"],
                output_size_bytes_stats["mean"],
                output_size_bytes_stats["sum"],
            )

        node_count_stats = getattr(self, StageStatsSummary.NODE_COUNT, {})
        if node_count_stats:
            out += indent
            out += "* Tasks per node: {} min, {} max, {} mean; {} nodes used\n".format(
                node_count_stats["min"],
                node_count_stats["max"],
                node_count_stats["mean"],
                node_count_stats["count"],
            )
        return out


<<<<<<< HEAD
@dataclass
class IterStatsSummary:
    wait_time: Timer
    get_time: Timer
    next_time: Timer
    format_time: Timer
    user_time: Timer
    total_time: Timer

    def __str__(self) -> str:
        out = ""
        if (
            self.total_time.get()
            or self.wait_time.get()
            or self.next_time.get()
            or self.format_time.get()
            or self.get_time.get()
        ):
            out += "\nDataset iterator time breakdown:\n"
            out += "* In ray.wait(): {}\n".format(fmt(self.wait_time.get()))
            out += "* In ray.get(): {}\n".format(fmt(self.get_time.get()))
            out += "* In next_batch(): {}\n".format(fmt(self.next_time.get()))
            out += "* In format_batch(): {}\n".format(fmt(self.format_time.get()))
            out += "* In user code: {}\n".format(fmt(self.user_time.get()))
            out += "* Total time: {}\n".format(fmt(self.total_time.get()))
=======
        if self.extra_metrics:
            out += indent
            out += "* Extra metrics: " + str(self.extra_metrics) + "\n"

>>>>>>> 5695c93a
        return out


class DatasetPipelineStats:
    """Holds the execution times for a pipeline of Datasets."""

    def __init__(self, *, max_history: int = 3):
        """Create a dataset pipeline stats object.

        Args:
            max_history: The max number of dataset window stats to track.
        """
        self.max_history: int = max_history
        self.history_buffer: List[Tuple[int, DatasetStats]] = []
        self.count = 0
        self.wait_time_s = []

        # Iteration stats, filled out if the user iterates over the pipeline.
        self.iter_ds_wait_s: Timer = Timer()
        self.iter_wait_s: Timer = Timer()
        self.iter_get_s: Timer = Timer()
        self.iter_next_batch_s: Timer = Timer()
        self.iter_format_batch_s: Timer = Timer()
        self.iter_user_s: Timer = Timer()
        self.iter_total_s: Timer = Timer()

    def add(self, stats: DatasetStats) -> None:
        """Called to add stats for a newly computed window."""
        self.history_buffer.append((self.count, stats))
        if len(self.history_buffer) > self.max_history:
            self.history_buffer.pop(0)
        self.count += 1

    def _summarize_iter(self) -> str:
        out = ""
        if (
            self.iter_total_s.get()
            or self.iter_wait_s.get()
            or self.iter_next_batch_s.get()
            or self.iter_format_batch_s.get()
            or self.iter_get_s.get()
        ):
            out += "\nDatasetPipeline iterator time breakdown:\n"
            out += "* Waiting for next dataset: {}\n".format(
                fmt(self.iter_ds_wait_s.get())
            )
            out += "* In ray.wait(): {}\n".format(fmt(self.iter_wait_s.get()))
            out += "* In ray.get(): {}\n".format(fmt(self.iter_get_s.get()))
            out += "* In next_batch(): {}\n".format(fmt(self.iter_next_batch_s.get()))
            out += "* In format_batch(): {}\n".format(
                fmt(self.iter_format_batch_s.get())
            )
            out += "* In user code: {}\n".format(fmt(self.iter_user_s.get()))
            out += "* Total time: {}\n".format(fmt(self.iter_total_s.get()))

        return out

    def summary_string(self, exclude_first_window: bool = True) -> str:
        """Return a human-readable summary of this pipeline's stats."""
        already_printed = set()
        out = ""
        if not self.history_buffer:
            return "No stats available: This pipeline hasn't been run yet."
        for i, stats in self.history_buffer:
            out += "== Pipeline Window {} ==\n".format(i)
            out += stats.to_summary().to_string(already_printed)
            out += "\n"
        out += "##### Overall Pipeline Time Breakdown #####\n"
        # Drop the first sample since there's no pipelining there.
        wait_time_s = self.wait_time_s[1 if exclude_first_window else 0 :]
        if wait_time_s:
            out += (
                "* Time stalled waiting for next dataset: "
                "{} min, {} max, {} mean, {} total\n".format(
                    fmt(min(wait_time_s)),
                    fmt(max(wait_time_s)),
                    fmt(np.mean(wait_time_s)),
                    fmt(sum(wait_time_s)),
                )
            )
        out += self._summarize_iter()
        return out<|MERGE_RESOLUTION|>--- conflicted
+++ resolved
@@ -321,14 +321,9 @@
                 if parent_sum:
                     out += parent_sum
                     out += "\n"
-<<<<<<< HEAD
         if len(self.stages_stats) == 1:
             stage_stats_summary = next(iter(self.stages_stats))
             stage_name = stage_stats_summary.stage_name
-=======
-        if len(self.stages) == 1:
-            stage_name, metadata = next(iter(self.stages.items()))
->>>>>>> 5695c93a
             # TODO(ekl) deprecate and remove the notion of dataset UUID once we move
             # fully to streaming execution.
             stage_uuid = (self.dataset_uuid or "unknown_uuid") + stage_name
@@ -358,6 +353,7 @@
                     out += str(stage_stats_summary)
         out += str(self.iter_stats)
         if self.extra_metrics:
+            indent = "\t" if stage_stats_summary.is_substage else ""
             out += indent
             out += "* Extra metrics: " + str(self.extra_metrics) + "\n"
         return out
@@ -607,7 +603,6 @@
         return out
 
 
-<<<<<<< HEAD
 @dataclass
 class IterStatsSummary:
     wait_time: Timer
@@ -633,12 +628,6 @@
             out += "* In format_batch(): {}\n".format(fmt(self.format_time.get()))
             out += "* In user code: {}\n".format(fmt(self.user_time.get()))
             out += "* Total time: {}\n".format(fmt(self.total_time.get()))
-=======
-        if self.extra_metrics:
-            out += indent
-            out += "* Extra metrics: " + str(self.extra_metrics) + "\n"
-
->>>>>>> 5695c93a
         return out
 
 
