import collections
import threading
import time
from contextlib import contextmanager
from dataclasses import dataclass
from typing import Any, Dict, List, Optional, Set, Tuple, Union
from uuid import uuid4

import numpy as np

import ray
from ray.actor import ActorHandle
from ray.data._internal.block_list import BlockList
from ray.data._internal.dataset_logger import DatasetLogger
from ray.data._internal.execution.interfaces.op_runtime_metrics import OpRuntimeMetrics
from ray.data._internal.util import capfirst
from ray.data.block import BlockMetadata
from ray.data.context import DataContext
from ray.util.annotations import DeveloperAPI
from ray.util.metrics import Gauge
from ray.util.scheduling_strategies import NodeAffinitySchedulingStrategy

logger = DatasetLogger(__name__)

STATS_ACTOR_NAME = "datasets_stats_actor"
STATS_ACTOR_NAMESPACE = "_dataset_stats_actor"


StatsDict = Dict[str, List[BlockMetadata]]


def fmt(seconds: float) -> str:
    if seconds > 1:
        return str(round(seconds, 2)) + "s"
    elif seconds > 0.001:
        return str(round(seconds * 1000, 2)) + "ms"
    else:
        return str(round(seconds * 1000 * 1000, 2)) + "us"


def leveled_indent(lvl: int = 0, spaces_per_indent: int = 3) -> str:
    """Returns a string of spaces which contains `level` indents,
    each indent containing `spaces_per_indent` spaces. For example:
    >>> leveled_indent(2, 3)
    '      '
    """
    return (" " * spaces_per_indent) * lvl


class Timer:
    """Helper class for tracking accumulated time (in seconds)."""

    def __init__(self):
        self._value: float = 0
        self._min: float = float("inf")
        self._max: float = 0
        self._total_count: float = 0

    @contextmanager
    def timer(self) -> None:
        time_start = time.perf_counter()
        try:
            yield
        finally:
            self.add(time.perf_counter() - time_start)

    def add(self, value: float) -> None:
        self._value += value
        if value < self._min:
            self._min = value
        if value > self._max:
            self._max = value
        self._total_count += 1

    def get(self) -> float:
        return self._value

    def min(self) -> float:
        return self._min

    def max(self) -> float:
        return self._max

    def avg(self) -> float:
        return self._value / self._total_count if self._total_count else float("inf")


class _DatasetStatsBuilder:
    """Helper class for building dataset stats.

    When this class is created, we record the start time. When build() is
    called with the final blocks of the new dataset, the time delta is
    saved as part of the stats."""

    def __init__(
        self,
        operator_name: str,
        parent: "DatasetStats",
        override_start_time: Optional[float],
    ):
        self.operator_name = operator_name
        self.parent = parent
        self.start_time = override_start_time or time.perf_counter()

    def build_multioperator(self, metadata: StatsDict) -> "DatasetStats":
        op_metadata = {}
        for i, (k, v) in enumerate(metadata.items()):
            capped_k = capfirst(k)
            if len(metadata) > 1:
                if i == 0:
                    op_metadata[self.operator_name + capped_k] = v
                else:
                    op_metadata[self.operator_name.split("->")[-1] + capped_k] = v
            else:
                op_metadata[self.operator_name] = v
        stats = DatasetStats(
            metadata=op_metadata,
            parent=self.parent,
            base_name=self.operator_name,
        )
        stats.time_total_s = time.perf_counter() - self.start_time
        return stats

    def build(self, final_blocks: BlockList) -> "DatasetStats":
        stats = DatasetStats(
            metadata={self.operator_name: final_blocks.get_metadata()},
            parent=self.parent,
        )
        stats.time_total_s = time.perf_counter() - self.start_time
        return stats


@ray.remote(num_cpus=0)
class _StatsActor:
    """Actor holding stats for blocks created by LazyBlockList.

    This actor is shared across all datasets created in the same cluster.
    In order to cap memory usage, we set a max number of stats to keep
    in the actor. When this limit is exceeded, the stats will be garbage
    collected in FIFO order.

    TODO(ekl) we should consider refactoring LazyBlockList so stats can be
    extracted without using an out-of-band actor."""

    def __init__(self, max_stats=1000):
        # Mapping from uuid -> (task_id -> list of blocks statistics).
        self.metadata = collections.defaultdict(dict)
        self.last_time = {}
        self.start_time = {}
        self.max_stats = max_stats
        self.fifo_queue = []

        # Assign dataset uuids with a global counter.
        self.next_dataset_id = 0
        # Dataset metadata to be queried directly by DashboardHead api.
        self.datasets: Dict[str, Any] = {}

        # Ray Data dashboard metrics
        # Everything is a gauge because we need to reset all of
        # a dataset's metrics to 0 after each finishes execution.
        op_tags_keys = ("dataset", "operator")
        self.bytes_spilled = Gauge(
            "data_spilled_bytes",
            description="""Bytes spilled by dataset operators.
                DataContext.enable_get_object_locations_for_metrics
                must be set to True to report this metric""",
            tag_keys=op_tags_keys,
        )
        self.bytes_allocated = Gauge(
            "data_allocated_bytes",
            description="Bytes allocated by dataset operators",
            tag_keys=op_tags_keys,
        )
        self.bytes_freed = Gauge(
            "data_freed_bytes",
            description="Bytes freed by dataset operators",
            tag_keys=op_tags_keys,
        )
        self.bytes_current = Gauge(
            "data_current_bytes",
            description="Bytes currently in memory store used by dataset operators",
            tag_keys=op_tags_keys,
        )
        self.cpu_usage = Gauge(
            "data_cpu_usage_cores",
            description="CPUs allocated to dataset operators",
            tag_keys=op_tags_keys,
        )
        self.gpu_usage = Gauge(
            "data_gpu_usage_cores",
            description="GPUs allocated to dataset operators",
            tag_keys=op_tags_keys,
        )
        self.bytes_outputted = Gauge(
            "data_output_bytes",
            description="Bytes outputted by dataset operators",
            tag_keys=op_tags_keys,
        )
        self.rows_outputted = Gauge(
            "data_output_rows",
            description="Rows outputted by dataset operators",
            tag_keys=op_tags_keys,
        )
        self.block_generation_time = Gauge(
            "data_block_generation_seconds",
            description="Time spent generating blocks.",
            tag_keys=op_tags_keys,
        )

        iter_tag_keys = ("dataset",)
        self.iter_total_blocked_s = Gauge(
            "data_iter_total_blocked_seconds",
            description="Seconds user thread is blocked by iter_batches()",
            tag_keys=iter_tag_keys,
        )
        self.iter_user_s = Gauge(
            "data_iter_user_seconds",
            description="Seconds spent in user code",
            tag_keys=iter_tag_keys,
        )
        self.iter_initialize_s = Gauge(
            "data_iter_initialize_seconds",
            description="Seconds spent in iterator initialization code",
            tag_keys=iter_tag_keys,
        )

    def record_start(self, stats_uuid):
        self.start_time[stats_uuid] = time.perf_counter()
        self.fifo_queue.append(stats_uuid)
        # Purge the oldest stats if the limit is exceeded.
        if len(self.fifo_queue) > self.max_stats:
            uuid = self.fifo_queue.pop(0)
            if uuid in self.start_time:
                del self.start_time[uuid]
            if uuid in self.last_time:
                del self.last_time[uuid]
            if uuid in self.metadata:
                del self.metadata[uuid]

    def record_task(
        self, stats_uuid: str, task_idx: int, blocks_metadata: List[BlockMetadata]
    ):
        # Null out the schema to keep the stats size small.
        # TODO(chengsu): ideally schema should be null out on caller side.
        for metadata in blocks_metadata:
            metadata.schema = None
        if stats_uuid in self.start_time:
            self.metadata[stats_uuid][task_idx] = blocks_metadata
            self.last_time[stats_uuid] = time.perf_counter()

    def get(self, stats_uuid):
        if stats_uuid not in self.metadata:
            return {}, 0.0
        return (
            self.metadata[stats_uuid],
            self.last_time[stats_uuid] - self.start_time[stats_uuid],
        )

    def _get_stats_dict_size(self):
        return len(self.start_time), len(self.last_time), len(self.metadata)

    def get_dataset_id(self):
        dataset_id = str(self.next_dataset_id)
        self.next_dataset_id += 1
        return dataset_id

    def update_metrics(self, execution_metrics, iteration_metrics):
        for metrics in execution_metrics:
            self.update_execution_metrics(*metrics)
        for metrics in iteration_metrics:
            self.update_iteration_metrics(*metrics)

    def update_execution_metrics(
        self,
        dataset_tag: str,
        op_metrics: List[Dict[str, Union[int, float]]],
        operator_tags: List[str],
        state: Dict[str, Any],
    ):
        for stats, operator_tag in zip(op_metrics, operator_tags):
            tags = self._create_tags(dataset_tag, operator_tag)
            self.bytes_spilled.set(stats.get("obj_store_mem_spilled", 0), tags)
            self.bytes_allocated.set(stats.get("obj_store_mem_alloc", 0), tags)
            self.bytes_freed.set(stats.get("obj_store_mem_freed", 0), tags)
            self.bytes_current.set(stats.get("obj_store_mem_cur", 0), tags)
            self.bytes_outputted.set(stats.get("bytes_outputs_generated", 0), tags)
            self.rows_outputted.set(stats.get("rows_outputs_generated", 0), tags)
            self.cpu_usage.set(stats.get("cpu_usage", 0), tags)
            self.gpu_usage.set(stats.get("gpu_usage", 0), tags)
            self.block_generation_time.set(stats.get("block_generation_time", 0), tags)

        # This update is called from a dataset's executor,
        # so all tags should contain the same dataset
        self.update_dataset(dataset_tag, state)

    def update_iteration_metrics(
        self,
        stats: "DatasetStats",
        dataset_tag,
    ):
        tags = self._create_tags(dataset_tag)
        self.iter_total_blocked_s.set(stats.iter_total_blocked_s.get(), tags)
        self.iter_user_s.set(stats.iter_user_s.get(), tags)
        self.iter_initialize_s.set(stats.iter_initialize_s.get(), tags)

    def clear_execution_metrics(self, dataset_tag: str, operator_tags: List[str]):
        for operator_tag in operator_tags:
            tags = self._create_tags(dataset_tag, operator_tag)
            self.bytes_spilled.set(0, tags)
            self.bytes_allocated.set(0, tags)
            self.bytes_freed.set(0, tags)
            self.bytes_current.set(0, tags)
            self.bytes_outputted.set(0, tags)
            self.rows_outputted.set(0, tags)
            self.cpu_usage.set(0, tags)
            self.gpu_usage.set(0, tags)
            self.block_generation_time.set(0, tags)

    def clear_iteration_metrics(self, dataset_tag: str):
        tags = self._create_tags(dataset_tag)
        self.iter_total_blocked_s.set(0, tags)
        self.iter_user_s.set(0, tags)
        self.iter_initialize_s.set(0, tags)

    def register_dataset(self, dataset_tag: str, operator_tags: List[str]):
        self.datasets[dataset_tag] = {
            "state": "RUNNING",
            "progress": 0,
            "total": 0,
            "start_time": time.time(),
            "end_time": None,
            "operators": {
                operator: {
                    "state": "RUNNING",
                    "progress": 0,
                    "total": 0,
                }
                for operator in operator_tags
            },
        }

    def update_dataset(self, dataset_tag, state):
        self.datasets[dataset_tag].update(state)

    def get_datasets(self):
        return self.datasets

    def _create_tags(self, dataset_tag: str, operator_tag: Optional[str] = None):
        tags = {"dataset": dataset_tag}
        if operator_tag is not None:
            tags["operator"] = operator_tag
        return tags


# Creating/getting an actor from multiple threads is not safe.
# https://github.com/ray-project/ray/issues/41324
_stats_actor_lock: threading.RLock = threading.RLock()


def _get_or_create_stats_actor():
    ctx = DataContext.get_current()
    scheduling_strategy = ctx.scheduling_strategy
    if not ray.util.client.ray.is_connected():
        # Pin the stats actor to the local node
        # so it fate-shares with the driver.
        scheduling_strategy = NodeAffinitySchedulingStrategy(
            ray.get_runtime_context().get_node_id(),
            soft=False,
        )
    with _stats_actor_lock:
        return _StatsActor.options(
            name=STATS_ACTOR_NAME,
            namespace=STATS_ACTOR_NAMESPACE,
            get_if_exists=True,
            lifetime="detached",
            scheduling_strategy=scheduling_strategy,
        ).remote()


class _StatsManager:
    """A Class containing util functions that manage remote calls to _StatsActor.

    This class collects stats from execution and iteration codepaths and keeps
    track of the latest snapshot.

    An instance of this class runs a single background thread that periodically
    forwards the latest execution/iteration stats to the _StatsActor.

    This thread will terminate itself after being inactive (meaning that there are
    no active executors or iterators) for STATS_ACTOR_UPDATE_THREAD_INACTIVITY_LIMIT
    iterations. After terminating, a new thread will start if more calls are made
    to this class.
    """

    # Interval for making remote calls to the _StatsActor.
    STATS_ACTOR_UPDATE_INTERVAL_SECONDS = 5

    # After this many iterations of inactivity,
    # _StatsManager._update_thread will close itself.
    UPDATE_THREAD_INACTIVITY_LIMIT = 5

    def __init__(self):
        # Lazily get stats actor handle to avoid circular import.
        self._stats_actor_handle: Optional[ActorHandle] = None
        self._stats_actor_cluster_id = None

        # Last execution stats snapshots for all executing datasets
        self._last_execution_stats = {}
        # Last iteration stats snapshots for all running iterators
        self._last_iteration_stats: Dict[
            str, Tuple[Dict[str, str], "DatasetStats"]
        ] = {}
        # Lock for updating stats snapshots
        self._stats_lock: threading.Lock = threading.Lock()

        # Background thread to make remote calls to _StatsActor
        self._update_thread: Optional[threading.Thread] = None
        self._update_thread_lock: threading.Lock = threading.Lock()

    def _stats_actor(self, create_if_not_exists=True) -> Optional[ActorHandle]:
        if ray._private.worker._global_node is None:
            raise RuntimeError("Global node is not initialized.")
        current_cluster_id = ray._private.worker._global_node.cluster_id
        if (
            self._stats_actor_handle is None
            or self._stats_actor_cluster_id != current_cluster_id
        ):
            if create_if_not_exists:
                self._stats_actor_handle = _get_or_create_stats_actor()
            else:
                try:
                    self._stats_actor_handle = ray.get_actor(
                        name=STATS_ACTOR_NAME, namespace=STATS_ACTOR_NAMESPACE
                    )
                except ValueError:
                    return None
            self._stats_actor_cluster_id = current_cluster_id
        return self._stats_actor_handle

    def _start_thread_if_not_running(self):
        # Start background update thread if not running.
        with self._update_thread_lock:
            if self._update_thread is None or not self._update_thread.is_alive():

                def _run_update_loop():
                    iter_stats_inactivity = 0
                    while True:
                        if self._last_iteration_stats or self._last_execution_stats:
                            try:
                                # Do not create _StatsActor if it doesn't exist because
                                # this thread can be running even after the cluster is
                                # shutdown. Creating an actor will automatically start
                                # a new cluster.
                                stats_actor = self._stats_actor(
                                    create_if_not_exists=False
                                )
                                if stats_actor is None:
                                    continue
                                stats_actor.update_metrics.remote(
                                    execution_metrics=list(
                                        self._last_execution_stats.values()
                                    ),
                                    iteration_metrics=list(
                                        self._last_iteration_stats.values()
                                    ),
                                )
                                iter_stats_inactivity = 0
                            except Exception:
                                logger.get_logger(log_to_stdout=False).exception(
                                    "Error occurred during remote call to _StatsActor."
                                )
                                return
                        else:
                            iter_stats_inactivity += 1
                            if (
                                iter_stats_inactivity
                                >= _StatsManager.UPDATE_THREAD_INACTIVITY_LIMIT
                            ):
                                logger.get_logger(log_to_stdout=False).info(
                                    "Terminating StatsManager thread due to inactivity."
                                )
                                return
                        time.sleep(StatsManager.STATS_ACTOR_UPDATE_INTERVAL_SECONDS)

                self._update_thread = threading.Thread(
                    target=_run_update_loop, daemon=True
                )
                self._update_thread.start()

    # Execution methods

    def update_execution_metrics(
        self,
        dataset_tag: str,
        op_metrics: List[OpRuntimeMetrics],
        operator_tags: List[str],
        state: Dict[str, Any],
        force_update: bool = False,
    ):
        op_metrics_dicts = [metric.as_dict() for metric in op_metrics]
        args = (dataset_tag, op_metrics_dicts, operator_tags, state)
        if force_update:
            self._stats_actor().update_execution_metrics.remote(*args)
        else:
            with self._stats_lock:
                self._last_execution_stats[dataset_tag] = args
            self._start_thread_if_not_running()

    def clear_execution_metrics(self, dataset_tag: str, operator_tags: List[str]):
        with self._stats_lock:
            if dataset_tag in self._last_execution_stats:
                del self._last_execution_stats[dataset_tag]

        try:
            self._stats_actor(
                create_if_not_exists=False
            ).clear_execution_metrics.remote(dataset_tag, operator_tags)
        except Exception:
            # Cluster may be shut down.
            pass

    # Iteration methods

    def update_iteration_metrics(self, stats: "DatasetStats", dataset_tag: str):
        with self._stats_lock:
            self._last_iteration_stats[dataset_tag] = (stats, dataset_tag)
        self._start_thread_if_not_running()

    def clear_iteration_metrics(self, dataset_tag: str):
        with self._stats_lock:
            if dataset_tag in self._last_iteration_stats:
                del self._last_iteration_stats[dataset_tag]

        try:
            self._stats_actor(
                create_if_not_exists=False
            ).clear_iteration_metrics.remote(dataset_tag)
        except Exception:
            # Cluster may be shut down.
            pass

    # Other methods

    def register_dataset_to_stats_actor(self, dataset_tag, operator_tags):
        self._stats_actor().register_dataset.remote(dataset_tag, operator_tags)

    def get_dataset_id_from_stats_actor(self) -> str:
        try:
            return ray.get(self._stats_actor().get_dataset_id.remote())
        except Exception:
            # Getting dataset id from _StatsActor may fail, in this case
            # fall back to uuid4
            return uuid4().hex


StatsManager = _StatsManager()


class DatasetStats:
    """Holds the execution times for a given Dataset.

    This object contains a reference to the parent Dataset's stats as well,
    but not the Dataset object itself, to allow its blocks to be dropped from
    memory."""

    def __init__(
        self,
        *,
        metadata: StatsDict,
        parent: Union[Optional["DatasetStats"], List["DatasetStats"]],
        needs_stats_actor: bool = False,
        stats_uuid: str = None,
        base_name: str = None,
    ):
        """Create dataset stats.

        Args:
            metadata: Dict of operators used to create this Dataset from the
                previous one. Typically one entry, e.g., {"map": [...]}.
            parent: Reference to parent Dataset's stats, or a list of parents
                if there are multiple.
            needs_stats_actor: Whether this Dataset's stats needs a stats actor for
                stats collection. This is currently only used for Datasets using a
                lazy datasource (i.e. a LazyBlockList).
            stats_uuid: The uuid for the stats, used to fetch the right stats
                from the stats actor.
            base_name: The name of the base operation for a multi-operator operation.
        """

        self.metadata: StatsDict = metadata
        if parent is not None and not isinstance(parent, list):
            parent = [parent]
        self.parents: List["DatasetStats"] = parent or []
        self.number: int = (
            0 if not self.parents else max(p.number for p in self.parents) + 1
        )
        self.base_name = base_name
        # TODO(ekl) deprecate and remove the notion of dataset UUID once we move
        # fully to streaming execution.
        self.dataset_uuid: str = "unknown_uuid"
        self.time_total_s: float = 0
        self.needs_stats_actor = needs_stats_actor
        self.stats_uuid = stats_uuid

        # Iteration stats, filled out if the user iterates over the dataset.
        self.iter_wait_s: Timer = Timer()
        self.iter_get_s: Timer = Timer()
        self.iter_next_batch_s: Timer = Timer()
        self.iter_format_batch_s: Timer = Timer()
        self.iter_collate_batch_s: Timer = Timer()
        self.iter_finalize_batch_s: Timer = Timer()
        self.iter_total_blocked_s: Timer = Timer()
        self.iter_user_s: Timer = Timer()
        self.iter_initialize_s: Timer = Timer()
        self.iter_total_s: Timer = Timer()
        self.extra_metrics = {}

        # Block fetch stats during iteration.
        # These are stats about locations of blocks when the iterator is trying to
        # consume them. The iteration performance will be affected depending on
        # whether the block is in the local object store of the node where the
        # iterator is running.
        # This serves as an indicator of block prefetching effectiveness.
        self.iter_blocks_local: int = 0
        self.iter_blocks_remote: int = 0
        self.iter_unknown_location: int = 0

        # Memory usage stats
        self.global_bytes_spilled: int = 0
        self.global_bytes_restored: int = 0
        self.dataset_bytes_spilled: int = 0

    @property
    def stats_actor(self):
        return _get_or_create_stats_actor()

    def child_builder(
        self, name: str, override_start_time: Optional[float] = None
    ) -> _DatasetStatsBuilder:
        """Start recording stats for an op of the given name (e.g., map)."""
        return _DatasetStatsBuilder(name, self, override_start_time)

    def to_summary(self) -> "DatasetStatsSummary":
        """Generate a `DatasetStatsSummary` object from the given `DatasetStats`
        object, which can be used to generate a summary string."""
        if self.needs_stats_actor:
            ac = self.stats_actor
            # TODO(chengsu): this is a super hack, clean it up.
            stats_map, self.time_total_s = ray.get(ac.get.remote(self.stats_uuid))
            # Only populate stats when stats from all read tasks are ready at
            # stats actor.
            if len(stats_map.items()) == len(self.metadata["Read"]):
                self.metadata["Read"] = []
                for _, blocks_metadata in sorted(stats_map.items()):
                    self.metadata["Read"] += blocks_metadata

        operators_stats = []
        is_sub_operator = len(self.metadata) > 1
        for name, meta in self.metadata.items():
            operators_stats.append(
                OperatorStatsSummary.from_block_metadata(
                    name,
                    meta,
                    is_sub_operator=is_sub_operator,
                )
            )

        iter_stats = IterStatsSummary(
            self.iter_wait_s,
            self.iter_get_s,
            self.iter_next_batch_s,
            self.iter_format_batch_s,
            self.iter_collate_batch_s,
            self.iter_finalize_batch_s,
            self.iter_total_blocked_s,
            self.iter_user_s,
            self.iter_initialize_s,
            self.iter_total_s,
            self.iter_blocks_local,
            self.iter_blocks_remote,
            self.iter_unknown_location,
        )
        stats_summary_parents = []
        if self.parents is not None:
            stats_summary_parents = [p.to_summary() for p in self.parents]
        return DatasetStatsSummary(
            operators_stats,
            iter_stats,
            stats_summary_parents,
            self.number,
            self.dataset_uuid,
            self.time_total_s,
            self.base_name,
            self.extra_metrics,
            self.global_bytes_spilled,
            self.global_bytes_restored,
            self.dataset_bytes_spilled,
        )


@DeveloperAPI
@dataclass
class DatasetStatsSummary:
    operators_stats: List["OperatorStatsSummary"]
    iter_stats: "IterStatsSummary"
    parents: List["DatasetStatsSummary"]
    number: int
    dataset_uuid: str
    time_total_s: float
    base_name: str
    extra_metrics: Dict[str, Any]
    global_bytes_spilled: int
    global_bytes_restored: int
    dataset_bytes_spilled: int

    def to_string(
        self,
        already_printed: Optional[Set[str]] = None,
        include_parent: bool = True,
        add_global_stats=True,
    ) -> str:
        """Return a human-readable summary of this Dataset's stats.

        Args:
            already_printed: Set of operator IDs that have already had its stats printed
            out.
            include_parent: If true, also include parent stats summary; otherwise, only
            log stats of the latest operator.
            add_global_stats: If true, includes global stats to this summary.
        Returns:
            String with summary statistics for executing the Dataset.
        """
        if already_printed is None:
            already_printed = set()

        out = ""
        if self.parents and include_parent:
            for p in self.parents:
                parent_sum = p.to_string(already_printed, add_global_stats=False)
                if parent_sum:
                    out += parent_sum
                    out += "\n"
        operators_stats_summary = None
        if len(self.operators_stats) == 1:
            operators_stats_summary = self.operators_stats[0]
            operator_name = operators_stats_summary.operator_name
            operator_uuid = self.dataset_uuid + operator_name
            out += "Operator {} {}: ".format(self.number, operator_name)
            if operator_uuid in already_printed:
                out += "[execution cached]\n"
            else:
                already_printed.add(operator_uuid)
                out += str(operators_stats_summary)
        elif len(self.operators_stats) > 1:
            rounded_total = round(self.time_total_s, 2)
            if rounded_total <= 0:
                # Handle -0.0 case.
                rounded_total = 0
            out += "Operator {} {}: executed in {}s\n".format(
                self.number, self.base_name, rounded_total
            )
            for n, operators_stats_summary in enumerate(self.operators_stats):
                operator_name = operators_stats_summary.operator_name
                operator_uuid = self.dataset_uuid + operator_name
                out += "\n"
                out += "\tSuboperator {} {}: ".format(n, operator_name)
                if operator_uuid in already_printed:
                    out += "\t[execution cached]\n"
                else:
                    already_printed.add(operator_uuid)
                    out += str(operators_stats_summary)
        if DataContext.get_current().verbose_stats_logs and self.extra_metrics:
            indent = (
                "\t"
                if operators_stats_summary and operators_stats_summary.is_sub_operator
                else ""
            )
            out += indent
            out += "* Extra metrics: " + str(self.extra_metrics) + "\n"
        out += str(self.iter_stats)

        if len(self.operators_stats) > 0 and add_global_stats:
            mb_spilled = round(self.global_bytes_spilled / 1e6)
            mb_restored = round(self.global_bytes_restored / 1e6)
            if mb_spilled or mb_restored:
                out += "\nCluster memory:\n"
                out += "* Spilled to disk: {}MB\n".format(mb_spilled)
                out += "* Restored from disk: {}MB\n".format(mb_restored)

            dataset_mb_spilled = round(self.dataset_bytes_spilled / 1e6)
            if dataset_mb_spilled:
                out += "\nDataset memory:\n"
                out += "* Spilled to disk: {}MB\n".format(dataset_mb_spilled)

        return out

    def __repr__(self, level=0) -> str:
        indent = leveled_indent(level)
        operators_stats = "\n".join(
            [ss.__repr__(level + 2) for ss in self.operators_stats]
        )
        parent_stats = "\n".join([ps.__repr__(level + 2) for ps in self.parents])
        extra_metrics = "\n".join(
            f"{leveled_indent(level + 2)}{k}: {v},"
            for k, v in self.extra_metrics.items()
        )

        # Handle formatting case for empty outputs.
        operators_stats = (
            f"\n{operators_stats},\n{indent}   " if operators_stats else ""
        )
        parent_stats = f"\n{parent_stats},\n{indent}   " if parent_stats else ""
        extra_metrics = f"\n{extra_metrics}\n{indent}   " if extra_metrics else ""
        return (
            f"{indent}DatasetStatsSummary(\n"
            f"{indent}   dataset_uuid={self.dataset_uuid},\n"
            f"{indent}   base_name={self.base_name},\n"
            f"{indent}   number={self.number},\n"
            f"{indent}   extra_metrics={{{extra_metrics}}},\n"
            f"{indent}   operators_stats=[{operators_stats}],\n"
            f"{indent}   iter_stats={self.iter_stats.__repr__(level+1)},\n"
            f"{indent}   global_bytes_spilled={self.global_bytes_spilled / 1e6}MB,\n"
            f"{indent}   global_bytes_restored={self.global_bytes_restored / 1e6}MB,\n"
            f"{indent}   dataset_bytes_spilled={self.dataset_bytes_spilled / 1e6}MB,\n"
            f"{indent}   parents=[{parent_stats}],\n"
            f"{indent})"
        )

    def get_total_wall_time(self) -> float:
        parent_wall_times = [p.get_total_wall_time() for p in self.parents]
        parent_max_wall_time = max(parent_wall_times) if parent_wall_times else 0
        return parent_max_wall_time + sum(
            ss.wall_time.get("max", 0) for ss in self.operators_stats
        )

    def get_total_cpu_time(self) -> float:
        parent_sum = sum(p.get_total_cpu_time() for p in self.parents)
        return parent_sum + sum(
            ss.cpu_time.get("sum", 0) for ss in self.operators_stats
        )

    def get_max_heap_memory(self) -> float:
        parent_memory = [p.get_max_heap_memory() for p in self.parents]
        parent_max = max(parent_memory) if parent_memory else 0
        if not self.operators_stats:
            return parent_max

        return max(
            parent_max,
            *[ss.memory.get("max", 0) for ss in self.operators_stats],
        )


@dataclass
class OperatorStatsSummary:
    operator_name: str
    # Whether the operator associated with this OperatorStatsSummary object
    # is a suboperator
    is_sub_operator: bool
    # This is the total walltime of the entire operator, typically obtained from
    # `DatasetStats.time_total_s`. An important distinction is that this is the
    # overall runtime of the operator, pulled from the stats actor, whereas the
    # computed walltimes in `self.wall_time` are calculated on a operator level.
    time_total_s: float
    # String summarizing high-level statistics from executing the operator
    block_execution_summary_str: str
    # The fields below are dicts with stats aggregated across blocks
    # processed in this operator. For example:
    # {"min": ..., "max": ..., "mean": ..., "sum": ...}
    wall_time: Optional[Dict[str, float]] = None
    cpu_time: Optional[Dict[str, float]] = None
    # memory: no "sum" stat
    memory: Optional[Dict[str, float]] = None
    output_num_rows: Optional[Dict[str, float]] = None
    output_size_bytes: Optional[Dict[str, float]] = None
    # node_count: "count" stat instead of "sum"
    node_count: Optional[Dict[str, float]] = None
    task_rows: Optional[Dict[str, float]] = None

    @classmethod
    def from_block_metadata(
        cls,
        operator_name: str,
        block_metas: List[BlockMetadata],
        is_sub_operator: bool,
    ) -> "OperatorStatsSummary":
        """Calculate the stats for a operator from a given list of blocks,
        and generates a `OperatorStatsSummary` object with the results.

        Args:
            block_metas: List of `BlockMetadata` to calculate stats of
            operator_name: Name of operator associated with `blocks`
            is_sub_operator: Whether this set of blocks belongs to a sub operator.
        Returns:
            A `OperatorStatsSummary` object initialized with the calculated statistics
        """
        exec_stats = [m.exec_stats for m in block_metas if m.exec_stats is not None]
        rounded_total = 0
        time_total_s = 0

        if is_sub_operator:
            exec_summary_str = "{} blocks produced\n".format(len(exec_stats))
        else:
            if exec_stats:
                # Calculate the total execution time of operator as
                # the difference between the latest end time and
                # the earliest start time of all blocks in the operator.
                earliest_start_time = min(s.start_time_s for s in exec_stats)
                latest_end_time = max(s.end_time_s for s in exec_stats)
                time_total_s = latest_end_time - earliest_start_time

                rounded_total = round(time_total_s, 2)
                if rounded_total <= 0:
                    # Handle -0.0 case.
                    rounded_total = 0
                exec_summary_str = "{} blocks produced in {}s".format(
                    len(exec_stats), rounded_total
                )
            else:
                exec_summary_str = ""
            exec_summary_str += "\n"

        task_rows = collections.defaultdict(int)
        for meta in block_metas:
            if meta.num_rows is not None and meta.exec_stats is not None:
                task_rows[meta.exec_stats.task_idx] += meta.num_rows
        task_rows_stats = None
        if len(task_rows) > 0:
            task_rows_stats = {
                "min": min(task_rows.values()),
                "max": max(task_rows.values()),
                "mean": int(np.mean(list(task_rows.values()))),
                "count": len(task_rows),
            }
            exec_summary_str = "{} tasks executed, {}".format(
                len(task_rows), exec_summary_str
            )

        wall_time_stats = None
        if exec_stats:
            wall_time_stats = {
                "min": min([e.wall_time_s for e in exec_stats]),
                "max": max([e.wall_time_s for e in exec_stats]),
                "mean": np.mean([e.wall_time_s for e in exec_stats]),
                "sum": sum([e.wall_time_s for e in exec_stats]),
            }

        cpu_stats, memory_stats = None, None
        if exec_stats:
            cpu_stats = {
                "min": min([e.cpu_time_s for e in exec_stats]),
                "max": max([e.cpu_time_s for e in exec_stats]),
                "mean": np.mean([e.cpu_time_s for e in exec_stats]),
                "sum": sum([e.cpu_time_s for e in exec_stats]),
            }

            memory_stats_mb = [
                round(e.max_rss_bytes / (1024 * 1024), 2) for e in exec_stats
            ]
            memory_stats = {
                "min": min(memory_stats_mb),
                "max": max(memory_stats_mb),
                "mean": int(np.mean(memory_stats_mb)),
            }

        output_num_rows_stats = None
        output_num_rows = [m.num_rows for m in block_metas if m.num_rows is not None]
        if output_num_rows:
            output_num_rows_stats = {
                "min": min(output_num_rows),
                "max": max(output_num_rows),
                "mean": int(np.mean(output_num_rows)),
                "sum": sum(output_num_rows),
            }

        output_size_bytes_stats = None
        output_size_bytes = [
            m.size_bytes for m in block_metas if m.size_bytes is not None
        ]
        if output_size_bytes:
            output_size_bytes_stats = {
                "min": min(output_size_bytes),
                "max": max(output_size_bytes),
                "mean": int(np.mean(output_size_bytes)),
                "sum": sum(output_size_bytes),
            }

        node_counts_stats = None
        if exec_stats:
            node_tasks = collections.defaultdict(set)
            for s in exec_stats:
                node_tasks[s.node_id].add(s.task_idx)

            node_counts = {node: len(tasks) for node, tasks in node_tasks.items()}
            node_counts_stats = {
                "min": min(node_counts.values()),
                "max": max(node_counts.values()),
                "mean": int(np.mean(list(node_counts.values()))),
                "count": len(node_counts),
            }

        return OperatorStatsSummary(
            operator_name=operator_name,
            is_sub_operator=is_sub_operator,
            time_total_s=time_total_s,
            block_execution_summary_str=exec_summary_str,
            wall_time=wall_time_stats,
            cpu_time=cpu_stats,
            memory=memory_stats,
            output_num_rows=output_num_rows_stats,
            output_size_bytes=output_size_bytes_stats,
            node_count=node_counts_stats,
            task_rows=task_rows_stats,
        )

    def __str__(self) -> str:
        """For a given (pre-calculated) `OperatorStatsSummary` object (e.g. generated from
        `OperatorStatsSummary.from_block_metadata()`), returns a human-friendly string
        that summarizes operator execution statistics.

        Returns:
            String with summary statistics for executing the given operator.
        """
        indent = "\t" if self.is_sub_operator else ""
        out = self.block_execution_summary_str

        wall_time_stats = self.wall_time
        if wall_time_stats:
            out += indent
            out += "* Remote wall time: {} min, {} max, {} mean, {} total\n".format(
                fmt(wall_time_stats["min"]),
                fmt(wall_time_stats["max"]),
                fmt(wall_time_stats["mean"]),
                fmt(wall_time_stats["sum"]),
            )

        cpu_stats = self.cpu_time
        if cpu_stats:
            out += indent
            out += "* Remote cpu time: {} min, {} max, {} mean, {} total\n".format(
                fmt(cpu_stats["min"]),
                fmt(cpu_stats["max"]),
                fmt(cpu_stats["mean"]),
                fmt(cpu_stats["sum"]),
            )

        memory_stats = self.memory
        if memory_stats:
            out += indent
            out += "* Peak heap memory usage (MiB): {} min, {} max, {} mean\n".format(
                memory_stats["min"],
                memory_stats["max"],
                memory_stats["mean"],
            )

        output_num_rows_stats = self.output_num_rows
        if output_num_rows_stats:
            out += indent
            out += (
                "* Output num rows per block: {} min, {} max, {} mean, {} total\n"
            ).format(
                output_num_rows_stats["min"],
                output_num_rows_stats["max"],
                output_num_rows_stats["mean"],
                output_num_rows_stats["sum"],
            )

        output_size_bytes_stats = self.output_size_bytes
        if output_size_bytes_stats:
            out += indent
            out += (
                "* Output size bytes per block: {} min, {} max, {} mean, {} total\n"
            ).format(
                output_size_bytes_stats["min"],
                output_size_bytes_stats["max"],
                output_size_bytes_stats["mean"],
                output_size_bytes_stats["sum"],
            )

        task_rows = self.task_rows
        if task_rows:
            out += indent
            out += (
                "* Output rows per task: {} min, {} max, {} mean, {} tasks used\n"
            ).format(
                task_rows["min"],
                task_rows["max"],
                task_rows["mean"],
                task_rows["count"],
            )

        node_count_stats = self.node_count
        if node_count_stats:
            out += indent
            out += "* Tasks per node: {} min, {} max, {} mean; {} nodes used\n".format(
                node_count_stats["min"],
                node_count_stats["max"],
                node_count_stats["mean"],
                node_count_stats["count"],
            )
        return out

    def __repr__(self, level=0) -> str:
        """For a given (pre-calculated) `OperatorStatsSummary` object (e.g. generated from
        `OperatorStatsSummary.from_block_metadata()`), returns a human-friendly string
        that summarizes operator execution statistics.

        Returns:
            String with summary statistics for executing the given operator.
        """
        indent = leveled_indent(level)
        indent += leveled_indent(1) if self.is_sub_operator else ""

        wall_time_stats = {k: fmt(v) for k, v in (self.wall_time or {}).items()}
        cpu_stats = {k: fmt(v) for k, v in (self.cpu_time or {}).items()}
        memory_stats = {k: fmt(v) for k, v in (self.memory or {}).items()}
        output_num_rows_stats = {
            k: fmt(v) for k, v in (self.output_num_rows or {}).items()
        }
        output_size_bytes_stats = {
            k: fmt(v) for k, v in (self.output_size_bytes or {}).items()
        }
        node_conut_stats = {k: fmt(v) for k, v in (self.node_count or {}).items()}
        out = (
            f"{indent}OperatorStatsSummary(\n"
            f"{indent}   operator_name='{self.operator_name}',\n"
            f"{indent}   is_suboperator={self.is_sub_operator},\n"
            f"{indent}   time_total_s={fmt(self.time_total_s)},\n"
            # block_execution_summary_str already ends with \n
            f"{indent}   block_execution_summary_str={self.block_execution_summary_str}"
            f"{indent}   wall_time={wall_time_stats or None},\n"
            f"{indent}   cpu_time={cpu_stats or None},\n"
            f"{indent}   memory={memory_stats or None},\n"
            f"{indent}   output_num_rows={output_num_rows_stats or None},\n"
            f"{indent}   output_size_bytes={output_size_bytes_stats or None},\n"
            f"{indent}   node_count={node_conut_stats or None},\n"
            f"{indent})"
        )
        return out


@dataclass
class IterStatsSummary:
    # Time spent in actor based prefetching, in seconds.
    wait_time: Timer
    # Time spent in `ray.get()`, in seconds
    get_time: Timer
    # Time spent in batch building, in seconds
    next_time: Timer
    # Time spent in `_format_batch_()`, in seconds
    format_time: Timer
    # Time spent in collate fn, in seconds
    collate_time: Timer
    # Time spent in finalize_fn, in seconds
    finalize_batch_time: Timer
    # Total time user thread is blocked by iter_batches
    block_time: Timer
    # Time spent in user code, in seconds
    user_time: Timer
    initialize_time: Timer
    # Total time taken by Dataset iterator, in seconds
    total_time: Timer
    # Num of blocks that are in local object store
    iter_blocks_local: int
    # Num of blocks that are in remote node and have to fetch locally
    iter_blocks_remote: int
    # Num of blocks with unknown locations
    iter_unknown_location: int

    def __str__(self) -> str:
        return self.to_string()

    def to_string(self) -> str:
        out = ""
        if (
            self.block_time.get()
            or self.total_time.get()
            or self.get_time.get()
            or self.next_time.get()
            or self.format_time.get()
            or self.collate_time.get()
            or self.finalize_batch_time.get()
        ):
            out += "\nDataset iterator time breakdown:\n"
            if self.total_time.get():
                out += "* Total time overall: {}\n".format(fmt(self.total_time.get()))
            if self.initialize_time.get():
                out += (
                    "    * Total time in Ray Data iterator initialization code: "
                    "{}\n".format(fmt(self.initialize_time.get()))
                )
            if self.block_time.get():
                out += (
                    "    * Total time user thread is blocked by Ray Data iter_batches: "
                    "{}\n".format(fmt(self.block_time.get()))
                )
            if self.user_time.get():
                out += "    * Total execution time for user thread: {}\n".format(
                    fmt(self.user_time.get())
                )
<<<<<<< HEAD
            if self.total_time.get():
                out += "* Total time overall: {}\n".format(fmt(self.total_time.get()))
            if DataContext.get_current().enable_get_object_locations_for_metrics:
                out += "* Num blocks local: {}\n".format(self.iter_blocks_local)
                out += "* Num blocks remote: {}\n".format(self.iter_blocks_remote)
                out += "* Num blocks unknown location: {}\n".format(
                    self.iter_unknown_location
                )
=======
            out += "* Num blocks local: {}\n".format(self.iter_blocks_local)
            out += "* Num blocks remote: {}\n".format(self.iter_blocks_remote)
            out += "* Num blocks unknown location: {}\n".format(
                self.iter_unknown_location
            )
>>>>>>> 1d63a0d1
            out += (
                "* Batch iteration time breakdown (summed across prefetch threads):\n"
            )
            if self.get_time.get():
                out += "    * In ray.get(): {} min, {} max, {} avg, {} total\n".format(
                    fmt(self.get_time.min()),
                    fmt(self.get_time.max()),
                    fmt(self.get_time.avg()),
                    fmt(self.get_time.get()),
                )
            if self.next_time.get():
                batch_creation_str = (
                    "    * In batch creation: {} min, {} max, " "{} avg, {} total\n"
                )
                out += batch_creation_str.format(
                    fmt(self.next_time.min()),
                    fmt(self.next_time.max()),
                    fmt(self.next_time.avg()),
                    fmt(self.next_time.get()),
                )
            if self.format_time.get():
                format_str = (
                    "    * In batch formatting: {} min, {} max, " "{} avg, {} total\n"
                )
                out += format_str.format(
                    fmt(self.format_time.min()),
                    fmt(self.format_time.max()),
                    fmt(self.format_time.avg()),
                    fmt(self.format_time.get()),
                )
            if self.collate_time.get():
                out += "    * In collate_fn: {} min, {} max, {} avg, {} total\n".format(
                    fmt(self.collate_time.min()),
                    fmt(self.collate_time.max()),
                    fmt(self.collate_time.avg()),
                    fmt(self.collate_time.get()),
                )
            if self.finalize_batch_time.get():
                format_str = (
                    "    * In host->device transfer: {} min, {} max, {} avg, {} total\n"
                )
                out += format_str.format(
                    fmt(self.finalize_batch_time.min()),
                    fmt(self.finalize_batch_time.max()),
                    fmt(self.finalize_batch_time.avg()),
                    fmt(self.finalize_batch_time.get()),
                )

        return out

    def __repr__(self, level=0) -> str:
        indent = leveled_indent(level)
        return (
            f"IterStatsSummary(\n"
            f"{indent}   wait_time={fmt(self.wait_time.get()) or None},\n"
            f"{indent}   get_time={fmt(self.get_time.get()) or None},\n"
            f"{indent}   iter_blocks_local={self.iter_blocks_local or None},\n"
            f"{indent}   iter_blocks_remote={self.iter_blocks_remote or None},\n"
            f"{indent}   iter_unknown_location={self.iter_unknown_location or None},\n"
            f"{indent}   next_time={fmt(self.next_time.get()) or None},\n"
            f"{indent}   format_time={fmt(self.format_time.get()) or None},\n"
            f"{indent}   user_time={fmt(self.user_time.get()) or None},\n"
            f"{indent}   total_time={fmt(self.total_time.get()) or None},\n"
            f"{indent})"
        )<|MERGE_RESOLUTION|>--- conflicted
+++ resolved
@@ -1198,22 +1198,6 @@
                 out += "    * Total execution time for user thread: {}\n".format(
                     fmt(self.user_time.get())
                 )
-<<<<<<< HEAD
-            if self.total_time.get():
-                out += "* Total time overall: {}\n".format(fmt(self.total_time.get()))
-            if DataContext.get_current().enable_get_object_locations_for_metrics:
-                out += "* Num blocks local: {}\n".format(self.iter_blocks_local)
-                out += "* Num blocks remote: {}\n".format(self.iter_blocks_remote)
-                out += "* Num blocks unknown location: {}\n".format(
-                    self.iter_unknown_location
-                )
-=======
-            out += "* Num blocks local: {}\n".format(self.iter_blocks_local)
-            out += "* Num blocks remote: {}\n".format(self.iter_blocks_remote)
-            out += "* Num blocks unknown location: {}\n".format(
-                self.iter_unknown_location
-            )
->>>>>>> 1d63a0d1
             out += (
                 "* Batch iteration time breakdown (summed across prefetch threads):\n"
             )
@@ -1260,6 +1244,13 @@
                     fmt(self.finalize_batch_time.max()),
                     fmt(self.finalize_batch_time.avg()),
                     fmt(self.finalize_batch_time.get()),
+                )
+            if DataContext.get_current().enable_get_object_locations_for_metrics:
+                out += "Block locations:\n"
+                out += "    * Num blocks local: {}\n".format(self.iter_blocks_local)
+                out += "    * Num blocks remote: {}\n".format(self.iter_blocks_remote)
+                out += "    * Num blocks unknown location: {}\n".format(
+                    self.iter_unknown_location
                 )
 
         return out
