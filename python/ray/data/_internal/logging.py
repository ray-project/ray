--- conflicted
+++ resolved
@@ -5,11 +5,7 @@
 
 import yaml
 
-<<<<<<< HEAD
 import ray
-=======
-_default_file_handler: logging.Handler = None
->>>>>>> e9ca2e1a
 
 CONFIG_FILENAME = "logging.yaml"
 
@@ -43,34 +39,14 @@
             self._handler.setFormatter(fmt)
         self._formatter = fmt
 
-<<<<<<< HEAD
-    def _initialize_handler(self):
-        log_dir = get_log_directory()
-        if log_dir is not None:
-            self._path = os.path.join(log_dir, self._filename)
-            self._handler = logging.FileHandler(self._path)
-            if self._formatter is not None:
-                self._handler.setFormatter(self._formatter)
-        self._initialized = True
-
-
-def configure_logging():
-    with open(
-        os.path.abspath(os.path.join(os.path.dirname(__file__), CONFIG_FILENAME))
-    ) as file:
-        config = yaml.safe_load(file)
-    logging.config.dictConfig(config)
-
-=======
     def _try_create_handler(self):
         assert self._handler is None
 
-        global_node = ray._private.worker._global_node
-        if global_node is None:
+        log_directory = get_log_directory()
+        if log_directory is None:
             return
 
-        session_dir = global_node.get_session_dir_path()
-        self._path = os.path.join(session_dir, "logs", self._filename)
+        self._path = os.path.join(log_directory, self._filename)
         self._handler = logging.FileHandler(self._path)
         if self._formatter is not None:
             self._handler.setFormatter(self._formatter)
@@ -81,31 +57,17 @@
         return self._path
 
 
-def configure_logging() -> None:
+def configure_logging():
     """Configure the Python logger named 'ray.data'.
 
-    This function configures the logger to write Ray Data logs to a file in the Ray
-    session directory.
-
-    Only call this function once. It'll fail if you call it twice.
+    This function loads the configuration in `logging.yaml`. The configuration file
+    should be placed in the same directory as this module.
     """
-    # Save the file handler in a global variable so that we can get the log path later.
-    global _default_file_handler
-    assert _default_file_handler is None, "Logging already configured."
-
-    logger = logging.getLogger("ray.data")
-    logger.setLevel(logging.INFO)
-
-    formatter = logging.Formatter(fmt=LOGGER_FORMAT)
-    file_handler = SessionFileHandler(DEFAULT_DATASET_LOG_FILENAME)
-    file_handler.setFormatter(formatter)
-    logger.addHandler(file_handler)
-
-    _default_file_handler = file_handler
-
-
-def is_logging_configured() -> bool:
-    return _default_file_handler is not None
+    with open(
+        os.path.abspath(os.path.join(os.path.dirname(__file__), CONFIG_FILENAME))
+    ) as file:
+        config = yaml.safe_load(file)
+    logging.config.dictConfig(config)
 
 
 def reset_logging() -> None:
@@ -113,23 +75,15 @@
 
     Used for testing.
     """
-    global _default_file_handler
-    _default_file_handler = None
-
     logger = logging.getLogger("ray.data")
     logger.handlers.clear()
     logger.setLevel(logging.NOTSET)
->>>>>>> e9ca2e1a
+
 
 def get_log_directory() -> Optional[str]:
     global_node = ray._private.worker._global_node
     if global_node is None:
         return None
 
-<<<<<<< HEAD
     session_dir = global_node.get_session_dir_path()
-    return os.path.join(session_dir, "logs")
-=======
-def get_log_path() -> Optional[str]:
-    return _default_file_handler.path
->>>>>>> e9ca2e1a
+    return os.path.join(session_dir, "logs")