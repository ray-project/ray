--- conflicted
+++ resolved
@@ -3,15 +3,11 @@
 import os
 from typing import Optional
 
-<<<<<<< HEAD
 import yaml
-=======
+
 import ray
 from ray._private.log import PlainRayHandler
 from ray._private.ray_constants import LOGGER_FORMAT
->>>>>>> 3713d5ea
-
-import ray
 
 CONFIG_FILENAME = "logging.yaml"
 
@@ -74,40 +70,11 @@
     This function loads the configuration in `logging.yaml`. The configuration file
     should be placed in the same directory as this module.
     """
-<<<<<<< HEAD
     with open(
         os.path.abspath(os.path.join(os.path.dirname(__file__), CONFIG_FILENAME))
     ) as file:
         config = yaml.safe_load(file)
     logging.config.dictConfig(config)
-=======
-    # Save the file handler in a global variable so that we can get the log path later.
-    global _default_file_handler
-    assert _default_file_handler is None, "Logging already configured."
-
-    logger = logging.getLogger("ray.data")
-    logger.setLevel(logging.DEBUG)
-    # We don't want to print debug logs to the console, so don't propagate logs to the
-    # 'ray' parent logger.
-    logger.propagate = False
-
-    formatter = logging.Formatter(fmt=LOGGER_FORMAT)
-
-    file_handler = SessionFileHandler(DEFAULT_DATASET_LOG_FILENAME)
-    file_handler.setFormatter(formatter)
-    logger.addHandler(file_handler)
-
-    console_handler = PlainRayHandler()
-    console_handler.setFormatter(formatter)
-    console_handler.setLevel(logging.INFO)
-    logger.addHandler(console_handler)
-
-    _default_file_handler = file_handler
-
-
-def is_logging_configured() -> bool:
-    return _default_file_handler is not None
->>>>>>> 3713d5ea
 
 
 def reset_logging() -> None:
