import logging
import logging.config
import os
from typing import Optional

import yaml

import ray

CONFIG_FILENAME = "logging.yaml"

# To facilitate debugging, Ray Data writes debug logs to a file. However, if Ray Data
# logs every scheduler loop, logging might impact performance. So, we add a "TRACE"
# level where logs aren't written by default.
#
# Use the following code to log a message at the "TRACE" level:
# ```
# logger.log(logging.getLevelName("TRACE"), "Your message here.")
# ````
logging.addLevelName(logging.DEBUG - 1, "TRACE")


class SessionFileHandler(logging.Handler):
    """A handler that writes to a log file in the Ray session directory.

    The Ray session directory isn't available until Ray is initialized, so this handler
    lazily creates the file handler when you emit a log record.

    Args:
        filename: The name of the log file. The file is created in the 'logs' directory
            of the Ray session directory.
    """

    def __init__(self, filename: str):
        super().__init__()
        self._filename = filename
        self._handler = None
        self._formatter = None
        self._path = None

    def emit(self, record):
        if self._handler is None:
            self._try_create_handler()
        if self._handler is not None:
            self._handler.emit(record)

    def setFormatter(self, fmt: logging.Formatter) -> None:
        if self._handler is not None:
            self._handler.setFormatter(fmt)
        self._formatter = fmt

    def _try_create_handler(self):
        assert self._handler is None

        log_directory = get_log_directory()
        if log_directory is None:
            return

        self._path = os.path.join(log_directory, self._filename)
        self._handler = logging.FileHandler(self._path)
        if self._formatter is not None:
            self._handler.setFormatter(self._formatter)

    @property
    def path(self) -> Optional[str]:
        """Path to the log file or ``None`` if the file hasn't been created yet."""
        return self._path


def configure_logging() -> None:
    """Configure the Python logger named 'ray.data'.

    This function loads the configuration in `logging.yaml`. The configuration file
    should be placed in the same directory as this module.
    """
<<<<<<< HEAD
    with open(
        os.path.abspath(os.path.join(os.path.dirname(__file__), CONFIG_FILENAME))
    ) as file:
        config = yaml.safe_load(file)
    logging.config.dictConfig(config)
=======
    # Save the file handler in a global variable so that we can get the log path later.
    global _default_file_handler
    assert _default_file_handler is None, "Logging already configured."

    logger = logging.getLogger("ray.data")
    logger.setLevel(logging.DEBUG)

    formatter = logging.Formatter(fmt=LOGGER_FORMAT)
    file_handler = SessionFileHandler(DEFAULT_DATASET_LOG_FILENAME)
    file_handler.setFormatter(formatter)
    logger.addHandler(file_handler)

    _default_file_handler = file_handler


def is_logging_configured() -> bool:
    return _default_file_handler is not None
>>>>>>> 7ca7c8f8


def reset_logging() -> None:
    """Reset the logger named 'ray.data' to its initial state.

    Used for testing.
    """
    logger = logging.getLogger("ray.data")
    logger.handlers.clear()
    logger.setLevel(logging.NOTSET)


def get_log_directory() -> Optional[str]:
    global_node = ray._private.worker._global_node
    if global_node is None:
        return None

    session_dir = global_node.get_session_dir_path()
    return os.path.join(session_dir, "logs")<|MERGE_RESOLUTION|>--- conflicted
+++ resolved
@@ -73,31 +73,11 @@
     This function loads the configuration in `logging.yaml`. The configuration file
     should be placed in the same directory as this module.
     """
-<<<<<<< HEAD
     with open(
         os.path.abspath(os.path.join(os.path.dirname(__file__), CONFIG_FILENAME))
     ) as file:
         config = yaml.safe_load(file)
     logging.config.dictConfig(config)
-=======
-    # Save the file handler in a global variable so that we can get the log path later.
-    global _default_file_handler
-    assert _default_file_handler is None, "Logging already configured."
-
-    logger = logging.getLogger("ray.data")
-    logger.setLevel(logging.DEBUG)
-
-    formatter = logging.Formatter(fmt=LOGGER_FORMAT)
-    file_handler = SessionFileHandler(DEFAULT_DATASET_LOG_FILENAME)
-    file_handler.setFormatter(formatter)
-    logger.addHandler(file_handler)
-
-    _default_file_handler = file_handler
-
-
-def is_logging_configured() -> bool:
-    return _default_file_handler is not None
->>>>>>> 7ca7c8f8
 
 
 def reset_logging() -> None:
