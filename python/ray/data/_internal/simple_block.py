import random
import sys
import heapq
from typing import Union, Callable, Iterator, List, Tuple, Any, Optional, TYPE_CHECKING

import numpy as np

if TYPE_CHECKING:
    import pandas
    import pyarrow
    from ray.data._internal.sort import SortKeyT

from ray.data.aggregate import AggregateFn
from ray.data.block import (
    Block,
    BlockAccessor,
    BlockMetadata,
    T,
    U,
    KeyType,
    AggType,
    BlockExecStats,
    KeyFn,
)
from ray.data._internal.block_builder import BlockBuilder
from ray.data._internal.size_estimator import SizeEstimator


class SimpleBlockBuilder(BlockBuilder[T]):
    def __init__(self):
        self._items = []
        self._size_estimator = SizeEstimator()

    def add(self, item: T) -> None:
        self._items.append(item)
        self._size_estimator.add(item)

    def add_block(self, block: List[T]) -> None:
        if not isinstance(block, list):
            raise TypeError(
                f"Got a block of type {type(block)}, expected list. "
                "If you are mapping a function, ensure it returns an "
                "object with the expected type. Block:\n"
                f"{block}"
            )
        self._items.extend(block)
        for item in block:
            self._size_estimator.add(item)

    def num_rows(self) -> int:
        return len(self._items)

    def build(self) -> Block:
        return list(self._items)

    def get_estimated_memory_usage(self) -> int:
        return self._size_estimator.size_bytes()


class SimpleBlockAccessor(BlockAccessor):
    def __init__(self, items: List[T]):
        self._items = items

    def num_rows(self) -> int:
        return len(self._items)

    def iter_rows(self) -> Iterator[T]:
        return iter(self._items)

    def slice(self, start: int, end: int, copy: bool = False) -> List[T]:
        view = self._items[start:end]
        if copy:
            view = view.copy()
        return view

    def take(self, indices: List[int]) -> List[T]:
        return [self._items[i] for i in indices]

    def select(self, columns: List[KeyFn]) -> List[T]:
        if len(columns) != 1 or not callable(columns[0]):
            raise ValueError(
                "Column must be a single callable when selecting on Simple blocks, "
                f"but got: {columns}."
            )
        callable_col = columns[0]
        return [callable_col(row) for row in self.iter_rows()]

    def random_shuffle(self, random_seed: Optional[int]) -> List[T]:
        random = np.random.RandomState(random_seed)
        items = self._items.copy()
        random.shuffle(items)
        return items

    def to_pandas(self) -> "pandas.DataFrame":
        import pandas

        return pandas.DataFrame({"value": self._items})

<<<<<<< HEAD
    def to_numpy(self, columns: Optional[Union[str, List[str]]] = None) -> np.ndarray:
        if columns is not None:
=======
    def to_numpy(
        self, columns: Optional[Union[KeyFn, List[KeyFn]]] = None
    ) -> np.ndarray:
        if columns is not None:
            if not isinstance(columns, list):
                columns = [columns]
>>>>>>> 2c339478
            return BlockAccessor.for_block(self.select(columns)).to_numpy()
        return np.array(self._items)

    def to_arrow(self) -> "pyarrow.Table":
        import pyarrow

        return pyarrow.Table.from_pandas(self.to_pandas())

    def to_block(self) -> List[T]:
        return self._items

    def size_bytes(self) -> int:
        return sys.getsizeof(self._items)

    def schema(self) -> Any:
        if self._items:
            return type(self._items[0])
        else:
            return None

    def zip(self, other: "Block[T]") -> "Block[T]":
        if not isinstance(other, list):
            raise ValueError(
                "Cannot zip {} with block of type {}".format(type(self), type(other))
            )
        if len(other) != len(self._items):
            raise ValueError(
                "Cannot zip self (length {}) with block of length {}".format(
                    len(self), len(other)
                )
            )
        return list(zip(self._items, other))

    @staticmethod
    def builder() -> SimpleBlockBuilder[T]:
        return SimpleBlockBuilder()

    def sample(self, n_samples: int = 1, key: "SortKeyT" = None) -> List[T]:
        if not callable(key) and key is not None:
            raise NotImplementedError(
                "Python sort key must be either None or a callable "
                "function, was: {}".format(key)
            )
        k = min(n_samples, len(self._items))
        ret = random.sample(self._items, k)
        if key is None:
            return ret
        return [key(x) for x in ret]

    def count(self, on: KeyFn) -> Optional[U]:
        if on is not None and not callable(on):
            raise ValueError(
                "on must be a callable or None when aggregating on Simple blocks, but "
                f"got: {type(on)}."
            )

        if self.num_rows() == 0:
            return None

        count = 0
        for r in self.iter_rows():
            if on is not None:
                r = on(r)
            if r is not None:
                count += 1
        return count

    def _apply_accum(
        self,
        init: AggType,
        accum: Callable[[AggType, T], AggType],
        on: KeyFn,
        ignore_nulls: bool,
    ) -> Optional[U]:
        """Helper providing null handling around applying an aggregation."""
        if on is not None and not callable(on):
            raise ValueError(
                "on must be a callable or None when aggregating on Simple blocks, but "
                f"got: {type(on)}."
            )

        if self.num_rows() == 0:
            return None

        has_data = False
        a = init
        for r in self.iter_rows():
            if on is not None:
                r = on(r)
            if r is None:
                if ignore_nulls:
                    continue
                else:
                    return None
            else:
                has_data = True
                a = accum(a, r)
        return a if has_data else None

    def sum(self, on: KeyFn, ignore_nulls: bool) -> Optional[U]:
        return self._apply_accum(0, lambda a, r: a + r, on, ignore_nulls)

    def min(self, on: KeyFn, ignore_nulls: bool) -> Optional[U]:
        return self._apply_accum(float("inf"), min, on, ignore_nulls)

    def max(self, on: KeyFn, ignore_nulls: bool) -> Optional[U]:
        return self._apply_accum(float("-inf"), max, on, ignore_nulls)

    def mean(self, on: KeyFn, ignore_nulls: bool) -> Optional[U]:
        return self._apply_accum(
            [0, 0],
            lambda a, r: [a[0] + r, a[1] + 1],
            on,
            ignore_nulls,
        )

    def std(self, on: KeyFn, ignore_nulls: bool) -> Optional[U]:
        def accum(a: List[float], r: float) -> List[float]:
            # Accumulates the current count, the current mean, and the sum of
            # squared differences from the current mean (M2).
            M2, mean, count = a
            count += 1
            delta = r - mean
            mean += delta / count
            delta2 = r - mean
            M2 += delta * delta2
            return [M2, mean, count]

        return self._apply_accum([0, 0, 0], accum, on, ignore_nulls)

    def sum_of_squared_diffs_from_mean(
        self,
        on: KeyFn,
        ignore_nulls: bool,
        mean: Optional[U] = None,
    ) -> Optional[U]:
        if mean is None:
            # If precomputed mean not given, we compute it ourselves.
            mean = self.mean(on, ignore_nulls)
        return self._apply_accum(
            0,
            lambda a, r: a + (r - mean) ** 2,
            on,
            ignore_nulls,
        )

    def sort_and_partition(
        self, boundaries: List[T], key: "SortKeyT", descending: bool
    ) -> List["Block[T]"]:
        items = sorted(self._items, key=key, reverse=descending)
        if len(boundaries) == 0:
            return [items]

        # For each boundary value, count the number of items that are less
        # than it. Since the block is sorted, these counts partition the items
        # such that boundaries[i] <= x < boundaries[i + 1] for each x in
        # partition[i]. If `descending` is true, `boundaries` would also be
        # in descending order and we only need to count the number of items
        # *greater than* the boundary value instead.
        key_fn = key if key else lambda x: x
        comp_fn = (
            (lambda x, b: key_fn(x) > b) if descending else (lambda x, b: key_fn(x) < b)
        )  # noqa E731

        # Compute the boundary indices in O(n) time via scan.
        boundary_indices = []
        remaining = boundaries.copy()
        for i, x in enumerate(items):
            while remaining and not comp_fn(x, remaining[0]):
                remaining.pop(0)
                boundary_indices.append(i)
        for _ in remaining:
            boundary_indices.append(len(items))
        assert len(boundary_indices) == len(boundaries)

        ret = []
        prev_i = 0
        for i in boundary_indices:
            ret.append(items[prev_i:i])
            prev_i = i
        ret.append(items[prev_i:])
        return ret

    def combine(
        self, key: KeyFn, aggs: Tuple[AggregateFn]
    ) -> Block[Tuple[KeyType, AggType]]:
        """Combine rows with the same key into an accumulator.

        This assumes the block is already sorted by key in ascending order.

        Args:
            key: The key function that returns the key from the row
                or None for global aggregation.
            agg: The aggregations to do.

        Returns:
            A sorted block of (k, v_1, ..., v_n) tuples where k is the groupby
            key and v_i is the partially combined accumulator for the ith given
            aggregation.
            If key is None then the k element of tuple is omitted.
        """
        if key is not None and not callable(key):
            raise ValueError(
                "key must be a callable or None when aggregating on Simple blocks, but "
                f"got: {type(key)}."
            )

        def iter_groups() -> Iterator[Tuple[KeyType, Block]]:
            """Creates an iterator over zero-copy group views."""
            if key is None:
                # Global aggregation consists of a single "group", so we short-circuit.
                yield None, self.to_block()
                return

            start = end = 0
            iter = self.iter_rows()
            next_row = None
            # Use a bool to indicate if next_row is valid
            # instead of checking if next_row is None
            # since a row can have None value.
            has_next_row = False
            while True:
                try:
                    if not has_next_row:
                        next_row = next(iter)
                        has_next_row = True
                    next_key = key(next_row)
                    while key(next_row) == next_key:
                        end += 1
                        try:
                            next_row = next(iter)
                        except StopIteration:
                            has_next_row = False
                            next_row = None
                            break
                    yield next_key, self.slice(start, end)
                    start = end
                except StopIteration:
                    break

        ret = []
        for group_key, group_view in iter_groups():
            # Aggregate.
            accumulators = [agg.init(group_key) for agg in aggs]
            for i in range(len(aggs)):
                accumulators[i] = aggs[i].accumulate_block(accumulators[i], group_view)

            # Build the row.
            if key is None:
                ret.append(tuple(accumulators))
            else:
                ret.append((group_key,) + tuple(accumulators))
        return ret

    @staticmethod
    def merge_sorted_blocks(
        blocks: List[Block[T]], key: "SortKeyT", descending: bool
    ) -> Tuple[Block[T], BlockMetadata]:
        stats = BlockExecStats.builder()
        ret = [x for block in blocks for x in block]
        ret.sort(key=key, reverse=descending)
        return ret, SimpleBlockAccessor(ret).get_metadata(
            None, exec_stats=stats.build()
        )

    @staticmethod
    def aggregate_combined_blocks(
        blocks: List[Block[Tuple[KeyType, AggType]]],
        key: KeyFn,
        aggs: Tuple[AggregateFn],
        finalize: bool,
    ) -> Tuple[Block[Tuple[KeyType, Union[U, AggType]]], BlockMetadata]:
        """Aggregate sorted, partially combined blocks with the same key range.

        This assumes blocks are already sorted by key in ascending order,
        so we can do merge sort to get all the rows with the same key.

        Args:
            blocks: A list of partially combined and sorted blocks.
            key: The key function that returns the key from the row
                or None for global aggregation.
            aggs: The aggregations to do.
            finalize: Whether to finalize the aggregation. This is used as an
                optimization for cases where we repeatedly combine partially
                aggregated groups.

        Returns:
            A block of (k, v_1, ..., v_n) tuples and its metadata where k is
            the groupby key and v_i is the corresponding aggregation result for
            the ith given aggregation.
            If key is None then the k element of tuple is omitted.
        """

        stats = BlockExecStats.builder()
        key_fn = (lambda r: r[0]) if key else (lambda r: 0)

        iter = heapq.merge(
            *[SimpleBlockAccessor(block).iter_rows() for block in blocks], key=key_fn
        )
        next_row = None
        ret = []
        while True:
            try:
                if next_row is None:
                    next_row = next(iter)
                next_key = key_fn(next_row)

                def gen():
                    nonlocal iter
                    nonlocal next_row
                    while key_fn(next_row) == next_key:
                        yield next_row
                        try:
                            next_row = next(iter)
                        except StopIteration:
                            next_row = None
                            break

                first = True
                accumulators = [None] * len(aggs)
                for r in gen():
                    if first:
                        for i in range(len(aggs)):
                            accumulators[i] = r[i + 1] if key else r[i]
                        first = False
                    else:
                        for i in range(len(aggs)):
                            accumulators[i] = aggs[i].merge(
                                accumulators[i], r[i + 1] if key else r[i]
                            )
                if finalize:
                    if key is None:
                        ret.append(
                            tuple(
                                agg.finalize(accumulator)
                                for agg, accumulator in zip(aggs, accumulators)
                            )
                        )
                    else:
                        ret.append(
                            (next_key,)
                            + tuple(
                                agg.finalize(accumulator)
                                for agg, accumulator in zip(aggs, accumulators)
                            )
                        )
                else:
                    if key is None:
                        ret.append(tuple(accumulators))
                    else:
                        ret.append((next_key,) + tuple(accumulators))
            except StopIteration:
                break

        return ret, SimpleBlockAccessor(ret).get_metadata(
            None, exec_stats=stats.build()
        )<|MERGE_RESOLUTION|>--- conflicted
+++ resolved
@@ -96,17 +96,12 @@
 
         return pandas.DataFrame({"value": self._items})
 
-<<<<<<< HEAD
-    def to_numpy(self, columns: Optional[Union[str, List[str]]] = None) -> np.ndarray:
-        if columns is not None:
-=======
     def to_numpy(
         self, columns: Optional[Union[KeyFn, List[KeyFn]]] = None
     ) -> np.ndarray:
         if columns is not None:
             if not isinstance(columns, list):
                 columns = [columns]
->>>>>>> 2c339478
             return BlockAccessor.for_block(self.select(columns)).to_numpy()
         return np.array(self._items)
 
