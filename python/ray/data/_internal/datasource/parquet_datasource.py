import copy
import logging
import math
import os
from dataclasses import dataclass
from typing import (
    TYPE_CHECKING,
    Any,
    Callable,
    Dict,
    Iterable,
    Iterator,
    List,
    Literal,
    Optional,
    Tuple,
    Union,
)

import numpy as np
from packaging.version import parse as parse_version

import ray
from ray._private.arrow_utils import get_pyarrow_version
from ray.data._internal.arrow_block import ArrowBlockAccessor
from ray.data._internal.progress_bar import ProgressBar
from ray.data._internal.remote_fn import cached_remote_fn
from ray.data._internal.util import (
    RetryingPyFileSystem,
    _check_pyarrow_version,
    _is_local_scheme,
    iterate_with_retry,
)
from ray.data.block import Block, BlockAccessor, BlockMetadata
from ray.data.context import DataContext
from ray.data.datasource import Datasource
from ray.data.datasource.datasource import ReadTask
from ray.data.datasource.file_based_datasource import FileShuffleConfig
from ray.data.datasource.file_meta_provider import (
    FileMetadataProvider,
    _handle_read_os_error,
    _list_files,
)
from ray.data.datasource.partitioning import (
    PartitionDataType,
    Partitioning,
    PathPartitionFilter,
    PathPartitionParser,
)
from ray.data.datasource.path_util import (
    _resolve_paths_and_filesystem,
)
from ray.util.debug import log_once

if TYPE_CHECKING:
    import pyarrow
    from pyarrow.dataset import ParquetFileFragment


logger = logging.getLogger(__name__)


MIN_PYARROW_TO_BATCHES_READAHEAD = parse_version("10.0.0")


# The `num_cpus` for each metadata prefetching task.
# Default to 0.5 instead of 1 because it is cheaper than normal read task.
NUM_CPUS_FOR_META_FETCH_TASK = 0.5

# The number of rows to read per batch. This is sized to generate 10MiB batches
# for rows about 1KiB in size.
DEFAULT_PARQUET_READER_ROW_BATCH_SIZE = 10_000
FILE_READING_RETRY = 8

# The default size multiplier for reading Parquet data source in Arrow.
# Parquet data format is encoded with various encoding techniques (such as
# dictionary, RLE, delta), so Arrow in-memory representation uses much more memory
# compared to Parquet encoded representation. Parquet file statistics only record
# encoded (i.e. uncompressed) data size information.
#
# To estimate real-time in-memory data size, Datasets will try to estimate the
# correct inflation ratio from Parquet to Arrow, using this constant as the default
# value for safety. See https://github.com/ray-project/ray/pull/26516 for more context.
PARQUET_ENCODING_RATIO_ESTIMATE_DEFAULT = 5

# The lower bound size to estimate Parquet encoding ratio.
PARQUET_ENCODING_RATIO_ESTIMATE_LOWER_BOUND = 1

# The percentage of files (1% by default) to be sampled from the dataset to estimate
# Parquet encoding ratio.
PARQUET_ENCODING_RATIO_ESTIMATE_SAMPLING_RATIO = 0.01

# The minimal and maximal number of file samples to take from the dataset to estimate
# Parquet encoding ratio.
# This is to restrict `PARQUET_ENCODING_RATIO_ESTIMATE_SAMPLING_RATIO` within the
# proper boundary.
PARQUET_ENCODING_RATIO_ESTIMATE_MIN_NUM_SAMPLES = 2
PARQUET_ENCODING_RATIO_ESTIMATE_MAX_NUM_SAMPLES = 10

# The number of rows to read from each file for sampling. Try to keep it low to avoid
# reading too much data into memory.
PARQUET_ENCODING_RATIO_ESTIMATE_NUM_ROWS = 1024


_BATCH_SIZE_PRESERVING_STUB_COL_NAME = "__bsp_stub"


class _ParquetFragment:
    """This wrapper class is created to avoid utilizing `ParquetFileFragment` original
    serialization protocol that actually does network RPCs during serialization
    (to fetch actual parquet metadata)"""

    def __init__(self, f: "ParquetFileFragment", file_size: int):
        self._fragment = f
        self._file_size = file_size

    @property
    def file_size(self) -> int:
        return self._file_size

    @property
    def original(self) -> "ParquetFileFragment":
        return self._fragment

    def __reduce__(self):
        return _ParquetFragment.make_fragment, (
            self._fragment.format,
            self._fragment.path,
            self._fragment.filesystem,
            self._fragment.partition_expression,
            self._file_size,
        )

    @staticmethod
    def make_fragment(format, path, filesystem, partition_expression, file_size):
        fragment = format.make_fragment(path, filesystem, partition_expression)
        return _ParquetFragment(fragment, file_size)


def check_for_legacy_tensor_type(schema):
    """Check for the legacy tensor extension type and raise an error if found.

    Ray Data uses an extension type to represent tensors in Arrow tables. Previously,
    the extension type extended `PyExtensionType`. However, this base type can expose
    users to arbitrary code execution. To prevent this, we don't load the type by
    default.
    """
    import pyarrow as pa

    for name, type in zip(schema.names, schema.types):
        if isinstance(type, pa.UnknownExtensionType) and isinstance(
            type, pa.PyExtensionType
        ):
            raise RuntimeError(
                f"Ray Data couldn't infer the type of column '{name}'. This might mean "
                "you're trying to read data written with an older version of Ray. "
                "Reading data written with older versions of Ray might expose you to "
                "arbitrary code execution. To try reading the data anyway, set "
                "`RAY_DATA_AUTOLOAD_PYEXTENSIONTYPE=1` on *all* nodes."
                "To learn more, see https://github.com/ray-project/ray/issues/41314."
            )


class ParquetDatasource(Datasource):
    """Parquet datasource, for reading and writing Parquet files.

    The primary difference from ParquetBulkDatasource is that this uses
    PyArrow's `ParquetDataset` abstraction for dataset reads, and thus offers
    automatic Arrow dataset schema inference and row count collection at the
    cost of some potential performance and/or compatibility penalties.
    """

    _FILE_EXTENSIONS = ["parquet"]

    def __init__(
        self,
        paths: Union[str, List[str]],
        *,
        columns: Optional[List[str]] = None,
        dataset_kwargs: Optional[Dict[str, Any]] = None,
        to_batch_kwargs: Optional[Dict[str, Any]] = None,
        _block_udf: Optional[Callable[[Block], Block]] = None,
        filesystem: Optional["pyarrow.fs.FileSystem"] = None,
        schema: Optional[Union[type, "pyarrow.lib.Schema"]] = None,
        meta_provider: Optional[FileMetadataProvider] = None,
        partition_filter: PathPartitionFilter = None,
        partitioning: Optional[Partitioning] = Partitioning("hive"),
        shuffle: Union[Literal["files"], None] = None,
        include_paths: bool = False,
        file_extensions: Optional[List[str]] = None,
    ):
        _check_pyarrow_version()

        self._supports_distributed_reads = not _is_local_scheme(paths)
        if not self._supports_distributed_reads and ray.util.client.ray.is_connected():
            raise ValueError(
                "Because you're using Ray Client, read tasks scheduled on the Ray "
                "cluster can't access your local files. To fix this issue, store "
                "files in cloud storage or a distributed filesystem like NFS."
            )

        self._local_scheduling = None
        if not self._supports_distributed_reads:
            from ray.util.scheduling_strategies import NodeAffinitySchedulingStrategy

            self._local_scheduling = NodeAffinitySchedulingStrategy(
                ray.get_runtime_context().get_node_id(), soft=False
            )

        paths, self._filesystem = _resolve_paths_and_filesystem(paths, filesystem)
        filesystem = RetryingPyFileSystem.wrap(
            self._filesystem,
            retryable_errors=DataContext.get_current().retried_io_errors,
        )

        listed_files = _list_files(
            paths,
            filesystem,
            partition_filter=partition_filter,
            file_extensions=file_extensions,
        )

        if listed_files:
            paths, file_sizes = zip(*listed_files)
        else:
            paths, file_sizes = [], []

        if dataset_kwargs is not None:
            logger.warning(
                "Please note that `ParquetDatasource.__init__`s `dataset_kwargs` "
                "is a deprecated parameter and will be removed in the future."
            )
        else:
            dataset_kwargs = {}

        if "partitioning" in dataset_kwargs:
            raise ValueError(
                "The 'partitioning' parameter isn't supported in 'dataset_kwargs'. "
                "Use the top-level 'partitioning' parameter instead."
            )

        # This datasource manually adds partition data at the Ray Data-level. To avoid
        # duplicating the partition data, we disable PyArrow's partitioning.
        dataset_kwargs["partitioning"] = None

        # NOTE: ParquetDataset only accepts list of paths, hence we need to convert
        #       it to a list
        pq_ds = get_parquet_dataset(list(paths), filesystem, dataset_kwargs)

        # Users can pass both data columns and partition columns in the 'columns'
        # argument. To prevent PyArrow from complaining about missing columns, we
        # separate the partition columns from the data columns. When we read the
        # fragments, we pass the data columns to PyArrow and add the partition
        # columns manually.
        data_columns, partition_columns = None, None
        if columns is not None:
            data_columns, partition_columns = _infer_data_and_partition_columns(
                columns, pq_ds.fragments[0], partitioning
            )

        if to_batch_kwargs is None:
            to_batch_kwargs = {}

        # NOTE: Store the custom serialized `ParquetFileFragment` to avoid unexpected
        # network calls when `_ParquetDatasourceReader` is serialized. See
        # `_SerializedFragment()` implementation for more details.
        self._pq_fragments = [
            _ParquetFragment(fragment, file_size)
            for fragment, file_size in zip(pq_ds.fragments, file_sizes)
        ]
        self._pq_paths = [p.path for p in pq_ds.fragments]
        self._block_udf = _block_udf
        self._to_batches_kwargs = to_batch_kwargs
        self._data_columns = data_columns
        self._partition_columns = partition_columns
        self._read_schema = schema
        self._file_schema = pq_ds.schema
        self._partition_schema = _get_partition_columns_schema(
            partitioning, self._pq_paths
        )
        self._file_metadata_shuffler = None
        self._include_paths = include_paths
        self._partitioning = partitioning

        if shuffle == "files":
            self._file_metadata_shuffler = np.random.default_rng()
        elif isinstance(shuffle, FileShuffleConfig):
            self._file_metadata_shuffler = np.random.default_rng(shuffle.seed)

        # Sample small number of parquet files to estimate
        #   - Encoding ratio: ratio of file size on disk to approximate expected
        #     size of the corresponding block in memory
        #   - Default batch-size: number of rows to be read from a file at a time,
        #     used to limit amount of memory pressure
        sampled_fragments = _sample_fragments(
            self._pq_fragments,
        )

        sampled_file_infos = _fetch_file_infos(
            sampled_fragments,
            columns=self._data_columns,
            schema=schema,
            local_scheduling=self._local_scheduling,
        )

        self._encoding_ratio = _estimate_files_encoding_ratio(
            sampled_fragments,
            sampled_file_infos,
        )

        self._default_batch_size = _estimate_reader_batch_size(
            sampled_file_infos, DataContext.get_current().target_max_block_size
        )

    def estimate_inmemory_data_size(self) -> int:
        # In case of empty projections no data will be read
        if self._data_columns == []:
            return 0

        return self._estimate_in_mem_size(self._pq_fragments)

    def get_read_tasks(
        self, parallelism: int, per_task_row_limit: Optional[int] = None
    ) -> List[ReadTask]:
        # NOTE: We override the base class FileBasedDatasource.get_read_tasks()
        # method in order to leverage pyarrow's ParquetDataset abstraction,
        # which simplifies partitioning logic. We still use
        # FileBasedDatasource's write side, however.
        if self._file_metadata_shuffler is not None:
            files_metadata = list(zip(self._pq_fragments, self._pq_paths))
            shuffled_files_metadata = [
                files_metadata[i]
                for i in self._file_metadata_shuffler.permutation(len(files_metadata))
            ]
            pq_fragments, pq_paths = list(map(list, zip(*shuffled_files_metadata)))
        else:
            pq_fragments, pq_paths = (
                self._pq_fragments,
                self._pq_paths,
            )

        # Derive expected target schema of the blocks being read
        target_schema = _derive_schema(
            self._read_schema,
            file_schema=self._file_schema,
            partition_schema=self._partition_schema,
            projected_columns=self.get_current_projection(),
            _block_udf=self._block_udf,
        )

        read_tasks = []
        for fragments, paths in zip(
            np.array_split(pq_fragments, parallelism),
            np.array_split(pq_paths, parallelism),
        ):
            if len(fragments) <= 0:
                continue

            meta = BlockMetadata(
                num_rows=None,
                size_bytes=self._estimate_in_mem_size(fragments),
                input_files=paths,
                exec_stats=None,
            )

            (
                block_udf,
                to_batches_kwargs,
                default_read_batch_size_rows,
                data_columns,
                partition_columns,
                read_schema,
                include_paths,
                partitioning,
            ) = (
                self._block_udf,
                self._to_batches_kwargs,
                self._default_batch_size,
                self._data_columns,
                self._partition_columns,
                self._read_schema,
                self._include_paths,
                self._partitioning,
            )

            read_tasks.append(
                ReadTask(
                    lambda f=fragments: read_fragments(
                        block_udf,
                        to_batches_kwargs,
                        default_read_batch_size_rows,
                        data_columns,
                        partition_columns,
                        read_schema,
                        f,
                        include_paths,
                        partitioning,
                    ),
                    meta,
                    schema=target_schema,
                    per_task_row_limit=per_task_row_limit,
                )
            )

        return read_tasks

    def get_name(self):
        """Return a human-readable name for this datasource.

        This will be used as the names of the read tasks.
        """
        return "Parquet"

    @property
    def supports_distributed_reads(self) -> bool:
        return self._supports_distributed_reads

    def supports_projection_pushdown(self) -> bool:
        return True

    def get_current_projection(self) -> Optional[List[str]]:
        # NOTE: In case there's no projection both file and partition columns
        #       will be none
        if self._data_columns is None and self._partition_columns is None:
            return None

        return (self._data_columns or []) + (self._partition_columns or [])

    def apply_projection(self, columns: List[str]) -> "ParquetDatasource":
        clone = copy.copy(self)
        clone._data_columns = columns
        return clone

    def _estimate_in_mem_size(self, fragments: List[_ParquetFragment]) -> int:
        in_mem_size = sum([f.file_size for f in fragments]) * self._encoding_ratio

        return round(in_mem_size)


def read_fragments(
    block_udf: Callable[[Block], Optional[Block]],
    to_batches_kwargs: Dict[str, Any],
    default_read_batch_size_rows: Optional[int],
    data_columns: Optional[List[str]],
    partition_columns: Optional[List[str]],
    schema: Optional[Union[type, "pyarrow.lib.Schema"]],
    fragments: List[_ParquetFragment],
    include_paths: bool,
    partitioning: Partitioning,
) -> Iterator["pyarrow.Table"]:
    # This import is necessary to load the tensor extension type.
    from ray.data.extensions.tensor_extension import ArrowTensorType  # noqa

    # Ensure that we're reading at least one dataset fragment.
    assert len(fragments) > 0

    logger.debug(f"Reading {len(fragments)} parquet fragments")
    for fragment in fragments:
        # S3 can raise transient errors during iteration, and PyArrow doesn't expose a
        # way to retry specific batches.
        ctx = ray.data.DataContext.get_current()
        for table in iterate_with_retry(
            lambda: _read_batches_from(
                fragment.original,
                schema=schema,
                data_columns=data_columns,
                partition_columns=partition_columns,
                partitioning=partitioning,
                include_path=include_paths,
                batch_size=default_read_batch_size_rows,
                to_batches_kwargs=to_batches_kwargs,
            ),
            "reading batches",
            match=ctx.retried_io_errors,
        ):
            # If the table is empty, drop it.
            if table.num_rows > 0:
                if block_udf is not None:
                    yield block_udf(table)
                else:
                    yield table


def _read_batches_from(
    fragment: "ParquetFileFragment",
    *,
    schema: "pyarrow.Schema",
    data_columns: Optional[List[str]],
    partition_columns: Optional[List[str]],
    partitioning: Partitioning,
    filter_expr: Optional["pyarrow.dataset.Expression"] = None,
    batch_size: Optional[int] = None,
    include_path: bool = False,
    use_threads: bool = False,
    to_batches_kwargs: Optional[Dict[str, Any]] = None,
) -> Iterable["pyarrow.Table"]:
    """Get an iterable of batches from a parquet fragment."""

    import pyarrow as pa

    # Copy to avoid modifying passed in arg
    to_batches_kwargs = dict(to_batches_kwargs or {})

    # NOTE: Passed in kwargs overrides always take precedence
    # TODO deprecate to_batches_kwargs
    use_threads = to_batches_kwargs.pop("use_threads", use_threads)
    filter_expr = to_batches_kwargs.pop("filter", filter_expr)
    # NOTE: Arrow's ``to_batches`` expects ``batch_size`` as an int
    if batch_size is not None:
        to_batches_kwargs.setdefault("batch_size", batch_size)

    partition_col_values = _parse_partition_column_values(
        fragment, partition_columns, partitioning
    )

    try:
        for batch in fragment.to_batches(
            columns=data_columns,
            filter=filter_expr,
            schema=schema,
            use_threads=use_threads,
            **to_batches_kwargs,
        ):
            table = pa.Table.from_batches([batch])

            if include_path:
                table = ArrowBlockAccessor.for_block(table).fill_column(
                    "path", fragment.path
                )

            if partition_col_values:
                table = _add_partitions_to_table(partition_col_values, table)

            # ``ParquetFileFragment.to_batches`` returns ``RecordBatch``,
            # which could have empty projection (ie ``num_columns`` == 0)
            # while having non-empty rows (ie ``num_rows`` > 0), which
            # could occur when list of requested columns is empty.
            #
            # However, when ``RecordBatches`` are concatenated using
            # ``pyarrow.concat_tables`` it will return a single ``Table``
            # with 0 columns and therefore 0 rows (since ``Table``s number of
            # rows is determined as the length of its columns).
            #
            # To avoid running into this pitfall, we introduce a stub column
            # holding just nulls to maintain invariance of the number of rows.
            #
            # NOTE: There's no impact from this as the binary size of the
            #       extra column is basically 0
            if table.num_columns == 0 and table.num_rows > 0:
                table = table.append_column(
                    _BATCH_SIZE_PRESERVING_STUB_COL_NAME, pa.nulls(table.num_rows)
                )

            yield table

    except pa.lib.ArrowInvalid as e:
        error_message = str(e)
        if "No match for FieldRef.Name" in error_message and filter_expr is not None:
            filename = os.path.basename(fragment.path)
            file_columns = set(fragment.physical_schema.names)
            raise RuntimeError(
                f"Filter expression: '{filter_expr}' failed on parquet "
                f"file: '{filename}' with columns: {file_columns}"
            )
        raise


def _parse_partition_column_values(
    fragment: "ParquetFileFragment",
    partition_columns: Optional[List[str]],
    partitioning: Partitioning,
):
    partitions = {}

    if partitioning is not None:
        parse = PathPartitionParser(partitioning)
        partitions = parse(fragment.path)

    # Filter out partitions that aren't in the user-specified columns list.
    if partition_columns is not None:
        partitions = {
            field_name: value
            for field_name, value in partitions.items()
            if field_name in partition_columns
        }

    return partitions


def _fetch_parquet_file_info(
    fragment: _ParquetFragment,
    *,
    columns: Optional[List[str]],
    schema: Optional["pyarrow.Schema"],
) -> Optional["_ParquetFileInfo"]:
    # If the fragment has no row groups, it's an empty or metadata-only file.
    # Skip it by returning empty sample info.
    #
    # NOTE: Accessing `ParquetFileFragment.metadata` does fetch a parquet footer
    #       from storage
    metadata = fragment.original.metadata

    if metadata.num_row_groups == 0:
        return None

    # Only sample the first row group.
    row_group_fragment = fragment.original.subset(row_group_ids=[0])
    batch_size = max(
        min(
            row_group_fragment.metadata.num_rows,
            PARQUET_ENCODING_RATIO_ESTIMATE_NUM_ROWS,
        ),
        1,
    )

    to_batches_kwargs = {}

    if get_pyarrow_version() >= MIN_PYARROW_TO_BATCHES_READAHEAD:
        # Limit prefetching to just 1 batch
        to_batches_kwargs["batch_readahead"] = 1

    batches_iter = row_group_fragment.to_batches(
        columns=columns,
        schema=schema,
        batch_size=batch_size,
        **to_batches_kwargs,
    )

    avg_row_size: Optional[int] = None
    # Use first batch non-empty batch to estimate the avg size of the
    # row in-memory
    for batch in batches_iter:
        if batch.num_rows > 0:
            avg_row_size = math.ceil(batch.nbytes / batch.num_rows)
            break

    return _ParquetFileInfo(
        avg_row_in_mem_bytes=avg_row_size,
        metadata=metadata,
    )


@dataclass
class _ParquetFileInfo:
    # Estimated avg byte size of a row (in-memory)
    avg_row_in_mem_bytes: Optional[int]
    # Corresponding file metadata
    metadata: "pyarrow._parquet.FileMetaData"

    def estimate_in_memory_bytes(self) -> Optional[int]:
        if self.avg_row_in_mem_bytes is None:
            return None

        return self.avg_row_in_mem_bytes * self.metadata.num_rows


def _estimate_files_encoding_ratio(
    fragments: List[_ParquetFragment],
    file_infos: List[_ParquetFileInfo],
) -> float:
    """Return an estimate of the Parquet files encoding ratio.

    To avoid OOMs, it is safer to return an over-estimate than an underestimate.
    """
    if not DataContext.get_current().decoding_size_estimation:
        return PARQUET_ENCODING_RATIO_ESTIMATE_DEFAULT

    assert len(file_infos) == len(fragments)

    # Estimate size of the rows in a file in memory
    estimated_in_mem_size_arr = [
        fi.estimate_in_memory_bytes() if fi is not None else None for fi in file_infos
    ]

    file_size_arr = [f.file_size for f in fragments]

    estimated_encoding_ratios = [
        float(in_mem_size) / file_size
        for in_mem_size, file_size in zip(estimated_in_mem_size_arr, file_size_arr)
        if file_size > 0 and in_mem_size is not None
    ]

    # Return default estimate of 5 if all sampled files turned out to be empty
    if not estimated_encoding_ratios:
        return PARQUET_ENCODING_RATIO_ESTIMATE_DEFAULT

    estimated_ratio = np.mean(estimated_encoding_ratios)

    logger.info(f"Estimated parquet encoding ratio is {estimated_ratio:.3f}.")

    return max(estimated_ratio, PARQUET_ENCODING_RATIO_ESTIMATE_LOWER_BOUND)


def _fetch_file_infos(
    sampled_fragments: List[_ParquetFragment],
    *,
    columns: Optional[List[str]],
    schema: Optional["pyarrow.Schema"],
    local_scheduling: Optional[bool],
) -> List[Optional[_ParquetFileInfo]]:
    fetch_file_info = cached_remote_fn(_fetch_parquet_file_info)
    futures = []

    for fragment in sampled_fragments:
        # Sample the first rows batch in i-th file.
        # Use SPREAD scheduling strategy to avoid packing many sampling tasks on
        # same machine to cause OOM issue, as sampling can be memory-intensive.
        futures.append(
            fetch_file_info.options(
                scheduling_strategy=local_scheduling
                or DataContext.get_current().scheduling_strategy,
                # Retry in case of transient errors during sampling.
                retry_exceptions=[OSError],
            ).remote(
                fragment,
                columns=columns,
                schema=schema,
            )
        )

    sample_bar = ProgressBar("Parquet dataset sampling", len(futures), unit="file")
    file_infos = sample_bar.fetch_until_complete(futures)
    sample_bar.close()

    return file_infos


def _estimate_reader_batch_size(
    file_infos: List[Optional[_ParquetFileInfo]], target_block_size: Optional[int]
) -> Optional[int]:
    if target_block_size is None:
        return None

    avg_num_rows_per_block = [
        target_block_size / fi.avg_row_in_mem_bytes
        for fi in file_infos
        if (
            fi is not None
            and fi.avg_row_in_mem_bytes is not None
            and fi.avg_row_in_mem_bytes > 0
        )
    ]

    if not avg_num_rows_per_block:
        return DEFAULT_PARQUET_READER_ROW_BATCH_SIZE

    estimated_batch_size: int = max(math.ceil(np.mean(avg_num_rows_per_block)), 1)

    logger.info(f"Estimated parquet reader batch size at {estimated_batch_size} rows")

    return estimated_batch_size


def get_parquet_dataset(paths, filesystem, dataset_kwargs):
    import pyarrow.parquet as pq

    # If you pass a list containing a single directory path to `ParquetDataset`, PyArrow
    # errors with 'IsADirectoryError: Path ... points to a directory, but only file
    # paths are supported'. To avoid this, we pass the directory path directly.
    if len(paths) == 1:
        paths = paths[0]

    try:
        dataset = pq.ParquetDataset(
            paths,
            **dataset_kwargs,
            filesystem=filesystem,
        )
    except OSError as e:
        _handle_read_os_error(e, paths)

    return dataset


def _sample_fragments(
    fragments: List[_ParquetFragment],
) -> List[_ParquetFragment]:
    if not fragments:
        return []

    target_num_samples = math.ceil(
        len(fragments) * PARQUET_ENCODING_RATIO_ESTIMATE_SAMPLING_RATIO
    )

    target_num_samples = max(
        min(target_num_samples, PARQUET_ENCODING_RATIO_ESTIMATE_MAX_NUM_SAMPLES),
        PARQUET_ENCODING_RATIO_ESTIMATE_MIN_NUM_SAMPLES,
    )

    # Make sure number of samples doesn't exceed total # of files
    target_num_samples = min(target_num_samples, len(fragments))

    # Evenly distributed to choose which file to sample, to avoid biased prediction
    # if data is skewed.
    pivots = np.linspace(0, len(fragments) - 1, target_num_samples).astype(int)

    return [fragments[idx] for idx in pivots.tolist()]


def _add_partitions_to_table(
    partition_col_values: Dict[str, PartitionDataType], table: "pyarrow.Table"
) -> "pyarrow.Table":

    for partition_col, value in partition_col_values.items():
        field_index = table.schema.get_field_index(partition_col)
        if field_index == -1:
            table = BlockAccessor.for_block(table).fill_column(partition_col, value)
        elif log_once(f"duplicate_partition_field_{partition_col}"):
            logger.warning(
                f"The partition field '{partition_col}' also exists in the Parquet "
                f"file. Ray Data will default to using the value in the Parquet file."
            )

    return table


def _get_partition_columns_schema(
    partitioning: Partitioning,
    file_paths: List[str],
) -> "pyarrow.Schema":
    """Return a new schema with partition fields added.

    This function infers the partition fields from the first file path in the dataset.
    """
    import pyarrow as pa

    # If the dataset is empty, we can't infer the partitioning
    if len(file_paths) == 0:
        return pa.schema([])
    # If the dataset isn't partitioned, there's no partition schema
    elif partitioning is None:
        return pa.schema([])

    first_path = file_paths[0]

    fields = []

    parser = PathPartitionParser(partitioning)
    partitions = parser(first_path)
    for field_name in partitions:
        if field_name in partitioning.field_types:
            field_type = pa.from_numpy_dtype(partitioning.field_types[field_name])
        else:
            field_type = pa.string()

        # Without this check, we would add the same partition field multiple times,
        # which silently fails when asking for `pa.field()`.
        fields.append(pa.field(field_name, field_type))

    return pa.schema(fields)


<<<<<<< HEAD
def _infer_schema(
    parquet_dataset: "pq.ParquetDataset",
    schema: "pyarrow.Schema",
    columns: Optional[List[str]],
    partitioning,
=======
def emit_file_extensions_future_warning(future_file_extensions: List[str]):
    warnings.warn(
        "The default `file_extensions` for `read_parquet` will change "
        f"from `None` to {future_file_extensions} after Ray 2.43, and your dataset "
        "contains files that don't match the new `file_extensions`. To maintain "
        "backwards compatibility, set `file_extensions=None` explicitly.",
        FutureWarning,
    )


def _derive_schema(
    read_schema: Optional["pyarrow.Schema"],
    *,
    file_schema: "pyarrow.Schema",
    partition_schema: Optional["pyarrow.Schema"],
    projected_columns: Optional[List[str]],
>>>>>>> bac0d9c0
    _block_udf,
) -> "pyarrow.Schema":
    """Derives target schema for read operation"""

    import pyarrow as pa

    # Use target read schema if provided
    if read_schema is not None:
        target_schema = read_schema
    else:
        file_schema_fields = list(file_schema)
        partition_schema_fields = (
            list(partition_schema) if partition_schema is not None else []
        )

        # Otherwise, fallback to file + partitioning schema by default
        target_schema = pa.schema(
            fields=(
                file_schema_fields
                + [
                    f
                    for f in partition_schema_fields
                    # Ignore fields from partition schema overlapping with
                    # file's schema
                    if file_schema.get_field_index(f.name) == -1
                ]
            ),
            metadata=file_schema.metadata,
        )

    # Project schema if necessary
    if projected_columns is not None:
        target_schema = pa.schema(
            [target_schema.field(column) for column in projected_columns],
            target_schema.metadata,
        )

    if _block_udf is not None:
        # Try to infer dataset schema by passing dummy table through UDF.
        dummy_table = target_schema.empty_table()
        try:
            target_schema = _block_udf(dummy_table).schema.with_metadata(
                target_schema.metadata
            )
        except Exception:
            logger.debug(
                "Failed to infer schema of dataset by passing dummy table "
                "through UDF due to the following exception:",
                exc_info=True,
            )

    check_for_legacy_tensor_type(target_schema)

    return target_schema


def _infer_data_and_partition_columns(
    user_specified_columns: List[str],
    fragment: "ParquetFileFragment",
    partitioning: Optional[Partitioning],
) -> Tuple[List[str], List[str]]:
    """Infer which columns are in the files and which columns are partition columns.

    This function uses the schema and path of the first file to infer what columns
    represent.

    Args:
        user_specified_columns: A list of column names that the user specified.
        fragment: The first fragment in the dataset.
        partitioning: The partitioning scheme used to partition the data.

    Returns:
        A tuple of lists of column names. The first list contains the columns that are
        in the file, and the second list contains the columns that are partition
        columns.
    """
    data_columns = [
        column
        for column in user_specified_columns
        if column in fragment.physical_schema.names
    ]
    if partitioning is not None:
        parse = PathPartitionParser(partitioning)
        partitions = parse(fragment.path)
        partition_columns = [
            column for column in user_specified_columns if column in partitions
        ]
    else:
        partition_columns = []

    return data_columns, partition_columns<|MERGE_RESOLUTION|>--- conflicted
+++ resolved
@@ -850,30 +850,12 @@
     return pa.schema(fields)
 
 
-<<<<<<< HEAD
-def _infer_schema(
-    parquet_dataset: "pq.ParquetDataset",
-    schema: "pyarrow.Schema",
-    columns: Optional[List[str]],
-    partitioning,
-=======
-def emit_file_extensions_future_warning(future_file_extensions: List[str]):
-    warnings.warn(
-        "The default `file_extensions` for `read_parquet` will change "
-        f"from `None` to {future_file_extensions} after Ray 2.43, and your dataset "
-        "contains files that don't match the new `file_extensions`. To maintain "
-        "backwards compatibility, set `file_extensions=None` explicitly.",
-        FutureWarning,
-    )
-
-
 def _derive_schema(
     read_schema: Optional["pyarrow.Schema"],
     *,
     file_schema: "pyarrow.Schema",
     partition_schema: Optional["pyarrow.Schema"],
     projected_columns: Optional[List[str]],
->>>>>>> bac0d9c0
     _block_udf,
 ) -> "pyarrow.Schema":
     """Derives target schema for read operation"""
