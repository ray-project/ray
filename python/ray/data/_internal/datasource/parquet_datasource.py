--- conflicted
+++ resolved
@@ -1,11 +1,7 @@
 import copy
 import logging
-<<<<<<< HEAD
-=======
 import math
 import os
->>>>>>> 9cbe1317
-import warnings
 from dataclasses import dataclass
 from typing import (
     TYPE_CHECKING,
@@ -56,7 +52,6 @@
     PathPartitionParser,
 )
 from ray.data.datasource.path_util import (
-    _has_file_extension,
     _resolve_paths_and_filesystem,
 )
 from ray.util.debug import log_once
@@ -176,24 +171,7 @@
     cost of some potential performance and/or compatibility penalties.
     """
 
-<<<<<<< HEAD
-    _FUTURE_FILE_EXTENSIONS = [
-        "parquet",
-        # Snappy compression
-        "parquet.snappy",
-        "snappy.parquet",
-        # Gzip compression
-        "parquet.gz",
-        # Brotili compression
-        "parquet.br",
-        # Lz4 compression
-        "parquet.lz4",
-        # Zstd compression
-        "parquet.zst",
-    ]
-=======
     _FUTURE_FILE_EXTENSIONS = ["parquet"]
->>>>>>> 9cbe1317
 
     def __init__(
         self,
@@ -336,23 +314,6 @@
         self._default_batch_size = _estimate_reader_batch_size(
             sampled_file_infos, DataContext.get_current().target_max_block_size
         )
-
-        if file_extensions is None:
-            for path in self._pq_paths:
-                if not _has_file_extension(
-                    path, self._FUTURE_FILE_EXTENSIONS
-                ) and log_once("read_parquet_file_extensions_future_warning"):
-                    emit_file_extensions_future_warning(self._FUTURE_FILE_EXTENSIONS)
-                    break
-<<<<<<< HEAD
-
-    def estimate_inmemory_data_size(self) -> Optional[int]:
-        total_size = 0
-        for file_metadata in self._metadata:
-            total_size += file_metadata.total_byte_size
-        return total_size * self._encoding_ratio
-=======
->>>>>>> 9cbe1317
 
     def estimate_inmemory_data_size(self) -> int:
         # In case of empty projections no data will be read
@@ -945,28 +906,11 @@
         else:
             field_type = pa.string()
 
-<<<<<<< HEAD
-    return schema
-=======
         # Without this check, we would add the same partition field multiple times,
         # which silently fails when asking for `pa.field()`.
         fields.append(pa.field(field_name, field_type))
 
     return pa.schema(fields)
->>>>>>> 9cbe1317
-
-
-def emit_file_extensions_future_warning(future_file_extensions: List[str]):
-    warnings.warn(
-        "The default `file_extensions` for `read_parquet` will change "
-        f"from `None` to {future_file_extensions} after Ray 2.43, and your dataset "
-        "contains files that don't match the new `file_extensions`. To maintain "
-        "backwards compatibility, set `file_extensions=None` explicitly.",
-        FutureWarning,
-<<<<<<< HEAD
-    )
-=======
-    )
 
 
 def _derive_schema(
@@ -1065,5 +1009,4 @@
     else:
         partition_columns = []
 
-    return data_columns, partition_columns
->>>>>>> 9cbe1317
+    return data_columns, partition_columns