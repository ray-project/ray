import copy
import logging
import math
import os
import warnings
from dataclasses import dataclass
from typing import (
    TYPE_CHECKING,
    Any,
    Callable,
    Dict,
    Iterable,
    Iterator,
    List,
    Literal,
    Optional,
    Tuple,
    Union,
)

import numpy as np
from packaging.version import parse as parse_version

import ray
from ray._private.arrow_utils import get_pyarrow_version
<<<<<<< HEAD
from ray.air.util.tensor_extensions.arrow import (
    ArrowTensorType,
    ArrowTensorTypeV2,
    FixedShapeTensorArray,
)
from ray.data._internal.arrow_block import ArrowBlockAccessor
=======
from ray.data._internal.arrow_block import (
    _BATCH_SIZE_PRESERVING_STUB_COL_NAME,
    ArrowBlockAccessor,
)
from ray.data._internal.collections import collapse_transitive_map
>>>>>>> c60e6c12
from ray.data._internal.progress_bar import ProgressBar
from ray.data._internal.remote_fn import cached_remote_fn
from ray.data._internal.util import (
    RetryingPyFileSystem,
    _check_pyarrow_version,
    _is_local_scheme,
    iterate_with_retry,
)
from ray.data.block import Block, BlockAccessor, BlockMetadata
from ray.data.context import DataContext
from ray.data.datasource import Datasource
from ray.data.datasource.datasource import ReadTask
from ray.data.datasource.file_based_datasource import FileShuffleConfig
from ray.data.datasource.file_meta_provider import (
    FileMetadataProvider,
    _handle_read_os_error,
    _list_files,
)
from ray.data.datasource.partitioning import (
    PartitionDataType,
    Partitioning,
    PathPartitionFilter,
    PathPartitionParser,
)
from ray.data.datasource.path_util import (
    _has_file_extension,
    _resolve_paths_and_filesystem,
)
from ray.util.debug import log_once

if TYPE_CHECKING:
    import pyarrow
    from pyarrow.dataset import ParquetFileFragment


logger = logging.getLogger(__name__)


MIN_PYARROW_TO_BATCHES_READAHEAD = parse_version("10.0.0")


# The `num_cpus` for each metadata prefetching task.
# Default to 0.5 instead of 1 because it is cheaper than normal read task.
NUM_CPUS_FOR_META_FETCH_TASK = 0.5

# The number of rows to read per batch. This is sized to generate 10MiB batches
# for rows about 1KiB in size.
DEFAULT_PARQUET_READER_ROW_BATCH_SIZE = 10_000
FILE_READING_RETRY = 8

# The default size multiplier for reading Parquet data source in Arrow.
# Parquet data format is encoded with various encoding techniques (such as
# dictionary, RLE, delta), so Arrow in-memory representation uses much more memory
# compared to Parquet encoded representation. Parquet file statistics only record
# encoded (i.e. uncompressed) data size information.
#
# To estimate real-time in-memory data size, Datasets will try to estimate the
# correct inflation ratio from Parquet to Arrow, using this constant as the default
# value for safety. See https://github.com/ray-project/ray/pull/26516 for more context.
PARQUET_ENCODING_RATIO_ESTIMATE_DEFAULT = 5

# The lower bound size to estimate Parquet encoding ratio.
PARQUET_ENCODING_RATIO_ESTIMATE_LOWER_BOUND = 1

# The percentage of files (1% by default) to be sampled from the dataset to estimate
# Parquet encoding ratio.
PARQUET_ENCODING_RATIO_ESTIMATE_SAMPLING_RATIO = 0.01

# The minimal and maximal number of file samples to take from the dataset to estimate
# Parquet encoding ratio.
# This is to restrict `PARQUET_ENCODING_RATIO_ESTIMATE_SAMPLING_RATIO` within the
# proper boundary.
PARQUET_ENCODING_RATIO_ESTIMATE_MIN_NUM_SAMPLES = 2
PARQUET_ENCODING_RATIO_ESTIMATE_MAX_NUM_SAMPLES = 10

# The number of rows to read from each file for sampling. Try to keep it low to avoid
# reading too much data into memory.
PARQUET_ENCODING_RATIO_ESTIMATE_NUM_ROWS = 1024


class _ParquetFragment:
    """This wrapper class is created to avoid utilizing `ParquetFileFragment` original
    serialization protocol that actually does network RPCs during serialization
    (to fetch actual parquet metadata)"""

    def __init__(self, f: "ParquetFileFragment", file_size: int):
        self._fragment = f
        self._file_size = file_size

    @property
    def file_size(self) -> int:
        return self._file_size

    @property
    def original(self) -> "ParquetFileFragment":
        return self._fragment

    def __reduce__(self):
        return _ParquetFragment.make_fragment, (
            self._fragment.format,
            self._fragment.path,
            self._fragment.filesystem,
            self._fragment.partition_expression,
            self._file_size,
        )

    @staticmethod
    def make_fragment(format, path, filesystem, partition_expression, file_size):
        fragment = format.make_fragment(path, filesystem, partition_expression)
        return _ParquetFragment(fragment, file_size)


def check_for_legacy_tensor_type(schema):
    """Check for the legacy tensor extension type and raise an error if found.

    Ray Data uses an extension type to represent tensors in Arrow tables. Previously,
    the extension type extended `PyExtensionType`. However, this base type can expose
    users to arbitrary code execution. To prevent this, we don't load the type by
    default.
    """
    import pyarrow as pa

    for name, type in zip(schema.names, schema.types):
        if isinstance(type, pa.UnknownExtensionType) and isinstance(
            type, pa.PyExtensionType
        ):
            raise RuntimeError(
                f"Ray Data couldn't infer the type of column '{name}'. This might mean "
                "you're trying to read data written with an older version of Ray. "
                "Reading data written with older versions of Ray might expose you to "
                "arbitrary code execution. To try reading the data anyway, set "
                "`RAY_DATA_AUTOLOAD_PYEXTENSIONTYPE=1` on *all* nodes."
                "To learn more, see https://github.com/ray-project/ray/issues/41314."
            )


class ParquetDatasource(Datasource):
    """Parquet datasource, for reading and writing Parquet files.

    The primary difference from ParquetBulkDatasource is that this uses
    PyArrow's `ParquetDataset` abstraction for dataset reads, and thus offers
    automatic Arrow dataset schema inference and row count collection at the
    cost of some potential performance and/or compatibility penalties.
    """

    _FUTURE_FILE_EXTENSIONS = ["parquet"]

    def __init__(
        self,
        paths: Union[str, List[str]],
        *,
        columns: Optional[List[str]] = None,
        dataset_kwargs: Optional[Dict[str, Any]] = None,
        to_batch_kwargs: Optional[Dict[str, Any]] = None,
        _block_udf: Optional[Callable[[Block], Block]] = None,
        filesystem: Optional["pyarrow.fs.FileSystem"] = None,
        schema: Optional[Union[type, "pyarrow.lib.Schema"]] = None,
        meta_provider: Optional[FileMetadataProvider] = None,
        partition_filter: PathPartitionFilter = None,
        partitioning: Optional[Partitioning] = Partitioning("hive"),
        shuffle: Union[Literal["files"], None] = None,
        include_paths: bool = False,
        file_extensions: Optional[List[str]] = None,
        tensor_column_schema: Optional[
            Dict[str, Tuple[np.dtype, Tuple[int, ...]]]
        ] = None,
    ):
        _check_pyarrow_version()

        self._supports_distributed_reads = not _is_local_scheme(paths)
        if not self._supports_distributed_reads and ray.util.client.ray.is_connected():
            raise ValueError(
                "Because you're using Ray Client, read tasks scheduled on the Ray "
                "cluster can't access your local files. To fix this issue, store "
                "files in cloud storage or a distributed filesystem like NFS."
            )

        self._local_scheduling = None
        if not self._supports_distributed_reads:
            from ray.util.scheduling_strategies import NodeAffinitySchedulingStrategy

            self._local_scheduling = NodeAffinitySchedulingStrategy(
                ray.get_runtime_context().get_node_id(), soft=False
            )
        # Need this property for lineage tracking
        self._source_paths = paths
        paths, self._filesystem = _resolve_paths_and_filesystem(paths, filesystem)
        filesystem = RetryingPyFileSystem.wrap(
            self._filesystem,
            retryable_errors=DataContext.get_current().retried_io_errors,
        )

        listed_files = _list_files(
            paths,
            filesystem,
            partition_filter=partition_filter,
            file_extensions=file_extensions,
        )

        if listed_files:
            paths, file_sizes = zip(*listed_files)
        else:
            paths, file_sizes = [], []

        if dataset_kwargs is not None:
            logger.warning(
                "Please note that `ParquetDatasource.__init__`s `dataset_kwargs` "
                "is a deprecated parameter and will be removed in the future."
            )
        else:
            dataset_kwargs = {}

        if "partitioning" in dataset_kwargs:
            raise ValueError(
                "The 'partitioning' parameter isn't supported in 'dataset_kwargs'. "
                "Use the top-level 'partitioning' parameter instead."
            )

        # This datasource manually adds partition data at the Ray Data-level. To avoid
        # duplicating the partition data, we disable PyArrow's partitioning.
        dataset_kwargs["partitioning"] = None

        # NOTE: ParquetDataset only accepts list of paths, hence we need to convert
        #       it to a list
        pq_ds = get_parquet_dataset(list(paths), filesystem, dataset_kwargs)

        # Users can pass both data columns and partition columns in the 'columns'
        # argument. To prevent PyArrow from complaining about missing columns, we
        # separate the partition columns from the data columns. When we read the
        # fragments, we pass the data columns to PyArrow and add the partition
        # columns manually.
        data_columns, partition_columns = None, None
        if columns is not None:
            data_columns, partition_columns = _infer_data_and_partition_columns(
                columns, pq_ds.fragments[0], partitioning
            )

        if to_batch_kwargs is None:
            to_batch_kwargs = {}

        # NOTE: Store the custom serialized `ParquetFileFragment` to avoid unexpected
        # network calls when `_ParquetDatasourceReader` is serialized. See
        # `_SerializedFragment()` implementation for more details.
        self._pq_fragments = [
            _ParquetFragment(fragment, file_size)
            for fragment, file_size in zip(pq_ds.fragments, file_sizes)
        ]
        self._pq_paths = [p.path for p in pq_ds.fragments]
        self._block_udf = _block_udf
        self._to_batches_kwargs = to_batch_kwargs
        self._data_columns = data_columns
        self._data_columns_rename_map = {}
        self._partition_columns = partition_columns
        self._read_schema = schema
        self._file_schema = pq_ds.schema
        self._partition_schema = _get_partition_columns_schema(
            partitioning, self._pq_paths
        )
        self._tensor_column_schema = tensor_column_schema
        self._file_metadata_shuffler = None
        self._include_paths = include_paths
        self._partitioning = partitioning

        if shuffle == "files":
            self._file_metadata_shuffler = np.random.default_rng()
        elif isinstance(shuffle, FileShuffleConfig):
            self._file_metadata_shuffler = np.random.default_rng(shuffle.seed)

        # Sample small number of parquet files to estimate
        #   - Encoding ratio: ratio of file size on disk to approximate expected
        #     size of the corresponding block in memory
        #   - Default batch-size: number of rows to be read from a file at a time,
        #     used to limit amount of memory pressure
        sampled_fragments = _sample_fragments(
            self._pq_fragments,
        )

        sampled_file_infos = _fetch_file_infos(
            sampled_fragments,
            columns=self._data_columns,
            schema=schema,
            local_scheduling=self._local_scheduling,
        )

        self._encoding_ratio = _estimate_files_encoding_ratio(
            sampled_fragments,
            sampled_file_infos,
        )

        self._default_batch_size = _estimate_reader_batch_size(
            sampled_file_infos, DataContext.get_current().target_max_block_size
        )

        if file_extensions is None:
            for path in self._pq_paths:
                if not _has_file_extension(
                    path, self._FUTURE_FILE_EXTENSIONS
                ) and log_once("read_parquet_file_extensions_future_warning"):
                    emit_file_extensions_future_warning(self._FUTURE_FILE_EXTENSIONS)
                    break

    def estimate_inmemory_data_size(self) -> int:
        # In case of empty projections no data will be read
        if self._data_columns == []:
            return 0

        return self._estimate_in_mem_size(self._pq_fragments)

    def get_read_tasks(
        self, parallelism: int, per_task_row_limit: Optional[int] = None
    ) -> List[ReadTask]:
        # NOTE: We override the base class FileBasedDatasource.get_read_tasks()
        # method in order to leverage pyarrow's ParquetDataset abstraction,
        # which simplifies partitioning logic. We still use
        # FileBasedDatasource's write side, however.
        if self._file_metadata_shuffler is not None:
            files_metadata = list(zip(self._pq_fragments, self._pq_paths))
            shuffled_files_metadata = [
                files_metadata[i]
                for i in self._file_metadata_shuffler.permutation(len(files_metadata))
            ]
            pq_fragments, pq_paths = list(map(list, zip(*shuffled_files_metadata)))
        else:
            pq_fragments, pq_paths = (
                self._pq_fragments,
                self._pq_paths,
            )

        # Derive expected target schema of the blocks being read
        target_schema = _derive_schema(
            self._read_schema,
            file_schema=self._file_schema,
            partition_schema=self._partition_schema,
            projected_columns=self.get_current_projection(),
            tensor_column_schema=self._tensor_column_schema,
            _block_udf=self._block_udf,
        )

        read_tasks = []
        for fragments, paths in zip(
            np.array_split(pq_fragments, parallelism),
            np.array_split(pq_paths, parallelism),
        ):
            if len(fragments) <= 0:
                continue

            meta = BlockMetadata(
                num_rows=None,
                size_bytes=self._estimate_in_mem_size(fragments),
                input_files=paths,
                exec_stats=None,
            )

            (
                block_udf,
                to_batches_kwargs,
                default_read_batch_size_rows,
                data_columns,
                data_columns_rename_map,
                partition_columns,
                read_schema,
                include_paths,
                partitioning,
            ) = (
                self._block_udf,
                self._to_batches_kwargs,
                self._default_batch_size,
                self._data_columns,
                self._data_columns_rename_map,
                self._partition_columns,
                self._read_schema,
                self._include_paths,
                self._partitioning,
            )

            read_tasks.append(
                ReadTask(
                    lambda f=fragments: read_fragments(
                        block_udf,
                        to_batches_kwargs,
                        default_read_batch_size_rows,
                        data_columns,
                        data_columns_rename_map,
                        partition_columns,
                        read_schema,
                        f,
                        include_paths,
                        partitioning,
                    ),
                    meta,
                    schema=target_schema,
                    per_task_row_limit=per_task_row_limit,
                )
            )

        return read_tasks

    def get_name(self):
        """Return a human-readable name for this datasource.

        This will be used as the names of the read tasks.
        """
        return "Parquet"

    @property
    def supports_distributed_reads(self) -> bool:
        return self._supports_distributed_reads

    def supports_projection_pushdown(self) -> bool:
        return True

    def get_current_projection(self) -> Optional[List[str]]:
        # NOTE: In case there's no projection both file and partition columns
        #       will be none
        if self._data_columns is None and self._partition_columns is None:
            return None

        return (self._data_columns or []) + (self._partition_columns or [])

    def apply_projection(
        self,
        columns: Optional[List[str]],
        column_rename_map: Optional[Dict[str, str]],
    ) -> "ParquetDatasource":
        clone = copy.copy(self)

        clone._data_columns = _combine_projection(self._data_columns, columns)
        clone._data_columns_rename_map = _combine_rename_map(
            self._data_columns_rename_map, column_rename_map
        )

        return clone

    def _estimate_in_mem_size(self, fragments: List[_ParquetFragment]) -> int:
        in_mem_size = sum([f.file_size for f in fragments]) * self._encoding_ratio

        return round(in_mem_size)


def read_fragments(
    block_udf: Callable[[Block], Optional[Block]],
    to_batches_kwargs: Dict[str, Any],
    default_read_batch_size_rows: Optional[int],
    data_columns: Optional[List[str]],
    data_columns_rename_map: Optional[Dict[str, str]],
    partition_columns: Optional[List[str]],
    schema: Optional[Union[type, "pyarrow.lib.Schema"]],
    fragments: List[_ParquetFragment],
    include_paths: bool,
    partitioning: Partitioning,
) -> Iterator["pyarrow.Table"]:
    # This import is necessary to load the tensor extension type.
    from ray.data.extensions.tensor_extension import ArrowTensorType  # noqa

    # Ensure that we're reading at least one dataset fragment.
    assert len(fragments) > 0

    logger.debug(f"Reading {len(fragments)} parquet fragments")
    for fragment in fragments:
        # S3 can raise transient errors during iteration, and PyArrow doesn't expose a
        # way to retry specific batches.
        ctx = ray.data.DataContext.get_current()
        for table in iterate_with_retry(
            lambda: _read_batches_from(
                fragment.original,
                schema=schema,
                data_columns=data_columns,
                data_columns_rename_map=data_columns_rename_map,
                partition_columns=partition_columns,
                partitioning=partitioning,
                include_path=include_paths,
                batch_size=default_read_batch_size_rows,
                to_batches_kwargs=to_batches_kwargs,
            ),
            "reading batches",
            match=ctx.retried_io_errors,
        ):
            # If the table is empty, drop it.
            if table.num_rows > 0:
                if block_udf is not None:
                    yield block_udf(table)
                else:
                    yield table


def _read_batches_from(
    fragment: "ParquetFileFragment",
    *,
    schema: "pyarrow.Schema",
    data_columns: Optional[List[str]],
    data_columns_rename_map: Optional[Dict[str, str]],
    partition_columns: Optional[List[str]],
    partitioning: Partitioning,
    filter_expr: Optional["pyarrow.dataset.Expression"] = None,
    batch_size: Optional[int] = None,
    include_path: bool = False,
    use_threads: bool = False,
    to_batches_kwargs: Optional[Dict[str, Any]] = None,
) -> Iterable["pyarrow.Table"]:
    """Get an iterable of batches from a parquet fragment."""

    import pyarrow as pa

    # Copy to avoid modifying passed in arg
    to_batches_kwargs = dict(to_batches_kwargs or {})

    # NOTE: Passed in kwargs overrides always take precedence
    # TODO deprecate to_batches_kwargs
    use_threads = to_batches_kwargs.pop("use_threads", use_threads)
    filter_expr = to_batches_kwargs.pop("filter", filter_expr)
    # NOTE: Arrow's ``to_batches`` expects ``batch_size`` as an int
    if batch_size is not None:
        to_batches_kwargs.setdefault("batch_size", batch_size)

    partition_col_values = _parse_partition_column_values(
        fragment, partition_columns, partitioning
    )

    try:
        for batch in fragment.to_batches(
            columns=data_columns,
            filter=filter_expr,
            schema=schema,
            use_threads=use_threads,
            **to_batches_kwargs,
        ):
            table = pa.Table.from_batches([batch])

            if include_path:
                table = ArrowBlockAccessor.for_block(table).fill_column(
                    "path", fragment.path
                )

            if partition_col_values:
                table = _add_partitions_to_table(partition_col_values, table)

            # ``ParquetFileFragment.to_batches`` returns ``RecordBatch``,
            # which could have empty projection (ie ``num_columns`` == 0)
            # while having non-empty rows (ie ``num_rows`` > 0), which
            # could occur when list of requested columns is empty.
            #
            # However, when ``RecordBatches`` are concatenated using
            # ``pyarrow.concat_tables`` it will return a single ``Table``
            # with 0 columns and therefore 0 rows (since ``Table``s number of
            # rows is determined as the length of its columns).
            #
            # To avoid running into this pitfall, we introduce a stub column
            # holding just nulls to maintain invariance of the number of rows.
            #
            # NOTE: There's no impact from this as the binary size of the
            #       extra column is basically 0
            if table.num_columns == 0 and table.num_rows > 0:
                table = table.append_column(
                    _BATCH_SIZE_PRESERVING_STUB_COL_NAME, pa.nulls(table.num_rows)
                )

            if data_columns_rename_map is not None:
                table = table.rename_columns(
                    [
                        data_columns_rename_map.get(col, col)
                        for col in table.schema.names
                    ]
                )

            yield table

    except pa.lib.ArrowInvalid as e:
        error_message = str(e)
        if "No match for FieldRef.Name" in error_message and filter_expr is not None:
            filename = os.path.basename(fragment.path)
            file_columns = set(fragment.physical_schema.names)
            raise RuntimeError(
                f"Filter expression: '{filter_expr}' failed on parquet "
                f"file: '{filename}' with columns: {file_columns}"
            )
        raise


def _parse_partition_column_values(
    fragment: "ParquetFileFragment",
    partition_columns: Optional[List[str]],
    partitioning: Partitioning,
):
    partitions = {}

    if partitioning is not None:
        parse = PathPartitionParser(partitioning)
        partitions = parse(fragment.path)

    # Filter out partitions that aren't in the user-specified columns list.
    if partition_columns is not None:
        partitions = {
            field_name: value
            for field_name, value in partitions.items()
            if field_name in partition_columns
        }

    return partitions


def _fetch_parquet_file_info(
    fragment: _ParquetFragment,
    *,
    columns: Optional[List[str]],
    schema: Optional["pyarrow.Schema"],
) -> Optional["_ParquetFileInfo"]:
    # If the fragment has no row groups, it's an empty or metadata-only file.
    # Skip it by returning empty sample info.
    #
    # NOTE: Accessing `ParquetFileFragment.metadata` does fetch a parquet footer
    #       from storage
    metadata = fragment.original.metadata

    if metadata.num_row_groups == 0:
        return None

    # Only sample the first row group.
    row_group_fragment = fragment.original.subset(row_group_ids=[0])
    batch_size = max(
        min(
            row_group_fragment.metadata.num_rows,
            PARQUET_ENCODING_RATIO_ESTIMATE_NUM_ROWS,
        ),
        1,
    )

    to_batches_kwargs = {}

    if get_pyarrow_version() >= MIN_PYARROW_TO_BATCHES_READAHEAD:
        # Limit prefetching to just 1 batch
        to_batches_kwargs["batch_readahead"] = 1

    batches_iter = row_group_fragment.to_batches(
        columns=columns,
        schema=schema,
        batch_size=batch_size,
        **to_batches_kwargs,
    )

    avg_row_size: Optional[int] = None
    # Use first batch non-empty batch to estimate the avg size of the
    # row in-memory
    for batch in batches_iter:
        if batch.num_rows > 0:
            avg_row_size = math.ceil(batch.nbytes / batch.num_rows)
            break

    return _ParquetFileInfo(
        avg_row_in_mem_bytes=avg_row_size,
        metadata=metadata,
    )


@dataclass
class _ParquetFileInfo:
    # Estimated avg byte size of a row (in-memory)
    avg_row_in_mem_bytes: Optional[int]
    # Corresponding file metadata
    metadata: "pyarrow._parquet.FileMetaData"

    def estimate_in_memory_bytes(self) -> Optional[int]:
        if self.avg_row_in_mem_bytes is None:
            return None

        return self.avg_row_in_mem_bytes * self.metadata.num_rows


def _estimate_files_encoding_ratio(
    fragments: List[_ParquetFragment],
    file_infos: List[_ParquetFileInfo],
) -> float:
    """Return an estimate of the Parquet files encoding ratio.

    To avoid OOMs, it is safer to return an over-estimate than an underestimate.
    """
    if not DataContext.get_current().decoding_size_estimation:
        return PARQUET_ENCODING_RATIO_ESTIMATE_DEFAULT

    assert len(file_infos) == len(fragments)

    # Estimate size of the rows in a file in memory
    estimated_in_mem_size_arr = [
        fi.estimate_in_memory_bytes() if fi is not None else None for fi in file_infos
    ]

    file_size_arr = [f.file_size for f in fragments]

    estimated_encoding_ratios = [
        float(in_mem_size) / file_size
        for in_mem_size, file_size in zip(estimated_in_mem_size_arr, file_size_arr)
        if file_size > 0 and in_mem_size is not None
    ]

    # Return default estimate of 5 if all sampled files turned out to be empty
    if not estimated_encoding_ratios:
        return PARQUET_ENCODING_RATIO_ESTIMATE_DEFAULT

    estimated_ratio = np.mean(estimated_encoding_ratios)

    logger.info(f"Estimated parquet encoding ratio is {estimated_ratio:.3f}.")

    return max(estimated_ratio, PARQUET_ENCODING_RATIO_ESTIMATE_LOWER_BOUND)


def _fetch_file_infos(
    sampled_fragments: List[_ParquetFragment],
    *,
    columns: Optional[List[str]],
    schema: Optional["pyarrow.Schema"],
    local_scheduling: Optional[bool],
) -> List[Optional[_ParquetFileInfo]]:
    fetch_file_info = cached_remote_fn(_fetch_parquet_file_info)
    futures = []

    for fragment in sampled_fragments:
        # Sample the first rows batch in i-th file.
        # Use SPREAD scheduling strategy to avoid packing many sampling tasks on
        # same machine to cause OOM issue, as sampling can be memory-intensive.
        futures.append(
            fetch_file_info.options(
                scheduling_strategy=local_scheduling
                or DataContext.get_current().scheduling_strategy,
                # Retry in case of transient errors during sampling.
                retry_exceptions=[OSError],
            ).remote(
                fragment,
                columns=columns,
                schema=schema,
            )
        )

    sample_bar = ProgressBar("Parquet dataset sampling", len(futures), unit="file")
    file_infos = sample_bar.fetch_until_complete(futures)
    sample_bar.close()

    return file_infos


def _estimate_reader_batch_size(
    file_infos: List[Optional[_ParquetFileInfo]], target_block_size: Optional[int]
) -> Optional[int]:
    if target_block_size is None:
        return None

    avg_num_rows_per_block = [
        target_block_size / fi.avg_row_in_mem_bytes
        for fi in file_infos
        if (
            fi is not None
            and fi.avg_row_in_mem_bytes is not None
            and fi.avg_row_in_mem_bytes > 0
        )
    ]

    if not avg_num_rows_per_block:
        return DEFAULT_PARQUET_READER_ROW_BATCH_SIZE

    estimated_batch_size: int = max(math.ceil(np.mean(avg_num_rows_per_block)), 1)

    logger.info(f"Estimated parquet reader batch size at {estimated_batch_size} rows")

    return estimated_batch_size


def get_parquet_dataset(paths, filesystem, dataset_kwargs):
    import pyarrow.parquet as pq

    # If you pass a list containing a single directory path to `ParquetDataset`, PyArrow
    # errors with 'IsADirectoryError: Path ... points to a directory, but only file
    # paths are supported'. To avoid this, we pass the directory path directly.
    if len(paths) == 1:
        paths = paths[0]

    try:
        dataset = pq.ParquetDataset(
            paths,
            **dataset_kwargs,
            filesystem=filesystem,
        )
    except OSError as e:
        _handle_read_os_error(e, paths)

    return dataset


def _sample_fragments(
    fragments: List[_ParquetFragment],
) -> List[_ParquetFragment]:
    if not fragments:
        return []

    target_num_samples = math.ceil(
        len(fragments) * PARQUET_ENCODING_RATIO_ESTIMATE_SAMPLING_RATIO
    )

    target_num_samples = max(
        min(target_num_samples, PARQUET_ENCODING_RATIO_ESTIMATE_MAX_NUM_SAMPLES),
        PARQUET_ENCODING_RATIO_ESTIMATE_MIN_NUM_SAMPLES,
    )

    # Make sure number of samples doesn't exceed total # of files
    target_num_samples = min(target_num_samples, len(fragments))

    # Evenly distributed to choose which file to sample, to avoid biased prediction
    # if data is skewed.
    pivots = np.linspace(0, len(fragments) - 1, target_num_samples).astype(int)

    return [fragments[idx] for idx in pivots.tolist()]


def _add_partitions_to_table(
    partition_col_values: Dict[str, PartitionDataType], table: "pyarrow.Table"
) -> "pyarrow.Table":

    for partition_col, value in partition_col_values.items():
        field_index = table.schema.get_field_index(partition_col)
        if field_index == -1:
            table = BlockAccessor.for_block(table).fill_column(partition_col, value)
        elif log_once(f"duplicate_partition_field_{partition_col}"):
            logger.warning(
                f"The partition field '{partition_col}' also exists in the Parquet "
                f"file. Ray Data will default to using the value in the Parquet file."
            )

    return table


def _combine_projection(
    prev_projected_cols: Optional[List[str]], new_projected_cols: Optional[List[str]]
) -> Optional[List[str]]:
    # NOTE: Null projection carries special meaning of all columns being selected
    if prev_projected_cols is None:
        return new_projected_cols
    elif new_projected_cols is None:
        # Retain original projection
        return prev_projected_cols
    else:
        illegal_refs = [
            col for col in new_projected_cols if col not in prev_projected_cols
        ]

        if illegal_refs:
            raise ValueError(
                f"New projection {new_projected_cols} references non-existent columns "
                f"(existing projection {prev_projected_cols})"
            )

        return new_projected_cols


def _combine_rename_map(
    prev_column_rename_map: Optional[Dict[str, str]],
    new_column_rename_map: Optional[Dict[str, str]],
):
    if not prev_column_rename_map:
        combined = new_column_rename_map
    elif not new_column_rename_map:
        combined = prev_column_rename_map
    else:
        combined = prev_column_rename_map | new_column_rename_map

    return collapse_transitive_map(combined)


def _get_partition_columns_schema(
    partitioning: Partitioning,
    file_paths: List[str],
) -> "pyarrow.Schema":
    """Return a new schema with partition fields added.

    This function infers the partition fields from the first file path in the dataset.
    """
    import pyarrow as pa

    # If the dataset is empty, we can't infer the partitioning
    if len(file_paths) == 0:
        return pa.schema([])
    # If the dataset isn't partitioned, there's no partition schema
    elif partitioning is None:
        return pa.schema([])

    first_path = file_paths[0]

    fields = []

    parser = PathPartitionParser(partitioning)
    partitions = parser(first_path)
    for field_name in partitions:
        if field_name in partitioning.field_types:
            field_type = pa.from_numpy_dtype(partitioning.field_types[field_name])
        else:
            field_type = pa.string()

        # Without this check, we would add the same partition field multiple times,
        # which silently fails when asking for `pa.field()`.
        fields.append(pa.field(field_name, field_type))

    return pa.schema(fields)


def emit_file_extensions_future_warning(future_file_extensions: List[str]):
    warnings.warn(
        "The default `file_extensions` for `read_parquet` will change "
        f"from `None` to {future_file_extensions} after Ray 2.43, and your dataset "
        "contains files that don't match the new `file_extensions`. To maintain "
        "backwards compatibility, set `file_extensions=None` explicitly.",
        FutureWarning,
    )


def _derive_schema(
    read_schema: Optional["pyarrow.Schema"],
    *,
    file_schema: "pyarrow.Schema",
    partition_schema: Optional["pyarrow.Schema"],
    projected_columns: Optional[List[str]],
    tensor_column_schema: Optional[Dict[str, Tuple[np.dtype, Tuple[int, ...]]]],
    _block_udf,
) -> "pyarrow.Schema":
    """Derives target schema for read operation"""

    import pyarrow as pa

    # Use target read schema if provided
    if read_schema is not None:
        target_schema = read_schema
    else:
        file_schema_fields = list(file_schema)
        partition_schema_fields = (
            list(partition_schema) if partition_schema is not None else []
        )

        # Otherwise, fallback to file + partitioning schema by default
        target_schema = pa.schema(
            fields=(
                file_schema_fields
                + [
                    f
                    for f in partition_schema_fields
                    # Ignore fields from partition schema overlapping with
                    # file's schema
                    if file_schema.get_field_index(f.name) == -1
                ]
            ),
            metadata=file_schema.metadata,
        )

    # Project schema if necessary
    if projected_columns is not None:
        target_schema = pa.schema(
            [target_schema.field(column) for column in projected_columns],
            target_schema.metadata,
        )

    ctx = DataContext.get_current()
    if tensor_column_schema is not None:
        for name, (np_dtype, shape) in tensor_column_schema.items():
            index_of_name: int = target_schema.get_field_index(name)
            pa_dtype: pa.DataType = pa.from_numpy_dtype(np_dtype)
            # 1) Determine the tensor type
            if (
                ctx.use_arrow_native_fixed_shape_tensor_type
                and FixedShapeTensorArray is not None
            ):
                field = pa.field(name, pa.fixed_shape_tensor(pa_dtype, shape))
            elif ctx.use_arrow_tensor_v2:
                field = pa.field(name, ArrowTensorTypeV2(shape, pa_dtype))
            else:
                field = pa.field(name, ArrowTensorType(shape, pa_dtype))

            # 2) Determine where to add the schema
            if index_of_name != -1:
                target_schema = target_schema.set(index_of_name, field)
            else:
                target_schema = target_schema.append(field)

    if _block_udf is not None:
        # Try to infer dataset schema by passing dummy table through UDF.
        try:
            dummy_table = target_schema.empty_table()
            target_schema = _block_udf(dummy_table).schema.with_metadata(
                target_schema.metadata
            )
        except Exception:
            logger.debug(
                "Failed to infer schema of dataset by passing dummy table "
                "through UDF due to the following exception:",
                exc_info=True,
            )

    check_for_legacy_tensor_type(target_schema)

    return target_schema


def _infer_data_and_partition_columns(
    user_specified_columns: List[str],
    fragment: "ParquetFileFragment",
    partitioning: Optional[Partitioning],
) -> Tuple[List[str], List[str]]:
    """Infer which columns are in the files and which columns are partition columns.

    This function uses the schema and path of the first file to infer what columns
    represent.

    Args:
        user_specified_columns: A list of column names that the user specified.
        fragment: The first fragment in the dataset.
        partitioning: The partitioning scheme used to partition the data.

    Returns:
        A tuple of lists of column names. The first list contains the columns that are
        in the file, and the second list contains the columns that are partition
        columns.
    """
    data_columns = [
        column
        for column in user_specified_columns
        if column in fragment.physical_schema.names
    ]
    if partitioning is not None:
        parse = PathPartitionParser(partitioning)
        partitions = parse(fragment.path)
        partition_columns = [
            column for column in user_specified_columns if column in partitions
        ]
    else:
        partition_columns = []

    return data_columns, partition_columns<|MERGE_RESOLUTION|>--- conflicted
+++ resolved
@@ -23,20 +23,16 @@
 
 import ray
 from ray._private.arrow_utils import get_pyarrow_version
-<<<<<<< HEAD
 from ray.air.util.tensor_extensions.arrow import (
     ArrowTensorType,
     ArrowTensorTypeV2,
     FixedShapeTensorArray,
 )
-from ray.data._internal.arrow_block import ArrowBlockAccessor
-=======
 from ray.data._internal.arrow_block import (
     _BATCH_SIZE_PRESERVING_STUB_COL_NAME,
     ArrowBlockAccessor,
 )
 from ray.data._internal.collections import collapse_transitive_map
->>>>>>> c60e6c12
 from ray.data._internal.progress_bar import ProgressBar
 from ray.data._internal.remote_fn import cached_remote_fn
 from ray.data._internal.util import (
