--- conflicted
+++ resolved
@@ -97,11 +97,7 @@
     def supports_distributed_writes(self) -> bool:
         return True
 
-<<<<<<< HEAD
-    def on_write_start(self, schema: Optional[pa.Schema] = None) -> None:
-=======
     def on_write_start(self, schema: Optional["pa.Schema"] = None) -> None:
->>>>>>> b8f22e9a
         _check_import(self, module="lance", package="pylance")
 
         import lance
