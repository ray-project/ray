--- conflicted
+++ resolved
@@ -80,13 +80,12 @@
             lance_ds = self.lance_ds
 
             read_task = ReadTask(
-<<<<<<< HEAD
                 lambda f=fragment_ids: _read_fragments_with_retry(
-                    f, lance_ds, columns, row_filter, self._retry_params
+                    f,
+                    lance_ds,
+                    scanner_options,
+                    self._retry_params,
                 ),
-=======
-                lambda f=fragment_ids: _read_fragments(f, lance_ds, scanner_options),
->>>>>>> 86d94d70
                 metadata,
             )
             read_tasks.append(read_task)
@@ -99,10 +98,10 @@
 
 
 def _read_fragments_with_retry(
-    fragment_ids, lance_ds, columns, row_filter, retry_params
+    fragment_ids, lance_ds, scanner_options, retry_params
 ) -> Iterator["pyarrow.Table"]:
     return call_with_retry(
-        lambda: _read_fragments(fragment_ids, lance_ds, columns, row_filter),
+        lambda: _read_fragments(fragment_ids, lance_ds, scanner_options),
         **retry_params,
     )
 
