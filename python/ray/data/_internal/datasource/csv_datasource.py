from typing import TYPE_CHECKING, Any, Dict, Iterator, List, Optional, Union

from ray.data.block import Block
from ray.data.datasource.file_based_datasource import FileBasedDatasource

if TYPE_CHECKING:
    import pyarrow


class CSVDatasource(FileBasedDatasource):
    """CSV datasource, for reading and writing CSV files."""

    _FILE_EXTENSIONS = [
        "csv",
        "csv.gz",  # gzip-compressed files
        "csv.br",  # Brotli-compressed files
        "csv.zst",  # Zstandard-compressed files
        "csv.lz4",  # lz4-compressed files
    ]

    def __init__(
        self,
        paths: Union[str, List[str]],
        arrow_csv_args: Optional[Dict[str, Any]] = None,
        **file_based_datasource_kwargs,
    ):
        from pyarrow import csv

        super().__init__(paths, **file_based_datasource_kwargs)

        if arrow_csv_args is None:
            arrow_csv_args = {}

        self.read_options = arrow_csv_args.pop(
            "read_options", csv.ReadOptions(use_threads=False)
        )
        self.parse_options = arrow_csv_args.pop("parse_options", csv.ParseOptions())
        self.arrow_csv_args = arrow_csv_args

    def supports_predicate_pushdown(self) -> bool:
        return True

    def _read_stream(self, f: "pyarrow.NativeFile", path: str) -> Iterator[Block]:
        import pyarrow as pa
        from pyarrow import csv

        # Re-init invalid row handler: https://issues.apache.org/jira/browse/ARROW-17641
        if hasattr(self.parse_options, "invalid_row_handler"):
            self.parse_options.invalid_row_handler = (
                self.parse_options.invalid_row_handler
            )

        filter_expr = (
            self._predicate_expr.to_pyarrow()
            if self._predicate_expr is not None
            else None
        )

        try:
            reader = csv.open_csv(
                f,
                read_options=self.read_options,
                parse_options=self.parse_options,
                **self.arrow_csv_args,
            )
            schema = None
            while True:
                try:
                    batch = reader.read_next_batch()
                    table = pa.Table.from_batches([batch], schema=schema)
                    if schema is None:
                        schema = table.schema
                    if filter_expr is not None:
                        table = table.filter(filter_expr)
<<<<<<< HEAD
=======

>>>>>>> 30617648
                    yield table
                except StopIteration:
                    return
        except pa.lib.ArrowInvalid as e:
            raise ValueError(
                f"Failed to read CSV file: {path}. "
                "Please check the CSV file has correct format, or filter out non-CSV "
                "file with 'partition_filter' field. See read_csv() documentation for "
                "more details."
            ) from e<|MERGE_RESOLUTION|>--- conflicted
+++ resolved
@@ -37,9 +37,6 @@
         self.parse_options = arrow_csv_args.pop("parse_options", csv.ParseOptions())
         self.arrow_csv_args = arrow_csv_args
 
-    def supports_predicate_pushdown(self) -> bool:
-        return True
-
     def _read_stream(self, f: "pyarrow.NativeFile", path: str) -> Iterator[Block]:
         import pyarrow as pa
         from pyarrow import csv
@@ -72,10 +69,7 @@
                         schema = table.schema
                     if filter_expr is not None:
                         table = table.filter(filter_expr)
-<<<<<<< HEAD
-=======
 
->>>>>>> 30617648
                     yield table
                 except StopIteration:
                     return
