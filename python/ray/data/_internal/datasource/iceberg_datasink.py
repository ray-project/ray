"""
Module to write a Ray Dataset into an iceberg table, by using the Ray Datasink API.
"""
import logging
<<<<<<< HEAD
from dataclasses import dataclass, field
from typing import TYPE_CHECKING, Any, Dict, Iterable, List, Optional, Union
=======
from typing import TYPE_CHECKING, Any, Dict, Iterable, List, Optional, Tuple
>>>>>>> 14ae14e1

from ray.data._internal.execution.interfaces import TaskContext
from ray.data._internal.savemode import SaveMode
from ray.data.block import Block, BlockAccessor
from ray.data.datasource.datasink import Datasink, WriteResult
from ray.data.expressions import Expr
from ray.util.annotations import DeveloperAPI

if TYPE_CHECKING:
    import pyarrow as pa
    from pyiceberg.catalog import Catalog
    from pyiceberg.manifest import DataFile
<<<<<<< HEAD
    from pyiceberg.schema import Schema
    from pyiceberg.table import Table
    from pyiceberg.table.update.schema import UpdateSchema
=======
    from pyiceberg.table import Table
>>>>>>> 14ae14e1

logger = logging.getLogger(__name__)


<<<<<<< HEAD
@dataclass
class IcebergWriteResult:
    """Result from writing blocks to Iceberg storage.

    Attributes:
        data_files: List of DataFile objects containing metadata about written Parquet files.
        upsert_keys: Dictionary mapping column names to lists of key values for upsert operations.
        schemas: List of PyArrow schemas from all non-empty blocks.
    """

    data_files: List["DataFile"] = field(default_factory=list)
    upsert_keys: Optional[Dict[str, List[Any]]] = None
    schemas: List["pa.Schema"] = field(default_factory=list)


_UPSERT_COLS_ID = "join_cols"


@DeveloperAPI
class IcebergDatasink(Datasink[IcebergWriteResult]):
    """
=======
@DeveloperAPI
class IcebergDatasink(
    Datasink[Tuple[List["DataFile"], List["pa.Schema"]]]
):  # Changed return type
    """
>>>>>>> 14ae14e1
    Iceberg datasink to write a Ray Dataset into an existing Iceberg table.
    This datasink handles concurrent writes by:
    - Each worker writes Parquet files to storage and returns DataFile metadata
    - The driver collects all DataFile objects and performs a single commit

    Schema evolution is supported:
    - New columns in incoming data are automatically added to the table schema
    - Type promotion across blocks is handled via schema reconciliation on the driver
    """

    def __init__(
        self,
        table_identifier: str,
        catalog_kwargs: Optional[Dict[str, Any]] = None,
        snapshot_properties: Optional[Dict[str, str]] = None,
        mode: SaveMode = SaveMode.APPEND,
        overwrite_filter: Optional["Expr"] = None,
        upsert_kwargs: Optional[Dict[str, Any]] = None,
        overwrite_kwargs: Optional[Dict[str, Any]] = None,
    ):
        """
        Initialize the IcebergDatasink

        Args:
            table_identifier: The identifier of the table such as `default.taxi_dataset`
            catalog_kwargs: Optional arguments to use when setting up the Iceberg catalog
            snapshot_properties: Custom properties to write to snapshot summary
<<<<<<< HEAD
            mode: Write mode - APPEND, UPSERT, or OVERWRITE. Defaults to APPEND.
                - APPEND: Add new data without checking for duplicates
                - UPSERT: Update existing rows or insert new ones based on a join condition
                - OVERWRITE: Replace table data (all data or filtered subset)
            overwrite_filter: Optional filter for OVERWRITE mode to perform partial overwrites.
                Must be a Ray Data expression from `ray.data.expressions`. Only rows matching
                this filter are replaced. If None with OVERWRITE mode, replaces all table data.
            upsert_kwargs: Optional arguments for upsert operations.
                Supported parameters: join_cols (List[str]), case_sensitive (bool),
                branch (str). Note: This implementation uses a copy-on-write strategy
                that always updates all columns for matched keys and inserts all new keys.
            overwrite_kwargs: Optional arguments to pass through to PyIceberg's table.overwrite()
                method. Supported parameters include case_sensitive (bool) and branch (str).
                See PyIceberg documentation for details.
=======
>>>>>>> 14ae14e1

        Note:
            Schema evolution is automatically enabled. New columns in the incoming data
            are automatically added to the table schema. The schema is extracted from
            the first input bundle when on_write_start is called.
        """
        self.table_identifier = table_identifier
        self._catalog_kwargs = (catalog_kwargs or {}).copy()
        self._snapshot_properties = (snapshot_properties or {}).copy()
<<<<<<< HEAD
        self._mode = mode
        self._overwrite_filter = overwrite_filter
        self._upsert_kwargs = (upsert_kwargs or {}).copy()
        self._overwrite_kwargs = (overwrite_kwargs or {}).copy()

        # Validate kwargs are only set for relevant modes
        if self._upsert_kwargs and self._mode != SaveMode.UPSERT:
            raise ValueError(
                f"upsert_kwargs can only be specified when mode is SaveMode.UPSERT, but mode is {self._mode}"
            )
        if self._overwrite_kwargs and self._mode != SaveMode.OVERWRITE:
            raise ValueError(
                f"overwrite_kwargs can only be specified when mode is SaveMode.OVERWRITE, but mode is {self._mode}"
            )
        if self._overwrite_filter and self._mode != SaveMode.OVERWRITE:
            raise ValueError(
                f"overwrite_filter can only be specified when mode is SaveMode.OVERWRITE, but mode is {self._mode}"
            )

        # Remove invalid parameters from overwrite_kwargs if present
        for invalid_param, reason in [
            (
                "overwrite_filter",
                "should be passed as a separate parameter to write_iceberg()",
            ),
            (
                "delete_filter",
                "is an internal PyIceberg parameter; use 'overwrite_filter' instead",
            ),
        ]:
            if self._overwrite_kwargs.pop(invalid_param, None) is not None:
                logger.warning(
                    f"Removed '{invalid_param}' from overwrite_kwargs: {reason}"
                )
=======
>>>>>>> 14ae14e1

        if "name" in self._catalog_kwargs:
            self._catalog_name = self._catalog_kwargs.pop("name")
        else:
            self._catalog_name = "default"

        self._table: "Table" = None

    def __getstate__(self) -> dict:
        """Exclude `_table` during pickling."""
        state = self.__dict__.copy()
        state.pop("_table", None)
        return state

    def __setstate__(self, state: dict) -> None:
        self.__dict__.update(state)
        self._table = None

    def _get_catalog(self) -> "Catalog":
        from pyiceberg import catalog

        return catalog.load_catalog(self._catalog_name, **self._catalog_kwargs)

    def _reload_table(self) -> None:
        """Reload the Iceberg table from the catalog."""
        catalog = self._get_catalog()
        self._table = catalog.load_table(self.table_identifier)
<<<<<<< HEAD

    def _get_upsert_cols(self) -> List[str]:
        """Get join columns for upsert, using table identifier fields as fallback."""
        upsert_cols = self._upsert_kwargs.get(_UPSERT_COLS_ID, [])
        if not upsert_cols:
            # Use table's identifier fields as fallback
            for field_id in self._table.metadata.schema().identifier_field_ids:
                col_name = self._table.metadata.schema().find_column_name(field_id)
                if col_name:
                    upsert_cols.append(col_name)
        return upsert_cols

    def _append_and_commit(
        self, txn: "Table.transaction", data_files: List["DataFile"]
    ) -> None:
        """Append data files to a transaction and commit.

        Args:
            txn: PyIceberg transaction object
            data_files: List of DataFile objects to append
        """
        with txn._append_snapshot_producer(self._snapshot_properties) as append_files:
            for data_file in data_files:
                append_files.append_data_file(data_file)
        txn.commit_transaction()

    def _commit_upsert(
        self,
        txn: "Table.transaction",
        data_files: List["DataFile"],
        upsert_keys_dicts: List[Dict[str, List[Any]]],
    ) -> None:
        """
        Commit upsert transaction with copy-on-write strategy.

        Args:
            txn: PyIceberg transaction object
            data_files: List of DataFile objects to commit
            upsert_keys_dicts: List of dictionaries mapping column names to lists of key values
        """
        import functools
        from collections import defaultdict

        import pyarrow as pa
        from pyiceberg.table.upsert_util import create_match_filter

        # Merge all join keys dictionaries
        merged_keys_dict = defaultdict(list)
        for upsert_keys_dict in upsert_keys_dicts:
            for col, values in upsert_keys_dict.items():
                merged_keys_dict[col].extend(values)

        # Create delete filter if we have join keys
        if merged_keys_dict:
            # Create PyArrow table from join keys
            keys_table = pa.table(dict(merged_keys_dict))

            # Filter out rows with any NULL values in join columns
            # (NULL != NULL in SQL semantics)
            upsert_cols = self._get_upsert_cols()
            masks = (pa.compute.is_valid(keys_table[col]) for col in upsert_cols)
            mask = functools.reduce(pa.compute.and_, masks)
            keys_table = keys_table.filter(mask)

            # Only delete if we have non-NULL keys
            if len(keys_table) > 0:
                # Use PyIceberg's helper to build delete filter
                delete_filter = create_match_filter(keys_table, upsert_cols)

                # Prepare kwargs for delete
                delete_kwargs = self._upsert_kwargs.copy()
                delete_kwargs.pop(_UPSERT_COLS_ID, None)

                txn.delete(
                    delete_filter=delete_filter,
                    snapshot_properties=self._snapshot_properties,
                    **delete_kwargs,
                )

        # Append new data files (includes updates and inserts) and commit
        self._append_and_commit(txn, data_files)

    def _preserve_identifier_field_requirements(
        self, update: "UpdateSchema", table_schema: "Schema"
    ) -> None:
        """Ensure identifier fields remain required after schema union.

        When union_by_name is called with a schema that has nullable fields,
        PyIceberg may make identifier fields optional. Since identifier fields
        must be required, this helper ensures they remain required after union.

        Example:
            Table schema:   id: int (required, identifier), val: string
            Input schema:   id: int (optional),             val: string

            `union_by_name` merges them to:
                            id: int (optional),             val: string

            This violates the identifier constraint. This function forces `id`
            back to required in the pending update.

        Args:
            update: The UpdateSchema object from update_schema() context manager
            table_schema: The current table schema to get identifier field IDs from
        """
        from pyiceberg.types import NestedField

        identifier_field_ids = table_schema.identifier_field_ids
        for field_id in identifier_field_ids:
            # Check if this field has a pending update
            if field_id in update._updates:
                updated_field = update._updates[field_id]
                # If it was made optional (likely by union_by_name), force it back to required
                if not updated_field.required:
                    # Directly update the pending change to enforce required=True.
                    # We create a new NestedField because it might be immutable.
                    # We bypass _set_column_requirement because it has a check that
                    # incorrectly returns early if the original field is already required,
                    # ignoring the fact that we are overwriting a pending update.
                    update._updates[field_id] = NestedField(
                        field_id=updated_field.field_id,
                        name=updated_field.name,
                        field_type=updated_field.field_type,
                        doc=updated_field.doc,
                        required=True,
                        initial_default=updated_field.initial_default,
                        write_default=updated_field.write_default,
                    )

    def _update_schema_with_union(
        self,
        update: "UpdateSchema",
        new_schema: Union["pa.Schema", "Schema"],
        table_schema: "Schema",
    ) -> None:
        """Update schema using union_by_name while preserving identifier field requirements.

        Args:
            update: The UpdateSchema object.
            new_schema: The new schema to union with the table schema.
            table_schema: The current table schema.
        """
        update.union_by_name(new_schema)
        self._preserve_identifier_field_requirements(update, table_schema)

    def on_write_start(self, schema: Optional["pa.Schema"] = None) -> None:
        """Initialize table for writing and create a shared write UUID.

        Args:
            schema: The PyArrow schema of the data being written. This is
                automatically extracted from the first input bundle by the
                Write operator. Used to evolve the table schema before writing
                to avoid PyIceberg name mapping errors.
        """
        self._reload_table()

        # Evolve schema BEFORE any files are written
        # This prevents PyIceberg name mapping errors when incoming data has new columns
        if schema is not None:
            table_schema = self._table.metadata.schema()
            with self._table.update_schema() as update:
                self._update_schema_with_union(update, schema, table_schema)
            # Succeeded, reload to get latest table version and exit.
            self._reload_table()

        # Validate join_cols for UPSERT mode before writing any files
        if self._mode == SaveMode.UPSERT:
            upsert_cols = self._upsert_kwargs.get(_UPSERT_COLS_ID, [])
            if not upsert_cols:
                # Check if table has identifier fields as fallback
                identifier_field_ids = (
                    self._table.metadata.schema().identifier_field_ids
                )
                if not identifier_field_ids:
                    raise ValueError(
                        "join_cols must be specified in upsert_kwargs for UPSERT mode "
                        "when table has no identifier fields"
                    )

    def write(self, blocks: Iterable[Block], ctx: TaskContext) -> IcebergWriteResult:
        """
        Write blocks to Parquet files in storage and return DataFile metadata with schemas.

        This runs on each worker in parallel. Files are written directly to storage
        (S3, HDFS, etc.) and only metadata is returned to the driver.
        Schema updates are NOT performed here - they happen on the driver.

        Args:
            blocks: Iterable of Ray Data blocks to write
            ctx: TaskContext object containing task-specific information

        Returns:
            IcebergWriteResult containing DataFile objects, upsert keys, and schemas.
        """
        from collections import defaultdict

=======

    def _append_and_commit(
        self, txn: "Table.transaction", data_files: List["DataFile"]
    ) -> None:
        """Append data files to a transaction and commit.

        Args:
            txn: PyIceberg transaction object
            data_files: List of DataFile objects to append
        """
        with txn._append_snapshot_producer(self._snapshot_properties) as append_files:
            for data_file in data_files:
                append_files.append_data_file(data_file)
        txn.commit_transaction()

    def on_write_start(self, schema: Optional["pa.Schema"] = None) -> None:
        """Initialize table for writing and create a shared write UUID.

        Args:
            schema: The PyArrow schema of the data being written. This is
                automatically extracted from the first input bundle by the
                Write operator. Used to evolve the table schema before writing
                to avoid PyIceberg name mapping errors.
        """
        self._reload_table()

        # Evolve schema BEFORE any files are written
        # This prevents PyIceberg name mapping errors when incoming data has new columns
        if schema is not None:
            with self._table.update_schema() as update:
                update.union_by_name(schema)
            # Succeeded, reload to get latest table version and exit.
            self._reload_table()

    def write(
        self, blocks: Iterable[Block], ctx: TaskContext
    ) -> Tuple[List["DataFile"], List["pa.Schema"]]:
        """
        Write blocks to Parquet files in storage and return DataFile metadata with schemas.

        This runs on each worker in parallel. Files are written directly to storage
        (S3, HDFS, etc.) and only metadata is returned to the driver.
        Schema updates are NOT performed here - they happen on the driver.

        Args:
            blocks: Iterable of Ray Data blocks to write
            ctx: TaskContext object containing task-specific information

        Returns:
            Tuple of (List of DataFile objects, List of PyArrow schemas from all non-empty blocks).
        """
>>>>>>> 14ae14e1
        from pyiceberg.io.pyarrow import _dataframe_to_data_files

        # Workers receive a pickled datasink with _table=None (excluded during
        # serialization), so we reload it on first use.
        if self._table is None:
            self._reload_table()

        all_data_files = []
<<<<<<< HEAD
        upsert_keys_dict = defaultdict(list)
        block_schemas = []
        use_copy_on_write_upsert = self._mode == SaveMode.UPSERT
=======
        block_schemas = []
>>>>>>> 14ae14e1

        for block in blocks:
            pa_table = BlockAccessor.for_block(block).to_arrow()
            if pa_table.num_rows > 0:
                block_schemas.append(pa_table.schema)

<<<<<<< HEAD
                # Extract join key values for copy-on-write upsert
                if use_copy_on_write_upsert:
                    upsert_cols = self._get_upsert_cols()
                    for col in upsert_cols:
                        upsert_keys_dict[col].extend(pa_table[col].to_pylist())

=======
>>>>>>> 14ae14e1
                # Write data files to storage
                data_files = list(
                    _dataframe_to_data_files(
                        table_metadata=self._table.metadata,
                        df=pa_table,
                        io=self._table.io,
                    )
                )
                all_data_files.extend(data_files)

<<<<<<< HEAD
        return IcebergWriteResult(
            data_files=all_data_files,
            upsert_keys=upsert_keys_dict or None,
            schemas=block_schemas,
        )

    def _commit_overwrite(
        self, txn: "Table.transaction", data_files: List["DataFile"]
    ) -> None:
        """Commit data files using OVERWRITE mode."""
        # Delete matching data if filter provided
        if self._overwrite_filter is not None:
            from ray.data._internal.datasource.iceberg_datasource import (
                _IcebergExpressionVisitor,
            )

            visitor = _IcebergExpressionVisitor()
            pyi_filter = visitor.visit(self._overwrite_filter)

            txn.delete(
                delete_filter=pyi_filter,
                snapshot_properties=self._snapshot_properties,
                **self._overwrite_kwargs,
            )
        else:
            # Full overwrite - delete all
            from pyiceberg.expressions import AlwaysTrue

            txn.delete(
                delete_filter=AlwaysTrue(),
                snapshot_properties=self._snapshot_properties,
                **self._overwrite_kwargs,
            )

        # Append new data files and commit
        self._append_and_commit(txn, data_files)

    def on_write_complete(self, write_result: WriteResult) -> None:
        """
        Complete the write by reconciling schemas and committing all data files.

        This runs on the driver after all workers finish writing files.
        Collects all DataFile objects and schemas from all workers, reconciles schemas
        (allowing type promotion), updates table schema if needed, then performs a single
        atomic commit.
        """
        # Collect all data files and schemas from all workers
        all_data_files: List["DataFile"] = []
        all_schemas: List["pa.Schema"] = []
        upsert_keys_dicts: List[Dict[str, List[Any]]] = []

        for write_return in write_result.write_returns:
            if not write_return:
                continue

            if write_return.data_files:  # Only add schema if we have data files
                all_data_files.extend(write_return.data_files)
                all_schemas.extend(write_return.schemas)
                if write_return.upsert_keys:
                    upsert_keys_dicts.append(write_return.upsert_keys)

=======
        return (all_data_files, block_schemas)

    def on_write_complete(self, write_result: WriteResult) -> None:
        """
        Complete the write by reconciling schemas and committing all data files.

        This runs on the driver after all workers finish writing files.
        Collects all DataFile objects and schemas from all workers, reconciles schemas
        (allowing type promotion), updates table schema if needed, then performs a single
        atomic commit.
        """
        # Collect all data files and schemas from all workers
        all_data_files = []
        all_schemas = []

        for write_return in write_result.write_returns:
            if not write_return:
                continue

            data_files, schemas = write_return
            if data_files:  # Only add schema if we have data files
                all_data_files.extend(data_files)
                all_schemas.extend(schemas)

>>>>>>> 14ae14e1
        if not all_data_files:
            return

        # Reconcile all schemas from all blocks across all workers
        # Get table schema and union with reconciled schema using unify_schemas with promotion
        from pyiceberg.io import pyarrow as pyi_pa_io

        from ray.data._internal.arrow_ops.transform_pyarrow import unify_schemas
<<<<<<< HEAD

        table_schema = pyi_pa_io.schema_to_pyarrow(self._table.schema())
        final_reconciled_schema = unify_schemas(
            [table_schema] + all_schemas, promote_types=True
        )

        # Create transaction and commit schema update + data files atomically
        txn = self._table.transaction()

        # Update table schema within the transaction if it differs
        if not final_reconciled_schema.equals(table_schema):
            current_table_schema = self._table.metadata.schema()
            with txn.update_schema() as update:
                self._update_schema_with_union(
                    update, final_reconciled_schema, current_table_schema
                )

        # Create transaction and commit based on mode
        if self._mode == SaveMode.APPEND:
            self._append_and_commit(txn, all_data_files)
        elif self._mode == SaveMode.OVERWRITE:
            self._commit_overwrite(txn, all_data_files)
        elif self._mode == SaveMode.UPSERT:
            self._commit_upsert(txn, all_data_files, upsert_keys_dicts)
        else:
            raise ValueError(f"Unsupported mode: {self._mode}")
=======

        table_schema = pyi_pa_io.schema_to_pyarrow(self._table.schema())
        final_reconciled_schema = unify_schemas(
            [table_schema] + all_schemas, promote_types=True
        )

        # Create transaction and commit schema update + data files atomically
        txn = self._table.transaction()

        # Update table schema within the transaction if it differs
        if not final_reconciled_schema.equals(table_schema):
            with txn.update_schema() as update:
                update.union_by_name(final_reconciled_schema)

        self._append_and_commit(txn, all_data_files)
>>>>>>> 14ae14e1
<|MERGE_RESOLUTION|>--- conflicted
+++ resolved
@@ -2,12 +2,8 @@
 Module to write a Ray Dataset into an iceberg table, by using the Ray Datasink API.
 """
 import logging
-<<<<<<< HEAD
 from dataclasses import dataclass, field
 from typing import TYPE_CHECKING, Any, Dict, Iterable, List, Optional, Union
-=======
-from typing import TYPE_CHECKING, Any, Dict, Iterable, List, Optional, Tuple
->>>>>>> 14ae14e1
 
 from ray.data._internal.execution.interfaces import TaskContext
 from ray.data._internal.savemode import SaveMode
@@ -20,18 +16,13 @@
     import pyarrow as pa
     from pyiceberg.catalog import Catalog
     from pyiceberg.manifest import DataFile
-<<<<<<< HEAD
     from pyiceberg.schema import Schema
     from pyiceberg.table import Table
     from pyiceberg.table.update.schema import UpdateSchema
-=======
-    from pyiceberg.table import Table
->>>>>>> 14ae14e1
 
 logger = logging.getLogger(__name__)
 
 
-<<<<<<< HEAD
 @dataclass
 class IcebergWriteResult:
     """Result from writing blocks to Iceberg storage.
@@ -53,13 +44,6 @@
 @DeveloperAPI
 class IcebergDatasink(Datasink[IcebergWriteResult]):
     """
-=======
-@DeveloperAPI
-class IcebergDatasink(
-    Datasink[Tuple[List["DataFile"], List["pa.Schema"]]]
-):  # Changed return type
-    """
->>>>>>> 14ae14e1
     Iceberg datasink to write a Ray Dataset into an existing Iceberg table.
     This datasink handles concurrent writes by:
     - Each worker writes Parquet files to storage and returns DataFile metadata
@@ -87,7 +71,6 @@
             table_identifier: The identifier of the table such as `default.taxi_dataset`
             catalog_kwargs: Optional arguments to use when setting up the Iceberg catalog
             snapshot_properties: Custom properties to write to snapshot summary
-<<<<<<< HEAD
             mode: Write mode - APPEND, UPSERT, or OVERWRITE. Defaults to APPEND.
                 - APPEND: Add new data without checking for duplicates
                 - UPSERT: Update existing rows or insert new ones based on a join condition
@@ -102,8 +85,6 @@
             overwrite_kwargs: Optional arguments to pass through to PyIceberg's table.overwrite()
                 method. Supported parameters include case_sensitive (bool) and branch (str).
                 See PyIceberg documentation for details.
-=======
->>>>>>> 14ae14e1
 
         Note:
             Schema evolution is automatically enabled. New columns in the incoming data
@@ -113,7 +94,6 @@
         self.table_identifier = table_identifier
         self._catalog_kwargs = (catalog_kwargs or {}).copy()
         self._snapshot_properties = (snapshot_properties or {}).copy()
-<<<<<<< HEAD
         self._mode = mode
         self._overwrite_filter = overwrite_filter
         self._upsert_kwargs = (upsert_kwargs or {}).copy()
@@ -148,8 +128,6 @@
                 logger.warning(
                     f"Removed '{invalid_param}' from overwrite_kwargs: {reason}"
                 )
-=======
->>>>>>> 14ae14e1
 
         if "name" in self._catalog_kwargs:
             self._catalog_name = self._catalog_kwargs.pop("name")
@@ -157,15 +135,19 @@
             self._catalog_name = "default"
 
         self._table: "Table" = None
+        self._table: "Table" = None
 
     def __getstate__(self) -> dict:
+        """Exclude `_table` during pickling."""
         """Exclude `_table` during pickling."""
         state = self.__dict__.copy()
         state.pop("_table", None)
+        state.pop("_table", None)
         return state
 
     def __setstate__(self, state: dict) -> None:
         self.__dict__.update(state)
+        self._table = None
         self._table = None
 
     def _get_catalog(self) -> "Catalog":
@@ -177,7 +159,6 @@
         """Reload the Iceberg table from the catalog."""
         catalog = self._get_catalog()
         self._table = catalog.load_table(self.table_identifier)
-<<<<<<< HEAD
 
     def _get_upsert_cols(self) -> List[str]:
         """Get join columns for upsert, using table identifier fields as fallback."""
@@ -374,59 +355,6 @@
         """
         from collections import defaultdict
 
-=======
-
-    def _append_and_commit(
-        self, txn: "Table.transaction", data_files: List["DataFile"]
-    ) -> None:
-        """Append data files to a transaction and commit.
-
-        Args:
-            txn: PyIceberg transaction object
-            data_files: List of DataFile objects to append
-        """
-        with txn._append_snapshot_producer(self._snapshot_properties) as append_files:
-            for data_file in data_files:
-                append_files.append_data_file(data_file)
-        txn.commit_transaction()
-
-    def on_write_start(self, schema: Optional["pa.Schema"] = None) -> None:
-        """Initialize table for writing and create a shared write UUID.
-
-        Args:
-            schema: The PyArrow schema of the data being written. This is
-                automatically extracted from the first input bundle by the
-                Write operator. Used to evolve the table schema before writing
-                to avoid PyIceberg name mapping errors.
-        """
-        self._reload_table()
-
-        # Evolve schema BEFORE any files are written
-        # This prevents PyIceberg name mapping errors when incoming data has new columns
-        if schema is not None:
-            with self._table.update_schema() as update:
-                update.union_by_name(schema)
-            # Succeeded, reload to get latest table version and exit.
-            self._reload_table()
-
-    def write(
-        self, blocks: Iterable[Block], ctx: TaskContext
-    ) -> Tuple[List["DataFile"], List["pa.Schema"]]:
-        """
-        Write blocks to Parquet files in storage and return DataFile metadata with schemas.
-
-        This runs on each worker in parallel. Files are written directly to storage
-        (S3, HDFS, etc.) and only metadata is returned to the driver.
-        Schema updates are NOT performed here - they happen on the driver.
-
-        Args:
-            blocks: Iterable of Ray Data blocks to write
-            ctx: TaskContext object containing task-specific information
-
-        Returns:
-            Tuple of (List of DataFile objects, List of PyArrow schemas from all non-empty blocks).
-        """
->>>>>>> 14ae14e1
         from pyiceberg.io.pyarrow import _dataframe_to_data_files
 
         # Workers receive a pickled datasink with _table=None (excluded during
@@ -435,28 +363,21 @@
             self._reload_table()
 
         all_data_files = []
-<<<<<<< HEAD
         upsert_keys_dict = defaultdict(list)
         block_schemas = []
         use_copy_on_write_upsert = self._mode == SaveMode.UPSERT
-=======
-        block_schemas = []
->>>>>>> 14ae14e1
 
         for block in blocks:
             pa_table = BlockAccessor.for_block(block).to_arrow()
             if pa_table.num_rows > 0:
                 block_schemas.append(pa_table.schema)
 
-<<<<<<< HEAD
                 # Extract join key values for copy-on-write upsert
                 if use_copy_on_write_upsert:
                     upsert_cols = self._get_upsert_cols()
                     for col in upsert_cols:
                         upsert_keys_dict[col].extend(pa_table[col].to_pylist())
 
-=======
->>>>>>> 14ae14e1
                 # Write data files to storage
                 data_files = list(
                     _dataframe_to_data_files(
@@ -467,7 +388,6 @@
                 )
                 all_data_files.extend(data_files)
 
-<<<<<<< HEAD
         return IcebergWriteResult(
             data_files=all_data_files,
             upsert_keys=upsert_keys_dict or None,
@@ -529,32 +449,6 @@
                 if write_return.upsert_keys:
                     upsert_keys_dicts.append(write_return.upsert_keys)
 
-=======
-        return (all_data_files, block_schemas)
-
-    def on_write_complete(self, write_result: WriteResult) -> None:
-        """
-        Complete the write by reconciling schemas and committing all data files.
-
-        This runs on the driver after all workers finish writing files.
-        Collects all DataFile objects and schemas from all workers, reconciles schemas
-        (allowing type promotion), updates table schema if needed, then performs a single
-        atomic commit.
-        """
-        # Collect all data files and schemas from all workers
-        all_data_files = []
-        all_schemas = []
-
-        for write_return in write_result.write_returns:
-            if not write_return:
-                continue
-
-            data_files, schemas = write_return
-            if data_files:  # Only add schema if we have data files
-                all_data_files.extend(data_files)
-                all_schemas.extend(schemas)
-
->>>>>>> 14ae14e1
         if not all_data_files:
             return
 
@@ -563,7 +457,6 @@
         from pyiceberg.io import pyarrow as pyi_pa_io
 
         from ray.data._internal.arrow_ops.transform_pyarrow import unify_schemas
-<<<<<<< HEAD
 
         table_schema = pyi_pa_io.schema_to_pyarrow(self._table.schema())
         final_reconciled_schema = unify_schemas(
@@ -589,21 +482,4 @@
         elif self._mode == SaveMode.UPSERT:
             self._commit_upsert(txn, all_data_files, upsert_keys_dicts)
         else:
-            raise ValueError(f"Unsupported mode: {self._mode}")
-=======
-
-        table_schema = pyi_pa_io.schema_to_pyarrow(self._table.schema())
-        final_reconciled_schema = unify_schemas(
-            [table_schema] + all_schemas, promote_types=True
-        )
-
-        # Create transaction and commit schema update + data files atomically
-        txn = self._table.transaction()
-
-        # Update table schema within the transaction if it differs
-        if not final_reconciled_schema.equals(table_schema):
-            with txn.update_schema() as update:
-                update.union_by_name(final_reconciled_schema)
-
-        self._append_and_commit(txn, all_data_files)
->>>>>>> 14ae14e1
+            raise ValueError(f"Unsupported mode: {self._mode}")