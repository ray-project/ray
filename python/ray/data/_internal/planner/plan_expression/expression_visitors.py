from dataclasses import replace
from typing import Dict, List, TypeVar

from ray.data.expressions import (
    AliasExpr,
    BinaryExpr,
    ColumnExpr,
    DownloadExpr,
    Expr,
    LiteralExpr,
    StarExpr,
    UDFExpr,
    UnaryExpr,
    _ExprVisitor,
)

T = TypeVar("T")


class _ExprVisitorBase(_ExprVisitor[None]):
    """Base visitor that provides automatic recursive traversal.

    This class extends _ExprVisitor and provides default implementations
    for composite nodes that automatically traverse child expressions.
    """

    def visit_binary(self, expr: "BinaryExpr") -> None:
        """Default implementation: recursively visit both operands."""
        super().visit(expr.left)
        super().visit(expr.right)

    def visit_unary(self, expr: "UnaryExpr") -> None:
        """Default implementation: recursively visit the operand."""
        super().visit(expr.operand)

    def visit_alias(self, expr: "AliasExpr") -> None:
        """Default implementation: recursively visit the inner expression."""
        super().visit(expr.expr)

    def visit_udf(self, expr: "UDFExpr") -> None:
        """Default implementation: recursively visit all arguments."""
        for arg in expr.args:
            super().visit(arg)
        for value in expr.kwargs.values():
            super().visit(value)

    def visit_literal(self, expr: LiteralExpr) -> None:
        """Visit a literal expression (no columns to collect)."""
        pass

    def visit_star(self, expr: StarExpr) -> None:
        """Visit a star expression (no columns to collect)."""
        pass

    def visit_download(self, expr: "Expr") -> None:
        """Visit a download expression (no columns to collect)."""
        pass


class _ColumnReferenceCollector(_ExprVisitorBase):
    """Visitor that collects all column references from expression trees.

    This visitor traverses expression trees and accumulates column names
    referenced in ColumnExpr nodes.
    """

    def __init__(self):
        """Initialize with an empty set of referenced columns."""

        # NOTE: We're using dict to maintain insertion ordering
        self._col_refs: Dict[str, None] = dict()

    def get_column_refs(self) -> List[str]:
        return list(self._col_refs.keys())

    def visit_column(self, expr: ColumnExpr) -> None:
        """Visit a column expression and collect its name.

        Args:
            expr: The column expression.

        Returns:
            None (only collects columns as a side effect).
        """
        self._col_refs[expr.name] = None

    def visit_alias(self, expr: AliasExpr) -> None:
        """Visit an alias expression and collect from its inner expression.

        Args:
            expr: The alias expression.

        Returns:
            None (only collects columns as a side effect).
        """
        self.visit(expr.expr)


<<<<<<< HEAD
class _CallableClassUDFCollector(_ExprVisitorBase):
    """Visitor that collects all callable class UDFs from expression trees.

    This visitor traverses expression trees and accumulates UDFExpr nodes
    that use callable classes (as opposed to regular functions).
    """

    def __init__(self):
        """Initialize with an empty list of callable class UDFs."""
        self._callable_class_udfs: List[UDFExpr] = []

    def get_callable_class_udfs(self) -> List[UDFExpr]:
        """Get the list of collected callable class UDFs.

        Returns:
            List of UDFExpr nodes that use callable classes.
        """
        return self._callable_class_udfs

    def visit_column(self, expr: ColumnExpr) -> None:
        """Visit a column expression (no UDFs to collect)."""
        pass

    def visit_udf(self, expr: UDFExpr) -> None:
        """Visit a UDF expression and collect it if it's a callable class.

        Args:
            expr: The UDF expression.

        Returns:
            None (only collects UDFs as a side effect).
        """
        # Check if this UDF uses a callable class (indicated by fn_constructor_class being set)
        if expr.fn_constructor_class is not None:
            self._callable_class_udfs.append(expr)

        # Continue visiting child expressions
        super().visit_udf(expr)


class _ColumnRefRebindingVisitor(_ExprVisitor[Expr]):
=======
class _ColumnSubstitutionVisitor(_ExprVisitor[Expr]):
>>>>>>> ffb51f86
    """Visitor rebinding column references in ``Expression``s.

    This visitor traverses given ``Expression`` trees and substitutes column references
    according to a provided substitution map.
    """

    def __init__(self, column_ref_substitutions: Dict[str, Expr]):
        """Initialize with a column substitution map.

        Args:
            column_ref_substitutions: Mapping from column names to replacement expressions.
        """
        self._col_ref_substitutions = column_ref_substitutions

    def visit_column(self, expr: ColumnExpr) -> Expr:
        """Visit a column expression and substitute it.

        Args:
            expr: The column expression.

        Returns:
            The substituted expression or the original if no substitution exists.
        """
        substitution = self._col_ref_substitutions.get(expr.name)

        return substitution if substitution is not None else expr

    def visit_literal(self, expr: LiteralExpr) -> Expr:
        """Visit a literal expression (no rewriting needed).

        Args:
            expr: The literal expression.

        Returns:
            The original literal expression.
        """
        return expr

    def visit_binary(self, expr: BinaryExpr) -> Expr:
        """Visit a binary expression and rewrite its operands.

        Args:
            expr: The binary expression.

        Returns:
            A new binary expression with rewritten operands.
        """
        return BinaryExpr(
            expr.op,
            self.visit(expr.left),
            self.visit(expr.right),
        )

    def visit_unary(self, expr: UnaryExpr) -> Expr:
        """Visit a unary expression and rewrite its operand.

        Args:
            expr: The unary expression.

        Returns:
            A new unary expression with rewritten operand.
        """
        return UnaryExpr(expr.op, self.visit(expr.operand))

    def visit_udf(self, expr: UDFExpr) -> Expr:
        """Visit a UDF expression and rewrite its arguments.

        Args:
            expr: The UDF expression.

        Returns:
            A new UDF expression with rewritten arguments.
        """
        new_args = [self.visit(arg) for arg in expr.args]
        new_kwargs = {key: self.visit(value) for key, value in expr.kwargs.items()}
        return UDFExpr(
            fn=expr.fn,
            data_type=expr.data_type,
            args=new_args,
            kwargs=new_kwargs,
            fn_constructor_args=expr.fn_constructor_args,
            fn_constructor_kwargs=expr.fn_constructor_kwargs,
            fn_constructor_class=expr.fn_constructor_class,
        )

    def visit_alias(self, expr: AliasExpr) -> Expr:
        """Visit an alias expression and rewrite its inner expression.

        Args:
            expr: The alias expression.

        Returns:
            A new alias expression with rewritten inner expression and preserved name.
        """
        # We unalias returned expression to avoid nested aliasing
        visited = self.visit(expr.expr)._unalias()
        # NOTE: We're carrying over all of the other aspects of the alias
        #       only replacing inner expre
        return replace(
            expr,
            expr=visited,
            # Alias expression will remain a renaming one (ie replacing source column)
            # so long as it's referencing another column (and not otherwise)
            #
            # TODO replace w/ standalone rename expr
            _is_rename=expr._is_rename and _is_col_expr(visited),
        )

    def visit_download(self, expr: "Expr") -> Expr:
        """Visit a download expression (no rewriting needed).

        Args:
            expr: The download expression.

        Returns:
            The original download expression.
        """
        return expr

    def visit_star(self, expr: StarExpr) -> Expr:
        """Visit a star expression (no rewriting needed).

        Args:
            expr: The star expression.

        Returns:
            The original star expression.
        """
        return expr


def _is_col_expr(expr: Expr) -> bool:
    return isinstance(expr, ColumnExpr) or (
        isinstance(expr, AliasExpr) and isinstance(expr.expr, ColumnExpr)
    )


class _TreeReprVisitor(_ExprVisitor[str]):
    """Visitor that generates a readable tree representation of expressions. Returns in pre-order traversal."""

    def __init__(self, prefix: str = "", is_last: bool = True):
        """
        Initialize the tree representation visitor.

        Args:
            prefix: The prefix string for indentation (accumulated from parent nodes)
            is_last: Whether this node is the last child of its parent
        """
        self.prefix = prefix
        self.is_last = is_last
        self._max_length = 50  # Maximum length of the node label

    def _make_tree_lines(
        self,
        node_label: str,
        children: List[tuple[str, "Expr"]] = None,
        expr: "Expr" = None,
    ) -> str:
        """
        Format a node and its children with tree box-drawing characters.

        Args:
            node_label: The label for this node (e.g., "ADD")
            children: List of (label, child_expr) tuples to render as children
            expr: The expression node (used to extract datatype)

        Returns:
            Multi-line string representation of the tree
        """
        lines = [node_label]

        if children:
            for i, (label, child_expr) in enumerate(children):
                is_last_child = i == len(children) - 1

                # Build prefix for the child based on whether current node is last
                child_prefix = self.prefix + ("    " if self.is_last else "│   ")

                # Choose connector: └── for last child, ├── for others
                connector = "└── " if is_last_child else "├── "

                # Recursively visit the child with updated prefix
                child_visitor = _TreeReprVisitor(child_prefix, is_last_child)
                child_lines = child_visitor.visit(child_expr).split("\n")

                # Add the first line with label and connector
                if label:
                    lines.append(f"{child_prefix}{connector}{label}: {child_lines[0]}")
                else:
                    lines.append(f"{child_prefix}{connector}{child_lines[0]}")

                # Add remaining lines from child with proper indentation
                for line in child_lines[1:]:
                    lines.append(line)

        return "\n".join(lines)

    def visit_column(self, expr: "ColumnExpr") -> str:
        return self._make_tree_lines(f"COL({expr.name!r})", expr=expr)

    def visit_literal(self, expr: "LiteralExpr") -> str:
        # Truncate long values for readability
        value_repr = repr(expr.value)
        if len(value_repr) > self._max_length:
            value_repr = value_repr[: self._max_length - 3] + "..."
        return self._make_tree_lines(f"LIT({value_repr})", expr=expr)

    def visit_binary(self, expr: "BinaryExpr") -> str:
        return self._make_tree_lines(
            f"{expr.op.name}",
            children=[
                ("left", expr.left),
                ("right", expr.right),
            ],
            expr=expr,
        )

    def visit_unary(self, expr: "UnaryExpr") -> str:
        return self._make_tree_lines(
            f"{expr.op.name}",
            children=[("operand", expr.operand)],
            expr=expr,
        )

    def visit_alias(self, expr: "AliasExpr") -> str:
        rename_marker = " [rename]" if expr._is_rename else ""
        return self._make_tree_lines(
            f"ALIAS({expr.name!r}){rename_marker}",
            children=[("", expr.expr)],
            expr=expr,
        )

    def visit_udf(self, expr: "UDFExpr") -> str:
        # Get function name for better readability
        fn_name = getattr(expr.fn, "__name__", str(expr.fn))

        children = []
        # Add positional arguments
        for i, arg in enumerate(expr.args):
            children.append((f"arg[{i}]", arg))

        # Add keyword arguments
        for key, value in expr.kwargs.items():
            children.append((f"kwarg[{key!r}]", value))

        return self._make_tree_lines(
            f"UDF({fn_name})",
            children=children if children else None,
            expr=expr,
        )

    def visit_download(self, expr: "DownloadExpr") -> str:
        return self._make_tree_lines(f"DOWNLOAD({expr.uri_column_name!r})", expr=expr)

    def visit_star(self, expr: "StarExpr") -> str:
        return self._make_tree_lines("COL(*)", expr=expr)<|MERGE_RESOLUTION|>--- conflicted
+++ resolved
@@ -96,7 +96,6 @@
         self.visit(expr.expr)
 
 
-<<<<<<< HEAD
 class _CallableClassUDFCollector(_ExprVisitorBase):
     """Visitor that collects all callable class UDFs from expression trees.
 
@@ -137,10 +136,47 @@
         super().visit_udf(expr)
 
 
-class _ColumnRefRebindingVisitor(_ExprVisitor[Expr]):
-=======
+class _CallableClassUDFCollector(_ExprVisitorBase):
+    """Visitor that collects all callable class UDFs from expression trees.
+
+    This visitor traverses expression trees and accumulates UDFExpr nodes
+    that use callable classes (as opposed to regular functions).
+    """
+
+    def __init__(self):
+        """Initialize with an empty list of callable class UDFs."""
+        self._callable_class_udfs: List[UDFExpr] = []
+
+    def get_callable_class_udfs(self) -> List[UDFExpr]:
+        """Get the list of collected callable class UDFs.
+
+        Returns:
+            List of UDFExpr nodes that use callable classes.
+        """
+        return self._callable_class_udfs
+
+    def visit_column(self, expr: ColumnExpr) -> None:
+        """Visit a column expression (no UDFs to collect)."""
+        pass
+
+    def visit_udf(self, expr: UDFExpr) -> None:
+        """Visit a UDF expression and collect it if it's a callable class.
+
+        Args:
+            expr: The UDF expression.
+
+        Returns:
+            None (only collects UDFs as a side effect).
+        """
+        # Check if this UDF uses a callable class (indicated by fn_constructor_class being set)
+        if expr.fn_constructor_class is not None:
+            self._callable_class_udfs.append(expr)
+
+        # Continue visiting child expressions
+        super().visit_udf(expr)
+
+
 class _ColumnSubstitutionVisitor(_ExprVisitor[Expr]):
->>>>>>> ffb51f86
     """Visitor rebinding column references in ``Expression``s.
 
     This visitor traverses given ``Expression`` trees and substitutes column references
