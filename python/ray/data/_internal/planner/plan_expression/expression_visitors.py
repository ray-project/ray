--- conflicted
+++ resolved
@@ -369,7 +369,6 @@
         return self._make_tree_lines("COL(*)", expr=expr)
 
 
-<<<<<<< HEAD
 class _InlineExprReprVisitor(_ExprVisitor[str]):
     """Visitor that generates concise inline string representations of expressions.
 
@@ -457,7 +456,8 @@
     def visit_star(self, expr: "StarExpr") -> str:
         """Visit a star expression and return its inline representation."""
         return "col(*)"
-=======
+
+
 def get_column_references(expr: Expr) -> List[str]:
     """Extract all column references from an expression.
 
@@ -478,5 +478,4 @@
     """
     collector = _ColumnReferenceCollector()
     collector.visit(expr)
-    return collector.get_column_refs()
->>>>>>> 81476831
+    return collector.get_column_refs()