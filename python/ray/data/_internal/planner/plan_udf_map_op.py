--- conflicted
+++ resolved
@@ -124,7 +124,11 @@
     assert len(physical_children) == 1
     input_physical_dag = physical_children[0]
 
-<<<<<<< HEAD
+    # Extract op.exprs before defining the closure to prevent cloudpickle from
+    # serializing the entire op object (which may contain references to non-serializable
+    # datasources with weak references, e.g., PyIceberg tables)
+    projection_exprs = op.exprs
+
     # Collect all callable class UDFs from expressions
     from ray.data._internal.planner.plan_expression.expression_visitors import (
         _CallableClassUDFCollector,
@@ -172,12 +176,6 @@
         # Use the shared init function creator (same core logic as _get_udf)
         # No primary_udf_class for expressions (only needed for map_batches backward compat)
         init_fn = create_actor_context_init_fn(udf_specs, primary_udf_class=None)
-=======
-    # Extract op.exprs before defining the closure to prevent cloudpickle from
-    # serializing the entire op object (which may contain references to non-serializable
-    # datasources with weak references, e.g., PyIceberg tables)
-    projection_exprs = op.exprs
->>>>>>> 10983e8c
 
     def _project_block(block: Block) -> Block:
         try:
