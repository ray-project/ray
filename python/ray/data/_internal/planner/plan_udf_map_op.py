--- conflicted
+++ resolved
@@ -234,7 +234,7 @@
             is_udf=True,
             output_block_size_option=output_block_size_option,
         )
-<<<<<<< HEAD
+
     elif predicate_expr is not None:
         # Ray Data expression path using BlockAccessor
         def filter_block_fn(block: Block) -> Block:
@@ -247,13 +247,14 @@
             except Exception as e:
                 _try_wrap_udf_exception(e)
 
-        transform_fn = _generate_transform_fn_for_map_block(filter_block_fn)
-        map_transformer = _create_map_transformer_for_block_based_map_op(
-            transform_fn,
-        )
-=======
-
->>>>>>> b3daeca6
+        transform_fn = BatchMapTransformFn(
+            _generate_transform_fn_for_map_batches(filter_block_fn),
+            batch_size=None,
+            batch_format=BatchFormat.ARROW,
+            zero_copy_batch=True,
+            is_udf=True,
+            output_block_size_option=output_block_size_option,
+        )
     else:
         udf_is_callable_class = isinstance(op._fn, CallableClass)
         filter_fn, init_fn = _get_udf(
