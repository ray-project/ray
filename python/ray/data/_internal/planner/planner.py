from typing import Callable, Dict, List, Optional, Tuple, Type, TypeVar

from ray.data._internal.execution.interfaces import PhysicalOperator
from ray.data._internal.execution.operators.aggregate_num_rows import (
    AggregateNumRows,
)
from ray.data._internal.execution.operators.input_data_buffer import (
    InputDataBuffer,
)
from ray.data._internal.execution.operators.join import JoinOperator
from ray.data._internal.execution.operators.limit_operator import LimitOperator
from ray.data._internal.execution.operators.output_splitter import OutputSplitter
from ray.data._internal.execution.operators.union_operator import UnionOperator
from ray.data._internal.execution.operators.zip_operator import ZipOperator
from ray.data._internal.logical.interfaces import (
    LogicalOperator,
    LogicalPlan,
    PhysicalPlan,
)
from ray.data._internal.logical.operators.all_to_all_operator import (
    AbstractAllToAll,
)
from ray.data._internal.logical.operators.count_operator import Count
from ray.data._internal.logical.operators.from_operators import AbstractFrom
from ray.data._internal.logical.operators.input_data_operator import InputData
from ray.data._internal.logical.operators.join_operator import Join
from ray.data._internal.logical.operators.map_operator import (
    AbstractUDFMap,
    Filter,
    Project,
    StreamingRepartition,
)
from ray.data._internal.logical.operators.n_ary_operator import Union, Zip
from ray.data._internal.logical.operators.one_to_one_operator import Download, Limit
from ray.data._internal.logical.operators.read_operator import Read
from ray.data._internal.logical.operators.streaming_split_operator import StreamingSplit
from ray.data._internal.logical.operators.unbound_data_operator import (
    UnboundedData,
)
from ray.data._internal.logical.operators.write_operator import Write
from ray.data._internal.planner.plan_all_to_all_op import plan_all_to_all_op
from ray.data._internal.planner.plan_download_op import plan_download_op
from ray.data._internal.planner.plan_read_op import plan_read_op
from ray.data._internal.planner.plan_streaming_op import plan_unbounded_streaming_op
from ray.data._internal.planner.plan_udf_map_op import (
    plan_filter_op,
    plan_project_op,
    plan_streaming_repartition_op,
    plan_udf_map_op,
)
from ray.data._internal.planner.plan_write_op import plan_write_op
from ray.data.context import DataContext

LogicalOperatorType = TypeVar("LogicalOperatorType", bound=LogicalOperator)
PlanLogicalOpFn = Callable[
    [LogicalOperatorType, List[PhysicalOperator], DataContext], PhysicalOperator
]


def plan_input_data_op(
    logical_op: InputData,
    physical_children: List[PhysicalOperator],
    data_context: DataContext,
) -> PhysicalOperator:
    """Get the corresponding DAG of physical operators for InputData."""
    assert len(physical_children) == 0

    return InputDataBuffer(
        data_context,
        input_data=logical_op.input_data,
    )


def plan_from_op(
    op: AbstractFrom,
    physical_children: List[PhysicalOperator],
    data_context: DataContext,
) -> PhysicalOperator:
    assert len(physical_children) == 0
    return InputDataBuffer(data_context, op.input_data)


def plan_zip_op(_, physical_children, data_context):
    assert len(physical_children) >= 2
    return ZipOperator(data_context, *physical_children)


def plan_union_op(_, physical_children, data_context):
    assert len(physical_children) >= 2
    return UnionOperator(data_context, *physical_children)


def plan_limit_op(logical_op, physical_children, data_context):
    assert len(physical_children) == 1
    return LimitOperator(logical_op._limit, physical_children[0], data_context)


def plan_count_op(logical_op, physical_children, data_context):
    assert len(physical_children) == 1
    return AggregateNumRows(
        [physical_children[0]], data_context, column_name=Count.COLUMN_NAME
    )


def plan_join_op(
    logical_op: Join,
    physical_children: List[PhysicalOperator],
    data_context: DataContext,
) -> PhysicalOperator:
    assert len(physical_children) == 2
    return JoinOperator(
        data_context=data_context,
        left_input_op=physical_children[0],
        right_input_op=physical_children[1],
        join_type=logical_op._join_type,
        left_key_columns=logical_op._left_key_columns,
        right_key_columns=logical_op._right_key_columns,
        left_columns_suffix=logical_op._left_columns_suffix,
        right_columns_suffix=logical_op._right_columns_suffix,
        num_partitions=logical_op._num_outputs,
        partition_size_hint=logical_op._partition_size_hint,
        aggregator_ray_remote_args_override=logical_op._aggregator_ray_remote_args,
    )


def plan_streaming_split_op(
    logical_op: StreamingSplit,
    physical_children: List[PhysicalOperator],
    data_context: DataContext,
):
    assert len(physical_children) == 1
    return OutputSplitter(
        physical_children[0],
        n=logical_op._num_splits,
        equal=logical_op._equal,
        data_context=data_context,
        locality_hints=logical_op._locality_hints,
    )


class Planner:
    """The planner to convert optimized logical to physical operators.

    Note that planner is only doing operators conversion. Physical optimization work is
    done by physical optimizer.
    """

    _DEFAULT_PLAN_FNS = {
        Read: plan_read_op,
        InputData: plan_input_data_op,
        Write: plan_write_op,
        AbstractFrom: plan_from_op,
        Filter: plan_filter_op,
        AbstractUDFMap: plan_udf_map_op,
        AbstractAllToAll: plan_all_to_all_op,
        Union: plan_union_op,
        Zip: plan_zip_op,
        Limit: plan_limit_op,
        Count: plan_count_op,
        Project: plan_project_op,
        StreamingRepartition: plan_streaming_repartition_op,
        Join: plan_join_op,
        StreamingSplit: plan_streaming_split_op,
<<<<<<< HEAD
        UnboundedData: plan_unbounded_streaming_op,
=======
        Download: plan_download_op,
>>>>>>> 5dc15b43
    }

    def plan(self, logical_plan: LogicalPlan) -> PhysicalPlan:
        """Convert logical to physical operators recursively in post-order."""
        physical_dag, op_map = self._plan_recursively(
            logical_plan.dag, logical_plan.context
        )
        physical_plan = PhysicalPlan(physical_dag, op_map, logical_plan.context)
        return physical_plan

    def get_plan_fn(self, logical_op: LogicalOperator) -> PlanLogicalOpFn:
        plan_fn = find_plan_fn(logical_op, self._DEFAULT_PLAN_FNS)
        if plan_fn is not None:
            return plan_fn

        raise ValueError(
            f"Found unknown logical operator during planning: {logical_op}"
        )

    def _plan_recursively(
        self, logical_op: LogicalOperator, data_context: DataContext
    ) -> Tuple[PhysicalOperator, Dict[LogicalOperator, PhysicalOperator]]:
        """Plan a logical operator and its input dependencies recursively.

        Args:
            logical_op: The logical operator to plan.
            data_context: The data context.

        Returns:
            A tuple of the physical operator corresponding to the logical operator, and
            a mapping from physical to logical operators.
        """
        op_map: Dict[PhysicalOperator, LogicalOperator] = {}

        # Plan the input dependencies first.
        physical_children = []
        for child in logical_op.input_dependencies:
            physical_child, child_op_map = self._plan_recursively(child, data_context)
            physical_children.append(physical_child)
            op_map.update(child_op_map)

        plan_fn = self.get_plan_fn(logical_op)
        # We will call `set_logical_operators()` in the following for-loop,
        # no need to do it here.
        physical_op = plan_fn(logical_op, physical_children, data_context)

        # Traverse up the DAG, and set the mapping from physical to logical operators.
        # At this point, all physical operators without logical operators set
        # must have been created by the current logical operator.
        queue = [physical_op]
        while queue:
            curr_physical_op = queue.pop()
            # Once we find an operator with a logical operator set, we can stop.
            if curr_physical_op._logical_operators:
                break

            curr_physical_op.set_logical_operators(logical_op)
            # Add this operator to the op_map so optimizer can find it
            op_map[curr_physical_op] = logical_op
            queue.extend(curr_physical_op.input_dependencies)

        # Also add the final operator (in case the loop didn't catch it)
        op_map[physical_op] = logical_op
        return physical_op, op_map


def find_plan_fn(
    logical_op: LogicalOperator, plan_fns: Dict[Type[LogicalOperator], PlanLogicalOpFn]
) -> Optional[PlanLogicalOpFn]:
    """Find the plan function for a logical operator.

    This function goes through the plan functions in order and returns the first one
    that is an instance of the logical operator type.

    Args:
        logical_op: The logical operator to find the plan function for.
        plan_fns: The dictionary of plan functions.

    Returns:
        The plan function for the logical operator, or None if no plan function is
        found.
    """
    # TODO: This implementation doesn't account for type hierarchies conflicts or
    # multiple inheritance.
    for op_type, plan_fn in plan_fns.items():
        if isinstance(logical_op, op_type):
            return plan_fn
    return None<|MERGE_RESOLUTION|>--- conflicted
+++ resolved
@@ -161,11 +161,8 @@
         StreamingRepartition: plan_streaming_repartition_op,
         Join: plan_join_op,
         StreamingSplit: plan_streaming_split_op,
-<<<<<<< HEAD
         UnboundedData: plan_unbounded_streaming_op,
-=======
         Download: plan_download_op,
->>>>>>> 5dc15b43
     }
 
     def plan(self, logical_plan: LogicalPlan) -> PhysicalPlan:
