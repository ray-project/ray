from typing import Dict

from ray.data._internal.execution.interfaces import PhysicalOperator
from ray.data._internal.execution.operators.zip_operator import ZipOperator
from ray.data._internal.logical.interfaces import (
    LogicalOperator,
    LogicalPlan,
    PhysicalPlan,
)
from ray.data._internal.logical.operators.all_to_all_operator import AbstractAllToAll
from ray.data._internal.logical.operators.from_arrow_operator import FromArrowRefs
from ray.data._internal.logical.operators.from_items_operator import FromItems
from ray.data._internal.logical.operators.from_numpy_operator import FromNumpyRefs
from ray.data._internal.logical.operators.input_data_operator import InputData
from ray.data._internal.logical.operators.limit_operator import Limit
from ray.data._internal.logical.operators.map_operator import AbstractUDFMap
from ray.data._internal.logical.operators.n_ary_operator import Zip
from ray.data._internal.logical.operators.read_operator import Read
from ray.data._internal.logical.operators.write_operator import Write
<<<<<<< HEAD
from ray.data._internal.logical.operators.map_operator import AbstractUDFMap
from ray.data._internal.logical.operators.limit_operator import Limit
=======
>>>>>>> 3d1f6a92
from ray.data._internal.planner.plan_all_to_all_op import _plan_all_to_all_op
from ray.data._internal.planner.plan_from_arrow_op import _plan_from_arrow_refs_op
from ray.data._internal.planner.plan_from_items_op import _plan_from_items_op
from ray.data._internal.planner.plan_from_numpy_op import _plan_from_numpy_refs_op
from ray.data._internal.planner.plan_from_pandas_op import (
    FromPandasRefsOperators,
    _plan_from_pandas_refs_op,
)
from ray.data._internal.planner.plan_input_data_op import _plan_input_data_op
from ray.data._internal.planner.plan_limit_op import _plan_limit_op
from ray.data._internal.planner.plan_read_op import _plan_read_op
from ray.data._internal.planner.plan_udf_map_op import _plan_udf_map_op
from ray.data._internal.planner.plan_write_op import _plan_write_op
from ray.data._internal.planner.plan_limit_op import _plan_limit_op


class Planner:
    """The planner to convert optimized logical to physical operators.

    Note that planner is only doing operators conversion. Physical optimization work is
    done by physical optimizer.
    """

    def __init__(self):
        self._physical_op_to_logical_op: Dict[PhysicalOperator, LogicalOperator] = {}

    def plan(self, logical_plan: LogicalPlan) -> PhysicalPlan:
        """Convert logical to physical operators recursively in post-order."""
        physical_dag = self._plan(logical_plan.dag)
        return PhysicalPlan(physical_dag, self._physical_op_to_logical_op)

    def _plan(self, logical_op: LogicalOperator) -> PhysicalOperator:
        # Plan the input dependencies first.
        physical_children = []
        for child in logical_op.input_dependencies:
            physical_children.append(self._plan(child))

        if isinstance(logical_op, Read):
            assert not physical_children
            physical_op = _plan_read_op(logical_op)
        elif isinstance(logical_op, InputData):
            assert not physical_children
            physical_op = _plan_input_data_op(logical_op)
        elif isinstance(logical_op, Write):
            assert len(physical_children) == 1
            physical_op = _plan_write_op(logical_op, physical_children[0])
        elif isinstance(logical_op, FromItems):
            assert not physical_children
            physical_op = _plan_from_items_op(logical_op)
        # Use __args__ because isinstance() check doesn't work with
        # subscripted generics. https://stackoverflow.com/a/45959000
        elif isinstance(logical_op, FromPandasRefsOperators.__args__):
            assert not physical_children
            physical_op = _plan_from_pandas_refs_op(logical_op)
        elif isinstance(logical_op, FromNumpyRefs):
            assert not physical_children
            physical_op = _plan_from_numpy_refs_op(logical_op)
        elif isinstance(logical_op, FromArrowRefs):
            assert not physical_children
            physical_op = _plan_from_arrow_refs_op(logical_op)
        elif isinstance(logical_op, AbstractUDFMap):
            assert len(physical_children) == 1
            physical_op = _plan_udf_map_op(logical_op, physical_children[0])
        elif isinstance(logical_op, AbstractAllToAll):
            assert len(physical_children) == 1
            physical_op = _plan_all_to_all_op(logical_op, physical_children[0])
        elif isinstance(logical_op, Zip):
            assert len(physical_children) == 2
            physical_op = ZipOperator(physical_children[0], physical_children[1])
        elif isinstance(logical_op, Limit):
<<<<<<< HEAD
            assert len(physical_children) == 1, physical_children
=======
            assert len(physical_children) == 1
>>>>>>> 3d1f6a92
            physical_op = _plan_limit_op(logical_op, physical_children[0])
        else:
            raise ValueError(
                f"Found unknown logical operator during planning: {logical_op}"
            )
        self._physical_op_to_logical_op[physical_op] = logical_op
        return physical_op<|MERGE_RESOLUTION|>--- conflicted
+++ resolved
@@ -17,11 +17,6 @@
 from ray.data._internal.logical.operators.n_ary_operator import Zip
 from ray.data._internal.logical.operators.read_operator import Read
 from ray.data._internal.logical.operators.write_operator import Write
-<<<<<<< HEAD
-from ray.data._internal.logical.operators.map_operator import AbstractUDFMap
-from ray.data._internal.logical.operators.limit_operator import Limit
-=======
->>>>>>> 3d1f6a92
 from ray.data._internal.planner.plan_all_to_all_op import _plan_all_to_all_op
 from ray.data._internal.planner.plan_from_arrow_op import _plan_from_arrow_refs_op
 from ray.data._internal.planner.plan_from_items_op import _plan_from_items_op
@@ -35,7 +30,6 @@
 from ray.data._internal.planner.plan_read_op import _plan_read_op
 from ray.data._internal.planner.plan_udf_map_op import _plan_udf_map_op
 from ray.data._internal.planner.plan_write_op import _plan_write_op
-from ray.data._internal.planner.plan_limit_op import _plan_limit_op
 
 
 class Planner:
@@ -92,11 +86,7 @@
             assert len(physical_children) == 2
             physical_op = ZipOperator(physical_children[0], physical_children[1])
         elif isinstance(logical_op, Limit):
-<<<<<<< HEAD
-            assert len(physical_children) == 1, physical_children
-=======
             assert len(physical_children) == 1
->>>>>>> 3d1f6a92
             physical_op = _plan_limit_op(logical_op, physical_children[0])
         else:
             raise ValueError(
