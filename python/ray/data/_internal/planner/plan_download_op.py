import logging
import math
from concurrent.futures import ThreadPoolExecutor, as_completed
from typing import Iterator, List
from urllib.parse import urlparse

import pyarrow as pa

import ray
from ray.data._internal.compute import ActorPoolStrategy, TaskPoolStrategy
from ray.data._internal.execution.interfaces import PhysicalOperator
from ray.data._internal.execution.operators.actor_pool_map_operator import (
    ActorPoolMapOperator,
)
from ray.data._internal.execution.operators.map_operator import MapOperator
from ray.data._internal.execution.operators.map_transformer import (
    BlockMapTransformFn,
    MapTransformer,
)
from ray.data._internal.logical.operators.one_to_one_operator import Download
from ray.data._internal.output_buffer import OutputBlockSizeOption
from ray.data._internal.util import RetryingPyFileSystem, make_async_gen
from ray.data.block import BlockAccessor
from ray.data.context import DataContext
from ray.data.datasource.path_util import _resolve_paths_and_filesystem

logger = logging.getLogger(__name__)

URI_DOWNLOAD_MAX_WORKERS = 16


def plan_download_op(
    op: Download,
    physical_children: List[PhysicalOperator],
    data_context: DataContext,
) -> MapOperator:
    """Plan the download operation with partitioning and downloading stages."""
    assert len(physical_children) == 1
    input_physical_dag = physical_children[0]

    upstream_op_is_download = False
    if len(input_physical_dag._logical_operators) == 1 and isinstance(
        input_physical_dag._logical_operators[0], Download
    ):
        upstream_op_is_download = True

    uri_column_names = op.uri_column_names
    uri_column_names_str = ", ".join(uri_column_names)
    output_bytes_column_names = op.output_bytes_column_names
    ray_remote_args = op.ray_remote_args

    # Import _get_udf from the main planner file
    from ray.data._internal.planner.plan_udf_map_op import (
        _generate_transform_fn_for_map_batches,
        _get_udf,
    )

    # If we have multiple download operators in a row, we should only include the partition actor
    # at the start of the chain. This is primarily done to prevent partition actors from bottlenecking
    # the chain becuase the interleaved operators would be a single actor. As a result, the
    # URIDownloader physical operator is responsible for outputting appropriately sized blocks.
    partition_map_operator = None
    if not upstream_op_is_download:
        # PartitionActor is a callable class, so we need ActorPoolStrategy
        partition_compute = ActorPoolStrategy(
            size=1
        )  # Use single actor for partitioning

        fn, init_fn = _get_udf(
            PartitionActor, (), {}, (uri_column_names, data_context), {}
        )
        block_fn = _generate_transform_fn_for_map_batches(fn)

        partition_transform_fns = [
            BlockMapTransformFn(
                block_fn,
                # NOTE: Disable block-shaping to produce blocks as is
                disable_block_shaping=True,
            ),
        ]
        partition_map_transformer = MapTransformer(
            partition_transform_fns,
            init_fn=init_fn,
        )

        partition_map_operator = ActorPoolMapOperator(
            partition_map_transformer,
            input_physical_dag,
            data_context,
            name=f"Partition({uri_column_names_str})",
            # NOTE: Partition actor doesn't use the user-provided `ray_remote_args`
            #       since those only apply to the actual download tasks. Partitioning is
            #       a lightweight internal operation that doesn't need custom resource
            #       requirements.
            ray_remote_args=None,
            compute_strategy=partition_compute,  # Use actor-based compute for callable class
            # NOTE: We set `_generator_backpressure_num_objects` to -1 to unblock
            #       backpressure since partitioning is extremely fast. Without this, the
            #       partition actor gets bottlenecked by the Ray Data scheduler, which
            #       can prevent Ray Data from launching enough download tasks.
            ray_actor_task_remote_args={"_generator_backpressure_num_objects": -1},
        )

    fn, init_fn = _get_udf(
        download_bytes_threaded,
        (uri_column_names, output_bytes_column_names, data_context),
        {},
        None,
        None,
    )

    download_transform_fn = _generate_transform_fn_for_map_batches(fn)
    transform_fns = [
        BlockMapTransformFn(
            download_transform_fn,
            output_block_size_option=OutputBlockSizeOption.of(
                target_max_block_size=data_context.target_max_block_size
            ),
        ),
    ]

    download_compute = TaskPoolStrategy()
    download_map_transformer = MapTransformer(
        transform_fns,
        init_fn=init_fn,
    )

    download_map_operator = MapOperator.create(
        download_map_transformer,
        partition_map_operator if partition_map_operator else input_physical_dag,
        data_context,
        name=f"Download({uri_column_names_str})",
        compute_strategy=download_compute,
        ray_remote_args=ray_remote_args,
    )

    return download_map_operator


def uri_to_path(uri: str) -> str:
    """Convert a URI to a filesystem path."""
    # TODO(mowen): urlparse might be slow. in the future we could use a faster alternative.
    parsed = urlparse(uri)
    if parsed.scheme == "file":
        return parsed.path
    return parsed.netloc + parsed.path


def _arrow_batcher(table: pa.Table, output_batch_size: int):
    """Batch a PyArrow table into smaller tables of size n using zero-copy slicing."""
    num_rows = table.num_rows
    for i in range(0, num_rows, output_batch_size):
        end_idx = min(i + output_batch_size, num_rows)
        # Use PyArrow's zero-copy slice operation
        batch_table = table.slice(i, end_idx - i)
        yield batch_table


def download_bytes_threaded(
    block: pa.Table,
    uri_column_names: List[str],
    output_bytes_column_names: List[str],
    data_context: DataContext,
) -> Iterator[pa.Table]:
    """Optimized version that uses make_async_gen for concurrent downloads.

    Supports downloading from multiple URI columns in a single operation.
    """
    if not isinstance(block, pa.Table):
        block = BlockAccessor.for_block(block).to_arrow()

    output_block = block

    # Download each URI column and add it to the output block
    for uri_column_name, output_bytes_column_name in zip(
        uri_column_names, output_bytes_column_names
    ):
        # Extract URIs from PyArrow table
        uris = output_block.column(uri_column_name).to_pylist()

        if len(uris) == 0:
            continue

        paths, fs = _resolve_paths_and_filesystem(uris)
        fs = RetryingPyFileSystem.wrap(
            fs, retryable_errors=data_context.retried_io_errors
        )

        def load_uri_bytes(uri_path_iterator):
            """Function that takes an iterator of URI paths and yields downloaded bytes for each."""
            for uri_path in uri_path_iterator:
                read_bytes = None
                try:
                    # Use open_input_stream to handle the rare scenario where the data source is not seekable.
                    with fs.open_input_stream(uri_path) as f:
                        read_bytes = f.read()
                except OSError as e:
                    logger.debug(
<<<<<<< HEAD
                        f"Failed to download URI '{uri_path}' from column "
                        f"'{uri_column_name}' with error: {e}"
=======
                        f"OSError reading uri '{uri_path}' for column '{uri_column_name}': {e}"
>>>>>>> b177b563
                    )
                except Exception as e:
                    # Catch unexpected errors like pyarrow.lib.ArrowInvalid caused by an invalid uri like
                    # `foo://bar` to avoid failing because of one invalid uri.
                    logger.warning(
                        f"Unexpected error reading uri '{uri_path}' for column '{uri_column_name}': {e}"
                    )
                finally:
                    yield read_bytes

        # Use make_async_gen to download URI bytes concurrently
        # This preserves the order of results to match the input URIs
        uri_bytes = list(
            make_async_gen(
                base_iterator=iter(paths),
                fn=load_uri_bytes,
                preserve_ordering=True,
                num_workers=URI_DOWNLOAD_MAX_WORKERS,
            )
        )

        # Add the new column to the PyArrow table
        output_block = output_block.add_column(
            len(output_block.column_names),
            output_bytes_column_name,
            pa.array(uri_bytes),
        )

    output_block_size = output_block.nbytes
    ctx = ray.data.context.DatasetContext.get_current()
    max_bytes = ctx.target_max_block_size
    if max_bytes is not None and output_block_size > max_bytes:
        num_blocks = math.ceil(output_block_size / max_bytes)
        num_rows = output_block.num_rows
        yield from _arrow_batcher(output_block, int(math.ceil(num_rows / num_blocks)))
    else:
        yield output_block


class PartitionActor:
    """Actor that partitions download operations based on estimated file sizes.

    For multiple URI columns, estimates the combined size across all columns.
    """

    INIT_SAMPLE_BATCH_SIZE = 25

    def __init__(self, uri_column_names: List[str], data_context: DataContext):
        self._uri_column_names = uri_column_names
        self._data_context = data_context
        self._batch_size_estimate = None

    def __call__(self, block: pa.Table) -> Iterator[pa.Table]:
        if not isinstance(block, pa.Table):
            block = BlockAccessor.for_block(block).to_arrow()

        # Validate all URI columns exist
        for uri_column_name in self._uri_column_names:
            if uri_column_name not in block.column_names:
                raise ValueError(
                    "Ray Data tried to download URIs from a column named "
                    f"{uri_column_name!r}, but a column with that name doesn't "
                    "exist. Is the specified download column correct?"
                )

        if self._batch_size_estimate is None:
            self._batch_size_estimate = self._estimate_nrows_per_partition(block)

        yield from _arrow_batcher(block, self._batch_size_estimate)

    def _estimate_nrows_per_partition(self, block: pa.Table) -> int:
        sampled_file_sizes_by_column = {}
        for uri_column_name in self._uri_column_names:
            # Extract URIs from PyArrow table for sampling
            uris = block.column(uri_column_name).to_pylist()
            sample_uris = uris[: self.INIT_SAMPLE_BATCH_SIZE]
            sampled_file_sizes = self._sample_sizes(sample_uris)
            sampled_file_sizes_by_column[uri_column_name] = sampled_file_sizes

        # If we sample HTTP URIs, or if an error occurs during sampling, then the file
        # sizes might be `None`. In these cases, we replace the `file_size` with 0.
        sampled_file_sizes_by_column = {
            uri_column_name: [
                file_size if file_size is not None else 0
                for file_size in sampled_file_sizes
            ]
            for uri_column_name, sampled_file_sizes in sampled_file_sizes_by_column.items()
        }

        # This is some fancy Python code to compute the file size of each row.
        row_sizes = [
            sum(file_sizes_in_row)
            for file_sizes_in_row in zip(*sampled_file_sizes_by_column.values())
        ]

        target_nbytes_per_partition = self._data_context.target_max_block_size
        avg_nbytes_per_row = sum(row_sizes) / len(row_sizes)
        if avg_nbytes_per_row == 0:
            logger.warning(
                "Estimated average row size is 0. Falling back to using the number of "
                "rows in the block as the partition size."
            )
            return len(block)

        nrows_per_partition = math.floor(
            target_nbytes_per_partition / avg_nbytes_per_row
        )
        return nrows_per_partition

    def _sample_sizes(self, uris: List[str]) -> List[int]:
        """Fetch file sizes in parallel using ThreadPoolExecutor."""

        def get_file_size(uri_path, fs):
            try:
                return fs.get_file_info(uri_path).size
            except Exception:
                return None

        # If no URIs, return empty list
        if not uris:
            return []

        # Get the filesystem from the first URI
        paths, fs = _resolve_paths_and_filesystem(uris)
        fs = RetryingPyFileSystem.wrap(
            fs, retryable_errors=self._data_context.retried_io_errors
        )

        # Use ThreadPoolExecutor for concurrent size fetching
        file_sizes = [None] * len(paths)
        with ThreadPoolExecutor(max_workers=URI_DOWNLOAD_MAX_WORKERS) as executor:
            # Submit all size fetch tasks
            future_to_file_index = {
                executor.submit(get_file_size, uri_path, fs): file_index
                for file_index, uri_path in enumerate(paths)
            }

            # Collect results as they complete (order doesn't matter)
            for future in as_completed(future_to_file_index):
                file_index = future_to_file_index[future]
                try:
                    size = future.result()
                    file_sizes[file_index] = size if size is not None else 0
                except Exception as e:
                    logger.warning(f"Error fetching file size for download: {e}")
                    file_sizes[file_index] = 0

        assert len(file_sizes) == len(
            paths
        ), f"Expected {len(paths)} sampled file sizes, got {len(file_sizes)}"
        assert all(
            fs is not None for fs in file_sizes
        ), "File size sampling did not complete for all paths"
        return file_sizes<|MERGE_RESOLUTION|>--- conflicted
+++ resolved
@@ -196,12 +196,7 @@
                         read_bytes = f.read()
                 except OSError as e:
                     logger.debug(
-<<<<<<< HEAD
-                        f"Failed to download URI '{uri_path}' from column "
-                        f"'{uri_column_name}' with error: {e}"
-=======
                         f"OSError reading uri '{uri_path}' for column '{uri_column_name}': {e}"
->>>>>>> b177b563
                     )
                 except Exception as e:
                     # Catch unexpected errors like pyarrow.lib.ArrowInvalid caused by an invalid uri like
@@ -349,9 +344,6 @@
                     logger.warning(f"Error fetching file size for download: {e}")
                     file_sizes[file_index] = 0
 
-        assert len(file_sizes) == len(
-            paths
-        ), f"Expected {len(paths)} sampled file sizes, got {len(file_sizes)}"
         assert all(
             fs is not None for fs in file_sizes
         ), "File size sampling did not complete for all paths"
