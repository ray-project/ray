from typing import List, Optional, Tuple, Union

from ray.data._internal.planner.exchange.interfaces import ExchangeTaskSpec
from ray.data._internal.sort import SortKey
from ray.data._internal.table_block import TableBlockAccessor
from ray.data.aggregate import AggregateFn, Count
from ray.data.aggregate._aggregate import _AggregateOnKeyBase
from ray.data.block import Block, BlockAccessor, BlockExecStats, BlockMetadata, KeyType


class SortAggregateTaskSpec(ExchangeTaskSpec):
    """
    The implementation for sort-based aggregate tasks.

    Aggregate is done in 2 steps: partial aggregate of individual blocks, and
    final aggregate of sorted blocks.

    Partial aggregate (`map`): each block is sorted locally, then partitioned into
    smaller blocks according to the boundaries. Each partitioned block is aggregated
    separately, then passed to a final aggregate task.

    Final aggregate (`reduce`): each task would receive a block from every worker that
    consists of items in a certain range. It then merges the sorted blocks and
    aggregates on-the-fly.
    """

    def __init__(
        self,
        boundaries: List[KeyType],
        key: Optional[str],
        aggs: List[AggregateFn],
    ):
        super().__init__(
            map_args=[boundaries, key, aggs],
            reduce_args=[key, aggs],
        )

    @staticmethod
    def map(
        idx: int,
        block: Block,
        output_num_blocks: int,
        boundaries: List[KeyType],
        key: Union[str, List[str], None],
        aggs: List[AggregateFn],
    ) -> List[Union[BlockMetadata, Block]]:
        stats = BlockExecStats.builder()

        block = SortAggregateTaskSpec._prune_unused_columns(block, key, aggs)
<<<<<<< HEAD

        def make_key(
            keys: Union[str, Tuple[str, str], List[str], List[Tuple[str, str]]]
        ) -> List[Tuple[str, str]]:
            if isinstance(keys, str):
                return [(keys, "ascending")]

            if isinstance(keys, tuple):
                return keys

            out_keys = []

            for key in keys:
                if isinstance(key, str):
                    out_keys.append((key, "ascending"))
                else:
                    out_keys.append(key)

            return out_keys

=======
>>>>>>> dbd925d1
        if key is None:
            partitions = [block]
        else:
            partitions = BlockAccessor.for_block(block).sort_and_partition(
                boundaries,
<<<<<<< HEAD
                make_key(key),
                descending=False,
=======
                SortKey(key),
>>>>>>> dbd925d1
            )
        parts = [BlockAccessor.for_block(p).combine(key, aggs) for p in partitions]
        meta = BlockAccessor.for_block(block).get_metadata(
            input_files=None, exec_stats=stats.build()
        )
        return parts + [meta]

    @staticmethod
    def reduce(
        key: Optional[str],
        aggs: List[AggregateFn],
        *mapper_outputs: List[Block],
        partial_reduce: bool = False,
    ) -> Tuple[Block, BlockMetadata]:
        return BlockAccessor.for_block(mapper_outputs[0]).aggregate_combined_blocks(
            list(mapper_outputs), key, aggs, finalize=not partial_reduce
        )

    @staticmethod
    def _prune_unused_columns(
        block: Block,
        key: Union[str, List[str]],
        aggs: Tuple[AggregateFn],
    ) -> Block:
        """Prune unused columns from block before aggregate."""
        prune_columns = True
        columns = set()

        if isinstance(key, str):
            columns.add(key)
        elif isinstance(key, list):
            for k in key:
                columns.add(k)
        elif callable(key):
            prune_columns = False

        for agg in aggs:
            if isinstance(agg, _AggregateOnKeyBase) and isinstance(agg._key_fn, str):
                columns.add(agg._key_fn)
            elif not isinstance(agg, Count):
                # Don't prune columns if any aggregate key is not string.
                prune_columns = False

        block_accessor = BlockAccessor.for_block(block)
        if (
            prune_columns
            and isinstance(block_accessor, TableBlockAccessor)
            and block_accessor.num_rows() > 0
        ):
            return block_accessor.select(list(columns))
        else:
            return block<|MERGE_RESOLUTION|>--- conflicted
+++ resolved
@@ -47,40 +47,12 @@
         stats = BlockExecStats.builder()
 
         block = SortAggregateTaskSpec._prune_unused_columns(block, key, aggs)
-<<<<<<< HEAD
-
-        def make_key(
-            keys: Union[str, Tuple[str, str], List[str], List[Tuple[str, str]]]
-        ) -> List[Tuple[str, str]]:
-            if isinstance(keys, str):
-                return [(keys, "ascending")]
-
-            if isinstance(keys, tuple):
-                return keys
-
-            out_keys = []
-
-            for key in keys:
-                if isinstance(key, str):
-                    out_keys.append((key, "ascending"))
-                else:
-                    out_keys.append(key)
-
-            return out_keys
-
-=======
->>>>>>> dbd925d1
         if key is None:
             partitions = [block]
         else:
             partitions = BlockAccessor.for_block(block).sort_and_partition(
                 boundaries,
-<<<<<<< HEAD
-                make_key(key),
-                descending=False,
-=======
                 SortKey(key),
->>>>>>> dbd925d1
             )
         parts = [BlockAccessor.for_block(p).combine(key, aggs) for p in partitions]
         meta = BlockAccessor.for_block(block).get_metadata(
