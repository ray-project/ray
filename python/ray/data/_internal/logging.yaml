version: 1
disable_existing_loggers: False

formatters:
    ray:
        format: "%(asctime)s\t%(levelname)s %(filename)s:%(lineno)s -- %(message)s"

filters:
    console_filter:
        (): ray.data._internal.logging.HiddenRecordFilter

handlers:
    file:
        class: ray.data._internal.logging.SessionFileHandler
        formatter: ray
        filename: ray-data.log
    console:
        class: ray._private.log.PlainRayHandler
        formatter: ray
        level: INFO
        filters: [console_filter]
    error-file:
        class: ray.data._internal.logging.SessionFileHandler
        level: ERROR
        formatter: ray
        filename: ray-data-errors.log

loggers:
    ray.data:
        level: DEBUG
<<<<<<< HEAD
        handlers: [file, console, error-file]
        propagate: False
    ray.anyscale.data:
        level: DEBUG
        handlers: [file, console, error-file]
        propagate: False
    ray.anyscale.air._internal.autoscaling_coordinator:
        level: DEBUG
        handlers: [file, console, error-file]
=======
        handlers: [file, console]
        propagate: False
    ray.air.util.tensor_extensions:
        level: DEBUG
        handlers: [file, console]
>>>>>>> 869f3d23
        propagate: False<|MERGE_RESOLUTION|>--- conflicted
+++ resolved
@@ -28,7 +28,6 @@
 loggers:
     ray.data:
         level: DEBUG
-<<<<<<< HEAD
         handlers: [file, console, error-file]
         propagate: False
     ray.anyscale.data:
@@ -38,11 +37,8 @@
     ray.anyscale.air._internal.autoscaling_coordinator:
         level: DEBUG
         handlers: [file, console, error-file]
-=======
-        handlers: [file, console]
         propagate: False
     ray.air.util.tensor_extensions:
         level: DEBUG
         handlers: [file, console]
->>>>>>> 869f3d23
         propagate: False