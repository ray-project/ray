--- conflicted
+++ resolved
@@ -73,9 +73,6 @@
         block_to_yield = self._buffer.build()
         block_remainder = None
         block = BlockAccessor.for_block(block_to_yield)
-<<<<<<< HEAD
-        if block.size_bytes() > self._target_max_block_size and block.num_rows() > 1:
-=======
         if (
             block.size_bytes()
             >= MAX_SAFE_BLOCK_SIZE_FACTOR * self._target_max_block_size
@@ -84,17 +81,10 @@
             # this if we are more than 50% above the target block size, because
             # this ensures that the last block produced will be at least half
             # the block size.
->>>>>>> f22137d0
             num_bytes_per_row = block.size_bytes() // block.num_rows()
             target_num_rows = self._target_max_block_size // num_bytes_per_row
             target_num_rows = max(1, target_num_rows)
 
-<<<<<<< HEAD
-            num_rows = min(target_num_rows, block.num_rows())
-            # Use copy=True because this seems to use less memory.
-            block_to_yield = block.slice(0, num_rows, copy=True)
-            block_remainder = block.slice(num_rows, block.num_rows(), copy=True)
-=======
             # TODO(swang): If the buffer is finalized, try to create even
             # blocks?
 
@@ -104,7 +94,6 @@
                 block_remainder = block.slice(
                     target_num_rows, block.num_rows(), copy=True
                 )
->>>>>>> f22137d0
 
         self._buffer = DelegatingBlockBuilder()
         if block_remainder is not None:
