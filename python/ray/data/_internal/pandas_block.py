import bisect
import collections
import heapq
from typing import (
    TYPE_CHECKING,
    Any,
    Callable,
    Dict,
    Iterator,
    List,
    Optional,
    Tuple,
    TypeVar,
    Union,
)

import numpy as np

from ray.air.constants import TENSOR_COLUMN_NAME
from ray.data._internal.table_block import TableBlockAccessor, TableBlockBuilder
from ray.data.block import (
    Block,
    BlockAccessor,
    BlockExecStats,
    BlockMetadata,
    KeyType,
    U,
)
from ray.data.context import DataContext
from ray.data.row import TableRow

if TYPE_CHECKING:
    import pandas
    import pyarrow

    from ray.data._internal.sort import SortKey
    from ray.data.aggregate import AggregateFn

T = TypeVar("T")

_pandas = None


def lazy_import_pandas():
    global _pandas
    if _pandas is None:
        import pandas

        _pandas = pandas
    return _pandas


class PandasRow(TableRow):
    """
    Row of a tabular Dataset backed by a Pandas DataFrame block.
    """

    def __getitem__(self, key: Union[str, List[str]]) -> Any:
        from ray.data.extensions import TensorArrayElement

        is_single_item = isinstance(key, str)
        keys = [key] if is_single_item else key

        col = self._row[keys]
        if len(col) == 0:
            return None

        items = col.iloc[0]
        if isinstance(items, TensorArrayElement):
            # Getting an item in a Pandas tensor column may return a TensorArrayElement,
            # which we have to convert to an ndarray.
            items = items.to_numpy()

        try:
            # Try to interpret this as a numpy-type value.
            # See https://stackoverflow.com/questions/9452775/converting-numpy-dtypes-to-native-python-types.  # noqa: E501
            if is_single_item:
                return items[0].as_py()

            return tuple([item.item() for item in items])
        except (AttributeError, ValueError):
            # Fallback to the original form.
            if is_single_item:
                return items[0]

            return items

    def __iter__(self) -> Iterator:
        for k in self._row.columns:
            yield k

    def __len__(self):
        return self._row.shape[1]


class PandasBlockBuilder(TableBlockBuilder):
    def __init__(self):
        pandas = lazy_import_pandas()
        super().__init__(pandas.DataFrame)

    @staticmethod
    def _table_from_pydict(columns: Dict[str, List[Any]]) -> "pandas.DataFrame":
        pandas = lazy_import_pandas()
        for key, value in columns.items():
            if key == TENSOR_COLUMN_NAME or isinstance(
                next(iter(value), None), np.ndarray
            ):
                from ray.data.extensions.tensor_extension import TensorArray

                columns[key] = TensorArray(value)
        return pandas.DataFrame(columns)

    @staticmethod
    def _concat_tables(tables: List["pandas.DataFrame"]) -> "pandas.DataFrame":
        pandas = lazy_import_pandas()
        from ray.air.util.data_batch_conversion import (
            _cast_ndarray_columns_to_tensor_extension,
        )

        if len(tables) > 1:
            df = pandas.concat(tables, ignore_index=True)
            df.reset_index(drop=True, inplace=True)
        else:
            df = tables[0]
        ctx = DataContext.get_current()
        if ctx.enable_tensor_extension_casting:
            df = _cast_ndarray_columns_to_tensor_extension(df)
        return df

    @staticmethod
    def _concat_would_copy() -> bool:
        return True

    @staticmethod
    def _empty_table() -> "pandas.DataFrame":
        pandas = lazy_import_pandas()
        return pandas.DataFrame()


# This is to be compatible with pyarrow.lib.schema
# TODO (kfstorm): We need a format-independent way to represent schema.
PandasBlockSchema = collections.namedtuple("PandasBlockSchema", ["names", "types"])


class PandasBlockAccessor(TableBlockAccessor):
    ROW_TYPE = PandasRow

    def __init__(self, table: "pandas.DataFrame"):
        super().__init__(table)

    def column_names(self) -> List[str]:
        return self._table.columns.tolist()

    @staticmethod
    def _build_tensor_row(row: PandasRow) -> np.ndarray:
        from ray.data.extensions import TensorArrayElement

        tensor = row[TENSOR_COLUMN_NAME].iloc[0]
        if isinstance(tensor, TensorArrayElement):
            # Getting an item in a Pandas tensor column may return a TensorArrayElement,
            # which we have to convert to an ndarray.
            tensor = tensor.to_numpy()
        return tensor

    def slice(self, start: int, end: int, copy: bool = False) -> "pandas.DataFrame":
        view = self._table[start:end]
        view.reset_index(drop=True, inplace=True)
        if copy:
            view = view.copy(deep=True)
        return view

    def take(self, indices: List[int]) -> "pandas.DataFrame":
        table = self._table.take(indices)
        table.reset_index(drop=True, inplace=True)
        return table

    def select(self, columns: List[str]) -> "pandas.DataFrame":
        if not all(isinstance(col, str) for col in columns):
            raise ValueError(
                "Columns must be a list of column name strings when aggregating on "
                f"Pandas blocks, but got: {columns}."
            )
        return self._table[columns]

    def random_shuffle(self, random_seed: Optional[int]) -> "pandas.DataFrame":
        table = self._table.sample(frac=1, random_state=random_seed)
        table.reset_index(drop=True, inplace=True)
        return table

    def schema(self) -> PandasBlockSchema:
        dtypes = self._table.dtypes
        schema = PandasBlockSchema(
            names=dtypes.index.tolist(), types=dtypes.values.tolist()
        )
        # Column names with non-str types of a pandas DataFrame is not
        # supported by Ray Dataset.
        if any(not isinstance(name, str) for name in schema.names):
            raise ValueError(
                "A Pandas DataFrame with column names of non-str types"
                " is not supported by Ray Dataset. Column names of this"
                f" DataFrame: {schema.names!r}."
            )
        return schema

    def to_pandas(self) -> "pandas.DataFrame":
        from ray.air.util.data_batch_conversion import _cast_tensor_columns_to_ndarrays

        ctx = DataContext.get_current()
        table = self._table
        if ctx.enable_tensor_extension_casting:
            table = _cast_tensor_columns_to_ndarrays(table)
        return table

    def to_numpy(
        self, columns: Optional[Union[str, List[str]]] = None
    ) -> Union[np.ndarray, Dict[str, np.ndarray]]:
        if columns is None:
            columns = self._table.columns.tolist()
            should_be_single_ndarray = False
        elif isinstance(columns, list):
            should_be_single_ndarray = False
        else:
            columns = [columns]
            should_be_single_ndarray = True

        for column in columns:
            if column not in self._table.columns:
                raise ValueError(
                    f"Cannot find column {column}, available columns: "
                    f"{self._table.columns.tolist()}"
                )

        arrays = []
        for column in columns:
            arrays.append(self._table[column].to_numpy())

        if should_be_single_ndarray:
            arrays = arrays[0]
        else:
            arrays = dict(zip(columns, arrays))
        return arrays

    def to_arrow(self) -> "pyarrow.Table":
        import pyarrow

        return pyarrow.table(self._table)

    def num_rows(self) -> int:
        return self._table.shape[0]

    def size_bytes(self) -> int:
        return self._table.memory_usage(index=True, deep=True).sum()

    def _zip(self, acc: BlockAccessor) -> "pandas.DataFrame":
        r = self.to_pandas().copy(deep=False)
        s = acc.to_pandas()
        for col_name in s.columns:
            col = s[col_name]
            column_names = list(r.columns)
            # Ensure the column names are unique after zip.
            if col_name in column_names:
                i = 1
                new_name = col_name
                while new_name in column_names:
                    new_name = "{}_{}".format(col_name, i)
                    i += 1
                col_name = new_name
            r[col_name] = col
        return r

    @staticmethod
    def builder() -> PandasBlockBuilder:
        return PandasBlockBuilder()

    @staticmethod
    def _empty_table() -> "pandas.DataFrame":
        return PandasBlockBuilder._empty_table()

    def _sample(self, n_samples: int, sort_key: "SortKey") -> "pandas.DataFrame":
        return self._table[sort_key.get_columns()].sample(n_samples, ignore_index=True)

    def _apply_agg(
        self, agg_fn: Callable[["pandas.Series", bool], U], on: str
    ) -> Optional[U]:
        """Helper providing null handling around applying an aggregation to a column."""
        pd = lazy_import_pandas()
        if on is not None and not isinstance(on, str):
            raise ValueError(
                "on must be a string or None when aggregating on Pandas blocks, but "
                f"got: {type(on)}."
            )

        if self.num_rows() == 0:
            return None

        col = self._table[on]
        try:
            val = agg_fn(col)
        except TypeError as e:
            # Converting an all-null column in an Arrow Table to a Pandas DataFrame
            # column will result in an all-None column of object type, which will raise
            # a type error when attempting to do most binary operations. We explicitly
            # check for this type failure here so we can properly propagate a null.
            if np.issubdtype(col.dtype, np.object_) and col.isnull().all():
                return None
            raise e from None
        if pd.isnull(val):
            return None
        return val

    def count(self, on: str) -> Optional[U]:
        return self._apply_agg(lambda col: col.count(), on)

    def sum(self, on: str, ignore_nulls: bool) -> Optional[U]:
        pd = lazy_import_pandas()
        if on is not None and not isinstance(on, str):
            raise ValueError(
                "on must be a string or None when aggregating on Pandas blocks, but "
                f"got: {type(on)}."
            )

        if self.num_rows() == 0:
            return None

        col = self._table[on]
        if col.isnull().all():
            # Short-circuit on an all-null column, returning None. This is required for
            # sum() since it will otherwise return 0 when summing on an all-null column,
            # which is not what we want.
            return None
        val = col.sum(skipna=ignore_nulls)
        if pd.isnull(val):
            return None
        return val

    def min(self, on: str, ignore_nulls: bool) -> Optional[U]:
        return self._apply_agg(lambda col: col.min(skipna=ignore_nulls), on)

    def max(self, on: str, ignore_nulls: bool) -> Optional[U]:
        return self._apply_agg(lambda col: col.max(skipna=ignore_nulls), on)

    def mean(self, on: str, ignore_nulls: bool) -> Optional[U]:
        return self._apply_agg(lambda col: col.mean(skipna=ignore_nulls), on)

    def sum_of_squared_diffs_from_mean(
        self,
        on: str,
        ignore_nulls: bool,
        mean: Optional[U] = None,
    ) -> Optional[U]:
        if mean is None:
            mean = self.mean(on, ignore_nulls)
        return self._apply_agg(
            lambda col: ((col - mean) ** 2).sum(skipna=ignore_nulls),
            on,
        )

    def sort_and_partition(
        self, boundaries: List[T], sort_key: "SortKey"
    ) -> List[Block]:
        if self._table.shape[0] == 0:
            # If the pyarrow table is empty we may not have schema
            # so calling sort_indices() will raise an error.
            return [self._empty_table() for _ in range(len(boundaries) + 1)]
        
        columns, ascending = sort_key.to_pandas_sort_args()
        table = self._table.sort_values(by=columns, ascending=ascending)
        if len(boundaries) == 0:
            return [table]

        partitions = []
        # For each boundary value, count the number of items that are less
        # than it. Since the block is sorted, these counts partition the items
        # such that boundaries[i] <= x < boundaries[i + 1] for each x in
        # partition[i]. If `descending` is true, `boundaries` would also be
        # in descending order and we only need to count the number of items
        # *greater than* the boundary value instead.

        records = list(table[columns].itertuples(index=False, name=None))
        if not ascending:
            bounds = [
                len(records) - bisect.bisect_left(records[::-1], b) for b in boundaries
            ]
        else:
            bounds = [bisect.bisect_left(records, b) for b in boundaries]

        last_idx = 0
        for idx in bounds:
            partitions.append(table[last_idx:idx])
            last_idx = idx
        partitions.append(table[last_idx:])
        return partitions

<<<<<<< HEAD
    def combine(
        self, key: Union[str, List[str]], aggs: Tuple[AggregateFn]
    ) -> "pandas.DataFrame":
=======
    def combine(self, key: str, aggs: Tuple["AggregateFn"]) -> "pandas.DataFrame":
>>>>>>> dbd925d1
        """Combine rows with the same key into an accumulator.

        This assumes the block is already sorted by key in ascending order.

        Args:
            key: The column name of key or None for global aggregation.
            aggs: The aggregations to do.

        Returns:
            A sorted block of [k, v_1, ..., v_n] columns where k is the groupby
            key and v_i is the partially combined accumulator for the ith given
            aggregation.
            If key is None then the k column is omitted.
        """
        import pandas as pd

        if key is not None and not isinstance(key, (str, list)):
            raise ValueError(
                "key must be a string, list of strings or None when aggregating "
                "on Pandas blocks, but "
                f"got: {type(key)}."
            )

        def iter_groups() -> Iterator[Tuple[KeyType, Block]]:
            """Creates an iterator over zero-copy group views."""
            if key is None:
                # Global aggregation consists of a single "group", so we short-circuit.
                yield None, self.to_block()
                return

            start = end = 0
            iter = self.iter_rows(public_row_format=False)
            next_row = None
            while True:
                try:
                    if next_row is None:
                        next_row = next(iter)
                    next_key = next_row[key]
                    while (next_row[key] == next_key).all():
                        end += 1
                        try:
                            next_row = next(iter)
                        except StopIteration:
                            next_row = None
                            break
                    yield next_key, self.slice(start, end, copy=False)
                    start = end
                except StopIteration:
                    break

        builder = PandasBlockBuilder()
        for group_key, group_view in iter_groups():
            # Aggregate.
            accumulators = [agg.init(group_key) for agg in aggs]
            for i in range(len(aggs)):
                accumulators[i] = aggs[i].accumulate_block(accumulators[i], group_view)

            # Build the row.
            row = {}
            if key is not None:
                if isinstance(key, list):
                    keys = key
                    group_keys = group_key
                else:
                    keys = [key]
                    group_keys = [group_key]

                for k, gk in zip(keys, group_keys):
                    row[k] = gk

            count = collections.defaultdict(int)
            for agg, accumulator in zip(aggs, accumulators):
                name = agg.name
                # Check for conflicts with existing aggregation name.
                if count[name] > 0:
                    name = self._munge_conflict(name, count[name])
                count[name] += 1
                row[name] = accumulator

            builder.add(row)

        return builder.build()

    @staticmethod
    def merge_sorted_blocks(
        blocks: List[Block], sort_key: "SortKey"
    ) -> Tuple["pandas.DataFrame", BlockMetadata]:
        pd = lazy_import_pandas()
        stats = BlockExecStats.builder()
        blocks = [b for b in blocks if b.shape[0] > 0]
        if len(blocks) == 0:
            ret = PandasBlockAccessor._empty_table()
        else:
            ret = pd.concat(blocks, ignore_index=True)
            columns, ascending = sort_key.to_pandas_sort_args()
            ret = ret.sort_values(by=columns, ascending=ascending)
        return ret, PandasBlockAccessor(ret).get_metadata(
            None, exec_stats=stats.build()
        )

    @staticmethod
    def aggregate_combined_blocks(
        blocks: List["pandas.DataFrame"],
<<<<<<< HEAD
        key: Union[str, List[str]],
        aggs: Tuple[AggregateFn],
=======
        key: str,
        aggs: Tuple["AggregateFn"],
>>>>>>> dbd925d1
        finalize: bool,
    ) -> Tuple["pandas.DataFrame", BlockMetadata]:
        """Aggregate sorted, partially combined blocks with the same key range.

        This assumes blocks are already sorted by key in ascending order,
        so we can do merge sort to get all the rows with the same key.

        Args:
            blocks: A list of partially combined and sorted blocks.
            key: The column name of key or None for global aggregation.
            aggs: The aggregations to do.
            finalize: Whether to finalize the aggregation. This is used as an
                optimization for cases where we repeatedly combine partially
                aggregated groups.

        Returns:
            A block of [k, v_1, ..., v_n] columns and its metadata where k is
            the groupby key and v_i is the corresponding aggregation result for
            the ith given aggregation.
            If key is None then the k column is omitted.
        """

        stats = BlockExecStats.builder()
        keys = key if isinstance(key, list) else [key]
        key_fn = (
            (lambda r: tuple(r[r._row.columns[: len(keys)]]))
            if key is not None
            else (lambda r: (0,))
        )

        iter = heapq.merge(
            *[
                PandasBlockAccessor(block).iter_rows(public_row_format=False)
                for block in blocks
            ],
            key=key_fn,
        )
        next_row = None
        builder = PandasBlockBuilder()
        while True:
            try:
                if next_row is None:
                    next_row = next(iter)
                next_keys = key_fn(next_row)
                next_key_names = (
                    next_row._row.columns[: len(keys)] if key is not None else None
                )

                def gen():
                    nonlocal iter
                    nonlocal next_row
                    while key_fn(next_row) == next_keys:
                        yield next_row
                        try:
                            next_row = next(iter)
                        except StopIteration:
                            next_row = None
                            break

                # Merge.
                first = True
                accumulators = [None] * len(aggs)
                resolved_agg_names = [None] * len(aggs)
                for r in gen():
                    if first:
                        count = collections.defaultdict(int)
                        for i in range(len(aggs)):
                            name = aggs[i].name
                            # Check for conflicts with existing aggregation
                            # name.
                            if count[name] > 0:
                                name = PandasBlockAccessor._munge_conflict(
                                    name, count[name]
                                )
                            count[name] += 1
                            resolved_agg_names[i] = name
                            accumulators[i] = r[name]
                        first = False
                    else:
                        for i in range(len(aggs)):
                            accumulators[i] = aggs[i].merge(
                                accumulators[i], r[resolved_agg_names[i]]
                            )
                # Build the row.
                row = {}
                if key is not None:
                    for next_key, next_key_name in zip(next_keys, next_key_names):
                        row[next_key_name] = next_key

                for agg, agg_name, accumulator in zip(
                    aggs, resolved_agg_names, accumulators
                ):
                    if finalize:
                        row[agg_name] = agg.finalize(accumulator)
                    else:
                        row[agg_name] = accumulator

                builder.add(row)
            except StopIteration:
                break

        ret = builder.build()
        return ret, PandasBlockAccessor(ret).get_metadata(
            None, exec_stats=stats.build()
        )<|MERGE_RESOLUTION|>--- conflicted
+++ resolved
@@ -391,13 +391,9 @@
         partitions.append(table[last_idx:])
         return partitions
 
-<<<<<<< HEAD
     def combine(
-        self, key: Union[str, List[str]], aggs: Tuple[AggregateFn]
+        self, key: Union[str, List[str]], aggs: Tuple["AggregateFn"]
     ) -> "pandas.DataFrame":
-=======
-    def combine(self, key: str, aggs: Tuple["AggregateFn"]) -> "pandas.DataFrame":
->>>>>>> dbd925d1
         """Combine rows with the same key into an accumulator.
 
         This assumes the block is already sorted by key in ascending order.
@@ -501,13 +497,8 @@
     @staticmethod
     def aggregate_combined_blocks(
         blocks: List["pandas.DataFrame"],
-<<<<<<< HEAD
         key: Union[str, List[str]],
-        aggs: Tuple[AggregateFn],
-=======
-        key: str,
         aggs: Tuple["AggregateFn"],
->>>>>>> dbd925d1
         finalize: bool,
     ) -> Tuple["pandas.DataFrame", BlockMetadata]:
         """Aggregate sorted, partially combined blocks with the same key range.
