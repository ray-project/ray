--- conflicted
+++ resolved
@@ -516,7 +516,6 @@
     return None
 
 
-<<<<<<< HEAD
 def find_partition_index(
     table: Union["pyarrow.Table", "pandas.DataFrame"],
     desired: List[Any],
@@ -578,7 +577,8 @@
         last_idx = idx
     partitions.append(table[last_idx:])
     return partitions
-=======
+
+
 def get_attribute_from_class_name(class_name: str) -> Any:
     """Get Python attribute from the provided class name.
 
@@ -593,5 +593,4 @@
 
     module_name = ".".join(paths[:-1])
     attribute_name = paths[-1]
-    return getattr(import_module(module_name), attribute_name)
->>>>>>> 120d8928
+    return getattr(import_module(module_name), attribute_name)