import collections
import heapq
import random
from typing import (
    TYPE_CHECKING,
    Any,
    Callable,
    Dict,
    Iterator,
    List,
    Optional,
    Tuple,
    TypeVar,
    Union,
)

import numpy as np

from ray.data._internal.arrow_ops import transform_polars, transform_pyarrow
from ray.data._internal.table_block import (
    VALUE_COL_NAME,
    TableBlockAccessor,
    TableBlockBuilder,
)
from ray.data.aggregate import AggregateFn
from ray.data.block import (
    Block,
    BlockAccessor,
    BlockExecStats,
    BlockMetadata,
    KeyFn,
    KeyType,
    U,
)
from ray.data.context import DatasetContext
from ray.data.row import TableRow

try:
    import pyarrow
except ImportError:
    pyarrow = None


if TYPE_CHECKING:
    import pandas

    from ray.data._internal.sort import SortKeyT

T = TypeVar("T")


# We offload some transformations to polars for performance.
def get_sort_transform(context: DatasetContext) -> Callable:
    if context.use_polars:
        return transform_polars.sort
    else:
        return transform_pyarrow.sort


def get_concat_and_sort_transform(context: DatasetContext) -> Callable:
    if context.use_polars:
        return transform_polars.concat_and_sort
    else:
        return transform_pyarrow.concat_and_sort


class ArrowRow(TableRow):
    """
    Row of a tabular Dataset backed by a Arrow Table block.
    """

    def __getitem__(self, key: str) -> Any:
        col = self._row[key]
        if len(col) == 0:
            return None
        item = col[0]
        try:
            # Try to interpret this as a pyarrow.Scalar value.
            return item.as_py()
        except AttributeError:
            # Assume that this row is an element of an extension array, and
            # that it is bypassing pyarrow's scalar model.
            return item

    def __iter__(self) -> Iterator:
        for k in self._row.column_names:
            yield k

    def __len__(self):
        return self._row.num_columns


class ArrowBlockBuilder(TableBlockBuilder[T]):
    def __init__(self):
        if pyarrow is None:
            raise ImportError("Run `pip install pyarrow` for Arrow support")
        super().__init__(pyarrow.Table)

    @staticmethod
    def _table_from_pydict(columns: Dict[str, List[Any]]) -> Block:
        for col_name, col in columns.items():
            if col_name == VALUE_COL_NAME or isinstance(
                next(iter(col), None), np.ndarray
            ):
                from ray.data.extensions.tensor_extension import ArrowTensorArray

                columns[col_name] = ArrowTensorArray.from_numpy(col)
        return pyarrow.Table.from_pydict(columns)

    @staticmethod
    def _concat_tables(tables: List[Block]) -> Block:
        return transform_pyarrow.concat(tables)

    @staticmethod
    def _empty_table() -> "pyarrow.Table":
        return pyarrow.Table.from_pydict({})


class ArrowBlockAccessor(TableBlockAccessor):
    ROW_TYPE = ArrowRow

    def __init__(self, table: "pyarrow.Table"):
        if pyarrow is None:
            raise ImportError("Run `pip install pyarrow` for Arrow support")
        super().__init__(table)

    def column_names(self) -> List[str]:
        return self._table.column_names

    @classmethod
    def from_bytes(cls, data: bytes) -> "ArrowBlockAccessor":
        reader = pyarrow.ipc.open_stream(data)
        return cls(reader.read_all())

    @staticmethod
    def numpy_to_block(
        batch: Union[np.ndarray, Dict[str, np.ndarray]],
    ) -> "pyarrow.Table":
        import pyarrow as pa

        from ray.data.extensions.tensor_extension import ArrowTensorArray

        if isinstance(batch, np.ndarray):
            batch = {VALUE_COL_NAME: batch}
        elif not isinstance(batch, dict) or any(
            not isinstance(col, np.ndarray) for col in batch.values()
        ):
            raise ValueError(
                "Batch must be an ndarray or dictionary of ndarrays when converting "
                f"a numpy batch to a block, got: {type(batch)}"
            )
        new_batch = {}
        for col_name, col in batch.items():
            # Use Arrow's native *List types for 1-dimensional ndarrays.
            if col.dtype.type is np.object_ or col.ndim > 1:
                try:
                    col = ArrowTensorArray.from_numpy(col)
                except pa.ArrowNotImplementedError as e:
                    raise ValueError(
                        "Failed to convert multi-dimensional ndarray of dtype "
                        f"{col.dtype} to our tensor extension since this dtype is not "
                        "supported by Arrow. If encountering this due to string data, "
                        'cast the ndarray to a string dtype, e.g. a.astype("U").'
                    ) from e
            new_batch[col_name] = col
        return pa.Table.from_pydict(new_batch)

    @staticmethod
    def _build_tensor_row(row: ArrowRow) -> np.ndarray:
<<<<<<< HEAD
        col = row[VALUE_COL_NAME]
        chunk_idx = 0
        while True:
            if chunk_idx >= col.num_chunks:
                # All empty chunks, return empty ndarray.
                return np.array([], col.type.storage_type.value_type.to_pandas_dtype())
            if len(col.chunk(chunk_idx)) > 0:
                break
            chunk_idx += 1
        # Getting an item in a tensor column automatically does a NumPy conversion.
        return col.chunk(chunk_idx)[0]
=======
        return row[VALUE_COL_NAME][0]
>>>>>>> 3a77c735

    def slice(self, start: int, end: int, copy: bool) -> "pyarrow.Table":
        view = self._table.slice(start, end - start)
        if copy:
            view = _copy_table(view)
        return view

    def random_shuffle(self, random_seed: Optional[int]) -> "pyarrow.Table":
        random = np.random.RandomState(random_seed)
        return self.take(random.permutation(self.num_rows()))

    def schema(self) -> "pyarrow.lib.Schema":
        return self._table.schema

    def to_pandas(self) -> "pandas.DataFrame":
        from ray.air.util.data_batch_conversion import _cast_tensor_columns_to_ndarrays

        df = self._table.to_pandas()
        ctx = DatasetContext.get_current()
        if ctx.enable_tensor_extension_casting:
            df = _cast_tensor_columns_to_ndarrays(df)
        return df

    def to_numpy(
        self, columns: Optional[Union[str, List[str]]] = None
    ) -> Union[np.ndarray, Dict[str, np.ndarray]]:
        from ray.air.util.transform_pyarrow import (
            _concatenate_extension_column,
            _is_column_extension_type,
        )

        if columns is None:
            columns = self._table.column_names
        if not isinstance(columns, list):
            columns = [columns]
        for column in columns:
            if column not in self._table.column_names:
                raise ValueError(
                    f"Cannot find column {column}, available columns: "
                    f"{self._table.column_names}"
                )
        arrays = []
        for column in columns:
            array = self._table[column]
            if array.num_chunks == 0:
                array = pyarrow.array([], type=array.type)
            elif _is_column_extension_type(array):
                array = _concatenate_extension_column(array)
            else:
                array = array.combine_chunks()
            arrays.append(array.to_numpy(zero_copy_only=False))
        if len(arrays) == 1:
            arrays = arrays[0]
        else:
            arrays = dict(zip(columns, arrays))
        return arrays

    def to_arrow(self) -> "pyarrow.Table":
        return self._table

    def num_rows(self) -> int:
        # Arrow may represent an empty table via an N > 0 row, 0-column table, e.g. when
        # slicing an empty table, so we return 0 if num_columns == 0.
        return self._table.num_rows if self._table.num_columns > 0 else 0

    def size_bytes(self) -> int:
        return self._table.nbytes

    def _zip(self, acc: BlockAccessor) -> "Block[T]":
        r = self.to_arrow()
        s = acc.to_arrow()
        for col_name in s.column_names:
            col = s.column(col_name)
            # Ensure the column names are unique after zip.
            if col_name in r.column_names:
                i = 1
                new_name = col_name
                while new_name in r.column_names:
                    new_name = "{}_{}".format(col_name, i)
                    i += 1
                col_name = new_name
            r = r.append_column(col_name, col)
        return r

    @staticmethod
    def builder() -> ArrowBlockBuilder[T]:
        return ArrowBlockBuilder()

    @staticmethod
    def _empty_table() -> "pyarrow.Table":
        return ArrowBlockBuilder._empty_table()

    def take(
        self,
        indices: Union[List[int], "pyarrow.Array", "pyarrow.ChunkedArray"],
    ) -> "pyarrow.Table":
        """Select rows from the underlying table.

        This method is an alternative to pyarrow.Table.take(), which breaks for
        extension arrays.
        """
        return transform_pyarrow.take_table(self._table, indices)

    def select(self, columns: List[KeyFn]) -> "pyarrow.Table":
        if not all(isinstance(col, str) for col in columns):
            raise ValueError(
                "Columns must be a list of column name strings when aggregating on "
                f"Arrow blocks, but got: {columns}."
            )
        return self._table.select(columns)

    def _sample(self, n_samples: int, key: "SortKeyT") -> "pyarrow.Table":
        indices = random.sample(range(self._table.num_rows), n_samples)
        table = self._table.select([k[0] for k in key])
        return transform_pyarrow.take_table(table, indices)

    def count(self, on: KeyFn) -> Optional[U]:
        """Count the number of non-null values in the provided column."""
        import pyarrow.compute as pac

        if not isinstance(on, str):
            raise ValueError(
                "on must be a string when aggregating on Arrow blocks, but got:"
                f"{type(on)}."
            )

        if self.num_rows() == 0:
            return None

        col = self._table[on]
        return pac.count(col).as_py()

    def _apply_arrow_compute(
        self, compute_fn: Callable, on: KeyFn, ignore_nulls: bool
    ) -> Optional[U]:
        """Helper providing null handling around applying an aggregation to a column."""
        import pyarrow as pa

        if not isinstance(on, str):
            raise ValueError(
                "on must be a string when aggregating on Arrow blocks, but got:"
                f"{type(on)}."
            )

        if self.num_rows() == 0:
            return None

        col = self._table[on]
        if pa.types.is_null(col.type):
            return None
        else:
            return compute_fn(col, skip_nulls=ignore_nulls).as_py()

    def sum(self, on: KeyFn, ignore_nulls: bool) -> Optional[U]:
        import pyarrow.compute as pac

        return self._apply_arrow_compute(pac.sum, on, ignore_nulls)

    def min(self, on: KeyFn, ignore_nulls: bool) -> Optional[U]:
        import pyarrow.compute as pac

        return self._apply_arrow_compute(pac.min, on, ignore_nulls)

    def max(self, on: KeyFn, ignore_nulls: bool) -> Optional[U]:
        import pyarrow.compute as pac

        return self._apply_arrow_compute(pac.max, on, ignore_nulls)

    def mean(self, on: KeyFn, ignore_nulls: bool) -> Optional[U]:
        import pyarrow.compute as pac

        return self._apply_arrow_compute(pac.mean, on, ignore_nulls)

    def sum_of_squared_diffs_from_mean(
        self,
        on: KeyFn,
        ignore_nulls: bool,
        mean: Optional[U] = None,
    ) -> Optional[U]:
        import pyarrow.compute as pac

        if mean is None:
            # If precomputed mean not given, we compute it ourselves.
            mean = self.mean(on, ignore_nulls)
            if mean is None:
                return None
        return self._apply_arrow_compute(
            lambda col, skip_nulls: pac.sum(
                pac.power(pac.subtract(col, mean), 2),
                skip_nulls=skip_nulls,
            ),
            on,
            ignore_nulls,
        )

    def sort_and_partition(
        self, boundaries: List[T], key: "SortKeyT", descending: bool
    ) -> List["Block[T]"]:
        if len(key) > 1:
            raise NotImplementedError(
                "sorting by multiple columns is not supported yet"
            )

        if self._table.num_rows == 0:
            # If the pyarrow table is empty we may not have schema
            # so calling sort_indices() will raise an error.
            return [self._empty_table() for _ in range(len(boundaries) + 1)]

        context = DatasetContext.get_current()
        sort = get_sort_transform(context)
        col, _ = key[0]
        table = sort(self._table, key, descending)
        if len(boundaries) == 0:
            return [table]

        partitions = []
        # For each boundary value, count the number of items that are less
        # than it. Since the block is sorted, these counts partition the items
        # such that boundaries[i] <= x < boundaries[i + 1] for each x in
        # partition[i]. If `descending` is true, `boundaries` would also be
        # in descending order and we only need to count the number of items
        # *greater than* the boundary value instead.
        if descending:
            num_rows = len(table[col])
            bounds = num_rows - np.searchsorted(
                table[col], boundaries, sorter=np.arange(num_rows - 1, -1, -1)
            )
        else:
            bounds = np.searchsorted(table[col], boundaries)
        last_idx = 0
        for idx in bounds:
            # Slices need to be copied to avoid including the base table
            # during serialization.
            partitions.append(_copy_table(table.slice(last_idx, idx - last_idx)))
            last_idx = idx
        partitions.append(_copy_table(table.slice(last_idx)))
        return partitions

    def combine(self, key: KeyFn, aggs: Tuple[AggregateFn]) -> Block[ArrowRow]:
        """Combine rows with the same key into an accumulator.

        This assumes the block is already sorted by key in ascending order.

        Args:
            key: The column name of key or None for global aggregation.
            aggs: The aggregations to do.

        Returns:
            A sorted block of [k, v_1, ..., v_n] columns where k is the groupby
            key and v_i is the partially combined accumulator for the ith given
            aggregation.
            If key is None then the k column is omitted.
        """
        if key is not None and not isinstance(key, str):
            raise ValueError(
                "key must be a string or None when aggregating on Arrow blocks, but "
                f"got: {type(key)}."
            )

        def iter_groups() -> Iterator[Tuple[KeyType, Block]]:
            """Creates an iterator over zero-copy group views."""
            if key is None:
                # Global aggregation consists of a single "group", so we short-circuit.
                yield None, self.to_block()
                return

            start = end = 0
            iter = self.iter_rows()
            next_row = None
            while True:
                try:
                    if next_row is None:
                        next_row = next(iter)
                    next_key = next_row[key]
                    while next_row[key] == next_key:
                        end += 1
                        try:
                            next_row = next(iter)
                        except StopIteration:
                            next_row = None
                            break
                    yield next_key, self.slice(start, end, copy=False)
                    start = end
                except StopIteration:
                    break

        builder = ArrowBlockBuilder()
        for group_key, group_view in iter_groups():
            # Aggregate.
            accumulators = [agg.init(group_key) for agg in aggs]
            for i in range(len(aggs)):
                accumulators[i] = aggs[i].accumulate_block(accumulators[i], group_view)

            # Build the row.
            row = {}
            if key is not None:
                row[key] = group_key

            count = collections.defaultdict(int)
            for agg, accumulator in zip(aggs, accumulators):
                name = agg.name
                # Check for conflicts with existing aggregation name.
                if count[name] > 0:
                    name = self._munge_conflict(name, count[name])
                count[name] += 1
                row[name] = accumulator

            builder.add(row)

        return builder.build()

    @staticmethod
    def _munge_conflict(name, count):
        return f"{name}_{count+1}"

    @staticmethod
    def merge_sorted_blocks(
        blocks: List[Block[T]], key: "SortKeyT", _descending: bool
    ) -> Tuple[Block[T], BlockMetadata]:
        stats = BlockExecStats.builder()
        blocks = [b for b in blocks if b.num_rows > 0]
        if len(blocks) == 0:
            ret = ArrowBlockAccessor._empty_table()
        else:
            concat_and_sort = get_concat_and_sort_transform(
                DatasetContext.get_current()
            )
            ret = concat_and_sort(blocks, key, _descending)
        return ret, ArrowBlockAccessor(ret).get_metadata(None, exec_stats=stats.build())

    @staticmethod
    def aggregate_combined_blocks(
        blocks: List[Block[ArrowRow]],
        key: KeyFn,
        aggs: Tuple[AggregateFn],
        finalize: bool,
    ) -> Tuple[Block[ArrowRow], BlockMetadata]:
        """Aggregate sorted, partially combined blocks with the same key range.

        This assumes blocks are already sorted by key in ascending order,
        so we can do merge sort to get all the rows with the same key.

        Args:
            blocks: A list of partially combined and sorted blocks.
            key: The column name of key or None for global aggregation.
            aggs: The aggregations to do.
            finalize: Whether to finalize the aggregation. This is used as an
                optimization for cases where we repeatedly combine partially
                aggregated groups.

        Returns:
            A block of [k, v_1, ..., v_n] columns and its metadata where k is
            the groupby key and v_i is the corresponding aggregation result for
            the ith given aggregation.
            If key is None then the k column is omitted.
        """

        stats = BlockExecStats.builder()
        key_fn = (
            (lambda r: r[r._row.schema.names[0]]) if key is not None else (lambda r: 0)
        )

        iter = heapq.merge(
            *[ArrowBlockAccessor(block).iter_rows() for block in blocks], key=key_fn
        )
        next_row = None
        builder = ArrowBlockBuilder()
        while True:
            try:
                if next_row is None:
                    next_row = next(iter)
                next_key = key_fn(next_row)
                next_key_name = (
                    next_row._row.schema.names[0] if key is not None else None
                )

                def gen():
                    nonlocal iter
                    nonlocal next_row
                    while key_fn(next_row) == next_key:
                        yield next_row
                        try:
                            next_row = next(iter)
                        except StopIteration:
                            next_row = None
                            break

                # Merge.
                first = True
                accumulators = [None] * len(aggs)
                resolved_agg_names = [None] * len(aggs)
                for r in gen():
                    if first:
                        count = collections.defaultdict(int)
                        for i in range(len(aggs)):
                            name = aggs[i].name
                            # Check for conflicts with existing aggregation
                            # name.
                            if count[name] > 0:
                                name = ArrowBlockAccessor._munge_conflict(
                                    name, count[name]
                                )
                            count[name] += 1
                            resolved_agg_names[i] = name
                            accumulators[i] = r[name]
                        first = False
                    else:
                        for i in range(len(aggs)):
                            accumulators[i] = aggs[i].merge(
                                accumulators[i], r[resolved_agg_names[i]]
                            )
                # Build the row.
                row = {}
                if key is not None:
                    row[next_key_name] = next_key

                for agg, agg_name, accumulator in zip(
                    aggs, resolved_agg_names, accumulators
                ):
                    if finalize:
                        row[agg_name] = agg.finalize(accumulator)
                    else:
                        row[agg_name] = accumulator

                builder.add(row)
            except StopIteration:
                break

        ret = builder.build()
        return ret, ArrowBlockAccessor(ret).get_metadata(None, exec_stats=stats.build())


def _copy_table(table: "pyarrow.Table") -> "pyarrow.Table":
    """Copy the provided Arrow table."""
    import pyarrow as pa
    from ray.air.util.transform_pyarrow import (
        _concatenate_extension_column,
        _is_column_extension_type,
    )

    # Copy the table by copying each column and constructing a new table with
    # the same schema.
    cols = table.columns
    new_cols = []
    for col in cols:
        if _is_column_extension_type(col):
            # Extension arrays don't support concatenation.
            arr = _concatenate_extension_column(col)
        else:
            arr = col.combine_chunks()
        new_cols.append(arr)
    return pa.Table.from_arrays(new_cols, schema=table.schema)<|MERGE_RESOLUTION|>--- conflicted
+++ resolved
@@ -167,21 +167,7 @@
 
     @staticmethod
     def _build_tensor_row(row: ArrowRow) -> np.ndarray:
-<<<<<<< HEAD
-        col = row[VALUE_COL_NAME]
-        chunk_idx = 0
-        while True:
-            if chunk_idx >= col.num_chunks:
-                # All empty chunks, return empty ndarray.
-                return np.array([], col.type.storage_type.value_type.to_pandas_dtype())
-            if len(col.chunk(chunk_idx)) > 0:
-                break
-            chunk_idx += 1
-        # Getting an item in a tensor column automatically does a NumPy conversion.
-        return col.chunk(chunk_idx)[0]
-=======
         return row[VALUE_COL_NAME][0]
->>>>>>> 3a77c735
 
     def slice(self, start: int, end: int, copy: bool) -> "pyarrow.Table":
         view = self._table.slice(start, end - start)
