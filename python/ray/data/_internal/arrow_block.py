--- conflicted
+++ resolved
@@ -465,11 +465,7 @@
         partitions.append(table.slice(last_idx))
         return partitions
 
-<<<<<<< HEAD
-    def combine(self, key: Union[str, List[str]], aggs: Tuple[AggregateFn]) -> Block:
-=======
-    def combine(self, key: str, aggs: Tuple["AggregateFn"]) -> Block:
->>>>>>> dbd925d1
+    def combine(self, key: Union[str, List[str]], aggs: Tuple["AggregateFn"]) -> Block:
         """Combine rows with the same key into an accumulator.
 
         This assumes the block is already sorted by key in ascending order.
@@ -571,13 +567,8 @@
     @staticmethod
     def aggregate_combined_blocks(
         blocks: List[Block],
-<<<<<<< HEAD
         key: Union[str, List[str]],
-        aggs: Tuple[AggregateFn],
-=======
-        key: str,
         aggs: Tuple["AggregateFn"],
->>>>>>> dbd925d1
         finalize: bool,
     ) -> Tuple[Block, BlockMetadata]:
         """Aggregate sorted, partially combined blocks with the same key range.
