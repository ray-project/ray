import collections
import heapq
import logging
import random
from typing import (
    TYPE_CHECKING,
    Any,
    Callable,
    Dict,
    Iterator,
    List,
    Optional,
    Tuple,
    TypeVar,
    Union,
)

import numpy as np

from ray._private.utils import _get_pyarrow_version
from ray.air.constants import TENSOR_COLUMN_NAME
from ray.air.util.tensor_extensions.arrow import pyarrow_table_from_pydict
from ray.data._internal.arrow_ops import transform_polars, transform_pyarrow
from ray.data._internal.numpy_support import (
    convert_udf_returns_to_numpy,
    validate_numpy_batch,
)
from ray.data._internal.row import TableRow
from ray.data._internal.table_block import TableBlockAccessor, TableBlockBuilder
from ray.data._internal.util import find_partitions
from ray.data.block import (
    Block,
    BlockAccessor,
    BlockExecStats,
    BlockMetadata,
    BlockType,
    KeyType,
    U,
)
from ray.data.context import DataContext
from ray.util.debug import log_once

try:
    import pyarrow
except ImportError:
    pyarrow = None


if TYPE_CHECKING:
    import pandas

    from ray.data._internal.planner.exchange.sort_task_spec import SortKey
    from ray.data.aggregate import AggregateFn


T = TypeVar("T")
logger = logging.getLogger(__name__)


# We offload some transformations to polars for performance.
def get_sort_transform(context: DataContext) -> Callable:
    if context.use_polars:
        return transform_polars.sort
    else:
        return transform_pyarrow.sort


def get_concat_and_sort_transform(context: DataContext) -> Callable:
    if context.use_polars:
        return transform_polars.concat_and_sort
    else:
        return transform_pyarrow.concat_and_sort


class ArrowRow(TableRow):
    """
    Row of a tabular Dataset backed by a Arrow Table block.
    """

    def __getitem__(self, key: Union[str, List[str]]) -> Any:
        from ray.data.extensions.tensor_extension import (
            ArrowTensorType,
            ArrowVariableShapedTensorType,
        )

        def get_item(keys: List[str]) -> Any:
            schema = self._row.schema
            if isinstance(
                schema.field(keys[0]).type,
                (ArrowTensorType, ArrowVariableShapedTensorType),
            ):
                # Build a tensor row.
                return tuple(
                    [
                        ArrowBlockAccessor._build_tensor_row(self._row, col_name=key)
                        for key in keys
                    ]
                )

            table = self._row.select(keys)
            if len(table) == 0:
                return None

            items = [col[0] for col in table.columns]
            try:
                # Try to interpret this as a pyarrow.Scalar value.
                return tuple([item.as_py() for item in items])

            except AttributeError:
                # Assume that this row is an element of an extension array, and
                # that it is bypassing pyarrow's scalar model for Arrow < 8.0.0.
                return items

        is_single_item = isinstance(key, str)
        keys = [key] if is_single_item else key

        items = get_item(keys)

        if items is None:
            return None
        elif is_single_item:
            return items[0]
        else:
            return items

    def __iter__(self) -> Iterator:
        for k in self._row.column_names:
            yield k

    def __len__(self):
        return self._row.num_columns


class ArrowBlockBuilder(TableBlockBuilder):
    def __init__(self):
        if pyarrow is None:
            raise ImportError("Run `pip install pyarrow` for Arrow support")
        super().__init__((pyarrow.Table, bytes))

    @staticmethod
    def _table_from_pydict(columns: Dict[str, List[Any]]) -> Block:
        for col_name, col in columns.items():
            try:
                if col_name == TENSOR_COLUMN_NAME or isinstance(
                    next(iter(col), None), np.ndarray
                ):
                    from ray.data.extensions.tensor_extension import ArrowTensorArray

                    columns[col_name] = ArrowTensorArray.from_numpy(col, col_name)
                else:
                    columns[col_name] = pyarrow.array(col)
            except (
                pyarrow.ArrowInvalid,
                pyarrow.ArrowNotImplementedError,
                pyarrow.ArrowTypeError,
            ):
                from ray.data.extensions.object_extension import (
                    ArrowPythonObjectArray,
                    object_extension_type_allowed,
                )

<<<<<<< HEAD
                if object_extension_type_allowed():
                    columns[col_name] = ArrowPythonObjectArray.from_objects(col)
                else:
                    raise
        return pyarrow.Table.from_pydict(columns)
=======
                columns[col_name] = ArrowTensorArray.from_numpy(col, col_name)
        return pyarrow_table_from_pydict(columns)
>>>>>>> 351e5167

    @staticmethod
    def _concat_tables(tables: List[Block]) -> Block:
        return transform_pyarrow.concat(tables)

    @staticmethod
    def _concat_would_copy() -> bool:
        return False

    @staticmethod
    def _empty_table() -> "pyarrow.Table":
        return pyarrow_table_from_pydict({})

    def block_type(self) -> BlockType:
        return BlockType.ARROW


class ArrowBlockAccessor(TableBlockAccessor):
    ROW_TYPE = ArrowRow

    def __init__(self, table: "pyarrow.Table"):
        if pyarrow is None:
            raise ImportError("Run `pip install pyarrow` for Arrow support")
        super().__init__(table)

    def column_names(self) -> List[str]:
        return self._table.column_names

    def append_column(self, name: str, data: Any) -> Block:
        assert name not in self._table.column_names

        if any(isinstance(item, np.ndarray) for item in data):
            raise NotImplementedError(
                f"`{self.__class__.__name__}.append_column()` doesn't support "
                "array-like data."
            )

        return self._table.append_column(name, [data])

    @classmethod
    def from_bytes(cls, data: bytes) -> "ArrowBlockAccessor":
        reader = pyarrow.ipc.open_stream(data)
        return cls(reader.read_all())

    @staticmethod
    def numpy_to_block(
        batch: Union[Dict[str, np.ndarray], Dict[str, list]],
    ) -> "pyarrow.Table":
<<<<<<< HEAD
        import pyarrow as pa

        from ray.data.extensions.object_extension import (
            ArrowPythonObjectArray,
            object_extension_type_allowed,
        )
=======
>>>>>>> 351e5167
        from ray.data.extensions.tensor_extension import ArrowTensorArray

        validate_numpy_batch(batch)

        new_batch = {}
        for col_name, col in batch.items():
            # Coerce to np.ndarray format if possible.
            col = convert_udf_returns_to_numpy(col)
            # Use Arrow's native *List types for 1-dimensional ndarrays.
            if col.dtype.type is np.object_ or col.ndim > 1:
                try:
                    col = ArrowTensorArray.from_numpy(col, col_name)
                except (
                    pyarrow.ArrowInvalid,
                    pyarrow.ArrowNotImplementedError,
                    pyarrow.ArrowTypeError,
                ):
                    if object_extension_type_allowed():
                        if log_once(f"arrow_object_pickle_{col_name}"):
                            logger.warning(
                                f"Failed to interpret {col_name} as "
                                "multi-dimensional arrays. It will be pickled."
                            )
                        col = ArrowPythonObjectArray.from_objects(col)
                    else:
                        raise

            new_batch[col_name] = col
        return pyarrow_table_from_pydict(new_batch)

    @staticmethod
    def _build_tensor_row(
        row: ArrowRow, col_name: str = TENSOR_COLUMN_NAME
    ) -> np.ndarray:
        from packaging.version import parse as parse_version

        element = row[col_name][0]
        # TODO(Clark): Reduce this to np.asarray(element) once we only support Arrow
        # 9.0.0+.
        pyarrow_version = _get_pyarrow_version()
        if pyarrow_version is not None:
            pyarrow_version = parse_version(pyarrow_version)
        if pyarrow_version is None or pyarrow_version >= parse_version("8.0.0"):
            assert isinstance(element, pyarrow.ExtensionScalar)
            if pyarrow_version is None or pyarrow_version >= parse_version("9.0.0"):
                # For Arrow 9.0.0+, accessing an element in a chunked tensor array
                # produces an ArrowTensorScalar, which we convert to an ndarray using
                # .as_py().
                element = element.as_py()
            else:
                # For Arrow 8.*, accessing an element in a chunked tensor array produces
                # an ExtensionScalar, which we convert to an ndarray using our custom
                # method.
                element = element.type._extension_scalar_to_ndarray(element)
        # For Arrow < 8.0.0, accessing an element in a chunked tensor array produces an
        # ndarray, which we return directly.
        assert isinstance(element, np.ndarray), type(element)
        return element

    def slice(self, start: int, end: int, copy: bool = False) -> "pyarrow.Table":
        view = self._table.slice(start, end - start)
        if copy:
            view = _copy_table(view)
        return view

    def random_shuffle(self, random_seed: Optional[int]) -> "pyarrow.Table":
        # TODO(swang): Creating this np.array index can add a lot of memory
        # pressure when there are a large number of small rows. Investigate
        # random shuffling in place to reduce memory pressure.
        # See https://github.com/ray-project/ray/issues/42146.
        random = np.random.RandomState(random_seed)
        return self.take(random.permutation(self.num_rows()))

    def schema(self) -> "pyarrow.lib.Schema":
        return self._table.schema

    def to_pandas(self) -> "pandas.DataFrame":
        from ray.air.util.data_batch_conversion import _cast_tensor_columns_to_ndarrays

        df = self._table.to_pandas()
        ctx = DataContext.get_current()
        if ctx.enable_tensor_extension_casting:
            df = _cast_tensor_columns_to_ndarrays(df)
        return df

    def to_numpy(
        self, columns: Optional[Union[str, List[str]]] = None
    ) -> Union[np.ndarray, Dict[str, np.ndarray]]:
        from ray.air.util.transform_pyarrow import (
            _concatenate_extension_column,
            _is_column_extension_type,
        )

        if columns is None:
            columns = self._table.column_names
            should_be_single_ndarray = False
        elif isinstance(columns, list):
            should_be_single_ndarray = False
        else:
            columns = [columns]
            should_be_single_ndarray = True

        for column in columns:
            if column not in self._table.column_names:
                raise ValueError(
                    f"Cannot find column {column}, available columns: "
                    f"{self._table.column_names}"
                )

        arrays = []
        for column in columns:
            array = self._table[column]
            if _is_column_extension_type(array):
                array = _concatenate_extension_column(array)
            elif array.num_chunks == 0:
                array = pyarrow.array([], type=array.type)
            else:
                array = array.combine_chunks()
            arrays.append(array.to_numpy(zero_copy_only=False))

        if should_be_single_ndarray:
            assert len(columns) == 1
            arrays = arrays[0]
        else:
            arrays = dict(zip(columns, arrays))
        return arrays

    def to_arrow(self) -> "pyarrow.Table":
        return self._table

    def num_rows(self) -> int:
        # Arrow may represent an empty table via an N > 0 row, 0-column table, e.g. when
        # slicing an empty table, so we return 0 if num_columns == 0.
        return self._table.num_rows if self._table.num_columns > 0 else 0

    def size_bytes(self) -> int:
        return self._table.nbytes

    def _zip(self, acc: BlockAccessor) -> "Block":
        r = self.to_arrow()
        s = acc.to_arrow()
        for col_name in s.column_names:
            col = s.column(col_name)
            # Ensure the column names are unique after zip.
            if col_name in r.column_names:
                i = 1
                new_name = col_name
                while new_name in r.column_names:
                    new_name = "{}_{}".format(col_name, i)
                    i += 1
                col_name = new_name
            r = r.append_column(col_name, col)
        return r

    @staticmethod
    def builder() -> ArrowBlockBuilder:
        return ArrowBlockBuilder()

    @staticmethod
    def _empty_table() -> "pyarrow.Table":
        return ArrowBlockBuilder._empty_table()

    def take(
        self,
        indices: Union[List[int], "pyarrow.Array", "pyarrow.ChunkedArray"],
    ) -> "pyarrow.Table":
        """Select rows from the underlying table.

        This method is an alternative to pyarrow.Table.take(), which breaks for
        extension arrays.
        """
        return transform_pyarrow.take_table(self._table, indices)

    def select(self, columns: List[str]) -> "pyarrow.Table":
        if not all(isinstance(col, str) for col in columns):
            raise ValueError(
                "Columns must be a list of column name strings when aggregating on "
                f"Arrow blocks, but got: {columns}."
            )
        return self._table.select(columns)

    def _sample(self, n_samples: int, sort_key: "SortKey") -> "pyarrow.Table":
        indices = random.sample(range(self._table.num_rows), n_samples)
        table = self._table.select(sort_key.get_columns())
        return transform_pyarrow.take_table(table, indices)

    def count(self, on: str) -> Optional[U]:
        """Count the number of non-null values in the provided column."""
        import pyarrow.compute as pac

        if not isinstance(on, str):
            raise ValueError(
                "on must be a string when aggregating on Arrow blocks, but got:"
                f"{type(on)}."
            )

        if self.num_rows() == 0:
            return None

        col = self._table[on]
        return pac.count(col).as_py()

    def _apply_arrow_compute(
        self, compute_fn: Callable, on: str, ignore_nulls: bool
    ) -> Optional[U]:
        """Helper providing null handling around applying an aggregation to a column."""
        import pyarrow as pa

        if not isinstance(on, str):
            raise ValueError(
                "on must be a string when aggregating on Arrow blocks, but got:"
                f"{type(on)}."
            )

        if self.num_rows() == 0:
            return None

        col = self._table[on]
        if pa.types.is_null(col.type):
            return None
        else:
            return compute_fn(col, skip_nulls=ignore_nulls).as_py()

    def sum(self, on: str, ignore_nulls: bool) -> Optional[U]:
        import pyarrow.compute as pac

        return self._apply_arrow_compute(pac.sum, on, ignore_nulls)

    def min(self, on: str, ignore_nulls: bool) -> Optional[U]:
        import pyarrow.compute as pac

        return self._apply_arrow_compute(pac.min, on, ignore_nulls)

    def max(self, on: str, ignore_nulls: bool) -> Optional[U]:
        import pyarrow.compute as pac

        return self._apply_arrow_compute(pac.max, on, ignore_nulls)

    def mean(self, on: str, ignore_nulls: bool) -> Optional[U]:
        import pyarrow.compute as pac

        return self._apply_arrow_compute(pac.mean, on, ignore_nulls)

    def sum_of_squared_diffs_from_mean(
        self,
        on: str,
        ignore_nulls: bool,
        mean: Optional[U] = None,
    ) -> Optional[U]:
        import pyarrow.compute as pac

        if mean is None:
            # If precomputed mean not given, we compute it ourselves.
            mean = self.mean(on, ignore_nulls)
            if mean is None:
                return None
        return self._apply_arrow_compute(
            lambda col, skip_nulls: pac.sum(
                pac.power(pac.subtract(col, mean), 2),
                skip_nulls=skip_nulls,
            ),
            on,
            ignore_nulls,
        )

    def sort_and_partition(
        self, boundaries: List[T], sort_key: "SortKey"
    ) -> List["Block"]:
        if self._table.num_rows == 0:
            # If the pyarrow table is empty we may not have schema
            # so calling sort_indices() will raise an error.
            return [self._empty_table() for _ in range(len(boundaries) + 1)]

        context = DataContext.get_current()
        sort = get_sort_transform(context)

        table = sort(self._table, sort_key)
        if len(boundaries) == 0:
            return [table]

        return find_partitions(table, boundaries, sort_key)

    def combine(self, key: Union[str, List[str]], aggs: Tuple["AggregateFn"]) -> Block:
        """Combine rows with the same key into an accumulator.

        This assumes the block is already sorted by key in ascending order.

        Args:
            key: A column name or list of column names.
            If this is ``None``, place all rows in a single group.

            aggs: The aggregations to do.

        Returns:
            A sorted block of [k, v_1, ..., v_n] columns where k is the groupby
            key and v_i is the partially combined accumulator for the ith given
            aggregation.
            If key is None then the k column is omitted.
        """
        if key is not None and not isinstance(key, (str, list)):
            raise ValueError(
                "key must be a string, list of strings or None when aggregating "
                "on Arrow blocks, but "
                f"got: {type(key)}."
            )

        def iter_groups() -> Iterator[Tuple[KeyType, Block]]:
            """Creates an iterator over zero-copy group views."""
            if key is None:
                # Global aggregation consists of a single "group", so we short-circuit.
                yield None, self.to_block()
                return

            start = end = 0
            iter = self.iter_rows(public_row_format=False)
            next_row = None
            while True:
                try:
                    if next_row is None:
                        next_row = next(iter)
                    next_key = next_row[key]
                    while next_row[key] == next_key:
                        end += 1
                        try:
                            next_row = next(iter)
                        except StopIteration:
                            next_row = None
                            break
                    yield next_key, self.slice(start, end)
                    start = end
                except StopIteration:
                    break

        builder = ArrowBlockBuilder()
        for group_key, group_view in iter_groups():
            # Aggregate.
            accumulators = [agg.init(group_key) for agg in aggs]
            for i in range(len(aggs)):
                accumulators[i] = aggs[i].accumulate_block(accumulators[i], group_view)

            # Build the row.
            row = {}
            if key is not None:
                if isinstance(key, list):
                    keys = key
                    group_keys = group_key
                else:
                    keys = [key]
                    group_keys = [group_key]

                for k, gk in zip(keys, group_keys):
                    row[k] = gk

            count = collections.defaultdict(int)
            for agg, accumulator in zip(aggs, accumulators):
                name = agg.name
                # Check for conflicts with existing aggregation name.
                if count[name] > 0:
                    name = self._munge_conflict(name, count[name])
                count[name] += 1
                row[name] = accumulator

            builder.add(row)

        return builder.build()

    @staticmethod
    def _munge_conflict(name, count):
        return f"{name}_{count+1}"

    @staticmethod
    def merge_sorted_blocks(
        blocks: List[Block], sort_key: "SortKey"
    ) -> Tuple[Block, BlockMetadata]:
        stats = BlockExecStats.builder()
        blocks = [b for b in blocks if b.num_rows > 0]
        if len(blocks) == 0:
            ret = ArrowBlockAccessor._empty_table()
        else:
            # Handle blocks of different types.
            blocks = TableBlockAccessor.normalize_block_types(blocks, "arrow")
            concat_and_sort = get_concat_and_sort_transform(DataContext.get_current())
            ret = concat_and_sort(blocks, sort_key)
        return ret, ArrowBlockAccessor(ret).get_metadata(exec_stats=stats.build())

    @staticmethod
    def aggregate_combined_blocks(
        blocks: List[Block],
        key: Union[str, List[str]],
        aggs: Tuple["AggregateFn"],
        finalize: bool,
    ) -> Tuple[Block, BlockMetadata]:
        """Aggregate sorted, partially combined blocks with the same key range.

        This assumes blocks are already sorted by key in ascending order,
        so we can do merge sort to get all the rows with the same key.

        Args:
            blocks: A list of partially combined and sorted blocks.
            key: The column name of key or None for global aggregation.
            aggs: The aggregations to do.
            finalize: Whether to finalize the aggregation. This is used as an
                optimization for cases where we repeatedly combine partially
                aggregated groups.

        Returns:
            A block of [k, v_1, ..., v_n] columns and its metadata where k is
            the groupby key and v_i is the corresponding aggregation result for
            the ith given aggregation.
            If key is None then the k column is omitted.
        """

        stats = BlockExecStats.builder()

        keys = key if isinstance(key, list) else [key]
        key_fn = (
            (lambda r: tuple(r[r._row.schema.names[: len(keys)]]))
            if key is not None
            else (lambda r: (0,))
        )

        # Handle blocks of different types.
        blocks = TableBlockAccessor.normalize_block_types(blocks, "arrow")

        iter = heapq.merge(
            *[
                ArrowBlockAccessor(block).iter_rows(public_row_format=False)
                for block in blocks
            ],
            key=key_fn,
        )
        next_row = None
        builder = ArrowBlockBuilder()
        while True:
            try:
                if next_row is None:
                    next_row = next(iter)
                next_keys = key_fn(next_row)
                next_key_names = (
                    next_row._row.schema.names[: len(keys)] if key is not None else None
                )

                def gen():
                    nonlocal iter
                    nonlocal next_row
                    while key_fn(next_row) == next_keys:
                        yield next_row
                        try:
                            next_row = next(iter)
                        except StopIteration:
                            next_row = None
                            break

                # Merge.
                first = True
                accumulators = [None] * len(aggs)
                resolved_agg_names = [None] * len(aggs)
                for r in gen():
                    if first:
                        count = collections.defaultdict(int)
                        for i in range(len(aggs)):
                            name = aggs[i].name
                            # Check for conflicts with existing aggregation
                            # name.
                            if count[name] > 0:
                                name = ArrowBlockAccessor._munge_conflict(
                                    name, count[name]
                                )
                            count[name] += 1
                            resolved_agg_names[i] = name
                            accumulators[i] = r[name]
                        first = False
                    else:
                        for i in range(len(aggs)):
                            accumulators[i] = aggs[i].merge(
                                accumulators[i], r[resolved_agg_names[i]]
                            )
                # Build the row.
                row = {}
                if key is not None:
                    for next_key, next_key_name in zip(next_keys, next_key_names):
                        row[next_key_name] = next_key

                for agg, agg_name, accumulator in zip(
                    aggs, resolved_agg_names, accumulators
                ):
                    if finalize:
                        row[agg_name] = agg.finalize(accumulator)
                    else:
                        row[agg_name] = accumulator

                builder.add(row)
            except StopIteration:
                break

        ret = builder.build()
        return ret, ArrowBlockAccessor(ret).get_metadata(exec_stats=stats.build())

    def block_type(self) -> BlockType:
        return BlockType.ARROW


def _copy_table(table: "pyarrow.Table") -> "pyarrow.Table":
    """Copy the provided Arrow table."""
    return transform_pyarrow.combine_chunks(table)<|MERGE_RESOLUTION|>--- conflicted
+++ resolved
@@ -159,16 +159,11 @@
                     object_extension_type_allowed,
                 )
 
-<<<<<<< HEAD
                 if object_extension_type_allowed():
                     columns[col_name] = ArrowPythonObjectArray.from_objects(col)
                 else:
                     raise
         return pyarrow.Table.from_pydict(columns)
-=======
-                columns[col_name] = ArrowTensorArray.from_numpy(col, col_name)
-        return pyarrow_table_from_pydict(columns)
->>>>>>> 351e5167
 
     @staticmethod
     def _concat_tables(tables: List[Block]) -> Block:
@@ -217,15 +212,12 @@
     def numpy_to_block(
         batch: Union[Dict[str, np.ndarray], Dict[str, list]],
     ) -> "pyarrow.Table":
-<<<<<<< HEAD
         import pyarrow as pa
 
         from ray.data.extensions.object_extension import (
             ArrowPythonObjectArray,
             object_extension_type_allowed,
         )
-=======
->>>>>>> 351e5167
         from ray.data.extensions.tensor_extension import ArrowTensorArray
 
         validate_numpy_batch(batch)
