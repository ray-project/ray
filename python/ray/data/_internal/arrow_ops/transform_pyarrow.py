import logging
from dataclasses import dataclass
from typing import TYPE_CHECKING, Dict, List, Optional, Tuple, Union

import numpy as np
from packaging.version import parse as parse_version

from ray._private.arrow_utils import get_pyarrow_version
from ray._private.ray_constants import env_integer
from ray._private.utils import INT32_MAX
from ray.air.util.tensor_extensions.arrow import (
    MIN_PYARROW_VERSION_CHUNKED_ARRAY_TO_NUMPY_ZERO_COPY_ONLY,
    PYARROW_VERSION,
)

try:
    import pyarrow
except ImportError:
    pyarrow = None


@dataclass
class FieldInfo:
    """Information about a field across multiple schemas."""

    name: str
    unique_types_across_schemas: set[Optional[pyarrow.DataType]]
    types_across_schemas: List[Optional[pyarrow.DataType]]
    has_null_list: bool = False
    has_object: bool = False
    has_tensor: bool = False
    has_struct: bool = False
    reconciled_type: Optional[pyarrow.DataType] = None


# Minimum version support {String,List,Binary}View types
MIN_PYARROW_VERSION_VIEW_TYPES = parse_version("16.0.0")
MIN_PYARROW_VERSION_TYPE_PROMOTION = parse_version("14.0.0")


# pyarrow.Table.slice is slow when the table has many chunks
# so we combine chunks into a single one to make slice faster
# with the cost of an extra copy.
#
# The decision to combine chunks is based on a threshold for the number
# of chunks, set by `MIN_NUM_CHUNKS_TO_TRIGGER_COMBINE_CHUNKS`. To make
# this more flexible, we have made this threshold configurable via the
# `RAY_DATA_MIN_NUM_CHUNKS_TO_TRIGGER_COMBINE_CHUNKS` environment variable.
#
# This configurability is important because the size of each chunk can vary
# greatly depending on the dataset and the operations performed previously.
# A fixed threshold might not be optimal for all scenarios, as in some cases,
# a smaller number of large chunks could behave differently from a larger
# number of smaller chunks. By making this threshold tunable, users have
# the ability to optimize for their specific case, adjusting based on their
# chunk sizes and available memory.
# See https://github.com/ray-project/ray/issues/31108 for more details.
# TODO(jjyao): remove this once https://github.com/apache/arrow/issues/35126 is resolved
MIN_NUM_CHUNKS_TO_TRIGGER_COMBINE_CHUNKS = env_integer(
    "RAY_DATA_MIN_NUM_CHUNKS_TO_TRIGGER_COMBINE_CHUNKS", 10
)

logger = logging.getLogger(__name__)


if TYPE_CHECKING:
    from ray.data._internal.planner.exchange.sort_task_spec import SortKey


def sort(table: "pyarrow.Table", sort_key: "SortKey") -> "pyarrow.Table":
    import pyarrow.compute as pac

    indices = pac.sort_indices(table, sort_keys=sort_key.to_arrow_sort_args())
    return take_table(table, indices)


def _create_empty_table(schema: "pyarrow.Schema"):
    import pyarrow as pa

    arrays = [pa.array([], type=t) for t in schema.types]

    return pa.table(arrays, schema=schema)


def _hash_partition(
    table: "pyarrow.Table",
    num_partitions: int,
) -> np.ndarray:

    partitions = np.zeros((table.num_rows,), dtype=np.int64)
    for i in range(table.num_rows):
        _tuple = tuple(c[i] for c in table.columns)
        partitions[i] = hash(_tuple) % num_partitions

    # Convert to ndarray to compute hash partition indices
    # more efficiently
    return partitions


def hash_partition(
    table: "pyarrow.Table",
    *,
    hash_cols: List[str],
    num_partitions: int,
) -> Dict[int, "pyarrow.Table"]:
    """Hash-partitions provided Pyarrow `Table` into `num_partitions` based on
    hash of the composed tuple of values from the provided columns list

    NOTE: Since some partitions could be empty (due to skew in the table) this returns a
          dictionary, rather than a list
    """

    import numpy as np

    assert num_partitions > 0

    if table.num_rows == 0:
        return {}
    elif num_partitions == 1:
        return {0: table}

    projected_table = table.select(hash_cols)
    partitions_array = _hash_partition(projected_table, num_partitions=num_partitions)
    # For every partition compile list of indices of rows falling
    # under that partition
    indices = [np.where(partitions_array == p)[0] for p in range(num_partitions)]

    # NOTE: Subsequent `take` operation is known to be sensitive to the number of
    #       chunks w/in the individual columns, and therefore to improve performance
    #       we attempt to defragment the table to potentially combine some of those
    #       chunks into contiguous arrays.
    table = try_combine_chunked_columns(table)

    return {
        p: table.take(idx)
        # NOTE: Since some of the partitions might be empty, we're filtering out
        #       indices of the length 0 to make sure we're not passing around
        #       empty tables
        for p, idx in enumerate(indices)
        if len(idx) > 0
    }


def take_table(
    table: "pyarrow.Table",
    indices: Union[List[int], np.ndarray, "pyarrow.Array", "pyarrow.ChunkedArray"],
) -> "pyarrow.Table":
    """Select rows from the table.

    This method is an alternative to pyarrow.Table.take(), which breaks for
    extension arrays. This is exposed as a static method for easier use on
    intermediate tables, not underlying an ArrowBlockAccessor.
    """
    from ray.air.util.transform_pyarrow import (
        _concatenate_extension_column,
        _is_column_extension_type,
    )

    if any(_is_column_extension_type(col) for col in table.columns):
        new_cols = []
        for col in table.columns:
            if _is_column_extension_type(col) and col.num_chunks > 1:
                # .take() will concatenate internally, which currently breaks for
                # extension arrays.
                col = _concatenate_extension_column(col)
            new_cols.append(col.take(indices))
        table = pyarrow.Table.from_arrays(new_cols, schema=table.schema)
    else:
        table = table.take(indices)
    return table


def _find_diverging_fields(
    schemas: List["pyarrow.Schema"],
) -> Tuple[List["pyarrow.Schema"], Dict[str, FieldInfo]]:
    """
    Identify fields whose presence or types differ across the provided schemas.

    Args:
        schemas: A list of pyarrow.Schema objects.

    Returns:
        List of schemas to unify, and a dictionary mapping field name to FieldInfo for fields that diverge.
    """
    schemas_to_unify = [schemas[0]]
    for schema in schemas[1:]:
        if not schema.equals(schemas[0]):
            schemas_to_unify.append(schema)

    if len(schemas_to_unify) == 1:
        return schemas_to_unify, {}

    from ray.air.util.object_extensions.arrow import ArrowPythonObjectType
    from ray.air.util.tensor_extensions.arrow import get_arrow_extension_tensor_types

    tensor_extension_types = get_arrow_extension_tensor_types()

    # Single pass: build field info while iterating through schemas
    field_info_map: Dict[str, FieldInfo] = {}

    # Process each schema once
    for schema_idx, schema in enumerate(schemas_to_unify):
        # For each field we've seen so far, update or create FieldInfo
        for field_name in schema.names:
            if field_name not in field_info_map:
                # Initialize FieldInfo for new field
                field_info_map[field_name] = FieldInfo(
                    name=field_name,
                    unique_types_across_schemas=set(),
                    types_across_schemas=[None] * len(schemas_to_unify),
                )

<<<<<<< HEAD
            field_info = field_info_map[field_name]
=======
    # The schema metadata might be unhashable.
    # We need schemas to be hashable for unification
    schemas = [schema.remove_metadata() for schema in schemas]
    try:
        if len(set(schemas)) == 1:
            # Early exit because unifying can be expensive
            return schemas.pop()
    except Exception as e:
        # Unsure if there are cases where schemas are NOT hashable
        logger.debug(f"Failed to hash the schemas (for deduplication): {e}")
>>>>>>> 31430716

            # Get the type for this field in current schema
            try:
                field_type = schema.field(field_name).type
            except KeyError:
                field_type = None

            field_info.unique_types_across_schemas.add(field_type)
            field_info.types_across_schemas[schema_idx] = field_type

            # Update type flags if we have a type
            if field_type is not None:
                if pyarrow.types.is_list(field_type) and pyarrow.types.is_null(
                    field_type.value_type
                ):
                    field_info.has_null_list = True
                if isinstance(field_type, ArrowPythonObjectType):
                    field_info.has_object = True
                if isinstance(field_type, tensor_extension_types):
                    field_info.has_tensor = True
                if pyarrow.types.is_struct(field_type):
                    field_info.has_struct = True
                if field_info.has_object and field_info.has_tensor:
                    raise ValueError(
                        f"Found columns with both objects and tensors: {field_name}"
                    )

    # Filter to only divergent fields
    diverging_fields = {}

    # Need 2nd pass to check for missing fields and type differences across schemas
    for field_name, field_info in field_info_map.items():
        has_missing = None in field_info.types_across_schemas

        # Check if divergent
        has_type_differences = len(field_info.unique_types_across_schemas) > 1

        if not (has_missing or has_type_differences):
            continue  # Not divergent

        diverging_fields[field_name] = field_info

    return schemas_to_unify, diverging_fields


def _reconcile_field(
    field_info: FieldInfo, schemas: List["pyarrow.Schema"], promote_types: bool = False
) -> Optional[pyarrow.DataType]:
    """
    Reconcile a single divergent field across schemas.

    Args:
        field_info: FieldInfo object containing field metadata
        schemas: Original schemas for recursive struct handling
        promote_types: Whether to enable type promotion

    Returns:
        Reconciled PyArrow type, or None if no reconciliation needed
    """
    from ray.air.util.object_extensions.arrow import ArrowPythonObjectType
    from ray.air.util.tensor_extensions.arrow import (
        ArrowTensorType,
        ArrowVariableShapedTensorType,
        get_arrow_extension_fixed_shape_tensor_types,
        get_arrow_extension_tensor_types,
    )

    arrow_tensor_types = get_arrow_extension_tensor_types()
    arrow_fixed_shape_tensor_types = get_arrow_extension_fixed_shape_tensor_types()

    # Handle tensor fields
    if field_info.has_tensor:
        tensor_types = [
            t
            for t in field_info.types_across_schemas
            if isinstance(t, arrow_tensor_types)
        ]
        has_missing_fields = len(tensor_types) < len(schemas)

        # Convert to variable-shaped if needed or if we have missing fields
        if (
            ArrowTensorType._need_variable_shaped_tensor_array(tensor_types)
            or has_missing_fields
        ):

            if isinstance(tensor_types[0], ArrowVariableShapedTensorType):
                return tensor_types[0]
            elif isinstance(tensor_types[0], arrow_fixed_shape_tensor_types):
                return ArrowVariableShapedTensorType(
                    dtype=tensor_types[0].scalar_type,
                    ndim=len(tensor_types[0].shape),
                )
            else:
                raise ValueError(
                    f"Detected need for variable shaped tensor representation for "
                    f"field '{field_info.name}', but schema is not ArrayTensorType: "
                    f"{tensor_types[0]}"
                )

    # Handle object fields
    if field_info.has_object:
        return ArrowPythonObjectType()

    # Handle struct fields (recursive unification)
    if field_info.has_struct:
        struct_types = [
            t
            for t in field_info.types_across_schemas
            if t is not None and pyarrow.types.is_struct(t)
        ]
        struct_schemas = []

        for struct_type in struct_types:
            if struct_type is not None and pyarrow.types.is_struct(struct_type):
                struct_schemas.append(pyarrow.schema(list(struct_type)))
            else:
                struct_schemas.append(pyarrow.schema([]))

        # Recursive call to unify_schemas for struct fields
        unified_struct_schema = unify_schemas(
            struct_schemas, promote_types=promote_types
        )
        return pyarrow.struct(list(unified_struct_schema))

    # Handle null-typed list fields
    if field_info.has_null_list:
        # Find first non-null list type to use as the reconciled type
        for field_type in field_info.types_across_schemas:
            if not (
                pyarrow.types.is_list(field_type)
                and pyarrow.types.is_null(field_type.value_type)
            ):
                return field_type

    # For other divergent fields, let PyArrow handle the unification
    return None


def _unify_schemas_pyarrow(
    schemas: List["pyarrow.Schema"], promote_types: bool = False
) -> "pyarrow.Schema":
    if get_pyarrow_version() < MIN_PYARROW_VERSION_TYPE_PROMOTION:
        return pyarrow.unify_schemas(schemas)

    # NOTE: By default type promotion (from "smaller" to "larger" types) is disabled,
    #       allowing only promotion b/w nullable and non-nullable ones
    arrow_promote_types_mode = "permissive" if promote_types else "default"

    return pyarrow.unify_schemas(schemas, promote_options=arrow_promote_types_mode)


def unify_schemas(
    schemas: List["pyarrow.Schema"], *, promote_types: bool = False
) -> "pyarrow.Schema":
    """Version of `pyarrow.unify_schemas()` which also handles checks for
    variable-shaped tensors in the given schemas.
    """
    if len(schemas) == 0:
        raise ValueError("No schemas provided for unify_schemas")

    # Early no-op path: all schemas identical.
    if all(schema.equals(schemas[0]) for schema in schemas[1:]):
        return schemas[0]

    # Find diverging fields first to decide if we can safely delegate to Arrow.
    schemas_to_unify, divergent_fields = _find_diverging_fields(schemas)

    # If there are no divergent fields, we can return the (sole) schema.
    if not divergent_fields:
        return schemas_to_unify[0]

    # If divergences don’t involve tensors/objects/null-lists/structs, delegate to Arrow.
    if not any(
        fi.has_tensor or fi.has_object or fi.has_null_list or fi.has_struct
        for fi in divergent_fields.values()
    ):
        return _unify_schemas_pyarrow(schemas_to_unify, promote_types)

    # Custom handling needed - reconcile divergent fields
    schema_field_overrides = {}
    for field_name, field_info in divergent_fields.items():
        reconciled_type = _reconcile_field(field_info, schemas_to_unify, promote_types)
        if reconciled_type is not None:
            schema_field_overrides[field_name] = reconciled_type

    # Apply overrides and prepare schemas for unification
    final_schemas = []
    if schema_field_overrides:
        for schema in schemas_to_unify:
            updated_schema = schema
            for col_name, col_new_type in schema_field_overrides.items():
                if col_name in schema.names:
                    updated_field = schema.field(col_name).with_type(col_new_type)
                    col_idx = schema.get_field_index(col_name)
                    updated_schema = updated_schema.set(col_idx, updated_field)
            final_schemas.append(updated_schema)
    else:
        final_schemas = schemas_to_unify

    # Delegate to PyArrow on the (possibly) overridden schemas
    try:
        return _unify_schemas_pyarrow(final_schemas, promote_types)
    except Exception as e:
        schemas_str = "\n-----\n".join([str(s) for s in final_schemas])
        logger.error(f"Failed to unify schemas: {schemas_str}", exc_info=e)
        raise


def _concatenate_chunked_arrays(arrs: "pyarrow.ChunkedArray") -> "pyarrow.ChunkedArray":
    """
    Concatenate provided chunked arrays into a single chunked array.
    """
    from ray.data.extensions import get_arrow_extension_tensor_types

    tensor_types = get_arrow_extension_tensor_types()

    # Infer the type as the first non-null type.
    type_ = None
    for arr in arrs:
        assert not isinstance(arr.type, tensor_types), (
            "'_concatenate_chunked_arrays' should only be used on non-tensor "
            f"extension types, but got a chunked array of type {type_}."
        )
        if type_ is None and not pyarrow.types.is_null(arr.type):
            type_ = arr.type
            break

    if type_ is None:
        # All arrays are null, so the inferred type is null.
        type_ = pyarrow.null()

    # Single flat list of chunks across all chunked arrays.
    chunks = []
    for arr in arrs:
        if pyarrow.types.is_null(arr.type) and not pyarrow.types.is_null(type_):
            # If the type is null, we need to cast the array to the inferred type.
            arr = arr.cast(type_)
        elif not pyarrow.types.is_null(arr.type) and type_ != arr.type:
            raise RuntimeError(f"Types mismatch: {type_} != {arr.type}")

        # Add chunks for this chunked array to flat chunk list.
        chunks.extend(arr.chunks)

    # Construct chunked array on flat list of chunks.
    return pyarrow.chunked_array(chunks, type=type_)


def _extract_unified_struct_types(
    schema: "pyarrow.Schema",
) -> Dict[str, "pyarrow.StructType"]:
    """
    Extract all struct fields from a schema and map their names to types.

    Args:
        schema: Arrow schema to extract struct types from.

    Returns:
        Dict[str, pa.StructType]: Mapping of struct field names to their types.
    """
    import pyarrow as pa

    return {
        field.name: field.type for field in schema if pa.types.is_struct(field.type)
    }


def _backfill_missing_fields(
    column: "pyarrow.ChunkedArray",
    unified_struct_type: "pyarrow.StructType",
    block_length: int,
) -> "pyarrow.StructArray":
    """
    Align a struct column's fields to match the unified schema's struct type.

    Args:
        column: The column data to align.
        unified_struct_type: The unified struct type to align to.
        block_length: The number of rows in the block.

    Returns:
        pa.StructArray: The aligned struct array.
    """
    import pyarrow as pa

    from ray.air.util.tensor_extensions.arrow import (
        ArrowTensorType,
        ArrowVariableShapedTensorType,
        get_arrow_extension_tensor_types,
    )

    # Flatten chunked arrays into a single array if necessary
    if isinstance(column, pa.ChunkedArray):
        column = pa.concat_arrays(column.chunks)

    # Extract the current struct field names and their corresponding data
    current_fields = {
        field.name: column.field(i) for i, field in enumerate(column.type)
    }

    # Assert that the current fields are a subset of the unified struct type's field names
    unified_field_names = {field.name for field in unified_struct_type}
    assert set(current_fields.keys()).issubset(
        unified_field_names
    ), f"Fields {set(current_fields.keys())} are not a subset of unified struct fields {unified_field_names}."

    # Early exit if no fields are missing in the schema
    if column.type == unified_struct_type:
        return column

    tensor_types = get_arrow_extension_tensor_types()

    aligned_fields = []

    # Iterate over the fields in the unified struct type schema
    for field in unified_struct_type:
        field_name = field.name
        field_type = field.type

        if field_name in current_fields:
            # If the field exists in the current column, align it
            current_array = current_fields[field_name]
            if pa.types.is_struct(field_type):
                # Recursively align nested struct fields
                current_array = _backfill_missing_fields(
                    column=current_array,
                    unified_struct_type=field_type,
                    block_length=block_length,
                )

            # Handle tensor extension type mismatches
            elif isinstance(field_type, tensor_types) and isinstance(
                current_array.type, tensor_types
            ):
                # Convert to variable-shaped if needed
                if ArrowTensorType._need_variable_shaped_tensor_array(
                    [current_array.type, field_type]
                ) and not isinstance(current_array.type, ArrowVariableShapedTensorType):
                    # Only convert if it's not already a variable-shaped tensor array
                    current_array = current_array.to_variable_shaped_tensor_array()

            # The schema should already be unified by unify_schemas, so types
            # should be compatible. If not, let the error propagate up.
            # No explicit casting needed - PyArrow will handle type compatibility
            # during struct creation or raise appropriate errors.
            aligned_fields.append(current_array)
        else:
            # If the field is missing, fill with nulls
            aligned_fields.append(pa.nulls(block_length, type=field_type))

    # Reconstruct the struct column with aligned fields
    return pa.StructArray.from_arrays(
        aligned_fields,
        fields=unified_struct_type,
    )


def _align_struct_fields(
    blocks: List["pyarrow.Table"], schema: "pyarrow.Schema"
) -> List["pyarrow.Table"]:
    """
    Align struct columns across blocks to match the provided schema.

    Args:
        blocks: List of Arrow tables to align.
        schema: Unified schema with desired struct column alignment.

    Returns:
        List[pa.Table]: List of aligned Arrow tables.
    """
    import pyarrow as pa

    # Check if all block schemas are already aligned
    if all(block.schema == schema for block in blocks):
        return blocks

    # Extract all struct column types from the provided schema
    unified_struct_types = _extract_unified_struct_types(schema)

    # If there are no struct columns in the schema, return blocks as is
    if not unified_struct_types:
        return blocks

    aligned_blocks = []

    # Iterate over each block (table) in the list
    for block in blocks:
        # Store aligned struct columns
        aligned_columns = {}

        # Get the number of rows in the block
        block_length = len(block)

        # Process each struct column defined in the unified schema
        for column_name, unified_struct_type in unified_struct_types.items():
            # If the column exists in the block, align its fields
            if column_name in block.schema.names:
                column = block[column_name]

                # Check if the column type matches a struct type
                if isinstance(column.type, pa.StructType):
                    aligned_columns[column_name] = _backfill_missing_fields(
                        column, unified_struct_type, block_length
                    )
                else:
                    # If the column is not a struct, simply keep the original column
                    aligned_columns[column_name] = column
            else:
                # If the column is missing, create a null-filled column with the same
                # length as the block
                aligned_columns[column_name] = pa.array(
                    [None] * block_length, type=unified_struct_type
                )

        # Create a new aligned block with the updated columns and the unified schema.
        new_columns = []
        for column_name in schema.names:
            if column_name in aligned_columns:
                # Use the aligned column if available
                new_columns.append(aligned_columns[column_name])
            else:
                # Use the original column if not aligned
                assert column_name in block.schema.names
                new_columns.append(block[column_name])
        aligned_blocks.append(pa.table(new_columns, schema=schema))

    # Return the list of aligned blocks
    return aligned_blocks


def shuffle(block: "pyarrow.Table", seed: Optional[int] = None) -> "pyarrow.Table":
    """Shuffles provided Arrow table"""

    if len(block) == 0:
        return block

    indices = np.arange(block.num_rows)
    # Shuffle indices
    np.random.RandomState(seed).shuffle(indices)

    return take_table(block, indices)


def concat(
    blocks: List["pyarrow.Table"], *, promote_types: bool = False
) -> "pyarrow.Table":
    """Concatenate provided Arrow Tables into a single Arrow Table. This has special
    handling for extension types that pyarrow.concat_tables does not yet support.
    """
    import pyarrow as pa

    from ray.air.util.tensor_extensions.arrow import ArrowConversionError
    from ray.data.extensions import (
        ArrowPythonObjectArray,
        ArrowPythonObjectType,
        ArrowTensorArray,
        get_arrow_extension_tensor_types,
    )

    tensor_types = get_arrow_extension_tensor_types()

    if not blocks:
        # Short-circuit on empty list of blocks.
        return pa.table([])

    if len(blocks) == 1:
        return blocks[0]

    # If the result contains pyarrow schemas, unify them
    schemas_to_unify = [b.schema for b in blocks]
    try:
        schema = unify_schemas(schemas_to_unify, promote_types=promote_types)
    except Exception as e:
        raise ArrowConversionError(str(blocks)) from e

    # Handle alignment of struct type columns.
    blocks = _align_struct_fields(blocks, schema)

    # Rollup columns with opaque (null-typed) lists, to process in following for-loop.
    cols_with_null_list = set()
    for b in blocks:
        for col_name in b.schema.names:
            col_type = b.schema.field(col_name).type
            if pa.types.is_list(col_type) and pa.types.is_null(col_type.value_type):
                cols_with_null_list.add(col_name)

    if (
        any(isinstance(type_, pa.ExtensionType) for type_ in schema.types)
        or cols_with_null_list
    ):
        # Custom handling for extension array columns.
        cols = []
        for col_name in schema.names:
            col_chunked_arrays = []
            for block in blocks:
                col_chunked_arrays.append(block.column(col_name))

            if isinstance(schema.field(col_name).type, tensor_types):
                # For our tensor extension types, manually construct a chunked array
                # containing chunks from all blocks. This is to handle
                # homogeneous-shaped block columns having different shapes across
                # blocks: if tensor element shapes differ across blocks, a
                # variable-shaped tensor array will be returned.
                col = ArrowTensorArray._chunk_tensor_arrays(
                    [chunk for ca in col_chunked_arrays for chunk in ca.chunks]
                )
            elif isinstance(schema.field(col_name).type, ArrowPythonObjectType):
                chunks_to_concat = []
                # Cast everything to objects if concatenated with an object column
                for ca in col_chunked_arrays:
                    for chunk in ca.chunks:
                        if isinstance(ca.type, ArrowPythonObjectType):
                            chunks_to_concat.append(chunk)
                        else:
                            chunks_to_concat.append(
                                ArrowPythonObjectArray.from_objects(chunk.to_pylist())
                            )
                col = pa.chunked_array(chunks_to_concat)
            else:
                if col_name in cols_with_null_list:
                    # For each opaque list column, iterate through all schemas until
                    # we find a valid value_type that can be used to override the
                    # column types in the following for-loop.
                    scalar_type = None
                    for arr in col_chunked_arrays:
                        if not pa.types.is_list(arr.type) or not pa.types.is_null(
                            arr.type.value_type
                        ):
                            scalar_type = arr.type
                            break

                    if scalar_type is not None:
                        for c_idx in range(len(col_chunked_arrays)):
                            c = col_chunked_arrays[c_idx]
                            if pa.types.is_list(c.type) and pa.types.is_null(
                                c.type.value_type
                            ):
                                if pa.types.is_list(scalar_type):
                                    # If we are dealing with a list input,
                                    # cast the array to the scalar_type found above.
                                    col_chunked_arrays[c_idx] = c.cast(scalar_type)
                                else:
                                    # If we are dealing with a single value, construct
                                    # a new array with null values filled.
                                    col_chunked_arrays[c_idx] = pa.chunked_array(
                                        [pa.nulls(c.length(), type=scalar_type)]
                                    )

                col = _concatenate_chunked_arrays(col_chunked_arrays)
            cols.append(col)

        # Build the concatenated table.
        table = pyarrow.Table.from_arrays(cols, schema=schema)
        # Validate table schema (this is a cheap check by default).
        table.validate()
    else:
        # No extension array columns, so use built-in pyarrow.concat_tables.

        # When concatenating tables we allow type promotions to occur, since
        # no schema enforcement is currently performed, therefore allowing schemas
        # to vary b/w blocks
        #
        # NOTE: Type promotions aren't available in Arrow < 14.0
        if get_pyarrow_version() < parse_version("14.0.0"):
            table = pyarrow.concat_tables(blocks, promote=True)
        else:
            arrow_promote_types_mode = "permissive" if promote_types else "default"
            table = pyarrow.concat_tables(
                blocks, promote_options=arrow_promote_types_mode
            )

    return table


def concat_and_sort(
    blocks: List["pyarrow.Table"],
    sort_key: "SortKey",
    *,
    promote_types: bool = False,
) -> "pyarrow.Table":
    import pyarrow as pa
    import pyarrow.compute as pac

    if len(blocks) == 0:
        return pa.table([])

    ret = concat(blocks, promote_types=promote_types)
    indices = pac.sort_indices(ret, sort_keys=sort_key.to_arrow_sort_args())

    return take_table(ret, indices)


def table_to_numpy_dict_chunked(
    table: "pyarrow.Table",
) -> Dict[str, List[np.ndarray]]:
    """Convert a PyArrow table to a dictionary of lists of numpy arrays.

    Args:
        table: The PyArrow table to convert.

    Returns:
        A dictionary mapping column names to lists of numpy arrays. For chunked columns,
        the list will contain multiple arrays (one per chunk). For non-chunked columns,
        the list will contain a single array.
    """

    numpy_batch = {}
    for col_name in table.column_names:
        col = table[col_name]
        if isinstance(col, pyarrow.ChunkedArray):
            numpy_batch[col_name] = [
                to_numpy(chunk, zero_copy_only=False) for chunk in col.chunks
            ]
        else:
            numpy_batch[col_name] = [to_numpy(col, zero_copy_only=False)]
    return numpy_batch


def to_numpy(
    array: Union["pyarrow.Array", "pyarrow.ChunkedArray"],
    *,
    zero_copy_only: bool = True,
) -> np.ndarray:
    """Wrapper for `Array`s and `ChunkedArray`s `to_numpy` API,
    handling API divergence b/w Arrow versions"""

    import pyarrow as pa

    if isinstance(array, pa.Array):
        if pa.types.is_null(array.type):
            return np.full(len(array), np.nan, dtype=np.float32)
        return array.to_numpy(zero_copy_only=zero_copy_only)
    elif isinstance(array, pa.ChunkedArray):
        if pa.types.is_null(array.type):
            return np.full(array.length(), np.nan, dtype=np.float32)
        if PYARROW_VERSION >= MIN_PYARROW_VERSION_CHUNKED_ARRAY_TO_NUMPY_ZERO_COPY_ONLY:
            return array.to_numpy(zero_copy_only=zero_copy_only)
        else:
            return array.to_numpy()
    else:
        raise ValueError(
            f"Either of `Array` or `ChunkedArray` was expected, got {type(array)}"
        )


def try_combine_chunked_columns(table: "pyarrow.Table") -> "pyarrow.Table":
    """This method attempts to coalesce table by combining any of its
    columns exceeding threshold of `MIN_NUM_CHUNKS_TO_TRIGGER_COMBINE_CHUNKS`
    chunks in its `ChunkedArray`.

    This is necessary to improve performance for some operations (like `take`, etc)
    when dealing with `ChunkedArrays` w/ large number of chunks

    For more details check out https://github.com/apache/arrow/issues/35126
    """

    if table.num_columns == 0:
        return table

    new_column_values_arrays = []

    for col in table.columns:
        if col.num_chunks >= MIN_NUM_CHUNKS_TO_TRIGGER_COMBINE_CHUNKS:
            new_col = combine_chunked_array(col)
        else:
            new_col = col

        new_column_values_arrays.append(new_col)

    return pyarrow.Table.from_arrays(new_column_values_arrays, schema=table.schema)


def combine_chunks(table: "pyarrow.Table", copy: bool = False) -> "pyarrow.Table":
    """This is counterpart for Pyarrow's `Table.combine_chunks` that's using
    extended `ChunkedArray` combination protocol.

    For more details check out `combine_chunked_array` py-doc

    Args:
        table: Table with chunked columns to be combined into contiguous arrays.
        copy: Skip copying when copy is False and there is exactly 1 chunk.
    """

    new_column_values_arrays = []

    for col in table.columns:
        new_column_values_arrays.append(combine_chunked_array(col, copy))

    return pyarrow.Table.from_arrays(new_column_values_arrays, schema=table.schema)


def combine_chunked_array(
    array: "pyarrow.ChunkedArray",
    ensure_copy: bool = False,
) -> Union["pyarrow.Array", "pyarrow.ChunkedArray"]:
    """This is counterpart for Pyarrow's `ChunkedArray.combine_chunks` that additionally

        1. Handles `ExtensionType`s (like ArrowTensorType, ArrowTensorTypeV2,
           ArrowPythonObjectType, etc)

        2. Making sure `ChunkedArray`s comprising provided `Table` are combined
           safely, ie avoiding overflows of Arrow's internal offsets (using int32 for
           most of its native types, other than "large" kind).

    For more details check py-doc of `_try_combine_chunks_safe` method.

    Args:
        array: The chunked array to be combined into a single contiguous array.
        ensure_copy: Skip copying when ensure_copy is False and there's exactly
           1 chunk.
    """

    import pyarrow as pa

    from ray.air.util.transform_pyarrow import (
        _concatenate_extension_column,
        _is_column_extension_type,
    )

    assert isinstance(
        array, pa.ChunkedArray
    ), f"Expected `ChunkedArray`, got {type(array)}"

    if _is_column_extension_type(array):
        # Arrow `ExtensionArray`s can't be concatenated via `combine_chunks`,
        # hence require manual concatenation
        return _concatenate_extension_column(array, ensure_copy)
    elif len(array.chunks) == 0:
        # NOTE: In case there's no chunks, we need to explicitly create
        #       an empty array since calling into `combine_chunks` would fail
        #       due to it expecting at least 1 chunk to be present
        return pa.array([], type=array.type)
    elif len(array.chunks) == 1 and not ensure_copy:
        # Skip copying
        return array
    else:
        return _try_combine_chunks_safe(array)


# List of variable-width types using int64 offsets
_VARIABLE_WIDTH_INT64_OFFSET_PA_TYPE_PREDICATES = [
    pyarrow.types.is_large_list,
    pyarrow.types.is_large_string,
    pyarrow.types.is_large_binary,
]


# List of variable-width types using int32 offsets
_VARIABLE_WIDTH_INT32_OFFSET_PA_TYPE_PREDICATES = [
    pyarrow.types.is_string,
    pyarrow.types.is_binary,
    pyarrow.types.is_list,
    # Modeled as list<struct<key, val>>
    pyarrow.types.is_map,
]

if PYARROW_VERSION > MIN_PYARROW_VERSION_VIEW_TYPES:
    _VARIABLE_WIDTH_INT32_OFFSET_PA_TYPE_PREDICATES.extend(
        [
            pyarrow.types.is_string_view,
            pyarrow.types.is_binary_view,
            pyarrow.types.is_list_view,
        ]
    )


def _try_combine_chunks_safe(
    array: "pyarrow.ChunkedArray",
) -> Union["pyarrow.Array", "pyarrow.ChunkedArray"]:
    """This method provides a safe way of combining `ChunkedArray`s exceeding 2 GiB
    in size, which aren't using "large_*" types (and therefore relying on int32
    offsets).

    When handling provided `ChunkedArray` this method will be either

        - Relying on PyArrow's default `combine_chunks` (therefore returning single
        contiguous `Array`) in cases when
            - Array's total size is < 2 GiB
            - Array's underlying type is of "large" kind (ie using one of the
            `large_*` type family)
        - Safely combining subsets of tasks such that resulting `Array`s to not
        exceed 2 GiB in size (therefore returning another `ChunkedArray` albeit
        with potentially smaller number of chunks that have resulted from clumping
        the original ones)

    Args:
        array: The PyArrow ChunkedArray to safely combine.

    Returns:
        - ``pyarrow.Array`` if it's possible to combine provided ``pyarrow.ChunkedArray``
        into single contiguous array
        - ``pyarrow.ChunkedArray`` (albeit with chunks re-combined) if it's not possible to
        produce single pa.Array
    """

    import pyarrow as pa

    from ray.air.util.transform_pyarrow import _is_column_extension_type

    assert not _is_column_extension_type(
        array
    ), f"Arrow `ExtensionType`s are not accepted (got {array.type})"

    # It's safe to combine provided `ChunkedArray` in either of 2 cases:
    #   - It's type is NOT a variable-width type (list, binary, string, map),
    #     using int32 offsets into underlying data (bytes) array
    #   - It's type is a variable-width type using int64 offsets (large_list,
    #     large_string, etc)
    #   - It's cumulative byte-size is < INT32_MAX
    if (
        not any(p(array.type) for p in _VARIABLE_WIDTH_INT32_OFFSET_PA_TYPE_PREDICATES)
        or any(p(array.type) for p in _VARIABLE_WIDTH_INT64_OFFSET_PA_TYPE_PREDICATES)
        or array.nbytes < INT32_MAX
    ):
        return array.combine_chunks()

    # In this case it's actually *NOT* safe to try to directly combine
    # Arrow's `ChunkedArray` and is impossible to produce single, contiguous
    # `Array` since
    #     - It's of variable-width type that uses int32 offsets
    #     - It's cumulative estimated byte-size is > INT32_MAX (2 GiB)
    #
    # In this case instead of combining into single contiguous array, we
    # instead "clump" existing chunks into ones such that each of these is < INT32_MAX.
    #
    # NOTE: This branch actually returns `ChunkedArray` and not an `Array`

    new_chunks = []

    cur_chunk_group = []
    cur_chunk_group_size = 0

    for chunk in array.chunks:
        chunk_size = chunk.nbytes

        assert chunk_size <= INT32_MAX

        if cur_chunk_group_size + chunk_size > INT32_MAX:
            # Combine an accumulated group, append to the new list of chunks
            if cur_chunk_group:
                new_chunks.append(pa.concat_arrays(cur_chunk_group))

            cur_chunk_group = []
            cur_chunk_group_size = 0

        cur_chunk_group.append(chunk)
        cur_chunk_group_size += chunk_size

    # Add remaining chunks as last slice
    if cur_chunk_group:
        new_chunks.append(pa.concat_arrays(cur_chunk_group))

    return pa.chunked_array(new_chunks)<|MERGE_RESOLUTION|>--- conflicted
+++ resolved
@@ -210,20 +210,7 @@
                     types_across_schemas=[None] * len(schemas_to_unify),
                 )
 
-<<<<<<< HEAD
             field_info = field_info_map[field_name]
-=======
-    # The schema metadata might be unhashable.
-    # We need schemas to be hashable for unification
-    schemas = [schema.remove_metadata() for schema in schemas]
-    try:
-        if len(set(schemas)) == 1:
-            # Early exit because unifying can be expensive
-            return schemas.pop()
-    except Exception as e:
-        # Unsure if there are cases where schemas are NOT hashable
-        logger.debug(f"Failed to hash the schemas (for deduplication): {e}")
->>>>>>> 31430716
 
             # Get the type for this field in current schema
             try:
@@ -385,8 +372,21 @@
         raise ValueError("No schemas provided for unify_schemas")
 
     # Early no-op path: all schemas identical.
-    if all(schema.equals(schemas[0]) for schema in schemas[1:]):
-        return schemas[0]
+    # The schema metadata might be unhashable.
+    # We need schemas to be hashable for unification
+    try:
+        reference_schema = schemas[0]
+        reference_schema.remove_metadata()
+        all_equal = True
+        for schema in schemas[1:]:
+            if not schema.equals(reference_schema):
+                all_equal = False
+            schema.remove_metadata()
+        if all_equal:
+            return reference_schema
+    except Exception as e:
+        # Unsure if there are cases where schemas are NOT hashable
+        logger.debug(f"Failed to hash the schemas (for deduplication): {e}")
 
     # Find diverging fields first to decide if we can safely delegate to Arrow.
     schemas_to_unify, divergent_fields = _find_diverging_fields(schemas)
