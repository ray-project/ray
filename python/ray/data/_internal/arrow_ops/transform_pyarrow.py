import logging
from typing import TYPE_CHECKING, List, Union, Dict, Optional

import numpy as np
from packaging.version import parse as parse_version

from ray._private.ray_constants import env_integer
from ray._private.utils import _get_pyarrow_version
from ray.air.util.tensor_extensions.arrow import (
    INT32_OVERFLOW_THRESHOLD,
    MIN_PYARROW_VERSION_CHUNKED_ARRAY_TO_NUMPY_ZERO_COPY_ONLY,
    PYARROW_VERSION,
)

try:
    import pyarrow
except ImportError:
    pyarrow = None


MIN_PYARROW_VERSION_TYPE_PROMOTION = parse_version("14.0.0")


# pyarrow.Table.slice is slow when the table has many chunks
# so we combine chunks into a single one to make slice faster
# with the cost of an extra copy.
#
# The decision to combine chunks is based on a threshold for the number
# of chunks, set by `MIN_NUM_CHUNKS_TO_TRIGGER_COMBINE_CHUNKS`. To make
# this more flexible, we have made this threshold configurable via the
# `RAY_DATA_MIN_NUM_CHUNKS_TO_TRIGGER_COMBINE_CHUNKS` environment variable.
#
# This configurability is important because the size of each chunk can vary
# greatly depending on the dataset and the operations performed previously.
# A fixed threshold might not be optimal for all scenarios, as in some cases,
# a smaller number of large chunks could behave differently from a larger
# number of smaller chunks. By making this threshold tunable, users have
# the ability to optimize for their specific case, adjusting based on their
# chunk sizes and available memory.
# See https://github.com/ray-project/ray/issues/31108 for more details.
# TODO(jjyao): remove this once https://github.com/apache/arrow/issues/35126 is resolved
MIN_NUM_CHUNKS_TO_TRIGGER_COMBINE_CHUNKS = env_integer(
    "RAY_DATA_MIN_NUM_CHUNKS_TO_TRIGGER_COMBINE_CHUNKS", 10
)

logger = logging.getLogger(__name__)


if TYPE_CHECKING:
    from ray.data._internal.planner.exchange.sort_task_spec import SortKey


def sort(table: "pyarrow.Table", sort_key: "SortKey") -> "pyarrow.Table":
    import pyarrow.compute as pac

    indices = pac.sort_indices(table, sort_keys=sort_key.to_arrow_sort_args())
    return take_table(table, indices)


def _create_empty_table(schema: "pyarrow.Schema"):
    import pyarrow as pa

    arrays = [pa.array([], type=t) for t in schema.types]

    return pa.table(arrays, schema=schema)


def hash_partition(
    table: "pyarrow.Table",
    *,
    hash_cols: List[str],
    num_partitions: int,
) -> Dict[int, "pyarrow.Table"]:
    """Hash-partitions provided Pyarrow `Table` into `num_partitions` based on
    hash of the composed tuple of values from the provided columns list

    NOTE: Since some partitions could be empty (due to skew in the table) this returns a
          dictionary, rather than a list
    """

    import numpy as np

    assert num_partitions > 0

    if table.num_rows == 0:
        return {}
    elif num_partitions == 1:
        return {0: table}

    projected_table = table.select(hash_cols)

    partitions = np.zeros((projected_table.num_rows,))
    for i in range(projected_table.num_rows):
        _tuple = tuple(c[i] for c in projected_table.columns)
        partitions[i] = hash(_tuple) % num_partitions

    # Convert to ndarray to compute hash partition indices
    # more efficiently
    partitions_array = np.array(partitions)
    # For every partition compile list of indices of rows falling
    # under that partition
    indices = [np.where(partitions_array == p)[0] for p in range(num_partitions)]

    # NOTE: Subsequent `take` operation is known to be sensitive to the number of
    #       chunks w/in the individual columns, and therefore to improve performance
    #       we attempt to defragment the table to potentially combine some of those
    #       chunks into contiguous arrays.
    table = try_combine_chunked_columns(table)

    return {
        p: table.take(idx)
        # NOTE: Since some of the partitions might be empty, we're filtering out
        #       indices of the length 0 to make sure we're not passing around
        #       empty tables
        for p, idx in enumerate(indices)
        if len(idx) > 0
    }


def take_table(
    table: "pyarrow.Table",
    indices: Union[List[int], np.ndarray, "pyarrow.Array", "pyarrow.ChunkedArray"],
) -> "pyarrow.Table":
    """Select rows from the table.

    This method is an alternative to pyarrow.Table.take(), which breaks for
    extension arrays. This is exposed as a static method for easier use on
    intermediate tables, not underlying an ArrowBlockAccessor.
    """
    from ray.air.util.transform_pyarrow import (
        _concatenate_extension_column,
        _is_column_extension_type,
    )

    if any(_is_column_extension_type(col) for col in table.columns):
        new_cols = []
        for col in table.columns:
            if _is_column_extension_type(col) and col.num_chunks > 1:
                # .take() will concatenate internally, which currently breaks for
                # extension arrays.
                col = _concatenate_extension_column(col)
            new_cols.append(col.take(indices))
        table = pyarrow.Table.from_arrays(new_cols, schema=table.schema)
    else:
        table = table.take(indices)
    return table


def unify_schemas(
    schemas: List["pyarrow.Schema"], *, promote_types: bool = False
) -> "pyarrow.Schema":
    """Version of `pyarrow.unify_schemas()` which also handles checks for
    variable-shaped tensors in the given schemas.

    This function scans all input schemas to identify columns that contain
    variable-shaped tensors or objects. For tensor columns, it ensures the
    use of appropriate tensor types (including variable-shaped tensor types).
    For object columns, it uses a specific object type to accommodate any
    objects present. Additionally, it handles columns with null-typed lists
    by determining their actual types from the given schemas.

    Currently, it disallows the concatenation of tensor columns and
    pickled object columsn for performance reasons.
    """
    import pyarrow as pa

    from ray.air.util.object_extensions.arrow import ArrowPythonObjectType
    from ray.air.util.tensor_extensions.arrow import (
        ArrowTensorType,
        ArrowVariableShapedTensorType,
    )

    schemas_to_unify = []
    schema_field_overrides = {}

    # Rollup columns with opaque (null-typed) lists, to override types in
    # the following for-loop.
    cols_with_null_list = set()

    all_columns = set()
    for schema in schemas:
        for col_name in schema.names:
            col_type = schema.field(col_name).type
            if pa.types.is_list(col_type) and pa.types.is_null(col_type.value_type):
                cols_with_null_list.add(col_name)
            all_columns.add(col_name)

    from ray.air.util.tensor_extensions.arrow import (
        get_arrow_extension_fixed_shape_tensor_types,
        get_arrow_extension_tensor_types,
    )

    arrow_tensor_types = get_arrow_extension_tensor_types()
    arrow_fixed_shape_tensor_types = get_arrow_extension_fixed_shape_tensor_types()

    columns_with_objects = set()
    columns_with_tensor_array = set()
    for col_name in all_columns:
        for s in schemas:
            indices = s.get_all_field_indices(col_name)
            if len(indices) > 1:
                # This is broken for Pandas blocks and broken with the logic here
                raise ValueError(
                    f"Schema {s} has multiple fields with the same name: {col_name}"
                )
            elif len(indices) == 0:
                continue
            if isinstance(s.field(col_name).type, ArrowPythonObjectType):
                columns_with_objects.add(col_name)
            if isinstance(s.field(col_name).type, arrow_tensor_types):
                columns_with_tensor_array.add(col_name)

    if len(columns_with_objects.intersection(columns_with_tensor_array)) > 0:
        # This is supportable if we use object type, but it will be expensive
        raise ValueError(
            "Found columns with both objects and tensors: "
            f"{columns_with_tensor_array.intersection(columns_with_objects)}"
        )
    for col_name in columns_with_tensor_array:
        tensor_array_types = [
            s.field(col_name).type
            for s in schemas
            if isinstance(s.field(col_name).type, arrow_tensor_types)
        ]

        if ArrowTensorType._need_variable_shaped_tensor_array(tensor_array_types):
            if isinstance(tensor_array_types[0], ArrowVariableShapedTensorType):
                new_type = tensor_array_types[0]
            elif isinstance(tensor_array_types[0], arrow_fixed_shape_tensor_types):
                new_type = ArrowVariableShapedTensorType(
                    dtype=tensor_array_types[0].scalar_type,
                    ndim=len(tensor_array_types[0].shape),
                )
            else:
                raise ValueError(
                    "Detected need for variable shaped tensor representation, "
                    f"but schema is not ArrayTensorType: {tensor_array_types[0]}"
                )
            schema_field_overrides[col_name] = new_type

    for col_name in columns_with_objects:
        schema_field_overrides[col_name] = ArrowPythonObjectType()

    if cols_with_null_list:
        # For each opaque list column, iterate through all schemas until we find
        # a valid value_type that can be used to override the column types in
        # the following for-loop.
        for col_name in cols_with_null_list:
            for schema in schemas:
                col_type = schema.field(col_name).type
                if not pa.types.is_list(col_type) or not pa.types.is_null(
                    col_type.value_type
                ):
                    schema_field_overrides[col_name] = col_type
                    break

    if schema_field_overrides:
        # Go through all schemas and update the types of columns from the above loop.
        for schema in schemas:
            for col_name, col_new_type in schema_field_overrides.items():
                var_shaped_col = schema.field(col_name).with_type(col_new_type)
                col_idx = schema.get_field_index(col_name)
                schema = schema.set(col_idx, var_shaped_col)
            schemas_to_unify.append(schema)
    else:
        schemas_to_unify = schemas

    try:
        if parse_version(_get_pyarrow_version()) < MIN_PYARROW_VERSION_TYPE_PROMOTION:
            return pyarrow.unify_schemas(schemas_to_unify)

        # NOTE: By default type promotion (from "smaller" to "larger" types) is disabled,
        #       allowing only promotion b/w nullable and non-nullable ones
        arrow_promote_types_mode = "permissive" if promote_types else "default"

        return pyarrow.unify_schemas(
            schemas_to_unify, promote_options=arrow_promote_types_mode
        )
    except Exception as e:
        schemas_str = "\n-----\n".join([str(s) for s in schemas_to_unify])

        logger.error(f"Failed to unify schemas: {schemas_str}", exc_info=e)

        raise


def _concatenate_chunked_arrays(arrs: "pyarrow.ChunkedArray") -> "pyarrow.ChunkedArray":
    """
    Concatenate provided chunked arrays into a single chunked array.
    """
    from ray.data.extensions import get_arrow_extension_tensor_types

    tensor_types = get_arrow_extension_tensor_types()

    # Infer the type as the first non-null type.
    type_ = None
    for arr in arrs:
        assert not isinstance(arr.type, tensor_types), (
            "'_concatenate_chunked_arrays' should only be used on non-tensor "
            f"extension types, but got a chunked array of type {type_}."
        )
        if type_ is None and not pyarrow.types.is_null(arr.type):
            type_ = arr.type
            break

    if type_ is None:
        # All arrays are null, so the inferred type is null.
        type_ = pyarrow.null()

    # Single flat list of chunks across all chunked arrays.
    chunks = []
    for arr in arrs:
        if pyarrow.types.is_null(arr.type) and not pyarrow.types.is_null(type_):
            # If the type is null, we need to cast the array to the inferred type.
            arr = arr.cast(type_)
        elif not pyarrow.types.is_null(arr.type) and type_ != arr.type:
            raise RuntimeError(f"Types mismatch: {type_} != {arr.type}")

        # Add chunks for this chunked array to flat chunk list.
        chunks.extend(arr.chunks)

    # Construct chunked array on flat list of chunks.
    return pyarrow.chunked_array(chunks, type=type_)


def _extract_unified_struct_types(
    schema: "pyarrow.Schema",
) -> Dict[str, "pyarrow.StructType"]:
    """
    Extract all struct fields from a schema and map their names to types.

    Args:
        schema: Arrow schema to extract struct types from.

    Returns:
        Dict[str, pa.StructType]: Mapping of struct field names to their types.
    """
    import pyarrow as pa

    return {
        field.name: field.type for field in schema if pa.types.is_struct(field.type)
    }


def _backfill_missing_fields(
    column: "pyarrow.ChunkedArray",
    unified_struct_type: "pyarrow.StructType",
    block_length: int,
) -> "pyarrow.StructArray":
    """
    Align a struct column's fields to match the unified schema's struct type.

    Args:
        column: The column data to align.
        unified_struct_type: The unified struct type to align to.
        block_length: The number of rows in the block.

    Returns:
        pa.StructArray: The aligned struct array.
    """
    import pyarrow as pa

    # Flatten chunked arrays into a single array if necessary
    if isinstance(column, pa.ChunkedArray):
        column = pa.concat_arrays(column.chunks)

    # Extract the current struct field names and their corresponding data
    current_fields = {
        field.name: column.field(i) for i, field in enumerate(column.type)
    }

    # Assert that the current fields are a subset of the unified struct type's field names
    unified_field_names = {field.name for field in unified_struct_type}
    assert set(current_fields.keys()).issubset(
        unified_field_names
    ), f"Fields {set(current_fields.keys())} are not a subset of unified struct fields {unified_field_names}."

    # Early exit if no fields are missing in the schema
    if column.type == unified_struct_type:
        return column

    aligned_fields = []

    # Iterate over the fields in the unified struct type schema
    for field in unified_struct_type:
        field_name = field.name
        field_type = field.type

        if field_name in current_fields:
            # If the field exists in the current column, align it
            current_array = current_fields[field_name]
            if pa.types.is_struct(field_type):
                # Recursively align nested struct fields
                current_array = _backfill_missing_fields(
                    column=current_array,
                    unified_struct_type=field_type,
                    block_length=block_length,
                )
            aligned_fields.append(current_array)
        else:
            # If the field is missing, fill with nulls
            aligned_fields.append(pa.nulls(block_length, type=field_type))

    # Reconstruct the struct column with aligned fields
    return pa.StructArray.from_arrays(
        aligned_fields,
        fields=unified_struct_type,
    )


def _align_struct_fields(
    blocks: List["pyarrow.Table"], schema: "pyarrow.Schema"
) -> List["pyarrow.Table"]:
    """
    Align struct columns across blocks to match the provided schema.

    Args:
        blocks: List of Arrow tables to align.
        schema: Unified schema with desired struct column alignment.

    Returns:
        List[pa.Table]: List of aligned Arrow tables.
    """
    import pyarrow as pa

    # Check if all block schemas are already aligned
    if all(block.schema == schema for block in blocks):
        return blocks

    # Extract all struct column types from the provided schema
    unified_struct_types = _extract_unified_struct_types(schema)

    # If there are no struct columns in the schema, return blocks as is
    if not unified_struct_types:
        return blocks

    aligned_blocks = []

    # Iterate over each block (table) in the list
    for block in blocks:
        # Store aligned struct columns
        aligned_columns = {}

        # Get the number of rows in the block
        block_length = len(block)

        # Process each struct column defined in the unified schema
        for column_name, unified_struct_type in unified_struct_types.items():
            # If the column exists in the block, align its fields
            if column_name in block.schema.names:
                column = block[column_name]

                # Check if the column type matches a struct type
                if isinstance(column.type, pa.StructType):
                    aligned_columns[column_name] = _backfill_missing_fields(
                        column, unified_struct_type, block_length
                    )
                else:
                    # If the column is not a struct, simply keep the original column
                    aligned_columns[column_name] = column
            else:
                # If the column is missing, create a null-filled column with the same
                # length as the block
                aligned_columns[column_name] = pa.array(
                    [None] * block_length, type=unified_struct_type
                )

        # Create a new aligned block with the updated columns and the unified schema.
        new_columns = []
        for column_name in schema.names:
            if column_name in aligned_columns:
                # Use the aligned column if available
                new_columns.append(aligned_columns[column_name])
            else:
                # Use the original column if not aligned
                assert column_name in block.schema.names
                new_columns.append(block[column_name])
        aligned_blocks.append(pa.table(new_columns, schema=schema))

    # Return the list of aligned blocks
    return aligned_blocks


def shuffle(block: "pyarrow.Table", seed: Optional[int] = None) -> "pyarrow.Table":
    """Shuffles provided Arrow table"""

<<<<<<< HEAD
=======
    if len(block) == 0:
        return block

>>>>>>> 7622bd0f
    indices = np.arange(block.num_rows)
    # Shuffle indices
    np.random.RandomState(seed).shuffle(indices)

<<<<<<< HEAD
    return block.take(indices)
=======
    return take_table(block, indices)
>>>>>>> 7622bd0f


def concat(
    blocks: List["pyarrow.Table"], *, promote_types: bool = False
) -> "pyarrow.Table":
    """Concatenate provided Arrow Tables into a single Arrow Table. This has special
    handling for extension types that pyarrow.concat_tables does not yet support.
    """
    import pyarrow as pa

    from ray.air.util.tensor_extensions.arrow import ArrowConversionError
    from ray.data.extensions import (
        ArrowPythonObjectArray,
        ArrowPythonObjectType,
        ArrowTensorArray,
        get_arrow_extension_tensor_types,
    )

    tensor_types = get_arrow_extension_tensor_types()

    if not blocks:
        # Short-circuit on empty list of blocks.
        return pa.table([])

    if len(blocks) == 1:
        return blocks[0]

    # If the result contains pyarrow schemas, unify them
    schemas_to_unify = [b.schema for b in blocks]
    try:
        schema = unify_schemas(schemas_to_unify, promote_types=promote_types)
    except Exception as e:
        raise ArrowConversionError(str(blocks)) from e

    # Handle alignment of struct type columns.
    blocks = _align_struct_fields(blocks, schema)

    # Rollup columns with opaque (null-typed) lists, to process in following for-loop.
    cols_with_null_list = set()
    for b in blocks:
        for col_name in b.schema.names:
            col_type = b.schema.field(col_name).type
            if pa.types.is_list(col_type) and pa.types.is_null(col_type.value_type):
                cols_with_null_list.add(col_name)

    if (
        any(isinstance(type_, pa.ExtensionType) for type_ in schema.types)
        or cols_with_null_list
    ):
        # Custom handling for extension array columns.
        cols = []
        for col_name in schema.names:
            col_chunked_arrays = []
            for block in blocks:
                col_chunked_arrays.append(block.column(col_name))

            if isinstance(schema.field(col_name).type, tensor_types):
                # For our tensor extension types, manually construct a chunked array
                # containing chunks from all blocks. This is to handle
                # homogeneous-shaped block columns having different shapes across
                # blocks: if tensor element shapes differ across blocks, a
                # variable-shaped tensor array will be returned.
                col = ArrowTensorArray._chunk_tensor_arrays(
                    [chunk for ca in col_chunked_arrays for chunk in ca.chunks]
                )
            elif isinstance(schema.field(col_name).type, ArrowPythonObjectType):
                chunks_to_concat = []
                # Cast everything to objects if concatenated with an object column
                for ca in col_chunked_arrays:
                    for chunk in ca.chunks:
                        if isinstance(ca.type, ArrowPythonObjectType):
                            chunks_to_concat.append(chunk)
                        else:
                            chunks_to_concat.append(
                                ArrowPythonObjectArray.from_objects(chunk.to_pylist())
                            )
                col = pa.chunked_array(chunks_to_concat)
            else:
                if col_name in cols_with_null_list:
                    # For each opaque list column, iterate through all schemas until
                    # we find a valid value_type that can be used to override the
                    # column types in the following for-loop.
                    scalar_type = None
                    for arr in col_chunked_arrays:
                        if not pa.types.is_list(arr.type) or not pa.types.is_null(
                            arr.type.value_type
                        ):
                            scalar_type = arr.type
                            break

                    if scalar_type is not None:
                        for c_idx in range(len(col_chunked_arrays)):
                            c = col_chunked_arrays[c_idx]
                            if pa.types.is_list(c.type) and pa.types.is_null(
                                c.type.value_type
                            ):
                                if pa.types.is_list(scalar_type):
                                    # If we are dealing with a list input,
                                    # cast the array to the scalar_type found above.
                                    col_chunked_arrays[c_idx] = c.cast(scalar_type)
                                else:
                                    # If we are dealing with a single value, construct
                                    # a new array with null values filled.
                                    col_chunked_arrays[c_idx] = pa.chunked_array(
                                        [pa.nulls(c.length(), type=scalar_type)]
                                    )

                col = _concatenate_chunked_arrays(col_chunked_arrays)
            cols.append(col)

        # Build the concatenated table.
        table = pyarrow.Table.from_arrays(cols, schema=schema)
        # Validate table schema (this is a cheap check by default).
        table.validate()
    else:
        # No extension array columns, so use built-in pyarrow.concat_tables.

        # When concatenating tables we allow type promotions to occur, since
        # no schema enforcement is currently performed, therefore allowing schemas
        # to vary b/w blocks
        #
        # NOTE: Type promotions aren't available in Arrow < 14.0
        if parse_version(_get_pyarrow_version()) < parse_version("14.0.0"):
            table = pyarrow.concat_tables(blocks, promote=True)
        else:
            arrow_promote_types_mode = "permissive" if promote_types else "default"
            table = pyarrow.concat_tables(
                blocks, promote_options=arrow_promote_types_mode
            )

    return table


def concat_and_sort(
    blocks: List["pyarrow.Table"],
    sort_key: "SortKey",
    *,
    promote_types: bool = False,
) -> "pyarrow.Table":
    import pyarrow as pa
    import pyarrow.compute as pac

    if len(blocks) == 0:
        return pa.table([])

    ret = concat(blocks, promote_types=promote_types)
    indices = pac.sort_indices(ret, sort_keys=sort_key.to_arrow_sort_args())

    return take_table(ret, indices)


def to_numpy(
    array: Union["pyarrow.Array", "pyarrow.ChunkedArray"],
    *,
    zero_copy_only: bool = True,
) -> np.ndarray:
    """Wrapper for `Array`s and `ChunkedArray`s `to_numpy` API,
    handling API divergence b/w Arrow versions"""

    import pyarrow as pa

    if isinstance(array, pa.Array):
        return array.to_numpy(zero_copy_only=zero_copy_only)
    elif isinstance(array, pa.ChunkedArray):
        if PYARROW_VERSION >= MIN_PYARROW_VERSION_CHUNKED_ARRAY_TO_NUMPY_ZERO_COPY_ONLY:
            return array.to_numpy(zero_copy_only=zero_copy_only)
        else:
            return array.to_numpy()
    else:
        raise ValueError(
            f"Either of `Array` or `ChunkedArray` was expected, got {type(array)}"
        )


def try_combine_chunked_columns(table: "pyarrow.Table") -> "pyarrow.Table":
    """This method attempts to coalesce table by combining any of its
    columns exceeding threshold of `MIN_NUM_CHUNKS_TO_TRIGGER_COMBINE_CHUNKS`
    chunks in its `ChunkedArray`.

    This is necessary to improve performance for some operations (like `take`, etc)
    when dealing with `ChunkedArrays` w/ large number of chunks

    For more details check out https://github.com/apache/arrow/issues/35126
    """

    if table.num_columns == 0:
        return table

    new_column_values_arrays = []

    for col in table.columns:
        if col.num_chunks >= MIN_NUM_CHUNKS_TO_TRIGGER_COMBINE_CHUNKS:
            new_col = combine_chunked_array(col)
        else:
            new_col = col

        new_column_values_arrays.append(new_col)

    return pyarrow.Table.from_arrays(new_column_values_arrays, schema=table.schema)


def combine_chunks(table: "pyarrow.Table", copy: bool = False) -> "pyarrow.Table":
    """This is counterpart for Pyarrow's `Table.combine_chunks` that's using
    extended `ChunkedArray` combination protocol.

    For more details check out `combine_chunked_array` py-doc

    Args:
        table: Table with chunked columns to be combined into contiguous arrays.
        copy: Skip copying when copy is False and there is exactly 1 chunk.
    """

    new_column_values_arrays = []

    for col in table.columns:
        new_column_values_arrays.append(combine_chunked_array(col, copy))

    return pyarrow.Table.from_arrays(new_column_values_arrays, schema=table.schema)


def combine_chunked_array(
    array: "pyarrow.ChunkedArray",
    ensure_copy: bool = False,
) -> Union["pyarrow.Array", "pyarrow.ChunkedArray"]:
    """This is counterpart for Pyarrow's `ChunkedArray.combine_chunks` that additionally

        1. Handles `ExtensionType`s (like ArrowTensorType, ArrowTensorTypeV2,
           ArrowPythonObjectType, etc)

        2. Making sure `ChunkedArray`s comprising provided `Table` are combined
           safely, ie avoiding overflows of Arrow's internal offsets (using int32 for
           most of its native types, other than "large" kind).

    For more details check py-doc of `_try_combine_chunks_safe` method.

    Args:
        array: The chunked array to be combined into a single contiguous array.
        ensure_copy: Skip copying when ensure_copy is False and there is exactly
        1 chunk.
    """

    import pyarrow as pa

    from ray.air.util.transform_pyarrow import (
        _concatenate_extension_column,
        _is_column_extension_type,
    )

    assert isinstance(
        array, pa.ChunkedArray
    ), f"Expected `ChunkedArray`, got {type(array)}"

    if _is_column_extension_type(array):
        # Arrow `ExtensionArray`s can't be concatenated via `combine_chunks`,
        # hence require manual concatenation
        return _concatenate_extension_column(array, ensure_copy)
    elif len(array.chunks) == 0:
        # NOTE: In case there's no chunks, we need to explicitly create
        #       an empty array since calling into `combine_chunks` would fail
        #       due to it expecting at least 1 chunk to be present
        return pa.array([], type=array.type)
    elif len(array.chunks) == 1 and not ensure_copy:
        # Skip copying
        return array
    else:
        return _try_combine_chunks_safe(array)


def _try_combine_chunks_safe(
    array: "pyarrow.ChunkedArray", max_chunk_size=INT32_OVERFLOW_THRESHOLD
) -> Union["pyarrow.Array", "pyarrow.ChunkedArray"]:
    """This method provides a safe way of combining `ChunkedArray`s exceeding 2 GiB
    in size, which aren't using "large_*" types (and therefore relying on int32
    offsets).

    When handling provided `ChunkedArray` this method will be either

        - Relying on PyArrow's default `combine_chunks` (therefore returning single
        contiguous `Array`) in cases when
            - Array's total size is < 2 GiB
            - Array's underlying type is of "large" kind (ie using one of the
            `large_*` type family)
        - Safely combining subsets of tasks such that resulting `Array`s to not
        exceed 2 GiB in size (therefore returning another `ChunkedArray` albeit
        with potentially smaller number of chunks that have resulted from clumping
        the original ones)

    Returns:
        - pa.Array if it's possible to combine provided pa.ChunkedArray into single
        contiguous array
        - pa.ChunkedArray (albeit with chunks re-combined) if it's not possible to
        produce single pa.Array
    """

    import pyarrow as pa

    from ray.air.util.transform_pyarrow import _is_column_extension_type

    assert not _is_column_extension_type(
        array
    ), f"Arrow `ExtensionType`s are not accepted (got {array.type})"

    int64_type_predicates = [
        pa.types.is_large_list,
        pa.types.is_large_string,
        pa.types.is_large_binary,
        pa.types.is_large_unicode,
    ]

    if array.nbytes < max_chunk_size or any(
        p(array.type) for p in int64_type_predicates
    ):
        # It's safe to combine provided `ChunkedArray` in either of 2 cases:
        #   - It's cumulative size is < 2 GiB
        #   - It's of 'large' kind (ie one using int64 offsets internally)
        return array.combine_chunks()

    # In this case it's actually *NOT* safe to try to directly combine
    # Arrow's `ChunkedArray` and is impossible to produce single, contiguous
    # `Array` since
    #     - It's estimated to hold > 2 GiB
    #     - Its type is not of the "large" kind (and hence is using int32
    #       offsets internally, which would overflow)
    #
    # In this case instead of combining into single contiguous array, we
    # instead just "clump" existing chunks into bigger ones, but no bigger
    # than 2 GiB each.
    #
    # NOTE: This branch actually returns `ChunkedArray` and not an `Array`

    # To stay under 2 GiB limit we are slicing provided list of chunks into
    # slices no larger than 2 GiB (as compared to just directly using `concat_arrays`)
    slices = []

    cur_slice_start = 0
    cur_slice_size_bytes = 0

    for i, chunk in enumerate(array.chunks):
        chunk_size = chunk.nbytes

        if cur_slice_size_bytes + chunk_size > max_chunk_size:
            slices.append(array.chunks[cur_slice_start:i])

            cur_slice_start = i
            cur_slice_size_bytes = 0

        cur_slice_size_bytes += chunk_size

    # Add remaining chunks as last slice
    slices.append(array.chunks[cur_slice_start:])

    return pa.chunked_array([pa.concat_arrays(s) for s in slices])<|MERGE_RESOLUTION|>--- conflicted
+++ resolved
@@ -484,21 +484,14 @@
 def shuffle(block: "pyarrow.Table", seed: Optional[int] = None) -> "pyarrow.Table":
     """Shuffles provided Arrow table"""
 
-<<<<<<< HEAD
-=======
     if len(block) == 0:
         return block
 
->>>>>>> 7622bd0f
     indices = np.arange(block.num_rows)
     # Shuffle indices
     np.random.RandomState(seed).shuffle(indices)
 
-<<<<<<< HEAD
-    return block.take(indices)
-=======
     return take_table(block, indices)
->>>>>>> 7622bd0f
 
 
 def concat(
