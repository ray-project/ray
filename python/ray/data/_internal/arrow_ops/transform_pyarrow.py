import itertools
import logging
from collections import defaultdict
from typing import TYPE_CHECKING, Any, Dict, List, Optional, Union

import numpy as np
from packaging.version import parse as parse_version

from ray._private.arrow_utils import get_pyarrow_version
from ray._private.ray_constants import env_integer
from ray._private.utils import INT32_MAX
from ray.air.util.tensor_extensions.arrow import (
    MIN_PYARROW_VERSION_CHUNKED_ARRAY_TO_NUMPY_ZERO_COPY_ONLY,
    PYARROW_VERSION,
    get_arrow_extension_fixed_shape_tensor_types,
    get_arrow_extension_tensor_types,
    unify_tensor_arrays,
    unify_tensor_types,
)

try:
    import pyarrow
except ImportError:
    pyarrow = None


# Minimum version support {String,List,Binary}View types
MIN_PYARROW_VERSION_VIEW_TYPES = parse_version("16.0.0")
MIN_PYARROW_VERSION_RUN_END_ENCODED_TYPES = parse_version("12.0.0")
MIN_PYARROW_VERSION_TYPE_PROMOTION = parse_version("14.0.0")


# pyarrow.Table.slice is slow when the table has many chunks
# so we combine chunks into a single one to make slice faster
# with the cost of an extra copy.
#
# The decision to combine chunks is based on a threshold for the number
# of chunks, set by `MIN_NUM_CHUNKS_TO_TRIGGER_COMBINE_CHUNKS`. To make
# this more flexible, we have made this threshold configurable via the
# `RAY_DATA_MIN_NUM_CHUNKS_TO_TRIGGER_COMBINE_CHUNKS` environment variable.
#
# This configurability is important because the size of each chunk can vary
# greatly depending on the dataset and the operations performed previously.
# A fixed threshold might not be optimal for all scenarios, as in some cases,
# a smaller number of large chunks could behave differently from a larger
# number of smaller chunks. By making this threshold tunable, users have
# the ability to optimize for their specific case, adjusting based on their
# chunk sizes and available memory.
# See https://github.com/ray-project/ray/issues/31108 for more details.
# TODO(jjyao): remove this once https://github.com/apache/arrow/issues/35126 is resolved
MIN_NUM_CHUNKS_TO_TRIGGER_COMBINE_CHUNKS = env_integer(
    "RAY_DATA_MIN_NUM_CHUNKS_TO_TRIGGER_COMBINE_CHUNKS", 10
)

logger = logging.getLogger(__name__)


if TYPE_CHECKING:
    from ray.data._internal.planner.exchange.sort_task_spec import SortKey


def sort(table: "pyarrow.Table", sort_key: "SortKey") -> "pyarrow.Table":
    import pyarrow.compute as pac

    indices = pac.sort_indices(table, sort_keys=sort_key.to_arrow_sort_args())
    return take_table(table, indices)


def _create_empty_table(schema: "pyarrow.Schema"):
    import pyarrow as pa

    arrays = [pa.array([], type=t) for t in schema.types]

    return pa.table(arrays, schema=schema)


def _hash_partition(
    table: "pyarrow.Table",
    num_partitions: int,
) -> np.ndarray:

    partitions = np.zeros((table.num_rows,), dtype=np.int64)
    for i in range(table.num_rows):
        _tuple = tuple(c[i] for c in table.columns)
        partitions[i] = hash(_tuple) % num_partitions

    # Convert to ndarray to compute hash partition indices
    # more efficiently
    return partitions


def hash_partition(
    table: "pyarrow.Table",
    *,
    hash_cols: List[str],
    num_partitions: int,
) -> Dict[int, "pyarrow.Table"]:
    """Hash-partitions provided Pyarrow `Table` into `num_partitions` based on
    hash of the composed tuple of values from the provided columns list

    NOTE: Since some partitions could be empty (due to skew in the table) this returns a
          dictionary, rather than a list
    """

    import numpy as np

    assert num_partitions > 0

    if table.num_rows == 0:
        return {}
    elif num_partitions == 1:
        return {0: table}

    projected_table = table.select(hash_cols)
    partitions_array = _hash_partition(projected_table, num_partitions=num_partitions)
    # For every partition compile list of indices of rows falling
    # under that partition
    indices = [np.where(partitions_array == p)[0] for p in range(num_partitions)]

    # NOTE: Subsequent `take` operation is known to be sensitive to the number of
    #       chunks w/in the individual columns, and therefore to improve performance
    #       we attempt to defragment the table to potentially combine some of those
    #       chunks into contiguous arrays.
    table = try_combine_chunked_columns(table)

    return {
        p: table.take(idx)
        # NOTE: Since some of the partitions might be empty, we're filtering out
        #       indices of the length 0 to make sure we're not passing around
        #       empty tables
        for p, idx in enumerate(indices)
        if len(idx) > 0
    }


def take_table(
    table: "pyarrow.Table",
    indices: Union[List[int], np.ndarray, "pyarrow.Array", "pyarrow.ChunkedArray"],
) -> "pyarrow.Table":
    """Select rows from the table.

    This method is an alternative to pyarrow.Table.take(), which breaks for
    extension arrays. This is exposed as a static method for easier use on
    intermediate tables, not underlying an ArrowBlockAccessor.
    """
    from ray.air.util.transform_pyarrow import (
        _concatenate_extension_column,
        _is_pa_extension_type,
    )

    if any(_is_pa_extension_type(col.type) for col in table.columns):
        new_cols = []
        for col in table.columns:
            if _is_pa_extension_type(col.type) and col.num_chunks > 1:
                # .take() will concatenate internally, which currently breaks for
                # extension arrays.
                col = _concatenate_extension_column(col)
            new_cols.append(col.take(indices))
        table = pyarrow.Table.from_arrays(new_cols, schema=table.schema)
    else:
        table = table.take(indices)
    return table


def _reconcile_diverging_fields(
    unique_schemas: List["pyarrow.Schema"],
    promote_types: bool,
) -> Dict[str, Any]:
    """
    Identify and reconcile fields whose presence or types differ across the provided schemas.

    Args:
        unique_schemas: List of PyArrow schemas to find diverging fields in.
        promote_types: Whether to promote types.

    Returns:
        A dictionary of diverging fields with their reconciled types.
    """
    from ray.air.util.object_extensions.arrow import ArrowPythonObjectType

    reconciled_fields = {}
    field_types = defaultdict(list)  # field_name -> list of types seen so far
    field_flags = defaultdict(
        lambda: defaultdict(bool)
    )  # field_name -> dict of boolean flags

    # Process schemas and reconcile on-the-fly
    for schema in unique_schemas:
        for field_name in schema.names:
            if field_name in reconciled_fields:
                # If the field has already been reconciled, skip it.
                continue

            field_type = schema.field(field_name).type
            if field_type not in field_types[field_name]:
                field_types[field_name].append(field_type)
            flags = field_flags[field_name]

            # Update flags
            flags["has_object"] |= isinstance(field_type, ArrowPythonObjectType)
            flags["has_tensor"] |= isinstance(
                field_type, get_arrow_extension_tensor_types()
            )
            flags["has_list"] |= pyarrow.types.is_list(field_type)
            flags["has_null"] |= pyarrow.types.is_null(field_type)
            flags["has_struct"] |= pyarrow.types.is_struct(field_type)

            # Check for object-tensor conflict
            if flags["has_object"] and flags["has_tensor"]:
                raise ValueError(
                    f"Found columns with both objects and tensors: {field_name}"
                )

            # Reconcile immediately if it's a special type and if it's divergent.
            if any(flags.values()) and len(field_types[field_name]) > 1:
                reconciled_value = _reconcile_field(
                    non_null_types=field_types[field_name],
                    promote_types=promote_types,
                )
                if reconciled_value is not None:
                    reconciled_fields[field_name] = reconciled_value

    return reconciled_fields


def _reconcile_field(
    non_null_types: List[pyarrow.DataType],
    promote_types: bool = False,
) -> Optional[pyarrow.DataType]:
    """
    Reconcile a single divergent field across schemas.

    Returns reconciled type or None if default PyArrow handling is sufficient.
    """
    from ray.air.util.object_extensions.arrow import ArrowPythonObjectType
    from ray.air.util.tensor_extensions.arrow import (
        get_arrow_extension_tensor_types,
    )

    if not non_null_types:
        return None

<<<<<<< HEAD
        # Check if we have missing tensor fields (some schemas don't have this field)
        has_missing_fields = len(tensor_array_types) < len(schemas)

        # Convert to variable-shaped if needed or if we have missing fields
        if (
            ArrowTensorType._need_variable_shaped_tensor_array(tensor_array_types)
            or has_missing_fields
        ):
            if isinstance(tensor_array_types[0], ArrowVariableShapedTensorType):
                new_type = tensor_array_types[0]
            elif isinstance(tensor_array_types[0], arrow_fixed_shape_tensor_types):
                new_type = ArrowVariableShapedTensorType(
                    dtype=tensor_array_types[0].storage_type.value_type,
                    ndim=len(tensor_array_types[0].shape),
                )
            else:
                raise ValueError(
                    "Detected need for variable shaped tensor representation, "
                    f"but schema is not ArrayTensorType: {tensor_array_types[0]}"
                )
            schema_field_overrides[col_name] = new_type
=======
    # Handle special cases in priority order

    # 1. Tensor fields
    tensor_types = get_arrow_extension_tensor_types()
    tensor_field_types = [t for t in non_null_types if isinstance(t, tensor_types)]
>>>>>>> d84d0fd0

    if tensor_field_types:
        return unify_tensor_types(tensor_field_types)

    # 2. Object fields
    if any(isinstance(t, ArrowPythonObjectType) for t in non_null_types):
        return ArrowPythonObjectType()

    # 3. Struct fields (recursive unification)
    struct_types = [t for t in non_null_types if pyarrow.types.is_struct(t)]
    if struct_types:
        # Convert struct types to schemas
        struct_schemas = []
        for t in non_null_types:
            if pyarrow.types.is_struct(t):
                struct_schemas.append(pyarrow.schema(list(t)))
        # Recursively unify
        unified_struct = unify_schemas(struct_schemas, promote_types=promote_types)
        return pyarrow.struct(list(unified_struct))

    # 4. Null-typed list fields (Need this pyarrow < 14.0.0)
    null_lists = [
        t
        for t in non_null_types
        if pyarrow.types.is_list(t) and pyarrow.types.is_null(t.value_type)
    ]
    if null_lists:
        # Find first non-null list type
        for t in non_null_types:
            if not (pyarrow.types.is_list(t) and pyarrow.types.is_null(t.value_type)):
                return t
    # At this phase, we have no special types to reconcile, so return None. Arrow will fail to unify.
    return None


def _unify_schemas_pyarrow(
    schemas: List["pyarrow.Schema"], promote_types: bool = False
) -> "pyarrow.Schema":
    """Wrapper for pyarrow.unify_schemas with version compatibility."""
    if get_pyarrow_version() < MIN_PYARROW_VERSION_TYPE_PROMOTION:
        return pyarrow.unify_schemas(schemas)

    promote_options = "permissive" if promote_types else "default"
    return pyarrow.unify_schemas(schemas, promote_options=promote_options)


def unify_schemas(
    schemas: List["pyarrow.Schema"], *, promote_types: bool = False
) -> "pyarrow.Schema":
    """
    Unify schemas handling Ray-specific types (tensors, objects, etc.).

    Falls back to PyArrow's unify_schemas when possible, with custom
    handling for tensor arrays, object types, and recursive struct unification.
    """
    if not schemas:
        raise ValueError("No schemas provided for unify_schemas")

    # Deduplicate schemas. Calling this before PyArrow's unify_schemas is more efficient (100x faster).

    # Remove metadata for hashability
    schemas[0].remove_metadata()
    schemas_to_unify = [schemas[0]]
    for schema in schemas[1:]:
        schema.remove_metadata()
        if not schema.equals(schemas[0]):
            schemas_to_unify.append(schema)

    pyarrow_exception = None
    # If there is only one schema, return it
    if len(schemas_to_unify) == 1:
        return schemas_to_unify[0]

    # Try PyArrow's unification first, only reconcile for tensor fields
    try:
        return _unify_schemas_pyarrow(schemas_to_unify, promote_types)
    except (pyarrow.lib.ArrowTypeError, pyarrow.lib.ArrowInvalid) as e:
        # If we raise only on non tensor errors, it fails to unify PythonObjectType and pyarrow primitives.
        # Look at test_pyarrow_conversion_error_handling for an example.
        pyarrow_exception = e
        pass

    # Reconcile diverging fields
    overrides = _reconcile_diverging_fields(schemas_to_unify, promote_types)

    # At this point, we're not able to reconcile the fields, so raise the original exception.
    if not overrides:
        raise pyarrow_exception

    # Apply overrides to schemas
    updated_schemas = []
    for schema in schemas_to_unify:
        for name, new_type in overrides.items():
            try:
                idx = schema.get_field_index(name)
                field = schema.field(name).with_type(new_type)
                schema = schema.set(idx, field)
            except KeyError:
                pass
        updated_schemas.append(schema)
    schemas_to_unify = updated_schemas

    # Final unification with overrides applied
    try:
        return _unify_schemas_pyarrow(schemas_to_unify, promote_types)
    except Exception as e:
        schemas_str = "\n-----\n".join(str(s) for s in schemas_to_unify)
        logger.error(f"Failed to unify schemas: {schemas_str}", exc_info=e)
        raise


def _concatenate_chunked_arrays(arrs: "pyarrow.ChunkedArray") -> "pyarrow.ChunkedArray":
    """
    Concatenate provided chunked arrays into a single chunked array.
    """
    from ray.data.extensions import get_arrow_extension_tensor_types

    tensor_types = get_arrow_extension_tensor_types()

    # Infer the type as the first non-null type.
    type_ = None
    for arr in arrs:
        assert not isinstance(arr.type, tensor_types), (
            "'_concatenate_chunked_arrays' should only be used on non-tensor "
            f"extension types, but got a chunked array of type {type_}."
        )
        if type_ is None and not pyarrow.types.is_null(arr.type):
            type_ = arr.type
            break

    if type_ is None:
        # All arrays are null, so the inferred type is null.
        type_ = pyarrow.null()

    # Single flat list of chunks across all chunked arrays.
    chunks = []
    for arr in arrs:
        if pyarrow.types.is_null(arr.type) and not pyarrow.types.is_null(type_):
            # If the type is null, we need to cast the array to the inferred type.
            arr = arr.cast(type_)
        elif not pyarrow.types.is_null(arr.type) and type_ != arr.type:
            raise RuntimeError(f"Types mismatch: {type_} != {arr.type}")

        # Add chunks for this chunked array to flat chunk list.
        chunks.extend(arr.chunks)

    # Construct chunked array on flat list of chunks.
    return pyarrow.chunked_array(chunks, type=type_)


def _extract_unified_struct_types(
    schema: "pyarrow.Schema",
) -> Dict[str, "pyarrow.StructType"]:
    """
    Extract all struct fields from a schema and map their names to types.

    Args:
        schema: Arrow schema to extract struct types from.

    Returns:
        Dict[str, pa.StructType]: Mapping of struct field names to their types.
    """
    import pyarrow as pa

    return {
        field.name: field.type for field in schema if pa.types.is_struct(field.type)
    }


def _backfill_missing_fields(
    column: "pyarrow.ChunkedArray",
    unified_struct_type: "pyarrow.StructType",
    block_length: int,
) -> "pyarrow.StructArray":
    """
    Align a struct column's fields to match the unified schema's struct type.

    Args:
        column: The column data to align.
        unified_struct_type: The unified struct type to align to.
        block_length: The number of rows in the block.

    Returns:
        pa.StructArray: The aligned struct array.
    """
    import pyarrow as pa

    from ray.air.util.tensor_extensions.arrow import (
<<<<<<< HEAD
        ArrowTensorType,
        ArrowVariableShapedTensorArray,
=======
>>>>>>> d84d0fd0
        ArrowVariableShapedTensorType,
    )

    # Flatten chunked arrays into a single array if necessary
    if isinstance(column, pa.ChunkedArray):
        column = pa.concat_arrays(column.chunks)

    # Extract the current struct field names and their corresponding data
    current_fields = {
        field.name: column.field(i) for i, field in enumerate(column.type)
    }

    # Assert that the current fields are a subset of the unified struct type's field names
    unified_field_names = {field.name for field in unified_struct_type}
    assert set(current_fields.keys()).issubset(
        unified_field_names
    ), f"Fields {set(current_fields.keys())} are not a subset of unified struct fields {unified_field_names}."

    # Early exit if no fields are missing in the schema
    if column.type == unified_struct_type:
        return column

    aligned_fields = []

    # Iterate over the fields in the unified struct type schema
    for field in unified_struct_type:
        field_name = field.name
        field_type = field.type

        if field_name in current_fields:
            # If the field exists in the current column, align it
            current_array = current_fields[field_name]
            if pa.types.is_struct(field_type):
                # Recursively align nested struct fields
                current_array = _backfill_missing_fields(
                    column=current_array,
                    unified_struct_type=field_type,
                    block_length=block_length,
                )

            # Handle tensor extension type mismatches
            elif isinstance(field_type, ArrowVariableShapedTensorType) and isinstance(
                current_array.type, get_arrow_extension_fixed_shape_tensor_types()
            ):
                # Convert to variable-shaped if needed
<<<<<<< HEAD
                if ArrowTensorType._need_variable_shaped_tensor_array(
                    [current_array.type, field_type]
                ) and not isinstance(current_array.type, ArrowVariableShapedTensorType):
                    # Only convert if it's not already a variable-shaped tensor array
                    current_array = ArrowVariableShapedTensorArray.from_numpy(
                        current_array.to_numpy_ndarray()
                    )
=======
                current_array = current_array.to_var_shaped_tensor_array(
                    ndim=field_type.ndim
                )
>>>>>>> d84d0fd0

            # The schema should already be unified by unify_schemas, so types
            # should be compatible. If not, let the error propagate up.
            # No explicit casting needed - PyArrow will handle type compatibility
            # during struct creation or raise appropriate errors.
            aligned_fields.append(current_array)
        else:
            # If the field is missing, fill with nulls
            aligned_fields.append(pa.nulls(block_length, type=field_type))

    # Reconstruct the struct column with aligned fields
    return pa.StructArray.from_arrays(
        aligned_fields,
        fields=unified_struct_type,
    )


def _align_struct_fields(
    blocks: List["pyarrow.Table"], schema: "pyarrow.Schema"
) -> List["pyarrow.Table"]:
    """
    Align struct columns across blocks to match the provided schema.

    Args:
        blocks: List of Arrow tables to align.
        schema: Unified schema with desired struct column alignment.

    Returns:
        List[pa.Table]: List of aligned Arrow tables.
    """
    import pyarrow as pa

    # Check if all block schemas are already aligned
    if all(block.schema == schema for block in blocks):
        return blocks

    # Extract all struct column types from the provided schema
    unified_struct_types = _extract_unified_struct_types(schema)

    # If there are no struct columns in the schema, return blocks as is
    if not unified_struct_types:
        return blocks

    aligned_blocks = []

    # Iterate over each block (table) in the list
    for block in blocks:
        # Store aligned struct columns
        aligned_columns = {}

        # Get the number of rows in the block
        block_length = len(block)

        # Process each struct column defined in the unified schema
        for column_name, unified_struct_type in unified_struct_types.items():
            # If the column exists in the block, align its fields
            if column_name in block.schema.names:
                column = block[column_name]

                # Check if the column type matches a struct type
                if isinstance(column.type, pa.StructType):
                    aligned_columns[column_name] = _backfill_missing_fields(
                        column, unified_struct_type, block_length
                    )
                else:
                    # If the column is not a struct, simply keep the original column
                    aligned_columns[column_name] = column
            else:
                # If the column is missing, create a null-filled column with the same
                # length as the block
                aligned_columns[column_name] = pa.array(
                    [None] * block_length, type=unified_struct_type
                )

        # Create a new aligned block with the updated columns and the unified schema.
        new_columns = []
        for column_name in schema.names:
            if column_name in aligned_columns:
                # Use the aligned column if available
                new_columns.append(aligned_columns[column_name])
            else:
                # Use the original column if not aligned
                assert column_name in block.schema.names
                new_columns.append(block[column_name])
        aligned_blocks.append(pa.table(new_columns, schema=schema))

    # Return the list of aligned blocks
    return aligned_blocks


def shuffle(block: "pyarrow.Table", seed: Optional[int] = None) -> "pyarrow.Table":
    """Shuffles provided Arrow table"""

    if len(block) == 0:
        return block

    indices = np.arange(block.num_rows)
    # Shuffle indices
    np.random.RandomState(seed).shuffle(indices)

    return take_table(block, indices)


def _concat_cols_with_null_list(
    col_chunked_arrays: List["pyarrow.ChunkedArray"],
) -> "pyarrow.ChunkedArray":
    import pyarrow as pa

    # For each opaque list column, iterate through all schemas until
    # we find a valid value_type that can be used to override the
    # column types in the following for-loop.
    scalar_type = None
    for arr in col_chunked_arrays:
        if not pa.types.is_list(arr.type) or not pa.types.is_null(arr.type.value_type):
            scalar_type = arr.type
            break

    if scalar_type is not None:
        for c_idx in range(len(col_chunked_arrays)):
            c = col_chunked_arrays[c_idx]
            if pa.types.is_list(c.type) and pa.types.is_null(c.type.value_type):
                if pa.types.is_list(scalar_type):
                    # If we are dealing with a list input,
                    # cast the array to the scalar_type found above.
                    col_chunked_arrays[c_idx] = c.cast(scalar_type)
                else:
                    # If we are dealing with a single value, construct
                    # a new array with null values filled.
                    col_chunked_arrays[c_idx] = pa.chunked_array(
                        [pa.nulls(c.length(), type=scalar_type)]
                    )

    return _concatenate_chunked_arrays(col_chunked_arrays)


def _concat_cols_with_extension_tensor_types(
    col_chunked_arrays: List["pyarrow.ChunkedArray"],
) -> "pyarrow.ChunkedArray":

    import pyarrow as pa

    # For our tensor extension types, manually construct a chunked array
    # containing chunks from all blocks. This is to handle
    # homogeneous-shaped block columns having different shapes across
    # blocks: if tensor element shapes differ across blocks, a
    # variable-shaped tensor array will be returned.
    combined_chunks = list(
        itertools.chain(*[chunked.iterchunks() for chunked in col_chunked_arrays])
    )

    return pa.chunked_array(unify_tensor_arrays(combined_chunks))


def _concat_cols_with_extension_object_types(
    col_chunked_arrays: List["pyarrow.ChunkedArray"],
) -> "pyarrow.ChunkedArray":
    import pyarrow as pa

    from ray.data.extensions import ArrowPythonObjectArray, ArrowPythonObjectType

    chunks_to_concat = []
    # Cast everything to objects if concatenated with an object column
    for ca in col_chunked_arrays:
        for chunk in ca.chunks:
            if isinstance(ca.type, ArrowPythonObjectType):
                chunks_to_concat.append(chunk)
            else:
                chunks_to_concat.append(
                    ArrowPythonObjectArray.from_objects(chunk.to_pylist())
                )
    return pa.chunked_array(chunks_to_concat)


def _concat_cols_with_native_pyarrow_types(
    col_names: List[str], blocks: List["pyarrow.Table"], promote_types: bool = False
) -> Dict[str, "pyarrow.ChunkedArray"]:
    if not col_names:
        return {}

    # For columns with native Pyarrow types, we should use built-in pyarrow.concat_tables.
    import pyarrow as pa

    # When concatenating tables we allow type promotions to occur, since
    # no schema enforcement is currently performed, therefore allowing schemas
    # to vary b/w blocks

    # NOTE: Type promotions aren't available in Arrow < 14.0
    subset_blocks = []
    for block in blocks:
        cols_to_select = [
            col_name for col_name in col_names if col_name in block.schema.names
        ]
        subset_blocks.append(block.select(cols_to_select))
    if get_pyarrow_version() < parse_version("14.0.0"):
        table = pa.concat_tables(subset_blocks, promote=True)
    else:
        arrow_promote_types_mode = "permissive" if promote_types else "default"
        table = pa.concat_tables(
            subset_blocks, promote_options=arrow_promote_types_mode
        )
    return {col_name: table.column(col_name) for col_name in table.schema.names}


def concat(
    blocks: List["pyarrow.Table"], *, promote_types: bool = False
) -> "pyarrow.Table":
    """Concatenate provided Arrow Tables into a single Arrow Table. This has special
    handling for extension types that pyarrow.concat_tables does not yet support.
    """
    import pyarrow as pa

    from ray.air.util.tensor_extensions.arrow import ArrowConversionError
    from ray.data.extensions import (
        ArrowPythonObjectType,
        get_arrow_extension_tensor_types,
    )

    tensor_types = get_arrow_extension_tensor_types()

    if not blocks:
        # Short-circuit on empty list of blocks.
        return pa.table([])

    if len(blocks) == 1:
        return blocks[0]

    # If the result contains pyarrow schemas, unify them
    schemas_to_unify = [b.schema for b in blocks]
    try:
        schema = unify_schemas(schemas_to_unify, promote_types=promote_types)
    except Exception as e:
        raise ArrowConversionError(
            f"Failed to unify schemas: {str(e)}\n"
            f"{'-' * 16}\n"
            f"Schemas:\n"
            f"{'-' * 16}\n"
            f"{schemas_to_unify}"
        ) from e

    # Handle alignment of struct type columns.
    blocks = _align_struct_fields(blocks, schema)

    # Identify columns with null lists
    cols_with_null_list = set()
    for b in blocks:
        for col_name in b.schema.names:
            col_type = b.schema.field(col_name).type
            if pa.types.is_list(col_type) and pa.types.is_null(col_type.value_type):
                cols_with_null_list.add(col_name)

    # Concatenate the columns according to their type
    concatenated_cols = {}
    native_pyarrow_cols = []
    for col_name in schema.names:
        col_type = schema.field(col_name).type

        col_chunked_arrays = []
        for block in blocks:
            if col_name in block.schema.names:
                col_chunked_arrays.append(block.column(col_name))
            else:
                col_chunked_arrays.append(pa.nulls(block.num_rows, type=col_type))

        if col_name in cols_with_null_list:
            concatenated_cols[col_name] = _concat_cols_with_null_list(
                col_chunked_arrays
            )
        elif isinstance(col_type, tensor_types):
            concatenated_cols[col_name] = _concat_cols_with_extension_tensor_types(
                col_chunked_arrays
            )
        elif isinstance(col_type, ArrowPythonObjectType):
            concatenated_cols[col_name] = _concat_cols_with_extension_object_types(
                col_chunked_arrays
            )
        else:
            # Add to the list of native pyarrow columns, these will be concatenated after the loop using pyarrow.concat_tables
            native_pyarrow_cols.append(col_name)

    concatenated_cols.update(
        _concat_cols_with_native_pyarrow_types(
            native_pyarrow_cols, blocks, promote_types
        )
    )

    # Ensure that the columns are in the same order as the schema, reconstruct the table.
    return pyarrow.Table.from_arrays(
        [concatenated_cols[col_name] for col_name in schema.names], schema=schema
    )


def concat_and_sort(
    blocks: List["pyarrow.Table"],
    sort_key: "SortKey",
    *,
    promote_types: bool = False,
) -> "pyarrow.Table":
    import pyarrow as pa
    import pyarrow.compute as pac

    if len(blocks) == 0:
        return pa.table([])

    ret = concat(blocks, promote_types=promote_types)
    indices = pac.sort_indices(ret, sort_keys=sort_key.to_arrow_sort_args())

    return take_table(ret, indices)


def table_to_numpy_dict_chunked(
    table: "pyarrow.Table",
) -> Dict[str, List[np.ndarray]]:
    """Convert a PyArrow table to a dictionary of lists of numpy arrays.

    Args:
        table: The PyArrow table to convert.

    Returns:
        A dictionary mapping column names to lists of numpy arrays. For chunked columns,
        the list will contain multiple arrays (one per chunk). For non-chunked columns,
        the list will contain a single array.
    """

    numpy_batch = {}
    for col_name in table.column_names:
        col = table[col_name]
        if isinstance(col, pyarrow.ChunkedArray):
            numpy_batch[col_name] = [
                to_numpy(chunk, zero_copy_only=False) for chunk in col.chunks
            ]
        else:
            numpy_batch[col_name] = [to_numpy(col, zero_copy_only=False)]
    return numpy_batch


def to_numpy(
    array: Union["pyarrow.Array", "pyarrow.ChunkedArray"],
    *,
    zero_copy_only: bool = True,
) -> np.ndarray:
    """Wrapper for `Array`s and `ChunkedArray`s `to_numpy` API,
    handling API divergence b/w Arrow versions"""

    import pyarrow as pa

    from ray.air.util.transform_pyarrow import _is_native_tensor_type

    if isinstance(array, pa.Array):
        if pa.types.is_null(array.type):
            return np.full(len(array), np.nan, dtype=np.float32)
        if _is_native_tensor_type(array.type):
            # This is zero-copy
            return array.to_numpy_ndarray()
        return array.to_numpy(zero_copy_only=zero_copy_only)
    elif isinstance(array, pa.ChunkedArray):
        if pa.types.is_null(array.type):
            return np.full(array.length(), np.nan, dtype=np.float32)
        if PYARROW_VERSION >= MIN_PYARROW_VERSION_CHUNKED_ARRAY_TO_NUMPY_ZERO_COPY_ONLY:
            return array.to_numpy(zero_copy_only=zero_copy_only)
        else:
            return array.to_numpy()
    else:
        raise ValueError(
            f"Either of `Array` or `ChunkedArray` was expected, got {type(array)}"
        )


def try_combine_chunked_columns(table: "pyarrow.Table") -> "pyarrow.Table":
    """This method attempts to coalesce table by combining any of its
    columns exceeding threshold of `MIN_NUM_CHUNKS_TO_TRIGGER_COMBINE_CHUNKS`
    chunks in its `ChunkedArray`.

    This is necessary to improve performance for some operations (like `take`, etc)
    when dealing with `ChunkedArrays` w/ large number of chunks

    For more details check out https://github.com/apache/arrow/issues/35126
    """

    if table.num_columns == 0:
        return table

    new_column_values_arrays = []

    for col in table.columns:
        if col.num_chunks >= MIN_NUM_CHUNKS_TO_TRIGGER_COMBINE_CHUNKS:
            new_col = combine_chunked_array(col)
        else:
            new_col = col

        new_column_values_arrays.append(new_col)

    return pyarrow.Table.from_arrays(new_column_values_arrays, schema=table.schema)


def combine_chunks(table: "pyarrow.Table", copy: bool = False) -> "pyarrow.Table":
    """This is counterpart for Pyarrow's `Table.combine_chunks` that's using
    extended `ChunkedArray` combination protocol.

    For more details check out `combine_chunked_array` py-doc

    Args:
        table: Table with chunked columns to be combined into contiguous arrays.
        copy: Skip copying when copy is False and there is exactly 1 chunk.
    """

    new_column_values_arrays = []

    for col in table.columns:
        new_column_values_arrays.append(combine_chunked_array(col, copy))

    return pyarrow.Table.from_arrays(new_column_values_arrays, schema=table.schema)


def combine_chunked_array(
    array: "pyarrow.ChunkedArray",
    ensure_copy: bool = False,
) -> Union["pyarrow.Array", "pyarrow.ChunkedArray"]:
    """This is counterpart for Pyarrow's `ChunkedArray.combine_chunks` that additionally

        1. Handles `ExtensionType`s (like ArrowTensorType, ArrowTensorTypeV2,
           ArrowPythonObjectType, etc)

        2. Making sure `ChunkedArray`s comprising provided `Table` are combined
           safely, ie avoiding overflows of Arrow's internal offsets (using int32 for
           most of its native types, other than "large" kind).

    For more details check py-doc of `_try_combine_chunks_safe` method.

    Args:
        array: The chunked array to be combined into a single contiguous array.
        ensure_copy: Skip copying when ensure_copy is False and there's exactly
           1 chunk.
    """

    import pyarrow as pa

    from ray.air.util.transform_pyarrow import (
        _concatenate_extension_column,
<<<<<<< HEAD
        _is_column_extension_type,
        _is_native_tensor_type,
=======
        _is_pa_extension_type,
>>>>>>> d84d0fd0
    )

    assert isinstance(
        array, pa.ChunkedArray
    ), f"Expected `ChunkedArray`, got {type(array)}"

<<<<<<< HEAD
    if _is_column_extension_type(array) or _is_native_tensor_type(array.type):
=======
    if _is_pa_extension_type(array.type):
>>>>>>> d84d0fd0
        # Arrow `ExtensionArray`s can't be concatenated via `combine_chunks`,
        # hence require manual concatenation
        return _concatenate_extension_column(array, ensure_copy)
    elif len(array.chunks) == 0:
        # NOTE: In case there's no chunks, we need to explicitly create
        #       an empty array since calling into `combine_chunks` would fail
        #       due to it expecting at least 1 chunk to be present
        return pa.array([], type=array.type)
    elif len(array.chunks) == 1 and not ensure_copy:
        # Skip copying
        return array
    else:
        return _try_combine_chunks_safe(array)


# List of variable-width types using int64 offsets
_VARIABLE_WIDTH_INT64_OFFSET_PA_TYPE_PREDICATES = [
    pyarrow.types.is_large_list,
    pyarrow.types.is_large_string,
    pyarrow.types.is_large_binary,
]


# List of variable-width types using int32 offsets
_VARIABLE_WIDTH_INT32_OFFSET_PA_TYPE_PREDICATES = [
    pyarrow.types.is_string,
    pyarrow.types.is_binary,
    pyarrow.types.is_list,
    # Modeled as list<struct<key, val>>
    pyarrow.types.is_map,
]

if PYARROW_VERSION > MIN_PYARROW_VERSION_VIEW_TYPES:
    _VARIABLE_WIDTH_INT32_OFFSET_PA_TYPE_PREDICATES.extend(
        [
            pyarrow.types.is_string_view,
            pyarrow.types.is_binary_view,
            pyarrow.types.is_list_view,
        ]
    )


def _try_combine_chunks_safe(
    array: "pyarrow.ChunkedArray",
) -> Union["pyarrow.Array", "pyarrow.ChunkedArray"]:
    """This method provides a safe way of combining `ChunkedArray`s exceeding 2 GiB
    in size, which aren't using "large_*" types (and therefore relying on int32
    offsets).

    When handling provided `ChunkedArray` this method will be either

        - Relying on PyArrow's default `combine_chunks` (therefore returning single
        contiguous `Array`) in cases when
            - Array's total size is < 2 GiB
            - Array's underlying type is of "large" kind (ie using one of the
            `large_*` type family)
        - Safely combining subsets of tasks such that resulting `Array`s to not
        exceed 2 GiB in size (therefore returning another `ChunkedArray` albeit
        with potentially smaller number of chunks that have resulted from clumping
        the original ones)

    Args:
        array: The PyArrow ChunkedArray to safely combine.

    Returns:
        - ``pyarrow.Array`` if it's possible to combine provided ``pyarrow.ChunkedArray``
        into single contiguous array
        - ``pyarrow.ChunkedArray`` (albeit with chunks re-combined) if it's not possible to
        produce single pa.Array
    """

    import pyarrow as pa

    from ray.air.util.transform_pyarrow import _is_pa_extension_type

    assert not _is_pa_extension_type(
        array.type
    ), f"Arrow `ExtensionType`s are not accepted (got {array.type})"

    # It's safe to combine provided `ChunkedArray` in either of 2 cases:
    #   - It's type is NOT a variable-width type (list, binary, string, map),
    #     using int32 offsets into underlying data (bytes) array
    #   - It's type is a variable-width type using int64 offsets (large_list,
    #     large_string, etc)
    #   - It's cumulative byte-size is < INT32_MAX
    if (
        not any(p(array.type) for p in _VARIABLE_WIDTH_INT32_OFFSET_PA_TYPE_PREDICATES)
        or any(p(array.type) for p in _VARIABLE_WIDTH_INT64_OFFSET_PA_TYPE_PREDICATES)
        or array.nbytes < INT32_MAX
    ):
        return array.combine_chunks()

    # In this case it's actually *NOT* safe to try to directly combine
    # Arrow's `ChunkedArray` and is impossible to produce single, contiguous
    # `Array` since
    #     - It's of variable-width type that uses int32 offsets
    #     - It's cumulative estimated byte-size is > INT32_MAX (2 GiB)
    #
    # In this case instead of combining into single contiguous array, we
    # instead "clump" existing chunks into ones such that each of these is < INT32_MAX.
    #
    # NOTE: This branch actually returns `ChunkedArray` and not an `Array`

    new_chunks = []

    cur_chunk_group = []
    cur_chunk_group_size = 0

    for chunk in array.chunks:
        chunk_size = chunk.nbytes

        assert chunk_size <= INT32_MAX

        if cur_chunk_group_size + chunk_size > INT32_MAX:
            # Combine an accumulated group, append to the new list of chunks
            if cur_chunk_group:
                new_chunks.append(pa.concat_arrays(cur_chunk_group))

            cur_chunk_group = []
            cur_chunk_group_size = 0

        cur_chunk_group.append(chunk)
        cur_chunk_group_size += chunk_size

    # Add remaining chunks as last slice
    if cur_chunk_group:
        new_chunks.append(pa.concat_arrays(cur_chunk_group))

    return pa.chunked_array(new_chunks)<|MERGE_RESOLUTION|>--- conflicted
+++ resolved
@@ -240,35 +240,11 @@
     if not non_null_types:
         return None
 
-<<<<<<< HEAD
-        # Check if we have missing tensor fields (some schemas don't have this field)
-        has_missing_fields = len(tensor_array_types) < len(schemas)
-
-        # Convert to variable-shaped if needed or if we have missing fields
-        if (
-            ArrowTensorType._need_variable_shaped_tensor_array(tensor_array_types)
-            or has_missing_fields
-        ):
-            if isinstance(tensor_array_types[0], ArrowVariableShapedTensorType):
-                new_type = tensor_array_types[0]
-            elif isinstance(tensor_array_types[0], arrow_fixed_shape_tensor_types):
-                new_type = ArrowVariableShapedTensorType(
-                    dtype=tensor_array_types[0].storage_type.value_type,
-                    ndim=len(tensor_array_types[0].shape),
-                )
-            else:
-                raise ValueError(
-                    "Detected need for variable shaped tensor representation, "
-                    f"but schema is not ArrayTensorType: {tensor_array_types[0]}"
-                )
-            schema_field_overrides[col_name] = new_type
-=======
     # Handle special cases in priority order
 
     # 1. Tensor fields
     tensor_types = get_arrow_extension_tensor_types()
     tensor_field_types = [t for t in non_null_types if isinstance(t, tensor_types)]
->>>>>>> d84d0fd0
 
     if tensor_field_types:
         return unify_tensor_types(tensor_field_types)
@@ -457,11 +433,6 @@
     import pyarrow as pa
 
     from ray.air.util.tensor_extensions.arrow import (
-<<<<<<< HEAD
-        ArrowTensorType,
-        ArrowVariableShapedTensorArray,
-=======
->>>>>>> d84d0fd0
         ArrowVariableShapedTensorType,
     )
 
@@ -507,19 +478,9 @@
                 current_array.type, get_arrow_extension_fixed_shape_tensor_types()
             ):
                 # Convert to variable-shaped if needed
-<<<<<<< HEAD
-                if ArrowTensorType._need_variable_shaped_tensor_array(
-                    [current_array.type, field_type]
-                ) and not isinstance(current_array.type, ArrowVariableShapedTensorType):
-                    # Only convert if it's not already a variable-shaped tensor array
-                    current_array = ArrowVariableShapedTensorArray.from_numpy(
-                        current_array.to_numpy_ndarray()
-                    )
-=======
                 current_array = current_array.to_var_shaped_tensor_array(
                     ndim=field_type.ndim
                 )
->>>>>>> d84d0fd0
 
             # The schema should already be unified by unify_schemas, so types
             # should be compatible. If not, let the error propagate up.
@@ -958,23 +919,15 @@
 
     from ray.air.util.transform_pyarrow import (
         _concatenate_extension_column,
-<<<<<<< HEAD
-        _is_column_extension_type,
         _is_native_tensor_type,
-=======
         _is_pa_extension_type,
->>>>>>> d84d0fd0
     )
 
     assert isinstance(
         array, pa.ChunkedArray
     ), f"Expected `ChunkedArray`, got {type(array)}"
 
-<<<<<<< HEAD
-    if _is_column_extension_type(array) or _is_native_tensor_type(array.type):
-=======
-    if _is_pa_extension_type(array.type):
->>>>>>> d84d0fd0
+    if _is_pa_extension_type(array.type) or _is_native_tensor_type(array.type):
         # Arrow `ExtensionArray`s can't be concatenated via `combine_chunks`,
         # hence require manual concatenation
         return _concatenate_extension_column(array, ensure_copy)
