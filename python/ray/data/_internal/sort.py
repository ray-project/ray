--- conflicted
+++ resolved
@@ -131,14 +131,8 @@
     Return (num_reducers - 1) items in ascending order from the blocks that
     partition the domain into ranges with approximately equally many elements.
     """
-<<<<<<< HEAD
-=======
     columns = sort_key.get_columns()
-    # TODO(Clark): Support multiple boundary sampling keys.
-    if len(columns) > 1:
-        raise ValueError("Multiple boundary sampling keys not supported.")
-
->>>>>>> cee8c30a
+
     n_samples = int(num_reducers * 10 / len(blocks))
 
     sample_block = cached_remote_fn(_sample_block)
@@ -169,8 +163,6 @@
     for sample in samples:
         builder.add_block(sample)
     samples = builder.build()
-<<<<<<< HEAD
-    columns = [k[0] for k in key] if isinstance(key, list) else None
     sample_dict = BlockAccessor.for_block(samples).to_numpy(columns=columns)
     indices = np.lexsort(list(reversed((sample_dict.values()))))
     sample_dict = {
@@ -182,14 +174,6 @@
     }
     return [
         tuple(sample_dict[k][i] for k in sample_dict) for i in range(num_reducers - 1)
-=======
-    column = sort_key.get_columns()[0]
-    sample_items = BlockAccessor.for_block(samples).to_numpy(column)
-    sample_items = np.sort(sample_items)
-    ret = [
-        np.quantile(sample_items, q, interpolation="nearest")
-        for q in np.linspace(0, 1, num_reducers)
->>>>>>> cee8c30a
     ]
 
 
@@ -206,14 +190,6 @@
     if len(blocks_list) == 0:
         return BlockList([], []), stage_info
 
-<<<<<<< HEAD
-    if isinstance(key, str):
-        key = [(key, "descending" if descending else "ascending")]
-    elif isinstance(key, list):
-        key = [(k, "descending" if descending else "ascending") for k in key]
-
-=======
->>>>>>> cee8c30a
     num_mappers = len(blocks_list)
     # Use same number of output partitions.
     num_reducers = num_mappers
