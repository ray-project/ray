import os
import time
from abc import ABC, abstractmethod
from collections import defaultdict
from typing import TYPE_CHECKING, Dict, Iterable, List, Optional

import ray
from ray.data._internal.dataset_logger import DatasetLogger
from ray.data._internal.execution.interfaces.execution_options import (
    ExecutionOptions,
    ExecutionResources,
)
from ray.data._internal.execution.interfaces.physical_operator import PhysicalOperator
from ray.data._internal.execution.operators.actor_pool_map_operator import (
    ActorPoolMapOperator,
)
from ray.data._internal.execution.operators.input_data_buffer import InputDataBuffer
from ray.data._internal.execution.operators.limit_operator import LimitOperator
from ray.data._internal.execution.operators.map_operator import MapOperator
from ray.data._internal.execution.operators.output_splitter import OutputSplitter
from ray.data._internal.execution.util import memory_string
from ray.data.context import DataContext

if TYPE_CHECKING:
    from ray.data._internal.execution.streaming_executor_state import Topology


logger = DatasetLogger(__name__)
DEBUG_RESOURCE_MANAGER = os.environ.get("RAY_DATA_DEBUG_RESOURCE_MANAGER", "0") == "1"


class ResourceManager:
    """A class that manages the resource usage of a streaming executor."""

    # The interval in seconds at which the global resource limits are refreshed.
    GLOBAL_LIMITS_UPDATE_INTERVAL_S = 10

    # The fraction of the object store capacity that will be used as the default object
<<<<<<< HEAD
    # store memory limit for the streaming executor.
    DEFAULT_OBJECT_STORE_MEMORY_LIMIT_FRACTION = 0.5
=======
    # store memory limit for the streaming executor,
    # when `ReservationOpResourceAllocator` is enabled.
    DEFAULT_OBJECT_STORE_MEMORY_LIMIT_FRACTION = 0.5

    # The fraction of the object store capacity that will be used as the default object
    # store memory limit for the streaming executor,
    # when `ReservationOpResourceAllocator` is not enabled.
    DEFAULT_OBJECT_STORE_MEMORY_LIMIT_FRACTION_WO_RESOURCE_RESERVATION = 0.25
>>>>>>> 2a127766

    # Memory accounting is accurate only for these operators.
    # We'll enable memory reservation if a dataset only contains these operators.
    _ACCURRATE_MEMORY_ACCOUNTING_OPS = (
        InputDataBuffer,
        MapOperator,
        LimitOperator,
        OutputSplitter,
    )

    def __init__(self, topology: "Topology", options: ExecutionOptions):
        self._topology = topology
        self._options = options
        self._global_limits = ExecutionResources.zero()
        self._global_limits_last_update_time = 0
        self._global_usage = ExecutionResources.zero()
        self._op_usages: Dict[PhysicalOperator, ExecutionResources] = {}
        # Object store memory usage internal to the operator, including the
        # pending task outputs and op's internal output buffers.
        self._mem_op_internal: Dict[PhysicalOperator, int] = defaultdict(int)
        # Object store memory usage of the blocks that have been taken out of
        # the operator, including the external output buffer in OpState, and the
        # input buffers of the downstream operators.
        self._mem_op_outputs: Dict[PhysicalOperator, int] = defaultdict(int)
        # Whether to print debug information.
        self._debug = DEBUG_RESOURCE_MANAGER

        self._downstream_fraction: Dict[PhysicalOperator, float] = {}
        self._downstream_object_store_memory: Dict[PhysicalOperator, float] = {}

        self._op_resource_allocator: Optional["OpResourceAllocator"] = None
        ctx = DataContext.get_current()

        if ctx.op_resource_reservation_enabled:
            should_enable = True
            for op in topology:
                if not isinstance(op, ResourceManager._ACCURRATE_MEMORY_ACCOUNTING_OPS):
                    should_enable = False
                    break
            if should_enable:
                self._op_resource_allocator = ReservationOpResourceAllocator(
                    self, ctx.op_resource_reservation_ratio
                )

    def _estimate_object_store_memory(self, op, state) -> int:
        # Don't count input refs towards dynamic memory usage, as they have been
        # pre-created already outside this execution.
        if isinstance(op, InputDataBuffer):
            return 0

        # Pending task outputs.
        mem_op_internal = op.metrics.obj_store_mem_pending_task_outputs or 0
        # Op's internal output buffers.
        mem_op_internal += op.metrics.obj_store_mem_internal_outqueue

        # Op's external output buffer.
        mem_op_outputs = state.outqueue_memory_usage()
        # Input buffers of the downstream operators.
        for next_op in op.output_dependencies:
            mem_op_outputs += (
                next_op.metrics.obj_store_mem_internal_inqueue
                + next_op.metrics.obj_store_mem_pending_task_inputs
            )

        self._mem_op_internal[op] = mem_op_internal
        self._mem_op_outputs[op] = mem_op_outputs

        return mem_op_internal + mem_op_outputs

    def update_usages(self):
        """Recalculate resource usages."""
        # TODO(hchen): This method will be called frequently during the execution loop.
        # And some computations are redundant. We should either remove redundant
        # computations or remove this method entirely and compute usages on demand.
        self._global_usage = ExecutionResources(0, 0, 0)
        self._op_usages.clear()
        self._downstream_fraction.clear()
        self._downstream_object_store_memory.clear()

        # Iterate from last to first operator.
        num_ops_so_far = 0
        num_ops_total = len(self._topology)
        for op, state in reversed(self._topology.items()):
            # Update `self._op_usages`.
            op_usage = op.current_processor_usage()
            assert not op_usage.object_store_memory
            op_usage.object_store_memory = self._estimate_object_store_memory(op, state)
            self._op_usages[op] = op_usage
            # Update `self._global_usage`.
            self._global_usage = self._global_usage.add(op_usage)
            # Update `self._downstream_fraction` and `_downstream_object_store_memory`.
            # Subtract one from denom to account for input buffer.
            f = (1.0 + num_ops_so_far) / max(1.0, num_ops_total - 1.0)
            num_ops_so_far += 1
            self._downstream_fraction[op] = min(1.0, f)
            self._downstream_object_store_memory[
                op
            ] = self._global_usage.object_store_memory

        if self._op_resource_allocator is not None:
            self._op_resource_allocator.update_usages()

    def get_global_usage(self) -> ExecutionResources:
        """Return the global resource usage at the current time."""
        return self._global_usage

    def get_global_limits(self) -> ExecutionResources:
        """Return the global resource limits at the current time.

        This method autodetects any unspecified execution resource limits based on the
        current cluster size, refreshing these values periodically to support cluster
        autoscaling.
        """
        if (
            time.time() - self._global_limits_last_update_time
            < self.GLOBAL_LIMITS_UPDATE_INTERVAL_S
        ):
            return self._global_limits

        self._global_limits_last_update_time = time.time()
        default_limits = self._options.resource_limits
        exclude = self._options.exclude_resources
        cluster = ray.cluster_resources()
<<<<<<< HEAD
        cluster_resources = ExecutionResources(
            cpu=cluster.get("CPU", 0.0),
            gpu=cluster.get("GPU", 0.0),
            object_store_memory=round(
                self.DEFAULT_OBJECT_STORE_MEMORY_LIMIT_FRACTION
                * cluster.get("object_store_memory", 0.0)
            ),
        )
=======
        default_mem_fraction = (
            self.DEFAULT_OBJECT_STORE_MEMORY_LIMIT_FRACTION
            if self.op_resource_allocator_enabled()
            else self.DEFAULT_OBJECT_STORE_MEMORY_LIMIT_FRACTION_WO_RESOURCE_RESERVATION
        )
        cluster_resources = ExecutionResources(
            cpu=cluster.get("CPU", 0.0),
            gpu=cluster.get("GPU", 0.0),
            object_store_memory=round(
                default_mem_fraction * cluster.get("object_store_memory", 0.0)
            ),
        )
>>>>>>> 2a127766
        self._global_limits = default_limits.min(cluster_resources).subtract(exclude)
        return self._global_limits

    def get_op_usage(self, op: PhysicalOperator) -> ExecutionResources:
        """Return the resource usage of the given operator at the current time."""
        return self._op_usages[op]

    def get_op_usage_str(self, op: PhysicalOperator) -> str:
        """Return a human-readable string representation of the resource usage of
        the given operator."""
        usage_str = f"cpu: {self._op_usages[op].cpu:.1f}"
        if self._op_usages[op].gpu:
            usage_str += f", gpu: {self._op_usages[op].gpu:.1f}"
        usage_str += f", objects: {self._op_usages[op].object_store_memory_str()}"
        if self._debug:
            usage_str += (
                f" (in={memory_string(self._mem_op_internal[op])},"
                f"out={memory_string(self._mem_op_outputs[op])})"
            )
            if (
                isinstance(self._op_resource_allocator, ReservationOpResourceAllocator)
                and op in self._op_resource_allocator._op_budgets
            ):
                budget = self._op_resource_allocator._op_budgets[op]
                usage_str += f", budget=(cpu={budget.cpu:.1f}"
                usage_str += f",gpu={budget.gpu:.1f}"
                usage_str += f",objects={budget.object_store_memory_str()})"
        return usage_str

    def get_downstream_fraction(self, op: PhysicalOperator) -> float:
        """Return the downstream fraction of the given operator."""
        return self._downstream_fraction[op]

    def get_downstream_object_store_memory(self, op: PhysicalOperator) -> int:
        """Return the downstream object store memory usage of the given operator."""
        return self._downstream_object_store_memory[op]

    def op_resource_allocator_enabled(self) -> bool:
        """Return whether OpResourceAllocator is enabled."""
        return self._op_resource_allocator is not None

    @property
    def op_resource_allocator(self) -> "OpResourceAllocator":
        """Return the OpResourceAllocator."""
        assert self._op_resource_allocator is not None
        return self._op_resource_allocator


class OpResourceAllocator(ABC):
    """An interface for dynamic operator resource allocation.

    This interface allows dynamically allocating available resources to each operator,
    limiting how many tasks each operator can submit, and how much data each operator
    can read from its running tasks.
    """

    def __init__(self, resource_manager: ResourceManager):
        self._resource_manager = resource_manager

    @abstractmethod
    def update_usages(self) -> ExecutionResources:
        """Callback to update resource usages."""
        ...

    @abstractmethod
    def can_submit_new_task(self, op: PhysicalOperator) -> bool:
        """Return whether the given operator can submit a new task."""
<<<<<<< HEAD
        ...

    @abstractmethod
    def max_task_output_bytes_to_read(self, op: PhysicalOperator) -> Optional[int]:
        """Return the maximum bytes of pending task outputs can be read for
        the given operator. None means no limit."""
=======
>>>>>>> 2a127766
        ...

    @abstractmethod
    def max_task_output_bytes_to_read(self, op: PhysicalOperator) -> Optional[int]:
        """Return the maximum bytes of pending task outputs can be read for
        the given operator. None means no limit."""
        ...

<<<<<<< HEAD
=======

>>>>>>> 2a127766
class ReservationOpResourceAllocator(OpResourceAllocator):
    """An OpResourceAllocator implementation that reserves resources for each operator.

    This class reserves memory and CPU resources for map operators, and consider runtime
    resource usages to limit the resources that each operator can use.

    It works in the following way:
    1. Currently we only limit map operators. Non-map operators are not throttled, but
       their usage will be accounted for their upstream map operators. E.g., for such
       a dataset "map1->limit->map2->streaming_split", we'll treat "map1->limit" as
       a group and "map2->streaming_split" as another group.
    2. For each map operator, we reserve `reservation_ratio * global_resources /
        num_map_ops` resources, half of which is reserved only for the operator outputs,
        excluding pending task outputs.
    3. Non-reserved resources are shared among all operators.
    4. In each scheduling iteration, each map operator will get "remaining of their own
       reserved resources" + "remaining of shared resources / num_map_ops" resources.

    The `reservation_ratio` is set to 50% by default. Users can tune this value to
    adjust how aggressive or conservative the resource allocation is. A higher value
    will make the resource allocation more even, but may lead to underutilization and
    worse performance. And vice versa.
    """

    class IdleDetector:
        """Utility class for detecting idle operators.

        Note, stalling can happen when there are less resources than Data executor
        expects. E.g., when some resources are preempted by non-Data code, see
        `test_no_deadlock_on_resource_contention` as an example.

        This class is used to detect potential stalling and allow the execution
        to make progress.
        """

        # The interval to detect idle operators.
        # When downstream is idle, we'll allow reading at least one task output
        # per this interval,
        DETECTION_INTERVAL_S = 1.0
        # Print a warning if an operator is idle for this time.
        WARN_ON_IDLE_TIME_S = 60.0
        # Whether a warning has been printed.
        _warn_printed = False

        def __init__(self):
            # per-op fields
            self.last_num_outputs = defaultdict(int)
            self.last_output_time = defaultdict(lambda: time.time())
            self.last_detection_time = defaultdict(lambda: time.time())

        def detect_idle(self, op: PhysicalOperator):
            cur_time = time.time()
            if cur_time - self.last_detection_time[op] > self.DETECTION_INTERVAL_S:
                cur_num_outputs = op.metrics.num_task_outputs_generated
                if cur_num_outputs > self.last_num_outputs[op]:
                    self.last_num_outputs[op] = cur_num_outputs
                    self.last_output_time[op] = cur_time
                    self.last_detection_time[op] = cur_time
                else:
                    self.last_detection_time[op] = cur_time
                    self.print_warning_if_idle_for_too_long(
                        op, cur_time - self.last_output_time[op]
                    )
                    return True
            return False

        @classmethod
        def print_warning_if_idle_for_too_long(
            cls, op: PhysicalOperator, idle_time: float
        ):
            """Print a warning if an operator is idle for too long."""
            if idle_time < cls.WARN_ON_IDLE_TIME_S or cls._warn_printed:
                return
            cls._warn_printed = True
            msg = (
                f"Operator {op} is running but has no outputs for {idle_time} seconds."
                " Execution may be slower than expected.\n"
                "Ignore this warning if your UDF is expected to be slow."
                " Otherwise, this can happen when there are fewer cluster resources"
                " available to Ray Data than expected."
                " If you have non-Data tasks or actors running in the cluster, exclude"
                " their resources from Ray Data with"
                " `DataContext.get_current().execution_options.exclude_resources`."
                " This message will only print once."
            )
            logger.get_logger(log_to_stdout=True).warning(msg)

    def __init__(self, resource_manager: ResourceManager, reservation_ratio: float):
        super().__init__(resource_manager)
        self._reservation_ratio = reservation_ratio
        assert 0.0 <= self._reservation_ratio <= 1.0
        # Per-op reserved resources, excluding `_reserved_for_op_outputs`.
        self._op_reserved: Dict[PhysicalOperator, ExecutionResources] = {}
        # Memory reserved exclusively for the outputs of each operator.
        # "Op outputs" refer to blocks that have been taken out of an operator,
        # i.e., `RessourceManager._mem_op_outputs`.
        #
        # Note, if we don't reserve memory for op outputs, all the budget may be used by
        # the pending task outputs, and/or op's internal output buffers (the latter can
        # happen when `preserve_order=True`).
        # Then we'll have no budget to pull blocks from the op.
        self._reserved_for_op_outputs: Dict[PhysicalOperator, int] = {}
        # Total shared resources.
        self._total_shared = ExecutionResources.zero()
        # Resource budgets for each operator, excluding `_reserved_for_op_outputs`.
        self._op_budgets: Dict[PhysicalOperator, ExecutionResources] = {}
        # Whether each operator has reserved the minimum resources to run
        # at least one task.
        # This is used to avoid edge cases where the entire resource limits are not
        # enough to run one task of each op.
        # See `test_no_deadlock_on_small_cluster_resources` as an example.
        self._reserved_min_resources: Dict[PhysicalOperator, bool] = {}

        self._cached_global_limits = ExecutionResources.zero()
        self._cached_num_eligible_ops = 0

        self._idle_detector = self.IdleDetector()
<<<<<<< HEAD

    def _get_eligible_ops(self) -> List[PhysicalOperator]:
        # Only consider map operators that are not completed.
        return [
            op
            for op in self._resource_manager._topology
            if isinstance(op, MapOperator) and not op.completed()
        ]

=======

    def _get_eligible_ops(self) -> List[PhysicalOperator]:
        # Only consider map operators that are not completed.
        return [
            op
            for op in self._resource_manager._topology
            if isinstance(op, MapOperator) and not op.completed()
        ]

>>>>>>> 2a127766
    def _update_reservation(self):
        global_limits = self._resource_manager.get_global_limits()
        eligible_ops = self._get_eligible_ops()

        if (
            global_limits == self._cached_global_limits
            and len(eligible_ops) == self._cached_num_eligible_ops
        ):
            return
        self._cached_global_limits = global_limits
        self._cached_num_eligible_ops = len(eligible_ops)
<<<<<<< HEAD

        self._op_reserved.clear()
        self._reserved_for_op_outputs.clear()
        self._reserved_min_resources.clear()
        self._total_shared = global_limits.copy()

        if len(eligible_ops) == 0:
            return

=======

        self._op_reserved.clear()
        self._reserved_for_op_outputs.clear()
        self._reserved_min_resources.clear()
        self._total_shared = global_limits.copy()

        if len(eligible_ops) == 0:
            return

>>>>>>> 2a127766
        # Reserve `reservation_ratio * global_limits / num_ops` resources for each
        # operator.
        default_reserved = global_limits.scale(
            self._reservation_ratio / (len(eligible_ops))
        )
        for op in eligible_ops:
            # Reserve at least half of the default reserved resources for the outputs.
            # This makes sure that we will have enough budget to pull blocks from the
            # op.
            self._reserved_for_op_outputs[op] = max(
                default_reserved.object_store_memory / 2, 1.0
            )
            # Calculate the minimum amount of resources to reserve.
            # 1. Make sure the reserved resources are at least to allow one task.
            min_reserved = op.incremental_resource_usage(
                consider_autoscaling=False
            ).copy()
            # 2. To ensure that all GPUs are utilized, reserve enough resource budget
            # to launch one task for each worker.
            if (
                isinstance(op, ActorPoolMapOperator)
                and op.base_resource_usage().gpu > 0
            ):
                min_reserved.object_store_memory *= op._autoscaling_policy.min_workers
            # Also include `reserved_for_op_outputs`.
            min_reserved.object_store_memory += self._reserved_for_op_outputs[op]
            # Total resources we want to reserve for this operator.
            op_total_reserved = default_reserved.max(min_reserved)
            if op_total_reserved.satisfies_limit(self._total_shared):
                # If the remaining resources are enough to reserve `op_total_reserved`,
                # subtract it from `self._total_shared` and reserve it for this op.
                self._reserved_min_resources[op] = True
                self._total_shared = self._total_shared.subtract(op_total_reserved)
                self._op_reserved[op] = op_total_reserved
                self._op_reserved[
                    op
                ].object_store_memory -= self._reserved_for_op_outputs[op]
            else:
                # If the remaining resources are not enough to reserve the minimum
                # resources for this operator, we'll only reserve the minimum object
                # store memory, but not the CPU and GPU resources.
                # Because Ray Core doesn't allow CPU/GPU resources to be oversubscribed.
                # Note, we reserve minimum resources first for the upstream
                # ops. Downstream ops need to wait for upstream ops to finish
                # and release resources.
                self._reserved_min_resources[op] = False
                self._op_reserved[op] = ExecutionResources(
                    0,
                    0,
                    min_reserved.object_store_memory
                    - self._reserved_for_op_outputs[op],
                )
                self._total_shared = self._total_shared.subtract(
                    ExecutionResources(0, 0, min_reserved.object_store_memory)
                )

            self._total_shared = self._total_shared.max(ExecutionResources.zero())

    def can_submit_new_task(self, op: PhysicalOperator) -> bool:
        if op not in self._op_budgets:
            return True
        budget = self._op_budgets[op]
        res = op.incremental_resource_usage().satisfies_limit(budget)
        return res

    def _should_unblock_streaming_output_backpressure(
        self, op: PhysicalOperator
    ) -> bool:
        # In some edge cases, the downstream operators may have no enough resources to
        # launch tasks. Then we should temporarily unblock the streaming output
        # backpressure by allowing reading at least 1 block. So the current operator
        # can finish at least one task and yield resources to the downstream operators.
        for next_op in self._get_downstream_map_ops(op):
            if not self._reserved_min_resources[next_op]:
                # Case 1: the downstream operator hasn't reserved the minimum resources
                # to run at least one task.
                return True
            # Case 2: the downstream operator has reserved the minimum resources, but
            # the resources are preempted by non-Data tasks or actors.
            # We don't have a good way to detect this case, so we'll unblock
            # backpressure when the downstream operator has been idle for a while.
            if self._idle_detector.detect_idle(next_op):
                return True
        return False

    def _get_op_outputs_usage_with_downstream(self, op: PhysicalOperator) -> int:
        """Get the outputs memory usage of the given operator, including the downstream
        non-Map operators.
        """
        # Outputs usage of the current operator.
        op_outputs_usage = self._resource_manager._mem_op_outputs[op]
        # Also account the downstream non-Map operators' memory usage.
        op_outputs_usage += sum(
            self._resource_manager.get_op_usage(next_op).object_store_memory
            for next_op in self._get_downstream_non_map_ops(op)
        )
        return op_outputs_usage

    def max_task_output_bytes_to_read(self, op: PhysicalOperator) -> Optional[int]:
        if op not in self._op_budgets:
            return None
        res = self._op_budgets[op].object_store_memory
        # Add the remaining of `_reserved_for_op_outputs`.
        op_outputs_usage = self._get_op_outputs_usage_with_downstream(op)
        res += max(self._reserved_for_op_outputs[op] - op_outputs_usage, 0)
        res = int(res)
        assert res >= 0
        if res == 0 and self._should_unblock_streaming_output_backpressure(op):
            res = 1
        return res

    def _get_downstream_non_map_ops(
        self, op: PhysicalOperator
    ) -> Iterable[PhysicalOperator]:
        """Get the downstream non-Map operators of the given operator.

        E.g.,
          - "cur_map->downstream_map" will return an empty list.
          - "cur_map->limit1->limit2->downstream_map" will return [limit1, limit2].
        """
        for next_op in op.output_dependencies:
            if not isinstance(next_op, MapOperator):
                yield next_op
                yield from self._get_downstream_non_map_ops(next_op)

    def _get_downstream_map_ops(
        self, op: PhysicalOperator
    ) -> Iterable[PhysicalOperator]:
        """Get the downstream Map operators of the given operator, ignoring intermediate
        non-Map operators.

        E.g.,
          - "cur_map->downstream_map" will return [downstream_map].
          - "cur_map->limit1->limit2->downstream_map" will return [downstream_map].
        """
        for next_op in op.output_dependencies:
            if isinstance(next_op, MapOperator):
                yield next_op
            else:
                yield from self._get_downstream_map_ops(next_op)

    def update_usages(self):
        self._update_reservation()

        self._op_budgets.clear()
        eligible_ops = self._get_eligible_ops()
        if len(eligible_ops) == 0:
            return

        # Remaining of shared resources.
        remaining_shared = self._total_shared
        for op in eligible_ops:
            # Calculate the memory usage of the operator.
            op_mem_usage = 0
            # Add the memory usage of the operator itself,
            # excluding `_reserved_for_op_outputs`.
            op_mem_usage += self._resource_manager._mem_op_internal[op]
            # Add the portion of op outputs usage that has
            # exceeded `_reserved_for_op_outputs`.
            op_outputs_usage = self._get_op_outputs_usage_with_downstream(op)
            op_mem_usage += max(op_outputs_usage - self._reserved_for_op_outputs[op], 0)
            op_usage = self._resource_manager.get_op_usage(op).copy()
            op_usage.object_store_memory = op_mem_usage
            op_reserved = self._op_reserved[op]
            # How much of the reserved resources are remaining.
            op_reserved_remaining = op_reserved.subtract(op_usage).max(
                ExecutionResources.zero()
            )
            self._op_budgets[op] = op_reserved_remaining
            # How much of the reserved resources are exceeded.
            # If exceeded, we need to subtract from the remaining shared resources.
            op_reserved_exceeded = op_usage.subtract(op_reserved).max(
                ExecutionResources.zero()
            )
            remaining_shared = remaining_shared.subtract(op_reserved_exceeded)

        remaining_shared = remaining_shared.max(ExecutionResources.zero())

        # Allocate the remaining shared resources to each operator.
        for i, op in enumerate(reversed(eligible_ops)):
            # By default, divide the remaining shared resources equally.
            op_shared = remaining_shared.scale(1.0 / (len(eligible_ops) - i))
            # But if the op's budget is less than `incremental_resource_usage`,
            # it will be useless. So we'll let the downstream operator
            # borrow some resources from the upstream operator, if remaining_shared
            # is still enough.
            to_borrow = (
                op.incremental_resource_usage()
                .subtract(self._op_budgets[op].add(op_shared))
                .max(ExecutionResources.zero())
            )
            if not to_borrow.is_zero() and op_shared.add(to_borrow).satisfies_limit(
                remaining_shared
            ):
                op_shared = op_shared.add(to_borrow)
            remaining_shared = remaining_shared.subtract(op_shared)
            assert remaining_shared.is_non_negative(), (
                remaining_shared,
                op,
                op_shared,
                to_borrow,
            )
            self._op_budgets[op] = self._op_budgets[op].add(op_shared)
            # We don't limit GPU resources, as not all operators
            # use GPU resources.
            self._op_budgets[op].gpu = float("inf")<|MERGE_RESOLUTION|>--- conflicted
+++ resolved
@@ -36,10 +36,6 @@
     GLOBAL_LIMITS_UPDATE_INTERVAL_S = 10
 
     # The fraction of the object store capacity that will be used as the default object
-<<<<<<< HEAD
-    # store memory limit for the streaming executor.
-    DEFAULT_OBJECT_STORE_MEMORY_LIMIT_FRACTION = 0.5
-=======
     # store memory limit for the streaming executor,
     # when `ReservationOpResourceAllocator` is enabled.
     DEFAULT_OBJECT_STORE_MEMORY_LIMIT_FRACTION = 0.5
@@ -48,7 +44,6 @@
     # store memory limit for the streaming executor,
     # when `ReservationOpResourceAllocator` is not enabled.
     DEFAULT_OBJECT_STORE_MEMORY_LIMIT_FRACTION_WO_RESOURCE_RESERVATION = 0.25
->>>>>>> 2a127766
 
     # Memory accounting is accurate only for these operators.
     # We'll enable memory reservation if a dataset only contains these operators.
@@ -172,16 +167,6 @@
         default_limits = self._options.resource_limits
         exclude = self._options.exclude_resources
         cluster = ray.cluster_resources()
-<<<<<<< HEAD
-        cluster_resources = ExecutionResources(
-            cpu=cluster.get("CPU", 0.0),
-            gpu=cluster.get("GPU", 0.0),
-            object_store_memory=round(
-                self.DEFAULT_OBJECT_STORE_MEMORY_LIMIT_FRACTION
-                * cluster.get("object_store_memory", 0.0)
-            ),
-        )
-=======
         default_mem_fraction = (
             self.DEFAULT_OBJECT_STORE_MEMORY_LIMIT_FRACTION
             if self.op_resource_allocator_enabled()
@@ -194,7 +179,6 @@
                 default_mem_fraction * cluster.get("object_store_memory", 0.0)
             ),
         )
->>>>>>> 2a127766
         self._global_limits = default_limits.min(cluster_resources).subtract(exclude)
         return self._global_limits
 
@@ -262,15 +246,6 @@
     @abstractmethod
     def can_submit_new_task(self, op: PhysicalOperator) -> bool:
         """Return whether the given operator can submit a new task."""
-<<<<<<< HEAD
-        ...
-
-    @abstractmethod
-    def max_task_output_bytes_to_read(self, op: PhysicalOperator) -> Optional[int]:
-        """Return the maximum bytes of pending task outputs can be read for
-        the given operator. None means no limit."""
-=======
->>>>>>> 2a127766
         ...
 
     @abstractmethod
@@ -279,10 +254,7 @@
         the given operator. None means no limit."""
         ...
 
-<<<<<<< HEAD
-=======
-
->>>>>>> 2a127766
+
 class ReservationOpResourceAllocator(OpResourceAllocator):
     """An OpResourceAllocator implementation that reserves resources for each operator.
 
@@ -400,7 +372,6 @@
         self._cached_num_eligible_ops = 0
 
         self._idle_detector = self.IdleDetector()
-<<<<<<< HEAD
 
     def _get_eligible_ops(self) -> List[PhysicalOperator]:
         # Only consider map operators that are not completed.
@@ -410,17 +381,6 @@
             if isinstance(op, MapOperator) and not op.completed()
         ]
 
-=======
-
-    def _get_eligible_ops(self) -> List[PhysicalOperator]:
-        # Only consider map operators that are not completed.
-        return [
-            op
-            for op in self._resource_manager._topology
-            if isinstance(op, MapOperator) and not op.completed()
-        ]
-
->>>>>>> 2a127766
     def _update_reservation(self):
         global_limits = self._resource_manager.get_global_limits()
         eligible_ops = self._get_eligible_ops()
@@ -432,7 +392,6 @@
             return
         self._cached_global_limits = global_limits
         self._cached_num_eligible_ops = len(eligible_ops)
-<<<<<<< HEAD
 
         self._op_reserved.clear()
         self._reserved_for_op_outputs.clear()
@@ -442,17 +401,6 @@
         if len(eligible_ops) == 0:
             return
 
-=======
-
-        self._op_reserved.clear()
-        self._reserved_for_op_outputs.clear()
-        self._reserved_min_resources.clear()
-        self._total_shared = global_limits.copy()
-
-        if len(eligible_ops) == 0:
-            return
-
->>>>>>> 2a127766
         # Reserve `reservation_ratio * global_limits / num_ops` resources for each
         # operator.
         default_reserved = global_limits.scale(
