--- conflicted
+++ resolved
@@ -56,25 +56,11 @@
         ops = list(self._topology)
         for op, next_op in reversed(list(itertools.zip_longest(ops, ops[1:]))):
             # Update `self._op_usages`.
-<<<<<<< HEAD
-            op_usage = op.current_resource_usage()
-            op_usage.object_store_memory = op._metrics.obj_store_mem_outputs
-            op_usage.object_store_memory += op._metrics.num_tasks_running * 4 * 128 * 1024**2
-            for next_op in op.output_dependencies:
-                op_usage.object_store_memory += next_op._metrics.obj_store_mem_inputs
-            # Don't count input refs towards dynamic memory usage, as they have been
-            # pre-created already outside this execution.
-            if not isinstance(op, InputDataBuffer):
-                op_usage.object_store_memory = (
-                    op_usage.object_store_memory or 0
-                ) + state.outqueue_memory_usage()
-=======
             op_usage = op.current_processor_usage()
             assert not op_usage.object_store_memory
             op_usage.object_store_memory = _estimate_object_store_memory(
                 op, self._topology[op], next_op
             )
->>>>>>> d220e5a2
             self._op_usages[op] = op_usage
             # Update `self._global_usage`.
             self._global_usage = self._global_usage.add(op_usage)
@@ -144,7 +130,6 @@
         """Return the downstream object store memory usage of the given operator."""
         return self._downstream_object_store_memory[op]
 
-<<<<<<< HEAD
     def per_op_limiting_enabled(self) -> bool:
         """Return whether per-operator resource limiting is enabled."""
         return self._op_resource_limiter is not None
@@ -222,7 +207,7 @@
 
     def get_op_available(self, op: PhysicalOperator) -> ExecutionResources:
         return self._op_limits[op]
-=======
+
 
 def _estimate_object_store_memory(op, state, next_op) -> int:
     object_store_memory = op.metrics.obj_store_mem_internal_outqueue
@@ -234,5 +219,4 @@
         object_store_memory += state.outqueue_memory_usage()
     if next_op is not None:
         object_store_memory += next_op.metrics.obj_store_mem_internal_inqueue
-    return object_store_memory
->>>>>>> d220e5a2
+    return object_store_memory