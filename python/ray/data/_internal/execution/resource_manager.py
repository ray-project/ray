import os
import time
from abc import ABC, abstractmethod
from collections import defaultdict
from typing import TYPE_CHECKING, Dict, List, Optional

import ray
from ray.data._internal.dataset_logger import DatasetLogger
from ray.data._internal.execution.interfaces.execution_options import (
    ExecutionOptions,
    ExecutionResources,
)
from ray.data._internal.execution.interfaces.physical_operator import PhysicalOperator
from ray.data._internal.execution.operators.actor_pool_map_operator import (
    ActorPoolMapOperator,
)
from ray.data._internal.execution.operators.input_data_buffer import InputDataBuffer
from ray.data._internal.execution.operators.limit_operator import LimitOperator
from ray.data._internal.execution.operators.map_operator import MapOperator
from ray.data._internal.execution.operators.output_splitter import OutputSplitter
from ray.data._internal.execution.util import memory_string
from ray.data.context import DataContext

if TYPE_CHECKING:
    from ray.data._internal.execution.streaming_executor_state import Topology


logger = DatasetLogger(__name__)
DEBUG_RESOURCE_MANAGER = os.environ.get("RAY_DATA_DEBUG_RESOURCE_MANAGER", "0") == "1"


class ResourceManager:
    """A class that manages the resource usage of a streaming executor."""

    # The interval in seconds at which the global resource limits are refreshed.
    GLOBAL_LIMITS_UPDATE_INTERVAL_S = 10

    # The fraction of the object store capacity that will be used as the default object
    # store memory limit for the streaming executor.
    DEFAULT_OBJECT_STORE_MEMORY_LIMIT_FRACTION = 0.5

    # Memory accounting is accurate only for these operators.
    # We'll enable memory reservation if a dataset only contains these operators.
    _ACCURRATE_MEMORY_ACCOUNTING_OPS = (
        InputDataBuffer,
        MapOperator,
        LimitOperator,
        OutputSplitter,
    )

    def __init__(self, topology: "Topology", options: ExecutionOptions):
        self._topology = topology
        self._options = options
        self._global_limits = ExecutionResources.zero()
        self._global_limits_last_update_time = 0
        self._global_usage = ExecutionResources.zero()
        self._op_usages: Dict[PhysicalOperator, ExecutionResources] = {}
        # Object store memory usage internal to the operator, including the
        # pending task outputs and op's internal output buffers.
        self._mem_op_internal: Dict[PhysicalOperator, int] = defaultdict(int)
        # Object store memory usage of the blocks that have been taken out of
        # the operator, including the external output buffer in OpState, and the
        # input buffers of the downstream operators.
        self._mem_op_outputs: Dict[PhysicalOperator, int] = defaultdict(int)
        # Whether to print debug information.
        self._debug = DEBUG_RESOURCE_MANAGER

        self._downstream_fraction: Dict[PhysicalOperator, float] = {}
        self._downstream_object_store_memory: Dict[PhysicalOperator, float] = {}

        self._op_resource_allocator: Optional["OpResourceAllocator"] = None
        ctx = DataContext.get_current()

        if ctx.op_resource_reservation_enabled:
            should_enable = True
            for op in topology:
                if not isinstance(op, ResourceManager._ACCURRATE_MEMORY_ACCOUNTING_OPS):
                    should_enable = False
                    break
            if should_enable:
                self._op_resource_allocator = ReservationOpResourceAllocator(
                    self, ctx.op_resource_reservation_ratio
                )

    def _estimate_object_store_memory(self, op, state) -> int:
        # Don't count input refs towards dynamic memory usage, as they have been
        # pre-created already outside this execution.
        if isinstance(op, InputDataBuffer):
            return 0

        # Pending task outputs.
        mem_op_internal = op.metrics.obj_store_mem_pending_task_outputs or 0
        # Op's internal output buffers.
        mem_op_internal += op.metrics.obj_store_mem_internal_outqueue

        # Op's external output buffer.
        mem_op_outputs = state.outqueue_memory_usage()
        for next_op in op.output_dependencies:
            mem_op_outputs += (
                next_op.metrics.obj_store_mem_internal_inqueue
                + next_op.metrics.obj_store_mem_pending_task_inputs
            )

        self._mem_op_internal[op] = mem_op_internal
        self._mem_op_outputs[op] = mem_op_outputs

        return mem_op_internal + mem_op_outputs

    def update_usages(self):
        """Recalculate resource usages."""
        # TODO(hchen): This method will be called frequently during the execution loop.
        # And some computations are redundant. We should either remove redundant
        # computations or remove this method entirely and compute usages on demand.
        self._global_usage = ExecutionResources(0, 0, 0)
        self._op_usages.clear()
        self._downstream_fraction.clear()
        self._downstream_object_store_memory.clear()

        # Iterate from last to first operator.
        num_ops_so_far = 0
        num_ops_total = len(self._topology)
        for op, state in reversed(self._topology.items()):
            # Update `self._op_usages`.
            op_usage = op.current_processor_usage()
            assert not op_usage.object_store_memory
            op_usage.object_store_memory = self._estimate_object_store_memory(op, state)
            self._op_usages[op] = op_usage
            # Update `self._global_usage`.
            self._global_usage = self._global_usage.add(op_usage)
            # Update `self._downstream_fraction` and `_downstream_object_store_memory`.
            # Subtract one from denom to account for input buffer.
            f = (1.0 + num_ops_so_far) / max(1.0, num_ops_total - 1.0)
            num_ops_so_far += 1
            self._downstream_fraction[op] = min(1.0, f)
            self._downstream_object_store_memory[
                op
            ] = self._global_usage.object_store_memory

        if self._op_resource_allocator is not None:
            self._op_resource_allocator.update_usages()

    def get_global_usage(self) -> ExecutionResources:
        """Return the global resource usage at the current time."""
        return self._global_usage

    def get_global_limits(self) -> ExecutionResources:
        """Return the global resource limits at the current time.

        This method autodetects any unspecified execution resource limits based on the
        current cluster size, refreshing these values periodically to support cluster
        autoscaling.
        """
        if (
            time.time() - self._global_limits_last_update_time
            < self.GLOBAL_LIMITS_UPDATE_INTERVAL_S
        ):
            return self._global_limits

        self._global_limits_last_update_time = time.time()
        default_limits = self._options.resource_limits
        exclude = self._options.exclude_resources
        cluster = ray.cluster_resources()
        cluster_resources = ExecutionResources(
            cpu=cluster.get("CPU", 0.0),
            gpu=cluster.get("GPU", 0.0),
            object_store_memory=round(
                self.DEFAULT_OBJECT_STORE_MEMORY_LIMIT_FRACTION
                * cluster.get("object_store_memory", 0.0)
            ),
        )
        self._global_limits = default_limits.min(cluster_resources).subtract(exclude)
        return self._global_limits

    def get_op_usage(self, op: PhysicalOperator) -> ExecutionResources:
        """Return the resource usage of the given operator at the current time."""
        return self._op_usages[op]

    def get_op_usage_str(self, op: PhysicalOperator) -> str:
        """Return a human-readable string representation of the resource usage of
        the given operator."""
        usage_str = f"cpu: {self._op_usages[op].cpu:.1f}"
        if self._op_usages[op].gpu:
            usage_str += f", gpu: {self._op_usages[op].gpu:.1f}"
        usage_str += f", objects: {self._op_usages[op].object_store_memory_str()}"
        if self._debug:
            usage_str += (
                f" (in={memory_string(self._mem_op_internal[op])},"
                f"out={memory_string(self._mem_op_outputs[op])})"
            )
            if (
                isinstance(self._op_resource_allocator, ReservationOpResourceAllocator)
                and op in self._op_resource_allocator._op_budgets
            ):
                budget = self._op_resource_allocator._op_budgets[op]
                usage_str += f", budget=(cpu={budget.cpu:.1f}"
                usage_str += f",gpu={budget.gpu:.1f}"
                usage_str += f",objects={budget.object_store_memory_str()})"
        return usage_str

    def get_downstream_fraction(self, op: PhysicalOperator) -> float:
        """Return the downstream fraction of the given operator."""
        return self._downstream_fraction[op]

    def get_downstream_object_store_memory(self, op: PhysicalOperator) -> int:
        """Return the downstream object store memory usage of the given operator."""
        return self._downstream_object_store_memory[op]

    def op_resource_allocator_enabled(self) -> bool:
        """Return whether OpResourceAllocator is enabled."""
        return self._op_resource_allocator is not None

    @property
    def op_resource_allocator(self) -> "OpResourceAllocator":
        """Return the OpResourceAllocator."""
        assert self._op_resource_allocator is not None
        return self._op_resource_allocator


class OpResourceAllocator(ABC):
    """An interface for dynamic operator resource allocation.

    This interface allows dynamically allocating available resources to each operator,
    limiting how many tasks each operator can submit, and how much data each operator
    can read from its running tasks.
    """

    def __init__(self, resource_manager: ResourceManager):
        self._resource_manager = resource_manager

    @abstractmethod
    def update_usages(self) -> ExecutionResources:
        """Callback to update resource usages."""
        ...

    @abstractmethod
    def can_submit_new_task(self, op: PhysicalOperator) -> bool:
        """Return whether the given operator can submit a new task."""
        ...

    @abstractmethod
    def max_task_output_bytes_to_read(self, op: PhysicalOperator) -> Optional[int]:
        """Return the maximum bytes of pending task outputs can be read for
        the given operator. None means no limit."""
        ...


class ReservationOpResourceAllocator(OpResourceAllocator):
    """An OpResourceAllocator implementation that reserves resources for each operator.

    This class reserves memory and CPU resources for map operators, and consider runtime
    resource usages to limit the resources that each operator can use.

    It works in the following way:
    1. Currently we only limit map operators. Non-map operators are not throttled, but
       their usage will be accounted for their upstream map operators. E.g., for such
       a dataset "map1->limit->map2->streaming_split", we'll treat "map1->limit" as
       a group and "map2->streaming_split" as another group.
    2. For each map operator, we reserve `reservation_ratio * global_resources /
        num_map_ops` resources, half of which is reserved only for the operator outputs,
        excluding pending task outputs.
    3. Non-reserved resources are shared among all operators.
    3. In each scheduling iteration, each map operator will get "remaining of their own
       reserved resources" + "remaining of shared resources / num_map_ops" resources.

    The `reservation_ratio` is set to 50% by default. Users can tune this value to
    adjust how aggressive or conservative the resource allocation is. A higher value
    will make the resource allocation more even, but may lead to underutilization and
    worse performance. And vice versa.
    """

    class IdleDetector:
        """Utility class for detecting idle operators.

        Note, stalling can happen when there are less resources than Data executor
        expects. E.g., when some resources are preempted by non-Data code, see
        `test_no_deadlock_on_resource_contention` as an example.

        This class is used to detect potential stalling and allow the execution
        to make progress.
        """

        # The interval to detect idle operators.
        # When downstream is idle, we'll allow reading at least one task output
        # per this interval,
        DETECTION_INTERVAL_S = 1.0
        # Print a warning if an operator is idle for this time.
        WARN_ON_IDLE_TIME_S = 60.0
        # Whether a warning has been printed.
        _warn_printed = False

        def __init__(self):
            # per-op fields
            self.last_num_outputs = defaultdict(int)
            self.last_output_time = defaultdict(lambda: time.time())
            self.last_detection_time = defaultdict(lambda: time.time())

        def detect_idle(self, op: PhysicalOperator):
            cur_time = time.time()
            if cur_time - self.last_detection_time[op] > self.DETECTION_INTERVAL_S:
                cur_num_outputs = op.metrics.num_task_outputs_generated
                if cur_num_outputs > self.last_num_outputs[op]:
                    self.last_num_outputs[op] = cur_num_outputs
                    self.last_output_time[op] = cur_time
                    self.last_detection_time[op] = cur_time
                else:
                    self.last_detection_time[op] = cur_time
                    self.print_warning_if_idle_for_too_long(
                        op, cur_time - self.last_output_time[op]
                    )
                    return True
            return False

        @classmethod
        def print_warning_if_idle_for_too_long(
            cls, op: PhysicalOperator, idle_time: float
        ):
            """Print a warning if an operator is idle for too long."""
            if idle_time < cls.WARN_ON_IDLE_TIME_S or cls._warn_printed:
                return
            cls._warn_printed = True
            msg = (
                f"Operator {op} is running but has no outputs for {idle_time} seconds."
                " Execution may be slower than expected.\n"
                "Ignore this warning if your UDF is expected to be slow."
                " Otherwise, this can happen when there are fewer cluster resources"
                " available to Ray Data than expected."
                " If you have non-Data tasks or actors running in the cluster, exclude"
                " their resources from Ray Data with"
                " `DataContext.get_current().execution_options.exclude_resources`."
                " This message will only print once."
            )
            logger.get_logger(log_to_stdout=True).warning(msg)

    def __init__(self, resource_manager: ResourceManager, reservation_ratio: float):
        super().__init__(resource_manager)
        self._reservation_ratio = reservation_ratio
        assert 0.0 <= self._reservation_ratio <= 1.0
        # Per-op reserved resources, excluding `_reserved_for_op_outputs`.
        self._op_reserved: Dict[PhysicalOperator, ExecutionResources] = {}
        # Memory reserved exclusively for the outputs of each operator.
        # "Op outputs" refer to blocks that have been taken out of an operator,
        # i.e., `RessourceManager._mem_op_outputs`.
        #
        # Note, if we don't reserve memory for op outputs, all the budget may be used by
        # the pending task outputs, and/or op' internal output buffers (the latter can
        # happen when `preserve_order=True`.
        # Then we'll have no budget to pull blocks from the op.
        self._reserved_for_op_outputs: Dict[PhysicalOperator, int] = {}
        # Total shared resources.
        self._total_shared = ExecutionResources.zero()
        # Resource budgets for each operator, excluding `_reserved_for_op_outputs`.
        self._op_budgets: Dict[PhysicalOperator, ExecutionResources] = {}
        # Whether each operator has reserved the minimum resources to run
        # at least one task.
        # This is used to avoid edge cases where the entire resource limits are not
        # enough to run one task of each op.
        # See `test_no_deadlock_on_small_cluster_resources` as an example.
        self._reserved_min_resources: Dict[PhysicalOperator, bool] = {}

        self._cached_global_limits = ExecutionResources.zero()
        self._cached_num_eligible_ops = 0

        self._idle_detector = self.IdleDetector()

    def _get_eligible_ops(self) -> List[PhysicalOperator]:
        # Only consider map operators that are not completed.
        return [
            op
            for op in self._resource_manager._topology
            if isinstance(op, MapOperator) and not op.completed()
        ]

    def _update_reservation(self):
        global_limits = self._resource_manager.get_global_limits()
        eligible_ops = self._get_eligible_ops()

        if (
            global_limits == self._cached_global_limits
            and len(eligible_ops) == self._cached_num_eligible_ops
        ):
            return
        self._cached_global_limits = global_limits
        self._cached_num_eligible_ops = len(eligible_ops)

        self._op_reserved.clear()
        self._reserved_for_op_outputs.clear()
        self._reserved_min_resources.clear()
        self._total_shared = global_limits.copy()

        if len(eligible_ops) == 0:
            return

        # Reserve `reservation_ratio * global_limits / num_ops` resources for each
        # operator.
        default_reserved = global_limits.scale(
            self._reservation_ratio / (len(eligible_ops))
        )
        for op in eligible_ops:
            # Reserve at least half of the default reserved resources for the outputs.
            # This makes sure that we will have enough budget to pull blocks from the
            # op.
            self._reserved_for_op_outputs[op] = max(
                default_reserved.object_store_memory / 2, 1.0
            )
            # Calculate the minimum amount of resources to reserve.
            # 1. Make sure the reserved resources are at least to allow one task.
            min_reserved = op.incremental_resource_usage(
                consider_autoscaling=False
            ).copy()
            # 2. To ensure that all GPUs are utilized, reserve enough resource budget
            # to launch one task for each worker.
            if (
                isinstance(op, ActorPoolMapOperator)
                and op.base_resource_usage().gpu > 0
            ):
                min_reserved.object_store_memory *= op._autoscaling_policy.min_workers
            # Also include `reserved_for_op_outputs`.
            min_reserved.object_store_memory += self._reserved_for_op_outputs[op]
            # Total resources we want to reserve for this operator.
            op_total_reserved = default_reserved.max(min_reserved)
            if op_total_reserved.satisfies_limit(self._total_shared):
                # If the remaining resources are enough to reserve `op_total_reserved`,
                # subtract it from `self._total_shared` and reserve it for this op.
                self._reserved_min_resources[op] = True
                self._total_shared = self._total_shared.subtract(op_total_reserved)
                self._op_reserved[op] = op_total_reserved
                self._op_reserved[
                    op
                ].object_store_memory -= self._reserved_for_op_outputs[op]
            else:
                # If the remaining resources are not enough to reserve the minimum
                # resources for this operator, we'll only reserve the minimum object
                # store memory, but not the CPU and GPU resources.
                # Because Ray Core doesn't allow CPU/GPU resources to be oversubscribed.
                # Note, we reserve minimum resources first for the upstream
                # ops. Downstream ops need to wait for upstream ops to finish
                # and release resources.
                self._reserved_min_resources[op] = False
                self._op_reserved[op] = ExecutionResources(
                    0,
                    0,
                    min_reserved.object_store_memory
                    - self._reserved_for_op_outputs[op],
                )
                self._total_shared = self._total_shared.subtract(
                    ExecutionResources(0, 0, min_reserved.object_store_memory)
                )

            self._total_shared = self._total_shared.max(ExecutionResources.zero())

    def can_submit_new_task(self, op: PhysicalOperator) -> bool:
        if op not in self._op_budgets:
            return True
        budget = self._op_budgets[op]
        res = op.incremental_resource_usage().satisfies_limit(budget)
        return res

    def _should_unblock_streaming_output_backpressure(
        self, op: PhysicalOperator
    ) -> bool:
        # In some edge cases, the downstream operators may have no enough resources to
        # launch tasks. Then we should temporarily unblock the streaming output
        # backpressure by allowing reading at least 1 block. So the current operator
        # can finish at least one task and yield resources to the downstream operators.
        for next_op in self._get_downstream_map_ops(op):
            if not self._reserved_min_resources[next_op]:
                # Case 1: the downstream operator hasn't reserved the minimum resources
                # to run at least one task.
                return True
            # Case 2: the downstream operator has reserved the minimum resources, but
            # the resources are preempted by non-Data tasks or actors.
            # We don't have a good way to detect this case, so we'll unblock
            # backpressure when the downstream operator has been idle for a while.
            if self._idle_detector.detect_idle(next_op):
                return True
        return False

    def _op_outputs_reserved_remaining(self, op: PhysicalOperator) -> int:
        # Outputs usage of the current operator.
        outputs_usage = self._resource_manager._mem_op_outputs[op]
        # Also account the downstream non-Map operators' memory usage.
        outputs_usage += sum(
            self._resource_manager.get_op_usage(next_op).object_store_memory
            for next_op in self._get_downstream_non_map_ops(op)
        )
        return max(self._reserved_for_op_outputs[op] - outputs_usage, 0)

    def max_task_output_bytes_to_read(self, op: PhysicalOperator) -> Optional[int]:
        if op not in self._op_budgets:
            return None
        res = self._op_budgets[op].object_store_memory
        res += self._op_outputs_reserved_remaining(op)
<<<<<<< HEAD
        res = int(res)
=======
>>>>>>> c61bbc0f
        assert res >= 0
        if res == 0 and self._should_unblock_streaming_output_backpressure(op):
            res = 1
        return res

<<<<<<< HEAD
    def _get_downstream_non_map_op_memory_usage(self, op: PhysicalOperator) -> float:
        """Get the total memory usage of the downstream non-Map operators."""
        usage = 0
=======
    def _get_downstream_non_map_ops(
        self, op: PhysicalOperator
    ) -> List[PhysicalOperator]:
        """Get the downstream non-Map operators of the given operator.

        E.g.,
          - "cur_map->downstream_map" will return an empty list.
          - "cur_map->limit1->limit2->downstream_map" will return [limit1, limit2].
        """
>>>>>>> c61bbc0f
        for next_op in op.output_dependencies:
            if not isinstance(next_op, MapOperator):
                yield next_op
                yield from self._get_downstream_non_map_ops(next_op)

    def _get_downstream_map_ops(self, op: PhysicalOperator) -> List[PhysicalOperator]:
        """Get the downstream Map operators of the given operator, ignoring intermediate
        non-Map operators.

        E.g.,
          - "cur_map->downstream_map" will return [downstream_map].
          - "cur_map->limit1->limit2->downstream_map" will return [downstream_map].
        """
        for next_op in op.output_dependencies:
            if isinstance(next_op, MapOperator):
                yield next_op
            else:
                yield from self._get_downstream_map_ops(next_op)

    def update_usages(self):
        self._update_reservation()

        self._op_budgets.clear()
        eligible_ops = self._get_eligible_ops()
        if len(eligible_ops) == 0:
            return

        # Remaining of shared resources.
        remaining_shared = self._total_shared
        for op in eligible_ops:
            # Calculate the memory usage of the operator.
            op_mem_usage = 0
            # Add the memory usage of the operator itself,
            # excluding `_reserved_for_op_outputs`.
            op_mem_usage += self._resource_manager._mem_op_internal[op]
            op_mem_usage += max(
                self._resource_manager._mem_op_outputs[op]
                - self._reserved_for_op_outputs[op],
                0,
            )
            # Also account the downstream non-Map operators' memory usage
            # to the current Map operator.
            # This is because we don't directly throttle non-Map operators.
            # So if they are using too much memory, we should throttle their
            # upstream Map operator.
<<<<<<< HEAD
            op_mem_usage += self._get_downstream_non_map_op_memory_usage(op)
            op_usage = self._resource_manager.get_op_usage(op).copy()
=======
            op_mem_usage += sum(
                self._resource_manager.get_op_usage(next_op).object_store_memory
                for next_op in self._get_downstream_non_map_ops(op)
            )
            op_usage = copy.deepcopy(self._resource_manager.get_op_usage(op))
>>>>>>> c61bbc0f
            op_usage.object_store_memory = op_mem_usage
            op_reserved = self._op_reserved[op]
            # How much of the reserved resources are remaining.
            op_reserved_remaining = op_reserved.subtract(op_usage).max(
                ExecutionResources.zero()
            )
            self._op_budgets[op] = op_reserved_remaining
            # How much of the reserved resources are exceeded.
            # If exceeded, we need to subtract from the remaining shared resources.
            op_reserved_exceeded = op_usage.subtract(op_reserved).max(
                ExecutionResources.zero()
            )
            remaining_shared = remaining_shared.subtract(op_reserved_exceeded)

        remaining_shared = remaining_shared.max(ExecutionResources.zero())

        # Allocate the remaining shared resources to each operator.
        for i, op in enumerate(reversed(eligible_ops)):
            # By default, divide the remaining shared resources equally.
            op_shared = remaining_shared.scale(1.0 / (len(eligible_ops) - i))
            # But if the op's budget is less than `incremental_resource_usage`,
            # it will be useless. So we'll let the downstream operator
            # borrow some resources from the upstream operator, if remaining_shared
            # is still enough.
            to_borrow = (
                op.incremental_resource_usage()
                .subtract(self._op_budgets[op].add(op_shared))
                .max(ExecutionResources.zero())
            )
            if not to_borrow.is_zero() and op_shared.add(to_borrow).satisfies_limit(
                remaining_shared
            ):
                op_shared = op_shared.add(to_borrow)
            remaining_shared = remaining_shared.subtract(op_shared)
            assert remaining_shared.is_non_negative(), (
                remaining_shared,
                op,
                op_shared,
                to_borrow,
            )
            self._op_budgets[op] = self._op_budgets[op].add(op_shared)
            # We don't limit GPU resources, as not all operators
            # use GPU resources.
            self._op_budgets[op].gpu = float("inf")<|MERGE_RESOLUTION|>--- conflicted
+++ resolved
@@ -490,20 +490,12 @@
             return None
         res = self._op_budgets[op].object_store_memory
         res += self._op_outputs_reserved_remaining(op)
-<<<<<<< HEAD
         res = int(res)
-=======
->>>>>>> c61bbc0f
         assert res >= 0
         if res == 0 and self._should_unblock_streaming_output_backpressure(op):
             res = 1
         return res
 
-<<<<<<< HEAD
-    def _get_downstream_non_map_op_memory_usage(self, op: PhysicalOperator) -> float:
-        """Get the total memory usage of the downstream non-Map operators."""
-        usage = 0
-=======
     def _get_downstream_non_map_ops(
         self, op: PhysicalOperator
     ) -> List[PhysicalOperator]:
@@ -513,7 +505,6 @@
           - "cur_map->downstream_map" will return an empty list.
           - "cur_map->limit1->limit2->downstream_map" will return [limit1, limit2].
         """
->>>>>>> c61bbc0f
         for next_op in op.output_dependencies:
             if not isinstance(next_op, MapOperator):
                 yield next_op
@@ -559,16 +550,11 @@
             # This is because we don't directly throttle non-Map operators.
             # So if they are using too much memory, we should throttle their
             # upstream Map operator.
-<<<<<<< HEAD
-            op_mem_usage += self._get_downstream_non_map_op_memory_usage(op)
-            op_usage = self._resource_manager.get_op_usage(op).copy()
-=======
             op_mem_usage += sum(
                 self._resource_manager.get_op_usage(next_op).object_store_memory
                 for next_op in self._get_downstream_non_map_ops(op)
             )
-            op_usage = copy.deepcopy(self._resource_manager.get_op_usage(op))
->>>>>>> c61bbc0f
+            op_usage = self._resource_manager.get_op_usage(op).copy()
             op_usage.object_store_memory = op_mem_usage
             op_reserved = self._op_reserved[op]
             # How much of the reserved resources are remaining.
