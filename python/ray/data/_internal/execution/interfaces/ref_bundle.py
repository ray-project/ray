--- conflicted
+++ resolved
@@ -130,7 +130,6 @@
 def _ref_bundles_iterator_to_block_refs_list(
     ref_bundles: Iterator[RefBundle],
 ) -> List[ObjectRef[Block]]:
-<<<<<<< HEAD
     """Convert an iterator of RefBundles to a list of object references to Blocks."""
     return [
         block_ref for ref_bundle in ref_bundles for block_ref in ref_bundle.block_refs
@@ -145,9 +144,12 @@
     for ref_bundle in ref_bundles:
         for block_ref, metadata in ref_bundle.blocks:
             yield block_ref, metadata
-=======
+
+
+def _ref_bundles_iterator_to_block_refs_list(
+    ref_bundles: Iterator[RefBundle],
+) -> List[ObjectRef[Block]]:
     """Convert an iterator of RefBundles to a list of Block object references."""
     return [
         block_ref for ref_bundle in ref_bundles for block_ref in ref_bundle.block_refs
-    ]
->>>>>>> 19dc58ef
+    ]