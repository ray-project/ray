--- conflicted
+++ resolved
@@ -419,24 +419,16 @@
         """
         from ..operators.base_physical_operator import InternalQueueOperatorMixin
 
-<<<<<<< HEAD
-        internal_input_queue_size = 0
-        internal_output_queue_size = 0
+        internal_input_queue_num_blocks = 0
+        internal_output_queue_num_blocks = 0
         if isinstance(self, InternalQueueOperatorMixin):
-            internal_input_queue_size = self.internal_input_queue_size()
-            internal_output_queue_size = self.internal_output_queue_size()
-=======
-        internal_queue_size = (
-            self.internal_queue_num_blocks()
-            if isinstance(self, InternalQueueOperatorMixin)
-            else 0
-        )
->>>>>>> 088a4d07
+            internal_input_queue_num_blocks = self.internal_input_queue_num_blocks()
+            internal_output_queue_num_blocks = self.internal_output_queue_num_blocks()
 
         if not self._execution_finished:
             if (
                 self._inputs_complete
-                and internal_input_queue_size == 0
+                and internal_input_queue_num_blocks == 0
                 and self.num_active_tasks() == 0
             ):
                 # NOTE: Operator is considered completed iff
@@ -452,7 +444,7 @@
         return (
             self._execution_finished
             and not self.has_next()
-            and internal_output_queue_size == 0
+            and internal_output_queue_num_blocks == 0
         )
 
     def get_stats(self) -> StatsDict:
