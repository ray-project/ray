import math
import time
from collections import defaultdict
from dataclasses import Field, dataclass, field
from enum import Enum
from typing import TYPE_CHECKING, Any, Dict, List, Optional

import ray
from ray.data._internal.execution.bundle_queue import create_bundle_queue
from ray.data._internal.execution.interfaces.common import (
    RuntimeMetricsHistogram,
    histogram_bucket_rows,
    histogram_buckets_bytes,
    histogram_buckets_s,
)
from ray.data._internal.execution.interfaces.ref_bundle import RefBundle
from ray.data._internal.memory_tracing import trace_allocation
from ray.data.block import BlockMetadata

if TYPE_CHECKING:
    from ray.data._internal.execution.interfaces.physical_operator import (
        PhysicalOperator,
    )


# A metadata key used to mark a dataclass field as a metric.
_IS_FIELD_METRIC_KEY = "__is_metric"
# Metadata keys used to store information about a metric.
_METRIC_FIELD_DESCRIPTION_KEY = "__metric_description"
_METRIC_FIELD_METRICS_GROUP_KEY = "__metric_metrics_group"
_METRIC_FIELD_METRICS_TYPE_KEY = "__metric_metrics_type"
_METRIC_FIELD_METRICS_ARGS_KEY = "__metric_metrics_args"
_METRIC_FIELD_IS_MAP_ONLY_KEY = "__metric_is_map_only"

_METRICS: List["MetricDefinition"] = []

NODE_UNKNOWN = "unknown"


class MetricsGroup(Enum):
    INPUTS = "inputs"
    OUTPUTS = "outputs"
    TASKS = "tasks"
    OBJECT_STORE_MEMORY = "object_store_memory"
    MISC = "misc"
    ACTORS = "actors"


class MetricsType(Enum):
    Counter = 0
    Gauge = 1
    Histogram = 2


@dataclass(frozen=True)
class MetricDefinition:
    """Metadata for a metric.

    Args:
        name: The name of the metric.
        description: A human-readable description of the metric, also used as the chart
            description on the Ray Data dashboard.
        metrics_group: The group of the metric, used to organize metrics into groups in
            'StatsActor' and on the Ray Data dashboard.
        map_only: Whether the metric is only measured for 'MapOperators'.
    """

    name: str
    description: str
    metrics_group: str
    metrics_type: MetricsType
    metrics_args: Dict[str, Any]
    # TODO: Let's refactor this parameter so it isn't tightly coupled with a specific
    # operator type (MapOperator).
    map_only: bool = False
    internal_only: bool = False  # do not expose this metric to the user


def metric_field(
    *,
    description: str,
    metrics_group: str,
    metrics_type: MetricsType = MetricsType.Gauge,
    metrics_args: Dict[str, Any] = None,
    map_only: bool = False,
    internal_only: bool = False,  # do not expose this metric to the user
    **field_kwargs,
):
    """A dataclass field that represents a metric."""
    metadata = field_kwargs.get("metadata", {})

    metadata[_IS_FIELD_METRIC_KEY] = True

    metadata[_METRIC_FIELD_DESCRIPTION_KEY] = description
    metadata[_METRIC_FIELD_METRICS_GROUP_KEY] = metrics_group
    metadata[_METRIC_FIELD_METRICS_TYPE_KEY] = metrics_type
    metadata[_METRIC_FIELD_METRICS_ARGS_KEY] = metrics_args or {}
    metadata[_METRIC_FIELD_IS_MAP_ONLY_KEY] = map_only

    return field(metadata=metadata, **field_kwargs)


def metric_property(
    *,
    description: str,
    metrics_group: str,
    metrics_type: MetricsType = MetricsType.Gauge,
    metrics_args: Dict[str, Any] = None,
    map_only: bool = False,
    internal_only: bool = False,  # do not expose this metric to the user
):
    """A property that represents a metric."""

    def wrap(func):
        metric = MetricDefinition(
            name=func.__name__,
            description=description,
            metrics_group=metrics_group,
            metrics_type=metrics_type,
            metrics_args=(metrics_args or {}),
            map_only=map_only,
            internal_only=internal_only,
        )

        _METRICS.append(metric)

        return property(func)

    return wrap


@dataclass
class RunningTaskInfo:
    inputs: RefBundle
    num_outputs: int
    bytes_outputs: int
    num_rows_produced: int
    start_time: float
    cum_block_gen_time: float


@dataclass
class NodeMetrics:
    num_tasks_finished: int = 0
    bytes_outputs_of_finished_tasks: int = 0
    blocks_outputs_of_finished_tasks: int = 0


class OpRuntimesMetricsMeta(type):
    def __init__(cls, name, bases, dict):
        # NOTE: `Field.name` isn't set until the dataclass is created, so we can't
        # create the metrics in `metric_field` directly.
        super().__init__(name, bases, dict)

        # Iterate over the attributes and methods of 'OpRuntimeMetrics'.
        for name, value in dict.items():
            # If an attribute is a dataclass field and has _IS_FIELD_METRIC_KEY in its
            # metadata, then create a metric from the field metadata and add it to the
            # list of metrics. See also the 'metric_field' function.
            if isinstance(value, Field) and value.metadata.get(_IS_FIELD_METRIC_KEY):
                metric = MetricDefinition(
                    name=name,
                    description=value.metadata[_METRIC_FIELD_DESCRIPTION_KEY],
                    metrics_group=value.metadata[_METRIC_FIELD_METRICS_GROUP_KEY],
                    metrics_type=value.metadata[_METRIC_FIELD_METRICS_TYPE_KEY],
                    metrics_args=value.metadata[_METRIC_FIELD_METRICS_ARGS_KEY],
                    map_only=value.metadata[_METRIC_FIELD_IS_MAP_ONLY_KEY],
                )
                _METRICS.append(metric)


def node_id_from_block_metadata(meta: BlockMetadata) -> str:
    if meta.exec_stats is not None and meta.exec_stats.node_id is not None:
        node_id = meta.exec_stats.node_id
    else:
        node_id = NODE_UNKNOWN
    return node_id


class TaskDurationStats:
    """
    Tracks the running mean and variance incrementally with Welford's algorithm
    by updating the current mean and a measure of total squared differences.
    It allows stable updates of mean and variance in a single pass over the data
    while reducing numerical instability often found in naive computations.

    More on the algorithm: https://en.wikipedia.org/wiki/Algorithms_for_calculating_variance#Welford's_online_algorithm
    """

    def __init__(self):
        self._count = 0
        self._mean = 0.0
        self._m2 = 0.0  # Sum of (x - mean)^2

    def add_duration(self, duration: float) -> None:
        """Add a new sample (task duration in seconds)."""
        self._count += 1
        delta = duration - self._mean
        self._mean += delta / self._count
        delta2 = duration - self._mean
        self._m2 += delta * delta2

    def count(self) -> int:
        return self._count

    def mean(self) -> float:
        return self._mean

    def _variance(self) -> float:
        """Return the current variance of the observed durations."""
        # Variance is m2/(count-1) for sample variance
        if self._count < 2:
            return 0.0
        return self._m2 / (self._count - 1)

    def stddev(self) -> float:
        """Return the current standard deviation of the observed durations."""
        return math.sqrt(self._variance())


@dataclass
class OpRuntimeMetrics(metaclass=OpRuntimesMetricsMeta):
    """Runtime metrics for a 'PhysicalOperator'.

    Metrics are updated dynamically during the execution of the Dataset.
    This class can be used for either observablity or scheduling purposes.

    DO NOT modify the fields of this class directly. Instead, use the provided
    callback methods.
    """

    # TODO(hchen): Fields tagged with "map_only" currently only work for MapOperator.
    # We should make them work for all operators by unifying the task execution code.

    # === Inputs-related metrics ===
    num_inputs_received: int = metric_field(
        default=0,
        description="Number of input blocks received by operator.",
        metrics_group=MetricsGroup.INPUTS,
    )
    num_row_inputs_received: int = metric_field(
        default=0,
        description="Number of input rows received by operator.",
        metrics_group=MetricsGroup.INPUTS,
    )
    bytes_inputs_received: int = metric_field(
        default=0,
        description="Byte size of input blocks received by operator.",
        metrics_group=MetricsGroup.INPUTS,
    )
    num_task_inputs_processed: int = metric_field(
        default=0,
        description=(
            "Number of input blocks that operator's tasks have finished processing."
        ),
        metrics_group=MetricsGroup.INPUTS,
    )
    bytes_task_inputs_processed: int = metric_field(
        default=0,
        description=(
            "Byte size of input blocks that operator's tasks have finished processing."
        ),
        metrics_group=MetricsGroup.INPUTS,
    )
    bytes_inputs_of_submitted_tasks: int = metric_field(
        default=0,
        description="Byte size of input blocks passed to submitted tasks.",
        metrics_group=MetricsGroup.INPUTS,
    )
    rows_inputs_of_submitted_tasks: int = metric_field(
        default=0,
        description="Number of rows in the input blocks passed to submitted tasks.",
        metrics_group=MetricsGroup.INPUTS,
    )

    # === Outputs-related metrics ===
    num_task_outputs_generated: int = metric_field(
        default=0,
        description="Number of output blocks generated by tasks.",
        metrics_group=MetricsGroup.OUTPUTS,
    )
    bytes_task_outputs_generated: int = metric_field(
        default=0,
        description="Byte size of output blocks generated by tasks.",
        metrics_group=MetricsGroup.OUTPUTS,
    )
    rows_task_outputs_generated: int = metric_field(
        default=0,
        description="Number of output rows generated by tasks.",
        metrics_group=MetricsGroup.OUTPUTS,
    )
    row_outputs_taken: int = metric_field(
        default=0,
        description="Number of rows that are already taken by downstream operators.",
        metrics_group=MetricsGroup.OUTPUTS,
    )
    block_outputs_taken: int = metric_field(
        default=0,
        description="Number of blocks that are already taken by downstream operators.",
        metrics_group=MetricsGroup.OUTPUTS,
    )
    num_outputs_taken: int = metric_field(
        default=0,
        description=(
            "Number of output blocks that are already taken by downstream operators."
        ),
        metrics_group=MetricsGroup.OUTPUTS,
    )
    bytes_outputs_taken: int = metric_field(
        default=0,
        description=(
            "Byte size of output blocks that are already taken by downstream operators."
        ),
        metrics_group=MetricsGroup.OUTPUTS,
    )
    num_outputs_of_finished_tasks: int = metric_field(
        default=0,
        description="Number of generated output blocks that are from finished tasks.",
        metrics_group=MetricsGroup.OUTPUTS,
    )
    bytes_outputs_of_finished_tasks: int = metric_field(
        default=0,
        description=(
            "Total byte size of generated output blocks produced by finished tasks."
        ),
        metrics_group=MetricsGroup.OUTPUTS,
    )
    rows_outputs_of_finished_tasks: int = metric_field(
        default=0,
        description=("Number of rows generated by finished tasks."),
        metrics_group=MetricsGroup.OUTPUTS,
    )
    num_external_inqueue_blocks: int = metric_field(
        default=0,
        description="Number of blocks in the external inqueue",
        metrics_group=MetricsGroup.OUTPUTS,
    )
    num_external_inqueue_bytes: int = metric_field(
        default=0,
        description="Byte size of blocks in the external inqueue",
        metrics_group=MetricsGroup.OUTPUTS,
    )
    num_external_outqueue_blocks: int = metric_field(
        default=0,
        description="Number of blocks in the external outqueue",
        metrics_group=MetricsGroup.OUTPUTS,
    )
    num_external_outqueue_bytes: int = metric_field(
        default=0,
        description="Byte size of blocks in the external outqueue",
        metrics_group=MetricsGroup.OUTPUTS,
    )

    # === Tasks-related metrics ===
    num_tasks_submitted: int = metric_field(
        default=0,
        description="Number of submitted tasks.",
        metrics_group=MetricsGroup.TASKS,
    )
    num_tasks_running: int = metric_field(
        default=0,
        description="Number of running tasks.",
        metrics_group=MetricsGroup.TASKS,
    )
    num_tasks_have_outputs: int = metric_field(
        default=0,
        description="Number of tasks that already have output.",
        metrics_group=MetricsGroup.TASKS,
    )
    num_tasks_finished: int = metric_field(
        default=0,
        description="Number of finished tasks.",
        metrics_group=MetricsGroup.TASKS,
    )
    num_tasks_failed: int = metric_field(
        default=0,
        description="Number of failed tasks.",
        metrics_group=MetricsGroup.TASKS,
    )
    block_generation_time: float = metric_field(
        default=0,
        description="Time spent generating blocks in tasks.",
        metrics_group=MetricsGroup.TASKS,
    )
    task_submission_backpressure_time: float = metric_field(
        default=0,
        description="Time spent in task submission backpressure.",
        metrics_group=MetricsGroup.TASKS,
    )
    task_output_backpressure_time: float = metric_field(
        default=0,
        description="Time spent in task output backpressure.",
        metrics_group=MetricsGroup.TASKS,
    )
    task_completion_time_total_s: float = metric_field(
        default=0,
        description="Time spent running tasks to completion. This is a sum of all tasks' completion times.",
        metrics_group=MetricsGroup.TASKS,
    )
    task_completion_time: RuntimeMetricsHistogram = metric_field(
        default_factory=lambda: RuntimeMetricsHistogram(histogram_buckets_s),
        description="Time spent per task running those tasks to completion.",
        metrics_group=MetricsGroup.TASKS,
        metrics_type=MetricsType.Histogram,
        metrics_args={"boundaries": histogram_buckets_s},
    )
    block_completion_time: RuntimeMetricsHistogram = metric_field(
        default_factory=lambda: RuntimeMetricsHistogram(histogram_buckets_s),
        description="Time spent running a single block to completion. If multiple blocks are generated per task, this is approximated by assuming each block took an equal amount of time to process.",
        metrics_group=MetricsGroup.TASKS,
        metrics_type=MetricsType.Histogram,
        metrics_args={"boundaries": histogram_buckets_s},
    )
    task_completion_time_s: float = metric_field(
        default=0,
        description="Time spent running tasks to completion.",
        metrics_group=MetricsGroup.TASKS,
    )
    task_completion_time_excl_backpressure_s: float = metric_field(
        default=0,
        description="Time spent running tasks to completion without backpressure.",
        metrics_group=MetricsGroup.TASKS,
    )
    block_size_bytes: RuntimeMetricsHistogram = metric_field(
        default_factory=lambda: RuntimeMetricsHistogram(histogram_buckets_bytes),
        description="Size of blocks generated by tasks.",
        metrics_group=MetricsGroup.TASKS,
        metrics_type=MetricsType.Histogram,
        metrics_args={"boundaries": histogram_buckets_bytes},
    )
    block_size_rows: RuntimeMetricsHistogram = metric_field(
        default_factory=lambda: RuntimeMetricsHistogram(histogram_bucket_rows),
        description="Number of rows in blocks generated by tasks.",
        metrics_group=MetricsGroup.TASKS,
        metrics_type=MetricsType.Histogram,
        metrics_args={"boundaries": histogram_bucket_rows},
    )

    # === Actor-related metrics ===
    num_alive_actors: int = metric_field(
        default=0,
        description="Number of alive actors.",
        metrics_group=MetricsGroup.ACTORS,
    )
    num_restarting_actors: int = metric_field(
        default=0,
        description="Number of restarting actors.",
        metrics_group=MetricsGroup.ACTORS,
    )
    num_pending_actors: int = metric_field(
        default=0,
        description="Number of pending actors.",
        metrics_group=MetricsGroup.ACTORS,
    )

    # === Object store memory metrics ===
    obj_store_mem_internal_inqueue_blocks: int = metric_field(
        default=0,
        description="Number of blocks in operator's internal input queue.",
        metrics_group=MetricsGroup.OBJECT_STORE_MEMORY,
    )
    obj_store_mem_internal_outqueue_blocks: int = metric_field(
        default=0,
        description="Number of blocks in the operator's internal output queue.",
        metrics_group=MetricsGroup.OBJECT_STORE_MEMORY,
    )
    obj_store_mem_freed: int = metric_field(
        default=0,
        description="Byte size of freed memory in object store.",
        metrics_group=MetricsGroup.OBJECT_STORE_MEMORY,
    )
    obj_store_mem_spilled: int = metric_field(
        default=0,
        description="Byte size of spilled memory in object store.",
        metrics_group=MetricsGroup.OBJECT_STORE_MEMORY,
    )
    obj_store_mem_used: int = metric_field(
        default=0,
        description="Byte size of used memory in object store.",
        metrics_group=MetricsGroup.OBJECT_STORE_MEMORY,
    )

    # === Miscellaneous metrics ===
    # Use "metrics_group: "misc" in the metadata for new metrics in this section.

    def __init__(self, op: "PhysicalOperator"):
        from ray.data._internal.execution.operators.map_operator import MapOperator

        self._op = op
        self._is_map = isinstance(op, MapOperator)
        self._running_tasks: Dict[int, RunningTaskInfo] = {}
        self._extra_metrics: Dict[str, Any] = {}
        # Start time of current pause due to task submission backpressure
        self._task_submission_backpressure_start_time = -1
        # Start time of current pause due to task output backpressure
        self._task_output_backpressure_start_time = -1

        self._internal_inqueue = create_bundle_queue()
        self._internal_outqueue = create_bundle_queue()
        self._pending_task_inputs = create_bundle_queue()
        self._op_task_duration_stats = TaskDurationStats()

        self._per_node_metrics: Dict[str, NodeMetrics] = defaultdict(NodeMetrics)
        self._per_node_metrics_enabled: bool = op.data_context.enable_per_node_metrics

        self._cum_max_uss_bytes: Optional[int] = None
        self._issue_detector_hanging = 0
        self._issue_detector_high_memory = 0

        # Initialize the histogram metrics
        self.task_completion_time = RuntimeMetricsHistogram(histogram_buckets_s)
        self.block_completion_time = RuntimeMetricsHistogram(histogram_buckets_s)
        self.block_size_bytes = RuntimeMetricsHistogram(histogram_buckets_bytes)
        self.block_size_rows = RuntimeMetricsHistogram(histogram_bucket_rows)

    @property
    def extra_metrics(self) -> Dict[str, Any]:
        """Return a dict of extra metrics."""
        return self._extra_metrics

    @classmethod
    def get_metrics(self) -> List[MetricDefinition]:
        return list(_METRICS)

    def as_dict(
        self,
        skip_internal_metrics: bool = False,
    ) -> Dict[str, Any]:
        """
        Return a dict representation of the metrics.

        Args:
            skip_internal_metrics: Whether to skip internal metrics.

        Returns:
            A dict representation of the metrics.
        """

        result = []
        for metric in self.get_metrics():
            if not self._is_map and metric.map_only:
                continue
            if skip_internal_metrics and metric.internal_only:
                continue
            value = getattr(self, metric.name)
            result.append((metric.name, value))

        # TODO: record resource usage in OpRuntimeMetrics,
        # avoid calling self._op.current_processor_usage()
        resource_usage = self._op.current_processor_usage()
        result.extend(
            [
                ("cpu_usage", resource_usage.cpu or 0),
                ("gpu_usage", resource_usage.gpu or 0),
            ]
        )
        result.extend(self._extra_metrics.items())
        return dict(result)

    @metric_property(
        description="Average number of blocks generated per task.",
        metrics_group=MetricsGroup.OUTPUTS,
    )
    def average_num_outputs_per_task(self) -> Optional[float]:
        """Average number of output blocks per task, or None if no task has finished."""
        if self.num_tasks_finished == 0:
            return None
        else:
            return self.num_outputs_of_finished_tasks / self.num_tasks_finished

    @metric_property(
        description="Average number of blocks generated per task.",
        metrics_group=MetricsGroup.INPUTS,
    )
    def average_num_inputs_per_task(self) -> Optional[float]:
        """Average number of input blocks per task, or None if no task has finished."""
        if self.num_tasks_finished == 0:
            return None
        else:
            return self.num_task_inputs_processed / self.num_tasks_finished

    @metric_property(
        description="Average number of output blocks per task per second.",
        metrics_group=MetricsGroup.OUTPUTS,
    )
    def num_output_blocks_per_task_s(self) -> Optional[float]:
        """Average number of output blocks per task per second.

        If the operator hasn't produced any output yet, this metric returns `None`.
        """
        if self.block_generation_time == 0:
            return None
        else:
            return self.num_task_outputs_generated / self.block_generation_time

    @metric_property(
        description="Average task's completion time in seconds (including throttling).",
        metrics_group=MetricsGroup.TASKS,
    )
    def average_total_task_completion_time_s(self) -> Optional[float]:
        """Average task's completion time in seconds (including throttling)"""
        if self.num_tasks_finished == 0:
            return None
        else:
            return self.task_completion_time_s / self.num_tasks_finished

    @metric_property(
        description="Average task's completion time in seconds (excluding throttling).",
        metrics_group=MetricsGroup.TASKS,
    )
    def average_task_completion_excl_backpressure_time_s(self) -> Optional[float]:
        """Average task's completion time in seconds (excluding throttling)"""
        if self.num_tasks_finished == 0:
            return None
        else:
            return (
                self.task_completion_time_excl_backpressure_s / self.num_tasks_finished
            )

    @metric_property(
        description="Average size of task output in bytes.",
        metrics_group=MetricsGroup.OUTPUTS,
    )
    def average_bytes_per_output(self) -> Optional[float]:
        """Average size in bytes of output blocks."""
        if self.num_task_outputs_generated == 0:
            return None
        else:
            return self.bytes_task_outputs_generated / self.num_task_outputs_generated

    @metric_property(
        description="Byte size of input blocks in the operator's internal input queue.",
        metrics_group=MetricsGroup.OBJECT_STORE_MEMORY,
    )
    def obj_store_mem_internal_inqueue(self) -> int:
        return self._internal_inqueue.estimate_size_bytes()

    @metric_property(
        description=(
            "Byte size of output blocks in the operator's internal output queue."
        ),
        metrics_group=MetricsGroup.OBJECT_STORE_MEMORY,
    )
    def obj_store_mem_internal_outqueue(self) -> int:
        return self._internal_outqueue.estimate_size_bytes()

    @metric_property(
        description="Byte size of input blocks used by pending tasks.",
        metrics_group=MetricsGroup.OBJECT_STORE_MEMORY,
    )
    def obj_store_mem_pending_task_inputs(self) -> int:
        return self._pending_task_inputs.estimate_size_bytes()

    @property
    def obj_store_mem_pending_task_outputs(self) -> Optional[float]:
        """Estimated size in bytes of output blocks in Ray generator buffers.

        If an estimate isn't available, this property returns ``None``.
        """
        per_task_output = self.obj_store_mem_max_pending_output_per_task
        if per_task_output is None:
            return None

        # Ray Data launches multiple tasks per actor, but only one task runs at a
        # time per actor. So, the number of actually running tasks is capped by the
        # number of active actors.
        from ray.data._internal.execution.operators.actor_pool_map_operator import (
            ActorPoolMapOperator,
        )

        num_tasks_running = self.num_tasks_running
        if isinstance(self._op, ActorPoolMapOperator):
            num_tasks_running = min(
                num_tasks_running, self._op._actor_pool.num_active_actors()
            )

        return num_tasks_running * per_task_output

    @property
    def obj_store_mem_max_pending_output_per_task(self) -> Optional[float]:
        """Estimated size in bytes of output blocks in a task's generator buffer."""
        context = self._op.data_context
        if context._max_num_blocks_in_streaming_gen_buffer is None:
            return None

        bytes_per_output = self.average_bytes_per_output
        # If we don’t have a sample yet and the limit is “unlimited”, we can’t
        # estimate – just bail out.
        if bytes_per_output is None:
            if context.target_max_block_size is None:
                return None
            bytes_per_output = context.target_max_block_size

        num_pending_outputs = context._max_num_blocks_in_streaming_gen_buffer
        if self.average_num_outputs_per_task is not None:
            num_pending_outputs = min(
                num_pending_outputs, self.average_num_outputs_per_task
            )
        return bytes_per_output * num_pending_outputs

    @metric_property(
        description="Average size of task inputs in bytes.",
        metrics_group=MetricsGroup.INPUTS,
    )
    def average_bytes_inputs_per_task(self) -> Optional[float]:
        """Average size in bytes of ref bundles passed to tasks, or ``None`` if no
        tasks have been submitted."""
        if self.num_tasks_submitted == 0:
            return None
        else:
            return self.bytes_inputs_of_submitted_tasks / self.num_tasks_submitted

    @metric_property(
        description="Average number of rows passed in to the task.",
        metrics_group=MetricsGroup.INPUTS,
    )
    def average_rows_inputs_per_task(self) -> Optional[float]:
        """Average number of rows in input blocks per task,
        or None if no task has been submitted."""
        if self.num_tasks_submitted == 0:
            return None
        else:
            return self.rows_inputs_of_submitted_tasks / self.num_tasks_submitted

    @metric_property(
        description="Average total output size of task in bytes.",
        metrics_group=MetricsGroup.OUTPUTS,
    )
    def average_bytes_outputs_per_task(self) -> Optional[float]:
        """Average size in bytes of output blocks per task,
        or None if no task has finished."""
        if self.num_tasks_finished == 0:
            return None
        else:
            return self.bytes_outputs_of_finished_tasks / self.num_tasks_finished

    @metric_property(
        description="Average number of rows produced per task.",
        metrics_group=MetricsGroup.OUTPUTS,
    )
    def average_rows_outputs_per_task(self) -> Optional[float]:
        """Average number of rows in output blocks per task,
        or None if no task has finished."""
        if self.num_tasks_finished == 0:
            return None
        else:
            return self.rows_outputs_of_finished_tasks / self.num_tasks_finished

    @metric_property(
        description="Average USS usage of tasks.",
        metrics_group=MetricsGroup.TASKS,
    )
    def average_max_uss_per_task(self) -> Optional[float]:
        """Average max USS usage of tasks."""
        if self._cum_max_uss_bytes is None:
            return None
        else:
            assert self.num_task_outputs_generated > 0, self.num_task_outputs_generated
            return self._cum_max_uss_bytes / self.num_task_outputs_generated

    @metric_property(
        description="Indicates if the operator is hanging.",
        metrics_group=MetricsGroup.MISC,
        internal_only=True,
    )
    def issue_detector_hanging(self) -> int:
        return self._issue_detector_hanging

    @metric_property(
        description="Indicates if the operator is using high memory.",
        metrics_group=MetricsGroup.MISC,
        internal_only=True,
    )
    def issue_detector_high_memory(self) -> int:
        return self._issue_detector_high_memory

    def on_input_received(self, input: RefBundle):
        """Callback when the operator receives a new input."""
        self.num_inputs_received += 1
        self.num_row_inputs_received += input.num_rows() or 0
        self.bytes_inputs_received += input.size_bytes()

    def on_input_queued(self, input: RefBundle):
        """Callback when the operator queues an input."""
        self.obj_store_mem_internal_inqueue_blocks += len(input.blocks)
        self._internal_inqueue.add(input)

    def on_input_dequeued(self, input: RefBundle):
        """Callback when the operator dequeues an input."""
        self.obj_store_mem_internal_inqueue_blocks -= len(input.blocks)
        input_size = input.size_bytes()
        self._internal_inqueue.remove(input)
        assert self.obj_store_mem_internal_inqueue >= 0, (
            self._op,
            self.obj_store_mem_internal_inqueue,
            input_size,
        )

    def on_output_queued(self, output: RefBundle):
        """Callback when an output is queued by the operator."""
        self.obj_store_mem_internal_outqueue_blocks += len(output.blocks)
        self._internal_outqueue.add(output)

    def on_output_dequeued(self, output: RefBundle):
        """Callback when an output is dequeued by the operator."""
        self.obj_store_mem_internal_outqueue_blocks -= len(output.blocks)
        output_size = output.size_bytes()
        self._internal_outqueue.remove(output)
        assert self.obj_store_mem_internal_outqueue >= 0, (
            self._op,
            self.obj_store_mem_internal_outqueue,
            output_size,
        )

    def on_toggle_task_submission_backpressure(self, in_backpressure):
        if in_backpressure and self._task_submission_backpressure_start_time == -1:
            # backpressure starting, start timer
            self._task_submission_backpressure_start_time = time.perf_counter()
        elif self._task_submission_backpressure_start_time != -1:
            # backpressure stopping, stop timer
            self.task_submission_backpressure_time += (
                time.perf_counter() - self._task_submission_backpressure_start_time
            )
            self._task_submission_backpressure_start_time = -1

    def on_toggle_task_output_backpressure(self, in_backpressure):
        if in_backpressure and self._task_output_backpressure_start_time == -1:
            # backpressure starting, start timer
            self._task_output_backpressure_start_time = time.perf_counter()
        elif self._task_output_backpressure_start_time != -1:
            # backpressure stopping, stop timer
            delta = time.perf_counter() - self._task_output_backpressure_start_time
            self.task_output_backpressure_time += delta
            self._task_output_backpressure_start_time = -1

    def on_output_taken(self, output: RefBundle):
        """Callback when an output is taken from the operator."""
        self.num_outputs_taken += 1
        self.block_outputs_taken += len(output)
        self.row_outputs_taken += output.num_rows() or 0
        self.bytes_outputs_taken += output.size_bytes()

    def on_task_submitted(self, task_index: int, inputs: RefBundle):
        """Callback when the operator submits a task."""
        self.num_tasks_submitted += 1
        self.num_tasks_running += 1
        self.bytes_inputs_of_submitted_tasks += inputs.size_bytes()
        self.rows_inputs_of_submitted_tasks += inputs.num_rows() or 0
        self._pending_task_inputs.add(inputs)
        self._running_tasks[task_index] = RunningTaskInfo(
            inputs=inputs,
            num_outputs=0,
            bytes_outputs=0,
            num_rows_produced=0,
            start_time=time.perf_counter(),
            cum_block_gen_time=0,
        )

    def on_task_output_generated(self, task_index: int, output: RefBundle):
        """Callback when a new task generates an output."""
        num_outputs = len(output)
        output_bytes = output.size_bytes()
        num_rows_produced = output.num_rows()

        self.num_task_outputs_generated += num_outputs
        self.bytes_task_outputs_generated += output_bytes
        self.rows_task_outputs_generated += num_rows_produced
        for block in output.metadata:
            if block.size_bytes is not None:
                self.block_size_bytes.observe(block.size_bytes)
            if block.num_rows is not None:
                self.block_size_rows.observe(block.num_rows)

        task_info = self._running_tasks[task_index]
        if task_info.num_outputs == 0:
            self.num_tasks_have_outputs += 1

        task_info.num_outputs += num_outputs
        task_info.bytes_outputs += output_bytes
        task_info.num_rows_produced += num_rows_produced

        for block_ref, meta in output.blocks:
            assert (
                meta.exec_stats is not None and meta.exec_stats.wall_time_s is not None
            )
            self.block_generation_time += meta.exec_stats.wall_time_s
            task_info.cum_block_gen_time += meta.exec_stats.wall_time_s
            assert meta.num_rows is not None
            trace_allocation(block_ref, "operator_output")
            if meta.exec_stats.max_uss_bytes is not None:
                if self._cum_max_uss_bytes is None:
                    self._cum_max_uss_bytes = meta.exec_stats.max_uss_bytes
                else:
                    self._cum_max_uss_bytes += meta.exec_stats.max_uss_bytes

        # Update per node metrics
        if self._per_node_metrics_enabled:
            for _, meta in output.blocks:
                node_id = node_id_from_block_metadata(meta)
                node_metrics = self._per_node_metrics[node_id]

                node_metrics.bytes_outputs_of_finished_tasks += meta.size_bytes
                node_metrics.blocks_outputs_of_finished_tasks += 1

    def on_task_finished(self, task_index: int, exception: Optional[Exception]):
        """Callback when a task is finished."""
        self.num_tasks_running -= 1
        self.num_tasks_finished += 1
        if exception is not None:
            self.num_tasks_failed += 1

        task_info = self._running_tasks[task_index]

        self.num_outputs_of_finished_tasks += task_info.num_outputs
        self.bytes_outputs_of_finished_tasks += task_info.bytes_outputs
        self.rows_outputs_of_finished_tasks += task_info.num_rows_produced

        task_time_delta = time.perf_counter() - task_info.start_time
<<<<<<< HEAD
        self.task_completion_time_total_s += task_time_delta
        self.task_completion_time.observe(task_time_delta)

        assert task_info.cum_block_gen_time is not None
        if task_info.num_outputs > 0:
            # Calculate the average block generation time per block
            block_time_delta = task_info.cum_block_gen_time / task_info.num_outputs
            self.block_completion_time.observe(
                block_time_delta, num_observations=task_info.num_outputs
            )
=======
        self.task_completion_time_s += task_time_delta

        with self._histogram_thread_lock:
            bucket_index = find_bucket_index(histogram_buckets_s, task_time_delta)
            self.task_completion_time[bucket_index] += 1

            assert task_info.cum_block_gen_time is not None
            if task_info.num_outputs > 0:
                # Calculate the average block generation time per block
                block_time_delta = task_info.cum_block_gen_time / task_info.num_outputs
                bucket_index = find_bucket_index(histogram_buckets_s, block_time_delta)
                # Add the total number of blocks to the bucket
                self.block_completion_time[bucket_index] += task_info.num_outputs
>>>>>>> 7a6e29e9

        # NOTE: This is used for Issue Detection
        self._op_task_duration_stats.add_duration(task_time_delta)

        self.task_completion_time_excl_backpressure_s += task_info.cum_block_gen_time
        inputs = self._running_tasks[task_index].inputs
        self.num_task_inputs_processed += len(inputs)
        total_input_size = inputs.size_bytes()
        self.bytes_task_inputs_processed += total_input_size
        input_size = inputs.size_bytes()
        self._pending_task_inputs.remove(inputs)
        assert self.obj_store_mem_pending_task_inputs >= 0, (
            self._op,
            self.obj_store_mem_pending_task_inputs,
            input_size,
        )

        ctx = self._op.data_context
        if ctx.enable_get_object_locations_for_metrics:
            locations = ray.experimental.get_object_locations(inputs.block_refs)
            for block, meta in inputs.blocks:
                if locations[block].get("did_spill", False):
                    assert meta.size_bytes is not None
                    self.obj_store_mem_spilled += meta.size_bytes

        self.obj_store_mem_freed += total_input_size

        # Update per node metrics
        if self._per_node_metrics_enabled:
            node_ids = set()
            for _, meta in inputs.blocks:
                node_id = node_id_from_block_metadata(meta)
                node_metrics = self._per_node_metrics[node_id]

                # Stats to update once per node id or if node id is unknown
                if node_id not in node_ids or node_id == NODE_UNKNOWN:
                    node_metrics.num_tasks_finished += 1

                # Keep track of node ids to ensure we don't double count
                node_ids.add(node_id)

        inputs.destroy_if_owned()
        del self._running_tasks[task_index]<|MERGE_RESOLUTION|>--- conflicted
+++ resolved
@@ -411,11 +411,6 @@
         metrics_type=MetricsType.Histogram,
         metrics_args={"boundaries": histogram_buckets_s},
     )
-    task_completion_time_s: float = metric_field(
-        default=0,
-        description="Time spent running tasks to completion.",
-        metrics_group=MetricsGroup.TASKS,
-    )
     task_completion_time_excl_backpressure_s: float = metric_field(
         default=0,
         description="Time spent running tasks to completion without backpressure.",
@@ -916,7 +911,6 @@
         self.rows_outputs_of_finished_tasks += task_info.num_rows_produced
 
         task_time_delta = time.perf_counter() - task_info.start_time
-<<<<<<< HEAD
         self.task_completion_time_total_s += task_time_delta
         self.task_completion_time.observe(task_time_delta)
 
@@ -927,21 +921,6 @@
             self.block_completion_time.observe(
                 block_time_delta, num_observations=task_info.num_outputs
             )
-=======
-        self.task_completion_time_s += task_time_delta
-
-        with self._histogram_thread_lock:
-            bucket_index = find_bucket_index(histogram_buckets_s, task_time_delta)
-            self.task_completion_time[bucket_index] += 1
-
-            assert task_info.cum_block_gen_time is not None
-            if task_info.num_outputs > 0:
-                # Calculate the average block generation time per block
-                block_time_delta = task_info.cum_block_gen_time / task_info.num_outputs
-                bucket_index = find_bucket_index(histogram_buckets_s, block_time_delta)
-                # Add the total number of blocks to the bucket
-                self.block_completion_time[bucket_index] += task_info.num_outputs
->>>>>>> 7a6e29e9
 
         # NOTE: This is used for Issue Detection
         self._op_task_duration_stats.add_duration(task_time_delta)
