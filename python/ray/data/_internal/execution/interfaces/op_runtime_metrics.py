from dataclasses import dataclass, field, fields
from typing import TYPE_CHECKING, Any, Dict, Optional

import ray
from ray.data._internal.execution.interfaces.ref_bundle import RefBundle
from ray.data._internal.memory_tracing import trace_allocation

if TYPE_CHECKING:
    from ray.data._internal.execution.interfaces.physical_operator import (
        PhysicalOperator,
    )


@dataclass
class RunningTaskInfo:
    inputs: RefBundle
    num_outputs: int
    bytes_outputs: int


@dataclass
class OpRuntimeMetrics:
    """Runtime metrics for a PhysicalOperator.

    Metrics are updated dynamically during the execution of the Dataset.
    This class can be used for either observablity or scheduling purposes.

    DO NOT modify the fields of this class directly. Instead, use the provided
    callback methods.
    """

    # === Inputs-related metrics ===

    # Number of received input blocks.
    num_inputs_received: int = 0
    # Total size in bytes of received input blocks.
    bytes_inputs_received: int = 0

    # Number of processed input blocks.
    # TODO(hchen): Fields tagged with "map_only" currently only work for MapOperator.
    # We should make them work for all operators by unifying the task execution code.
    num_task_inputs_processed: int = field(default=0, metadata={"map_only": True})
    # Total size in bytes of processed input blocks.
    bytes_task_inputs_processed: int = field(default=0, metadata={"map_only": True})
    # Size in bytes of input blocks passed to submitted tasks.
    bytes_inputs_of_submitted_tasks: int = field(default=0, metadata={"map_only": True})

    # === Outputs-related metrics ===

    # Number of generated task output blocks.
    num_task_outputs_generated: int = field(default=0, metadata={"map_only": True})
    # Total size in bytes of generated task output blocks.
    bytes_task_outputs_generated: int = field(
        default=0, metadata={"map_only": True, "export_metric": True}
    )
    # Number of rows of generated task output blocks that are from finished tasks.
    rows_task_outputs_generated: int = field(
        default=0, metadata={"map_only": True, "export_metric": True}
    )

    # Number of output blocks that are already taken by the downstream.
    num_outputs_taken: int = 0
    # Size in bytes of output blocks that are already taken by the downstream.
    bytes_outputs_taken: int = 0

    # Number of generated output blocks that are from finished tasks.
    num_outputs_of_finished_tasks: int = field(default=0, metadata={"map_only": True})
    # Size in bytes of generated output blocks that are from finished tasks.
    bytes_outputs_of_finished_tasks: int = field(default=0, metadata={"map_only": True})

    # === Tasks-related metrics ===

    # Number of submitted tasks.
    num_tasks_submitted: int = field(default=0, metadata={"map_only": True})
    # Number of running tasks.
    num_tasks_running: int = field(default=0, metadata={"map_only": True})
    # Number of tasks that have at least one output block.
    num_tasks_have_outputs: int = field(default=0, metadata={"map_only": True})
    # Number of finished tasks.
    num_tasks_finished: int = field(default=0, metadata={"map_only": True})
    # Number of failed tasks.
    num_tasks_failed: int = field(default=0, metadata={"map_only": True})

    # === Object store memory metrics ===

    # Size in bytes of input blocks in the operator's internal input queue.
    obj_store_mem_internal_inqueue: int = field(default=0, metadata={"export": False})
    # Size in bytes of output blocks in the operator's internal output queue.
    obj_store_mem_internal_outqueue: int = field(default=0, metadata={"export": False})

    # Freed memory size in the object store.
    obj_store_mem_freed: int = field(
        default=0, metadata={"map_only": True, "export_metric": True}
    )
<<<<<<< HEAD
    # Current memory size in the object store.
    obj_store_mem_cur: int = field(
        default=0, metadata={"map_only": True, "export_metric": True}
    )
    # Peak memory size in the object store.
    obj_store_mem_peak: int = field(default=0, metadata={"map_only": True})
    # Spilled memory size in the object store.
    obj_store_mem_spilled: int = field(
        default=0, metadata={"map_only": True, "export_metric": True}
    )
    obj_store_mem_inputs: int = field(
        default=0, metadata={"map_only": True, "export_metric": True}
    )
    obj_store_mem_outputs: int = field(
        default=0, metadata={"map_only": True, "export_metric": True}
    )
=======
>>>>>>> d220e5a2

    # === Miscellaneous metrics ===

    # Time spent generating blocks in tasks.
    block_generation_time: float = field(
        default=0, metadata={"map_only": True, "export_metric": True}
    )

    def __init__(self, op: "PhysicalOperator"):
        from ray.data._internal.execution.operators.map_operator import MapOperator

        self._op = op
        self._is_map = isinstance(op, MapOperator)
        self._running_tasks: Dict[int, RunningTaskInfo] = {}
        self._extra_metrics: Dict[str, Any] = {}

    @property
    def extra_metrics(self) -> Dict[str, Any]:
        """Return a dict of extra metrics."""
        return self._extra_metrics

    def as_dict(self, metrics_only: bool = False):
        """Return a dict representation of the metrics."""
        result = []
        for f in fields(self):
            if f.metadata.get("export", True):
                if (not self._is_map and f.metadata.get("map_only", False)) or (
                    metrics_only and not f.metadata.get("export_metric", False)
                ):
                    continue
                value = getattr(self, f.name)
                result.append((f.name, value))

        # TODO: record resource usage in OpRuntimeMetrics,
        # avoid calling self._op.current_processor_usage()
        resource_usage = self._op.current_processor_usage()
        result.extend(
            [
                ("cpu_usage", resource_usage.cpu or 0),
                ("gpu_usage", resource_usage.gpu or 0),
            ]
        )
        result.extend(self._extra_metrics.items())
        return dict(result)

    @classmethod
    def get_metric_keys(cls):
        """Return a list of metric keys."""
        return [
            f.name for f in fields(cls) if f.metadata.get("export_metric", False)
        ] + ["cpu_usage", "gpu_usage"]

    @property
    def average_num_outputs_per_task(self) -> Optional[float]:
        """Average number of output blocks per task, or None if no task has finished."""
        if self.num_tasks_finished == 0:
            return None
        else:
            return self.num_outputs_of_finished_tasks / self.num_tasks_finished

    @property
    def average_bytes_per_output(self) -> Optional[float]:
        """Average size in bytes of output blocks."""
        if self.num_task_outputs_generated == 0:
            return None
        else:
            return self.bytes_task_outputs_generated / self.num_task_outputs_generated

    @property
    def obj_store_mem_pending_tasks(self) -> Optional[float]:
        """Estimated size in bytes of output blocks in Ray generator buffers.

        If an estimate isn't available, this property returns ``None``.
        """
        context = ray.data.DataContext.get_current()
        if context._max_num_blocks_in_streaming_gen_buffer is None:
            return None

        estimated_bytes_per_output = (
            self.average_bytes_per_output or context.target_max_block_size
        )
        return (
            self.num_tasks_running
            * estimated_bytes_per_output
            * context._max_num_blocks_in_streaming_gen_buffer
        )

    @property
    def average_bytes_inputs_per_task(self) -> Optional[float]:
        """Average size in bytes of ref bundles passed to tasks, or ``None`` if no
        tasks have been submitted."""
        if self.num_tasks_submitted == 0:
            return None
        else:
            return self.bytes_inputs_of_submitted_tasks / self.num_tasks_submitted

    @property
    def average_bytes_outputs_per_task(self) -> Optional[float]:
        """Average size in bytes of output blocks per task,
        or None if no task has finished."""
        if self.num_tasks_finished == 0:
            return None
        else:
            return self.bytes_outputs_of_finished_tasks / self.num_tasks_finished

    @property
    def average_bytes_change_per_task(self) -> Optional[float]:
        """Average size difference in bytes of input ref bundles and output ref
        bundles per task."""
        if (
            self.average_bytes_inputs_per_task is None
            or self.average_bytes_outputs_per_task is None
        ):
            return None

        return self.average_bytes_outputs_per_task - self.average_bytes_inputs_per_task

    def on_input_received(self, input: RefBundle):
        """Callback when the operator receives a new input."""
        self.num_inputs_received += 1
<<<<<<< HEAD
        input_size = input.size_bytes()
        self.bytes_inputs_received += input_size
        # Update object store metrics.
        self.obj_store_mem_cur += input_size
        self.obj_store_mem_inputs += input_size
        if self.obj_store_mem_cur > self.obj_store_mem_peak:
            self.obj_store_mem_peak = self.obj_store_mem_cur
=======
        self.bytes_inputs_received += input.size_bytes()

    def on_input_queued(self, input: RefBundle):
        """Callback when the operator queues an input."""
        self.obj_store_mem_internal_inqueue += input.size_bytes()

    def on_input_dequeued(self, input: RefBundle):
        """Callback when the operator dequeues an input."""
        self.obj_store_mem_internal_inqueue -= input.size_bytes()

    def on_output_queued(self, output: RefBundle):
        """Callback when an output is queued by the operator."""
        self.obj_store_mem_internal_outqueue += output.size_bytes()

    def on_output_dequeued(self, output: RefBundle):
        """Callback when an output is dequeued by the operator."""
        self.obj_store_mem_internal_outqueue -= output.size_bytes()
>>>>>>> d220e5a2

    def on_output_taken(self, output: RefBundle):
        """Callback when an output is taken from the operator."""
        self.num_outputs_taken += 1
<<<<<<< HEAD
        self.bytes_outputs_taken += output_bytes
        self.obj_store_mem_cur -= output_bytes
        self.obj_store_mem_outputs -= output_bytes
=======
        self.bytes_outputs_taken += output.size_bytes()
>>>>>>> d220e5a2

    def on_task_submitted(self, task_index: int, inputs: RefBundle):
        """Callback when the operator submits a task."""
        self.num_tasks_submitted += 1
        self.num_tasks_running += 1
        self.bytes_inputs_of_submitted_tasks += inputs.size_bytes()
        self._running_tasks[task_index] = RunningTaskInfo(inputs, 0, 0)

    def on_task_output_generated(self, task_index: int, output: RefBundle):
        """Callback when a new task generates an output."""
        num_outputs = len(output)
        output_bytes = output.size_bytes()

        self.num_task_outputs_generated += num_outputs
        self.bytes_task_outputs_generated += output_bytes

        task_info = self._running_tasks[task_index]
        if task_info.num_outputs == 0:
            self.num_tasks_have_outputs += 1
        task_info.num_outputs += num_outputs
        task_info.bytes_outputs += output_bytes

<<<<<<< HEAD
        # Update object store metrics.
        self.obj_store_mem_alloc += output_bytes
        self.obj_store_mem_cur += output_bytes
        self.obj_store_mem_outputs += output_bytes
        if self.obj_store_mem_cur > self.obj_store_mem_peak:
            self.obj_store_mem_peak = self.obj_store_mem_cur

=======
>>>>>>> d220e5a2
        for block_ref, meta in output.blocks:
            assert meta.exec_stats and meta.exec_stats.wall_time_s
            self.block_generation_time += meta.exec_stats.wall_time_s
            assert meta.num_rows is not None
            self.rows_task_outputs_generated += meta.num_rows
            trace_allocation(block_ref, "operator_output")

    def on_task_finished(self, task_index: int, exception: Optional[Exception]):
        """Callback when a task is finished."""
        self.num_tasks_running -= 1
        self.num_tasks_finished += 1
        if exception is not None:
            self.num_tasks_failed += 1

        task_info = self._running_tasks[task_index]
        self.num_outputs_of_finished_tasks += task_info.num_outputs
        self.bytes_outputs_of_finished_tasks += task_info.bytes_outputs

        inputs = self._running_tasks[task_index].inputs
        self.num_task_inputs_processed += len(inputs)
        total_input_size = inputs.size_bytes()
        self.bytes_task_inputs_processed += total_input_size

        self.obj_store_mem_freed += total_input_size
<<<<<<< HEAD
        self.obj_store_mem_cur -= total_input_size
        self.obj_store_mem_inputs -= total_input_size
=======
>>>>>>> d220e5a2

        inputs.destroy_if_owned()
        del self._running_tasks[task_index]<|MERGE_RESOLUTION|>--- conflicted
+++ resolved
@@ -92,25 +92,6 @@
     obj_store_mem_freed: int = field(
         default=0, metadata={"map_only": True, "export_metric": True}
     )
-<<<<<<< HEAD
-    # Current memory size in the object store.
-    obj_store_mem_cur: int = field(
-        default=0, metadata={"map_only": True, "export_metric": True}
-    )
-    # Peak memory size in the object store.
-    obj_store_mem_peak: int = field(default=0, metadata={"map_only": True})
-    # Spilled memory size in the object store.
-    obj_store_mem_spilled: int = field(
-        default=0, metadata={"map_only": True, "export_metric": True}
-    )
-    obj_store_mem_inputs: int = field(
-        default=0, metadata={"map_only": True, "export_metric": True}
-    )
-    obj_store_mem_outputs: int = field(
-        default=0, metadata={"map_only": True, "export_metric": True}
-    )
-=======
->>>>>>> d220e5a2
 
     # === Miscellaneous metrics ===
 
@@ -231,15 +212,6 @@
     def on_input_received(self, input: RefBundle):
         """Callback when the operator receives a new input."""
         self.num_inputs_received += 1
-<<<<<<< HEAD
-        input_size = input.size_bytes()
-        self.bytes_inputs_received += input_size
-        # Update object store metrics.
-        self.obj_store_mem_cur += input_size
-        self.obj_store_mem_inputs += input_size
-        if self.obj_store_mem_cur > self.obj_store_mem_peak:
-            self.obj_store_mem_peak = self.obj_store_mem_cur
-=======
         self.bytes_inputs_received += input.size_bytes()
 
     def on_input_queued(self, input: RefBundle):
@@ -257,18 +229,11 @@
     def on_output_dequeued(self, output: RefBundle):
         """Callback when an output is dequeued by the operator."""
         self.obj_store_mem_internal_outqueue -= output.size_bytes()
->>>>>>> d220e5a2
 
     def on_output_taken(self, output: RefBundle):
         """Callback when an output is taken from the operator."""
         self.num_outputs_taken += 1
-<<<<<<< HEAD
-        self.bytes_outputs_taken += output_bytes
-        self.obj_store_mem_cur -= output_bytes
-        self.obj_store_mem_outputs -= output_bytes
-=======
         self.bytes_outputs_taken += output.size_bytes()
->>>>>>> d220e5a2
 
     def on_task_submitted(self, task_index: int, inputs: RefBundle):
         """Callback when the operator submits a task."""
@@ -291,16 +256,6 @@
         task_info.num_outputs += num_outputs
         task_info.bytes_outputs += output_bytes
 
-<<<<<<< HEAD
-        # Update object store metrics.
-        self.obj_store_mem_alloc += output_bytes
-        self.obj_store_mem_cur += output_bytes
-        self.obj_store_mem_outputs += output_bytes
-        if self.obj_store_mem_cur > self.obj_store_mem_peak:
-            self.obj_store_mem_peak = self.obj_store_mem_cur
-
-=======
->>>>>>> d220e5a2
         for block_ref, meta in output.blocks:
             assert meta.exec_stats and meta.exec_stats.wall_time_s
             self.block_generation_time += meta.exec_stats.wall_time_s
@@ -325,11 +280,6 @@
         self.bytes_task_inputs_processed += total_input_size
 
         self.obj_store_mem_freed += total_input_size
-<<<<<<< HEAD
-        self.obj_store_mem_cur -= total_input_size
-        self.obj_store_mem_inputs -= total_input_size
-=======
->>>>>>> d220e5a2
 
         inputs.destroy_if_owned()
         del self._running_tasks[task_index]