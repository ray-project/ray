import os
from dataclasses import dataclass, field
from typing import List, Optional, Union

from .common import NodeIdStr
from ray.data._internal.execution.util import memory_string
from ray.util.annotations import DeveloperAPI


@dataclass
class ExecutionResources:
    """Specifies resources usage or resource limits for execution.

    The value `None` represents unknown resource usage or an unspecified limit.
    """

    # CPU usage in cores (Ray logical CPU slots).
    cpu: Optional[float] = None

    # GPU usage in devices (Ray logical GPU slots).
    gpu: Optional[float] = None

    # Object store memory usage in bytes.
    object_store_memory: Optional[int] = None

    def object_store_memory_str(self) -> str:
        """Returns a human-readable string for the object store memory field."""
        if self.object_store_memory is None:
            return "None"
        else:
            return memory_string(self.object_store_memory)

    def add(self, other: "ExecutionResources") -> "ExecutionResources":
        """Adds execution resources.

        Returns:
            A new ExecutionResource object with summed resources.
        """
        total = ExecutionResources()
        if self.cpu is not None or other.cpu is not None:
            total.cpu = (self.cpu or 0.0) + (other.cpu or 0.0)
        if self.gpu is not None or other.gpu is not None:
            total.gpu = (self.gpu or 0.0) + (other.gpu or 0.0)
        if (
            self.object_store_memory is not None
            or other.object_store_memory is not None
        ):
            total.object_store_memory = (self.object_store_memory or 0.0) + (
                other.object_store_memory or 0.0
            )
        return total

    def satisfies_limit(self, limit: "ExecutionResources") -> bool:
        """Return if this resource struct meets the specified limits.

        Note that None for a field means no limit.
        """

        if self.cpu is not None and limit.cpu is not None and self.cpu > limit.cpu:
            return False
        if self.gpu is not None and limit.gpu is not None and self.gpu > limit.gpu:
            return False
        if (
            self.object_store_memory is not None
            and limit.object_store_memory is not None
            and self.object_store_memory > limit.object_store_memory
        ):
            return False
        return True

    def scale(self, f: float) -> "ExecutionResources":
        """Return copy with all set values scaled by `f`."""
        return ExecutionResources(
            cpu=self.cpu * f if self.cpu is not None else None,
            gpu=self.gpu * f if self.gpu is not None else None,
            object_store_memory=self.object_store_memory * f
            if self.object_store_memory is not None
            else None,
        )


@DeveloperAPI
@dataclass
class ExecutionOptions:
    """Common options for execution.

    Some options may not be supported on all executors (e.g., resource limits).

    Attributes:
        resource_limits: Set a soft limit on the resource usage during execution.
            This is not supported in bulk execution mode. Autodetected by default.
        exclude_resources: Amount of resources to exclude from Ray Data.
            Set this if you have other workloads running on the same cluster.
<<<<<<< HEAD
            Note,
              - For Ray Data + Ray Train workloads, training resources will be
                automatically added.
              - For each resource type, resource_limits and exclude_resources can
                not be both set.
=======
            If using Ray Data with Ray Train, this is automatically set.
            Note for each resource type, `resource_limits` and `exclude_resources` cannot
            both be set.
>>>>>>> acc85746
        locality_with_output: Set this to prefer running tasks on the same node as the
            output node (node driving the execution). It can also be set to a list of
            node ids to spread the outputs across those nodes. Off by default.
        preserve_order: Set this to preserve the ordering between blocks processed by
            operators under the streaming executor. The bulk executor always preserves
            order. Off by default.
        actor_locality_enabled: Whether to enable locality-aware task dispatch to
            actors (on by default). This applies to both ActorPoolStrategy map and
            streaming_split operations.
        verbose_progress: Whether to report progress individually per operator. By
            default, only AllToAll operators and global progress is reported. This
            option is useful for performance debugging. Off by default.
    """

    resource_limits: ExecutionResources = field(default_factory=ExecutionResources)

    exclude_resources: ExecutionResources = field(
        default_factory=lambda: ExecutionResources(cpu=0, gpu=0, object_store_memory=0)
    )

    locality_with_output: Union[bool, List[NodeIdStr]] = False

    preserve_order: bool = False

    actor_locality_enabled: bool = True

    verbose_progress: bool = bool(int(os.environ.get("RAY_DATA_VERBOSE_PROGRESS", "0")))

    def validate(self) -> None:
        """Validate the options."""
        for attr in ["cpu", "gpu", "object_store_memory"]:
            if (
                getattr(self.resource_limits, attr) is not None
                and getattr(self.exclude_resources, attr, 0) > 0
            ):
                raise ValueError(
                    "resource_limits and exclude_resources cannot "
                    f" both be set for {attr} resource."
                )<|MERGE_RESOLUTION|>--- conflicted
+++ resolved
@@ -91,17 +91,11 @@
             This is not supported in bulk execution mode. Autodetected by default.
         exclude_resources: Amount of resources to exclude from Ray Data.
             Set this if you have other workloads running on the same cluster.
-<<<<<<< HEAD
             Note,
-              - For Ray Data + Ray Train workloads, training resources will be
+              - If using Ray Data with Ray Train, training resources will be
                 automatically added.
               - For each resource type, resource_limits and exclude_resources can
                 not be both set.
-=======
-            If using Ray Data with Ray Train, this is automatically set.
-            Note for each resource type, `resource_limits` and `exclude_resources` cannot
-            both be set.
->>>>>>> acc85746
         locality_with_output: Set this to prefer running tasks on the same node as the
             output node (node driving the execution). It can also be set to a list of
             node ids to spread the outputs across those nodes. Off by default.
