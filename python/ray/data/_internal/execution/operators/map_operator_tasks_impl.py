from dataclasses import dataclass
from typing import Callable, Optional, List, Dict, Any, Iterator

import ray
from ray.data._internal.remote_fn import cached_remote_fn
from ray.data._internal.memory_tracing import trace_allocation
from ray.data._internal.execution.interfaces import (
    RefBundle,
)
from ray.data._internal.execution.util import merge_ref_bundles
from ray.data.block import Block, BlockAccessor, BlockExecStats
from ray.data.context import DatasetContext
from ray.types import ObjectRef
from ray._raylet import ObjectRefGenerator


def _map_task(
    fn: Callable[[Iterator[Block]], Iterator[Block]], *blocks: Block
) -> Iterator[Block]:
    """Remote function for a single operator task.

    Args:
        fn: The callable that takes Iterator[Block] as input and returns
            Iterator[Block] as output.
        blocks: The concrete block values from the task ref bundle.

    Returns:
        A generator of blocks, followed by the list of BlockMetadata for the blocks
        as the last generator return.
    """
    output_metadata = []
    stats = BlockExecStats.builder()
    for b_out in fn(iter(blocks)):
        m_out = BlockAccessor.for_block(b_out).get_metadata([], None)
        m_out.exec_stats = stats.build()
        output_metadata.append(m_out)
        yield b_out
        stats = BlockExecStats.builder()
    yield output_metadata


@dataclass
class _TaskState:
    """Tracks the driver-side state for an MapOperator task.

    Attributes:
        inputs: The input ref bundle.
        output: The output ref bundle that is set when the task completes.
    """

    inputs: RefBundle
    output: Optional[RefBundle] = None


class MapOperatorTasksImpl:
    def __init__(
        self,
        transform_fn: Callable[[Iterator[Block]], Iterator[Block]],
        ray_remote_args: Optional[Dict[str, Any]],
        min_rows_per_bundle: Optional[int],
    ):
        # Execution arguments.
<<<<<<< HEAD
        self._op = op
        self._ray_remote_args = op.ray_remote_args()
=======
        self._transform_fn = transform_fn
        self._ray_remote_args = (ray_remote_args or {}).copy()
        self._min_rows_per_bundle: int = min_rows_per_bundle or 0
>>>>>>> 203720e6

        # Put the function def in the object store to avoid repeated serialization
        # in case it's large (i.e., closure captures large objects).
        self._transform_fn_ref = ray.put(op.get_transform_fn())

        # The temporary block bundle used to accumulate inputs until they meet the
        # min_rows_per_bundle requirement.
        self._block_bundle: Optional[RefBundle] = None

        # Execution state.
        self._tasks: Dict[ObjectRef[ObjectRefGenerator], _TaskState] = {}
        self._tasks_by_output_order: Dict[int, _TaskState] = {}
        self._next_task_index: int = 0
        self._next_output_index: int = 0
        self._obj_store_mem_alloc: int = 0
        self._obj_store_mem_freed: int = 0
        self._obj_store_mem_cur: int = 0
        self._obj_store_mem_peak: int = 0

    def add_input(self, bundle: RefBundle) -> None:
        def get_num_rows(bundle: Optional[RefBundle]):
            if bundle is None:
                return 0
            if bundle.num_rows() is None:
                return float("inf")
            return bundle.num_rows()

        bundle_rows = get_num_rows(bundle)
        if bundle_rows == 0:
            return

        num_rows = get_num_rows(self._block_bundle) + bundle_rows
        if num_rows > self._min_rows_per_bundle:
            if self._block_bundle:
                bundle, self._block_bundle = self._block_bundle, bundle
            self._create_task(bundle)
        else:
            # TODO(ekl) add a warning if we merge 10+ blocks per bundle.
            self._block_bundle = merge_ref_bundles(self._block_bundle, bundle)

    def inputs_done(self, input_index: int) -> None:
        assert input_index == 0, "Map operator only supports one input."
        if self._block_bundle:
            self._create_task(self._block_bundle)
            self._block_bundle = None

    def work_completed(self, ref: ObjectRef[ObjectRefGenerator]) -> None:
        task = self._tasks.pop(ref)
        all_refs = list(ray.get(ref))
        del ref
        block_refs = all_refs[:-1]
        block_metas = ray.get(all_refs[-1])
        assert len(block_metas) == len(block_refs), (block_refs, block_metas)
        for ref in block_refs:
            trace_allocation(ref, "map_operator_work_completed")
        task.output = RefBundle(list(zip(block_refs, block_metas)), owns_blocks=True)
        allocated = task.output.size_bytes()
        self._obj_store_mem_alloc += allocated
        self._obj_store_mem_cur += allocated
        # TODO(ekl) this isn't strictly correct if multiple operators depend on this
        # bundle, but it doesn't happen in linear dags for now.
        freed = task.inputs.destroy_if_owned()
        if freed:
            self._obj_store_mem_freed += freed
            self._obj_store_mem_cur -= freed
        if self._obj_store_mem_cur > self._obj_store_mem_peak:
            self._obj_store_mem_peak = self._obj_store_mem_cur

    def has_next(self) -> bool:
        i = self._next_output_index
        return (
            i in self._tasks_by_output_order
            and self._tasks_by_output_order[i].output is not None
        )

    def get_next(self) -> RefBundle:
        i = self._next_output_index
        self._next_output_index += 1
        bundle = self._tasks_by_output_order.pop(i).output
        self._obj_store_mem_cur -= bundle.size_bytes()
        return bundle

    def get_work_refs(self) -> List[ray.ObjectRef]:
        return list(self._tasks)

    def shutdown(self) -> None:
        # Cancel all active tasks.
        for task in self._tasks:
            ray.cancel(task)
        # Wait until all tasks have failed or been cancelled.
        for task in self._tasks:
            try:
                ray.get(task)
            except ray.exceptions.RayError:
                # Cancellation either succeeded, or the task had already failed with
                # a different error, or cancellation failed. In all cases, we
                # swallow the exception.
                pass

    def _create_task(self, bundle: RefBundle) -> None:
        input_blocks = []
        for block, _ in bundle.blocks:
            input_blocks.append(block)
        # TODO fix for Ray client: https://github.com/ray-project/ray/issues/30458
        if not DatasetContext.get_current().block_splitting_enabled:
            raise NotImplementedError("New backend requires block splitting")
        map_task = cached_remote_fn(_map_task, num_returns="dynamic")
        generator_ref = map_task.options(**self._ray_remote_args).remote(
            self._transform_fn_ref, *input_blocks
        )
        task = _TaskState(bundle)
        self._tasks[generator_ref] = task
        self._tasks_by_output_order[self._next_task_index] = task
        self._next_task_index += 1
        self._obj_store_mem_cur += bundle.size_bytes()
        if self._obj_store_mem_cur > self._obj_store_mem_peak:
            self._obj_store_mem_peak = self._obj_store_mem_cur<|MERGE_RESOLUTION|>--- conflicted
+++ resolved
@@ -60,18 +60,13 @@
         min_rows_per_bundle: Optional[int],
     ):
         # Execution arguments.
-<<<<<<< HEAD
-        self._op = op
-        self._ray_remote_args = op.ray_remote_args()
-=======
         self._transform_fn = transform_fn
         self._ray_remote_args = (ray_remote_args or {}).copy()
         self._min_rows_per_bundle: int = min_rows_per_bundle or 0
->>>>>>> 203720e6
 
         # Put the function def in the object store to avoid repeated serialization
         # in case it's large (i.e., closure captures large objects).
-        self._transform_fn_ref = ray.put(op.get_transform_fn())
+        self._transform_fn_ref = ray.put(transform_fn)
 
         # The temporary block bundle used to accumulate inputs until they meet the
         # min_rows_per_bundle requirement.
