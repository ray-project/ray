import math
<<<<<<< HEAD
from typing import List, Dict, Optional
=======
from typing import List, Dict
>>>>>>> 04d579e1

from ray.data.block import Block, BlockMetadata, BlockAccessor
from ray.data._internal.remote_fn import cached_remote_fn
from ray.data._internal.stats import StatsDict
from ray.data._internal.execution.interfaces import (
    RefBundle,
    PhysicalOperator,
    ExecutionOptions,
    ExecutionResources,
    NodeIdStr,
)
from ray.types import ObjectRef


class OutputSplitter(PhysicalOperator):
    """An operator that splits the given data into `n` output splits.

    The output bundles of this operator will have a `bundle.output_split_idx` attr
    set to an integer from [0..n-1]. This operator tries to divide the rows evenly
    across output splits.

    If the `equal` option is set, the operator will furthermore guarantee an exact
    split of rows across outputs, truncating the Dataset as needed.

    OutputSplitter does not provide any ordering guarantees.
    """

    def __init__(
        self,
        input_op: PhysicalOperator,
        n: int,
        equal: bool,
        locality_hints: Optional[List[NodeIdStr]] = None,
    ):
        super().__init__(f"split({n}, equal={equal})", [input_op])
        self._equal = equal
        # Buffer of bundles not yet assigned to output splits.
        self._buffer: List[RefBundle] = []
        # The outputted bundles with output_split attribute set.
        self._output_queue: List[RefBundle] = []
        # The number of rows output to each output split so far.
        self._num_output: List[int] = [0 for _ in range(n)]

        if locality_hints is not None:
            if n != len(locality_hints):
                raise ValueError(
                    "Locality hints list must have length `n`: "
                    f"len({locality_hints}) != {n}"
                )
        self._locality_hints = locality_hints
        if locality_hints:
            # To optimize locality, we should buffer a certain number of elements
            # internally before dispatch to allow the locality algorithm a good chance
            # of selecting a preferred location. We use a small multiple of `n` since
            # it's reasonable to buffer a couple blocks per consumer.
            self._min_buffer_size = 2 * n
        else:
            self._min_buffer_size = 0
        self.hits = 0
        self.misses = 0

    def start(self, options: ExecutionOptions) -> None:
        super().start(options)
        # Force disable locality optimization.
        if not options.actor_locality_enabled:
            self._locality_hints = None
            self._min_buffer_size = 0

    def has_next(self) -> bool:
        return len(self._output_queue) > 0

    def get_next(self) -> RefBundle:
        return self._output_queue.pop()

    def get_stats(self) -> StatsDict:
<<<<<<< HEAD
        return {"split": []}  # TODO?
=======
        return {"split": []}  # TODO(ekl) add split metrics?
>>>>>>> 04d579e1

    def get_metrics(self) -> Dict[str, int]:
        stats = {}
        for i, num in enumerate(self._num_output):
            stats[f"num_output_{i}"] = num
        return stats

    def add_input(self, bundle, input_index) -> None:
        if bundle.num_rows() is None:
            raise ValueError("OutputSplitter requires bundles with known row count")
        self._buffer.append(bundle)
        self._dispatch_bundles()

    def inputs_done(self) -> None:
        super().inputs_done()
        if not self._equal:
            # There shouldn't be any buffered data if we're not in equal split mode.
            assert not self._buffer
            return

        # Otherwise:
        # Need to finalize distribution of buffered data to output splits.
        buffer_size = sum(b.num_rows() for b in self._buffer)
        max_n = max(self._num_output)

        # First calculate the min rows to add per output to equalize them.
        allocation = [max_n - n for n in self._num_output]
        remainder = buffer_size - sum(allocation)
        # Invariant: buffer should always be large enough to equalize.
        assert remainder >= 0, (remainder, buffer_size, allocation)

        # Equally distribute remaining rows in buffer to outputs.
        x = remainder // len(allocation)
        allocation = [a + x for a in allocation]

        # Execute the split.
        for i, count in enumerate(allocation):
            bundles = self._split_from_buffer(count)
            for b in bundles:
                b.output_split_idx = i
                self._output_queue.append(b)
        self._buffer = []

    def internal_queue_size(self) -> int:
        return len(self._buffer)

    def current_resource_usage(self) -> ExecutionResources:
        return ExecutionResources(
            object_store_memory=sum(b.size_bytes() for b in self._buffer)
            + sum(b.size_bytes() for b in self._output_queue)
        )

    def progress_str(self) -> str:
        if self._equal:
            if self._locality_hints:
                return (
                    f"{len(self._buffer)} buffered "
                    f"[{self.hits} locality hits {self.misses} misses]"
                )
            else:
                return f"{len(self._buffer)} buffered [locality disabled]"
        assert not self._buffer
        return ""

    def _dispatch_bundles(self) -> None:
        # Dispatch all dispatchable bundles from the internal buffer.
        # This may not dispatch all bundles when equal=True.
        while self._buffer and len(self._buffer) >= self._min_buffer_size:
            target_index = self._select_output_index()
            target_bundle = self._pop_bundle_to_dispatch(target_index)
            if self._can_safely_dispatch(target_index, target_bundle.num_rows()):
                target_bundle.output_split_idx = target_index
                self._num_output[target_index] += target_bundle.num_rows()
                self._output_queue.append(target_bundle)
                if self._locality_hints:
                    preferred_loc = self._locality_hints[target_index]
                    if target_bundle.get_cached_location() == preferred_loc:
                        self.hits += 1
                    else:
                        self.misses += 1
            else:
                # Put it back and abort.
                self._buffer.insert(0, target_bundle)
                break

    def _select_output_index(self) -> int:
        # Greedily dispatch to the consumer with the least data so far.
        i, _ = min(enumerate(self._num_output), key=lambda t: t[1])
        return i

    def _pop_bundle_to_dispatch(self, target_index: int) -> RefBundle:
        if self._locality_hints:
            preferred_loc = self._locality_hints[target_index]
            for bundle in self._buffer:
                if bundle.get_cached_location() == preferred_loc:
                    self._buffer.remove(bundle)
                    return bundle
        return self._buffer.pop(0)

    def _can_safely_dispatch(self, target_index: int, nrow: int) -> bool:
        if not self._equal:
            # If not in equals mode, dispatch away with no buffer requirements.
            return True
        output_distribution = self._num_output.copy()
        output_distribution[target_index] += nrow
        buffer_requirement = self._calculate_buffer_requirement(output_distribution)
        buffer_size = sum(b.num_rows() for b in self._buffer)
        return buffer_size >= buffer_requirement

    def _calculate_buffer_requirement(self, output_distribution: List[int]) -> int:
        # Calculate the new number of rows that we'd need to equalize the row
        # distribution after the bundle dispatch.
        max_n = max(output_distribution)
        return sum([max_n - n for n in output_distribution])

    def _split_from_buffer(self, nrow: int) -> List[RefBundle]:
        output = []
        acc = 0
        while acc < nrow:
            b = self._buffer.pop()
            if acc + b.num_rows() <= nrow:
                output.append(b)
                acc += b.num_rows()
            else:
                left, right = _split(b, nrow - acc)
                output.append(left)
                acc += left.num_rows()
                self._buffer.append(right)
                assert acc == nrow, (acc, nrow)

        assert sum(b.num_rows() for b in output) == nrow, (acc, nrow)
        return output


def _split(bundle: RefBundle, left_size: int) -> (RefBundle, RefBundle):
    left_blocks, left_meta = [], []
    right_blocks, right_meta = [], []
    acc = 0
    for b, m in bundle.blocks:
        if acc >= left_size:
            right_blocks.append(b)
            right_meta.append(m)
        elif acc + m.num_rows <= left_size:
            left_blocks.append(b)
            left_meta.append(m)
            acc += m.num_rows
        else:
            # Trouble case: split it up.
            lm, rm = _split_meta(m, left_size - acc)
            lb, rb = _split_block(b, left_size - acc)
            left_meta.append(lm)
            right_meta.append(rm)
            left_blocks.append(lb)
            right_blocks.append(rb)
            acc += lm.num_rows
            assert acc == left_size
    left = RefBundle(list(zip(left_blocks, left_meta)), owns_blocks=bundle.owns_blocks)
    right = RefBundle(
        list(zip(right_blocks, right_meta)), owns_blocks=bundle.owns_blocks
    )
    assert left.num_rows() == left_size
    assert left.num_rows() + right.num_rows() == bundle.num_rows()
    return left, right


def _split_meta(m: BlockMetadata, left_size: int) -> (BlockMetadata, BlockMetadata):
    left_bytes = int(math.floor(m.size_bytes * (left_size / m.num_rows)))
    left = BlockMetadata(
        num_rows=left_size,
        size_bytes=left_bytes,
        schema=m.schema,
        input_files=m.input_files,
        exec_stats=None,
    )
    right = BlockMetadata(
        num_rows=m.num_rows - left_size,
        size_bytes=m.size_bytes - left_bytes,
        schema=m.schema,
        input_files=m.input_files,
        exec_stats=None,
    )
    return left, right


def _split_block(
    b: ObjectRef[Block], left_size: int
) -> (ObjectRef[Block], ObjectRef[Block]):
    split_single_block = cached_remote_fn(_split_single_block)
    left, right = split_single_block.options(num_returns=2).remote(b, left_size)
    return left, right


def _split_single_block(b: Block, left_size: int) -> (Block, Block):
    acc = BlockAccessor.for_block(b)
    left = acc.slice(0, left_size)
    right = acc.slice(left_size, acc.num_rows())
    assert BlockAccessor.for_block(left).num_rows() == left_size
    assert BlockAccessor.for_block(right).num_rows() == (acc.num_rows() - left_size)
    return left, right<|MERGE_RESOLUTION|>--- conflicted
+++ resolved
@@ -1,9 +1,5 @@
 import math
-<<<<<<< HEAD
 from typing import List, Dict, Optional
-=======
-from typing import List, Dict
->>>>>>> 04d579e1
 
 from ray.data.block import Block, BlockMetadata, BlockAccessor
 from ray.data._internal.remote_fn import cached_remote_fn
@@ -79,11 +75,7 @@
         return self._output_queue.pop()
 
     def get_stats(self) -> StatsDict:
-<<<<<<< HEAD
-        return {"split": []}  # TODO?
-=======
         return {"split": []}  # TODO(ekl) add split metrics?
->>>>>>> 04d579e1
 
     def get_metrics(self) -> Dict[str, int]:
         stats = {}
