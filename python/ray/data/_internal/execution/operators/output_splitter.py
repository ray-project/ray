import math
import time
from collections import deque
from typing import Any, Collection, Dict, List, Optional, Tuple

from ray.data._internal.execution.interfaces import (
    ExecutionOptions,
    NodeIdStr,
    PhysicalOperator,
    RefBundle,
)
from ray.data._internal.execution.operators.base_physical_operator import (
    InternalQueueOperatorMixin,
)
from ray.data._internal.execution.util import locality_string
from ray.data._internal.remote_fn import cached_remote_fn
from ray.data._internal.stats import StatsDict
from ray.data.block import Block, BlockAccessor, BlockMetadata
from ray.data.context import DataContext
from ray.types import ObjectRef


class OutputSplitter(InternalQueueOperatorMixin, PhysicalOperator):
    """An operator that splits the given data into `n` output splits.

    The output bundles of this operator will have a `bundle.output_split_idx` attr
    set to an integer from [0..n-1]. This operator tries to divide the rows evenly
    across output splits. If the `equal` option is set, the operator will furthermore
    guarantee an exact split of rows across outputs, truncating the Dataset.

    Implementation wise, this operator keeps an internal buffer of bundles. The buffer
    has a minimum size calculated to enable a good locality hit rate, as well as ensure
    we can satisfy the `equal` requirement.

    OutputSplitter does not provide any ordering guarantees.
    """

    def __init__(
        self,
        input_op: PhysicalOperator,
        n: int,
        equal: bool,
        data_context: DataContext,
        locality_hints: Optional[List[NodeIdStr]] = None,
    ):
        super().__init__(
            f"split({n}, equal={equal})",
            [input_op],
            data_context,
        )
        self._equal = equal
        # Buffer of bundles not yet assigned to output splits.
        self._buffer: List[RefBundle] = []
        # The outputted bundles with output_split attribute set.
        self._output_queue: deque[RefBundle] = deque()
        # The number of rows output to each output split so far.
        self._num_output: List[int] = [0 for _ in range(n)]
        # The time of the overhead for the output splitter (operator level)
        self._output_splitter_overhead_time = 0

        if locality_hints is not None:
            if n != len(locality_hints):
                raise ValueError(
                    "Locality hints list must have length `n`: "
                    f"len({locality_hints}) != {n}"
                )
        self._locality_hints = locality_hints
        if locality_hints:
            # To optimize locality, we should buffer a certain number of elements
            # internally before dispatch to allow the locality algorithm a good chance
            # of selecting a preferred location. We use a small multiple of `n` since
            # it's reasonable to buffer a couple blocks per consumer.
            self._min_buffer_size = 2 * n
        else:
            self._min_buffer_size = 0
        self._locality_hits = 0
        self._locality_misses = 0

    def num_outputs_total(self) -> Optional[int]:
        # OutputSplitter does not change the number of blocks,
        # so we can return the number of blocks from the input op.
        return self.input_dependencies[0].num_outputs_total()

    def num_output_rows_total(self) -> Optional[int]:
        # The total number of rows is the same as the number of input rows.
        return self.input_dependencies[0].num_output_rows_total()

    def start(self, options: ExecutionOptions) -> None:
        if options.preserve_order:
            # If preserve_order is set, we need to ignore locality hints to ensure determinism.
            self._locality_hints = None
            self._min_buffer_size = 0

        super().start(options)

    def throttling_disabled(self) -> bool:
        """Disables resource-based throttling.

        It doesn't make sense to throttle the inputs to this operator, since all that
        would do is lower the buffer size and prevent us from emitting outputs /
        reduce the locality hit rate.
        """
        return True

    def has_next(self) -> bool:
        return len(self._output_queue) > 0

    def _get_next_inner(self) -> RefBundle:
        output = self._output_queue.popleft()
        self._metrics.on_output_dequeued(output)
        return output

    def get_stats(self) -> StatsDict:
        return {"split": []}  # TODO(ekl) add split metrics?

    def _extra_metrics(self) -> Dict[str, Any]:
        stats = {}
        for i, num in enumerate(self._num_output):
            stats[f"num_output_{i}"] = num
        stats["output_splitter_overhead_time"] = self._output_splitter_overhead_time
        return stats

    def _add_input_inner(self, bundle, input_index) -> None:
        if bundle.num_rows() is None:
            raise ValueError("OutputSplitter requires bundles with known row count")
        self._buffer.append(bundle)
        self._metrics.on_input_queued(bundle)
        self._dispatch_bundles()

    def all_inputs_done(self) -> None:
        super().all_inputs_done()
        if not self._equal:
            self._dispatch_bundles(dispatch_all=True)
            assert not self._buffer, "Should have dispatched all bundles."
            return

        # Otherwise:
        # Need to finalize distribution of buffered data to output splits.
        buffer_size = sum(b.num_rows() for b in self._buffer)
        max_n = max(self._num_output)

        # First calculate the min rows to add per output to equalize them.
        allocation = [max_n - n for n in self._num_output]
        remainder = buffer_size - sum(allocation)
        # Invariant: buffer should always be large enough to equalize.
        assert remainder >= 0, (remainder, buffer_size, allocation)

        # Equally distribute remaining rows in buffer to outputs.
        x = remainder // len(allocation)
        allocation = [a + x for a in allocation]

        # Execute the split.
        for i, count in enumerate(allocation):
            bundles = self._split_from_buffer(count)
            for b in bundles:
                b.output_split_idx = i
                self._output_queue.append(b)
                self._metrics.on_output_queued(b)
        self._buffer = []

<<<<<<< HEAD
    def internal_input_queue_size(self) -> int:
        return len(self._buffer)
=======
    def internal_queue_num_blocks(self) -> int:
        return sum(len(b.block_refs) for b in self._buffer)

    def internal_queue_num_bytes(self) -> int:
        return sum(b.size_bytes() for b in self._buffer)
>>>>>>> 088a4d07

    def internal_output_queue_size(self) -> int:
        return len(self._output_queue)

    def progress_str(self) -> str:
        if self._locality_hints:
            return locality_string(self._locality_hits, self._locality_misses)
        else:
            return "[locality disabled]"

    def _dispatch_bundles(self, dispatch_all: bool = False) -> None:
        start_time = time.perf_counter()
        # Dispatch all dispatchable bundles from the internal buffer.
        # This may not dispatch all bundles when equal=True.
        while self._buffer and (
            dispatch_all or len(self._buffer) >= self._min_buffer_size
        ):
            target_index = self._select_output_index()
            target_bundle = self._pop_bundle_to_dispatch(target_index)
            if self._can_safely_dispatch(target_index, target_bundle.num_rows()):
                target_bundle.output_split_idx = target_index
                self._num_output[target_index] += target_bundle.num_rows()
                self._output_queue.append(target_bundle)
                self._metrics.on_output_queued(target_bundle)
                if self._locality_hints:
                    preferred_loc = self._locality_hints[target_index]
                    if preferred_loc in self._get_locations(target_bundle):
                        self._locality_hits += 1
                    else:
                        self._locality_misses += 1
            else:
                # Put it back and abort.
                self._buffer.insert(0, target_bundle)
                self._metrics.on_input_queued(target_bundle)
                break
        self._output_splitter_overhead_time += time.perf_counter() - start_time

    def _select_output_index(self) -> int:
        # Greedily dispatch to the consumer with the least data so far.
        i, _ = min(enumerate(self._num_output), key=lambda t: t[1])
        return i

    def _pop_bundle_to_dispatch(self, target_index: int) -> RefBundle:
        if self._locality_hints:
            preferred_loc = self._locality_hints[target_index]
            for bundle in self._buffer:
                if preferred_loc in self._get_locations(bundle):
                    self._buffer.remove(bundle)
                    self._metrics.on_input_dequeued(bundle)
                    return bundle

        bundle = self._buffer.pop(0)
        self._metrics.on_input_dequeued(bundle)
        return bundle

    def _can_safely_dispatch(self, target_index: int, nrow: int) -> bool:
        if not self._equal:
            # If not in equals mode, dispatch away with no buffer requirements.
            return True
        output_distribution = self._num_output.copy()
        output_distribution[target_index] += nrow
        buffer_requirement = self._calculate_buffer_requirement(output_distribution)
        buffer_size = sum(b.num_rows() for b in self._buffer)
        return buffer_size >= buffer_requirement

    def _calculate_buffer_requirement(self, output_distribution: List[int]) -> int:
        # Calculate the new number of rows that we'd need to equalize the row
        # distribution after the bundle dispatch.
        max_n = max(output_distribution)
        return sum([max_n - n for n in output_distribution])

    def _split_from_buffer(self, nrow: int) -> List[RefBundle]:
        output = []
        acc = 0
        while acc < nrow:
            b = self._buffer.pop()
            self._metrics.on_input_dequeued(b)
            if acc + b.num_rows() <= nrow:
                output.append(b)
                acc += b.num_rows()
            else:
                left, right = _split(b, nrow - acc)
                output.append(left)
                acc += left.num_rows()
                self._buffer.append(right)
                self._metrics.on_input_queued(right)
                assert acc == nrow, (acc, nrow)

        assert sum(b.num_rows() for b in output) == nrow, (acc, nrow)
        return output

    @staticmethod
    def _get_locations(bundle: RefBundle) -> Collection[NodeIdStr]:
        """Fetches list of node ids holding the objects of the given bundle.

        This method may be overridden for testing.

        Returns:
            A list of node ids where the objects in the bundle are located
        """
        preferred_locations = bundle.get_preferred_object_locations()

        return preferred_locations.keys()

    def implements_accurate_memory_accounting(self) -> bool:
        return True


def _split(bundle: RefBundle, left_size: int) -> Tuple[RefBundle, RefBundle]:
    left_blocks, left_meta = [], []
    right_blocks, right_meta = [], []
    acc = 0
    for b, m in bundle.blocks:
        if acc >= left_size:
            right_blocks.append(b)
            right_meta.append(m)
        elif acc + m.num_rows <= left_size:
            left_blocks.append(b)
            left_meta.append(m)
            acc += m.num_rows
        else:
            # Trouble case: split it up.
            lm, rm = _split_meta(m, left_size - acc)
            lb, rb = _split_block(b, left_size - acc)
            left_meta.append(lm)
            right_meta.append(rm)
            left_blocks.append(lb)
            right_blocks.append(rb)
            acc += lm.num_rows
            assert acc == left_size
    left = RefBundle(
        list(zip(left_blocks, left_meta)),
        owns_blocks=bundle.owns_blocks,
        schema=bundle.schema,
    )
    right = RefBundle(
        list(zip(right_blocks, right_meta)),
        owns_blocks=bundle.owns_blocks,
        schema=bundle.schema,
    )
    assert left.num_rows() == left_size
    assert left.num_rows() + right.num_rows() == bundle.num_rows()
    return left, right


def _split_meta(
    m: BlockMetadata, left_size: int
) -> Tuple[BlockMetadata, BlockMetadata]:
    left_bytes = int(math.floor(m.size_bytes * (left_size / m.num_rows)))
    left = BlockMetadata(
        num_rows=left_size,
        size_bytes=left_bytes,
        input_files=m.input_files,
        exec_stats=None,
    )
    right = BlockMetadata(
        num_rows=m.num_rows - left_size,
        size_bytes=m.size_bytes - left_bytes,
        input_files=m.input_files,
        exec_stats=None,
    )
    return left, right


def _split_block(
    b: ObjectRef[Block], left_size: int
) -> Tuple[ObjectRef[Block], ObjectRef[Block]]:
    split_single_block = cached_remote_fn(_split_single_block)
    left, right = split_single_block.options(num_cpus=0, num_returns=2).remote(
        b, left_size
    )
    return left, right


def _split_single_block(b: Block, left_size: int) -> Tuple[Block, Block]:
    acc = BlockAccessor.for_block(b)
    left = acc.slice(0, left_size)
    right = acc.slice(left_size, acc.num_rows())
    assert BlockAccessor.for_block(left).num_rows() == left_size
    assert BlockAccessor.for_block(right).num_rows() == (acc.num_rows() - left_size)
    return left, right<|MERGE_RESOLUTION|>--- conflicted
+++ resolved
@@ -158,19 +158,17 @@
                 self._metrics.on_output_queued(b)
         self._buffer = []
 
-<<<<<<< HEAD
-    def internal_input_queue_size(self) -> int:
-        return len(self._buffer)
-=======
-    def internal_queue_num_blocks(self) -> int:
+    def internal_input_queue_num_blocks(self) -> int:
         return sum(len(b.block_refs) for b in self._buffer)
 
-    def internal_queue_num_bytes(self) -> int:
+    def internal_input_queue_num_bytes(self) -> int:
         return sum(b.size_bytes() for b in self._buffer)
->>>>>>> 088a4d07
-
-    def internal_output_queue_size(self) -> int:
-        return len(self._output_queue)
+
+    def internal_output_queue_num_blocks(self) -> int:
+        return sum(len(b.block_refs) for b in self._output_queue)
+
+    def internal_output_queue_num_bytes(self) -> int:
+        return sum(b.size_bytes() for b in self._output_queue)
 
     def progress_str(self) -> str:
         if self._locality_hints:
