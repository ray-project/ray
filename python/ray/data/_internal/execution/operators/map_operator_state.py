--- conflicted
+++ resolved
@@ -70,16 +70,11 @@
         self._block_bundle: Optional[RefBundle] = None
 
         # Execution state.
-<<<<<<< HEAD
-        self._tasks: Dict[ObjectRef[Union[ObjectRefGenerator, Block]], _TaskState] = {}
+        self._tasks: Dict[ObjectRef[ObjectRefGenerator], _TaskState] = {}
         if preserve_order:
             self._output_queue = _OrderedOutputQueue()
         else:
             self._output_queue = _UnorderedOutputQueue()
-=======
-        self._tasks: Dict[ObjectRef[ObjectRefGenerator], _TaskState] = {}
-        self._tasks_by_output_order: Dict[int, _TaskState] = {}
->>>>>>> c71ab03a
         self._next_task_index: int = 0
         self._obj_store_mem_alloc: int = 0
         self._obj_store_mem_freed: int = 0
