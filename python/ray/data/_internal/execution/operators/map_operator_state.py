from dataclasses import dataclass
from typing import Callable, Optional, List, Dict, Any, Iterator

import ray
from ray.data.block import Block
from ray.data.context import DatasetContext
from ray.data._internal.compute import (
    ComputeStrategy,
    TaskPoolStrategy,
    ActorPoolStrategy,
)
from ray.data._internal.execution.util import merge_ref_bundles
from ray.data._internal.execution.interfaces import (
    RefBundle,
    ExecutionResources,
<<<<<<< HEAD
=======
    ExecutionOptions,
>>>>>>> 464bad33
)
from ray.data._internal.execution.operators.map_task_submitter import MapTaskSubmitter
from ray.data._internal.execution.operators.actor_pool_submitter import (
    ActorPoolSubmitter,
)
from ray.data._internal.execution.operators.task_pool_submitter import TaskPoolSubmitter
from ray.data._internal.memory_tracing import trace_allocation
from ray.types import ObjectRef
from ray._raylet import ObjectRefGenerator


preserve_order = False


class MapOperatorState:
    def __init__(
        self,
        transform_fn: Callable[[Iterator[Block]], Iterator[Block]],
        compute_strategy: ComputeStrategy,
        ray_remote_args: Dict[str, Any],
        min_rows_per_bundle: Optional[int],
        incremental_cpu: int,
        incremental_gpu: int,
    ):
        # Execution arguments.
        self._min_rows_per_bundle: Optional[int] = min_rows_per_bundle

        # Put the function def in the object store to avoid repeated serialization
        # in case it's large (i.e., closure captures large objects).
        transform_fn_ref = ray.put(transform_fn)

        # Submitter of Ray tasks mapping transform_fn over data.
        self._ray_remote_args = ray_remote_args
        if isinstance(compute_strategy, TaskPoolStrategy):
            task_submitter = TaskPoolSubmitter(transform_fn_ref, ray_remote_args)
        elif isinstance(compute_strategy, ActorPoolStrategy):
            # TODO(Clark): Better mapping from configured min/max pool size to static
            # pool size?
            pool_size = compute_strategy.max_size
            if pool_size == float("inf"):
                # Use min_size if max_size is unbounded (default).
                pool_size = compute_strategy.min_size
            task_submitter = ActorPoolSubmitter(
                transform_fn_ref, ray_remote_args, pool_size
            )
        else:
            raise ValueError(f"Unsupported execution strategy {compute_strategy}")
        self._task_submitter: MapTaskSubmitter = task_submitter

        # The temporary block bundle used to accumulate inputs until they meet the
        # min_rows_per_bundle requirement.
        self._block_bundle: Optional[RefBundle] = None

        # Execution state.
        self._tasks: Dict[ObjectRef[ObjectRefGenerator], _TaskState] = {}
<<<<<<< HEAD
        if preserve_order:
            self._output_queue = _OrderedOutputQueue()
        else:
            self._output_queue = _UnorderedOutputQueue()
        self._next_task_index: int = 0
=======
>>>>>>> 464bad33
        self._obj_store_mem_alloc: int = 0
        self._obj_store_mem_freed: int = 0
        self._obj_store_mem_cur: int = 0
        self._obj_store_mem_peak: int = 0
<<<<<<< HEAD
        self._incremental_cpu: int = incremental_cpu
        self._incremental_gpu: int = incremental_gpu

    def progress_str(self) -> str:
        return self._task_submitter.progress_str()
=======
        self._output_queue: Optional[_OutputQueue] = None
>>>>>>> 464bad33

    def start(self, options: ExecutionOptions) -> None:
        self._task_submitter.start()
        if options.preserve_order:
            self._output_queue = _OrderedOutputQueue()
        else:
            self._output_queue = _UnorderedOutputQueue()

    def add_input(self, bundle: RefBundle) -> None:
        if self._min_rows_per_bundle is None:
            self._create_task(bundle)
            return

        def get_num_rows(bundle: Optional[RefBundle]):
            if bundle is None:
                return 0
            if bundle.num_rows() is None:
                return float("inf")
            return bundle.num_rows()

        bundle_rows = get_num_rows(bundle)
        acc_num_rows = get_num_rows(self._block_bundle) + bundle_rows
        if acc_num_rows > self._min_rows_per_bundle:
            if self._block_bundle:
                if get_num_rows(self._block_bundle) > 0:
                    self._create_task(self._block_bundle)
                self._block_bundle = bundle
            else:
                self._create_task(bundle)
        else:
            # TODO(ekl) add a warning if we merge 10+ blocks per bundle.
            self._block_bundle = merge_ref_bundles(self._block_bundle, bundle)

    def inputs_done(self) -> None:
        if self._block_bundle:
            self._create_task(self._block_bundle)
            self._block_bundle = None
        self._task_submitter.task_submission_done()

    def work_completed(self, ref: ObjectRef[ObjectRefGenerator]) -> None:
        self._task_submitter.task_done(ref)
        task: _TaskState = self._tasks.pop(ref)
        # Dynamic block splitting path.
        all_refs = list(ray.get(ref))
        del ref
        block_refs = all_refs[:-1]
        block_metas = ray.get(all_refs[-1])
        assert len(block_metas) == len(block_refs), (block_refs, block_metas)
        for ref in block_refs:
            trace_allocation(ref, "map_operator_work_completed")
        task.output = RefBundle(list(zip(block_refs, block_metas)), owns_blocks=True)
        self._output_queue.notify_task_completed(task)
        allocated = task.output.size_bytes()
        self._obj_store_mem_alloc += allocated
        self._obj_store_mem_cur += allocated
        # TODO(ekl) this isn't strictly correct if multiple operators depend on this
        # bundle, but it doesn't happen in linear dags for now.
        task.inputs.destroy_if_owned()
        freed = task.inputs.size_bytes()
        self._obj_store_mem_freed += freed
        self._obj_store_mem_cur -= freed
        if self._obj_store_mem_cur > self._obj_store_mem_peak:
            self._obj_store_mem_peak = self._obj_store_mem_cur

    def has_next(self) -> bool:
        return self._output_queue.has_next()

    def get_next(self) -> RefBundle:
        bundle = self._output_queue.get_next()
        self._obj_store_mem_cur -= bundle.size_bytes()
        return bundle

    def get_work_refs(self) -> List[ray.ObjectRef]:
        return list(self._tasks.keys())

    def num_active_work_refs(self) -> int:
        return len(self._tasks)

    def progress_str(self) -> str:
        return self._task_submitter.progress_str()

    def shutdown(self) -> None:
        self._task_submitter.shutdown(self.get_work_refs())

    @property
    def obj_store_mem_alloc(self) -> int:
        """Return the object store memory allocated by this operator execution."""
        return self._obj_store_mem_alloc

    @property
    def obj_store_mem_freed(self) -> int:
        """Return the object store memory freed by this operator execution."""
        return self._obj_store_mem_freed

    @property
    def obj_store_mem_peak(self) -> int:
        """Return the peak object store memory utilization during this operator
        execution.
        """
        return self._obj_store_mem_peak

    def _create_task(self, bundle: RefBundle) -> None:
        input_blocks = []
        for block, _ in bundle.blocks:
            input_blocks.append(block)
        # TODO fix for Ray client: https://github.com/ray-project/ray/issues/30458
        if not DatasetContext.get_current().block_splitting_enabled:
            raise NotImplementedError("New backend requires block splitting")
        ref: ObjectRef[ObjectRefGenerator] = self._task_submitter.submit(input_blocks)
        task = _TaskState(bundle)
        self._tasks[ref] = task
        self._output_queue.add_pending_task(task)
        self._obj_store_mem_cur += bundle.size_bytes()
        if self._obj_store_mem_cur > self._obj_store_mem_peak:
            self._obj_store_mem_peak = self._obj_store_mem_cur

    def current_resource_usage(self) -> ExecutionResources:
        if isinstance(self._task_submitter, ActorPoolSubmitter):
            num_active_workers = self._task_submitter._actor_pool.size()
        else:
            num_active_workers = self.num_active_work_refs()
        return ExecutionResources(
<<<<<<< HEAD
            # TODO: this should be real CPU not incremental cpu
            cpu=self._incremental_cpu * num_active_workers,
            gpu=self._incremental_gpu * num_active_workers,
=======
            cpu=self._ray_remote_args.get("num_cpus", 0) * num_active_workers,
            gpu=self._ray_remote_args.get("num_gpus", 0) * num_active_workers,
>>>>>>> 464bad33
            object_store_memory=self._obj_store_mem_cur,
        )

    def incremental_resource_usage(self) -> ExecutionResources:
        if isinstance(self._task_submitter, ActorPoolSubmitter):
<<<<<<< HEAD
            # TODO(ekl) this should be non-zero if all actors are saturated.
            return ExecutionResources(cpu=0, gpu=0)
        return ExecutionResources(
            cpu=self._incremental_cpu,
            gpu=self._incremental_gpu,
        )


class _OrderedOutputQueue:
    def __init__(self):
        self._tasks_by_output_order: Dict[int, _TaskState] = {}
        self._next_output_index: int = 0

    def add_pending_task(self, task: "_TaskState"):
        self._tasks_by_output_order[self._next_task_index] = task
        self._next_task_index += 1

    def notify_task_completed(self, task: "_TaskState"):
        pass

    def has_next(self) -> bool:
        i = self._next_output_index
        return (
            i in self._tasks_by_output_order
            and self._tasks_by_output_order[i].output is not None
        )

    def get_next(self) -> RefBundle:
        i = self._next_output_index
        self._next_output_index += 1
        return self._tasks_by_output_order.pop(i).output


class _UnorderedOutputQueue:
    def __init__(self):
        self._completed_tasks: List[_TaskState] = []

    def add_pending_task(self, task: "_TaskState"):
        pass

    def notify_task_completed(self, task: "_TaskState"):
        self._completed_tasks.append(task)

    def has_next(self) -> bool:
        return len(self._completed_tasks) > 0

    def get_next(self) -> RefBundle:
        return self._completed_tasks.pop(0).output

=======
            # TODO(ekl) this should be non-zero if all actors are saturated, otherwise
            # we will submit way too many tasks.
            return ExecutionResources(cpu=0, gpu=0)
        return ExecutionResources(
            cpu=self._ray_remote_args.get("num_cpus", 0),
            gpu=self._ray_remote_args.get("num_gpus", 0),
        )

>>>>>>> 464bad33

@dataclass
class _TaskState:
    """Tracks the driver-side state for an MapOperator task.

    Attributes:
        inputs: The input ref bundle.
        output: The output ref bundle that is set when the task completes.
    """

    inputs: RefBundle
    output: Optional[RefBundle] = None


class _OutputQueue:
    """Interface for swapping between different output order modes."""

    def add_pending_task(self, task: "_TaskState"):
        """Track the addition of a new task."""
        pass

    def notify_task_completed(self, task: "_TaskState"):
        """Called when a previously added task completes."""
        pass

    def has_next(self) -> bool:
        raise NotImplementedError

    def get_next(self) -> RefBundle:
        raise NotImplementedError


class _OrderedOutputQueue(_OutputQueue):
    """An queue that returns finished tasks in submission order."""

    def __init__(self):
        self._tasks_by_output_order: Dict[int, _TaskState] = {}
        self._next_task_index: int = 0
        self._next_output_index: int = 0

    def add_pending_task(self, task: "_TaskState"):
        self._tasks_by_output_order[self._next_task_index] = task
        self._next_task_index += 1

    def has_next(self) -> bool:
        i = self._next_output_index
        return (
            i in self._tasks_by_output_order
            and self._tasks_by_output_order[i].output is not None
        )

    def get_next(self) -> RefBundle:
        i = self._next_output_index
        self._next_output_index += 1
        return self._tasks_by_output_order.pop(i).output


class _UnorderedOutputQueue(_OutputQueue):
    """An queue that does not guarantee output order of finished tasks."""

    def __init__(self):
        self._completed_tasks: List[_TaskState] = []

    def notify_task_completed(self, task: "_TaskState"):
        self._completed_tasks.append(task)

    def has_next(self) -> bool:
        return len(self._completed_tasks) > 0

    def get_next(self) -> RefBundle:
        return self._completed_tasks.pop(0).output<|MERGE_RESOLUTION|>--- conflicted
+++ resolved
@@ -13,10 +13,7 @@
 from ray.data._internal.execution.interfaces import (
     RefBundle,
     ExecutionResources,
-<<<<<<< HEAD
-=======
     ExecutionOptions,
->>>>>>> 464bad33
 )
 from ray.data._internal.execution.operators.map_task_submitter import MapTaskSubmitter
 from ray.data._internal.execution.operators.actor_pool_submitter import (
@@ -72,27 +69,11 @@
 
         # Execution state.
         self._tasks: Dict[ObjectRef[ObjectRefGenerator], _TaskState] = {}
-<<<<<<< HEAD
-        if preserve_order:
-            self._output_queue = _OrderedOutputQueue()
-        else:
-            self._output_queue = _UnorderedOutputQueue()
-        self._next_task_index: int = 0
-=======
->>>>>>> 464bad33
         self._obj_store_mem_alloc: int = 0
         self._obj_store_mem_freed: int = 0
         self._obj_store_mem_cur: int = 0
         self._obj_store_mem_peak: int = 0
-<<<<<<< HEAD
-        self._incremental_cpu: int = incremental_cpu
-        self._incremental_gpu: int = incremental_gpu
-
-    def progress_str(self) -> str:
-        return self._task_submitter.progress_str()
-=======
         self._output_queue: Optional[_OutputQueue] = None
->>>>>>> 464bad33
 
     def start(self, options: ExecutionOptions) -> None:
         self._task_submitter.start()
@@ -215,70 +196,13 @@
         else:
             num_active_workers = self.num_active_work_refs()
         return ExecutionResources(
-<<<<<<< HEAD
-            # TODO: this should be real CPU not incremental cpu
-            cpu=self._incremental_cpu * num_active_workers,
-            gpu=self._incremental_gpu * num_active_workers,
-=======
             cpu=self._ray_remote_args.get("num_cpus", 0) * num_active_workers,
             gpu=self._ray_remote_args.get("num_gpus", 0) * num_active_workers,
->>>>>>> 464bad33
             object_store_memory=self._obj_store_mem_cur,
         )
 
     def incremental_resource_usage(self) -> ExecutionResources:
         if isinstance(self._task_submitter, ActorPoolSubmitter):
-<<<<<<< HEAD
-            # TODO(ekl) this should be non-zero if all actors are saturated.
-            return ExecutionResources(cpu=0, gpu=0)
-        return ExecutionResources(
-            cpu=self._incremental_cpu,
-            gpu=self._incremental_gpu,
-        )
-
-
-class _OrderedOutputQueue:
-    def __init__(self):
-        self._tasks_by_output_order: Dict[int, _TaskState] = {}
-        self._next_output_index: int = 0
-
-    def add_pending_task(self, task: "_TaskState"):
-        self._tasks_by_output_order[self._next_task_index] = task
-        self._next_task_index += 1
-
-    def notify_task_completed(self, task: "_TaskState"):
-        pass
-
-    def has_next(self) -> bool:
-        i = self._next_output_index
-        return (
-            i in self._tasks_by_output_order
-            and self._tasks_by_output_order[i].output is not None
-        )
-
-    def get_next(self) -> RefBundle:
-        i = self._next_output_index
-        self._next_output_index += 1
-        return self._tasks_by_output_order.pop(i).output
-
-
-class _UnorderedOutputQueue:
-    def __init__(self):
-        self._completed_tasks: List[_TaskState] = []
-
-    def add_pending_task(self, task: "_TaskState"):
-        pass
-
-    def notify_task_completed(self, task: "_TaskState"):
-        self._completed_tasks.append(task)
-
-    def has_next(self) -> bool:
-        return len(self._completed_tasks) > 0
-
-    def get_next(self) -> RefBundle:
-        return self._completed_tasks.pop(0).output
-
-=======
             # TODO(ekl) this should be non-zero if all actors are saturated, otherwise
             # we will submit way too many tasks.
             return ExecutionResources(cpu=0, gpu=0)
@@ -287,7 +211,6 @@
             gpu=self._ray_remote_args.get("num_gpus", 0),
         )
 
->>>>>>> 464bad33
 
 @dataclass
 class _TaskState:
