--- conflicted
+++ resolved
@@ -178,7 +178,6 @@
         partition_builder.add_block(partition_shard)
 
     def finalize(self, partition_id: int) -> Block:
-<<<<<<< HEAD
         """Finalize the join operation for a specific partition.
 
         This method builds the final joined result for the specified partition by
@@ -190,8 +189,6 @@
         Returns:
             Block containing the joined data for the specified partition.
         """
-=======
-
         left_on, right_on = list(self._left_key_col_names), list(
             self._right_key_col_names
         )
@@ -203,7 +200,6 @@
         # Perform the join on supported columns
         arrow_join_type = _JOIN_TYPE_TO_ARROW_JOIN_VERB_MAP[self._join_type]
 
-        # Perform the join on supported columns
         supported = preprocess_result_l.supported_projection.join(
             preprocess_result_r.supported_projection,
             join_type=arrow_join_type,
@@ -228,7 +224,19 @@
         right_on: List[str],
         partition_id: int,
     ) -> Tuple[_DatasetPreprocessingResult, _DatasetPreprocessingResult]:
->>>>>>> 59718a5d
+        """Preprocess partition data before joining.
+
+        Args:
+            left_on: List of left join key column names.
+            right_on: List of right join key column names.
+            partition_id: Identifier for the partition to preprocess.
+
+        Returns:
+            Tuple of preprocessing results for left and right datasets.
+
+        Raises:
+            ValueError: If join keys contain unjoinable column types.
+        """
         import pyarrow as pa
 
         left_seq_partition: pa.Table = self._get_partition_builder(
@@ -238,16 +246,7 @@
             input_seq_id=1, partition_id=partition_id
         ).build()
 
-<<<<<<< HEAD
-        left_on, right_on = (
-            list(self._left_key_col_names),
-            list(self._right_key_col_names),
-        )
-
-        arrow_join_type = _JOIN_TYPE_TO_ARROW_JOIN_VERB_MAP[self._join_type]
-
-=======
->>>>>>> 59718a5d
+
         # Get supported columns
         supported_l, unsupported_l = self._split_unsupported_columns(left_seq_partition)
         supported_r, unsupported_r = self._split_unsupported_columns(
@@ -546,7 +545,6 @@
         aggregator_ray_remote_args_override: Optional[Dict[str, Any]] = None,
         shuffle_aggregation_type: Optional[Type[StatefulShuffleAggregation]] = None,
     ):
-<<<<<<< HEAD
         """Initialize the JoinOperator.
 
         Args:
@@ -563,8 +561,8 @@
                 conflicts.
             partition_size_hint: Hint about the estimated size of resulting partitions.
             aggregator_ray_remote_args_override: Optional Ray remote arguments override.
-        """
-=======
+            shuffle_aggregation_type: Optional custom aggregation class for testing.
+        """
         if shuffle_aggregation_type is not None:
             if not issubclass(shuffle_aggregation_type, StatefulShuffleAggregation):
                 raise TypeError(
@@ -573,7 +571,7 @@
                 )
 
         aggregation_class = shuffle_aggregation_type or JoiningShuffleAggregation
->>>>>>> 59718a5d
+
         super().__init__(
             name_factory=(
                 lambda num_partitions: f"Join(num_partitions={num_partitions})"
