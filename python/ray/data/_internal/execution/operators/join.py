--- conflicted
+++ resolved
@@ -471,7 +471,6 @@
         partition_size_hint: Optional[int] = None,
         aggregator_ray_remote_args_override: Optional[Dict[str, Any]] = None,
     ):
-<<<<<<< HEAD
         """Initialize the JoinOperator.
 
         Args:
@@ -488,23 +487,7 @@
                 conflicts.
             partition_size_hint: Hint about the estimated size of resulting partitions.
             aggregator_ray_remote_args_override: Optional Ray remote arguments override.
-            shuffle_aggregation_type: Optional custom shuffle aggregation class.
-
-        Raises:
-            TypeError: If shuffle_aggregation_type is not a valid subclass.
-        """
-        # Runtime validation (still recommended even with type hints)
-        if shuffle_aggregation_type is not None:
-            if not issubclass(shuffle_aggregation_type, StatefulShuffleAggregation):
-                raise TypeError(
-                    f"shuffle_aggregation_type must be a subclass of "
-                    f"StatefulShuffleAggregation, got {shuffle_aggregation_type}"
-                )
-
-        aggregation_class = shuffle_aggregation_type or JoiningShuffleAggregation
-
-=======
->>>>>>> 90682a02
+        """
         super().__init__(
             name_factory=(
                 lambda num_partitions: f"Join(num_partitions={num_partitions})"
@@ -531,37 +514,8 @@
             finalize_progress_bar_name="Join",
         )
 
-<<<<<<< HEAD
-    def _get_default_num_cpus_per_partition(self) -> float:
-        """Get the default number of CPUs to allocate per partition.
-
-        CPU allocation for aggregating actors of Join operator is calculated as:
-        num_cpus (per partition) = CPU budget / # partitions
-
-        Assuming:
-        - Default number of partitions: 16
-        - Total operator's CPU budget with default settings: 2 cores
-        - Number of CPUs per partition: 2 / 16 = 0.125
-
-        These CPU budgets are derived such that Ray Data pipeline could run on a
-        single node (using the default settings).
-
-        Returns:
-            Default number of CPUs per partition.
-        """
-        return 0.125
-
-    def _get_operator_num_cpus_per_partition_override(self) -> int:
-        """Get the operator-specific CPU allocation override per partition.
-
-        Returns:
-            Number of CPUs per partition override from the data context.
-        """
-        return self.data_context.join_operator_actor_num_cpus_per_partition_override
-=======
     def _get_operator_num_cpus_override(self) -> float:
         return self.data_context.join_operator_actor_num_cpus_override
->>>>>>> 90682a02
 
     @classmethod
     def _estimate_aggregator_memory_allocation(
@@ -571,7 +525,6 @@
         num_partitions: int,
         estimated_dataset_bytes: int,
     ) -> int:
-<<<<<<< HEAD
         """Estimate memory allocation required for join aggregators.
 
         This method calculates the estimated memory requirements for join aggregators
@@ -581,7 +534,7 @@
         Args:
             num_aggregators: Number of aggregator actors to distribute the work.
             num_partitions: Total number of partitions to process.
-            partition_byte_size_estimate: Estimated size of each partition in bytes.
+            estimated_dataset_bytes: Estimated total size of the dataset in bytes.
 
         Returns:
             Estimated total memory requirement in bytes for a single aggregator.
@@ -589,15 +542,12 @@
         Note:
             The memory estimation includes:
             - Shuffle memory for input partitions (2x due to left/right sequences)
-            - Join operation memory (3x partition size due to PyArrow overhead)
-            - Output memory for joined results (2x due to left/right sequences)
-        """
-        dataset_size = num_partitions * partition_byte_size_estimate
-=======
+            - Join operation memory (2x partition size due to PyArrow overhead)
+            - Output memory for joined results
+        """
         partition_byte_size_estimate = math.ceil(
             estimated_dataset_bytes / num_partitions
         )
->>>>>>> 90682a02
 
         # Estimate of object store memory required to accommodate all partitions
         # handled by a single aggregator
@@ -606,23 +556,14 @@
         )
 
         # Estimate of memory required to perform actual (in-memory) join
-        # operation (inclusive of 50% overhead allocated for PyArrow join
+        # operation (inclusive of 100% overhead allocated for PyArrow join
         # implementation)
         #
         # NOTE:
-<<<<<<< HEAD
-        #   - x2 due to 2 partitions (from left/right sequences)
-        #   - x1.5 due to 50% overhead of in-memory join
-        join_memory_required: int = math.ceil(partition_byte_size_estimate * 3)
-
-=======
         #   - 2x due to budgeted 100% overhead of Arrow's in-memory join
         join_memory_required: int = math.ceil(partition_byte_size_estimate * 2)
->>>>>>> 90682a02
         # Estimate of memory required to accommodate single partition as an output
         # (inside Object Store)
-        #
-        # NOTE: x2 due to 2 sequences involved in joins
         output_object_store_memory_required: int = partition_byte_size_estimate
 
         aggregator_total_memory_required: int = (
