import abc
from typing import List, Optional

from ray.data._internal.execution.interfaces import (
    AllToAllTransformFn,
    PhysicalOperator,
    RefBundle,
    TaskContext,
)
from ray.data._internal.execution.interfaces.physical_operator import _create_sub_pb
from ray.data._internal.execution.operators.sub_progress import SubProgressBarMixin
from ray.data._internal.logical.interfaces import LogicalOperator
from ray.data._internal.stats import StatsDict
from ray.data.context import DataContext


<<<<<<< HEAD
class InternalQueueOperatorMixin(PhysicalOperator, abc.ABC):
    @abc.abstractmethod
    def internal_input_queue_size(self) -> int:
        """Returns Operator's internal input queue size"""
        ...

    @abc.abstractmethod
    def internal_output_queue_size(self) -> int:
        """Returns Operator's internal output queue size"""
=======
class InternalQueueOperatorMixin(PhysicalOperator, ABC):
    @abstractmethod
    def internal_queue_num_blocks(self) -> int:
        """Returns Operator's internal queue size (in blocks)"""
        ...

    @abstractmethod
    def internal_queue_num_bytes(self) -> int:
        """Returns Operator's internal queue size in bytes"""
>>>>>>> 088a4d07
        ...


class OneToOneOperator(PhysicalOperator):
    """An operator that has one input and one output dependency.

    This operator serves as the base for map, filter, limit, etc.
    """

    def __init__(
        self,
        name: str,
        input_op: PhysicalOperator,
        data_context: DataContext,
        target_max_block_size_override: Optional[int] = None,
    ):
        """Create a OneToOneOperator.
        Args:
            input_op: Operator generating input data for this op.
            name: The name of this operator.
            target_max_block_size_override: The target maximum number of bytes to
                include in an output block.
        """
        super().__init__(name, [input_op], data_context, target_max_block_size_override)

    @property
    def input_dependency(self) -> PhysicalOperator:
        return self.input_dependencies[0]


class AllToAllOperator(
    InternalQueueOperatorMixin, SubProgressBarMixin, PhysicalOperator
):
    """A blocking operator that executes once its inputs are complete.

    This operator implements distributed sort / shuffle operations, etc.
    """

    def __init__(
        self,
        bulk_fn: AllToAllTransformFn,
        input_op: PhysicalOperator,
        data_context: DataContext,
        target_max_block_size_override: Optional[int] = None,
        num_outputs: Optional[int] = None,
        sub_progress_bar_names: Optional[List[str]] = None,
        name: str = "AllToAll",
    ):
        """Create an AllToAllOperator.
        Args:
            bulk_fn: The blocking transformation function to run. The inputs are the
                list of input ref bundles, and the outputs are the output ref bundles
                and a stats dict.
            input_op: Operator generating input data for this op.
            data_context: The DataContext instance containing configuration settings.
            target_max_block_size_override: The target maximum number of bytes to
                include in an output block.
            num_outputs: The number of expected output bundles for progress bar.
            sub_progress_bar_names: The names of internal sub progress bars.
            name: The name of this operator.
        """
        self._bulk_fn = bulk_fn
        self._next_task_index = 0
        self._num_outputs = num_outputs
        self._output_rows = 0
        self._sub_progress_bar_names = sub_progress_bar_names
        self._sub_progress_bar_dict = None
        self._input_buffer: List[RefBundle] = []
        self._output_buffer: List[RefBundle] = []
        self._stats: StatsDict = {}
        super().__init__(name, [input_op], data_context, target_max_block_size_override)

    def num_outputs_total(self) -> Optional[int]:
        return (
            self._num_outputs
            if self._num_outputs
            else self.input_dependencies[0].num_outputs_total()
        )

    def num_output_rows_total(self) -> Optional[int]:
        return (
            self._output_rows
            if self._output_rows
            else self.input_dependencies[0].num_output_rows_total()
        )

    def _add_input_inner(self, refs: RefBundle, input_index: int) -> None:
        assert not self.completed()
        assert input_index == 0, input_index
        self._input_buffer.append(refs)
        self._metrics.on_input_queued(refs)

<<<<<<< HEAD
    def internal_input_queue_size(self) -> int:
        return len(self._input_buffer)
=======
    def internal_queue_num_blocks(self) -> int:
        return sum(len(bundle.block_refs) for bundle in self._input_buffer)

    def internal_queue_num_bytes(self) -> int:
        return sum(bundle.size_bytes() for bundle in self._input_buffer)
>>>>>>> 088a4d07

    def internal_output_queue_size(self) -> int:
        return len(self._output_buffer)

    def all_inputs_done(self) -> None:
        ctx = TaskContext(
            task_idx=self._next_task_index,
            op_name=self.name,
            sub_progress_bar_dict=self._sub_progress_bar_dict,
            target_max_block_size_override=self.target_max_block_size_override,
        )
        # NOTE: We don't account object store memory use from intermediate `bulk_fn`
        # outputs (e.g., map outputs for map-reduce).
        self._output_buffer, self._stats = self._bulk_fn(self._input_buffer, ctx)

        while self._input_buffer:
            refs = self._input_buffer.pop()
            self._metrics.on_input_dequeued(refs)

        for ref in self._output_buffer:
            self._metrics.on_output_queued(ref)

        self._next_task_index += 1

        super().all_inputs_done()

    def has_next(self) -> bool:
        return len(self._output_buffer) > 0

    def _get_next_inner(self) -> RefBundle:
        bundle = self._output_buffer.pop(0)
        self._metrics.on_output_dequeued(bundle)
        self._output_rows += bundle.num_rows()
        return bundle

    def get_stats(self) -> StatsDict:
        return self._stats

    def get_transformation_fn(self) -> AllToAllTransformFn:
        return self._bulk_fn

    def progress_str(self) -> str:
        return f"{self.num_output_rows_total() or 0} rows output"

    def initialize_sub_progress_bars(self, position: int) -> int:
        """Initialize all internal sub progress bars, and return the number of bars."""
        if self._sub_progress_bar_names is not None:
            self._sub_progress_bar_dict = {}
            for name in self._sub_progress_bar_names:
                bar, position = _create_sub_pb(
                    name, self.num_output_rows_total(), position
                )
                self._sub_progress_bar_dict[name] = bar
            return len(self._sub_progress_bar_dict)
        else:
            return 0

    def close_sub_progress_bars(self):
        """Close all internal sub progress bars."""
        if self._sub_progress_bar_dict is not None:
            for sub_bar in self._sub_progress_bar_dict.values():
                sub_bar.close()

    def get_sub_progress_bar_names(self) -> Optional[List[str]]:
        return self._sub_progress_bar_names

    def set_sub_progress_bar(self, name, pg):
        # not type-checking due to circular imports
        if self._sub_progress_bar_dict is None:
            self._sub_progress_bar_dict = {}
        self._sub_progress_bar_dict[name] = pg

    def supports_fusion(self):
        return True

    def implements_accurate_memory_accounting(self):
        return True


class NAryOperator(PhysicalOperator):
    """An operator that has multiple input dependencies and one output.

    This operator serves as the base for union, zip, etc.
    """

    def __init__(
        self,
        data_context: DataContext,
        *input_ops: LogicalOperator,
    ):
        """Create a OneToOneOperator.
        Args:
            input_op: Operator generating input data for this op.
            name: The name of this operator.
        """
        input_names = ", ".join([op._name for op in input_ops])
        op_name = f"{self.__class__.__name__}({input_names})"
        super().__init__(
            op_name,
            list(input_ops),
            data_context,
        )<|MERGE_RESOLUTION|>--- conflicted
+++ resolved
@@ -14,27 +14,25 @@
 from ray.data.context import DataContext
 
 
-<<<<<<< HEAD
 class InternalQueueOperatorMixin(PhysicalOperator, abc.ABC):
     @abc.abstractmethod
-    def internal_input_queue_size(self) -> int:
-        """Returns Operator's internal input queue size"""
-        ...
-
-    @abc.abstractmethod
-    def internal_output_queue_size(self) -> int:
-        """Returns Operator's internal output queue size"""
-=======
-class InternalQueueOperatorMixin(PhysicalOperator, ABC):
-    @abstractmethod
-    def internal_queue_num_blocks(self) -> int:
-        """Returns Operator's internal queue size (in blocks)"""
-        ...
-
-    @abstractmethod
-    def internal_queue_num_bytes(self) -> int:
-        """Returns Operator's internal queue size in bytes"""
->>>>>>> 088a4d07
+    def internal_input_queue_num_blocks(self) -> int:
+        """Returns Operator's internal input queue size (in blocks)"""
+        ...
+
+    @abc.abstractmethod
+    def internal_output_queue_num_blocks(self) -> int:
+        """Returns Operator's internal output queue size (in blocks)"""
+        ...
+
+    @abc.abstractmethod
+    def internal_input_queue_num_bytes(self) -> int:
+        """Returns Operator's internal input queue size (in bytes)"""
+        ...
+
+    @abc.abstractmethod
+    def internal_output_queue_num_bytes(self) -> int:
+        """Returns Operator's internal output queue size (in bytes)"""
         ...
 
 
@@ -127,19 +125,17 @@
         self._input_buffer.append(refs)
         self._metrics.on_input_queued(refs)
 
-<<<<<<< HEAD
-    def internal_input_queue_size(self) -> int:
-        return len(self._input_buffer)
-=======
-    def internal_queue_num_blocks(self) -> int:
+    def internal_input_queue_num_blocks(self) -> int:
         return sum(len(bundle.block_refs) for bundle in self._input_buffer)
 
-    def internal_queue_num_bytes(self) -> int:
+    def internal_input_queue_num_bytes(self) -> int:
         return sum(bundle.size_bytes() for bundle in self._input_buffer)
->>>>>>> 088a4d07
-
-    def internal_output_queue_size(self) -> int:
-        return len(self._output_buffer)
+
+    def internal_output_queue_num_blocks(self) -> int:
+        return sum(len(bundle.block_refs) for bundle in self._output_buffer)
+
+    def internal_output_queue_num_bytes(self) -> int:
+        return sum(bundle.size_bytes() for bundle in self._output_buffer)
 
     def all_inputs_done(self) -> None:
         ctx = TaskContext(
