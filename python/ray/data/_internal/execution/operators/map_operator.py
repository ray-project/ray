import copy
import functools
import itertools
import logging
from abc import ABC, abstractmethod
from collections import defaultdict, deque
from typing import (
    Any,
    Callable,
    Deque,
    Dict,
    Iterable,
    Iterator,
    List,
    Optional,
    Set,
    Tuple,
    Union,
)

import ray
from ray import ObjectRef
from ray._raylet import ObjectRefGenerator
from ray.data._internal.compute import (
    ActorPoolStrategy,
    ComputeStrategy,
    TaskPoolStrategy,
)
from ray.data._internal.execution.interfaces import (
    BlockSlice,
    ExecutionOptions,
    ExecutionResources,
    PhysicalOperator,
    RefBundle,
    TaskContext,
)
from ray.data._internal.execution.interfaces.physical_operator import (
    DataOpTask,
    MetadataOpTask,
    OpTask,
    estimate_total_num_of_blocks,
)
from ray.data._internal.execution.interfaces.ref_bundle import (
    _iter_sliced_blocks,
)
from ray.data._internal.execution.operators.base_physical_operator import (
    InternalQueueOperatorMixin,
    OneToOneOperator,
)
from ray.data._internal.execution.operators.map_transformer import (
    BlockMapTransformFn,
    MapTransformer,
)
from ray.data._internal.execution.util import memory_string
from ray.data._internal.stats import StatsDict
from ray.data._internal.util import MemoryProfiler
from ray.data.block import (
    Block,
    BlockAccessor,
    BlockExecStats,
    BlockMetadataWithSchema,
    BlockStats,
    _take_first_non_empty_schema,
    to_stats,
)
from ray.data.context import DataContext
from ray.util.scheduling_strategies import NodeAffinitySchedulingStrategy

logger = logging.getLogger(__name__)


<<<<<<< HEAD
class BaseRefBundler(ABC):
    """Interface for the rebundling behavior of the MapOperator."""

    @abstractmethod
    def num_blocks(self) -> int:
        """Return the total number of blocks buffered inside the bundler."""
        pass

    @abstractmethod
    def add_bundle(self, bundle: RefBundle):
        """Add a new input bundle to the bundler."""
        pass

    @abstractmethod
    def has_bundle(self) -> bool:
        """Return whether the bundler currently holds a full bundle ready to emit."""
        pass

    @abstractmethod
    def size_bytes(self) -> int:
        """Estimate the total size in bytes of buffered bundles."""
        pass

    @abstractmethod
    def get_next_bundle(
        self,
    ) -> Tuple[List[RefBundle], RefBundle]:
        """Pop and return the next bundled input ready for task submission."""
        pass

    @abstractmethod
    def done_adding_bundles(self):
        """Signal that no additional bundles will be added to the bundler so the bundler can be finalized."""
        pass


class MapOperator(OneToOneOperator, InternalQueueOperatorMixin, ABC):
=======
class MapOperator(InternalQueueOperatorMixin, OneToOneOperator, ABC):
>>>>>>> 6de012fd
    """A streaming operator that maps input bundles 1:1 to output bundles.

    This operator implements the distributed map operation, supporting both task
    and actor compute strategies.
    """

    MAP_UDF_WARN_SIZE_THRESHOLD = 100 * 1024**2
    """
    Warn if the size of the map UDF exceeds this threshold.
    """

    def __init__(
        self,
        map_transformer: MapTransformer,
        input_op: PhysicalOperator,
        data_context: DataContext,
        name: str,
        target_max_block_size_override: Optional[int],
        min_rows_per_bundle: Optional[int],
        ref_bundler: Optional[BaseRefBundler],
        supports_fusion: bool,
        map_task_kwargs: Optional[Dict[str, Any]],
        ray_remote_args_fn: Optional[Callable[[], Dict[str, Any]]],
        ray_remote_args: Optional[Dict[str, Any]],
    ):
        # NOTE: This constructor should not be called directly; use MapOperator.create()
        # instead.
        # NOTE: This constructor must be called by subclasses.
        if map_task_kwargs is None:
            map_task_kwargs = {}

        self._map_transformer = map_transformer
        self._supports_fusion = supports_fusion
        self._map_task_kwargs = map_task_kwargs
        self._ray_remote_args = _canonicalize_ray_remote_args(ray_remote_args or {})
        self._ray_remote_args_fn = ray_remote_args_fn
        self._ray_remote_args_factory_actor_locality = None
        self._remote_args_for_metrics = copy.deepcopy(self._ray_remote_args)

        # Bundles block references up to the min_rows_per_bundle target.
        self._block_ref_bundler = ref_bundler or BlockRefBundler(min_rows_per_bundle)

        # Queue for task outputs, either ordered or unordered (this is set by start()).
        self._output_queue: Optional[_OutputQueue] = None
        # Output metadata, added to on get_next().
        self._output_blocks_stats: List[BlockStats] = []
        # All active `DataOpTask`s.
        self._data_tasks: Dict[int, DataOpTask] = {}
        self._next_data_task_idx = 0
        # All active `MetadataOpTask`s.
        self._metadata_tasks: Dict[int, MetadataOpTask] = {}
        self._next_metadata_task_idx = 0
        # Keep track of all finished streaming generators.
        super().__init__(name, input_op, data_context, target_max_block_size_override)

        # If set, then all output blocks will be split into
        # this many sub-blocks. This is to avoid having
        # too-large blocks, which may reduce parallelism for
        # the subsequent operator.
        self._additional_split_factor = None
        # Callback functions that generate additional task kwargs
        # for the map task.
        self._map_task_kwargs_fns: List[Callable[[], Dict[str, Any]]] = []

    def add_map_task_kwargs_fn(self, map_task_kwargs_fn: Callable[[], Dict[str, Any]]):
        """Add a callback function that generates additional kwargs for the map tasks.
        In the map tasks, the kwargs can be accessible via `TaskContext.kwargs`.
        """
        self._map_task_kwargs_fns.append(map_task_kwargs_fn)

    def get_map_task_kwargs(self) -> Dict[str, Any]:
        """Get the kwargs for the map task.
        Subclasses should pass the returned kwargs to the map tasks.
        In the map tasks, the kwargs can be accessible via `TaskContext.kwargs`.
        """
        kwargs = self._map_task_kwargs.copy()
        for fn in self._map_task_kwargs_fns:
            kwargs.update(fn())
        return kwargs

    def get_additional_split_factor(self) -> int:
        if self._additional_split_factor is None:
            return 1
        return self._additional_split_factor

    def set_additional_split_factor(self, k: int):
        self._additional_split_factor = k

    def internal_input_queue_num_blocks(self) -> int:
        return self._block_ref_bundler.num_blocks()

    def internal_input_queue_num_bytes(self) -> int:
        return self._block_ref_bundler.size_bytes()

    def internal_output_queue_num_blocks(self) -> int:
        return self._output_queue.num_blocks()

    def internal_output_queue_num_bytes(self) -> int:
        return self._output_queue.size_bytes()

    def clear_internal_input_queue(self) -> None:
        """Clear internal input queue (block ref bundler)."""
        while self._block_ref_bundler.has_bundle():
            (input_bundles, _) = self._block_ref_bundler.get_next_bundle()
            for input_bundle in input_bundles:
                self._metrics.on_input_dequeued(input_bundle)

    def clear_internal_output_queue(self) -> None:
        """Clear internal output queue."""
        while self._output_queue.has_next():
            bundle = self._output_queue.get_next()
            self._metrics.on_output_dequeued(bundle)

    @property
    def name(self) -> str:
        name = super().name
        if self._additional_split_factor is not None:
            name += f"->SplitBlocks({self._additional_split_factor})"
        return name

    @classmethod
    def create(
        cls,
        map_transformer: MapTransformer,
        input_op: PhysicalOperator,
        data_context: DataContext,
        target_max_block_size_override: Optional[int] = None,
        name: str = "Map",
        # TODO(ekl): slim down ComputeStrategy to only specify the compute
        # config and not contain implementation code.
        compute_strategy: Optional[ComputeStrategy] = None,
        min_rows_per_bundle: Optional[int] = None,
        ref_bundler: Optional[BaseRefBundler] = None,
        supports_fusion: bool = True,
        map_task_kwargs: Optional[Dict[str, Any]] = None,
        ray_remote_args_fn: Optional[Callable[[], Dict[str, Any]]] = None,
        ray_remote_args: Optional[Dict[str, Any]] = None,
        per_block_limit: Optional[int] = None,
    ) -> "MapOperator":
        """Create a MapOperator.

        This factory creates the MapOperator pool implementation that corresponds to the
        compute argument:
            - If None or TaskPoolStrategy -> TaskPoolMapOperator
            - If ActorPoolStrategy -> ActorPoolMapOperator

        Args:
            transform_fn: The function to apply to each ref bundle input.
            input_op: Operator generating input data for this op.
            init_fn: The callable class to instantiate if using ActorPoolMapOperator.
            name: The name of this operator.
            compute_strategy: Customize the compute strategy for this op.
            target_max_block_size_override: Override for target max-block-size.
            min_rows_per_bundle: The number of rows to gather per batch passed to the
                transform_fn, or None to use the block size. Setting the batch size is
                important for the performance of GPU-accelerated transform functions.
                The actual rows passed may be less if the dataset is small.
            ref_bundler: The ref bundler to use for this operator.
            supports_fusion: Whether this operator supports fusion with other operators.
            map_task_kwargs: A dictionary of kwargs to pass to the map task. You can
                access these kwargs through the `TaskContext.kwargs` dictionary.
            ray_remote_args_fn: A function that returns a dictionary of remote args
                passed to each map worker. The purpose of this argument is to generate
                dynamic arguments for each actor/task, and will be called each time
                prior to initializing the worker. Args returned from this dict will
                always override the args in ``ray_remote_args``. Note: this is an
                advanced, experimental feature.
            ray_remote_args: Customize the :func:`ray.remote` args for this op's tasks.
            per_block_limit: Maximum number of rows to process per block, for early termination.
        """
        if compute_strategy is None:
            compute_strategy = TaskPoolStrategy()

        # Apply per-block limit to the map transformer if set
        if per_block_limit is not None:
            map_transformer = _wrap_transformer_with_limit(
                map_transformer, per_block_limit
            )

        if isinstance(compute_strategy, TaskPoolStrategy):
            from ray.data._internal.execution.operators.task_pool_map_operator import (
                TaskPoolMapOperator,
            )

            return TaskPoolMapOperator(
                map_transformer,
                input_op,
                data_context,
                name=name,
                target_max_block_size_override=target_max_block_size_override,
                min_rows_per_bundle=min_rows_per_bundle,
                ref_bundler=ref_bundler,
                max_concurrency=compute_strategy.size,
                supports_fusion=supports_fusion,
                map_task_kwargs=map_task_kwargs,
                ray_remote_args_fn=ray_remote_args_fn,
                ray_remote_args=ray_remote_args,
            )
        elif isinstance(compute_strategy, ActorPoolStrategy):
            from ray.data._internal.execution.operators.actor_pool_map_operator import (
                ActorPoolMapOperator,
            )

            return ActorPoolMapOperator(
                map_transformer,
                input_op,
                data_context,
                target_max_block_size_override=target_max_block_size_override,
                compute_strategy=compute_strategy,
                name=name,
                min_rows_per_bundle=min_rows_per_bundle,
                ref_bundler=ref_bundler,
                supports_fusion=supports_fusion,
                map_task_kwargs=map_task_kwargs,
                ray_remote_args_fn=ray_remote_args_fn,
                ray_remote_args=ray_remote_args,
            )
        else:
            raise ValueError(f"Unsupported execution strategy {compute_strategy}")

    def start(self, options: "ExecutionOptions"):
        super().start(options)
        # Create output queue with desired ordering semantics.
        if options.preserve_order:
            self._output_queue = _OrderedOutputQueue()
        else:
            self._output_queue = _UnorderedOutputQueue()

        if options.locality_with_output:
            if isinstance(options.locality_with_output, list):
                locs = options.locality_with_output
            else:
                locs = [ray.get_runtime_context().get_node_id()]

            class RoundRobinAssign:
                def __init__(self, locs):
                    self.locs = locs
                    self.i = 0

                def __call__(self, args):
                    args = copy.deepcopy(args)
                    args["scheduling_strategy"] = NodeAffinitySchedulingStrategy(
                        self.locs[self.i],
                        soft=True,
                        _spill_on_unavailable=True,
                    )
                    self.i += 1
                    self.i %= len(self.locs)
                    return args

            self._ray_remote_args_factory_actor_locality = RoundRobinAssign(locs)

        map_transformer = self._map_transformer
        # Apply additional block split if needed.
        if self.get_additional_split_factor() > 1:
            split_factor = self.get_additional_split_factor()
            split_transformer = MapTransformer(
                [
                    BlockMapTransformFn(
                        lambda blocks, ctx: _split_blocks(blocks, split_factor),
                        # NOTE: Disable block-shaping to avoid it overriding
                        #       splitting
                        disable_block_shaping=True,
                    )
                ]
            )
            map_transformer = map_transformer.fuse(split_transformer)
        # Put the function def in the object store to avoid repeated serialization
        # in case it's large (i.e., closure captures large objects).
        self._map_transformer_ref = ray.put(map_transformer)
        self._warn_large_udf()

    def _warn_large_udf(self):
        """Print a warning if the UDF is too large."""
        udf_size = ray.experimental.get_local_object_locations(
            [self._map_transformer_ref]
        )[self._map_transformer_ref]["object_size"]
        if udf_size > self.MAP_UDF_WARN_SIZE_THRESHOLD:
            logger.warning(
                f"The UDF of operator {self.name} is too large "
                f"(size = {memory_string(udf_size)}). "
                "Check if the UDF has accidentally captured large objects. "
                "Load the large objects in the __init__ method "
                "or pass them as ObjectRefs instead."
            )

    def _add_input_inner(self, refs: RefBundle, input_index: int):
        assert input_index == 0, input_index

        # Add RefBundle to the bundler.
        self._block_ref_bundler.add_bundle(refs)
        self._metrics.on_input_queued(refs)

        if self._block_ref_bundler.has_bundle():
            # The ref bundler combines one or more RefBundles into a new larger
            # RefBundle. Rather than dequeuing the new RefBundle, which was never
            # enqueued in the first place, we dequeue the original RefBundles.
            (input_refs, bundled_input) = self._block_ref_bundler.get_next_bundle()
            for bundle in input_refs:
                self._metrics.on_input_dequeued(bundle)

            # If the bundler has a full bundle, add it to the operator's task submission
            # queue
            self._add_bundled_input(bundled_input)

    def _get_dynamic_ray_remote_args(
        self, input_bundle: Optional[RefBundle] = None
    ) -> Dict[str, Any]:
        ray_remote_args = copy.deepcopy(self._ray_remote_args)

        # max_calls isn't supported in `.options()`, so we remove it when generating dynamic ray_remote_args
        ray_remote_args.pop("max_calls", None)

        # Override parameters from user provided remote args function.
        if self._ray_remote_args_fn:
            new_remote_args = self._ray_remote_args_fn()
            for k, v in new_remote_args.items():
                ray_remote_args[k] = v
        # For tasks with small args, we will use SPREAD by default to optimize for
        # compute load-balancing. For tasks with large args, we will use DEFAULT to
        # allow the Ray locality scheduler a chance to optimize task placement.
        if "scheduling_strategy" not in ray_remote_args:
            ctx = self.data_context
            if input_bundle and input_bundle.size_bytes() > ctx.large_args_threshold:
                ray_remote_args[
                    "scheduling_strategy"
                ] = ctx.scheduling_strategy_large_args
                # Takes precedence over small args case. This is to let users know
                # when the large args case is being triggered.
                self._remote_args_for_metrics = copy.deepcopy(ray_remote_args)
            else:
                ray_remote_args["scheduling_strategy"] = ctx.scheduling_strategy
                # Only save to metrics if we haven't already done so.
                if "scheduling_strategy" not in self._remote_args_for_metrics:
                    self._remote_args_for_metrics = copy.deepcopy(ray_remote_args)
        # This should take precedence over previously set scheduling strategy, as it
        # implements actor-based locality overrides.
        if self._ray_remote_args_factory_actor_locality:
            return self._ray_remote_args_factory_actor_locality(ray_remote_args)
        return ray_remote_args

    @abstractmethod
    def _add_bundled_input(self, refs: RefBundle):
        """Add a pre-bundled upstream output to this operator.

        Unlike the add_input() arg, this RefBundle has already been further bundled by
        _block_ref_bundler up to the target size, meaning that this bundle is ready for
        task submission.

        This must be implemented by subclasses.

        Args:
            refs: The fully-bundled ref bundle that should be added as input.
        """
        raise NotImplementedError

    def _submit_data_task(
        self,
        gen: ObjectRefGenerator,
        inputs: RefBundle,
        task_done_callback: Optional[Callable[[], None]] = None,
    ):
        """Submit a new data-handling task."""
        # TODO(hchen):
        # 1. Move this to the base PhyscialOperator class.
        # 2. This method should only take a block-processing function as input,
        #    instead of a streaming generator. The logic of submitting ray tasks
        #    can also be capsulated in the base class.
        task_index = self._next_data_task_idx
        self._next_data_task_idx += 1
        self._metrics.on_task_submitted(task_index, inputs)

        def _output_ready_callback(
            task_index,
            output: RefBundle,
        ):
            # Since output is streamed, it should only contain one block.
            assert len(output) == 1
            self._metrics.on_task_output_generated(task_index, output)

            # Notify output queue that the task has produced an new output.
            self._output_queue.notify_task_output_ready(task_index, output)
            self._metrics.on_output_queued(output)

        def _task_done_callback(task_index: int, exception: Optional[Exception]):
            self._metrics.on_task_finished(task_index, exception)

            # Estimate number of tasks and rows from inputs received and tasks
            # submitted so far
            (
                _,
                self._estimated_num_output_bundles,
                self._estimated_output_num_rows,
            ) = estimate_total_num_of_blocks(
                self._next_data_task_idx, self.upstream_op_num_outputs(), self._metrics
            )

            self._data_tasks.pop(task_index)
            # Notify output queue that this task is complete.
            self._output_queue.notify_task_completed(task_index)
            if task_done_callback:
                task_done_callback()

        self._data_tasks[task_index] = DataOpTask(
            task_index,
            gen,
            lambda output: _output_ready_callback(task_index, output),
            functools.partial(_task_done_callback, task_index),
        )

    def _submit_metadata_task(
        self, result_ref: ObjectRef, task_done_callback: Callable[[], None]
    ):
        """Submit a new metadata-handling task."""
        # TODO(hchen): Move this to the base PhyscialOperator class.
        task_index = self._next_metadata_task_idx
        self._next_metadata_task_idx += 1

        def _task_done_callback():
            self._metadata_tasks.pop(task_index)
            task_done_callback()

        self._metadata_tasks[task_index] = MetadataOpTask(
            task_index, result_ref, _task_done_callback
        )

    def get_active_tasks(self) -> List[OpTask]:
        return list(self._metadata_tasks.values()) + list(self._data_tasks.values())

    def all_inputs_done(self):
        self._block_ref_bundler.done_adding_bundles()
        if self._block_ref_bundler.has_bundle():
            # Handle any leftover bundles in the bundler.
            (
                _,
                bundled_input,
            ) = self._block_ref_bundler.get_next_bundle()
            self._add_bundled_input(bundled_input)
        super().all_inputs_done()

    def has_next(self) -> bool:
        assert self._started
        return self._output_queue.has_next()

    def _get_next_inner(self) -> RefBundle:
        assert self._started
        bundle = self._output_queue.get_next()
        self._metrics.on_output_dequeued(bundle)
        self._output_blocks_stats.extend(to_stats(bundle.metadata))
        return bundle

    @abstractmethod
    def progress_str(self) -> str:
        raise NotImplementedError

    def _extra_metrics(self) -> Dict[str, Any]:
        return {"ray_remote_args": dict(sorted(self._remote_args_for_metrics.items()))}

    def get_stats(self) -> StatsDict:
        return {self._name: self._output_blocks_stats}

    def get_map_transformer(self) -> MapTransformer:
        return self._map_transformer

    def _do_shutdown(self, force: bool = False):
        # Invoke base-class sequence
        super()._do_shutdown(force)
        # Release refs
        self._data_tasks.clear()
        self._metadata_tasks.clear()

    @abstractmethod
    def current_processor_usage(self) -> ExecutionResources:
        raise NotImplementedError

    @abstractmethod
    def pending_processor_usage(self) -> ExecutionResources:
        raise NotImplementedError

    @abstractmethod
    def incremental_resource_usage(self) -> ExecutionResources:
        raise NotImplementedError

    def implements_accurate_memory_accounting(self) -> bool:
        return True

    def supports_fusion(self) -> bool:
        return self._supports_fusion

    def num_active_tasks(self) -> int:
        # Override `num_active_tasks` to only include data tasks and exclude
        # metadata tasks, which are used by the actor-pool map operator to
        # check if a newly created actor is ready.
        # The reasons are because:
        # 1. `PhysicalOperator.completed` checks `num_active_tasks`. The operator
        #   should be considered completed if there are still pending actors.
        # 2. The number of active tasks in the progress bar will be more accurate
        #   to reflect the actual data processing tasks.
        return len(self._data_tasks)


def _map_task(
    map_transformer: MapTransformer,
    data_context: DataContext,
    ctx: TaskContext,
    *blocks: Block,
    slices: Optional[List[BlockSlice]] = None,
    **kwargs: Dict[str, Any],
) -> Iterator[Union[Block, "BlockMetadataWithSchema"]]:
    """Remote function for a single operator task.

    Args:
        fn: The callable that takes Iterator[Block] as input and returns
            Iterator[Block] as output.
        blocks: The concrete block values from the task ref bundle.
        slices: List of block slices for this task to process.

    Returns:
        A generator of blocks, followed by the list of BlockMetadata for the blocks
        as the last generator return.
    """
    logger.debug(
        "Executing map task of operator %s with task index %d",
        ctx.op_name,
        ctx.task_idx,
    )
    DataContext._set_current(data_context)
    ctx.kwargs.update(kwargs)
    TaskContext.set_current(ctx)
    stats = BlockExecStats.builder()
    map_transformer.override_target_max_block_size(ctx.target_max_block_size_override)
    block_iter: Iterable[Block]
    if slices:
        block_iter = _iter_sliced_blocks(blocks, slices)
    else:
        block_iter = iter(blocks)

    with MemoryProfiler(data_context.memory_usage_poll_interval_s) as profiler:
        for b_out in map_transformer.apply_transform(block_iter, ctx):
            # TODO(Clark): Add input file propagation from input blocks.
            m_out = BlockAccessor.for_block(b_out).get_metadata()
            s_out = BlockAccessor.for_block(b_out).schema()
            m_out.exec_stats = stats.build()
            m_out.exec_stats.udf_time_s = map_transformer.udf_time()
            m_out.exec_stats.task_idx = ctx.task_idx
            m_out.exec_stats.max_uss_bytes = profiler.estimate_max_uss()
            meta_with_schema = BlockMetadataWithSchema(metadata=m_out, schema=s_out)
            yield b_out
            yield meta_with_schema
            stats = BlockExecStats.builder()
            profiler.reset()

    TaskContext.reset_current()


class BlockRefBundler(BaseRefBundler):
    """Rebundles RefBundles to get them close to a particular number of rows."""

    def __init__(self, min_rows_per_bundle: Optional[int]):
        """Creates a BlockRefBundler.

        Args:
            min_rows_per_bundle: The target number of rows per bundle. Note that we
                bundle up to this target, but only exceed it if not doing so would
                result in an empty bundle.
        """
        assert (
            min_rows_per_bundle is None or min_rows_per_bundle >= 0
        ), "Min rows per bundle has to be non-negative"

        self._min_rows_per_bundle = min_rows_per_bundle
        self._bundle_buffer: List[RefBundle] = []
        self._bundle_buffer_size = 0
        self._bundle_buffer_size_bytes = 0
        self._finalized = False

    def num_blocks(self):
        return sum(len(b.block_refs) for b in self._bundle_buffer)

    def add_bundle(self, bundle: RefBundle):
        """Add a bundle to the bundler."""
        self._bundle_buffer.append(bundle)
        self._bundle_buffer_size += self._get_bundle_size(bundle)
        self._bundle_buffer_size_bytes += bundle.size_bytes()

    def has_bundle(self) -> bool:
        """Returns whether the bundler has a bundle."""
        return self._bundle_buffer and (
            self._min_rows_per_bundle is None
            or self._bundle_buffer_size >= self._min_rows_per_bundle
            or (self._finalized and self._bundle_buffer_size >= 0)
        )

    def size_bytes(self) -> int:
        return self._bundle_buffer_size_bytes

    def get_next_bundle(
        self,
    ) -> Tuple[List[RefBundle], RefBundle]:
        """Gets the next bundle.

        Returns:
            A two-tuple. The first element is a list of bundles that were combined into
            the output bundle. The second element is the output bundle.
        """
        assert self.has_bundle()

        if self._min_rows_per_bundle is None:
            # Short-circuit if no bundle row target was defined.
            assert len(self._bundle_buffer) == 1
            bundle = self._bundle_buffer[0]
            self._bundle_buffer = []
            self._bundle_buffer_size = 0
            self._bundle_buffer_size_bytes = 0
            return [bundle], bundle

        remainder = []
        output_buffer = []
        output_buffer_size = 0

        for idx, bundle in enumerate(self._bundle_buffer):
            bundle_size = self._get_bundle_size(bundle)

            # Add bundle to the output buffer so long as either
            #   - Output buffer size is still 0
            #   - Output buffer doesn't exceeds the `_min_rows_per_bundle` threshold
            if (
                output_buffer_size < self._min_rows_per_bundle
                or output_buffer_size == 0
            ):
                output_buffer.append(bundle)
                output_buffer_size += bundle_size
            else:
                remainder = self._bundle_buffer[idx:]

        self._bundle_buffer = remainder
        self._bundle_buffer_size = sum(
            self._get_bundle_size(bundle) for bundle in remainder
        )
        self._bundle_buffer_size_bytes = sum(
            bundle.size_bytes() for bundle in remainder
        )

        return list(output_buffer), _merge_ref_bundles(*output_buffer)

    def done_adding_bundles(self):
        """Indicate that no more RefBundles will be added to this bundler."""
        self._finalized = True

    @staticmethod
    def _get_bundle_size(bundle: RefBundle):
        return bundle.num_rows() if bundle.num_rows() is not None else float("inf")


def _merge_ref_bundles(*bundles: RefBundle) -> RefBundle:
    """Merge N ref bundles into a single bundle of multiple blocks."""
    # Check that at least one bundle is non-null.
    bundles = [bundle for bundle in bundles if bundle is not None]
    assert len(bundles) > 0
    blocks = list(
        itertools.chain(block for bundle in bundles for block in bundle.blocks)
    )
    owns_blocks = all(bundle.owns_blocks for bundle in bundles)
    schema = _take_first_non_empty_schema(bundle.schema for bundle in bundles)
    return RefBundle(blocks, owns_blocks=owns_blocks, schema=schema)


class _OutputQueue(ABC):
    """Interface for swapping between different output order modes."""

    @abstractmethod
    def notify_task_output_ready(self, task_index: int, output: RefBundle):
        """Called when a task's output is ready."""
        pass

    def notify_task_completed(self, task_index: int):
        """Called when a previously pending task completes."""
        pass

    @abstractmethod
    def has_next(self) -> bool:
        pass

    @abstractmethod
    def get_next(self) -> RefBundle:
        pass

    @abstractmethod
    def num_blocks(self) -> int:
        pass

    @abstractmethod
    def size_bytes(self) -> int:
        pass


class _OrderedOutputQueue(_OutputQueue):
    """An queue that returns finished tasks in submission order."""

    def __init__(self):
        self._task_outputs: Dict[int, Deque[RefBundle]] = defaultdict(lambda: deque())
        self._current_output_index: int = 0
        self._completed_tasks: Set[int] = set()
        self._size_bytes: int = 0
        self._num_blocks: int = 0

    def notify_task_output_ready(self, task_index: int, output: RefBundle):
        self._task_outputs[task_index].append(output)
        self._size_bytes += output.size_bytes()
        self._num_blocks += len(output.blocks)

    def _move_to_next_task(self):
        """Move the outut index to the next task.

        This method should only be called when the current task is complete and all
        outputs have been taken.
        """
        assert len(self._task_outputs[self._current_output_index]) == 0
        assert self._current_output_index in self._completed_tasks
        del self._task_outputs[self._current_output_index]
        self._completed_tasks.remove(self._current_output_index)
        self._current_output_index += 1

    def notify_task_completed(self, task_index: int):
        assert task_index >= self._current_output_index
        self._completed_tasks.add(task_index)
        if task_index == self._current_output_index:
            if len(self._task_outputs[task_index]) == 0:
                self._move_to_next_task()

    def has_next(self) -> bool:
        return len(self._task_outputs[self._current_output_index]) > 0

    def get_next(self) -> RefBundle:
        next_bundle = self._task_outputs[self._current_output_index].popleft()
        self._size_bytes -= next_bundle.size_bytes()
        self._num_blocks -= len(next_bundle.blocks)
        if len(self._task_outputs[self._current_output_index]) == 0:
            if self._current_output_index in self._completed_tasks:
                self._move_to_next_task()
        return next_bundle

    def num_blocks(self) -> int:
        return self._num_blocks

    def size_bytes(self) -> int:
        return self._size_bytes


class _UnorderedOutputQueue(_OutputQueue):
    """An queue that does not guarantee output order of finished tasks."""

    def __init__(self):
        self._queue: Deque[RefBundle] = deque()
        self._num_blocks: int = 0
        self._size_bytes: int = 0

    def notify_task_output_ready(self, _: int, output: RefBundle):
        self._queue.append(output)
        self._num_blocks += len(output.blocks)
        self._size_bytes += output.size_bytes()

    def has_next(self) -> bool:
        return len(self._queue) > 0

    def get_next(self) -> RefBundle:
        next_bundle = self._queue.popleft()
        self._num_blocks -= len(next_bundle.blocks)
        self._size_bytes -= next_bundle.size_bytes()
        return next_bundle

    def num_blocks(self) -> int:
        return self._num_blocks

    def size_bytes(self) -> int:
        return self._size_bytes


def _canonicalize_ray_remote_args(ray_remote_args: Dict[str, Any]) -> Dict[str, Any]:
    """Enforce rules on ray remote args for map tasks.

    Namely, args must explicitly specify either CPU or GPU, not both. Disallowing
    mixed resources avoids potential starvation and deadlock issues during scheduling,
    and should not be a serious limitation for users.
    """
    ray_remote_args = ray_remote_args.copy()

    # TODO: Might be better to log this warning at composition-time rather than at
    # execution. Validating inputs early is a good practice.
    if ray_remote_args.get("num_cpus") and ray_remote_args.get("num_gpus"):
        logger.warning(
            "Specifying both num_cpus and num_gpus for map tasks is experimental, "
            "and may result in scheduling or stability issues. "
            "Please report any issues to the Ray team: "
            "https://github.com/ray-project/ray/issues/new/choose"
        )

    if "num_cpus" not in ray_remote_args and "num_gpus" not in ray_remote_args:
        ray_remote_args["num_cpus"] = 1

    return ray_remote_args


def _splitrange(n, k):
    """Calculates array lens of np.array_split().

    This is the equivalent of
    `[len(x) for x in np.array_split(range(n), k)]`.
    """
    base = n // k
    output = [base] * k
    rem = n - sum(output)
    for i in range(len(output)):
        if rem > 0:
            output[i] += 1
            rem -= 1
    assert rem == 0, (rem, output, n, k)
    assert sum(output) == n, (output, n, k)
    return output


def _split_blocks(blocks: Iterable[Block], split_factor: float) -> Iterable[Block]:
    for block in blocks:
        block = BlockAccessor.for_block(block)
        offset = 0
        split_sizes = _splitrange(block.num_rows(), split_factor)
        for size in split_sizes:
            if size <= 0:
                continue
            yield block.slice(offset, offset + size, copy=False)
            offset += size


def _wrap_transformer_with_limit(
    map_transformer: MapTransformer, per_block_limit: int
) -> MapTransformer:
    """Wrap a MapTransformer with per-block limit functionality."""

    # Create a new limit transform function that goes at the end
    limit_transform_fn = _create_per_block_limit_transform_fn(per_block_limit)

    # Add the limit transform as the last step
    # Appending at the end so that the cap applies to the final output
    # blocks after all prior transforms.
    existing_transform_fns = map_transformer.get_transform_fns()
    new_transform_fns = existing_transform_fns + [limit_transform_fn]

    # Create new transformer with the limit added
    # TODO: Modify `add_transform_fns` to do this operation internally instead of modifying in place.
    new_transformer = MapTransformer(
        new_transform_fns,
        init_fn=map_transformer._init_fn,
        output_block_size_option_override=map_transformer._output_block_size_option_override,
    )

    return new_transformer


def _per_block_limit_fn(
    input: Iterable[Block], ctx: TaskContext, per_block_limit: int
) -> Iterable[Block]:
    """Apply per-block limit to the input blocks."""
    from ray.data.block import BlockAccessor

    # This is used to track the number of rows processed within this task.
    processed_rows = 0

    for block in input:
        if processed_rows >= per_block_limit:
            # We've hit the limit, stop processing
            break

        block_accessor = BlockAccessor.for_block(block)
        block_rows = block_accessor.num_rows()

        if processed_rows + block_rows <= per_block_limit:
            # Entire block fits within limit
            processed_rows += block_rows
            yield block
        else:
            # Need to truncate this block
            remaining_rows = per_block_limit - processed_rows
            truncated_block = block_accessor.slice(0, remaining_rows, copy=False)
            processed_rows += remaining_rows
            yield truncated_block


def _create_per_block_limit_transform_fn(per_block_limit: int) -> BlockMapTransformFn:
    """Create a transform function that applies per-block row limits."""
    limit_fn = functools.partial(_per_block_limit_fn, per_block_limit=per_block_limit)
    return BlockMapTransformFn(limit_fn)<|MERGE_RESOLUTION|>--- conflicted
+++ resolved
@@ -69,7 +69,6 @@
 logger = logging.getLogger(__name__)
 
 
-<<<<<<< HEAD
 class BaseRefBundler(ABC):
     """Interface for the rebundling behavior of the MapOperator."""
 
@@ -106,10 +105,7 @@
         pass
 
 
-class MapOperator(OneToOneOperator, InternalQueueOperatorMixin, ABC):
-=======
 class MapOperator(InternalQueueOperatorMixin, OneToOneOperator, ABC):
->>>>>>> 6de012fd
     """A streaming operator that maps input bundles 1:1 to output bundles.
 
     This operator implements the distributed map operation, supporting both task
