import copy
import functools
import itertools
import logging
from abc import ABC, abstractmethod
from collections import defaultdict, deque
from typing import (
    Any,
    Callable,
    Deque,
    Dict,
    Iterable,
    Iterator,
    List,
    Optional,
    Set,
    Tuple,
    Union,
)

import ray
from ray import ObjectRef
from ray._raylet import ObjectRefGenerator
from ray.data._internal.compute import (
    ActorPoolStrategy,
    ComputeStrategy,
    TaskPoolStrategy,
)
from ray.data._internal.execution.interfaces import (
    ExecutionOptions,
    ExecutionResources,
    PhysicalOperator,
    RefBundle,
    TaskContext,
)
from ray.data._internal.execution.interfaces.physical_operator import (
    DataOpTask,
    MetadataOpTask,
    OpTask,
    estimate_total_num_of_blocks,
)
from ray.data._internal.execution.operators.base_physical_operator import (
    InternalQueueOperatorMixin,
    OneToOneOperator,
)
from ray.data._internal.execution.operators.map_transformer import (
    BlockMapTransformFn,
    MapTransformer,
)
from ray.data._internal.execution.util import memory_string
from ray.data._internal.stats import StatsDict
from ray.data._internal.util import MemoryProfiler
from ray.data.block import (
    Block,
    BlockAccessor,
    BlockExecStats,
    BlockMetadataWithSchema,
    BlockStats,
    _take_first_non_empty_schema,
    to_stats,
)
from ray.data.context import DataContext
from ray.util.scheduling_strategies import NodeAffinitySchedulingStrategy

logger = logging.getLogger(__name__)


class MapOperator(OneToOneOperator, InternalQueueOperatorMixin, ABC):
    """A streaming operator that maps input bundles 1:1 to output bundles.

    This operator implements the distributed map operation, supporting both task
    and actor compute strategies.
    """

    MAP_UDF_WARN_SIZE_THRESHOLD = 100 * 1024**2
    """
    Warn if the size of the map UDF exceeds this threshold.
    """

    def __init__(
        self,
        map_transformer: MapTransformer,
        input_op: PhysicalOperator,
        data_context: DataContext,
        name: str,
        target_max_block_size_override: Optional[int],
        min_rows_per_bundle: Optional[int],
        supports_fusion: bool,
        map_task_kwargs: Optional[Dict[str, Any]],
        ray_remote_args_fn: Optional[Callable[[], Dict[str, Any]]],
        ray_remote_args: Optional[Dict[str, Any]],
    ):
        # NOTE: This constructor should not be called directly; use MapOperator.create()
        # instead.
        # NOTE: This constructor must be called by subclasses.
        if map_task_kwargs is None:
            map_task_kwargs = {}

        self._map_transformer = map_transformer
        self._supports_fusion = supports_fusion
        self._map_task_kwargs = map_task_kwargs
        self._ray_remote_args = _canonicalize_ray_remote_args(ray_remote_args or {})
        self._ray_remote_args_fn = ray_remote_args_fn
        self._ray_remote_args_factory_actor_locality = None
        self._remote_args_for_metrics = copy.deepcopy(self._ray_remote_args)

        # Bundles block references up to the min_rows_per_bundle target.
        self._block_ref_bundler = _BlockRefBundler(min_rows_per_bundle)

        # Queue for task outputs, either ordered or unordered (this is set by start()).
        self._output_queue: _OutputQueue = None
        # Output metadata, added to on get_next().
        self._output_blocks_stats: List[BlockStats] = []
        # All active `DataOpTask`s.
        self._data_tasks: Dict[int, DataOpTask] = {}
        self._next_data_task_idx = 0
        # All active `MetadataOpTask`s.
        self._metadata_tasks: Dict[int, MetadataOpTask] = {}
        self._next_metadata_task_idx = 0
        # Keep track of all finished streaming generators.
        super().__init__(name, input_op, data_context, target_max_block_size_override)

        # If set, then all output blocks will be split into
        # this many sub-blocks. This is to avoid having
        # too-large blocks, which may reduce parallelism for
        # the subsequent operator.
        self._additional_split_factor = None
        # Callback functions that generate additional task kwargs
        # for the map task.
        self._map_task_kwargs_fns: List[Callable[[], Dict[str, Any]]] = []

    def add_map_task_kwargs_fn(self, map_task_kwargs_fn: Callable[[], Dict[str, Any]]):
        """Add a callback function that generates additional kwargs for the map tasks.
        In the map tasks, the kwargs can be accessible via `TaskContext.kwargs`.
        """
        self._map_task_kwargs_fns.append(map_task_kwargs_fn)

    def get_map_task_kwargs(self) -> Dict[str, Any]:
        """Get the kwargs for the map task.
        Subclasses should pass the returned kwargs to the map tasks.
        In the map tasks, the kwargs can be accessible via `TaskContext.kwargs`.
        """
        kwargs = self._map_task_kwargs.copy()
        for fn in self._map_task_kwargs_fns:
            kwargs.update(fn())
        return kwargs

    def get_additional_split_factor(self) -> int:
        if self._additional_split_factor is None:
            return 1
        return self._additional_split_factor

    def set_additional_split_factor(self, k: int):
        self._additional_split_factor = k

<<<<<<< HEAD
    def internal_input_queue_size(self) -> int:
        return self._block_ref_bundler.num_bundles()
=======
    def internal_queue_num_blocks(self) -> int:
        return self._block_ref_bundler.num_blocks()

    def internal_queue_num_bytes(self) -> int:
        return self._block_ref_bundler.size_bytes()
>>>>>>> 088a4d07

    def internal_output_queue_size(self) -> int:
        return len(self._output_queue)

    @property
    def name(self) -> str:
        name = super().name
        if self._additional_split_factor is not None:
            name += f"->SplitBlocks({self._additional_split_factor})"
        return name

    @classmethod
    def create(
        cls,
        map_transformer: MapTransformer,
        input_op: PhysicalOperator,
        data_context: DataContext,
        target_max_block_size_override: Optional[int] = None,
        name: str = "Map",
        # TODO(ekl): slim down ComputeStrategy to only specify the compute
        # config and not contain implementation code.
        compute_strategy: Optional[ComputeStrategy] = None,
        min_rows_per_bundle: Optional[int] = None,
        supports_fusion: bool = True,
        map_task_kwargs: Optional[Dict[str, Any]] = None,
        ray_remote_args_fn: Optional[Callable[[], Dict[str, Any]]] = None,
        ray_remote_args: Optional[Dict[str, Any]] = None,
        per_block_limit: Optional[int] = None,
    ) -> "MapOperator":
        """Create a MapOperator.

        This factory creates the MapOperator pool implementation that corresponds to the
        compute argument:
            - If None or TaskPoolStrategy -> TaskPoolMapOperator
            - If ActorPoolStrategy -> ActorPoolMapOperator

        Args:
            transform_fn: The function to apply to each ref bundle input.
            input_op: Operator generating input data for this op.
            init_fn: The callable class to instantiate if using ActorPoolMapOperator.
            name: The name of this operator.
            compute_strategy: Customize the compute strategy for this op.
            target_max_block_size_override: Override for target max-block-size.
            min_rows_per_bundle: The number of rows to gather per batch passed to the
                transform_fn, or None to use the block size. Setting the batch size is
                important for the performance of GPU-accelerated transform functions.
                The actual rows passed may be less if the dataset is small.
            supports_fusion: Whether this operator supports fusion with other operators.
            map_task_kwargs: A dictionary of kwargs to pass to the map task. You can
                access these kwargs through the `TaskContext.kwargs` dictionary.
            ray_remote_args_fn: A function that returns a dictionary of remote args
                passed to each map worker. The purpose of this argument is to generate
                dynamic arguments for each actor/task, and will be called each time
                prior to initializing the worker. Args returned from this dict will
                always override the args in ``ray_remote_args``. Note: this is an
                advanced, experimental feature.
            ray_remote_args: Customize the :func:`ray.remote` args for this op's tasks.
            per_block_limit: Maximum number of rows to process per block, for early termination.
        """
        if compute_strategy is None:
            compute_strategy = TaskPoolStrategy()

        # Apply per-block limit to the map transformer if set
        if per_block_limit is not None:
            map_transformer = _wrap_transformer_with_limit(
                map_transformer, per_block_limit
            )

        if isinstance(compute_strategy, TaskPoolStrategy):
            from ray.data._internal.execution.operators.task_pool_map_operator import (
                TaskPoolMapOperator,
            )

            return TaskPoolMapOperator(
                map_transformer,
                input_op,
                data_context,
                name=name,
                target_max_block_size_override=target_max_block_size_override,
                min_rows_per_bundle=min_rows_per_bundle,
                max_concurrency=compute_strategy.size,
                supports_fusion=supports_fusion,
                map_task_kwargs=map_task_kwargs,
                ray_remote_args_fn=ray_remote_args_fn,
                ray_remote_args=ray_remote_args,
            )
        elif isinstance(compute_strategy, ActorPoolStrategy):
            from ray.data._internal.execution.operators.actor_pool_map_operator import (
                ActorPoolMapOperator,
            )

            return ActorPoolMapOperator(
                map_transformer,
                input_op,
                data_context,
                target_max_block_size_override=target_max_block_size_override,
                compute_strategy=compute_strategy,
                name=name,
                min_rows_per_bundle=min_rows_per_bundle,
                supports_fusion=supports_fusion,
                map_task_kwargs=map_task_kwargs,
                ray_remote_args_fn=ray_remote_args_fn,
                ray_remote_args=ray_remote_args,
            )
        else:
            raise ValueError(f"Unsupported execution strategy {compute_strategy}")

    def start(self, options: "ExecutionOptions"):
        super().start(options)
        # Create output queue with desired ordering semantics.
        if options.preserve_order:
            self._output_queue = _OrderedOutputQueue()
        else:
            self._output_queue = _UnorderedOutputQueue()

        if options.locality_with_output:
            if isinstance(options.locality_with_output, list):
                locs = options.locality_with_output
            else:
                locs = [ray.get_runtime_context().get_node_id()]

            class RoundRobinAssign:
                def __init__(self, locs):
                    self.locs = locs
                    self.i = 0

                def __call__(self, args):
                    args = copy.deepcopy(args)
                    args["scheduling_strategy"] = NodeAffinitySchedulingStrategy(
                        self.locs[self.i],
                        soft=True,
                        _spill_on_unavailable=True,
                    )
                    self.i += 1
                    self.i %= len(self.locs)
                    return args

            self._ray_remote_args_factory_actor_locality = RoundRobinAssign(locs)

        map_transformer = self._map_transformer
        # Apply additional block split if needed.
        if self.get_additional_split_factor() > 1:
            split_factor = self.get_additional_split_factor()
            split_transformer = MapTransformer(
                [
                    BlockMapTransformFn(
                        lambda blocks, ctx: _split_blocks(blocks, split_factor),
                        # NOTE: Disable block-shaping to avoid it overriding
                        #       splitting
                        disable_block_shaping=True,
                    )
                ]
            )
            map_transformer = map_transformer.fuse(split_transformer)
        # Put the function def in the object store to avoid repeated serialization
        # in case it's large (i.e., closure captures large objects).
        self._map_transformer_ref = ray.put(map_transformer)
        self._warn_large_udf()

    def _warn_large_udf(self):
        """Print a warning if the UDF is too large."""
        udf_size = ray.experimental.get_local_object_locations(
            [self._map_transformer_ref]
        )[self._map_transformer_ref]["object_size"]
        if udf_size > self.MAP_UDF_WARN_SIZE_THRESHOLD:
            logger.warning(
                f"The UDF of operator {self.name} is too large "
                f"(size = {memory_string(udf_size)}). "
                "Check if the UDF has accidentally captured large objects. "
                "Load the large objects in the __init__ method "
                "or pass them as ObjectRefs instead."
            )

    def _add_input_inner(self, refs: RefBundle, input_index: int):
        assert input_index == 0, input_index

        # Add RefBundle to the bundler.
        self._block_ref_bundler.add_bundle(refs)
        self._metrics.on_input_queued(refs)

        if self._block_ref_bundler.has_bundle():
            # The ref bundler combines one or more RefBundles into a new larger
            # RefBundle. Rather than dequeuing the new RefBundle, which was never
            # enqueued in the first place, we dequeue the original RefBundles.
            input_refs, bundled_input = self._block_ref_bundler.get_next_bundle()
            for bundle in input_refs:
                self._metrics.on_input_dequeued(bundle)

            # If the bundler has a full bundle, add it to the operator's task submission
            # queue
            self._add_bundled_input(bundled_input)

    def _get_dynamic_ray_remote_args(
        self, input_bundle: Optional[RefBundle] = None
    ) -> Dict[str, Any]:
        ray_remote_args = copy.deepcopy(self._ray_remote_args)

        # max_calls isn't supported in `.options()`, so we remove it when generating dynamic ray_remote_args
        ray_remote_args.pop("max_calls", None)

        # Override parameters from user provided remote args function.
        if self._ray_remote_args_fn:
            new_remote_args = self._ray_remote_args_fn()
            for k, v in new_remote_args.items():
                ray_remote_args[k] = v
        # For tasks with small args, we will use SPREAD by default to optimize for
        # compute load-balancing. For tasks with large args, we will use DEFAULT to
        # allow the Ray locality scheduler a chance to optimize task placement.
        if "scheduling_strategy" not in ray_remote_args:
            ctx = self.data_context
            if input_bundle and input_bundle.size_bytes() > ctx.large_args_threshold:
                ray_remote_args[
                    "scheduling_strategy"
                ] = ctx.scheduling_strategy_large_args
                # Takes precedence over small args case. This is to let users know
                # when the large args case is being triggered.
                self._remote_args_for_metrics = copy.deepcopy(ray_remote_args)
            else:
                ray_remote_args["scheduling_strategy"] = ctx.scheduling_strategy
                # Only save to metrics if we haven't already done so.
                if "scheduling_strategy" not in self._remote_args_for_metrics:
                    self._remote_args_for_metrics = copy.deepcopy(ray_remote_args)
        # This should take precedence over previously set scheduling strategy, as it
        # implements actor-based locality overrides.
        if self._ray_remote_args_factory_actor_locality:
            return self._ray_remote_args_factory_actor_locality(ray_remote_args)
        return ray_remote_args

    @abstractmethod
    def _add_bundled_input(self, refs: RefBundle):
        """Add a pre-bundled upstream output to this operator.

        Unlike the add_input() arg, this RefBundle has already been further bundled by
        _block_ref_bundler up to the target size, meaning that this bundle is ready for
        task submission.

        This must be implemented by subclasses.

        Args:
            refs: The fully-bundled ref bundle that should be added as input.
        """
        raise NotImplementedError

    def _submit_data_task(
        self,
        gen: ObjectRefGenerator,
        inputs: RefBundle,
        task_done_callback: Optional[Callable[[], None]] = None,
    ):
        """Submit a new data-handling task."""
        # TODO(hchen):
        # 1. Move this to the base PhyscialOperator class.
        # 2. This method should only take a block-processing function as input,
        #    instead of a streaming generator. The logic of submitting ray tasks
        #    can also be capsulated in the base class.
        task_index = self._next_data_task_idx
        self._next_data_task_idx += 1
        self._metrics.on_task_submitted(task_index, inputs)

        def _output_ready_callback(
            task_index,
            output: RefBundle,
        ):
            # Since output is streamed, it should only contain one block.
            assert len(output) == 1
            self._metrics.on_task_output_generated(task_index, output)

            # Notify output queue that the task has produced an new output.
            self._output_queue.notify_task_output_ready(task_index, output)
            self._metrics.on_output_queued(output)

        def _task_done_callback(task_index: int, exception: Optional[Exception]):
            self._metrics.on_task_finished(task_index, exception)

            # Estimate number of tasks and rows from inputs received and tasks
            # submitted so far
            (
                _,
                self._estimated_num_output_bundles,
                self._estimated_output_num_rows,
            ) = estimate_total_num_of_blocks(
                self._next_data_task_idx, self.upstream_op_num_outputs(), self._metrics
            )

            self._data_tasks.pop(task_index)
            # Notify output queue that this task is complete.
            self._output_queue.notify_task_completed(task_index)
            if task_done_callback:
                task_done_callback()

        self._data_tasks[task_index] = DataOpTask(
            task_index,
            gen,
            lambda output: _output_ready_callback(task_index, output),
            functools.partial(_task_done_callback, task_index),
        )

    def _submit_metadata_task(
        self, result_ref: ObjectRef, task_done_callback: Callable[[], None]
    ):
        """Submit a new metadata-handling task."""
        # TODO(hchen): Move this to the base PhyscialOperator class.
        task_index = self._next_metadata_task_idx
        self._next_metadata_task_idx += 1

        def _task_done_callback():
            self._metadata_tasks.pop(task_index)
            task_done_callback()

        self._metadata_tasks[task_index] = MetadataOpTask(
            task_index, result_ref, _task_done_callback
        )

    def get_active_tasks(self) -> List[OpTask]:
        return list(self._metadata_tasks.values()) + list(self._data_tasks.values())

    def all_inputs_done(self):
        self._block_ref_bundler.done_adding_bundles()
        if self._block_ref_bundler.has_bundle():
            # Handle any leftover bundles in the bundler.
            _, bundled_input = self._block_ref_bundler.get_next_bundle()
            self._add_bundled_input(bundled_input)
        super().all_inputs_done()

    def has_next(self) -> bool:
        assert self._started
        return self._output_queue.has_next()

    def _get_next_inner(self) -> RefBundle:
        assert self._started
        bundle = self._output_queue.get_next()
        self._metrics.on_output_dequeued(bundle)
        self._output_blocks_stats.extend(to_stats(bundle.metadata))
        return bundle

    @abstractmethod
    def progress_str(self) -> str:
        raise NotImplementedError

    def _extra_metrics(self) -> Dict[str, Any]:
        return {"ray_remote_args": dict(sorted(self._remote_args_for_metrics.items()))}

    def get_stats(self) -> StatsDict:
        return {self._name: self._output_blocks_stats}

    def get_map_transformer(self) -> MapTransformer:
        return self._map_transformer

    def _do_shutdown(self, force: bool = False):
        # Invoke base-class sequence
        super()._do_shutdown(force)
        # Release refs
        self._data_tasks.clear()
        self._metadata_tasks.clear()

    @abstractmethod
    def current_processor_usage(self) -> ExecutionResources:
        raise NotImplementedError

    @abstractmethod
    def pending_processor_usage(self) -> ExecutionResources:
        raise NotImplementedError

    @abstractmethod
    def incremental_resource_usage(self) -> ExecutionResources:
        raise NotImplementedError

    def implements_accurate_memory_accounting(self) -> bool:
        return True

    def supports_fusion(self) -> bool:
        return self._supports_fusion

    def num_active_tasks(self) -> int:
        # Override `num_active_tasks` to only include data tasks and exclude
        # metadata tasks, which are used by the actor-pool map operator to
        # check if a newly created actor is ready.
        # The reasons are because:
        # 1. `PhysicalOperator.completed` checks `num_active_tasks`. The operator
        #   should be considered completed if there are still pending actors.
        # 2. The number of active tasks in the progress bar will be more accurate
        #   to reflect the actual data processing tasks.
        return len(self._data_tasks)


def _map_task(
    map_transformer: MapTransformer,
    data_context: DataContext,
    ctx: TaskContext,
    *blocks: Block,
    **kwargs: Dict[str, Any],
) -> Iterator[Union[Block, "BlockMetadataWithSchema"]]:
    """Remote function for a single operator task.

    Args:
        fn: The callable that takes Iterator[Block] as input and returns
            Iterator[Block] as output.
        blocks: The concrete block values from the task ref bundle.

    Returns:
        A generator of blocks, followed by the list of BlockMetadata for the blocks
        as the last generator return.
    """
    logger.debug(
        "Executing map task of operator %s with task index %d",
        ctx.op_name,
        ctx.task_idx,
    )
    DataContext._set_current(data_context)
    ctx.kwargs.update(kwargs)
    TaskContext.set_current(ctx)
    stats = BlockExecStats.builder()
    map_transformer.override_target_max_block_size(ctx.target_max_block_size_override)
    with MemoryProfiler(data_context.memory_usage_poll_interval_s) as profiler:
        for b_out in map_transformer.apply_transform(iter(blocks), ctx):
            # TODO(Clark): Add input file propagation from input blocks.
            m_out = BlockAccessor.for_block(b_out).get_metadata()
            s_out = BlockAccessor.for_block(b_out).schema()
            m_out.exec_stats = stats.build()
            m_out.exec_stats.udf_time_s = map_transformer.udf_time()
            m_out.exec_stats.task_idx = ctx.task_idx
            m_out.exec_stats.max_uss_bytes = profiler.estimate_max_uss()
            meta_with_schema = BlockMetadataWithSchema(metadata=m_out, schema=s_out)
            yield b_out
            yield meta_with_schema
            stats = BlockExecStats.builder()
            profiler.reset()

    TaskContext.reset_current()


class _BlockRefBundler:
    """Rebundles RefBundles to get them close to a particular number of rows."""

    def __init__(self, min_rows_per_bundle: Optional[int]):
        """Creates a BlockRefBundler.

        Args:
            min_rows_per_bundle: The target number of rows per bundle. Note that we
                bundle up to this target, but only exceed it if not doing so would
                result in an empty bundle.
        """
        assert (
            min_rows_per_bundle is None or min_rows_per_bundle >= 0
        ), "Min rows per bundle has to be non-negative"

        self._min_rows_per_bundle = min_rows_per_bundle
        self._bundle_buffer: List[RefBundle] = []
        self._bundle_buffer_size = 0
        self._bundle_buffer_size_bytes = 0
        self._finalized = False

    def num_blocks(self):
        return sum(len(b.block_refs) for b in self._bundle_buffer)

    def add_bundle(self, bundle: RefBundle):
        """Add a bundle to the bundler."""
        self._bundle_buffer.append(bundle)
        self._bundle_buffer_size += self._get_bundle_size(bundle)
        self._bundle_buffer_size_bytes += bundle.size_bytes()

    def has_bundle(self) -> bool:
        """Returns whether the bundler has a bundle."""
        return self._bundle_buffer and (
            self._min_rows_per_bundle is None
            or self._bundle_buffer_size >= self._min_rows_per_bundle
            or (self._finalized and self._bundle_buffer_size >= 0)
        )

    def size_bytes(self) -> int:
        return self._bundle_buffer_size_bytes

    def get_next_bundle(self) -> Tuple[List[RefBundle], RefBundle]:
        """Gets the next bundle.

        Returns:
            A two-tuple. The first element is a list of bundles that were combined into
            the output bundle. The second element is the output bundle.
        """
        assert self.has_bundle()

        if self._min_rows_per_bundle is None:
            # Short-circuit if no bundle row target was defined.
            assert len(self._bundle_buffer) == 1
            bundle = self._bundle_buffer[0]
            self._bundle_buffer = []
            self._bundle_buffer_size = 0
            self._bundle_buffer_size_bytes = 0
            return [bundle], bundle

        remainder = []
        output_buffer = []
        output_buffer_size = 0

        for idx, bundle in enumerate(self._bundle_buffer):
            bundle_size = self._get_bundle_size(bundle)

            # Add bundle to the output buffer so long as either
            #   - Output buffer size is still 0
            #   - Output buffer doesn't exceeds the `_min_rows_per_bundle` threshold
            if (
                output_buffer_size < self._min_rows_per_bundle
                or output_buffer_size == 0
            ):
                output_buffer.append(bundle)
                output_buffer_size += bundle_size
            else:
                remainder = self._bundle_buffer[idx:]

        self._bundle_buffer = remainder
        self._bundle_buffer_size = sum(
            self._get_bundle_size(bundle) for bundle in remainder
        )
        self._bundle_buffer_size_bytes = sum(
            bundle.size_bytes() for bundle in remainder
        )

        return list(output_buffer), _merge_ref_bundles(*output_buffer)

    def done_adding_bundles(self):
        """Indicate that no more RefBundles will be added to this bundler."""
        self._finalized = True

    @staticmethod
    def _get_bundle_size(bundle: RefBundle):
        return bundle.num_rows() if bundle.num_rows() is not None else float("inf")


def _merge_ref_bundles(*bundles: RefBundle) -> RefBundle:
    """Merge N ref bundles into a single bundle of multiple blocks."""
    # Check that at least one bundle is non-null.
    bundles = [bundle for bundle in bundles if bundle is not None]
    assert len(bundles) > 0
    blocks = list(
        itertools.chain(block for bundle in bundles for block in bundle.blocks)
    )
    owns_blocks = all(bundle.owns_blocks for bundle in bundles)
    schema = _take_first_non_empty_schema(bundle.schema for bundle in bundles)
    return RefBundle(blocks, owns_blocks=owns_blocks, schema=schema)


class _OutputQueue(ABC):
    """Interface for swapping between different output order modes."""

    @abstractmethod
    def notify_task_output_ready(self, task_index: int, output: RefBundle):
        """Called when a task's output is ready."""
        pass

    def notify_task_completed(self, task_index: int):
        """Called when a previously pending task completes."""
        pass

    @abstractmethod
    def has_next(self) -> bool:
        pass

    @abstractmethod
    def get_next(self) -> RefBundle:
        pass

    @abstractmethod
    def __len__(self) -> int:
        pass


class _OrderedOutputQueue(_OutputQueue):
    """An queue that returns finished tasks in submission order."""

    def __init__(self):
        self._task_outputs: Dict[int, Deque[RefBundle]] = defaultdict(lambda: deque())
        self._current_output_index: int = 0
        self._completed_tasks: Set[int] = set()
        self._size: int = 0

    def notify_task_output_ready(self, task_index: int, output: RefBundle):
        self._task_outputs[task_index].append(output)
        self._size += 1

    def _move_to_next_task(self):
        """Move the outut index to the next task.

        This method should only be called when the current task is complete and all
        outputs have been taken.
        """
        assert len(self._task_outputs[self._current_output_index]) == 0
        assert self._current_output_index in self._completed_tasks
        del self._task_outputs[self._current_output_index]
        self._completed_tasks.remove(self._current_output_index)
        self._current_output_index += 1

    def notify_task_completed(self, task_index: int):
        assert task_index >= self._current_output_index
        self._completed_tasks.add(task_index)
        if task_index == self._current_output_index:
            if len(self._task_outputs[task_index]) == 0:
                self._move_to_next_task()

    def has_next(self) -> bool:
        return len(self._task_outputs[self._current_output_index]) > 0

    def get_next(self) -> RefBundle:
        next_bundle = self._task_outputs[self._current_output_index].popleft()
        self._size -= 1
        if len(self._task_outputs[self._current_output_index]) == 0:
            if self._current_output_index in self._completed_tasks:
                self._move_to_next_task()
        return next_bundle

    def __len__(self) -> int:
        return self._size


class _UnorderedOutputQueue(_OutputQueue):
    """An queue that does not guarantee output order of finished tasks."""

    def __init__(self):
        self._queue: Deque[RefBundle] = deque()

    def notify_task_output_ready(self, _: int, output: RefBundle):
        self._queue.append(output)

    def has_next(self) -> bool:
        return len(self._queue) > 0

    def get_next(self) -> RefBundle:
        return self._queue.popleft()

    def __len__(self) -> int:
        return len(self._queue)


def _canonicalize_ray_remote_args(ray_remote_args: Dict[str, Any]) -> Dict[str, Any]:
    """Enforce rules on ray remote args for map tasks.

    Namely, args must explicitly specify either CPU or GPU, not both. Disallowing
    mixed resources avoids potential starvation and deadlock issues during scheduling,
    and should not be a serious limitation for users.
    """
    ray_remote_args = ray_remote_args.copy()

    # TODO: Might be better to log this warning at composition-time rather than at
    # execution. Validating inputs early is a good practice.
    if ray_remote_args.get("num_cpus") and ray_remote_args.get("num_gpus"):
        logger.warning(
            "Specifying both num_cpus and num_gpus for map tasks is experimental, "
            "and may result in scheduling or stability issues. "
            "Please report any issues to the Ray team: "
            "https://github.com/ray-project/ray/issues/new/choose"
        )

    if "num_cpus" not in ray_remote_args and "num_gpus" not in ray_remote_args:
        ray_remote_args["num_cpus"] = 1

    return ray_remote_args


def _splitrange(n, k):
    """Calculates array lens of np.array_split().

    This is the equivalent of
    `[len(x) for x in np.array_split(range(n), k)]`.
    """
    base = n // k
    output = [base] * k
    rem = n - sum(output)
    for i in range(len(output)):
        if rem > 0:
            output[i] += 1
            rem -= 1
    assert rem == 0, (rem, output, n, k)
    assert sum(output) == n, (output, n, k)
    return output


def _split_blocks(blocks: Iterable[Block], split_factor: float) -> Iterable[Block]:
    for block in blocks:
        block = BlockAccessor.for_block(block)
        offset = 0
        split_sizes = _splitrange(block.num_rows(), split_factor)
        for size in split_sizes:
            if size <= 0:
                continue
            yield block.slice(offset, offset + size, copy=False)
            offset += size


def _wrap_transformer_with_limit(
    map_transformer: MapTransformer, per_block_limit: int
) -> MapTransformer:
    """Wrap a MapTransformer with per-block limit functionality."""

    # Create a new limit transform function that goes at the end
    limit_transform_fn = _create_per_block_limit_transform_fn(per_block_limit)

    # Add the limit transform as the last step
    # Appending at the end so that the cap applies to the final output
    # blocks after all prior transforms.
    existing_transform_fns = map_transformer.get_transform_fns()
    new_transform_fns = existing_transform_fns + [limit_transform_fn]

    # Create new transformer with the limit added
    # TODO: Modify `add_transform_fns` to do this operation internally instead of modifying in place.
    new_transformer = MapTransformer(
        new_transform_fns,
        init_fn=map_transformer._init_fn,
        output_block_size_option_override=map_transformer._output_block_size_option_override,
    )

    return new_transformer


def _per_block_limit_fn(
    input: Iterable[Block], ctx: TaskContext, per_block_limit: int
) -> Iterable[Block]:
    """Apply per-block limit to the input blocks."""
    from ray.data.block import BlockAccessor

    # This is used to track the number of rows processed within this task.
    processed_rows = 0

    for block in input:
        if processed_rows >= per_block_limit:
            # We've hit the limit, stop processing
            break

        block_accessor = BlockAccessor.for_block(block)
        block_rows = block_accessor.num_rows()

        if processed_rows + block_rows <= per_block_limit:
            # Entire block fits within limit
            processed_rows += block_rows
            yield block
        else:
            # Need to truncate this block
            remaining_rows = per_block_limit - processed_rows
            truncated_block = block_accessor.slice(0, remaining_rows, copy=False)
            processed_rows += remaining_rows
            yield truncated_block


def _create_per_block_limit_transform_fn(per_block_limit: int) -> BlockMapTransformFn:
    """Create a transform function that applies per-block row limits."""
    limit_fn = functools.partial(_per_block_limit_fn, per_block_limit=per_block_limit)
    return BlockMapTransformFn(limit_fn)<|MERGE_RESOLUTION|>--- conflicted
+++ resolved
@@ -153,19 +153,17 @@
     def set_additional_split_factor(self, k: int):
         self._additional_split_factor = k
 
-<<<<<<< HEAD
-    def internal_input_queue_size(self) -> int:
-        return self._block_ref_bundler.num_bundles()
-=======
-    def internal_queue_num_blocks(self) -> int:
+    def internal_input_queue_num_blocks(self) -> int:
         return self._block_ref_bundler.num_blocks()
 
-    def internal_queue_num_bytes(self) -> int:
+    def internal_input_queue_num_bytes(self) -> int:
         return self._block_ref_bundler.size_bytes()
->>>>>>> 088a4d07
-
-    def internal_output_queue_size(self) -> int:
-        return len(self._output_queue)
+
+    def internal_output_queue_num_blocks(self) -> int:
+        return self._output_queue.num_blocks()
+
+    def internal_output_queue_num_bytes(self) -> int:
+        return self._output_queue.size_bytes()
 
     @property
     def name(self) -> str:
@@ -725,6 +723,14 @@
         pass
 
     @abstractmethod
+    def num_blocks(self) -> int:
+        pass
+
+    @abstractmethod
+    def size_bytes(self) -> int:
+        pass
+
+    @abstractmethod
     def __len__(self) -> int:
         pass
 
@@ -737,10 +743,12 @@
         self._current_output_index: int = 0
         self._completed_tasks: Set[int] = set()
         self._size: int = 0
+        self._num_blocks: int = 0
 
     def notify_task_output_ready(self, task_index: int, output: RefBundle):
         self._task_outputs[task_index].append(output)
-        self._size += 1
+        self._size_bytes += output.size_bytes()
+        self._num_blocks += len(output.blocks)
 
     def _move_to_next_task(self):
         """Move the outut index to the next task.
@@ -766,12 +774,19 @@
 
     def get_next(self) -> RefBundle:
         next_bundle = self._task_outputs[self._current_output_index].popleft()
-        self._size -= 1
+        self._size_bytes -= next_bundle.size_bytes()
+        self._num_blocks -= len(next_bundle.blocks)
         if len(self._task_outputs[self._current_output_index]) == 0:
             if self._current_output_index in self._completed_tasks:
                 self._move_to_next_task()
         return next_bundle
 
+    def num_blocks(self) -> int:
+        return self._num_blocks
+
+    def size_bytes(self) -> int:
+        return self._size_bytes
+
     def __len__(self) -> int:
         return self._size
 
@@ -781,18 +796,31 @@
 
     def __init__(self):
         self._queue: Deque[RefBundle] = deque()
+        self._num_blocks: int = 0
+        self._size_bytes: int = 0
 
     def notify_task_output_ready(self, _: int, output: RefBundle):
         self._queue.append(output)
+        self._num_blocks += len(output.blocks)
+        self._size_bytes += output.size_bytes()
 
     def has_next(self) -> bool:
         return len(self._queue) > 0
 
     def get_next(self) -> RefBundle:
-        return self._queue.popleft()
+        next_bundle = self._queue.popleft()
+        self._num_blocks -= len(next_bundle.blocks)
+        self._size_bytes -= next_bundle.size_bytes()
+        return next_bundle
 
     def __len__(self) -> int:
         return len(self._queue)
+
+    def num_blocks(self) -> int:
+        return self._num_blocks
+
+    def size_bytes(self) -> int:
+        return self._size_bytes
 
 
 def _canonicalize_ray_remote_args(ray_remote_args: Dict[str, Any]) -> Dict[str, Any]:
