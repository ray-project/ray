import copy
import functools
import itertools
import logging
from abc import ABC, abstractmethod
from collections import defaultdict, deque
from typing import (
    TYPE_CHECKING,
    Any,
    Callable,
    Deque,
    Dict,
    Iterable,
    Iterator,
    List,
    Optional,
    Set,
    Tuple,
    Union,
)

if TYPE_CHECKING:
    import pyarrow as pa

import ray
from ray import ObjectRef
from ray._raylet import ObjectRefGenerator
from ray.data._internal.compute import (
    ActorPoolStrategy,
    ComputeStrategy,
    TaskPoolStrategy,
)
from ray.data._internal.execution.interfaces import (
    BlockSlice,
    ExecutionOptions,
    ExecutionResources,
    PhysicalOperator,
    RefBundle,
    TaskContext,
)
from ray.data._internal.execution.interfaces.physical_operator import (
    DataOpTask,
    MetadataOpTask,
    OpTask,
    estimate_total_num_of_blocks,
)
from ray.data._internal.execution.interfaces.ref_bundle import (
    _iter_sliced_blocks,
)
from ray.data._internal.execution.operators.base_physical_operator import (
    InternalQueueOperatorMixin,
    OneToOneOperator,
)
from ray.data._internal.execution.operators.map_transformer import (
    BlockMapTransformFn,
    MapTransformer,
)
from ray.data._internal.execution.util import memory_string
from ray.data._internal.stats import StatsDict
from ray.data._internal.util import MemoryProfiler
from ray.data.block import (
    Block,
    BlockAccessor,
    BlockExecStats,
    BlockMetadataWithSchema,
    BlockStats,
    _take_first_non_empty_schema,
    to_stats,
)
from ray.data.context import DataContext
from ray.util.scheduling_strategies import NodeAffinitySchedulingStrategy

logger = logging.getLogger(__name__)


@ray.remote(num_cpus=0)
def _get_arrow_schema_from_block(block: Block) -> "pa.Schema":
    """Extract PyArrow schema from a block by converting a 1-row sample.

    This runs on a worker to avoid fetching block data to the driver.
    Uses num_cpus=0 since it's a lightweight metadata operation.

    Slices to 1 row before converting to Arrow to minimize conversion overhead
    for large Pandas blocks. This ensures schema is consistent with actual
    block conversion logic (e.g., pa.Table.from_pandas).
    """
    accessor = BlockAccessor.for_block(block)
    sample_block = accessor.slice(0, 1)
    sample_accessor = BlockAccessor.for_block(sample_block)
    return sample_accessor.to_arrow().schema


def _get_schema_from_bundle(bundle: RefBundle) -> Optional["pa.Schema"]:
    """Extract PyArrow schema from a RefBundle.

    For Arrow schemas, returns directly. For Pandas blocks, runs a lightweight
    remote task to convert a 1-row sample to Arrow and extract the schema.
    This ensures schema consistency with actual block conversion logic without
    fetching block data to the driver.
    """
    import pyarrow as pa

    from ray.data._internal.pandas_block import PandasBlockSchema
    from ray.data.dataset import Schema

    if bundle.schema is None:
        return None

    schema = bundle.schema

    # Unwrap Schema wrapper if present
    if isinstance(schema, Schema):
        schema = schema.base_schema

    # Already a PyArrow schema - use directly
    if isinstance(schema, pa.Schema):
        return schema

    # PandasBlockSchema - use remote task to convert via actual block conversion
    # This runs on a worker to avoid fetching block data to the driver
    if isinstance(schema, PandasBlockSchema):
        if not bundle.blocks:
            return None
        block_ref, _ = bundle.blocks[0]
        schema_ref = _get_arrow_schema_from_block.remote(block_ref)
        return ray.get(schema_ref)

    return None


class BaseRefBundler(ABC):
    """Interface for the rebundling behavior of the MapOperator."""

    @abstractmethod
    def num_blocks(self) -> int:
        """Return the total number of blocks buffered inside the bundler."""
        pass

    @abstractmethod
    def add_bundle(self, bundle: RefBundle):
        """Add a new input bundle to the bundler."""
        pass

    @abstractmethod
    def has_bundle(self) -> bool:
        """Return whether the bundler currently holds a full bundle ready to emit."""
        pass

    @abstractmethod
    def size_bytes(self) -> int:
        """Estimate the total size in bytes of buffered bundles."""
        pass

    @abstractmethod
    def get_next_bundle(
        self,
    ) -> Tuple[List[RefBundle], RefBundle]:
        """Pop and return the next bundled input ready for task submission."""
        pass

    @abstractmethod
    def done_adding_bundles(self):
        """Signal that no additional bundles will be added to the bundler so the bundler can be finalized."""
        pass


class MapOperator(InternalQueueOperatorMixin, OneToOneOperator, ABC):
    """A streaming operator that maps input bundles 1:1 to output bundles.

    This operator implements the distributed map operation, supporting both task
    and actor compute strategies.
    """

    MAP_UDF_WARN_SIZE_THRESHOLD = 100 * 1024**2
    """
    Warn if the size of the map UDF exceeds this threshold.
    """

    def __init__(
        self,
        map_transformer: MapTransformer,
        input_op: PhysicalOperator,
        data_context: DataContext,
        name: str,
        target_max_block_size_override: Optional[int],
        min_rows_per_bundle: Optional[int],
        ref_bundler: Optional[BaseRefBundler],
        supports_fusion: bool,
        map_task_kwargs: Optional[Dict[str, Any]],
        ray_remote_args_fn: Optional[Callable[[], Dict[str, Any]]],
        ray_remote_args: Optional[Dict[str, Any]],
        on_start: Optional[Callable[[Optional["pa.Schema"]], None]] = None,
    ):
        # NOTE: This constructor should not be called directly; use MapOperator.create()
        # instead.
        # NOTE: This constructor must be called by subclasses.
        if map_task_kwargs is None:
            map_task_kwargs = {}

        self._map_transformer = map_transformer
        self._supports_fusion = supports_fusion
        self._map_task_kwargs = map_task_kwargs
        self._ray_remote_args = _canonicalize_ray_remote_args(ray_remote_args or {})
        self._ray_remote_args_fn = ray_remote_args_fn
        self._ray_remote_args_factory_actor_locality = None
        self._remote_args_for_metrics = copy.deepcopy(self._ray_remote_args)

        # Bundles block references up to the min_rows_per_bundle target.
        self._block_ref_bundler = ref_bundler or BlockRefBundler(min_rows_per_bundle)

        # Queue for task outputs, either ordered or unordered (this is set by start()).
        self._output_queue: Optional[_OutputQueue] = None
        # Output metadata, added to on get_next().
        self._output_blocks_stats: List[BlockStats] = []
        # All active `DataOpTask`s.
        self._data_tasks: Dict[int, DataOpTask] = {}
        self._next_data_task_idx = 0
        # All active `MetadataOpTask`s.
        self._metadata_tasks: Dict[int, MetadataOpTask] = {}
        self._next_metadata_task_idx = 0
        # Keep track of all finished streaming generators.
        super().__init__(name, input_op, data_context, target_max_block_size_override)

        # If set, then all output blocks will be split into
        # this many sub-blocks. This is to avoid having
        # too-large blocks, which may reduce parallelism for
        # the subsequent operator.
        self._additional_split_factor = None
        # Callback functions that generate additional task kwargs
        # for the map task.
        self._map_task_kwargs_fns: List[Callable[[], Dict[str, Any]]] = []
        # Callback for when first input bundle is ready (before task submission).
        # Receives schema from the first bundle for deferred initialization
        # (e.g., schema evolution for Iceberg writes via on_write_start).
        self._on_start: Optional[Callable[[Optional["pa.Schema"]], None]] = on_start
<<<<<<< HEAD
        self._start_called = False
=======
        self._on_start_called = False
        # _map_transformer_ref is lazily initialized on first access.
        # This ensures on_start callback (if registered) can modify the transformer
        # before serialization (e.g., for Iceberg schema evolution).
        self.__map_transformer_ref = None

    @property
    def _map_transformer_ref(self):
        """Lazily serialize _map_transformer to object store on first access.

        Deferred until first task submission so that on_start callbacks
        (e.g., on_write_start for Iceberg) can modify the transformer state
        before serialization.
        """
        if self.__map_transformer_ref is None:
            self.__map_transformer_ref = ray.put(self._map_transformer)
            self._warn_large_udf()
        return self.__map_transformer_ref
>>>>>>> b8f22e9a

    def add_map_task_kwargs_fn(self, map_task_kwargs_fn: Callable[[], Dict[str, Any]]):
        """Add a callback function that generates additional kwargs for the map tasks.
        In the map tasks, the kwargs can be accessible via `TaskContext.kwargs`.
        """
        self._map_task_kwargs_fns.append(map_task_kwargs_fn)

    def _notify_first_input(self, bundled_input: RefBundle) -> None:
        """Invoke on_start callback with schema if registered and not yet invoked.

        Used for deferred initialization that needs schema from the first bundle
        (e.g., schema evolution for Iceberg writes via on_write_start).
        """
<<<<<<< HEAD
        if not self._start_called and self._on_start is not None:
            schema = self._get_schema_from_bundle(bundled_input)
            self._on_start(schema)
            self._start_called = True

    def _get_schema_from_bundle(self, bundle: RefBundle) -> Optional["pa.Schema"]:
        """Extract PyArrow schema from a RefBundle without fetching block data."""
        import pyarrow as pa

        from ray.data._internal.arrow_ops.transform_pyarrow import (
            convert_pandas_dtype_to_pyarrow,
        )
        from ray.data._internal.pandas_block import PandasBlockSchema
        from ray.data.dataset import Schema

        if bundle.schema is None:
            return None

        schema = bundle.schema

        # Unwrap Schema wrapper if present
        if isinstance(schema, Schema):
            schema = schema.base_schema

        # Already a PyArrow schema - use directly
        if isinstance(schema, pa.Schema):
            return schema

        # PandasBlockSchema - convert to PyArrow
        if isinstance(schema, PandasBlockSchema):
            fields = []
            for name, dtype in zip(schema.names, schema.types):
                pa_type = convert_pandas_dtype_to_pyarrow(dtype)
                fields.append(pa.field(name, pa_type))
            return pa.schema(fields)

        return None
=======
        if not self._on_start_called and self._on_start is not None:
            schema = _get_schema_from_bundle(bundled_input)
            self._on_start(schema)
            self._on_start_called = True
            # Note: _map_transformer_ref is lazily initialized, so no need to
            # re-serialize here - it will be created with the updated state
            # when first accessed in _add_bundled_input.
>>>>>>> b8f22e9a

    def get_map_task_kwargs(self) -> Dict[str, Any]:
        """Get the kwargs for the map task.
        Subclasses should pass the returned kwargs to the map tasks.
        In the map tasks, the kwargs can be accessible via `TaskContext.kwargs`.
        """
        kwargs = self._map_task_kwargs.copy()
        for fn in self._map_task_kwargs_fns:
            kwargs.update(fn())
        return kwargs

    def get_additional_split_factor(self) -> int:
        if self._additional_split_factor is None:
            return 1
        return self._additional_split_factor

    def set_additional_split_factor(self, k: int):
        self._additional_split_factor = k

    def internal_input_queue_num_blocks(self) -> int:
        return self._block_ref_bundler.num_blocks()

    def internal_input_queue_num_bytes(self) -> int:
        return self._block_ref_bundler.size_bytes()

    def internal_output_queue_num_blocks(self) -> int:
        return self._output_queue.num_blocks()

    def internal_output_queue_num_bytes(self) -> int:
        return self._output_queue.size_bytes()

    def clear_internal_input_queue(self) -> None:
        """Clear internal input queue (block ref bundler)."""
        self._block_ref_bundler.done_adding_bundles()
        while self._block_ref_bundler.has_bundle():
            (input_bundles, _) = self._block_ref_bundler.get_next_bundle()
            for input_bundle in input_bundles:
                self._metrics.on_input_dequeued(input_bundle)

    def clear_internal_output_queue(self) -> None:
        """Clear internal output queue."""
        while self._output_queue.has_next():
            bundle = self._output_queue.get_next()
            self._metrics.on_output_dequeued(bundle)

    @property
    def name(self) -> str:
        name = super().name
        if self._additional_split_factor is not None:
            name += f"->SplitBlocks({self._additional_split_factor})"
        return name

    @classmethod
    def create(
        cls,
        map_transformer: MapTransformer,
        input_op: PhysicalOperator,
        data_context: DataContext,
        target_max_block_size_override: Optional[int] = None,
        name: str = "Map",
        # TODO(ekl): slim down ComputeStrategy to only specify the compute
        # config and not contain implementation code.
        compute_strategy: Optional[ComputeStrategy] = None,
        min_rows_per_bundle: Optional[int] = None,
        ref_bundler: Optional[BaseRefBundler] = None,
        supports_fusion: bool = True,
        map_task_kwargs: Optional[Dict[str, Any]] = None,
        ray_remote_args_fn: Optional[Callable[[], Dict[str, Any]]] = None,
        ray_remote_args: Optional[Dict[str, Any]] = None,
        per_block_limit: Optional[int] = None,
        on_start: Optional[Callable[[Optional["pa.Schema"]], None]] = None,
    ) -> "MapOperator":
        """Create a MapOperator.

        This factory creates the MapOperator pool implementation that corresponds to the
        compute argument:
            - If None or TaskPoolStrategy -> TaskPoolMapOperator
            - If ActorPoolStrategy -> ActorPoolMapOperator

        Args:
            transform_fn: The function to apply to each ref bundle input.
            input_op: Operator generating input data for this op.
            init_fn: The callable class to instantiate if using ActorPoolMapOperator.
            name: The name of this operator.
            compute_strategy: Customize the compute strategy for this op.
            target_max_block_size_override: Override for target max-block-size.
            min_rows_per_bundle: The number of rows to gather per batch passed to the
                transform_fn, or None to use the block size. Setting the batch size is
                important for the performance of GPU-accelerated transform functions.
                The actual rows passed may be less if the dataset is small.
            ref_bundler: The ref bundler to use for this operator.
            supports_fusion: Whether this operator supports fusion with other operators.
            map_task_kwargs: A dictionary of kwargs to pass to the map task. You can
                access these kwargs through the `TaskContext.kwargs` dictionary.
            ray_remote_args_fn: A function that returns a dictionary of remote args
                passed to each map worker. The purpose of this argument is to generate
                dynamic arguments for each actor/task, and will be called each time
                prior to initializing the worker. Args returned from this dict will
                always override the args in ``ray_remote_args``. Note: this is an
                advanced, experimental feature.
            ray_remote_args: Customize the :func:`ray.remote` args for this op's tasks.
            per_block_limit: Maximum number of rows to process per block, for early termination.
            on_start: Optional callback invoked with the schema from the first input
                bundle before any tasks are submitted. Used for deferred initialization
                that requires schema from actual data (e.g., schema evolution for
                Iceberg writes).
        """
        if (ref_bundler is not None and min_rows_per_bundle is not None) or (
            min_rows_per_bundle is not None and ref_bundler is not None
        ):
            raise ValueError(
                "min_rows_per_bundle and ref_bundler cannot be used together"
            )

        if compute_strategy is None:
            compute_strategy = TaskPoolStrategy()

        # Apply per-block limit to the map transformer if set
        if per_block_limit is not None:
            map_transformer = _wrap_transformer_with_limit(
                map_transformer, per_block_limit
            )

        if isinstance(compute_strategy, TaskPoolStrategy):
            from ray.data._internal.execution.operators.task_pool_map_operator import (
                TaskPoolMapOperator,
            )

            return TaskPoolMapOperator(
                map_transformer,
                input_op,
                data_context,
                name=name,
                target_max_block_size_override=target_max_block_size_override,
                min_rows_per_bundle=min_rows_per_bundle,
                ref_bundler=ref_bundler,
                max_concurrency=compute_strategy.size,
                supports_fusion=supports_fusion,
                map_task_kwargs=map_task_kwargs,
                ray_remote_args_fn=ray_remote_args_fn,
                ray_remote_args=ray_remote_args,
                on_start=on_start,
            )
        elif isinstance(compute_strategy, ActorPoolStrategy):
            from ray.data._internal.execution.operators.actor_pool_map_operator import (
                ActorPoolMapOperator,
            )

            return ActorPoolMapOperator(
                map_transformer,
                input_op,
                data_context,
                target_max_block_size_override=target_max_block_size_override,
                compute_strategy=compute_strategy,
                name=name,
                min_rows_per_bundle=min_rows_per_bundle,
                ref_bundler=ref_bundler,
                supports_fusion=supports_fusion,
                map_task_kwargs=map_task_kwargs,
                ray_remote_args_fn=ray_remote_args_fn,
                ray_remote_args=ray_remote_args,
                on_start=on_start,
            )
        else:
            raise ValueError(f"Unsupported execution strategy {compute_strategy}")

    def start(self, options: "ExecutionOptions"):
        super().start(options)
        # Create output queue with desired ordering semantics.
        if options.preserve_order:
            self._output_queue = _OrderedOutputQueue()
        else:
            self._output_queue = _UnorderedOutputQueue()

        if options.locality_with_output:
            if isinstance(options.locality_with_output, list):
                locs = options.locality_with_output
            else:
                locs = [ray.get_runtime_context().get_node_id()]

            class RoundRobinAssign:
                def __init__(self, locs):
                    self.locs = locs
                    self.i = 0

                def __call__(self, args):
                    args = copy.deepcopy(args)
                    args["scheduling_strategy"] = NodeAffinitySchedulingStrategy(
                        self.locs[self.i],
                        soft=True,
                        _spill_on_unavailable=True,
                    )
                    self.i += 1
                    self.i %= len(self.locs)
                    return args

            self._ray_remote_args_factory_actor_locality = RoundRobinAssign(locs)

        map_transformer = self._map_transformer
        # Apply additional block split if needed.
        if self.get_additional_split_factor() > 1:
            split_factor = self.get_additional_split_factor()
            split_transformer = MapTransformer(
                [
                    BlockMapTransformFn(
                        lambda blocks, ctx: _split_blocks(blocks, split_factor),
                        # NOTE: Disable block-shaping to avoid it overriding
                        #       splitting
                        disable_block_shaping=True,
                    )
                ]
            )
            map_transformer = map_transformer.fuse(split_transformer)

        # Store the potentially modified map_transformer for later use
        self._map_transformer = map_transformer

    def _warn_large_udf(self):
        """Print a warning if the UDF is too large."""
        udf_size = ray.experimental.get_local_object_locations(
            [self.__map_transformer_ref]
        )[self.__map_transformer_ref]["object_size"]
        if udf_size > self.MAP_UDF_WARN_SIZE_THRESHOLD:
            logger.warning(
                f"The UDF of operator {self.name} is too large "
                f"(size = {memory_string(udf_size)}). "
                "Check if the UDF has accidentally captured large objects. "
                "Load the large objects in the __init__ method "
                "or pass them as ObjectRefs instead."
            )

    def _add_input_inner(self, refs: RefBundle, input_index: int):
        assert input_index == 0, input_index

        # Add RefBundle to the bundler.
        self._block_ref_bundler.add_bundle(refs)
        self._metrics.on_input_queued(refs)

        if self._block_ref_bundler.has_bundle():
            # The ref bundler combines one or more RefBundles into a new larger
            # RefBundle. Rather than dequeuing the new RefBundle, which was never
            # enqueued in the first place, we dequeue the original RefBundles.
            (input_refs, bundled_input) = self._block_ref_bundler.get_next_bundle()
            for bundle in input_refs:
                self._metrics.on_input_dequeued(bundle)

            # Invoke first-input callback before task submission (for deferred init).
            # This is used by write operators to call on_write_start with schema.
            self._notify_first_input(bundled_input)

            # If the bundler has a full bundle, add it to the operator's task submission
            # queue
            self._add_bundled_input(bundled_input)

    def _get_dynamic_ray_remote_args(
        self, input_bundle: Optional[RefBundle] = None
    ) -> Dict[str, Any]:
        ray_remote_args = copy.deepcopy(self._ray_remote_args)

        # max_calls isn't supported in `.options()`, so we remove it when generating dynamic ray_remote_args
        ray_remote_args.pop("max_calls", None)

        # Override parameters from user provided remote args function.
        if self._ray_remote_args_fn:
            new_remote_args = self._ray_remote_args_fn()
            for k, v in new_remote_args.items():
                ray_remote_args[k] = v
        # For tasks with small args, we will use SPREAD by default to optimize for
        # compute load-balancing. For tasks with large args, we will use DEFAULT to
        # allow the Ray locality scheduler a chance to optimize task placement.
        if "scheduling_strategy" not in ray_remote_args:
            ctx = self.data_context
            if input_bundle and input_bundle.size_bytes() > ctx.large_args_threshold:
                ray_remote_args[
                    "scheduling_strategy"
                ] = ctx.scheduling_strategy_large_args
                # Takes precedence over small args case. This is to let users know
                # when the large args case is being triggered.
                self._remote_args_for_metrics = copy.deepcopy(ray_remote_args)
            else:
                ray_remote_args["scheduling_strategy"] = ctx.scheduling_strategy
                # Only save to metrics if we haven't already done so.
                if "scheduling_strategy" not in self._remote_args_for_metrics:
                    self._remote_args_for_metrics = copy.deepcopy(ray_remote_args)
        # This should take precedence over previously set scheduling strategy, as it
        # implements actor-based locality overrides.
        if self._ray_remote_args_factory_actor_locality:
            return self._ray_remote_args_factory_actor_locality(ray_remote_args)
        return ray_remote_args

    @abstractmethod
    def _add_bundled_input(self, refs: RefBundle):
        """Add a pre-bundled upstream output to this operator.

        Unlike the add_input() arg, this RefBundle has already been further bundled by
        _block_ref_bundler up to the target size, meaning that this bundle is ready for
        task submission.

        This must be implemented by subclasses.

        Args:
            refs: The fully-bundled ref bundle that should be added as input.
        """
        raise NotImplementedError

    def _submit_data_task(
        self,
        gen: ObjectRefGenerator,
        inputs: RefBundle,
        task_done_callback: Optional[Callable[[], None]] = None,
    ):
        """Submit a new data-handling task."""
        # TODO(hchen):
        # 1. Move this to the base PhyscialOperator class.
        # 2. This method should only take a block-processing function as input,
        #    instead of a streaming generator. The logic of submitting ray tasks
        #    can also be capsulated in the base class.
        task_index = self._next_data_task_idx
        self._next_data_task_idx += 1
        self._metrics.on_task_submitted(task_index, inputs)

        def _output_ready_callback(
            task_index,
            output: RefBundle,
        ):
            # Since output is streamed, it should only contain one block.
            assert len(output) == 1
            self._metrics.on_task_output_generated(task_index, output)

            # Notify output queue that the task has produced an new output.
            self._output_queue.notify_task_output_ready(task_index, output)
            self._metrics.on_output_queued(output)

        def _task_done_callback(task_index: int, exception: Optional[Exception]):
            self._metrics.on_task_finished(task_index, exception)

            # Estimate number of tasks and rows from inputs received and tasks
            # submitted so far
            (
                _,
                self._estimated_num_output_bundles,
                self._estimated_output_num_rows,
            ) = estimate_total_num_of_blocks(
                self._next_data_task_idx, self.upstream_op_num_outputs(), self._metrics
            )

            self._data_tasks.pop(task_index)
            # Notify output queue that this task is complete.
            self._output_queue.notify_task_completed(task_index)
            if task_done_callback:
                task_done_callback()

        self._data_tasks[task_index] = DataOpTask(
            task_index,
            gen,
            lambda output: _output_ready_callback(task_index, output),
            functools.partial(_task_done_callback, task_index),
        )

    def _submit_metadata_task(
        self, result_ref: ObjectRef, task_done_callback: Callable[[], None]
    ):
        """Submit a new metadata-handling task."""
        # TODO(hchen): Move this to the base PhyscialOperator class.
        task_index = self._next_metadata_task_idx
        self._next_metadata_task_idx += 1

        def _task_done_callback():
            self._metadata_tasks.pop(task_index)
            task_done_callback()

        self._metadata_tasks[task_index] = MetadataOpTask(
            task_index, result_ref, _task_done_callback
        )

    def get_active_tasks(self) -> List[OpTask]:
        return list(self._metadata_tasks.values()) + list(self._data_tasks.values())

    def all_inputs_done(self):
        self._block_ref_bundler.done_adding_bundles()
        if self._block_ref_bundler.has_bundle():
            # Handle any leftover bundles in the bundler.
            (
                _,
                bundled_input,
            ) = self._block_ref_bundler.get_next_bundle()

<<<<<<< HEAD
            # Invoke first-input callback before task submission (for deferred init).
            # This handles small datasets where bundles never met the threshold during
            # normal processing and were deferred to all_inputs_done().
            self._notify_first_input(bundled_input)

=======
>>>>>>> b8f22e9a
            self._add_bundled_input(bundled_input)

        super().all_inputs_done()

    def has_next(self) -> bool:
        assert self._started
        return self._output_queue.has_next()

    def _get_next_inner(self) -> RefBundle:
        assert self._started
        bundle = self._output_queue.get_next()
        self._metrics.on_output_dequeued(bundle)
        self._output_blocks_stats.extend(to_stats(bundle.metadata))
        return bundle

    @abstractmethod
    def progress_str(self) -> str:
        raise NotImplementedError

    def _extra_metrics(self) -> Dict[str, Any]:
        return {"ray_remote_args": dict(sorted(self._remote_args_for_metrics.items()))}

    def get_stats(self) -> StatsDict:
        return {self._name: self._output_blocks_stats}

    def get_map_transformer(self) -> MapTransformer:
        return self._map_transformer

    def _do_shutdown(self, force: bool = False):
        # Invoke base-class sequence
        super()._do_shutdown(force)
        # Release refs
        self._data_tasks.clear()
        self._metadata_tasks.clear()

    @abstractmethod
    def current_processor_usage(self) -> ExecutionResources:
        raise NotImplementedError

    @abstractmethod
    def pending_processor_usage(self) -> ExecutionResources:
        raise NotImplementedError

    @abstractmethod
    def incremental_resource_usage(self) -> ExecutionResources:
        raise NotImplementedError

    def implements_accurate_memory_accounting(self) -> bool:
        return True

    def supports_fusion(self) -> bool:
        return self._supports_fusion

    def num_active_tasks(self) -> int:
        # Override `num_active_tasks` to only include data tasks and exclude
        # metadata tasks, which are used by the actor-pool map operator to
        # check if a newly created actor is ready.
        # The reasons are because:
        # 1. `PhysicalOperator.completed` checks `num_active_tasks`. The operator
        #   should be considered completed if there are still pending actors.
        # 2. The number of active tasks in the progress bar will be more accurate
        #   to reflect the actual data processing tasks.
        return len(self._data_tasks)


def _map_task(
    map_transformer: MapTransformer,
    data_context: DataContext,
    ctx: TaskContext,
    *blocks: Block,
    slices: Optional[List[BlockSlice]] = None,
    **kwargs: Dict[str, Any],
) -> Iterator[Union[Block, "BlockMetadataWithSchema"]]:
    """Remote function for a single operator task.

    Args:
        fn: The callable that takes Iterator[Block] as input and returns
            Iterator[Block] as output.
        blocks: The concrete block values from the task ref bundle.
        slices: List of block slices for this task to process.

    Returns:
        A generator of blocks, followed by the list of BlockMetadata for the blocks
        as the last generator return.
    """
    logger.debug(
        "Executing map task of operator %s with task index %d",
        ctx.op_name,
        ctx.task_idx,
    )
    DataContext._set_current(data_context)
    ctx.kwargs.update(kwargs)
    TaskContext.set_current(ctx)
    stats = BlockExecStats.builder()
    map_transformer.override_target_max_block_size(ctx.target_max_block_size_override)
    block_iter: Iterable[Block]
    if slices:
        block_iter = _iter_sliced_blocks(blocks, slices)
    else:
        block_iter = iter(blocks)

    with MemoryProfiler(data_context.memory_usage_poll_interval_s) as profiler:
        for b_out in map_transformer.apply_transform(block_iter, ctx):
            # TODO(Clark): Add input file propagation from input blocks.
            m_out = BlockAccessor.for_block(b_out).get_metadata()
            s_out = BlockAccessor.for_block(b_out).schema()
            m_out.exec_stats = stats.build()
            m_out.exec_stats.udf_time_s = map_transformer.udf_time()
            m_out.exec_stats.task_idx = ctx.task_idx
            m_out.exec_stats.max_uss_bytes = profiler.estimate_max_uss()
            meta_with_schema = BlockMetadataWithSchema(metadata=m_out, schema=s_out)
            yield b_out
            yield meta_with_schema
            stats = BlockExecStats.builder()
            profiler.reset()

    TaskContext.reset_current()


class BlockRefBundler(BaseRefBundler):
    """Rebundles RefBundles to get them close to a particular number of rows."""

    def __init__(self, min_rows_per_bundle: Optional[int]):
        """Creates a BlockRefBundler.

        Args:
            min_rows_per_bundle: The target number of rows per bundle. Note that we
                bundle up to this target, but only exceed it if not doing so would
                result in an empty bundle.
        """
        assert (
            min_rows_per_bundle is None or min_rows_per_bundle >= 0
        ), "Min rows per bundle has to be non-negative"

        self._min_rows_per_bundle = min_rows_per_bundle
        self._bundle_buffer: List[RefBundle] = []
        self._bundle_buffer_size = 0
        self._bundle_buffer_size_bytes = 0
        self._finalized = False

    def num_blocks(self):
        return sum(len(b.block_refs) for b in self._bundle_buffer)

    def add_bundle(self, bundle: RefBundle):
        """Add a bundle to the bundler."""
        self._bundle_buffer.append(bundle)
        self._bundle_buffer_size += self._get_bundle_size(bundle)
        self._bundle_buffer_size_bytes += bundle.size_bytes()

    def has_bundle(self) -> bool:
        """Returns whether the bundler has a bundle."""
        return self._bundle_buffer and (
            self._min_rows_per_bundle is None
            or self._bundle_buffer_size >= self._min_rows_per_bundle
            or (self._finalized and self._bundle_buffer_size >= 0)
        )

    def size_bytes(self) -> int:
        return self._bundle_buffer_size_bytes

    def get_next_bundle(
        self,
    ) -> Tuple[List[RefBundle], RefBundle]:
        """Gets the next bundle.

        Returns:
            A two-tuple. The first element is a list of bundles that were combined into
            the output bundle. The second element is the output bundle.
        """
        assert self.has_bundle()

        if self._min_rows_per_bundle is None:
            # Short-circuit if no bundle row target was defined.
            assert len(self._bundle_buffer) == 1
            bundle = self._bundle_buffer[0]
            self._bundle_buffer = []
            self._bundle_buffer_size = 0
            self._bundle_buffer_size_bytes = 0
            return [bundle], bundle

        remainder = []
        output_buffer = []
        output_buffer_size = 0

        for idx, bundle in enumerate(self._bundle_buffer):
            bundle_size = self._get_bundle_size(bundle)

            # Add bundle to the output buffer so long as either
            #   - Output buffer size is still 0
            #   - Output buffer doesn't exceeds the `_min_rows_per_bundle` threshold
            if (
                output_buffer_size < self._min_rows_per_bundle
                or output_buffer_size == 0
            ):
                output_buffer.append(bundle)
                output_buffer_size += bundle_size
            else:
                remainder = self._bundle_buffer[idx:]

        self._bundle_buffer = remainder
        self._bundle_buffer_size = sum(
            self._get_bundle_size(bundle) for bundle in remainder
        )
        self._bundle_buffer_size_bytes = sum(
            bundle.size_bytes() for bundle in remainder
        )

        return list(output_buffer), _merge_ref_bundles(*output_buffer)

    def done_adding_bundles(self):
        """Indicate that no more RefBundles will be added to this bundler."""
        self._finalized = True

    @staticmethod
    def _get_bundle_size(bundle: RefBundle):
        return bundle.num_rows() if bundle.num_rows() is not None else float("inf")


def _merge_ref_bundles(*bundles: RefBundle) -> RefBundle:
    """Merge N ref bundles into a single bundle of multiple blocks."""
    # Check that at least one bundle is non-null.
    bundles = [bundle for bundle in bundles if bundle is not None]
    assert len(bundles) > 0
    blocks = list(
        itertools.chain(block for bundle in bundles for block in bundle.blocks)
    )
    owns_blocks = all(bundle.owns_blocks for bundle in bundles)
    schema = _take_first_non_empty_schema(bundle.schema for bundle in bundles)
    return RefBundle(blocks, owns_blocks=owns_blocks, schema=schema)


class _OutputQueue(ABC):
    """Interface for swapping between different output order modes."""

    @abstractmethod
    def notify_task_output_ready(self, task_index: int, output: RefBundle):
        """Called when a task's output is ready."""
        pass

    def notify_task_completed(self, task_index: int):
        """Called when a previously pending task completes."""
        pass

    @abstractmethod
    def has_next(self) -> bool:
        pass

    @abstractmethod
    def get_next(self) -> RefBundle:
        pass

    @abstractmethod
    def num_blocks(self) -> int:
        pass

    @abstractmethod
    def size_bytes(self) -> int:
        pass


class _OrderedOutputQueue(_OutputQueue):
    """An queue that returns finished tasks in submission order."""

    def __init__(self):
        self._task_outputs: Dict[int, Deque[RefBundle]] = defaultdict(lambda: deque())
        self._current_output_index: int = 0
        self._completed_tasks: Set[int] = set()
        self._size_bytes: int = 0
        self._num_blocks: int = 0

    def notify_task_output_ready(self, task_index: int, output: RefBundle):
        self._task_outputs[task_index].append(output)
        self._size_bytes += output.size_bytes()
        self._num_blocks += len(output.blocks)

    def _move_to_next_task(self):
        """Move the outut index to the next task.

        This method should only be called when the current task is complete and all
        outputs have been taken.
        """
        assert len(self._task_outputs[self._current_output_index]) == 0
        assert self._current_output_index in self._completed_tasks
        del self._task_outputs[self._current_output_index]
        self._completed_tasks.remove(self._current_output_index)
        self._current_output_index += 1

    def notify_task_completed(self, task_index: int):
        assert task_index >= self._current_output_index
        self._completed_tasks.add(task_index)
        if task_index == self._current_output_index:
            if len(self._task_outputs[task_index]) == 0:
                self._move_to_next_task()

    def has_next(self) -> bool:
        return len(self._task_outputs[self._current_output_index]) > 0

    def get_next(self) -> RefBundle:
        next_bundle = self._task_outputs[self._current_output_index].popleft()
        self._size_bytes -= next_bundle.size_bytes()
        self._num_blocks -= len(next_bundle.blocks)
        if len(self._task_outputs[self._current_output_index]) == 0:
            if self._current_output_index in self._completed_tasks:
                self._move_to_next_task()
        return next_bundle

    def num_blocks(self) -> int:
        return self._num_blocks

    def size_bytes(self) -> int:
        return self._size_bytes


class _UnorderedOutputQueue(_OutputQueue):
    """An queue that does not guarantee output order of finished tasks."""

    def __init__(self):
        self._queue: Deque[RefBundle] = deque()
        self._num_blocks: int = 0
        self._size_bytes: int = 0

    def notify_task_output_ready(self, _: int, output: RefBundle):
        self._queue.append(output)
        self._num_blocks += len(output.blocks)
        self._size_bytes += output.size_bytes()

    def has_next(self) -> bool:
        return len(self._queue) > 0

    def get_next(self) -> RefBundle:
        next_bundle = self._queue.popleft()
        self._num_blocks -= len(next_bundle.blocks)
        self._size_bytes -= next_bundle.size_bytes()
        return next_bundle

    def num_blocks(self) -> int:
        return self._num_blocks

    def size_bytes(self) -> int:
        return self._size_bytes


def _canonicalize_ray_remote_args(ray_remote_args: Dict[str, Any]) -> Dict[str, Any]:
    """Enforce rules on ray remote args for map tasks.

    Namely, args must explicitly specify either CPU or GPU, not both. Disallowing
    mixed resources avoids potential starvation and deadlock issues during scheduling,
    and should not be a serious limitation for users.
    """
    ray_remote_args = ray_remote_args.copy()

    # TODO: Might be better to log this warning at composition-time rather than at
    # execution. Validating inputs early is a good practice.
    if ray_remote_args.get("num_cpus") and ray_remote_args.get("num_gpus"):
        logger.warning(
            "Specifying both num_cpus and num_gpus for map tasks is experimental, "
            "and may result in scheduling or stability issues. "
            "Please report any issues to the Ray team: "
            "https://github.com/ray-project/ray/issues/new/choose"
        )

    if "num_cpus" not in ray_remote_args and "num_gpus" not in ray_remote_args:
        ray_remote_args["num_cpus"] = 1

    return ray_remote_args


def _splitrange(n, k):
    """Calculates array lens of np.array_split().

    This is the equivalent of
    `[len(x) for x in np.array_split(range(n), k)]`.
    """
    base = n // k
    output = [base] * k
    rem = n - sum(output)
    for i in range(len(output)):
        if rem > 0:
            output[i] += 1
            rem -= 1
    assert rem == 0, (rem, output, n, k)
    assert sum(output) == n, (output, n, k)
    return output


def _split_blocks(blocks: Iterable[Block], split_factor: float) -> Iterable[Block]:
    for block in blocks:
        block = BlockAccessor.for_block(block)
        offset = 0
        split_sizes = _splitrange(block.num_rows(), split_factor)
        for size in split_sizes:
            if size <= 0:
                continue
            yield block.slice(offset, offset + size, copy=False)
            offset += size


def _wrap_transformer_with_limit(
    map_transformer: MapTransformer, per_block_limit: int
) -> MapTransformer:
    """Wrap a MapTransformer with per-block limit functionality."""

    # Create a new limit transform function that goes at the end
    limit_transform_fn = _create_per_block_limit_transform_fn(per_block_limit)

    # Add the limit transform as the last step
    # Appending at the end so that the cap applies to the final output
    # blocks after all prior transforms.
    existing_transform_fns = map_transformer.get_transform_fns()
    new_transform_fns = existing_transform_fns + [limit_transform_fn]

    # Create new transformer with the limit added
    # TODO: Modify `add_transform_fns` to do this operation internally instead of modifying in place.
    new_transformer = MapTransformer(
        new_transform_fns,
        init_fn=map_transformer._init_fn,
        output_block_size_option_override=map_transformer._output_block_size_option_override,
    )

    return new_transformer


def _per_block_limit_fn(
    input: Iterable[Block], ctx: TaskContext, per_block_limit: int
) -> Iterable[Block]:
    """Apply per-block limit to the input blocks."""
    from ray.data.block import BlockAccessor

    # This is used to track the number of rows processed within this task.
    processed_rows = 0

    for block in input:
        if processed_rows >= per_block_limit:
            # We've hit the limit, stop processing
            break

        block_accessor = BlockAccessor.for_block(block)
        block_rows = block_accessor.num_rows()

        if processed_rows + block_rows <= per_block_limit:
            # Entire block fits within limit
            processed_rows += block_rows
            yield block
        else:
            # Need to truncate this block
            remaining_rows = per_block_limit - processed_rows
            truncated_block = block_accessor.slice(0, remaining_rows, copy=False)
            processed_rows += remaining_rows
            yield truncated_block


def _create_per_block_limit_transform_fn(per_block_limit: int) -> BlockMapTransformFn:
    """Create a transform function that applies per-block row limits."""
    limit_fn = functools.partial(_per_block_limit_fn, per_block_limit=per_block_limit)
    return BlockMapTransformFn(limit_fn)<|MERGE_RESOLUTION|>--- conflicted
+++ resolved
@@ -233,9 +233,6 @@
         # Receives schema from the first bundle for deferred initialization
         # (e.g., schema evolution for Iceberg writes via on_write_start).
         self._on_start: Optional[Callable[[Optional["pa.Schema"]], None]] = on_start
-<<<<<<< HEAD
-        self._start_called = False
-=======
         self._on_start_called = False
         # _map_transformer_ref is lazily initialized on first access.
         # This ensures on_start callback (if registered) can modify the transformer
@@ -254,7 +251,6 @@
             self.__map_transformer_ref = ray.put(self._map_transformer)
             self._warn_large_udf()
         return self.__map_transformer_ref
->>>>>>> b8f22e9a
 
     def add_map_task_kwargs_fn(self, map_task_kwargs_fn: Callable[[], Dict[str, Any]]):
         """Add a callback function that generates additional kwargs for the map tasks.
@@ -268,45 +264,6 @@
         Used for deferred initialization that needs schema from the first bundle
         (e.g., schema evolution for Iceberg writes via on_write_start).
         """
-<<<<<<< HEAD
-        if not self._start_called and self._on_start is not None:
-            schema = self._get_schema_from_bundle(bundled_input)
-            self._on_start(schema)
-            self._start_called = True
-
-    def _get_schema_from_bundle(self, bundle: RefBundle) -> Optional["pa.Schema"]:
-        """Extract PyArrow schema from a RefBundle without fetching block data."""
-        import pyarrow as pa
-
-        from ray.data._internal.arrow_ops.transform_pyarrow import (
-            convert_pandas_dtype_to_pyarrow,
-        )
-        from ray.data._internal.pandas_block import PandasBlockSchema
-        from ray.data.dataset import Schema
-
-        if bundle.schema is None:
-            return None
-
-        schema = bundle.schema
-
-        # Unwrap Schema wrapper if present
-        if isinstance(schema, Schema):
-            schema = schema.base_schema
-
-        # Already a PyArrow schema - use directly
-        if isinstance(schema, pa.Schema):
-            return schema
-
-        # PandasBlockSchema - convert to PyArrow
-        if isinstance(schema, PandasBlockSchema):
-            fields = []
-            for name, dtype in zip(schema.names, schema.types):
-                pa_type = convert_pandas_dtype_to_pyarrow(dtype)
-                fields.append(pa.field(name, pa_type))
-            return pa.schema(fields)
-
-        return None
-=======
         if not self._on_start_called and self._on_start is not None:
             schema = _get_schema_from_bundle(bundled_input)
             self._on_start(schema)
@@ -314,7 +271,6 @@
             # Note: _map_transformer_ref is lazily initialized, so no need to
             # re-serialize here - it will be created with the updated state
             # when first accessed in _add_bundled_input.
->>>>>>> b8f22e9a
 
     def get_map_task_kwargs(self) -> Dict[str, Any]:
         """Get the kwargs for the map task.
@@ -702,14 +658,6 @@
                 bundled_input,
             ) = self._block_ref_bundler.get_next_bundle()
 
-<<<<<<< HEAD
-            # Invoke first-input callback before task submission (for deferred init).
-            # This handles small datasets where bundles never met the threshold during
-            # normal processing and were deferred to all_inputs_done().
-            self._notify_first_input(bundled_input)
-
-=======
->>>>>>> b8f22e9a
             self._add_bundled_input(bundled_input)
 
         super().all_inputs_done()
