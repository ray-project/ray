from typing import List, Iterator, Any, Dict, Callable, Optional

import ray
from ray.data.block import Block, BlockMetadata
from ray.data._internal.stats import StatsDict
from ray.data._internal.compute import (
    ComputeStrategy,
    TaskPoolStrategy,
    ActorPoolStrategy,
)
from ray.data._internal.execution.interfaces import (
    RefBundle,
<<<<<<< HEAD
=======
    ExecutionOptions,
>>>>>>> 464bad33
    ExecutionResources,
    PhysicalOperator,
)
from ray.data._internal.execution.operators.map_operator_state import (
    MapOperatorState,
)


class MapOperator(PhysicalOperator):
    """A streaming operator that maps input bundles 1:1 to output bundles.

    This operator implements the distributed map operation, supporting both task
    and actor compute strategies.
    """

    def __init__(
        self,
        transform_fn: Callable[[Iterator[Block]], Iterator[Block]],
        input_op: PhysicalOperator,
        name: str = "Map",
        # TODO(ekl): slim down ComputeStrategy to only specify the compute
        # config and not contain implementation code.
        compute_strategy: Optional[ComputeStrategy] = None,
        min_rows_per_bundle: Optional[int] = None,
        ray_remote_args: Optional[Dict[str, Any]] = None,
    ):
        """Create a MapOperator.

        Args:
            transform_fn: The function to apply to each ref bundle input.
            input_op: Operator generating input data for this op.
            name: The name of this operator.
            compute_strategy: Customize the compute strategy for this op.
            min_rows_per_bundle: The number of rows to gather per batch passed to the
                transform_fn, or None to use the block size. Setting the batch size is
                important for the performance of GPU-accelerated transform functions.
                The actual rows passed may be less if the dataset is small.
            ray_remote_args: Customize the ray remote args for this op's tasks.
        """
<<<<<<< HEAD
        ray_remote_args = ray_remote_args or {}
        if "num_cpus" not in ray_remote_args and "num_gpus" not in ray_remote_args:
            ray_remote_args["num_cpus"] = 1
        if "num_gpus" in ray_remote_args:
            self._incremental_gpu = 1
            self._incremental_cpu = 0
            assert ray_remote_args.get("num_cpus", 1) == 0, ray_remote_args
        elif "num_cpus" in ray_remote_args:
            self._incremental_gpu = 0
            self._incremental_cpu = 1
            assert ray_remote_args.get("num_gpus", 0) == 0, ray_remote_args
        else:
            assert False, ray_remote_args
=======
        ray_remote_args = _canonicalize_ray_remote_args(ray_remote_args or {})
>>>>>>> 464bad33
        compute_strategy = compute_strategy or TaskPoolStrategy()
        if isinstance(compute_strategy, TaskPoolStrategy):
            self._base_resource_usage = ExecutionResources()
        elif isinstance(compute_strategy, ActorPoolStrategy):
            self._base_resource_usage = ExecutionResources(
<<<<<<< HEAD
                cpu=self._incremental_cpu * compute_strategy.min_size,
                gpu=self._incremental_gpu * compute_strategy.min_size,
=======
                cpu=ray_remote_args.get("num_cpus", 0) * compute_strategy.min_size,
                gpu=ray_remote_args.get("num_gpus", 0) * compute_strategy.min_size,
>>>>>>> 464bad33
            )
        else:
            raise ValueError(f"Unsupported execution strategy {compute_strategy}")
        self._execution_state = MapOperatorState(
            transform_fn,
            compute_strategy,
            ray_remote_args,
            min_rows_per_bundle,
<<<<<<< HEAD
            self._incremental_cpu,
            self._incremental_gpu,
=======
>>>>>>> 464bad33
        )
        self._output_metadata: List[BlockMetadata] = []
        super().__init__(name, [input_op])

    def get_metrics(self) -> Dict[str, int]:
        return {
            "obj_store_mem_alloc": self._execution_state.obj_store_mem_alloc,
            "obj_store_mem_freed": self._execution_state.obj_store_mem_freed,
            "obj_store_mem_peak": self._execution_state.obj_store_mem_peak,
        }

    def progress_str(self) -> str:
        return self._execution_state.progress_str()

    def add_input(self, refs: RefBundle, input_index: int) -> None:
        assert input_index == 0, input_index
        self._execution_state.add_input(refs)

    def inputs_done(self) -> None:
        self._execution_state.inputs_done()
        super().inputs_done()

    def has_next(self) -> bool:
        assert self._started
        return self._execution_state.has_next()

    def get_next(self) -> RefBundle:
        bundle = self._execution_state.get_next()
        for _, meta in bundle.blocks:
            self._output_metadata.append(meta)
        return bundle

    def get_work_refs(self) -> List[ray.ObjectRef]:
        return self._execution_state.get_work_refs()

    def num_active_work_refs(self) -> int:
        return self._execution_state.num_active_work_refs()

    def notify_work_completed(self, task: ray.ObjectRef) -> None:
        self._execution_state.work_completed(task)

    def get_stats(self) -> StatsDict:
        return {self._name: self._output_metadata}

    def start(self, options: ExecutionOptions) -> None:
        self._execution_state.start(options)
        super().start(options)

    def shutdown(self) -> None:
        self._execution_state.shutdown()
<<<<<<< HEAD
=======
        super().shutdown()
>>>>>>> 464bad33

    def base_resource_usage(self) -> ExecutionResources:
        return self._base_resource_usage

    def incremental_resource_usage(self) -> ExecutionResources:
        return self._execution_state.incremental_resource_usage()

    def current_resource_usage(self) -> ExecutionResources:
<<<<<<< HEAD
        return self._execution_state.current_resource_usage()
=======
        return self._execution_state.current_resource_usage()


def _canonicalize_ray_remote_args(ray_remote_args: Dict[str, Any]) -> Dict[str, Any]:
    """Enforce rules on ray remote args for map tasks.

    Namely, args must explicitly specify either CPU or GPU, not both.
    """
    ray_remote_args = ray_remote_args.copy()
    if "num_cpus" not in ray_remote_args and "num_gpus" not in ray_remote_args:
        ray_remote_args["num_cpus"] = 1
    if "num_gpus" in ray_remote_args:
        if ray_remote_args.get("num_cpus", 0) != 0:
            raise ValueError(
                "It is not allowed to specify both num_cpus and num_gpus for map tasks."
            )
    elif "num_cpus" in ray_remote_args:
        if ray_remote_args.get("num_gpus", 0) != 0:
            raise ValueError(
                "It is not allowed to specify both num_cpus and num_gpus for map tasks."
            )
    return ray_remote_args
>>>>>>> 464bad33
<|MERGE_RESOLUTION|>--- conflicted
+++ resolved
@@ -10,10 +10,7 @@
 )
 from ray.data._internal.execution.interfaces import (
     RefBundle,
-<<<<<<< HEAD
-=======
     ExecutionOptions,
->>>>>>> 464bad33
     ExecutionResources,
     PhysicalOperator,
 )
@@ -53,35 +50,14 @@
                 The actual rows passed may be less if the dataset is small.
             ray_remote_args: Customize the ray remote args for this op's tasks.
         """
-<<<<<<< HEAD
-        ray_remote_args = ray_remote_args or {}
-        if "num_cpus" not in ray_remote_args and "num_gpus" not in ray_remote_args:
-            ray_remote_args["num_cpus"] = 1
-        if "num_gpus" in ray_remote_args:
-            self._incremental_gpu = 1
-            self._incremental_cpu = 0
-            assert ray_remote_args.get("num_cpus", 1) == 0, ray_remote_args
-        elif "num_cpus" in ray_remote_args:
-            self._incremental_gpu = 0
-            self._incremental_cpu = 1
-            assert ray_remote_args.get("num_gpus", 0) == 0, ray_remote_args
-        else:
-            assert False, ray_remote_args
-=======
         ray_remote_args = _canonicalize_ray_remote_args(ray_remote_args or {})
->>>>>>> 464bad33
         compute_strategy = compute_strategy or TaskPoolStrategy()
         if isinstance(compute_strategy, TaskPoolStrategy):
             self._base_resource_usage = ExecutionResources()
         elif isinstance(compute_strategy, ActorPoolStrategy):
             self._base_resource_usage = ExecutionResources(
-<<<<<<< HEAD
-                cpu=self._incremental_cpu * compute_strategy.min_size,
-                gpu=self._incremental_gpu * compute_strategy.min_size,
-=======
                 cpu=ray_remote_args.get("num_cpus", 0) * compute_strategy.min_size,
                 gpu=ray_remote_args.get("num_gpus", 0) * compute_strategy.min_size,
->>>>>>> 464bad33
             )
         else:
             raise ValueError(f"Unsupported execution strategy {compute_strategy}")
@@ -90,11 +66,6 @@
             compute_strategy,
             ray_remote_args,
             min_rows_per_bundle,
-<<<<<<< HEAD
-            self._incremental_cpu,
-            self._incremental_gpu,
-=======
->>>>>>> 464bad33
         )
         self._output_metadata: List[BlockMetadata] = []
         super().__init__(name, [input_op])
@@ -145,10 +116,7 @@
 
     def shutdown(self) -> None:
         self._execution_state.shutdown()
-<<<<<<< HEAD
-=======
         super().shutdown()
->>>>>>> 464bad33
 
     def base_resource_usage(self) -> ExecutionResources:
         return self._base_resource_usage
@@ -157,9 +125,6 @@
         return self._execution_state.incremental_resource_usage()
 
     def current_resource_usage(self) -> ExecutionResources:
-<<<<<<< HEAD
-        return self._execution_state.current_resource_usage()
-=======
         return self._execution_state.current_resource_usage()
 
 
@@ -181,5 +146,4 @@
             raise ValueError(
                 "It is not allowed to specify both num_cpus and num_gpus for map tasks."
             )
-    return ray_remote_args
->>>>>>> 464bad33
+    return ray_remote_args