--- conflicted
+++ resolved
@@ -73,19 +73,17 @@
             total_rows += input_num_rows
         return total_rows
 
-<<<<<<< HEAD
-    def internal_input_queue_size(self) -> int:
-        return sum(len(buf) for buf in self._input_buffers)
-
-    def internal_output_queue_size(self) -> int:
-        return len(self._output_buffer)
-=======
-    def internal_queue_num_blocks(self) -> int:
+    def internal_input_queue_num_blocks(self) -> int:
         return sum(q.num_blocks() for q in self._input_buffers)
 
-    def internal_queue_num_bytes(self) -> int:
+    def internal_input_queue_num_bytes(self) -> int:
         return sum(q.estimate_size_bytes() for q in self._input_buffers)
->>>>>>> 088a4d07
+
+    def internal_output_queue_num_blocks(self) -> int:
+        return sum(len(q.blocks) for q in self._output_buffer)
+
+    def internal_output_queue_num_bytes(self) -> int:
+        return sum(q.size_bytes() for q in self._output_buffer)
 
     def _add_input_inner(self, refs: RefBundle, input_index: int) -> None:
         assert not self.completed()
