import collections
import itertools
from typing import TYPE_CHECKING, List, Optional, Tuple

import ray
from ray.data._internal.delegating_block_builder import DelegatingBlockBuilder
from ray.data._internal.execution.interfaces import PhysicalOperator, RefBundle
from ray.data._internal.execution.operators.base_physical_operator import (
    InternalQueueOperatorMixin,
    NAryOperator,
)
from ray.data._internal.remote_fn import cached_remote_fn
from ray.data._internal.split import _split_at_indices
from ray.data._internal.stats import StatsDict
from ray.data.block import (
    Block,
    BlockAccessor,
    BlockExecStats,
    BlockPartition,
    to_stats,
)
from ray.data.context import DataContext

if TYPE_CHECKING:

    from ray.data.block import BlockMetadataWithSchema


class ZipOperator(InternalQueueOperatorMixin, NAryOperator):
    """An operator that zips its inputs together.

    NOTE: the implementation is bulk for now, which materializes all its inputs in
    object store, before starting execution. Should re-implement it as a streaming
    operator in the future.
    """

    def __init__(
        self,
        data_context: DataContext,
        *input_ops: PhysicalOperator,
    ):
        """Create a ZipOperator.

        Args:
            input_ops: Operators generating input data for this operator to zip.
        """
        assert len(input_ops) >= 2
        self._input_buffers: List[collections.deque[RefBundle]] = [
            collections.deque() for _ in range(len(input_ops))
        ]
        self._output_buffer: collections.deque[RefBundle] = collections.deque()
        self._stats: StatsDict = {}
        super().__init__(
            data_context,
            *input_ops,
        )

    def num_outputs_total(self) -> Optional[int]:
        num_outputs = None
        for input_op in self.input_dependencies:
            input_num_outputs = input_op.num_outputs_total()
            if input_num_outputs is None:
                continue
            if num_outputs is None:
                num_outputs = input_num_outputs
            else:
                num_outputs = max(num_outputs, input_num_outputs)
        return num_outputs

    def num_output_rows_total(self) -> Optional[int]:
        num_rows = None
        for input_op in self.input_dependencies:
            input_num_rows = input_op.num_output_rows_total()
            if input_num_rows is None:
                continue
            if num_rows is None:
                num_rows = input_num_rows
            else:
                num_rows = max(num_rows, input_num_rows)
        return num_rows

<<<<<<< HEAD
    def internal_input_queue_size(self) -> int:
        return sum(len(buf) for buf in self._input_buffers)

    def internal_output_queue_size(self) -> int:
        return len(self._output_buffer)
=======
    def internal_queue_num_blocks(self) -> int:
        return sum(
            len(bundle.block_refs) for buf in self._input_buffers for bundle in buf
        )

    def internal_queue_num_bytes(self) -> int:
        return sum(bundle.size_bytes() for buf in self._input_buffers for bundle in buf)
>>>>>>> 088a4d07

    def _add_input_inner(self, refs: RefBundle, input_index: int) -> None:
        assert not self.completed()
        assert 0 <= input_index <= len(self._input_dependencies), input_index
        self._input_buffers[input_index].append(refs)
        self._metrics.on_input_queued(refs)

    def all_inputs_done(self) -> None:
        assert len(self._output_buffer) == 0, len(self._output_buffer)

        # Start with the first input buffer
        while self._input_buffers[0]:
            refs = self._input_buffers[0].popleft()
            self._output_buffer.append(refs)
            self._metrics.on_input_dequeued(refs)

        # Process each additional input buffer
        for input_buffer in self._input_buffers[1:]:
            self._output_buffer, self._stats = self._zip(
                self._output_buffer, input_buffer
            )

            # Clear the input buffer AFTER using it in _zip
            while input_buffer:
                refs = input_buffer.popleft()
                self._metrics.on_input_dequeued(refs)

        # Mark outputs as ready
        for ref in self._output_buffer:
            self._metrics.on_output_queued(ref)

        super().all_inputs_done()

    def has_next(self) -> bool:
        return len(self._output_buffer) > 0

    def _get_next_inner(self) -> RefBundle:
        refs = self._output_buffer.popleft()
        self._metrics.on_output_dequeued(refs)
        return refs

    def get_stats(self) -> StatsDict:
        return self._stats

    def implements_accurate_memory_accounting(self):
        return True

    def _zip(
        self,
        left_input: collections.deque[RefBundle],
        right_input: collections.deque[RefBundle],
    ) -> Tuple[collections.deque[RefBundle], StatsDict]:
        """Zip the RefBundles from `left_input` and `right_input` together.

        Zip is done in 2 steps: aligning blocks, and zipping blocks from
        both sides.

        Aligning blocks (optional): check the blocks from `left_input` and
        `right_input` are aligned or not, i.e. if having different number of blocks, or
        having different number of rows in some blocks. If not aligned, repartition the
        smaller input with `_split_at_indices` to align with larger input.

        Zipping blocks: after blocks from both sides are aligned, zip
        blocks from both sides together in parallel.
        """
        left_blocks_with_metadata = []
        for bundle in left_input:
            for block, meta in bundle.blocks:
                left_blocks_with_metadata.append((block, meta))
        right_blocks_with_metadata = []
        for bundle in right_input:
            for block, meta in bundle.blocks:
                right_blocks_with_metadata.append((block, meta))

        left_block_rows, left_block_bytes = self._calculate_blocks_rows_and_bytes(
            left_blocks_with_metadata
        )
        right_block_rows, right_block_bytes = self._calculate_blocks_rows_and_bytes(
            right_blocks_with_metadata
        )

        # Check that both sides have the same number of rows.
        # TODO(Clark): Support different number of rows via user-directed
        # dropping/padding.
        total_left_rows = sum(left_block_rows)
        total_right_rows = sum(right_block_rows)
        if total_left_rows != total_right_rows:
            raise ValueError(
                "Cannot zip datasets of different number of rows: "
                f"{total_left_rows}, {total_right_rows}"
            )

        # Whether the left and right input sides are inverted
        input_side_inverted = False
        if sum(right_block_bytes) > sum(left_block_bytes):
            # Make sure that right side is smaller, so we minimize splitting
            # work when aligning both sides.
            # TODO(Clark): Improve this heuristic for minimizing splitting work,
            # e.g. by generating the splitting plans for each route (via
            # _generate_per_block_split_indices) and choosing the plan that splits
            # the least cumulative bytes.
            left_blocks_with_metadata, right_blocks_with_metadata = (
                right_blocks_with_metadata,
                left_blocks_with_metadata,
            )
            left_block_rows, right_block_rows = right_block_rows, left_block_rows
            input_side_inverted = True

        # Get the split indices that will align both sides.
        indices = list(itertools.accumulate(left_block_rows))
        indices.pop(-1)

        # Split other at the alignment indices, such that for every block from
        # left side, we have a list of blocks from right side that have the same
        # cumulative number of rows as that left block.
        # NOTE: _split_at_indices has a no-op fastpath if the blocks are already
        # aligned.
        aligned_right_blocks_with_metadata = _split_at_indices(
            right_blocks_with_metadata,
            indices,
            block_rows=right_block_rows,
        )
        del right_blocks_with_metadata

        left_blocks = [b for b, _ in left_blocks_with_metadata]
        right_blocks_list = aligned_right_blocks_with_metadata[0]
        del left_blocks_with_metadata, aligned_right_blocks_with_metadata

        zip_one_block = cached_remote_fn(_zip_one_block, num_returns=2)

        output_blocks = []
        output_metadata_schema = []
        for left_block, right_blocks in zip(left_blocks, right_blocks_list):
            # For each block from left side, zip it together with 1 or more blocks from
            # right side. We're guaranteed to have that left_block has the same number
            # of rows as right_blocks has cumulatively.
            res, meta_with_schema = zip_one_block.remote(
                left_block, *right_blocks, inverted=input_side_inverted
            )
            output_blocks.append(res)
            output_metadata_schema.append(meta_with_schema)

        # Early release memory.
        del left_blocks, right_blocks_list

        # TODO(ekl) it might be nice to have a progress bar here.
        output_metadata_schema: List[BlockMetadataWithSchema] = ray.get(
            output_metadata_schema
        )

        output_refs: collections.deque[RefBundle] = collections.deque()
        input_owned = all(b.owns_blocks for b in left_input)
        for block, meta_with_schema in zip(output_blocks, output_metadata_schema):
            output_refs.append(
                RefBundle(
                    [
                        (
                            block,
                            meta_with_schema.metadata,
                        )
                    ],
                    owns_blocks=input_owned,
                    schema=meta_with_schema.schema,
                )
            )
        stats = {self._name: to_stats(output_metadata_schema)}

        # Clean up inputs.
        for ref in left_input:
            ref.destroy_if_owned()
        for ref in right_input:
            ref.destroy_if_owned()

        return output_refs, stats

    def _calculate_blocks_rows_and_bytes(
        self,
        blocks_with_metadata: BlockPartition,
    ) -> Tuple[List[int], List[int]]:
        """Calculate the number of rows and size in bytes for a list of blocks with
        metadata.
        """
        get_num_rows_and_bytes = cached_remote_fn(_get_num_rows_and_bytes)
        block_rows = []
        block_bytes = []
        for block, metadata in blocks_with_metadata:
            if metadata.num_rows is None or metadata.size_bytes is None:
                # Need to fetch number of rows or size in bytes, so just fetch both.
                num_rows, size_bytes = ray.get(get_num_rows_and_bytes.remote(block))
                # Cache on the block metadata.
                metadata.num_rows = num_rows
                metadata.size_bytes = size_bytes
            block_rows.append(metadata.num_rows)
            block_bytes.append(metadata.size_bytes)
        return block_rows, block_bytes


def _zip_one_block(
    block: Block, *other_blocks: Block, inverted: bool = False
) -> Tuple[Block, "BlockMetadataWithSchema"]:
    """Zip together `block` with `other_blocks`."""
    stats = BlockExecStats.builder()
    # Concatenate other blocks.
    # TODO(Clark): Extend BlockAccessor.zip() to work with N other blocks,
    # so we don't need to do this concatenation.
    builder = DelegatingBlockBuilder()
    for other_block in other_blocks:
        builder.add_block(other_block)
    other_block = builder.build()
    if inverted:
        # Swap blocks if ordering was inverted during block alignment splitting.
        block, other_block = other_block, block
    # Zip block and other blocks.
    result = BlockAccessor.for_block(block).zip(other_block)
    from ray.data.block import BlockMetadataWithSchema

    return result, BlockMetadataWithSchema.from_block(result, stats=stats.build())


def _get_num_rows_and_bytes(block: Block) -> Tuple[int, int]:
    block = BlockAccessor.for_block(block)
    return block.num_rows(), block.size_bytes()<|MERGE_RESOLUTION|>--- conflicted
+++ resolved
@@ -79,21 +79,19 @@
                 num_rows = max(num_rows, input_num_rows)
         return num_rows
 
-<<<<<<< HEAD
-    def internal_input_queue_size(self) -> int:
-        return sum(len(buf) for buf in self._input_buffers)
-
-    def internal_output_queue_size(self) -> int:
-        return len(self._output_buffer)
-=======
-    def internal_queue_num_blocks(self) -> int:
+    def internal_input_queue_num_blocks(self) -> int:
         return sum(
             len(bundle.block_refs) for buf in self._input_buffers for bundle in buf
         )
 
-    def internal_queue_num_bytes(self) -> int:
+    def internal_input_queue_num_bytes(self) -> int:
         return sum(bundle.size_bytes() for buf in self._input_buffers for bundle in buf)
->>>>>>> 088a4d07
+
+    def internal_output_queue_num_blocks(self) -> int:
+        return sum(len(bundle.block_refs) for bundle in self._output_buffer)
+
+    def internal_output_queue_num_bytes(self) -> int:
+        return sum(bundle.size_bytes() for bundle in self._output_buffer)
 
     def _add_input_inner(self, refs: RefBundle, input_index: int) -> None:
         assert not self.completed()
