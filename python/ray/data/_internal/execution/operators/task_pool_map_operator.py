from typing import Any, Dict, Optional

import ray
from ray.data._internal.execution.interfaces import (
    ExecutionResources,
    PhysicalOperator,
    RefBundle,
    TaskContext,
)
from ray.data._internal.execution.operators.map_operator import MapOperator, _map_task
from ray.data._internal.execution.operators.map_transformer import MapTransformer
from ray.data._internal.remote_fn import cached_remote_fn
from ray.data.context import DataContext


class TaskPoolMapOperator(MapOperator):
    """A MapOperator implementation that executes tasks on a task pool."""

    def __init__(
        self,
        map_transformer: MapTransformer,
        input_op: PhysicalOperator,
        target_max_block_size: Optional[int],
        name: str = "TaskPoolMap",
        min_rows_per_bundle: Optional[int] = None,
        ray_remote_args: Optional[Dict[str, Any]] = None,
    ):
        """Create an TaskPoolMapOperator instance.

        Args:
            transform_fn: The function to apply to each ref bundle input.
            input_op: Operator generating input data for this op.
            name: The name of this operator.
            target_max_block_size: The target maximum number of bytes to
                include in an output block.
            min_rows_per_bundle: The number of rows to gather per batch passed to the
                transform_fn, or None to use the block size. Setting the batch size is
                important for the performance of GPU-accelerated transform functions.
                The actual rows passed may be less if the dataset is small.
            ray_remote_args: Customize the ray remote args for this op's tasks.
        """
        super().__init__(
            map_transformer,
            input_op,
            name,
            target_max_block_size,
            min_rows_per_bundle,
            ray_remote_args,
        )

    def _add_bundled_input(self, bundle: RefBundle):
        # Submit the task as a normal Ray task.
        map_task = cached_remote_fn(_map_task, num_returns="streaming")
        input_blocks = [block for block, _ in bundle.blocks]
<<<<<<< HEAD
        input_files = [meta.input_files for _, meta in bundle.blocks]
        ctx = TaskContext(task_idx=self._next_data_task_idx)
=======

        ctx = TaskContext(
            task_idx=self._next_data_task_idx,
            target_max_block_size=self.actual_target_max_block_size,
        )
>>>>>>> 58cd807b
        gen = map_task.options(
            **self._get_runtime_ray_remote_args(input_bundle=bundle), name=self.name
        ).remote(
            self._map_transformer_ref,
            DataContext.get_current(),
            ctx,
            input_files,
            *input_blocks,
        )
        self._submit_data_task(gen, bundle)

    def shutdown(self):
        # Cancel all active tasks.
        for _, task in self._data_tasks.items():
            ray.cancel(task.get_waitable())
        # Wait until all tasks have failed or been cancelled.
        for _, task in self._data_tasks.items():
            try:
                ray.get(task.get_waitable())
            except ray.exceptions.RayError:
                # Cancellation either succeeded, or the task had already failed with
                # a different error, or cancellation failed. In all cases, we
                # swallow the exception.
                pass
        super().shutdown()

    def progress_str(self) -> str:
        return ""

    def base_resource_usage(self) -> ExecutionResources:
        return ExecutionResources()

    def current_resource_usage(self) -> ExecutionResources:
        num_active_workers = self.num_active_tasks()
        return ExecutionResources(
            cpu=self._ray_remote_args.get("num_cpus", 0) * num_active_workers,
            gpu=self._ray_remote_args.get("num_gpus", 0) * num_active_workers,
            object_store_memory=self.metrics.obj_store_mem_cur,
        )

    def incremental_resource_usage(self) -> ExecutionResources:
        return ExecutionResources(
            cpu=self._ray_remote_args.get("num_cpus", 0),
            gpu=self._ray_remote_args.get("num_gpus", 0),
        )<|MERGE_RESOLUTION|>--- conflicted
+++ resolved
@@ -52,16 +52,12 @@
         # Submit the task as a normal Ray task.
         map_task = cached_remote_fn(_map_task, num_returns="streaming")
         input_blocks = [block for block, _ in bundle.blocks]
-<<<<<<< HEAD
+
         input_files = [meta.input_files for _, meta in bundle.blocks]
-        ctx = TaskContext(task_idx=self._next_data_task_idx)
-=======
-
         ctx = TaskContext(
             task_idx=self._next_data_task_idx,
             target_max_block_size=self.actual_target_max_block_size,
         )
->>>>>>> 58cd807b
         gen = map_task.options(
             **self._get_runtime_ray_remote_args(input_bundle=bundle), name=self.name
         ).remote(
