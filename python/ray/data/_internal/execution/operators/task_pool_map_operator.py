--- conflicted
+++ resolved
@@ -1,12 +1,8 @@
 import warnings
-<<<<<<< HEAD
-from typing import Any, Callable, Dict, List, Optional
-=======
-from typing import TYPE_CHECKING, Any, Callable, Dict, Optional
+from typing import TYPE_CHECKING, Any, Callable, Dict, List, Optional
 
 if TYPE_CHECKING:
     import pyarrow as pa
->>>>>>> 4f869c4a
 
 from typing_extensions import override
 
