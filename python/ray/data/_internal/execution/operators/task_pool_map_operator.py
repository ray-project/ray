<<<<<<< HEAD
import warnings
from typing import Any, Callable, Dict, Optional
=======
from typing import Any, Callable, Dict, Optional, Tuple
>>>>>>> ec10517e

from ray.data._internal.execution.interfaces import (
    ExecutionResources,
    PhysicalOperator,
    RefBundle,
    TaskContext,
)
from ray.data._internal.execution.operators.map_operator import MapOperator, _map_task
from ray.data._internal.execution.operators.map_transformer import MapTransformer
from ray.data._internal.remote_fn import cached_remote_fn
from ray.data.context import DataContext


class TaskPoolMapOperator(MapOperator):
    """A MapOperator implementation that executes tasks on a task pool."""

    def __init__(
        self,
        map_transformer: MapTransformer,
        input_op: PhysicalOperator,
        data_context: DataContext,
        target_max_block_size: Optional[int],
        name: str = "TaskPoolMap",
        min_rows_per_bundle: Optional[int] = None,
        concurrency: Optional[int] = None,
        supports_fusion: bool = True,
        ray_remote_args_fn: Optional[Callable[[], Dict[str, Any]]] = None,
        ray_remote_args: Optional[Dict[str, Any]] = None,
    ):
        """Create an TaskPoolMapOperator instance.

        Args:
            transform_fn: The function to apply to each ref bundle input.
            input_op: Operator generating input data for this op.
            name: The name of this operator.
            target_max_block_size: The target maximum number of bytes to
                include in an output block.
            min_rows_per_bundle: The number of rows to gather per batch passed to the
                transform_fn, or None to use the block size. Setting the batch size is
                important for the performance of GPU-accelerated transform functions.
                The actual rows passed may be less if the dataset is small.
            concurrency: The maximum number of Ray tasks to use concurrently,
                or None to use as many tasks as possible.
            supports_fusion: Whether this operator supports fusion with other operators.
            ray_remote_args_fn: A function that returns a dictionary of remote args
                passed to each map worker. The purpose of this argument is to generate
                dynamic arguments for each actor/task, and will be called each time
                prior to initializing the worker. Args returned from this dict will
                always override the args in ``ray_remote_args``. Note: this is an
                advanced, experimental feature.
            ray_remote_args: Customize the :func:`ray.remote` args for this op's tasks.
        """
        super().__init__(
            map_transformer,
            input_op,
            data_context,
            name,
            target_max_block_size,
            min_rows_per_bundle,
            supports_fusion,
            ray_remote_args_fn,
            ray_remote_args,
        )
        self._concurrency = concurrency

        # NOTE: Unlike static Ray remote args, dynamic arguments extracted from the
        #       blocks themselves are going to be passed inside `fn.options(...)`
        #       invocation
        ray_remote_static_args = {
            **(self._ray_remote_args or {}),
            "num_returns": "streaming",
            "_labels": {self._OPERATOR_ID_LABEL_KEY: self.id},
        }

        self._map_task = cached_remote_fn(_map_task, **ray_remote_static_args)

    def _add_bundled_input(self, bundle: RefBundle):
        # Submit the task as a normal Ray task.
        ctx = TaskContext(
            task_idx=self._next_data_task_idx,
            op_name=self.name,
            target_max_block_size=self.actual_target_max_block_size,
        )

        dynamic_ray_remote_args = self._get_runtime_ray_remote_args(input_bundle=bundle)
        dynamic_ray_remote_args["name"] = self.name

        if (
            "_generator_backpressure_num_objects" not in dynamic_ray_remote_args
            and self.data_context._max_num_blocks_in_streaming_gen_buffer is not None
        ):
            # The `_generator_backpressure_num_objects` parameter should be
            # `2 * _max_num_blocks_in_streaming_gen_buffer` because we yield
            # 2 objects for each block: the block and the block metadata.
            dynamic_ray_remote_args["_generator_backpressure_num_objects"] = (
                2 * self.data_context._max_num_blocks_in_streaming_gen_buffer
            )

        data_context = self.data_context

        gen = self._map_task.options(**dynamic_ray_remote_args).remote(
            self._map_transformer_ref,
            data_context,
            ctx,
            *bundle.block_refs,
            **self.get_map_task_kwargs(),
        )
        self._submit_data_task(gen, bundle)

    def progress_str(self) -> str:
        return ""

    def min_max_resource_requirements(
        self,
    ) -> Tuple[ExecutionResources, ExecutionResources]:
        return self.incremental_resource_usage(), ExecutionResources.for_limits()

    def current_processor_usage(self) -> ExecutionResources:
        num_active_workers = self.num_active_tasks()
        return ExecutionResources(
            cpu=self._ray_remote_args.get("num_cpus", 0) * num_active_workers,
            gpu=self._ray_remote_args.get("num_gpus", 0) * num_active_workers,
        )

    def pending_processor_usage(self) -> ExecutionResources:
        return ExecutionResources()

    def incremental_resource_usage(self) -> ExecutionResources:
        return ExecutionResources(
            cpu=self._ray_remote_args.get("num_cpus", 0),
            gpu=self._ray_remote_args.get("num_gpus", 0),
            memory=self._ray_remote_args.get("memory", 0),
            object_store_memory=self._metrics.obj_store_mem_max_pending_output_per_task
            or 0,
        )

    def get_concurrency(self) -> Optional[int]:
        return self._concurrency

    def all_inputs_done(self):
        super().all_inputs_done()

        if (
            self._concurrency is not None
            and self._metrics.num_inputs_received < self._concurrency
        ):
            warnings.warn(
                f"The maximum number of concurrent tasks for '{self.name}' is set to "
                f"{self._concurrency}, but the operator only received "
                f"{self._metrics.num_inputs_received} input(s). This means that the "
                f"operator can launch at most {self._metrics.num_inputs_received} "
                "task(s), which is less than the concurrency limit. You might be able "
                "to increase the number of concurrent tasks by configuring "
                "`override_num_blocks` earlier in the pipeline."
            )<|MERGE_RESOLUTION|>--- conflicted
+++ resolved
@@ -1,9 +1,5 @@
-<<<<<<< HEAD
 import warnings
-from typing import Any, Callable, Dict, Optional
-=======
 from typing import Any, Callable, Dict, Optional, Tuple
->>>>>>> ec10517e
 
 from ray.data._internal.execution.interfaces import (
     ExecutionResources,
