--- conflicted
+++ resolved
@@ -41,12 +41,8 @@
             self._input_data_factory = input_data_factory
             self._is_input_initialized = False
         self._num_output_blocks = num_output_blocks
-<<<<<<< HEAD
         self._input_files: List[List[str]] = []
-        super().__init__("Input", [])
-=======
         super().__init__("Input", [], target_max_block_size=None)
->>>>>>> 58cd807b
 
     def start(self, options: ExecutionOptions) -> None:
         if not self._is_input_initialized:
