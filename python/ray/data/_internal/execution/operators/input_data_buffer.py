from typing import Callable, List, Optional

from ray.data._internal.execution.interfaces import (
    ExecutionOptions,
    PhysicalOperator,
    RefBundle,
)
from ray.data._internal.stats import StatsDict


class InputDataBuffer(PhysicalOperator):
    """Defines the input data for the operator DAG.

    For example, this may hold cached blocks from a previous Dataset execution, or
    the arguments for read tasks.
    """

    def __init__(
        self,
        input_data: Optional[List[RefBundle]] = None,
        input_data_factory: Callable[[int], List[RefBundle]] = None,
        num_output_blocks: Optional[int] = None,
    ):
        """Create an InputDataBuffer.

        Args:
            input_data: The list of bundles to output from this operator.
            input_data_factory: The factory to get input data, if input_data is None.
            num_output_blocks: The number of output blocks. If not specified, progress
                bars total will be set based on num output bundles instead.
        """
        if input_data is not None:
            assert input_data_factory is None
            # Copy the input data to avoid mutating the original list.
            self._input_data = input_data[:]
            self._is_input_initialized = True
            self._initialize_metadata()
        else:
            # Initialize input lazily when execution is started.
            assert input_data_factory is not None
            self._input_data_factory = input_data_factory
            self._is_input_initialized = False
        self._num_output_blocks = num_output_blocks
        super().__init__("Input", [], target_max_block_size=None)

    def start(self, options: ExecutionOptions) -> None:
        if not self._is_input_initialized:
            self._input_data = self._input_data_factory(
                self.actual_target_max_block_size
            )
            self._is_input_initialized = True
            self._initialize_metadata()
        super().start(options)

    def has_next(self) -> bool:
        return len(self._input_data) > 0

    def _get_next_inner(self) -> RefBundle:
        return self._input_data.pop(0)

<<<<<<< HEAD
    def _set_num_output_blocks(self, num_output_blocks):
        self._num_output_blocks = num_output_blocks

    def num_outputs_total(self) -> Optional[int]:
=======
    def num_outputs_total(self) -> int:
>>>>>>> e738bdc1
        return self._num_output_blocks or self._num_output_bundles

    def get_stats(self) -> StatsDict:
        return {}

    def _add_input_inner(self, refs, input_index) -> None:
        raise ValueError("Inputs are not allowed for this operator.")

    def _initialize_metadata(self):
        assert self._input_data is not None and self._is_input_initialized

        self._num_output_bundles = len(self._input_data)
        block_metadata = []
        for bundle in self._input_data:
            block_metadata.extend([m for (_, m) in bundle.blocks])
        self._stats = {
            "input": block_metadata,
        }<|MERGE_RESOLUTION|>--- conflicted
+++ resolved
@@ -58,14 +58,10 @@
     def _get_next_inner(self) -> RefBundle:
         return self._input_data.pop(0)
 
-<<<<<<< HEAD
     def _set_num_output_blocks(self, num_output_blocks):
         self._num_output_blocks = num_output_blocks
 
-    def num_outputs_total(self) -> Optional[int]:
-=======
     def num_outputs_total(self) -> int:
->>>>>>> e738bdc1
         return self._num_output_blocks or self._num_output_bundles
 
     def get_stats(self) -> StatsDict:
