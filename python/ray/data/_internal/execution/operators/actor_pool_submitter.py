from typing import Dict, Any, Iterator, Callable, List, Union
import ray
<<<<<<< HEAD
from ray.data.block import Block, BlockAccessor, BlockMetadata, BlockExecStats
from ray.data._internal.delegating_block_builder import DelegatingBlockBuilder
from ray.data._internal.execution.operators.map_task_submitter import MapTaskSubmitter
=======
from ray.data.block import Block, BlockMetadata
from ray.data.context import DEFAULT_SCHEDULING_STRATEGY, DatasetContext
from ray.data._internal.execution.operators.map_task_submitter import (
    MapTaskSubmitter,
    _map_task,
)
>>>>>>> c71ab03a
from ray.types import ObjectRef
from ray._raylet import ObjectRefGenerator


class ActorPoolSubmitter(MapTaskSubmitter):
    """A task submitter for MapOperator that uses a Ray actor pool."""

    def __init__(
        self,
        transform_fn_ref: ObjectRef[Callable[[Iterator[Block]], Iterator[Block]]],
        ray_remote_args: Dict[str, Any],
        pool_size: int,
    ):
        """Create an ActorPoolSubmitter instance.

        Args:
            transform_fn_ref: The function to apply to a block bundle in the submitted
                map task.
            ray_remote_args: Remote arguments for the Ray actors to be created.
            pool_size: The size of the actor pool.
        """
        self._transform_fn_ref = transform_fn_ref
        self._ray_remote_args = ray_remote_args
        self._pool_size = pool_size
        # A map from task output futures to the actors on which they are running.
        self._active_actors: Dict[ObjectRef[Block], ray.actor.ActorHandle] = {}
        # The actor pool on which we are running map tasks.
        self._actor_pool = ActorPool()
        assert "scheduling_strategy" in ray_remote_args, ray_remote_args

    def progress_str(self) -> str:
        return f"{self._actor_pool.size()} actors"

    def start(self):
        # Create the actor workers and add them to the pool.
        cls_ = ray.remote(**self._ray_remote_args)(MapWorker)
        for _ in range(self._pool_size):
            self._actor_pool.add_actor(cls_.remote())

    def submit(
        self, input_blocks: List[ObjectRef[Block]]
    ) -> ObjectRef[ObjectRefGenerator]:
        # Pick an actor from the pool.
        actor = self._actor_pool.pick_actor()
        # Submit the map task.
        ref = actor.submit.options(num_returns="dynamic").remote(
            self._transform_fn_ref, *input_blocks
        )
        self._active_actors[ref] = actor
        return ref

    def task_done(self, ref: ObjectRef[ObjectRefGenerator]):
        # Return the actor that was running the task to the pool.
        actor = self._active_actors.pop(ref)
        self._actor_pool.return_actor(actor)

    def task_submission_done(self):
        # Kill all idle actors in the pool, and ensure that all remaining actors in the
        # pool will be killed as they become idle.
        self._actor_pool.kill_idle_actors()

    def shutdown(self, _):
        self._actor_pool.kill_all_actors()


class MapWorker:
    """An actor worker for MapOperator."""

    def ready(self):
        return "ok"

    def submit(
        self, fn: Callable[[Iterator[Block]], Iterator[Block]], *blocks: Block
    ) -> Iterator[Union[Block, List[BlockMetadata]]]:
        yield from _map_task(fn, *blocks)


class ActorPool:
    """A pool of actors for map task execution.

    This class is in charge of tracking the number of in-flight tasks per actor,
    providing the least heavily loaded actor to the task submitter, and killing idle
    actors when the task submitter is done submitting work to the pool.
    """

    def __init__(self):
        # Number of tasks in flight per actor.
        self._num_tasks_in_flight: Dict[ray.actor.ActorHandle, int] = {}
        # Whether actors that become idle should be eagerly killed. This is False until
        # the first call to kill_idle_actors().
        self._should_kill_idle_actors = False

    def size(self) -> int:
        return len(self._num_tasks_in_flight)

    def add_actor(self, actor: ray.actor.ActorHandle):
        """Adds an actor to the pool."""
        self._num_tasks_in_flight[actor] = 0

    def pick_actor(self) -> ray.actor.ActorHandle:
        """Provides the least heavily loaded actor in the pool for task submission."""
        if not self._num_tasks_in_flight:
            raise ValueError("Actor pool is empty.")

        actor = min(
            self._num_tasks_in_flight.keys(),
            key=lambda actor: self._num_tasks_in_flight[actor],
        )
        self._num_tasks_in_flight[actor] += 1
        return actor

    def return_actor(self, actor: ray.actor.ActorHandle):
        """Returns the provided actor to the pool."""
        if actor not in self._num_tasks_in_flight:
            raise ValueError(
                f"Actor {actor} doesn't exist in pool: "
                f"{list(self._num_tasks_in_flight.keys())}"
            )
        if self._num_tasks_in_flight[actor] == 0:
            raise ValueError(f"Actor {actor} has already been returned by all pickers.")

        self._num_tasks_in_flight[actor] -= 1
        if self._should_kill_idle_actors and self._num_tasks_in_flight[actor] == 0:
            self._kill_actor(actor)

    def kill_idle_actors(self):
        """Kills all currently idle actors and ensures that all actors that become idle
        in the future will be eagerly killed.

        This is called once the task submitter is done submitting work to the pool.
        """
        idle_actors = [
            actor
            for actor, tasks_in_flight in self._num_tasks_in_flight.items()
            if tasks_in_flight == 0
        ]
        for actor in idle_actors:
            self._kill_actor(actor)
        self._should_kill_idle_actors = True

    def kill_all_actors(self):
        """Kills all currently idle actors.

        This is called once the task submitter is shutting down.
        """
        all_actors = list(self._num_tasks_in_flight.keys())
        for actor in all_actors:
            self._kill_actor(actor)

    def _kill_actor(self, actor: ray.actor.ActorHandle):
        """Kill the provided actor and remove it from the pool."""
        ray.kill(actor)
        del self._num_tasks_in_flight[actor]<|MERGE_RESOLUTION|>--- conflicted
+++ resolved
@@ -1,17 +1,12 @@
 from typing import Dict, Any, Iterator, Callable, List, Union
 import ray
-<<<<<<< HEAD
-from ray.data.block import Block, BlockAccessor, BlockMetadata, BlockExecStats
-from ray.data._internal.delegating_block_builder import DelegatingBlockBuilder
-from ray.data._internal.execution.operators.map_task_submitter import MapTaskSubmitter
-=======
 from ray.data.block import Block, BlockMetadata
-from ray.data.context import DEFAULT_SCHEDULING_STRATEGY, DatasetContext
+from ray.data.context import DatasetContext
+from ray.data.context import DEFAULT_SCHEDULING_STRATEGY
 from ray.data._internal.execution.operators.map_task_submitter import (
     MapTaskSubmitter,
     _map_task,
 )
->>>>>>> c71ab03a
 from ray.types import ObjectRef
 from ray._raylet import ObjectRefGenerator
 
@@ -40,14 +35,14 @@
         self._active_actors: Dict[ObjectRef[Block], ray.actor.ActorHandle] = {}
         # The actor pool on which we are running map tasks.
         self._actor_pool = ActorPool()
-        assert "scheduling_strategy" in ray_remote_args, ray_remote_args
 
     def progress_str(self) -> str:
         return f"{self._actor_pool.size()} actors"
 
     def start(self):
         # Create the actor workers and add them to the pool.
-        cls_ = ray.remote(**self._ray_remote_args)(MapWorker)
+        ray_remote_args = self._apply_default_remote_args(self._ray_remote_args)
+        cls_ = ray.remote(**ray_remote_args)(MapWorker)
         for _ in range(self._pool_size):
             self._actor_pool.add_actor(cls_.remote())
 
@@ -75,6 +70,18 @@
 
     def shutdown(self, _):
         self._actor_pool.kill_all_actors()
+
+    @staticmethod
+    def _apply_default_remote_args(ray_remote_args: Dict[str, Any]) -> Dict[str, Any]:
+        """Apply defaults to the actor creation remote args."""
+        ray_remote_args = ray_remote_args.copy()
+        if "scheduling_strategy" not in ray_remote_args:
+            ctx = DatasetContext.get_current()
+            if ctx.scheduling_strategy == DEFAULT_SCHEDULING_STRATEGY:
+                ray_remote_args["scheduling_strategy"] = "SPREAD"
+            else:
+                ray_remote_args["scheduling_strategy"] = ctx.scheduling_strategy
+        return ray_remote_args
 
 
 class MapWorker:
