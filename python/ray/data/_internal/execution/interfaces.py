from dataclasses import dataclass
from typing import Dict, List, Optional, Iterable, Iterator, Tuple, Callable, Union

import ray
from ray.data._internal.logical.interfaces import Operator
from ray.data._internal.memory_tracing import trace_deallocation
from ray.data._internal.stats import DatasetStats, StatsDict
from ray.data.block import Block, BlockMetadata
from ray.data.context import DatasetContext
from ray.types import ObjectRef

# Node id string returned by `ray.get_runtime_context().get_node_id()`.
NodeIdStr = str


@dataclass
class RefBundle:
    """A group of data block references and their metadata.

    Operators take in and produce streams of RefBundles.

    Most commonly a RefBundle consists of a single block object reference.
    In some cases, e.g., due to block splitting, or for a reduce task, there may
    be more than one block.

    Block bundles have ownership semantics, i.e., shared ownership (similar to C++
    shared_ptr, multiple operators share the same block bundle), or unique ownership
    (similar to C++ unique_ptr, only one operator owns the block bundle). This
    allows operators to know whether they can destroy blocks when they don't need
    them. Destroying blocks eagerly is more efficient than waiting for Python GC /
    Ray reference counting to kick in.
    """

    # The size_bytes must be known in the metadata, num_rows is optional.
    blocks: List[Tuple[ObjectRef[Block], BlockMetadata]]

    # Whether we own the blocks (can safely destroy them).
    owns_blocks: bool

    # This attribute is used by the split() operator to assign bundles to logical
    # output splits. It is otherwise None.
    output_split_idx: Optional[int] = None

    # Cached location, used for get_cached_location().
    _cached_location: Optional[NodeIdStr] = None

    def __post_init__(self):
        for b in self.blocks:
            assert isinstance(b, tuple), b
            assert len(b) == 2, b
            assert isinstance(b[0], ray.ObjectRef), b
            assert isinstance(b[1], BlockMetadata), b
            if b[1].size_bytes is None:
                raise ValueError(
                    "The size in bytes of the block must be known: {}".format(b)
                )

    def num_rows(self) -> Optional[int]:
        """Number of rows present in this bundle, if known."""
        total = 0
        for b in self.blocks:
            if b[1].num_rows is None:
                return None
            else:
                total += b[1].num_rows
        return total

    def size_bytes(self) -> int:
        """Size of the blocks of this bundle in bytes."""
        return sum(b[1].size_bytes for b in self.blocks)

    def destroy_if_owned(self) -> int:
        """Clears the object store memory for these blocks if owned.

        Returns:
            The number of bytes freed.
        """
        should_free = self.owns_blocks and DatasetContext.get_current().eager_free
        for b in self.blocks:
            trace_deallocation(b[0], "RefBundle.destroy_if_owned", free=should_free)
        return self.size_bytes() if should_free else 0

    def get_cached_location(self) -> Optional[NodeIdStr]:
        """Return a location for this bundle's data, if possible.

        Caches the resolved location so multiple calls to this are efficient.
        """
        if self._cached_location is None:
            # Only consider the first block in the bundle for now. TODO(ekl) consider
            # taking into account other blocks.
            ref = self.blocks[0][0]
            # This call is pretty fast for owned objects (~5k/s), so we don't need to
            # batch it for now.
            locs = ray.experimental.get_object_locations([ref])
            nodes = locs[ref]["node_ids"]
            if nodes:
                self._cached_location = nodes[0]
            else:
                self._cached_location = ""
        if self._cached_location:
            return self._cached_location
        else:
            return None  # Return None if cached location is "".

    def __eq__(self, other) -> bool:
        return self is other

    def __hash__(self) -> int:
        return id(self)


@dataclass
class ExecutionResources:
    """Specifies resources usage or resource limits for execution.

    The value `None` represents unknown resource usage or an unspecified limit.
    """

    # CPU usage in cores (Ray logical CPU slots).
    cpu: Optional[float] = None

    # GPU usage in devices (Ray logical GPU slots).
    gpu: Optional[float] = None

    # Object store memory usage in bytes.
    object_store_memory: Optional[int] = None

    def object_store_memory_str(self) -> str:
        """Returns a human-readable string for the object store memory field."""
        if self.object_store_memory is None:
            return "None"
        elif self.object_store_memory >= 1024 * 1024 * 1024:
            return f"{round(self.object_store_memory / (1024 * 1024 * 1024), 2)} GiB"
        else:
            return f"{round(self.object_store_memory / (1024 * 1024), 2)} MiB"

    def add(self, other: "ExecutionResources") -> "ExecutionResources":
        """Adds execution resources.

        Returns:
            A new ExecutionResource object with summed resources.
        """
        total = ExecutionResources()
        if self.cpu is not None or other.cpu is not None:
            total.cpu = (self.cpu or 0.0) + (other.cpu or 0.0)
        if self.gpu is not None or other.gpu is not None:
            total.gpu = (self.gpu or 0.0) + (other.gpu or 0.0)
        if (
            self.object_store_memory is not None
            or other.object_store_memory is not None
        ):
            total.object_store_memory = (self.object_store_memory or 0.0) + (
                other.object_store_memory or 0.0
            )
        return total

    def satisfies_limit(self, limit: "ExecutionResources") -> bool:
        """Return if this resource struct meets the specified limits.

        Note that None for a field means no limit.
        """

        if self.cpu is not None and limit.cpu is not None and self.cpu > limit.cpu:
            return False
        if self.gpu is not None and limit.gpu is not None and self.gpu > limit.gpu:
            return False
        if (
            self.object_store_memory is not None
            and limit.object_store_memory is not None
            and self.object_store_memory > limit.object_store_memory
        ):
            return False
        return True

    def scale(self, f: float) -> "ExecutionResources":
        """Return copy with all set values scaled by `f`."""
        return ExecutionResources(
            cpu=self.cpu * f if self.cpu is not None else None,
            gpu=self.gpu * f if self.gpu is not None else None,
            object_store_memory=self.object_store_memory * f
            if self.object_store_memory is not None
            else None,
        )


@dataclass
class ExecutionOptions:
    """Common options for execution.

    Some options may not be supported on all executors (e.g., resource limits).
    """

    # Set a soft limit on the resource usage during execution. This is not supported
    # in bulk execution mode.
    resource_limits: ExecutionResources = ExecutionResources()

    # Set this to prefer running tasks on the same node as the output
    # node (node driving the execution). It can also be set to a list of node ids
    # to spread the outputs across those nodes.
    locality_with_output: Union[bool, List[NodeIdStr]] = False

    # Set this to preserve the ordering between blocks processed by operators under the
    # streaming executor. The bulk executor always preserves order.
    preserve_order: bool = False

    # Whether to enable locality-aware task dispatch to actors (on by default). This
    # applies to both ActorPoolStrategy map and streaming_split operations.
    actor_locality_enabled: bool = True


@dataclass
class TaskContext:
    """This describes the information of a task running block transform."""

    # The index of task. Each task has a unique task index within the same
    # operator.
    task_idx: int


# Block transform function applied by task and actor pools in MapOperator.
MapTransformFn = Callable[[Iterable[Block], TaskContext], Iterable[Block]]

# Block transform function applied in AllToAllOperator.
AllToAllTransformFn = Callable[
    [List[RefBundle], TaskContext], Tuple[List[RefBundle], StatsDict]
]


class PhysicalOperator(Operator):
    """Abstract class for physical operators.

    An operator transforms one or more input streams of RefBundles into a single
    output stream of RefBundles.

    Physical operators are stateful and non-serializable; they live on the driver side
    of the Dataset only.

    Here's a simple example of implementing a basic "Map" operator:

        class MapOperator(PhysicalOperator):
            def __init__(self):
                self.active_tasks = []

            def add_input(self, refs, _):
                self.active_tasks.append(map_task.remote(refs))

            def has_next(self):
                ready, _ = ray.wait(self.active_tasks, timeout=0)
                return len(ready) > 0

            def get_next(self):
                ready, remaining = ray.wait(self.active_tasks, num_returns=1)
                self.active_tasks = remaining
                return ready[0]

    Note that the above operator fully supports both bulk and streaming execution,
    since `add_input` and `get_next` can be called in any order. In bulk execution,
    all inputs would be added up-front, but in streaming execution the calls could
    be interleaved.
    """

    def __init__(self, name: str, input_dependencies: List["PhysicalOperator"]):
        super().__init__(name, input_dependencies)
        for x in input_dependencies:
            assert isinstance(x, PhysicalOperator), x
        self._inputs_complete = not input_dependencies
        self._started = False

    def __reduce__(self):
        raise ValueError("Operator is not serializable.")

    def completed(self) -> bool:
        """Return True when this operator is done and all outputs are taken."""
        return (
            self._inputs_complete
            and len(self.get_work_refs()) == 0
            and not self.has_next()
        )

    def get_stats(self) -> StatsDict:
        """Return recorded execution stats for use with DatasetStats."""
        raise NotImplementedError

    def get_metrics(self) -> Dict[str, int]:
        """Returns dict of metrics reported from this operator.

        These should be instant values that can be queried at any time, e.g.,
        obj_store_mem_allocated, obj_store_mem_freed.
        """
        return {}

    def get_transformation_fn(self) -> Callable:
        """Returns the underlying transformation function for this operator.

        This is used by the physical plan optimizer for e.g. operator fusion.
        """
        raise NotImplementedError

    def progress_str(self) -> str:
        """Return any extra status to be displayed in the operator progress bar.

        For example, `<N> actors` to show current number of actors in an actor pool.
        """
        return ""

    def num_outputs_total(self) -> Optional[int]:
        """Returns the total number of output bundles of this operator, if known.

        This is useful for reporting progress.
        """
        if len(self.input_dependencies) == 1:
            return self.input_dependencies[0].num_outputs_total()
        return None

    def start(self, options: ExecutionOptions) -> None:
        """Called by the executor when execution starts for an operator.

        Args:
            options: The global options used for the overall execution.
        """
        self._started = True

    def add_input(self, refs: RefBundle, input_index: int) -> None:
        """Called when an upstream result is available.

        Inputs may be added in any order, and calls to `add_input` may be interleaved
        with calls to `get_next` / `has_next` to implement streaming execution.

        Args:
            refs: The ref bundle that should be added as input.
            input_index: The index identifying the input dependency producing the
                input. For most operators, this is always `0` since there is only
                one upstream input operator.
        """
        raise NotImplementedError

    def inputs_done(self) -> None:
        """Called when all upstream operators have completed().

        After this is called, the executor guarantees that no more inputs will be added
        via `add_input` for any input index.
        """
        self._inputs_complete = True

    def has_next(self) -> bool:
        """Returns when a downstream output is available.

        When this returns true, it is safe to call `get_next()`.
        """
        raise NotImplementedError

    def get_next(self) -> RefBundle:
        """Get the next downstream output.

        It is only allowed to call this if `has_next()` has returned True.
        """
        raise NotImplementedError

    def get_work_refs(self) -> List[ray.ObjectRef]:
        """Get a list of object references the executor should wait on.

        When a reference becomes ready, the executor must call
        `notify_work_completed(ref)` to tell this operator of the state change.
        """
        return []

    def num_active_work_refs(self) -> int:
        """Return the number of active work refs.

        Subclasses can override this as a performance optimization.
        """
        return len(self.get_work_refs())

    def internal_queue_size(self) -> int:
        """If the operator has an internal input queue, return its size.

        This is used to report tasks pending submission to actor pools.
        """
        return 0

    def notify_work_completed(self, work_ref: ray.ObjectRef) -> None:
        """Executor calls this when the given work is completed and local.

        This must be called as soon as the operator is aware that `work_ref` is
        ready.
        """
        raise NotImplementedError

    def shutdown(self) -> None:
        """Abort execution and release all resources used by this operator.

        This release any Ray resources acquired by this operator such as active
        tasks, actors, and objects.
        """
        if not self._started:
            raise ValueError("Operator must be started before being shutdown.")

    def current_resource_usage(self) -> ExecutionResources:
        """Returns the current estimated resource usage of this operator.

        This method is called by the executor to decide how to allocate resources
        between different operators.
        """
        return ExecutionResources()

    def base_resource_usage(self) -> ExecutionResources:
        """Returns the minimum amount of resources required for execution.

        For example, an operator that creates an actor pool requiring 8 GPUs could
        return ExecutionResources(gpu=8) as its base usage.
        """
        return ExecutionResources()

    def incremental_resource_usage(self) -> ExecutionResources:
        """Returns the incremental resources required for processing another input.

        For example, an operator that launches a task per input could return
        ExecutionResources(cpu=1) as its incremental usage.
        """
        return ExecutionResources()


class OutputIterator(Iterator[RefBundle]):
    """Iterator used to access the output of an Executor execution.

<<<<<<< HEAD
    The default implementation wraps a simple Python iterator.
=======
    This is a blocking iterator, and must be thread-safe (i.e., multiple threads can
    block on it at the same time).
>>>>>>> 04d579e1
    """

    def __init__(self, base: Iterable[RefBundle]):
        self._it = iter(base)

    def get_next(self, output_split_idx: Optional[int] = None) -> RefBundle:
        """Can be used to pull outputs by a specified output index.

        This is used to support the streaming_split() API, where the output of a
        streaming execution is to be consumed by multiple processes.

        Args:
            output_split_idx: The output split index to get results for. This arg is
                only allowed for iterators created by `Dataset.streaming_split()`.
        """
        if output_split_idx is not None:
            raise NotImplementedError()
        return next(self._it)

    def __next__(self) -> RefBundle:
        return self.get_next()


class Executor:
    """Abstract class for executors, which implement physical operator execution.

    Subclasses:
        BulkExecutor
        StreamingExecutor
    """

    def __init__(self, options: ExecutionOptions):
        """Create the executor."""
        self._options = options

    def execute(
        self, dag: PhysicalOperator, initial_stats: Optional[DatasetStats] = None
    ) -> OutputIterator:
        """Start execution.

        Args:
            dag: The operator graph to execute.
            initial_stats: The DatasetStats to prepend to the stats returned by the
                executor. These stats represent actions done to compute inputs.
        """
        raise NotImplementedError

    def shutdown(self):
        """Shutdown an executor, which may still be running.

        This should interrupt execution and clean up any used resources.
        """
        pass

    def get_stats(self) -> DatasetStats:
        """Return stats for the execution so far.

        This is generally called after `execute` has completed, but may be called
        while iterating over `execute` results for streaming execution.
        """
        raise NotImplementedError<|MERGE_RESOLUTION|>--- conflicted
+++ resolved
@@ -423,12 +423,8 @@
 class OutputIterator(Iterator[RefBundle]):
     """Iterator used to access the output of an Executor execution.
 
-<<<<<<< HEAD
-    The default implementation wraps a simple Python iterator.
-=======
     This is a blocking iterator, and must be thread-safe (i.e., multiple threads can
     block on it at the same time).
->>>>>>> 04d579e1
     """
 
     def __init__(self, base: Iterable[RefBundle]):
