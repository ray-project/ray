--- conflicted
+++ resolved
@@ -87,14 +87,9 @@
     object_store_memory: Optional[int] = None
 
     def object_store_memory_str(self) -> str:
-<<<<<<< HEAD
-        if self.object_store_memory is None:
-            return "inf"
-=======
         """Returns a human-readable string for the object store memory field."""
         if self.object_store_memory is None:
             return "None"
->>>>>>> 464bad33
         elif self.object_store_memory > 1e9:
             return f"{round(self.object_store_memory / 1e9, 2)} GiB"
         else:
@@ -112,14 +107,6 @@
             (self.object_store_memory or 0.0) + (other.object_store_memory or 0.0),
         )
 
-<<<<<<< HEAD
-    def has_cpu_or_gpu(self) -> bool:
-        """Return if using CPU or GPU."""
-
-        return self.cpu or self.gpu
-
-=======
->>>>>>> 464bad33
     def satisfies_limits(self, limit: "ExecutionResources") -> bool:
         """Return if this resource struct meets the specified limits."""
 
@@ -241,13 +228,10 @@
         return out_str
 
     def progress_str(self) -> str:
-<<<<<<< HEAD
-=======
         """Return any extra status to be displayed in the operator progress bar.
 
         For example, `<N> actors` to show current number of actors in an actor pool.
         """
->>>>>>> 464bad33
         return ""
 
     def num_outputs_total(self) -> Optional[int]:
