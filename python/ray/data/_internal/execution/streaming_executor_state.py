--- conflicted
+++ resolved
@@ -175,13 +175,9 @@
         self.outqueue.append(ref)
         self.num_completed_tasks += 1
         if self.progress_bar:
-<<<<<<< HEAD
-            self.progress_bar.update(1)
+            self.progress_bar.update(1, self.op._estimated_output_blocks)
         if self.first_block_size_bytes is None:
             self._check_first_block_size(ref)
-=======
-            self.progress_bar.update(1, self.op._estimated_output_blocks)
->>>>>>> 8d27df68
 
     def refresh_progress_bar(self) -> None:
         """Update the console with the latest operator progress."""
