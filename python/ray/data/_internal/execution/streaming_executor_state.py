"""Contains classes that encapsulate streaming executor state.

This is split out from streaming_executor.py to facilitate better unit testing.
"""

import math
import threading
import time
from collections import defaultdict, deque
from dataclasses import dataclass
from typing import Dict, List, Optional, Tuple

import ray
from ray.data._internal.dataset_logger import DatasetLogger
from ray.data._internal.execution.autoscaling_requester import (
    get_or_create_autoscaling_requester_actor,
)
from ray.data._internal.execution.backpressure_policy import BackpressurePolicy
from ray.data._internal.execution.interfaces import (
    ExecutionOptions,
    ExecutionResources,
    PhysicalOperator,
    RefBundle,
)
from ray.data._internal.execution.interfaces.physical_operator import (
    DataOpTask,
    MetadataOpTask,
    OpTask,
    Waitable,
)
from ray.data._internal.execution.operators.base_physical_operator import (
    AllToAllOperator,
)
from ray.data._internal.execution.operators.input_data_buffer import InputDataBuffer
from ray.data._internal.execution.util import memory_string
from ray.data._internal.progress_bar import ProgressBar

logger = DatasetLogger(__name__)

# Holds the full execution state of the streaming topology. It's a dict mapping each
# operator to tracked streaming exec state.
Topology = Dict[PhysicalOperator, "OpState"]

# The fraction of the object store capacity that will be used as the default object
# store memory limit for the streaming executor.
DEFAULT_OBJECT_STORE_MEMORY_LIMIT_FRACTION = 0.25

# Min number of seconds between two autoscaling requests.
MIN_GAP_BETWEEN_AUTOSCALING_REQUESTS = 20


@dataclass
class AutoscalingState:
    """State of the interaction between an executor and Ray autoscaler."""

    # The timestamp of the latest resource request made to Ray autoscaler
    # by an executor.
    last_request_ts: int = 0


@dataclass
class TopologyResourceUsage:
    """Snapshot of resource usage in a `Topology` object.

    The stats here can be computed on the fly from any `Topology`; this class
    serves only a convenience wrapper to access the current usage snapshot.
    """

    # The current usage of the topology (summed across all operators and queues).
    overall: ExecutionResources

    # The downstream resource usage by operator.
    downstream_memory_usage: Dict[PhysicalOperator, "DownstreamMemoryInfo"]

    @staticmethod
    def of(topology: Topology) -> "TopologyResourceUsage":
        """Calculate the resource usage of the given topology."""
        downstream_usage = {}
        cur_usage = ExecutionResources(0, 0, 0)
        # Iterate from last to first operator.
        for op, state in reversed(topology.items()):
            cur_usage = cur_usage.add(op.current_resource_usage())
            # Don't count input refs towards dynamic memory usage, as they have been
            # pre-created already outside this execution.
            if not isinstance(op, InputDataBuffer):
                cur_usage.object_store_memory += state.outqueue_memory_usage()
            # Subtract one from denom to account for input buffer.
            f = (1.0 + len(downstream_usage)) / max(1.0, len(topology) - 1.0)
            downstream_usage[op] = DownstreamMemoryInfo(
                topology_fraction=min(1.0, f),
                object_store_memory=cur_usage.object_store_memory,
            )
        return TopologyResourceUsage(cur_usage, downstream_usage)


@dataclass
class DownstreamMemoryInfo:
    """Mem stats of an operator and its downstream operators in a topology."""

    # The fraction of the topology this covers, e.g., the last operator of a 4-op
    # graph would have fraction `0.25`.
    topology_fraction: float

    # The resources used by this operator and operators downstream of this operator.
    object_store_memory: float


class RefBundleDeque(deque):
    """Thread-safe wrapper around collections.deque that stores current stats."""

    def __init__(self):
        self.memory_usage = 0
        self._lock = threading.Lock()
        super().__init__()

    def append(self, ref: RefBundle):
        with self._lock:
            self.memory_usage += ref.size_bytes()
        super().append(ref)

    def appendleft(self, ref: RefBundle):
        with self._lock:
            self.memory_usage += ref.size_bytes()
        super().appendleft(ref)

    def pop(self) -> RefBundle:
        ref = super().pop()
        with self._lock:
            self.memory_usage -= ref.size_bytes()
        return ref

    def popleft(self) -> RefBundle:
        ref = super().popleft()
        with self._lock:
            self.memory_usage -= ref.size_bytes()
        return ref

    def remove(self, ref: RefBundle):
        super().remove(ref)
        with self._lock:
            self.memory_usage -= ref.size_bytes()

    def clear(self):
        super().clear()
        with self._lock:
            self.memory_usage = 0


class OpState:
    """The execution state tracked for each PhysicalOperator.

    This tracks state to manage input and output buffering for StreamingExecutor and
    progress bars, which is separate from execution state internal to the operators.

    Note: we use the `deque` data structure here because it is thread-safe, enabling
    operator queues to be shared across threads.
    """

    def __init__(self, op: PhysicalOperator, inqueues: List[RefBundleDeque]):
        # Each inqueue is connected to another operator's outqueue.
        assert len(inqueues) == len(op.input_dependencies), (op, inqueues)
        self.inqueues: List[RefBundleDeque] = inqueues
        # The outqueue is connected to another operator's inqueue (they physically
        # share the same Python list reference).
        #
        # Note: this queue is also accessed concurrently from the consumer thread.
        # (in addition to the streaming executor thread). Hence, it must be a
        # thread-safe type such as `deque`.
        self.outqueue: RefBundleDeque = RefBundleDeque()
        self.op = op
        self.progress_bar = None
        self.num_completed_tasks = 0
        self.inputs_done_called = False
        # Tracks whether `input_done` is called for each input op.
        self.input_done_called = [False] * len(op.input_dependencies)
        self.dependents_completed_called = False
        # Used for StreamingExecutor to signal exception or end of execution
        self._finished: bool = False
        self._exception: Optional[Exception] = None

    def __repr__(self):
        return f"OpState({self.op.name})"

    def initialize_progress_bars(self, index: int, verbose_progress: bool) -> int:
        """Create progress bars at the given index (line offset in console).

        For AllToAllOperator, zero or more sub progress bar would be created.
        Return the number of progress bars created for this operator.
        """
        is_all_to_all = isinstance(self.op, AllToAllOperator)
        # Only show 1:1 ops when in verbose progress mode.
        enabled = verbose_progress or is_all_to_all
        self.progress_bar = ProgressBar(
            "- " + self.op.name,
            self.op.num_outputs_total(),
            index,
            enabled=enabled,
        )
        if enabled:
            num_bars = 1
            if is_all_to_all:
                num_bars += self.op.initialize_sub_progress_bars(index + 1)
        else:
            num_bars = 0
        return num_bars

    def close_progress_bars(self):
        """Close all progress bars for this operator."""
        if self.progress_bar:
            self.progress_bar.close()
            if isinstance(self.op, AllToAllOperator):
                self.op.close_sub_progress_bars()

    def num_queued(self) -> int:
        """Return the number of queued bundles across all inqueues."""
        return sum(len(q) for q in self.inqueues)

    def num_processing(self):
        """Return the number of bundles currently in processing for this operator."""
        return self.op.num_active_tasks() + self.op.internal_queue_size()

    def add_output(self, ref: RefBundle) -> None:
        """Move a bundle produced by the operator to its outqueue."""
        self.outqueue.append(ref)
        self.num_completed_tasks += 1
        if self.progress_bar:
            self.progress_bar.update(1, self.op._estimated_output_blocks)

    def refresh_progress_bar(self) -> None:
        """Update the console with the latest operator progress."""
        if self.progress_bar:
            self.progress_bar.set_description(self.summary_str())

    def summary_str(self) -> str:
        queued = self.num_queued() + self.op.internal_queue_size()
        active = self.op.num_active_tasks()
        desc = f"- {self.op.name}: {active} active, {queued} queued"
        mem = memory_string(
            (self.op.current_resource_usage().object_store_memory or 0)
            + self.inqueue_memory_usage()
        )
        desc += f", {mem} objects"
        suffix = self.op.progress_str()
        if suffix:
            desc += f", {suffix}"
        return desc

    def dispatch_next_task(self) -> None:
        """Move a bundle from the operator inqueue to the operator itself."""
        for i, inqueue in enumerate(self.inqueues):
            if inqueue:
                self.op.add_input(inqueue.popleft(), input_index=i)
                return
        assert False, "Nothing to dispatch"

    def get_output_blocking(self, output_split_idx: Optional[int]) -> RefBundle:
        """Get an item from this node's output queue, blocking as needed.

        Returns:
            The RefBundle from the output queue, or an error / end of stream indicator.

        Raises:
            StopIteration: If all outputs are already consumed.
            Exception: If there was an exception raised during execution.
        """
        while True:
            # Check if StreamingExecutor has caught an exception or is done execution.
            if self._exception is not None:
                raise self._exception
            elif self._finished and len(self.outqueue) == 0:
                raise StopIteration()
            try:
                # Non-split output case.
                if output_split_idx is None:
                    return self.outqueue.popleft()

                # Scan the queue and look for outputs tagged for the given index.
                for i in range(len(self.outqueue)):
                    bundle = self.outqueue[i]
                    if bundle.output_split_idx == output_split_idx:
                        self.outqueue.remove(bundle)
                        return bundle

                # Didn't find any outputs matching this index, repeat the loop until
                # we find one or hit a None.
            except IndexError:
                pass
            time.sleep(0.01)

    def inqueue_memory_usage(self) -> int:
        """Return the object store memory of this operator's inqueue."""
        total = 0
        for op, inq in zip(self.op.input_dependencies, self.inqueues):
            # Exclude existing input data items from dynamic memory usage.
            if not isinstance(op, InputDataBuffer):
                total += inq.memory_usage
        return total

    def outqueue_memory_usage(self) -> int:
        """Return the object store memory of this operator's outqueue."""
        return self.outqueue.memory_usage

    def outqueue_num_blocks(self) -> int:
        """Return the number of blocks in this operator's outqueue."""
        num_blocks = 0
        for i in range(len(self.outqueue)):
            try:
                bundle = self.outqueue[i]
                if isinstance(bundle, RefBundle):
                    num_blocks += len(bundle.blocks)
            except IndexError:
                break
        return len(self.outqueue)

    def mark_finished(self, exception: Optional[Exception] = None):
        """Marks this operator as finished. Used for exiting get_output_blocking."""
        if exception is None:
            self._finished = True
        else:
            self._exception = exception


def build_streaming_topology(
    dag: PhysicalOperator, options: ExecutionOptions
) -> Tuple[Topology, int]:
    """Instantiate the streaming operator state topology for the given DAG.

    This involves creating the operator state for each operator in the DAG,
    registering it with this class, and wiring up the inqueues/outqueues of
    dependent operator states.

    Args:
        dag: The operator DAG to instantiate.
        options: The execution options to use to start operators.

    Returns:
        The topology dict holding the streaming execution state.
        The number of progress bars initialized so far.
    """

    topology: Topology = {}

    # DFS walk to wire up operator states.
    def setup_state(op: PhysicalOperator) -> OpState:
        if op in topology:
            raise ValueError("An operator can only be present in a topology once.")

        # Wire up the input outqueues to this op's inqueues.
        inqueues = []
        for i, parent in enumerate(op.input_dependencies):
            parent_state = setup_state(parent)
            inqueues.append(parent_state.outqueue)

        # Create state.
        op_state = OpState(op, inqueues)
        topology[op] = op_state
        op.start(options)
        return op_state

    setup_state(dag)

    # Create the progress bars starting from the first operator to run.
    # Note that the topology dict is in topological sort order. Index zero is reserved
    # for global progress information.
    i = 1
    for op_state in list(topology.values()):
        if not isinstance(op_state.op, InputDataBuffer):
            i += op_state.initialize_progress_bars(i, options.verbose_progress)

    return (topology, i)


def process_completed_tasks(
    topology: Topology,
    backpressure_policies: List[BackpressurePolicy],
    max_errored_blocks: int,
) -> int:
    """Process any newly completed tasks. To update operator
    states, call `update_operator_states()` afterwards.

    Args:
        topology: The toplogy of operators.
        backpressure_policies: The backpressure policies to use.
        max_errored_blocks: Max number of errored blocks to allow,
            unlimited if negative.
    Returns:
        The number of errored blocks.
    """

    # All active tasks, keyed by their waitables.
    active_tasks: Dict[Waitable, Tuple[OpState, OpTask]] = {}
    for op, state in topology.items():
        for task in op.get_active_tasks():
            active_tasks[task.get_waitable()] = (state, task)

    max_blocks_to_read_per_op: Dict[OpState, int] = {}
    for policy in backpressure_policies:
        res = policy.calculate_max_blocks_to_read_per_op(topology)
        if len(res) > 0:
            if len(max_blocks_to_read_per_op) > 0:
                raise ValueError(
                    "At most one backpressure policy that implements "
                    "calculate_max_blocks_to_read_per_op() can be used at a time."
                )
            else:
                max_blocks_to_read_per_op = res

    # Process completed Ray tasks and notify operators.
    num_errored_blocks = 0
    if active_tasks:
        ready, _ = ray.wait(
            list(active_tasks.keys()),
            num_returns=len(active_tasks),
            fetch_local=False,
            timeout=0.1,
        )

        # Organize tasks by the operator they belong to, and sort them by task index.
        # So that we'll process them in a deterministic order.
        # This is because some backpressure policies (e.g.,
        # StreamingOutputBackpressurePolicy) may limit the number of blocks to read
        # per operator. In this case, we want to have fewer tasks finish quickly and
        # yield resources, instead of having all tasks output blocks together.
        ready_tasks_by_op = defaultdict(list)
        for ref in ready:
<<<<<<< HEAD
            state, task = active_tasks[ref]
            ready_tasks_by_op[state].append(task)

        for state, ready_tasks in ready_tasks_by_op.items():
            ready_tasks = sorted(ready_tasks, key=lambda t: t.task_index())
            for task in ready_tasks:
                if isinstance(task, DataOpTask):
=======
            state, task = active_tasks.pop(ref)
            if isinstance(task, DataOpTask):
                try:
>>>>>>> ca513223
                    num_blocks_read = task.on_data_ready(
                        max_blocks_to_read_per_op.get(state, None)
                    )
                    if state in max_blocks_to_read_per_op:
                        max_blocks_to_read_per_op[state] -= num_blocks_read
<<<<<<< HEAD
                else:
                    assert isinstance(task, MetadataOpTask)
                    task.on_task_finished()
=======
                except Exception as e:
                    num_errored_blocks += 1
                    should_ignore = (
                        max_errored_blocks < 0
                        or max_errored_blocks >= num_errored_blocks
                    )
                    error_message = (
                        "An exception was raised from a task of "
                        f'operator "{state.op.name}".'
                    )
                    if should_ignore:
                        remaining = (
                            max_errored_blocks - num_errored_blocks
                            if max_errored_blocks >= 0
                            else "unlimited"
                        )
                        error_message += (
                            " Ignoring this exception with remaining"
                            f" max_errored_blocks={remaining}."
                        )
                        logger.get_logger().warning(error_message, exc_info=e)
                    else:
                        error_message += (
                            " Dataset execution will now abort."
                            " To ignore this exception and continue, set"
                            " DataContext.max_errored_blocks."
                        )
                        logger.get_logger().error(error_message)
                        raise e from None
            else:
                assert isinstance(task, MetadataOpTask)
                task.on_task_finished()
>>>>>>> ca513223

    # Pull any operator outputs into the streaming op state.
    for op, op_state in topology.items():
        while op.has_next():
            op_state.add_output(op.get_next())

    return num_errored_blocks


def update_operator_states(topology: Topology) -> None:
    """Update operator states accordingly for newly completed tasks.
    Should be called after `process_completed_tasks()`."""

    # Call inputs_done() on ops where no more inputs are coming.
    for op, op_state in topology.items():
        if op_state.inputs_done_called:
            continue
        all_inputs_done = True
        for idx, dep in enumerate(op.input_dependencies):
            if dep.completed() and not topology[dep].outqueue:
                if not op_state.input_done_called[idx]:
                    op.input_done(idx)
                    op_state.input_done_called[idx] = True
            else:
                all_inputs_done = False

        if all_inputs_done:
            op.all_inputs_done()
            op_state.inputs_done_called = True

    # Traverse the topology in reverse topological order.
    # For each op, if all of its downstream operators don't need any more inputs,
    # call all_dependents_complete() to also complete this op.
    for op, op_state in reversed(list(topology.items())):
        if op_state.dependents_completed_called:
            continue
        dependents_completed = len(op.output_dependencies) > 0 and all(
            not dep.need_more_inputs() for dep in op.output_dependencies
        )
        if dependents_completed:
            op.all_dependents_complete()
            op_state.dependents_completed_called = True


def select_operator_to_run(
    topology: Topology,
    cur_usage: TopologyResourceUsage,
    limits: ExecutionResources,
    backpressure_policies: List[BackpressurePolicy],
    ensure_at_least_one_running: bool,
    execution_id: str,
    autoscaling_state: AutoscalingState,
) -> Optional[PhysicalOperator]:
    """Select an operator to run, if possible.

    The objective of this function is to maximize the throughput of the overall
    pipeline, subject to defined memory and parallelism limits.

    This is currently implemented by applying backpressure on operators that are
    producing outputs faster than they are consuming them `len(outqueue)`, as well as
    operators with a large number of running tasks `num_processing()`.

    Note that memory limits also apply to the outqueue of the output operator. This
    provides backpressure if the consumer is slow. However, once a bundle is returned
    to the user, it is no longer tracked.
    """
    assert isinstance(cur_usage, TopologyResourceUsage), cur_usage

    # Filter to ops that are eligible for execution.
    ops = []
    for op, state in topology.items():
        under_resource_limits = _execution_allowed(op, cur_usage, limits)
        if (
            op.need_more_inputs()
            and state.num_queued() > 0
            and op.should_add_input()
            and under_resource_limits
            and not op.completed()
            and all(p.can_add_input(op) for p in backpressure_policies)
        ):
            ops.append(op)
        # Update the op in all cases to enable internal autoscaling, etc.
        op.notify_resource_usage(state.num_queued(), under_resource_limits)

    # If no ops are allowed to execute due to resource constraints, try to trigger
    # cluster scale-up.
    if not ops and any(state.num_queued() > 0 for state in topology.values()):
        now = time.time()
        if (
            now
            > autoscaling_state.last_request_ts + MIN_GAP_BETWEEN_AUTOSCALING_REQUESTS
        ):
            autoscaling_state.last_request_ts = now
            _try_to_scale_up_cluster(topology, execution_id)

    # To ensure liveness, allow at least 1 op to run regardless of limits. This is
    # gated on `ensure_at_least_one_running`, which is set if the consumer is blocked.
    if (
        ensure_at_least_one_running
        and not ops
        and all(op.num_active_tasks() == 0 for op in topology)
    ):
        # The topology is entirely idle, so choose from all ready ops ignoring limits.
        ops = [
            op
            for op, state in topology.items()
            if op.need_more_inputs() and state.num_queued() > 0 and not op.completed()
        ]

    # Nothing to run.
    if not ops:
        return None

    # Run metadata-only operators first. After that, equally penalize outqueue length
    # and num bundles processing for backpressure.
    return min(
        ops,
        key=lambda op: (
            not op.throttling_disabled(),
            len(topology[op].outqueue) + topology[op].num_processing(),
        ),
    )


def _try_to_scale_up_cluster(topology: Topology, execution_id: str):
    """Try to scale up the cluster to accomodate the provided in-progress workload.

    This makes a resource request to Ray's autoscaler consisting of the current,
    aggregate usage of all operators in the DAG + the incremental usage of all operators
    that are ready for dispatch (i.e. that have inputs queued). If the autoscaler were
    to grant this resource request, it would allow us to dispatch one task for every
    ready operator.

    Note that this resource request does not take the global resource limits or the
    liveness policy into account; it only tries to make the existing resource usage +
    one more task per ready operator feasible in the cluster.

    Args:
        topology: The execution state of the in-progress workload for which we wish to
            request more resources.
    """
    # Get resource usage for all ops + additional resources needed to launch one more
    # task for each ready op.
    resource_request = []

    def to_bundle(resource: ExecutionResources) -> Dict:
        req = {}
        if resource.cpu:
            req["CPU"] = math.ceil(resource.cpu)
        if resource.gpu:
            req["GPU"] = math.ceil(resource.gpu)
        return req

    for op, state in topology.items():
        per_task_resource = op.incremental_resource_usage()
        task_bundle = to_bundle(per_task_resource)
        resource_request.extend([task_bundle] * op.num_active_tasks())
        # Only include incremental resource usage for ops that are ready for
        # dispatch.
        if state.num_queued() > 0:
            # TODO(Clark): Scale up more aggressively by adding incremental resource
            # usage for more than one bundle in the queue for this op?
            resource_request.append(task_bundle)

    # Make autoscaler resource request.
    actor = get_or_create_autoscaling_requester_actor()
    actor.request_resources.remote(resource_request, execution_id)


def _execution_allowed(
    op: PhysicalOperator,
    global_usage: TopologyResourceUsage,
    global_limits: ExecutionResources,
) -> bool:
    """Return whether an operator is allowed to execute given resource usage.

    Operators are throttled globally based on CPU and GPU limits for the stream.

    For an N operator DAG, we only throttle the kth operator (in the source-to-sink
    ordering) on object store utilization if the cumulative object store utilization
    for the kth operator and every operator downstream from it is greater than
    k/N * global_limit; i.e., the N - k operator sub-DAG is using more object store
    memory than it's share.

    Args:
        op: The operator to check.
        global_usage: Resource usage across the entire topology.
        global_limits: Execution resource limits.

    Returns:
        Whether the op is allowed to run.
    """

    if op.throttling_disabled():
        return True

    assert isinstance(global_usage, TopologyResourceUsage), global_usage
    # To avoid starvation problems when dealing with fractional resource types,
    # convert all quantities to integer (0 or 1) for deciding admissibility. This
    # allows operators with non-integral requests to slightly overshoot the limit.
    global_floored = ExecutionResources(
        cpu=math.floor(global_usage.overall.cpu or 0),
        gpu=math.floor(global_usage.overall.gpu or 0),
        object_store_memory=global_usage.overall.object_store_memory,
    )
    inc = op.incremental_resource_usage()
    if inc.cpu and inc.gpu:
        raise NotImplementedError(
            "Operator incremental resource usage cannot specify both CPU "
            "and GPU at the same time, since it may cause deadlock."
        )
    elif inc.object_store_memory:
        raise NotImplementedError(
            "Operator incremental resource usage must not include memory."
        )
    inc_indicator = ExecutionResources(
        cpu=1 if inc.cpu else 0,
        gpu=1 if inc.gpu else 0,
        object_store_memory=1 if inc.object_store_memory else 0,
    )

    # Under global limits; always allow.
    new_usage = global_floored.add(inc_indicator)
    if new_usage.satisfies_limit(global_limits):
        return True

    # We're over global limits, but execution may still be allowed if memory is the
    # only bottleneck and this wouldn't impact downstream memory limits. This avoids
    # stalling the execution for memory bottlenecks that occur upstream.
    # See for more context: https://github.com/ray-project/ray/pull/32673
    global_limits_sans_memory = ExecutionResources(
        cpu=global_limits.cpu, gpu=global_limits.gpu
    )
    global_ok_sans_memory = new_usage.satisfies_limit(global_limits_sans_memory)
    downstream_usage = global_usage.downstream_memory_usage[op]
    downstream_limit = global_limits.scale(downstream_usage.topology_fraction)
    downstream_memory_ok = ExecutionResources(
        object_store_memory=downstream_usage.object_store_memory
    ).satisfies_limit(downstream_limit)

    return global_ok_sans_memory and downstream_memory_ok<|MERGE_RESOLUTION|>--- conflicted
+++ resolved
@@ -423,7 +423,6 @@
         # yield resources, instead of having all tasks output blocks together.
         ready_tasks_by_op = defaultdict(list)
         for ref in ready:
-<<<<<<< HEAD
             state, task = active_tasks[ref]
             ready_tasks_by_op[state].append(task)
 
@@ -431,54 +430,44 @@
             ready_tasks = sorted(ready_tasks, key=lambda t: t.task_index())
             for task in ready_tasks:
                 if isinstance(task, DataOpTask):
-=======
-            state, task = active_tasks.pop(ref)
-            if isinstance(task, DataOpTask):
-                try:
->>>>>>> ca513223
-                    num_blocks_read = task.on_data_ready(
-                        max_blocks_to_read_per_op.get(state, None)
-                    )
-                    if state in max_blocks_to_read_per_op:
-                        max_blocks_to_read_per_op[state] -= num_blocks_read
-<<<<<<< HEAD
+                    try:
+                        num_blocks_read = task.on_data_ready(
+                            max_blocks_to_read_per_op.get(state, None)
+                        )
+                        if state in max_blocks_to_read_per_op:
+                            max_blocks_to_read_per_op[state] -= num_blocks_read
+                    except Exception as e:
+                        num_errored_blocks += 1
+                        should_ignore = (
+                            max_errored_blocks < 0
+                            or max_errored_blocks >= num_errored_blocks
+                        )
+                        error_message = (
+                            "An exception was raised from a task of "
+                            f'operator "{state.op.name}".'
+                        )
+                        if should_ignore:
+                            remaining = (
+                                max_errored_blocks - num_errored_blocks
+                                if max_errored_blocks >= 0
+                                else "unlimited"
+                            )
+                            error_message += (
+                                " Ignoring this exception with remaining"
+                                f" max_errored_blocks={remaining}."
+                            )
+                            logger.get_logger().warning(error_message, exc_info=e)
+                        else:
+                            error_message += (
+                                " Dataset execution will now abort."
+                                " To ignore this exception and continue, set"
+                                " DataContext.max_errored_blocks."
+                            )
+                            logger.get_logger().error(error_message)
+                            raise e from None
                 else:
                     assert isinstance(task, MetadataOpTask)
                     task.on_task_finished()
-=======
-                except Exception as e:
-                    num_errored_blocks += 1
-                    should_ignore = (
-                        max_errored_blocks < 0
-                        or max_errored_blocks >= num_errored_blocks
-                    )
-                    error_message = (
-                        "An exception was raised from a task of "
-                        f'operator "{state.op.name}".'
-                    )
-                    if should_ignore:
-                        remaining = (
-                            max_errored_blocks - num_errored_blocks
-                            if max_errored_blocks >= 0
-                            else "unlimited"
-                        )
-                        error_message += (
-                            " Ignoring this exception with remaining"
-                            f" max_errored_blocks={remaining}."
-                        )
-                        logger.get_logger().warning(error_message, exc_info=e)
-                    else:
-                        error_message += (
-                            " Dataset execution will now abort."
-                            " To ignore this exception and continue, set"
-                            " DataContext.max_errored_blocks."
-                        )
-                        logger.get_logger().error(error_message)
-                        raise e from None
-            else:
-                assert isinstance(task, MetadataOpTask)
-                task.on_task_finished()
->>>>>>> ca513223
 
     # Pull any operator outputs into the streaming op state.
     for op, op_state in topology.items():
