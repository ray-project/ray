"""Contains classes that encapsulate streaming executor state.

This is split out from streaming_executor.py to facilitate better unit testing.
"""

import logging
import threading
import time
from collections import defaultdict
from dataclasses import dataclass
from typing import TYPE_CHECKING, Dict, List, Optional, Tuple
from uuid import UUID

import ray
from ray.data._internal.execution.backpressure_policy import BackpressurePolicy
from ray.data._internal.execution.bundle_queue import create_bundle_queue
from ray.data._internal.execution.interfaces import (
    ExecutionOptions,
    PhysicalOperator,
    RefBundle,
)
from ray.data._internal.execution.interfaces.physical_operator import (
    DataOpTask,
    MetadataOpTask,
    OpTask,
    Waitable,
    _ActorPoolInfo,
)
from ray.data._internal.execution.operators.base_physical_operator import (
    AllToAllOperator,
    InternalQueueOperatorMixin,
)
from ray.data._internal.execution.operators.hash_shuffle import (
    HashShuffleProgressBarMixin,
)
from ray.data._internal.execution.operators.input_data_buffer import InputDataBuffer
from ray.data._internal.execution.resource_manager import (
    ResourceManager,
)
from ray.data._internal.execution.util import memory_string
from ray.data._internal.progress_bar import ProgressBar
from ray.data._internal.util import (
    unify_schemas_with_validation,
)
from ray.data.context import DataContext

if TYPE_CHECKING:
    from ray.data.block import Schema

logger = logging.getLogger(__name__)

# Holds the full execution state of the streaming topology. It's a dict mapping each
# operator to tracked streaming exec state.
Topology = Dict[PhysicalOperator, "OpState"]


class OpBufferQueue:
    """A FIFO queue to buffer RefBundles between upstream and downstream operators.
    This class is thread-safe.
    """

    def __init__(self):
        self._num_blocks = 0
        self._queue = create_bundle_queue()
        self._num_per_split = defaultdict(int)
        self._lock = threading.Lock()
        # Used to buffer output RefBundles indexed by output splits.
        self._outputs_by_split = defaultdict(create_bundle_queue)
        super().__init__()

    @property
    def memory_usage(self) -> int:
        """The total memory usage of the queue in bytes."""
        with self._lock:
            # The split queues contain bundles popped from the main queue. So, a bundle
            # will either be in the main queue or in one of the split queues, and we
            # don't need to worry about double counting.
            return self._queue.estimate_size_bytes() + sum(
                split_queue.estimate_size_bytes()
                for split_queue in self._outputs_by_split.values()
            )

    @property
    def num_blocks(self) -> int:
        """The total number of blocks in the queue."""
        with self._lock:
            return self._num_blocks

    def __len__(self):
        with self._lock:
            return len(self._queue)

    def has_next(self, output_split_idx: Optional[int] = None) -> bool:
        """Whether next RefBundle is available.

        Args:
            output_split_idx: If specified, only check ref bundles with the
                given output split.
        """
        if output_split_idx is None:
            with self._lock:
                return len(self._queue) > 0
        else:
            with self._lock:
                return self._num_per_split[output_split_idx] > 0

    def append(self, ref: RefBundle):
        """Append a RefBundle to the queue."""
        with self._lock:
            self._queue.add(ref)
            self._num_blocks += len(ref.blocks)
            if ref.output_split_idx is not None:
                self._num_per_split[ref.output_split_idx] += 1

    def pop(self, output_split_idx: Optional[int] = None) -> Optional[RefBundle]:
        """Pop a RefBundle from the queue.
        Args:
            output_split_idx: If specified, only pop a RefBundle
                with the given output split.
        Returns:
            A RefBundle if available, otherwise None.
        """
        ret = None
        if output_split_idx is None:
            try:
                with self._lock:
                    ret = self._queue.get_next()
            except IndexError:
                pass
        else:
            with self._lock:
                split_queue = self._outputs_by_split[output_split_idx]
            if len(split_queue) == 0:
                # Move all ref bundles to their indexed queues
                # Note, the reason why we do indexing here instead of in the append
                # is because only the last `OpBufferQueue` in the DAG, which will call
                # pop with output_split_idx, needs indexing.
                # If we also index the `OpBufferQueue`s in the middle, we cannot
                # preserve the order of ref bundles with different output splits.
                with self._lock:
                    while len(self._queue) > 0:
                        ref = self._queue.get_next()
                        self._outputs_by_split[ref.output_split_idx].add(ref)
            try:
                ret = split_queue.get_next()
            except IndexError:
                pass
        if ret is None:
            return None
        with self._lock:
            self._num_blocks -= len(ret.blocks)
            if ret.output_split_idx is not None:
                self._num_per_split[ret.output_split_idx] -= 1
        return ret

    def clear(self):
        with self._lock:
            self._queue.clear()
            self._num_blocks = 0
            self._num_per_split.clear()


@dataclass
class OpSchedulingStatus:
    """The scheduling status of an operator.

    This will be updated each time when StreamingExecutor makes
    a scheduling decision, i.e., in each `select_operator_to_run`
    call.
    """

    # Whether the op was considered runnable in the last scheduling
    # decision.
    runnable: bool = False
    # Whether the resources were sufficient for the operator to run
    # in the last scheduling decision.
    under_resource_limits: bool = False


@dataclass
class OpDisplayMetrics:
    """Metrics of an operator. Used for display purposes."""

    cpu: float = 0.0
    gpu: float = 0.0
    object_store_memory: float = 0.0
    tasks: int = 0
    actors: int = 0
    queued: int = 0
    task_backpressured: bool = False
    output_backpressured: bool = False
    extra_info: str = ""

    def display_str(self) -> str:
        """Format metrics object to a displayable string."""
        metrics = []
        # resource metrics
        gpu_str = f" {self.gpu:.1f} GPU," if self.gpu else ""
        mem_str = memory_string(self.object_store_memory)
        metrics.append(f"{self.cpu:.1f} CPU,{gpu_str} {mem_str} object store")
        # task
        task_str = f"Tasks: {self.tasks}"
        if self.task_backpressured or self.output_backpressured:
            backpressured = []
            if self.task_backpressured:
                backpressured.append("tasks")
            if self.output_backpressured:
                backpressured.append("outputs")
            task_str += f" [backpressured: {','.join(backpressured)}]"
        if self.extra_info:
            task_str += f": {self.extra_info}"
        metrics.append(task_str)
        # actors
        if self.actors:
            metrics.append(f"Actors: {self.actors}")
        # queue
        metrics.append(f"Queued blocks: {self.queued}")
        return "; ".join(metrics) + ";"


class OpState:
    """The execution state tracked for each PhysicalOperator.

    This tracks state to manage input and output buffering for StreamingExecutor and
    progress bars, which is separate from execution state internal to the operators.

    Note: we use the `deque` data structure here because it is thread-safe, enabling
    operator queues to be shared across threads.
    """

    def __init__(self, op: PhysicalOperator, inqueues: List[OpBufferQueue]):
        # Each input queue is connected to another operator's output queue.
        assert len(inqueues) == len(op.input_dependencies), (op, inqueues)
        self.input_queues: List[OpBufferQueue] = inqueues
        # The output queue is connected to another operator's input queue (same object).
        #
        # Note: this queue is also accessed concurrently from the consumer thread.
        # (in addition to the streaming executor thread). Hence, it must be a
        # thread-safe type such as `deque`.
        self.output_queue: OpBufferQueue = OpBufferQueue()
        self.op = op
        self.progress_bar = None
        self.num_completed_tasks = 0
        self.inputs_done_called = False
        # Tracks whether `input_done` is called for each input op.
        self.input_done_called = [False] * len(op.input_dependencies)
        # Used for StreamingExecutor to signal exception or end of execution
        self._finished: bool = False
        self._exception: Optional[Exception] = None
        self._scheduling_status = OpSchedulingStatus()
        self._schema: Optional["Schema"] = None
        self._warned_on_schema_divergence: bool = False
        # Progress Manager
        self.op_display_metrics = OpDisplayMetrics()
        self.progress_manager_uuid: Optional[UUID] = None
        self.output_row_count: int = 0

    def __repr__(self):
        return f"OpState({self.op.name})"

    def initialize_progress_bars(self, index: int, verbose_progress: bool) -> int:
        """Create progress bars at the given index (line offset in console).

        For AllToAllOperator, zero or more sub progress bar would be created.
        Return the number of enabled progress bars created for this operator.
        """
        contains_sub_progress_bars = isinstance(
            self.op, AllToAllOperator
        ) or isinstance(self.op, HashShuffleProgressBarMixin)
        # Only show 1:1 ops when in verbose progress mode.

        ctx = DataContext.get_current()
        progress_bar_enabled = (
            ctx.enable_progress_bars
            and ctx.enable_operator_progress_bars
            and (contains_sub_progress_bars or verbose_progress)
        )
        self.progress_bar = ProgressBar(
            "- " + self.op.name,
            self.op.num_output_rows_total(),
            unit="row",
            position=index,
            enabled=progress_bar_enabled,
        )
        num_progress_bars = 1
        if contains_sub_progress_bars:
            # Initialize must be called for sub progress bars, even the
            # bars are not enabled via the DataContext.
            num_progress_bars += self.op.initialize_sub_progress_bars(index + 1)
        return num_progress_bars if progress_bar_enabled else 0

    def close_progress_bars(self):
        """Close all progress bars for this operator."""
        if self.progress_bar:
            self.progress_bar.close()
            contains_sub_progress_bars = isinstance(
                self.op, AllToAllOperator
            ) or isinstance(self.op, HashShuffleProgressBarMixin)
            if contains_sub_progress_bars:
                # Close all sub progress bars.
                self.op.close_sub_progress_bars()

    def total_enqueued_input_blocks(self) -> int:
        """Total number of blocks currently enqueued among:
        1. Input queue(s) pending dispatching (``OpState.input_queues``)
        2. Operator's internal queues (like ``MapOperator``s ref-bundler, etc)
        """
        external_queue_size = sum(q.num_blocks for q in self.input_queues)
        internal_queue_size = (
<<<<<<< HEAD
            self.op.internal_input_queue_size()
=======
            self.op.internal_queue_num_blocks()
>>>>>>> 088a4d07
            if isinstance(self.op, InternalQueueOperatorMixin)
            else 0
        )
        return external_queue_size + internal_queue_size

    def has_pending_bundles(self) -> bool:
        return any(len(q) > 0 for q in self.input_queues)

    def total_enqueued_input_blocks_bytes(self) -> int:
        """Total number of bytes occupied by input bundles currently enqueued among:
        1. Input queue(s) pending dispatching (``OpState.input_queues``)
        2. Operator's internal queues (like ``MapOperator``s ref-bundler, etc)
        """
        internal_queue_size_bytes = (
            self.op.internal_queue_num_bytes()
            if isinstance(self.op, InternalQueueOperatorMixin)
            else 0
        )
        return self.input_queue_bytes() + internal_queue_size_bytes

    def update_display_metrics(self, resource_manager: ResourceManager):
        """Update display metrics with current metrics."""
        usage = resource_manager.get_op_usage(self.op)
        self.op_display_metrics.cpu = usage.cpu
        self.op_display_metrics.gpu = usage.gpu
        self.op_display_metrics.object_store_memory = usage.object_store_memory

        self.op_display_metrics.tasks = self.op.num_active_tasks()
        self.op_display_metrics.queued = self.total_enqueued_input_blocks()
        self.op_display_metrics.actors = self.op.get_actor_info().running

        self.op_display_metrics.task_backpressured = (
            self.op._in_task_submission_backpressure
        )
        self.op_display_metrics.output_backpressured = (
            self.op._in_task_output_backpressure
        )

        self.op_display_metrics.extra_info = self.op.progress_str()

    def add_output(self, ref: RefBundle) -> None:
        """Move a bundle produced by the operator to its outqueue."""

        ref, diverged = dedupe_schemas_with_validation(
            self._schema,
            ref,
            warn=not self._warned_on_schema_divergence,
            enforce_schemas=self.op.data_context.enforce_schemas,
        )

        self._schema = ref.schema
        self._warned_on_schema_divergence |= diverged

        self.output_queue.append(ref)
        self.num_completed_tasks += 1

        actor_info = self.op.get_actor_info()
        if ref.num_rows() is not None:
            self.output_row_count += ref.num_rows()
            if self.progress_bar:
                self.progress_bar.update(
                    ref.num_rows(), self.op.num_output_rows_total()
                )

        self.op.metrics.num_alive_actors = actor_info.running
        self.op.metrics.num_restarting_actors = actor_info.restarting
        self.op.metrics.num_pending_actors = actor_info.pending
        for next_op in self.op.output_dependencies:
            next_op.metrics.num_external_inqueue_blocks += len(ref.blocks)
            next_op.metrics.num_external_inqueue_bytes += ref.size_bytes()
        self.op.metrics.num_external_outqueue_blocks += len(ref.blocks)
        self.op.metrics.num_external_outqueue_bytes += ref.size_bytes()

    def refresh_progress_bar(self, resource_manager: ResourceManager) -> None:
        """Update the console with the latest operator progress."""
        if self.progress_bar:
            self.progress_bar.set_description(self.summary_str(resource_manager))
            self.progress_bar.refresh()

    def summary_str(self, resource_manager: ResourceManager) -> str:
        # Active tasks
        active = self.op.num_active_tasks()
        desc = f"- {self.op.name}: Tasks: {active}"
        if (
            self.op._in_task_submission_backpressure
            or self.op._in_task_output_backpressure
        ):
            backpressure_types = []
            if self.op._in_task_submission_backpressure:
                # The op is backpressured from submitting new tasks.
                backpressure_types.append("tasks")
            if self.op._in_task_output_backpressure:
                # The op is backpressured from producing new outputs.
                backpressure_types.append("outputs")
            desc += f" [backpressured:{','.join(backpressure_types)}]"

        # Actors info
        desc += f"; {_actor_info_summary_str(self.op.get_actor_info())}"

        # Queued blocks
        desc += f"; Queued blocks: {self.total_enqueued_input_blocks()} ({memory_string(self.total_enqueued_input_blocks_bytes())})"
        desc += f"; Resources: {resource_manager.get_op_usage_str(self.op)}"

        # Any additional operator specific information.
        suffix = self.op.progress_str()
        if suffix:
            desc += f"; {suffix}"

        return desc

    def dispatch_next_task(self) -> None:
        """Move a bundle from the operator inqueue to the operator itself."""
        for i, inqueue in enumerate(self.input_queues):
            ref = inqueue.pop()
            if ref is not None:
                self.op.add_input(ref, input_index=i)
                self.op.metrics.num_external_inqueue_bytes -= ref.size_bytes()
                self.op.metrics.num_external_inqueue_blocks -= len(ref.blocks)
                input_op = self.op.input_dependencies[i]
                # TODO: This needs to be cleaned up.
                # the input_op's output queue = curr_op's input queue
                input_op.metrics.num_external_outqueue_blocks -= len(ref.blocks)
                input_op.metrics.num_external_outqueue_bytes -= ref.size_bytes()
                return

        assert False, "Nothing to dispatch"

    def get_output_blocking(self, output_split_idx: Optional[int]) -> RefBundle:
        """Get an item from this node's output queue, blocking as needed.

        Returns:
            The RefBundle from the output queue, or an error / end of stream indicator.

        Raises:
            StopIteration: If all outputs are already consumed.
            Exception: If there was an exception raised during execution.
        """
        while True:
            # Check if StreamingExecutor has caught an exception or is done execution.
            if self._exception is not None:
                raise self._exception
            elif self._finished and not self.output_queue.has_next(output_split_idx):
                raise StopIteration()
            ref = self.output_queue.pop(output_split_idx)
            if ref is not None:
                # Update outqueue metrics when blocks are removed from this operator's outqueue
                # TODO: Abstract queue-releated metrics to queue.
                self.op.metrics.num_external_outqueue_blocks -= len(ref.blocks)
                self.op.metrics.num_external_outqueue_bytes -= ref.size_bytes()
                return ref
            time.sleep(0.01)

    def input_queue_bytes(self) -> int:
        """Return the object store memory of this operator's inqueue."""
        total = 0
        for op, inq in zip(self.op.input_dependencies, self.input_queues):
            # Exclude existing input data items from dynamic memory usage.
            if not isinstance(op, InputDataBuffer):
                total += inq.memory_usage
        return total

    def output_queue_bytes(self) -> int:
        """Return the object store memory of this operator's outqueue."""
        return self.output_queue.memory_usage

    def mark_finished(self, exception: Optional[Exception] = None):
        """Marks this operator as finished. Used for exiting get_output_blocking."""
        if exception is None:
            self._finished = True
        else:
            self._exception = exception


def build_streaming_topology(
    dag: PhysicalOperator, options: ExecutionOptions
) -> Topology:
    """Instantiate the streaming operator state topology for the given DAG.

    This involves creating the operator state for each operator in the DAG,
    registering it with this class, and wiring up the inqueues/outqueues of
    dependent operator states.

    Args:
        dag: The operator DAG to instantiate.
        options: The execution options to use to start operators.

    Returns:
        The topology dict holding the streaming execution state.
    """

    topology: Topology = {}

    # DFS walk to wire up operator states.
    def setup_state(op: PhysicalOperator) -> OpState:
        if op in topology:
            raise ValueError("An operator can only be present in a topology once.")

        # Wire up the input outqueues to this op's inqueues.
        inqueues = []
        for parent in op.input_dependencies:
            parent_state = setup_state(parent)
            inqueues.append(parent_state.output_queue)

        # Create state.
        op_state = OpState(op, inqueues)
        topology[op] = op_state
        op.start(options)
        return op_state

    setup_state(dag)
    return topology


def process_completed_tasks(
    topology: Topology,
    backpressure_policies: List[BackpressurePolicy],
    max_errored_blocks: int,
) -> int:
    """Process any newly completed tasks. To update operator
    states, call `update_operator_states()` afterwards.

    Args:
        topology: The toplogy of operators.
        backpressure_policies: The backpressure policies to use.
        max_errored_blocks: Max number of errored blocks to allow,
            unlimited if negative.
    Returns:
        The number of errored blocks.
    """

    # All active tasks, keyed by their waitables.
    active_tasks: Dict[Waitable, Tuple[OpState, OpTask]] = {}
    for op, state in topology.items():
        for task in op.get_active_tasks():
            active_tasks[task.get_waitable()] = (state, task)

    max_bytes_to_read_per_op: Dict[OpState, int] = {}
    for op, state in topology.items():
        # Check all backpressure policies for max_task_output_bytes_to_read
        # Use the minimum limit from all policies (most restrictive)
        max_bytes_to_read = None
        for policy in backpressure_policies:
            policy_limit = policy.max_task_output_bytes_to_read(op)
            if policy_limit is not None:
                if max_bytes_to_read is None:
                    max_bytes_to_read = policy_limit
                else:
                    max_bytes_to_read = min(max_bytes_to_read, policy_limit)

        # If no policy provides a limit, there's no limit
        op.notify_in_task_output_backpressure(max_bytes_to_read == 0)
        if max_bytes_to_read is not None:
            max_bytes_to_read_per_op[state] = max_bytes_to_read

    # Process completed Ray tasks and notify operators.
    num_errored_blocks = 0
    if active_tasks:
        ready, _ = ray.wait(
            list(active_tasks.keys()),
            num_returns=len(active_tasks),
            fetch_local=False,
            timeout=0.1,
        )

        # Organize tasks by the operator they belong to, and sort them by task index.
        # So that we'll process them in a deterministic order.
        # This is because backpressure policies may limit the number of blocks to read
        # per operator. In this case, we want to have fewer tasks finish quickly and
        # yield resources, instead of having all tasks output blocks together.
        ready_tasks_by_op = defaultdict(list)
        for ref in ready:
            state, task = active_tasks[ref]
            ready_tasks_by_op[state].append(task)

        for state, ready_tasks in ready_tasks_by_op.items():
            ready_tasks = sorted(ready_tasks, key=lambda t: t.task_index())
            for task in ready_tasks:
                if isinstance(task, DataOpTask):
                    try:
                        bytes_read = task.on_data_ready(
                            max_bytes_to_read_per_op.get(state, None)
                        )
                        if state in max_bytes_to_read_per_op:
                            max_bytes_to_read_per_op[state] -= bytes_read
                    except Exception as e:
                        num_errored_blocks += 1
                        should_ignore = (
                            max_errored_blocks < 0
                            or max_errored_blocks >= num_errored_blocks
                        )
                        error_message = (
                            "An exception was raised from a task of "
                            f'operator "{state.op.name}".'
                        )
                        if should_ignore:
                            remaining = (
                                max_errored_blocks - num_errored_blocks
                                if max_errored_blocks >= 0
                                else "unlimited"
                            )
                            error_message += (
                                " Ignoring this exception with remaining"
                                f" max_errored_blocks={remaining}."
                            )
                            logger.error(error_message, exc_info=e)
                        else:
                            error_message += (
                                " Dataset execution will now abort."
                                " To ignore this exception and continue, set"
                                " DataContext.max_errored_blocks."
                            )
                            logger.exception(error_message)
                            raise e from None
                else:
                    assert isinstance(task, MetadataOpTask)
                    task.on_task_finished()

    # Pull any operator outputs into the streaming op state.
    for op, op_state in topology.items():
        while op.has_next():
            op_state.add_output(op.get_next())

    return num_errored_blocks


def update_operator_states(topology: Topology) -> None:
    """Update operator states accordingly for newly completed tasks.
    Should be called after `process_completed_tasks()`."""

    for op, op_state in topology.items():

        # Call inputs_done() on ops where no more inputs are coming.
        if op_state.inputs_done_called:
            continue
        all_inputs_done = True
        for idx, dep in enumerate(op.input_dependencies):
            if dep.completed() and not topology[dep].output_queue:
                if not op_state.input_done_called[idx]:
                    op.input_done(idx)
                    op_state.input_done_called[idx] = True
            else:
                all_inputs_done = False

        if all_inputs_done:
            op.all_inputs_done()
            op_state.inputs_done_called = True

    # Traverse the topology in reverse topological order.
    # For each op, if all of its downstream operators have completed.
    # call mark_execution_finished() to also complete this op.
    for op, op_state in reversed(list(topology.items())):

        dependents_completed = len(op.output_dependencies) > 0 and all(
            dep.completed() for dep in op.output_dependencies
        )
        if dependents_completed:
            op.mark_execution_finished()

        # Drain external input queue if current operator is execution finished.
        # This is needed when the limit is reached, and `mark_execution_finished`
        # is called manually.
        if op.execution_finished():
            for input_queue in op_state.input_queues:
                # Drain input queue
                input_queue.clear()


def get_eligible_operators(
    topology: Topology,
    backpressure_policies: List[BackpressurePolicy],
    *,
    ensure_liveness: bool,
) -> List[PhysicalOperator]:
    """This method returns all operators that are eligible for execution in the current state
    of the pipeline.

    Operator is considered eligible for execution iff:

        1. It's NOT completed
        2. It has at least 1 input block (in the input queue)
        3. It can accept new inputs
        4. It's not currently throttled (for task-submission)

    """

    dispatchable_ops: List[PhysicalOperator] = []
    # Filter to ops that are eligible for execution, ie ones that are
    #   - Dispatchable
    #   - Not throttled
    eligible_ops: List[PhysicalOperator] = []

    for op, state in topology.items():
        # Operator is considered being in task-submission back-pressure if any
        # back-pressure policy is violated
        in_backpressure = any(not p.can_add_input(op) for p in backpressure_policies)

        op_runnable = False

        # Check whether operator could start executing immediately:
        #   - It's not completed
        #   - It can accept at least one input
        #   - Its input queue has a valid bundle
        if not op.completed() and op.should_add_input() and state.has_pending_bundles():
            if not in_backpressure:
                op_runnable = True
                eligible_ops.append(op)
            else:
                dispatchable_ops.append(op)

        # Update scheduling status
        state._scheduling_status = OpSchedulingStatus(
            runnable=op_runnable,
            under_resource_limits=not in_backpressure,
        )

        # Signal whether op in backpressure for stats collections
        # TODO(hchen): also report which policy triggers backpressure.
        op.notify_in_task_submission_backpressure(in_backpressure)

    # To ensure liveness, allow at least 1 operator to schedule tasks regardless of
    # limits in case when topology is entirely idle (no active tasks running)
    if (
        not eligible_ops
        and ensure_liveness
        and all(op.num_active_tasks() == 0 for op in topology)
    ):
        return dispatchable_ops

    return eligible_ops


def select_operator_to_run(
    topology: Topology,
    resource_manager: ResourceManager,
    backpressure_policies: List[BackpressurePolicy],
    ensure_liveness: bool,
) -> Optional[PhysicalOperator]:
    """Select next operator to launch new tasks.

    The objective of this method is to maximize the throughput of the overall
    pipeline, subject to defined memory, parallelism and other constraints.

    To achieve that this method implements following protocol:

        1. Collects all _eligible_ to run operators (check `_get_eligible_ops`
           for more details)
        2. Applies stack-ranking algorithm to select the best operator (check
           `_create_eligible_ops_ranker` for more details)

    """
    eligible_ops = get_eligible_operators(
        topology,
        backpressure_policies,
        ensure_liveness=ensure_liveness,
    )

    if not eligible_ops:
        return None

    ranks = _rank_operators(eligible_ops, resource_manager)

    assert len(eligible_ops) == len(ranks), (eligible_ops, ranks)

    next_op, _ = min(zip(eligible_ops, ranks), key=lambda t: t[1])

    return next_op


def _rank_operators(
    ops: List[PhysicalOperator], resource_manager: ResourceManager
) -> List[Tuple]:
    """Picks operator to run according to the following semantic:

    Operator to run next is selected as the one with the *smallest* value
    of the lexicographically ordered ranks composed of (in order):

        1. Whether operator's could be throttled (bool)
        2. Operators' object store utilization

    Consider following examples:

    Example 1:

        Operator 1 with rank (True, 1024 bytes)
        Operator 2 with rank (False, 2048 bytes)

    In that case Operator 2 will be selected.

    Example 2:

        Operator 1 with rank (True, 1024 bytes)
        Operator 2 with rank (True, 2048 bytes)

    In that case Operator 1 will be selected.
    """

    assert len(ops) > 0, ops

    def _ranker(op):
        # Rank composition:
        #   1. Whether throttling is enabled
        #   2. Estimated Object Store usage
        return (
            not op.throttling_disabled(),
            resource_manager.get_op_usage(op).object_store_memory,
        )

    return [_ranker(op) for op in ops]


def _actor_info_summary_str(info: _ActorPoolInfo) -> str:
    total = info.running + info.pending + info.restarting
    base = f"Actors: {total}"

    if total == info.running:
        return base
    else:
        return f"{base} ({info})"


def dedupe_schemas_with_validation(
    old_schema: Optional["Schema"],
    bundle: "RefBundle",
    warn: bool = True,
    enforce_schemas: bool = False,
) -> Tuple["RefBundle", bool]:
    """Unify/Dedupe two schemas, warning if warn=True

    Args:
        old_schema: The old schema to unify. This can be `None`, in which case
            the new schema will be used as the old schema.
        bundle: The new `RefBundle` to unify with the old schema.
        warn: Raise a warning if the schemas diverge.
        enforce_schemas: If `True`, allow the schemas to diverge and return unified schema.
            If `False`, but keep the old schema.

    Returns:
        A ref bundle with the unified schema of the two input schemas.
    """

    # Note, often times the refbundles correspond to only one schema. We can reduce the
    # memory footprint of multiple schemas by keeping only one copy.
    diverged = False

    from ray.data.block import _is_empty_schema

    if _is_empty_schema(old_schema):
        return bundle, diverged

    # This check is fast assuming pyarrow schemas
    if old_schema == bundle.schema:
        return bundle, diverged

    diverged = True
    if warn and enforce_schemas:
        logger.warning(
            f"Operator produced a RefBundle with a different schema "
            f"than the previous one. Previous schema: {old_schema}, "
            f"new schema: {bundle.schema}. This may lead to unexpected behavior."
        )
    if enforce_schemas:
        old_schema = unify_schemas_with_validation([old_schema, bundle.schema])

    return (
        RefBundle(
            bundle.blocks,
            schema=old_schema,
            owns_blocks=bundle.owns_blocks,
            output_split_idx=bundle.output_split_idx,
            _cached_object_meta=bundle._cached_object_meta,
            _cached_preferred_locations=bundle._cached_preferred_locations,
        ),
        diverged,
    )<|MERGE_RESOLUTION|>--- conflicted
+++ resolved
@@ -307,11 +307,7 @@
         """
         external_queue_size = sum(q.num_blocks for q in self.input_queues)
         internal_queue_size = (
-<<<<<<< HEAD
-            self.op.internal_input_queue_size()
-=======
-            self.op.internal_queue_num_blocks()
->>>>>>> 088a4d07
+            self.op.internal_input_queue_num_blocks()
             if isinstance(self.op, InternalQueueOperatorMixin)
             else 0
         )
@@ -326,7 +322,7 @@
         2. Operator's internal queues (like ``MapOperator``s ref-bundler, etc)
         """
         internal_queue_size_bytes = (
-            self.op.internal_queue_num_bytes()
+            self.op.internal_input_queue_num_bytes()
             if isinstance(self.op, InternalQueueOperatorMixin)
             else 0
         )
