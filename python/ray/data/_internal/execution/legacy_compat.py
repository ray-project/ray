--- conflicted
+++ resolved
@@ -72,16 +72,7 @@
     Returns:
         The output as a bundle iterator.
     """
-<<<<<<< HEAD
-
-    if DatasetContext.get_current().optimizer_enabled:
-        dag = get_execution_plan(plan._logical_plan).dag
-        stats = _get_initial_stats_from_plan(plan)
-    else:
-        dag, stats = _to_operator_dag(plan, allow_clear_input_blocks)
-=======
     dag, stats = _get_execution_dag(executor, plan, allow_clear_input_blocks)
->>>>>>> c484975b
     if dag_rewrite:
         dag = dag_rewrite(dag)
 
