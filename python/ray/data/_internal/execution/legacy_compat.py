"""This file contains temporary helper functions for legacy plan/executor interaction.

It should be deleted once we fully move to the new executor backend.
"""

from typing import Iterator, Tuple

from ray.data._internal.block_list import BlockList
from ray.data._internal.execution.interfaces import (
    Executor,
    PhysicalOperator,
    RefBundle,
)
from ray.data._internal.logical.optimizers import get_execution_plan
from ray.data._internal.logical.util import record_operators_usage
from ray.data._internal.plan import ExecutionPlan
from ray.data._internal.stats import DatasetStats
<<<<<<< HEAD
from ray.data.block import Block, BlockMetadata
from ray.data.context import DataContext
=======
from ray.data.block import Block, BlockMetadata, List
>>>>>>> ab85dd29
from ray.types import ObjectRef

# Warn about tasks larger than this.
TASK_SIZE_WARN_THRESHOLD_BYTES = 100000


def execute_to_legacy_block_iterator(
    executor: Executor,
    plan: ExecutionPlan,
) -> Iterator[Tuple[ObjectRef[Block], BlockMetadata]]:
    """Same as execute_to_legacy_bundle_iterator but returning blocks and metadata."""
    bundle_iter = execute_to_legacy_bundle_iterator(executor, plan)
    for bundle in bundle_iter:
        for block, metadata in bundle.blocks:
            yield block, metadata


def execute_to_legacy_bundle_iterator(
    executor: Executor,
    plan: ExecutionPlan,
    dag_rewrite=None,
) -> Iterator[RefBundle]:
    """Execute a plan with the new executor and return a bundle iterator.

    Args:
        executor: The executor to use.
        plan: The legacy plan to execute.
        dag_rewrite: Callback that can be used to mutate the DAG prior to execution.
            This is currently used as a legacy hack to inject the OutputSplit operator
            for `Dataset.streaming_split()`.

    Returns:
        The output as a bundle iterator.
    """
    dag, stats = _get_execution_dag(
        executor,
        plan,
        preserve_order=False,
    )
    if dag_rewrite:
        dag = dag_rewrite(dag)

    bundle_iter = executor.execute(dag, initial_stats=stats)
    return bundle_iter


def execute_to_legacy_block_list(
    executor: Executor,
    plan: ExecutionPlan,
    dataset_uuid: str,
    preserve_order: bool,
) -> BlockList:
    """Execute a plan with the new executor and translate it into a legacy block list.

    Args:
        executor: The executor to use.
        plan: The legacy plan to execute.
        dataset_uuid: UUID of the dataset for this execution.
        preserve_order: Whether to preserve order in execution.

    Returns:
        The output as a legacy block list.
    """
    dag, stats = _get_execution_dag(
        executor,
        plan,
        preserve_order,
    )
    bundles = executor.execute(dag, initial_stats=stats)
    block_list = _bundles_to_block_list(bundles)
    # Set the stats UUID after execution finishes.
    _set_stats_uuid_recursive(executor.get_stats(), dataset_uuid)
    return block_list


def _get_execution_dag(
    executor: Executor,
    plan: ExecutionPlan,
    preserve_order: bool,
) -> Tuple[PhysicalOperator, DatasetStats]:
    """Get the physical operators DAG from a plan."""
    # Record usage of logical operators if available.
    if hasattr(plan, "_logical_plan") and plan._logical_plan is not None:
        record_operators_usage(plan._logical_plan.dag)

    # Get DAG of physical operators and input statistics.
    dag = get_execution_plan(plan._logical_plan).dag
    stats = _get_initial_stats_from_plan(plan)

    # Enforce to preserve ordering if the plan has operators
    # required to do so, such as Zip and Sort.
    if preserve_order or plan.require_preserve_order():
        executor._options.preserve_order = True

    return dag, stats


def _get_initial_stats_from_plan(plan: ExecutionPlan) -> DatasetStats:
    if plan._snapshot_bundle is not None:
        return plan._snapshot_stats
    # For Datasets created from "read_xxx", `plan._in_stats` contains useless data.
    # For Datasets created from "from_xxx", we need to use `plan._in_stats` as
    # the initial stats. Because the `FromXxx` logical operators will be translated to
    # "InputDataBuffer" physical operators, which will be ignored when generating
    # stats, see `StreamingExecutor._generate_stats`.
    # TODO(hchen): Unify the logic by saving the initial stats in `InputDataBuffer
    if plan.has_lazy_input():
        return DatasetStats(metadata={}, parent=None)
    else:
        return plan._in_stats


def _bundles_to_block_list(bundles: Iterator[RefBundle]) -> BlockList:
    blocks, metadata = [], []
    owns_blocks = True
    for ref_bundle in bundles:
        if not ref_bundle.owns_blocks:
            owns_blocks = False
        blocks.extend(ref_bundle.block_refs)
        metadata.extend(ref_bundle.metadata)
    return BlockList(blocks, metadata, owned_by_consumer=owns_blocks)


def _set_stats_uuid_recursive(stats: DatasetStats, dataset_uuid: str) -> None:
    if not stats.dataset_uuid:
        stats.dataset_uuid = dataset_uuid
    for parent in stats.parents or []:
        _set_stats_uuid_recursive(parent, dataset_uuid)<|MERGE_RESOLUTION|>--- conflicted
+++ resolved
@@ -15,12 +15,7 @@
 from ray.data._internal.logical.util import record_operators_usage
 from ray.data._internal.plan import ExecutionPlan
 from ray.data._internal.stats import DatasetStats
-<<<<<<< HEAD
 from ray.data.block import Block, BlockMetadata
-from ray.data.context import DataContext
-=======
-from ray.data.block import Block, BlockMetadata, List
->>>>>>> ab85dd29
 from ray.types import ObjectRef
 
 # Warn about tasks larger than this.
