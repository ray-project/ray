--- conflicted
+++ resolved
@@ -129,24 +129,18 @@
         record_operators_usage(plan._logical_plan.dag)
 
     # Get DAG of physical operators and input statistics.
-<<<<<<< HEAD
-    if DataContext.get_current().optimizer_enabled:
-        # dag = get_execution_plan(plan._logical_plan).dag
-        optimized_logical_plan, optimized_physical_plan = get_execution_plan(
-            plan._logical_plan
-        )
-        dag = optimized_physical_plan.dag
-        # original ExecutionPlan does not get updated with the optimized
-        # logical plan, so we need to set it here
-        plan.link_logical_plan(optimized_logical_plan)
-=======
     if (
         DataContext.get_current().optimizer_enabled
         # TODO(hchen): Remove this when all operators support logical plan.
         and getattr(plan, "_logical_plan", None) is not None
     ):
-        dag = get_execution_plan(plan._logical_plan).dag
->>>>>>> 3d1f6a92
+        optimized_logical_plan, optimized_physical_plan = get_execution_plan(
+            plan._logical_plan
+        )
+        dag = optimized_physical_plan.dag
+        # original ExecutionPlan does not get updated with the optimized
+        # logical plan, so we need to set it here
+        plan.link_logical_plan(optimized_logical_plan)
         stats = _get_initial_stats_from_plan(plan)
     else:
         dag, stats = _to_operator_dag(plan, allow_clear_input_blocks)
