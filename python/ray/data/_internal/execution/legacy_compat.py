--- conflicted
+++ resolved
@@ -11,14 +11,6 @@
     PhysicalOperator,
     RefBundle,
 )
-<<<<<<< HEAD
-from ray.data._internal.execution.operators.input_data_buffer import InputDataBuffer
-from ray.data._internal.execution.operators.map_operator import MapOperator
-from ray.data._internal.execution.operators.map_transformer import (
-    create_map_transformer_from_block_fn,
-)
-=======
->>>>>>> 7c818f2d
 from ray.data._internal.lazy_block_list import LazyBlockList
 from ray.data._internal.logical.interfaces.logical_plan import LogicalPlan
 from ray.data._internal.logical.operators.read_operator import Read
@@ -27,10 +19,6 @@
     compute_additional_split_factor,
 )
 from ray.data._internal.logical.util import record_operators_usage
-<<<<<<< HEAD
-from ray.data._internal.memory_tracing import trace_allocation
-=======
->>>>>>> 7c818f2d
 from ray.data._internal.plan import ExecutionPlan
 from ray.data._internal.planner.plan_read_op import (
     apply_output_blocks_handling_to_read_task,
@@ -186,16 +174,8 @@
         record_operators_usage(plan._logical_plan.dag)
 
     # Get DAG of physical operators and input statistics.
-<<<<<<< HEAD
-    if DataContext.get_current().optimizer_enabled:
-        dag = get_execution_plan(plan._logical_plan).dag
-        stats = _get_initial_stats_from_plan(plan)
-    else:
-        raise DeprecationWarning("Execution optimizer should be enabled.")
-=======
     dag = get_execution_plan(plan._logical_plan).dag
     stats = _get_initial_stats_from_plan(plan)
->>>>>>> 7c818f2d
 
     # Enforce to preserve ordering if the plan has stages required to do so, such as
     # Zip and Sort.
@@ -223,75 +203,6 @@
         return plan._in_stats
 
 
-<<<<<<< HEAD
-def _blocks_to_input_buffer(blocks: BlockList, owns_blocks: bool) -> PhysicalOperator:
-    """Translate a block list into an InputBuffer operator.
-
-    Args:
-        blocks: The block list to translate.
-        owns_blocks: Whether we can take ownership of the input blocks.
-
-    Returns:
-        The physical operator representing the input block list.
-    """
-
-    if hasattr(blocks, "_tasks"):
-        read_tasks = blocks._tasks
-        remote_args = blocks._remote_args
-        assert all(isinstance(t, ReadTask) for t in read_tasks), read_tasks
-
-        from ray.data._internal.planner.plan_read_op import cleaned_metadata
-
-        inputs = InputDataBuffer(
-            [
-                RefBundle(
-                    [
-                        (
-                            # This isn't a proper block, but it's what we are doing
-                            # in the legacy code.
-                            ray.put(read_task),
-                            cleaned_metadata(read_task),
-                        )
-                    ],
-                    # `owns_blocks` is False, because these refs are the root of the
-                    # DAG. We shouldn't eagerly free them. Otherwise, the DAG cannot
-                    # be reconstructed.
-                    owns_blocks=False,
-                )
-                for read_task in read_tasks
-            ]
-        )
-
-        for i in inputs._input_data:
-            for b in i.blocks:
-                trace_allocation(b[0], "legacy_compat.blocks_to_input_buf[0]")
-
-        def do_read(blocks: Iterator[Block], ctx: TaskContext) -> Iterator[Block]:
-            for read_task in blocks:
-                yield from read_task()
-
-        # If the BlockList's read stage name is available, we assign it
-        # as the operator's name, which is used as the task name.
-        task_name = "Read"
-        if isinstance(blocks, LazyBlockList):
-            task_name = getattr(blocks, "_read_operator_name", task_name)
-        return MapOperator.create(
-            create_map_transformer_from_block_fn(do_read),
-            inputs,
-            name=task_name,
-            target_max_block_size=None,
-            ray_remote_args=remote_args,
-        )
-    else:
-        output = _block_list_to_bundles(blocks, owns_blocks=owns_blocks)
-        for i in output:
-            for b in i.blocks:
-                trace_allocation(b[0], "legacy_compat.blocks_to_input_buf[1]")
-        return InputDataBuffer(output)
-
-
-=======
->>>>>>> 7c818f2d
 def _bundles_to_block_list(bundles: Iterator[RefBundle]) -> BlockList:
     blocks, metadata = [], []
     owns_blocks = True
