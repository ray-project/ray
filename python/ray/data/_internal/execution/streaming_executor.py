import logging
import threading
import time
import uuid
from typing import Dict, Iterator, List, Optional

from ray.data._internal.execution.autoscaling_requester import (
    get_or_create_autoscaling_requester_actor,
)
from ray.data._internal.execution.backpressure_policy import (
    BackpressurePolicy,
    get_backpressure_policies,
)
from ray.data._internal.execution.interfaces import (
    ExecutionOptions,
    ExecutionResources,
    Executor,
    OutputIterator,
    PhysicalOperator,
    RefBundle,
)
from ray.data._internal.execution.operators.input_data_buffer import InputDataBuffer
from ray.data._internal.execution.resource_manager import ResourceManager
from ray.data._internal.execution.streaming_executor_state import (
    AutoscalingState,
    OpState,
    Topology,
    build_streaming_topology,
    process_completed_tasks,
    select_operator_to_run,
    update_operator_states,
)
from ray.data._internal.logging import get_log_directory
from ray.data._internal.progress_bar import ProgressBar
from ray.data._internal.stats import DatasetStats, StatsManager
from ray.data.context import DataContext

logger = logging.getLogger(__name__)

# Force a progress bar update after this many events processed . This avoids the
# progress bar seeming to stall for very large scale workloads.
PROGRESS_BAR_UPDATE_INTERVAL = 50

# Interval for logging execution progress updates and operator metrics.
DEBUG_LOG_INTERVAL_SECONDS = 5

# Visible for testing.
_num_shutdown = 0


class StreamingExecutor(Executor, threading.Thread):
    """A streaming Dataset executor.

    This implementation executes Dataset DAGs in a fully streamed way. It runs
    by setting up the operator topology, and then routing blocks through operators in
    a way that maximizes throughput under resource constraints.
    """

    def __init__(self, options: ExecutionOptions, dataset_tag: str = "unknown_dataset"):
        self._start_time: Optional[float] = None
        self._initial_stats: Optional[DatasetStats] = None
        self._final_stats: Optional[DatasetStats] = None
        self._global_info: Optional[ProgressBar] = None

        self._execution_id = uuid.uuid4().hex
        self._autoscaling_state = AutoscalingState()

        # The executor can be shutdown while still running.
        self._shutdown_lock = threading.RLock()
        self._execution_started = False
        self._shutdown = False

        # Internal execution state shared across thread boundaries. We run the control
        # loop on a separate thread so that it doesn't become stalled between
        # generator `yield`s.
        self._topology: Optional[Topology] = None
        self._output_node: Optional[OpState] = None
        self._backpressure_policies: List[BackpressurePolicy] = []

        self._dataset_tag = dataset_tag
        # Stores if an operator is completed,
        # used for marking when an op has just completed.
        self._has_op_completed: Optional[Dict[PhysicalOperator, bool]] = None
        self._max_errored_blocks = DataContext.get_current().max_errored_blocks
        self._num_errored_blocks = 0

        self._last_debug_log_time = 0

        Executor.__init__(self, options)
        thread_name = f"StreamingExecutor-{self._execution_id}"
        threading.Thread.__init__(self, daemon=True, name=thread_name)

    def execute(
        self, dag: PhysicalOperator, initial_stats: Optional[DatasetStats] = None
    ) -> Iterator[RefBundle]:
        """Executes the DAG using a streaming execution strategy.

        We take an event-loop approach to scheduling. We block on the next scheduling
        event using `ray.wait`, updating operator state and dispatching new tasks.
        """

        self._initial_stats = initial_stats
        self._start_time = time.perf_counter()

        if not isinstance(dag, InputDataBuffer):
<<<<<<< HEAD
            log_path = get_log_directory()
            message = "Starting execution of Dataset."
            if log_path is not None:
                message += f" Full logs are in {log_path}"
            message += f"\nExecution plan of Dataset: {dag}"
            logger.info(message)

=======
>>>>>>> e9ca2e1a
            context = DataContext.get_current()
            if context.print_on_execution_start:
                message = "Starting execution of Dataset."
                log_path = get_log_path()
                if log_path is not None:
                    message += f" Full log is in {log_path}"
                logger.info(message)
                logger.info(f"Execution plan of Dataset: {dag}")

            logger.debug("Execution config: %s", self._options)

        # Setup the streaming DAG topology and start the runner thread.
        self._topology, _ = build_streaming_topology(dag, self._options)
        self._resource_manager = ResourceManager(self._topology, self._options)
        self._backpressure_policies = get_backpressure_policies(self._topology)

        self._has_op_completed = {op: False for op in self._topology}

        if not isinstance(dag, InputDataBuffer):
            # Note: DAG must be initialized in order to query num_outputs_total.
            self._global_info = ProgressBar("Running", dag.num_outputs_total())

        self._output_node: OpState = self._topology[dag]
        StatsManager.register_dataset_to_stats_actor(
            self._dataset_tag,
            self._get_operator_tags(),
        )
        self.start()
        self._execution_started = True

        class StreamIterator(OutputIterator):
            def __init__(self, outer: Executor):
                self._outer = outer

            def get_next(self, output_split_idx: Optional[int] = None) -> RefBundle:
                try:
                    item = self._outer._output_node.get_output_blocking(
                        output_split_idx
                    )
                    if self._outer._global_info:
                        self._outer._global_info.update(1, dag.num_outputs_total())
                    return item
                # Needs to be BaseException to catch KeyboardInterrupt. Otherwise we
                # can leave dangling progress bars by skipping shutdown.
                except BaseException as e:
                    self._outer.shutdown(isinstance(e, StopIteration))
                    raise

            def __del__(self):
                self._outer.shutdown()

        return StreamIterator(self)

    def __del__(self):
        self.shutdown()

    def shutdown(self, execution_completed: bool = True):
        context = DataContext.get_current()
        global _num_shutdown

        with self._shutdown_lock:
            if not self._execution_started or self._shutdown:
                return
            logger.debug(f"Shutting down {self}.")
            _num_shutdown += 1
            self._shutdown = True
            # Give the scheduling loop some time to finish processing.
            self.join(timeout=2.0)
            self._update_stats_metrics(
                state="FINISHED" if execution_completed else "FAILED",
                force_update=True,
            )
            # Clears metrics for this dataset so that they do
            # not persist in the grafana dashboard after execution
            StatsManager.clear_execution_metrics(
                self._dataset_tag, self._get_operator_tags()
            )
            # Freeze the stats and save it.
            self._final_stats = self._generate_stats()
            stats_summary_string = self._final_stats.to_summary().to_string(
                include_parent=False
            )
            if context.enable_auto_log_stats:
                logger.info(stats_summary_string)
            # Close the progress bars from top to bottom to avoid them jumping
            # around in the console after completion.
            if self._global_info:
                self._global_info.close()
            for op, state in self._topology.items():
                op.shutdown()
                state.close_progress_bars()
            # Make request for zero resources to autoscaler for this execution.
            actor = get_or_create_autoscaling_requester_actor()
            actor.request_resources.remote({}, self._execution_id)

    def run(self):
        """Run the control loop in a helper thread.

        Results are returned via the output node's outqueue.
        """
        try:
            # Run scheduling loop until complete.
            while True:
                t_start = time.process_time()
                # use process_time to avoid timing ray.wait in _scheduling_loop_step
                continue_sched = self._scheduling_loop_step(self._topology)
                if self._initial_stats:
                    self._initial_stats.streaming_exec_schedule_s.add(
                        time.process_time() - t_start
                    )
                if not continue_sched or self._shutdown:
                    break
        except Exception as e:
            # Propagate it to the result iterator.
            self._output_node.mark_finished(e)
        finally:
            # Signal end of results.
            self._output_node.mark_finished()

    def get_stats(self):
        """Return the stats object for the streaming execution.

        The stats object will be updated as streaming execution progresses.
        """
        if self._final_stats:
            return self._final_stats
        else:
            return self._generate_stats()

    def _generate_stats(self) -> DatasetStats:
        """Create a new stats object reflecting execution status so far."""
        stats = self._initial_stats or DatasetStats(metadata={}, parent=None)
        for op in self._topology:
            if isinstance(op, InputDataBuffer):
                continue
            builder = stats.child_builder(op.name, override_start_time=self._start_time)
            stats = builder.build_multioperator(op.get_stats())
            stats.extra_metrics = op.metrics.as_dict()
        stats.streaming_exec_schedule_s = (
            self._initial_stats.streaming_exec_schedule_s
            if self._initial_stats
            else None
        )
        return stats

    def _scheduling_loop_step(self, topology: Topology) -> bool:
        """Run one step of the scheduling loop.

        This runs a few general phases:
            1. Waiting for the next task completion using `ray.wait()`.
            2. Pulling completed refs into operator outqueues.
            3. Selecting and dispatching new inputs to operators.

        Returns:
            True if we should continue running the scheduling loop.
        """
        self._resource_manager.update_usages()
        # Note: calling process_completed_tasks() is expensive since it incurs
        # ray.wait() overhead, so make sure to allow multiple dispatch per call for
        # greater parallelism.
        num_errored_blocks = process_completed_tasks(
            topology,
            self._resource_manager,
            self._max_errored_blocks,
        )
        if self._max_errored_blocks > 0:
            self._max_errored_blocks -= num_errored_blocks
        self._num_errored_blocks += num_errored_blocks

        self._resource_manager.update_usages()
        # Dispatch as many operators as we can for completed tasks.
        self._report_current_usage()
        op = select_operator_to_run(
            topology,
            self._resource_manager,
            self._backpressure_policies,
            ensure_at_least_one_running=self._consumer_idling(),
            execution_id=self._execution_id,
            autoscaling_state=self._autoscaling_state,
        )

        i = 0
        while op is not None:
            i += 1
            if i > PROGRESS_BAR_UPDATE_INTERVAL:
                break
            topology[op].dispatch_next_task()
            self._resource_manager.update_usages()
            op = select_operator_to_run(
                topology,
                self._resource_manager,
                self._backpressure_policies,
                ensure_at_least_one_running=self._consumer_idling(),
                execution_id=self._execution_id,
                autoscaling_state=self._autoscaling_state,
            )

        update_operator_states(topology)

        # Update the progress bar to reflect scheduling decisions.
        for op_state in topology.values():
            op_state.refresh_progress_bar(self._resource_manager)

        self._update_stats_metrics(state="RUNNING")
        if time.time() - self._last_debug_log_time >= DEBUG_LOG_INTERVAL_SECONDS:
            _log_op_metrics(topology)
            _debug_dump_topology(topology, self._resource_manager)
            self._last_debug_log_time = time.time()

        # Log metrics of newly completed operators.
        for op in topology:
            if op.completed() and not self._has_op_completed[op]:
                log_str = (
                    f"Operator {op} completed. "
                    f"Operator Metrics:\n{op._metrics.as_dict()}"
                )
                logger.debug(log_str)
                self._has_op_completed[op] = True

        # Keep going until all operators run to completion.
        return not all(op.completed() for op in topology)

    def _consumer_idling(self) -> bool:
        """Returns whether the user thread is blocked on topology execution."""
        return len(self._output_node.outqueue) == 0

    def _report_current_usage(self) -> None:
        cur_usage = self._resource_manager.get_global_usage()
        limits = self._resource_manager.get_global_limits()
        resources_status = (
            "Running: "
            f"{cur_usage.cpu}/{limits.cpu} CPU, "
            f"{cur_usage.gpu}/{limits.gpu} GPU, "
            f"{cur_usage.object_store_memory_str()}/"
            f"{limits.object_store_memory_str()} object_store_memory"
        )
        if self._global_info:
            self._global_info.set_description(resources_status)

    def _get_operator_tags(self):
        """Returns a list of operator tags."""
        return [f"{op.name}{i}" for i, op in enumerate(self._topology)]

    def _get_state_dict(self, state):
        last_op, last_state = list(self._topology.items())[-1]
        return {
            "state": state,
            "progress": last_state.num_completed_tasks,
            "total": last_op.num_outputs_total(),
            "end_time": time.time() if state != "RUNNING" else None,
            "operators": {
                f"{op.name}{i}": {
                    "progress": op_state.num_completed_tasks,
                    "total": op.num_outputs_total(),
                    "state": state,
                }
                for i, (op, op_state) in enumerate(self._topology.items())
            },
        }

    def _update_stats_metrics(self, state: str, force_update: bool = False):
        StatsManager.update_execution_metrics(
            self._dataset_tag,
            [op.metrics for op in self._topology],
            self._get_operator_tags(),
            self._get_state_dict(state=state),
            force_update=force_update,
        )


def _validate_dag(dag: PhysicalOperator, limits: ExecutionResources) -> None:
    """Raises an exception on invalid DAGs.

    It checks if the the sum of min actor pool sizes are larger than the resource
    limit, as well as other unsupported resource configurations.

    This should be called prior to creating the topology from the DAG.

    Args:
        dag: The DAG to validate.
        limits: The limits to validate against.
    """

    seen = set()

    def walk(op):
        seen.add(op)
        for parent in op.input_dependencies:
            if parent not in seen:
                yield from walk(parent)
        yield op

    base_usage = ExecutionResources(cpu=1)
    for op in walk(dag):
        base_usage = base_usage.add(op.base_resource_usage())

    if not base_usage.satisfies_limit(limits):
        error_message = (
            "The current cluster doesn't have the required resources to execute your "
            "Dataset pipeline:\n"
        )
        if base_usage.cpu > limits.cpu:
            error_message += (
                f"- Your application needs {base_usage.cpu} CPU(s), but your cluster "
                f"only has {limits.cpu}.\n"
            )
        if base_usage.gpu > limits.gpu:
            error_message += (
                f"- Your application needs {base_usage.gpu} GPU(s), but your cluster "
                f"only has {limits.gpu}.\n"
            )
        if base_usage.object_store_memory > limits.object_store_memory:
            error_message += (
                f"- Your application needs {base_usage.object_store_memory}B object "
                f"store memory, but your cluster only has "
                f"{limits.object_store_memory}B.\n"
            )
        raise ValueError(error_message.strip())


def _debug_dump_topology(topology: Topology, resource_manager: ResourceManager) -> None:
    """Log current execution state for the topology for debugging.

    Args:
        topology: The topology to debug.
        resource_manager: The resource manager for this topology.
    """
    logger.debug("Execution Progress:")
    for i, (op, state) in enumerate(topology.items()):
        logger.debug(
            f"{i}: {state.summary_str(resource_manager)}, "
            f"Blocks Outputted: {state.num_completed_tasks}/{op.num_outputs_total()}"
        )


def _log_op_metrics(topology: Topology) -> None:
    """Logs the metrics of each operator.

    Args:
        topology: The topology to debug.
    """
    log_str = "Operator Metrics:\n"
    for op in topology:
        log_str += f"{op.name}: {op.metrics.as_dict()}\n"
    logger.debug(log_str)<|MERGE_RESOLUTION|>--- conflicted
+++ resolved
@@ -103,16 +103,6 @@
         self._start_time = time.perf_counter()
 
         if not isinstance(dag, InputDataBuffer):
-<<<<<<< HEAD
-            log_path = get_log_directory()
-            message = "Starting execution of Dataset."
-            if log_path is not None:
-                message += f" Full logs are in {log_path}"
-            message += f"\nExecution plan of Dataset: {dag}"
-            logger.info(message)
-
-=======
->>>>>>> e9ca2e1a
             context = DataContext.get_current()
             if context.print_on_execution_start:
                 message = "Starting execution of Dataset."
