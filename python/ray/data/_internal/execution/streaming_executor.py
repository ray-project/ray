--- conflicted
+++ resolved
@@ -363,22 +363,13 @@
         pending_usage = self._resource_manager.get_global_pending_usage()
         limits = self._resource_manager.get_global_limits()
         resources_status = (
-<<<<<<< HEAD
             # TODO(scottjlee): Add dataset name/ID to progress bar output.
-            "Running Dataset. Resource usage: "
+            "Running. Active & requested resources: "
             f"{running_usage.cpu:.4g}/{limits.cpu:.4g} CPU, "
             f"{running_usage.gpu:.4g}/{limits.gpu:.4g} GPU, "
             f"{running_usage.object_store_memory_str()}/"
             f"{limits.object_store_memory_str()} object store "
             "(⏳: "
-=======
-            "Active & requested resources: "
-            f"{running_usage.cpu:.4g} of {limits.cpu:.4g} available CPU, "
-            f"{running_usage.gpu:.4g} of {limits.gpu:.4g} available GPU, "
-            f"{running_usage.object_store_memory_str()} of "
-            f"{limits.object_store_memory_str()} available object_store_memory "
-            "(pending: "
->>>>>>> 23df4b97
             f"{pending_usage.cpu:.4g} CPU, "
             f"{pending_usage.gpu:.4g} GPU)"
         )
