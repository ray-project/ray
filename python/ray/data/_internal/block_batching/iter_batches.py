<<<<<<< HEAD
import heapq
import random
import sys
from typing import Any, Callable, Iterator, List, Optional, Tuple
=======
import collections
from typing import Dict, Iterator, List, Optional, Tuple
>>>>>>> 0feeb2d4

import ray
from ray.types import ObjectRef
<<<<<<< HEAD
from ray.data.block import Block, BlockMetadata, BlockAccessor, DataBatch
from ray.data.context import DatasetContext
=======
from ray.data.block import Block, BlockMetadata
>>>>>>> 0feeb2d4
from ray.data._internal.block_batching.interfaces import (
    Batch,
    BlockPrefetcher,
)
<<<<<<< HEAD
from ray.data._internal.block_batching.util import (
    _calculate_ref_hits,
    _make_async_gen,
    ActorBlockPrefetcher,
    WaitBlockPrefetcher,
)
from ray.data._internal.delegating_block_builder import DelegatingBlockBuilder
from ray.data._internal.stats import DatasetStats

if sys.version_info >= (3, 7):
    from contextlib import nullcontext
else:
    from contextlib import contextmanager

    @contextmanager
    def nullcontext(enter_result=None):
        yield enter_result


def iter_batches(
    block_refs: Iterator[Tuple[ObjectRef[Block], BlockMetadata]],
    *,
    stats: Optional[DatasetStats] = None,
    clear_block_after_read: bool = False,
    batch_size: Optional[int] = None,
    batch_format: str = "default",
    drop_last: bool = False,
    collate_fn: Optional[Callable[[DataBatch], Any]] = None,
    shuffle_buffer_min_size: Optional[int] = None,
    shuffle_seed: Optional[int] = None,
    ensure_copy: bool = False,
    prefetch_batches: int = 0,
) -> Iterator[DataBatch]:
    """Create formatted batches of data from an iterator of block object references and
    corresponding metadata.

    This takes a block iterator and creates batch_size batches, slicing,
    unioning, shuffling, prefetching, and formatting blocks as needed.

    This is used by both Dataset.iter_batches() and DatasetPipeline.iter_batches()

    The algorithm is as follows:

    In a single async thread, do the following:
    1. Construct logical batches. This creates groupings of the block object references
    based on the corresponding metadata.num_rows. The blocks are not resolved or sliced.
    2. If specified, locally shuffle the logical batches.
    3. Trigger local prefetching of the logical batches.
    4. Then, in a threadpool consisting of `prefetch_batches` threads:
        1. Resolve (i.e. call `ray.get()`) on the underlying block references for each
        logical batch.
        2. Perform the necessary batch slicing to construct full batches.
        3. Format the batches to the provided batch format.
        4. Apply the collate function
    5. Fetch outputs from the threadpool, maintaining order of the batches.

    Args:
        block_refs: An iterator over block object references and their corresponding
            metadata.
        stats: DatasetStats object to record timing and other statistics.
        clear_block_after_read: Whether to clear the block from object store
            manually (i.e. without waiting for Python's automatic GC) after it
            is read. Doing so will reclaim memory faster and hence reduce the
            memory footprint. However, the caller has to ensure the safety, i.e.
            the block will never be accessed again.
        batch_size: Record batch size, or None to let the system pick.
        batch_format: The format in which to return each batch.
            Specify "default" to use the current block format (promoting
            Arrow to pandas automatically), "pandas" to
            select ``pandas.DataFrame`` or "pyarrow" to select
            ``pyarrow.Table``. Default is "default".
        drop_last: Whether to drop the last batch if it's incomplete.
        collate_fn: A function to apply to each data batch before returning it.
        shuffle_buffer_min_size: If non-None, the data will be randomly shuffled using a
            local in-memory shuffle buffer, and this value will serve as the minimum
            number of rows that must be in the local in-memory shuffle buffer in order
            to yield a batch.
        shuffle_seed: The seed to use for the local random shuffle.
        ensure_copy: Whether batches are always copied from the underlying base
            blocks (not zero-copy views).
        prefetch_batches: The number of batches to fetch ahead of the current batch to
            process. If set to greater than 0, a separate thread will be used to fetch
            the specified amount of formatted batches from blocks. This improves
            performance for non-CPU bound UDFs, allowing batch fetching compute and
            formatting to be overlapped with the UDF. Defaults to 0 (no prefetching
            enabled).

    Returns:
        An iterator over record batches.
    """
    context = DatasetContext.get_current()

    if (
        prefetch_batches > 0
        and context.actor_prefetcher_enabled
        and not ray.util.client.ray.is_connected()
    ):
        prefetcher = ActorBlockPrefetcher()
    else:
        prefetcher = WaitBlockPrefetcher()

    def _async_iter_batches(
        block_refs: Iterator[ObjectRef[Block]],
    ) -> Iterator[DataBatch]:
        # Step 1: Construct logical batches based on the metadata.
        batch_iter = _bundle_block_refs_to_logical_batches(
            block_refs, batch_size=batch_size, drop_last=drop_last
        )

        # Step 2: Shuffle the logical batches if applicable.
        if shuffle_buffer_min_size is not None:
            batch_iter = _local_shuffle_logical_batches(
                shuffle_buffer_min_size=shuffle_buffer_min_size,
                shuffle_seed=shuffle_seed,
            )

        # Step 3: Prefetch logical batches locally.
        if prefetch_batches > 0:
            batch_iter = _prefetch_batches_locally(
                batch_iter,
                prefetcher=prefetcher,
                num_batches_to_prefetch=prefetch_batches,
            )

        # Step 4: Use a threadpool for resolving blocks, slicing, formatting, and
        # collation.
        batch_iter = _batch_in_threadpool(
            batch_iter,
            stats=stats,
            batch_format=batch_format,
            collate_fn=collate_fn,
            ensure_copy=ensure_copy,
            num_threadpool_workers=prefetch_batches,
        )

        # Step 5: Restore original order.
        batch_iter: Iterator[Batch] = _restore_from_original_order(batch_iter)

        for batch in batch_iter:
            yield batch.data

    # Run everything in a separate thread to not block the main thread when waiting
    # for streaming results.
    async_batch_iter = _make_async_gen(
        block_refs, fn=_async_iter_batches, num_workers=1
    )

    while True:
        with stats.iter_total_blocked_s.timer() if stats else nullcontext():
            try:
                next_batch = next(async_batch_iter)
            except StopIteration:
                break
        with stats.iter_user_s.timer() if stats else nullcontext():
            yield next_batch


def _batch_in_threadpool(
    logical_batch_iterator: Iterator[LogicalBatch],
    stats: DatasetStats,
    batch_format: str = "default",
    collate_fn: Optional[Callable[[DataBatch], Any]] = None,
    ensure_copy: bool = False,
    num_threadpool_workers: int = 0,
) -> Iterator[Batch]:
    """Executes the batching, formatting, and collation logic in a threadpool.

    Args:
        logical_batch_iterator: An iterator over logical batches.
        stats: DatasetStats object to record timing and other statistics.
        batch_format: The format in which to return each batch.
            Specify "default" to use the current block format (promoting
            Arrow to pandas automatically), "pandas" to
            select ``pandas.DataFrame`` or "pyarrow" to select
            ``pyarrow.Table``. Default is "default".
        collate_fn: A function to apply to each data batch before returning it.
        ensure_copy: Whether batches are always copied from the underlying base
            blocks (not zero-copy views).
        num_threadpool_workers: The number of threads to use in the threadpool.
    """

    def threadpool_computations(
        logical_batch_iter: Iterator[LogicalBatch],
    ) -> Iterator[Batch]:
        # Step 4.1: Resolve the blocks.
        resolved_batch_iter = _resolve_logical_batch(logical_batch_iter, stats=stats)

        # Step 4.2: Slice the blocks to create the batch.
        batch_iter = _construct_batch_from_logical_batch(
            resolved_batch_iter, ensure_copy=ensure_copy, stats=stats
        )

        # Step 4.3: Format the batches.
        formatted_batch_iter = _format_batches(
            batch_iter, batch_format=batch_format, stats=stats
        )

        # Step 4.4: Apply the collate function if applicable.
        if collate_fn is not None:
            formatted_batch_iter = _collate(
                formatted_batch_iter, collate_fn=collate_fn, stats=stats
            )
        yield from formatted_batch_iter

    return _make_async_gen(
        base_iterator=logical_batch_iterator,
        fn=threadpool_computations,
        num_workers=num_threadpool_workers,
    )
=======
>>>>>>> 0feeb2d4

"""
The algorithm uses both pipeline parallelism and data parallelism:

If prefetch_batches=2, these are all the batches in flight:

[User thread] trains on Batch 0
   - [Fetch thread] Batch 1 in output queue
        - [Worker thread 1] Batch 2 formatting + collating
        - [Worker thread 2] Batch 3 formatting + collating
        - [Raylet] Batches 4 + 5 fetched to local object store memory

At any point in time there are prefetch_batches+1 batches in local heap memory.
And the next set of prefetch_batches in local object store memory.

The actual steps are as follows:

In a single async thread, do the following:
    1. Trigger Ray local prefetching of `prefetch_batches` worth of block object
        references.
    2. Resolve (i.e. call `ray.get()`) on the block references.
    3. Perform the necessary batch slicing to construct full batches, possibly
        shuffling if necessary.
    4. Then, in a threadpool consisting of `prefetch_batches` threads:
        3. Format the batches to the provided batch format.
        4. Apply the collate function.
    5. Fetch outputs from the threadpool, maintaining order of the batches.
"""


def prefetch_batches_locally(
    block_ref_iter: Iterator[Tuple[ObjectRef[Block], BlockMetadata]],
    prefetcher: BlockPrefetcher,
    num_batches_to_prefetch: int,
    batch_size: Optional[int],
) -> Iterator[List[ObjectRef[Block]]]:
    """Given an iterator of batched block references, returns an iterator over the same
    block references while prefetching `num_batches_to_prefetch` batches in advance.

    Args:
        block_ref_iter: An iterator over batched block references.
        prefetcher: The prefetcher to use.
        num_batches_to_prefetch: The number of batches to prefetch ahead of the
            current batch during the scan.
        batch_size: User specified batch size, or None to let the system pick.
    """

    sliding_window = collections.deque()
    current_window_size = 0

    if batch_size:
        num_rows_to_prefetch = num_batches_to_prefetch * batch_size

    # Create and fetch the initial window.
    while True:
        try:
            next_block_ref_and_metadata = next(block_ref_iter)
            sliding_window.append(next_block_ref_and_metadata)
            current_window_size += next_block_ref_and_metadata[1].num_rows
        except StopIteration:
            break
        if batch_size and current_window_size >= num_rows_to_prefetch:
            break
        elif not batch_size and len(sliding_window) >= num_batches_to_prefetch:
            break

    prefetcher.prefetch_blocks([block_ref for block_ref, _ in list(sliding_window)])

    while sliding_window:
        block_ref, metadata = sliding_window.popleft()
        current_window_size -= metadata.num_rows
        if not batch_size or current_window_size < num_rows_to_prefetch:
            try:
<<<<<<< HEAD
                next_batches.append(next(logical_batch_iter))
                if len(next_batches) == num_batches_to_prefetch:
                    yield next_batches
                    next_batches = []
            except StopIteration:
                break

        if len(next_batches) > 0:
            yield next_batches

    # Fetch the initial set of batches.
    batch_iterator = get_next_batches()
    try:
        batches = next(batch_iterator)
    except StopIteration:
        return

    block_refs = [block_ref for batch in batches for block_ref in batch.block_refs]
    prefetcher.prefetch_blocks(block_refs)

    for next_batches in batch_iterator:
        # Prefetch the next batches.
        block_refs = [
            block_ref for batch in next_batches for block_ref in batch.block_refs
        ]
        prefetcher.prefetch_blocks(block_refs)

        for batch in batches:
            yield batch

        batches = next_batches

    # Yield the final set of batches.
    for batch in batches:
        yield batch


def _resolve_logical_batch(
    logical_batch_iter: Iterator[LogicalBatch], stats: Optional[DatasetStats] = None
):
    """Resolves the block references for each logical batch."""

    hits = 0
    misses = 0
    unknowns = 0

    for logical_batch in logical_batch_iter:
        current_hit, current_miss, current_unknown = _calculate_ref_hits(
            logical_batch.block_refs
        )
        hits += current_hit
        misses += current_miss
        unknowns += current_unknown

        with stats.iter_get_s.thread_timer() if stats else nullcontext():
            logical_batch.resolve()
        yield logical_batch

    if stats:
        stats.iter_blocks_local += hits
        stats.iter_blocks_remote += misses
        stats.iter_unknown_location += unknowns


def _construct_batch_from_logical_batch(
    resolved_logical_batch_iter: Iterator[LogicalBatch],
    ensure_copy: bool = False,
    stats: Optional[DatasetStats] = None,
) -> Iterator[Tuple[int, Block]]:
    """Given an iterator over logical batches, returns an iterator over actual
    constructed batches.

    Args:
        resolved_logical_batch_iter: An iterator over resolved logical batches.
        stats: Dataset stats object used to store block batching time.
        ensure_copy: Whether batches are always copied from the underlying base
            blocks (not zero-copy views).
        stats: An optional stats object to record formatting times.

    Returns:
        An iterator over batch index and batches of the given size.
    """

    for logical_batch in resolved_logical_batch_iter:
        with stats.iter_create_batch_s.thread_timer() if stats else nullcontext():
            output = DelegatingBlockBuilder()
            slice_indices = [[0, None] for _ in range(len(logical_batch.blocks))]
            if logical_batch.starting_block_idx > 0:
                slice_indices[0][0] = logical_batch.starting_block_idx
            if logical_batch.ending_block_idx is not None:
                slice_indices[-1][1] = logical_batch.ending_block_idx

            for i, block in enumerate(logical_batch.blocks):
                accessor = BlockAccessor.for_block(block)
                slice_index = slice_indices[i]
                output.add_block(
                    accessor.slice(
                        slice_index[0],
                        slice_index[1]
                        if slice_index[1] is not None
                        else accessor.num_rows(),
                        copy=False,
                    )
                )

            batch = output.build()
            assert len(batch) == logical_batch.num_rows, (
                len(batch),
                logical_batch.num_rows,
            )
            if ensure_copy:
                # Need to ensure that the batch is a fresh copy.
                batch = BlockAccessor.for_block(batch)
                batch = batch.slice(0, batch.num_rows(), copy=True)

        yield Batch(logical_batch.batch_idx, batch)


def _format_batches(
    block_iter: Iterator[Batch],
    batch_format: str,
    stats: Optional[DatasetStats] = None,
) -> Iterator[Batch]:
    """Given an iterator of blocks, returns an iterator of formatted batches.

    Args:
        block_iter: An iterator over blocks.
        batch_format: The batch format to use.
        stats: An optional stats object to record formatting times.

    Returns:
        An iterator over batch index and the formatted batch.
    """
    for batch in block_iter:
        with stats.iter_format_batch_s.thread_timer() if stats else nullcontext():
            formatted_batch = BlockAccessor.for_block(batch.data).to_batch_format(
                batch_format
            )
        batch.data = formatted_batch
        yield batch


def _collate(
    batch_iter: Iterator[Batch],
    collate_fn: Optional[Callable[[DataBatch], Any]],
    stats: Optional[DatasetStats] = None,
) -> Iterator[Tuple[int, Any]]:
    """Returns an iterator with the provided collate_fn applied to items of the batch
    iterator.

    Args:
        batch_iter: An iterator over formatted batches.
        collate_fn: The collate_fn to execute.
        stats: An optional stats object to record collation time.
    """
    for batch in batch_iter:
        with stats.iter_collate_batch_s.thread_timer() if stats else nullcontext():
            batch.data = collate_fn(batch.data)
        yield batch
=======
                sliding_window.append(next(block_ref_iter))
                prefetcher.prefetch_blocks(
                    [block_ref for block_ref, _ in list(sliding_window)]
                )
            except StopIteration:
                pass
        yield block_ref
>>>>>>> 0feeb2d4


def restore_from_original_order(batch_iter: Iterator[Batch]) -> Iterator[Batch]:
    """Restores the original order of the provided `batch_iter`

    This function will yield items from `base_iterator` in the correct order based on
    each batch's batch_idx. All indexes are expected to be unique.

    `batch_iter` is expected to not have any missing indexes. All indexes from 0 to len
    (base_iterator) must be present.
    """
    next_index_required = 0
    buffer: Dict[int, Batch] = {}
    for batch in batch_iter:
        assert batch.batch_idx not in buffer
        buffer[batch.batch_idx] = batch
        while next_index_required in buffer:
            yield buffer.pop(next_index_required)
            next_index_required += 1

    while next_index_required in buffer:
        yield buffer.pop(next_index_required)
        next_index_required += 1<|MERGE_RESOLUTION|>--- conflicted
+++ resolved
@@ -1,44 +1,16 @@
-<<<<<<< HEAD
-import heapq
-import random
-import sys
-from typing import Any, Callable, Iterator, List, Optional, Tuple
-=======
 import collections
-from typing import Dict, Iterator, List, Optional, Tuple
->>>>>>> 0feeb2d4
+from typing import Any, Callable, Dict, Iterator, List, Optional, Tuple
 
 import ray
 from ray.types import ObjectRef
-<<<<<<< HEAD
-from ray.data.block import Block, BlockMetadata, BlockAccessor, DataBatch
-from ray.data.context import DatasetContext
-=======
-from ray.data.block import Block, BlockMetadata
->>>>>>> 0feeb2d4
+from ray.data.block import Block, BlockMetadata, DataBatch
 from ray.data._internal.block_batching.interfaces import (
     Batch,
     BlockPrefetcher,
 )
-<<<<<<< HEAD
-from ray.data._internal.block_batching.util import (
-    _calculate_ref_hits,
-    _make_async_gen,
-    ActorBlockPrefetcher,
-    WaitBlockPrefetcher,
-)
-from ray.data._internal.delegating_block_builder import DelegatingBlockBuilder
+from ray.data._internal.block_batching.util import ActorBlockPrefetcher, WaitBlockPrefetcher, resolve_block_refs, blocks_to_batches, format_batches, collate
 from ray.data._internal.stats import DatasetStats
-
-if sys.version_info >= (3, 7):
-    from contextlib import nullcontext
-else:
-    from contextlib import contextmanager
-
-    @contextmanager
-    def nullcontext(enter_result=None):
-        yield enter_result
-
+from ray.data.context import DatasetContext
 
 def iter_batches(
     block_refs: Iterator[Tuple[ObjectRef[Block], BlockMetadata]],
@@ -60,22 +32,32 @@
     This takes a block iterator and creates batch_size batches, slicing,
     unioning, shuffling, prefetching, and formatting blocks as needed.
 
-    This is used by both Dataset.iter_batches() and DatasetPipeline.iter_batches()
-
-    The algorithm is as follows:
+
+    The algorithm uses both pipeline parallelism and data parallelism:
+
+    If prefetch_batches=2, these are all the batches in flight:
+
+    [User thread] trains on Batch 0
+    - [Fetch thread] Batch 1 in output queue
+            - [Worker thread 1] Batch 2 formatting + collating
+            - [Worker thread 2] Batch 3 formatting + collating
+            - [Raylet] Batches 4 + 5 fetched to local object store memory
+
+    At any point in time there are prefetch_batches+1 batches in local heap memory.
+    And the next set of prefetch_batches in local object store memory.
+
+    The actual steps are as follows:
 
     In a single async thread, do the following:
-    1. Construct logical batches. This creates groupings of the block object references
-    based on the corresponding metadata.num_rows. The blocks are not resolved or sliced.
-    2. If specified, locally shuffle the logical batches.
-    3. Trigger local prefetching of the logical batches.
-    4. Then, in a threadpool consisting of `prefetch_batches` threads:
-        1. Resolve (i.e. call `ray.get()`) on the underlying block references for each
-        logical batch.
-        2. Perform the necessary batch slicing to construct full batches.
-        3. Format the batches to the provided batch format.
-        4. Apply the collate function
-    5. Fetch outputs from the threadpool, maintaining order of the batches.
+        1. Trigger Ray local prefetching of `prefetch_batches` worth of block object
+            references.
+        2. Resolve (i.e. call `ray.get()`) on the block references.
+        3. Perform the necessary batch slicing to construct full batches, possibly
+            shuffling if necessary.
+        4. Then, in a threadpool consisting of `prefetch_batches` threads:
+            3. Format the batches to the provided batch format.
+            4. Apply the collate function.
+        5. Fetch outputs from the threadpool, maintaining order of the batches.
 
     Args:
         block_refs: An iterator over block object references and their corresponding
@@ -122,31 +104,40 @@
     else:
         prefetcher = WaitBlockPrefetcher()
 
+    eager_free = clear_block_after_read and DatasetContext.get_current().eager_free
+
     def _async_iter_batches(
         block_refs: Iterator[ObjectRef[Block]],
     ) -> Iterator[DataBatch]:
-        # Step 1: Construct logical batches based on the metadata.
-        batch_iter = _bundle_block_refs_to_logical_batches(
-            block_refs, batch_size=batch_size, drop_last=drop_last
-        )
-
-        # Step 2: Shuffle the logical batches if applicable.
-        if shuffle_buffer_min_size is not None:
-            batch_iter = _local_shuffle_logical_batches(
-                shuffle_buffer_min_size=shuffle_buffer_min_size,
-                shuffle_seed=shuffle_seed,
-            )
-
-        # Step 3: Prefetch logical batches locally.
+        
         if prefetch_batches > 0:
-            batch_iter = _prefetch_batches_locally(
-                batch_iter,
+            # Step 1: Prefetch logical batches locally.
+            block_refs = prefetch_batches_locally(
+                block_ref_iter=block_refs,
                 prefetcher=prefetcher,
                 num_batches_to_prefetch=prefetch_batches,
+                batch_size=batch_size,
             )
 
-        # Step 4: Use a threadpool for resolving blocks, slicing, formatting, and
-        # collation.
+        # Step 2: Resolve the blocks.
+        block_iter = resolve_block_refs(
+            block_ref_iter=block_refs, 
+            eager_free=eager_free,
+            stats=stats
+        )
+        
+        # Step 3: Batch and shuffle the resolved blocks.
+        batch_iter = blocks_to_batches(
+            block_iter=block_iter,
+            stats=stats,
+            batch_size=batch_size,
+            drop_last=drop_last,
+            shuffle_buffer_min_size=shuffle_buffer_min_size,
+            shuffle_seed=shuffle_seed,
+            ensure_copy=ensure_copy
+        )
+
+        # Step 4: Use a threadpool for formatting and collation.
         batch_iter = _batch_in_threadpool(
             batch_iter,
             stats=stats,
@@ -157,7 +148,7 @@
         )
 
         # Step 5: Restore original order.
-        batch_iter: Iterator[Batch] = _restore_from_original_order(batch_iter)
+        batch_iter: Iterator[Batch] = restore_from_original_order(batch_iter)
 
         for batch in batch_iter:
             yield batch.data
@@ -230,37 +221,6 @@
         fn=threadpool_computations,
         num_workers=num_threadpool_workers,
     )
-=======
->>>>>>> 0feeb2d4
-
-"""
-The algorithm uses both pipeline parallelism and data parallelism:
-
-If prefetch_batches=2, these are all the batches in flight:
-
-[User thread] trains on Batch 0
-   - [Fetch thread] Batch 1 in output queue
-        - [Worker thread 1] Batch 2 formatting + collating
-        - [Worker thread 2] Batch 3 formatting + collating
-        - [Raylet] Batches 4 + 5 fetched to local object store memory
-
-At any point in time there are prefetch_batches+1 batches in local heap memory.
-And the next set of prefetch_batches in local object store memory.
-
-The actual steps are as follows:
-
-In a single async thread, do the following:
-    1. Trigger Ray local prefetching of `prefetch_batches` worth of block object
-        references.
-    2. Resolve (i.e. call `ray.get()`) on the block references.
-    3. Perform the necessary batch slicing to construct full batches, possibly
-        shuffling if necessary.
-    4. Then, in a threadpool consisting of `prefetch_batches` threads:
-        3. Format the batches to the provided batch format.
-        4. Apply the collate function.
-    5. Fetch outputs from the threadpool, maintaining order of the batches.
-"""
-
 
 def prefetch_batches_locally(
     block_ref_iter: Iterator[Tuple[ObjectRef[Block], BlockMetadata]],
@@ -305,167 +265,6 @@
         current_window_size -= metadata.num_rows
         if not batch_size or current_window_size < num_rows_to_prefetch:
             try:
-<<<<<<< HEAD
-                next_batches.append(next(logical_batch_iter))
-                if len(next_batches) == num_batches_to_prefetch:
-                    yield next_batches
-                    next_batches = []
-            except StopIteration:
-                break
-
-        if len(next_batches) > 0:
-            yield next_batches
-
-    # Fetch the initial set of batches.
-    batch_iterator = get_next_batches()
-    try:
-        batches = next(batch_iterator)
-    except StopIteration:
-        return
-
-    block_refs = [block_ref for batch in batches for block_ref in batch.block_refs]
-    prefetcher.prefetch_blocks(block_refs)
-
-    for next_batches in batch_iterator:
-        # Prefetch the next batches.
-        block_refs = [
-            block_ref for batch in next_batches for block_ref in batch.block_refs
-        ]
-        prefetcher.prefetch_blocks(block_refs)
-
-        for batch in batches:
-            yield batch
-
-        batches = next_batches
-
-    # Yield the final set of batches.
-    for batch in batches:
-        yield batch
-
-
-def _resolve_logical_batch(
-    logical_batch_iter: Iterator[LogicalBatch], stats: Optional[DatasetStats] = None
-):
-    """Resolves the block references for each logical batch."""
-
-    hits = 0
-    misses = 0
-    unknowns = 0
-
-    for logical_batch in logical_batch_iter:
-        current_hit, current_miss, current_unknown = _calculate_ref_hits(
-            logical_batch.block_refs
-        )
-        hits += current_hit
-        misses += current_miss
-        unknowns += current_unknown
-
-        with stats.iter_get_s.thread_timer() if stats else nullcontext():
-            logical_batch.resolve()
-        yield logical_batch
-
-    if stats:
-        stats.iter_blocks_local += hits
-        stats.iter_blocks_remote += misses
-        stats.iter_unknown_location += unknowns
-
-
-def _construct_batch_from_logical_batch(
-    resolved_logical_batch_iter: Iterator[LogicalBatch],
-    ensure_copy: bool = False,
-    stats: Optional[DatasetStats] = None,
-) -> Iterator[Tuple[int, Block]]:
-    """Given an iterator over logical batches, returns an iterator over actual
-    constructed batches.
-
-    Args:
-        resolved_logical_batch_iter: An iterator over resolved logical batches.
-        stats: Dataset stats object used to store block batching time.
-        ensure_copy: Whether batches are always copied from the underlying base
-            blocks (not zero-copy views).
-        stats: An optional stats object to record formatting times.
-
-    Returns:
-        An iterator over batch index and batches of the given size.
-    """
-
-    for logical_batch in resolved_logical_batch_iter:
-        with stats.iter_create_batch_s.thread_timer() if stats else nullcontext():
-            output = DelegatingBlockBuilder()
-            slice_indices = [[0, None] for _ in range(len(logical_batch.blocks))]
-            if logical_batch.starting_block_idx > 0:
-                slice_indices[0][0] = logical_batch.starting_block_idx
-            if logical_batch.ending_block_idx is not None:
-                slice_indices[-1][1] = logical_batch.ending_block_idx
-
-            for i, block in enumerate(logical_batch.blocks):
-                accessor = BlockAccessor.for_block(block)
-                slice_index = slice_indices[i]
-                output.add_block(
-                    accessor.slice(
-                        slice_index[0],
-                        slice_index[1]
-                        if slice_index[1] is not None
-                        else accessor.num_rows(),
-                        copy=False,
-                    )
-                )
-
-            batch = output.build()
-            assert len(batch) == logical_batch.num_rows, (
-                len(batch),
-                logical_batch.num_rows,
-            )
-            if ensure_copy:
-                # Need to ensure that the batch is a fresh copy.
-                batch = BlockAccessor.for_block(batch)
-                batch = batch.slice(0, batch.num_rows(), copy=True)
-
-        yield Batch(logical_batch.batch_idx, batch)
-
-
-def _format_batches(
-    block_iter: Iterator[Batch],
-    batch_format: str,
-    stats: Optional[DatasetStats] = None,
-) -> Iterator[Batch]:
-    """Given an iterator of blocks, returns an iterator of formatted batches.
-
-    Args:
-        block_iter: An iterator over blocks.
-        batch_format: The batch format to use.
-        stats: An optional stats object to record formatting times.
-
-    Returns:
-        An iterator over batch index and the formatted batch.
-    """
-    for batch in block_iter:
-        with stats.iter_format_batch_s.thread_timer() if stats else nullcontext():
-            formatted_batch = BlockAccessor.for_block(batch.data).to_batch_format(
-                batch_format
-            )
-        batch.data = formatted_batch
-        yield batch
-
-
-def _collate(
-    batch_iter: Iterator[Batch],
-    collate_fn: Optional[Callable[[DataBatch], Any]],
-    stats: Optional[DatasetStats] = None,
-) -> Iterator[Tuple[int, Any]]:
-    """Returns an iterator with the provided collate_fn applied to items of the batch
-    iterator.
-
-    Args:
-        batch_iter: An iterator over formatted batches.
-        collate_fn: The collate_fn to execute.
-        stats: An optional stats object to record collation time.
-    """
-    for batch in batch_iter:
-        with stats.iter_collate_batch_s.thread_timer() if stats else nullcontext():
-            batch.data = collate_fn(batch.data)
-        yield batch
-=======
                 sliding_window.append(next(block_ref_iter))
                 prefetcher.prefetch_blocks(
                     [block_ref for block_ref, _ in list(sliding_window)]
@@ -473,7 +272,6 @@
             except StopIteration:
                 pass
         yield block_ref
->>>>>>> 0feeb2d4
 
 
 def restore_from_original_order(batch_iter: Iterator[Batch]) -> Iterator[Batch]:
