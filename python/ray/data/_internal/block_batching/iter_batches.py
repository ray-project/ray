--- conflicted
+++ resolved
@@ -75,8 +75,8 @@
         3. Perform the necessary batch slicing to construct full batches, possibly
             shuffling if necessary.
         4. Then, in a threadpool consisting of `prefetch_batches` threads:
-            1. Format the batches to the provided batch format.
-            2. Apply the collate function.
+            a. Format the batches to the provided batch format.
+            b. Apply the collate function.
         5. Fetch outputs from the threadpool, maintaining order of the batches.
 
     Args:
@@ -130,7 +130,6 @@
         block_refs: Iterator[Tuple[ObjectRef[Block], BlockMetadata]],
     ) -> Iterator[DataBatch]:
 
-<<<<<<< HEAD
         if prefetch_batches > 0:
             # Step 1: Prefetch logical batches locally.
             block_refs = prefetch_batches_locally(
@@ -215,12 +214,12 @@
     def threadpool_computations(
         batch_iter: Iterator[Batch],
     ) -> Iterator[Batch]:
-        # Step 4.1: Format the batches.
+        # Step 4a: Format the batches.
         formatted_batch_iter = format_batches(
             batch_iter, batch_format=batch_format, stats=stats
         )
 
-        # Step 4.4: Apply the collate function if applicable.
+        # Step 4b: Apply the collate function if applicable.
         if collate_fn is not None:
             formatted_batch_iter = collate(
                 formatted_batch_iter, collate_fn=collate_fn, stats=stats
@@ -235,35 +234,6 @@
         )
     else:
         return threadpool_computations(batch_iter)
-=======
-"""
-The algorithm uses both pipeline parallelism and data parallelism:
-
-If prefetch_batches=2, these are all the batches in flight:
-
-[User thread] trains on Batch 0
-   - [Fetch thread] Batch 1 in output queue
-        - [Worker thread 1] Batch 2 formatting + collating
-        - [Worker thread 2] Batch 3 formatting + collating
-        - [Raylet] Batches 4 + 5 fetched to local object store memory
-
-At any point in time there are prefetch_batches+1 batches in local heap memory.
-And the next set of prefetch_batches in local object store memory.
-
-The actual steps are as follows:
-
-In a single async thread, do the following:
-    1. Trigger Ray local prefetching of `prefetch_batches` worth of block object
-        references.
-    2. Resolve (i.e. call `ray.get()`) on the block references.
-    3. Perform the necessary batch slicing to construct full batches, possibly
-        shuffling if necessary.
-    4. Then, in a threadpool consisting of `prefetch_batches` threads:
-        a. Format the batches to the provided batch format.
-        b. Apply the collate function.
-    5. Fetch outputs from the threadpool, maintaining order of the batches.
-"""
->>>>>>> 58d73ec5
 
 
 def prefetch_batches_locally(
