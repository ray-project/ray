--- conflicted
+++ resolved
@@ -1,7 +1,9 @@
 import heapq
 import random
+import sys
 from typing import Any, Callable, Iterator, List, Optional, Tuple
 
+import ray
 from ray.types import ObjectRef
 from ray.data.block import Block, BlockMetadata, BlockAccessor, DataBatch
 from ray.data._internal.block_batching.interfaces import (
@@ -9,9 +11,19 @@
     LogicalBatch,
     BlockPrefetcher,
 )
+from ray.data._internal.block_batching.util import _calculate_ref_hits
 from ray.data._internal.delegating_block_builder import DelegatingBlockBuilder
 from ray.data._internal.memory_tracing import trace_deallocation
 from ray.data._internal.stats import DatasetStats
+
+if sys.version_info >= (3, 7):
+    from contextlib import nullcontext
+else:
+    from contextlib import contextmanager
+
+    @contextmanager
+    def nullcontext(enter_result=None):
+        yield enter_result
 
 
 # def iter_batches(
@@ -167,61 +179,58 @@
 
 #     yield from async_batch_iter
 
-# def _batch_in_threadpool(
-#         logical_batch_iterator: Iterator[LogicalBatch],
-#         stats: DatasetStats,
-#         clear_block_after_read: bool = False,
-#         batch_format: str = "default",
-#         collate_fn: Optional[Callable[[DataBatch], Any]] = None,
-#         ensure_copy: bool = False,
-#         prefetch_batches: int = 0,
-# ):
-#     """Executes the batching, formatting, and collation logic in a threadpool.
+def _batch_in_threadpool(
+        logical_batch_iterator: Iterator[LogicalBatch],
+        stats: DatasetStats,
+        clear_block_after_read: bool = False,
+        batch_format: str = "default",
+        collate_fn: Optional[Callable[[DataBatch], Any]] = None,
+        ensure_copy: bool = False,
+        prefetch_batches: int = 0,
+):
+    """Executes the batching, formatting, and collation logic in a threadpool.
     
-#     Args:
-#         logical_batch_iterator: An iterator over logical batches.
-#         stats: DatasetStats object to record timing and other statistics.
-#         clear_block_after_read: Whether to clear the block from object store
-#             manually (i.e. without waiting for Python's automatic GC) after it
-#             is read. Doing so will reclaim memory faster and hence reduce the
-#             memory footprint. However, the caller has to ensure the safety, i.e.
-#             the block will never be accessed again.
-#         batch_format: The format in which to return each batch.
-#             Specify "default" to use the current block format (promoting
-#             Arrow to pandas automatically), "pandas" to
-#             select ``pandas.DataFrame`` or "pyarrow" to select
-#             ``pyarrow.Table``. Default is "default".
-#         collate_fn: A function to apply to each data batch before returning it.
-#         ensure_copy: Whether batches are always copied from the underlying base
-#             blocks (not zero-copy views).
-#         threadpool_size: The number of threads to use in the threadpool.
-#     """
-
-#     def threadpool_computations(logical_batch_iter: Iterator[LogicalBatch]):
-#         # Step 4.1: Resolve the blocks.
-#         resolved_batch_iter = 
-#         resolved_batch_iter = _resolve_blocks(
-#             logical_batch_iter,
-#             clear_block_after_read=clear_block_after_read,
-#             stats=stats,
-#         )
-
-#         # Step 4.2: Slice the blocks to create the batch.
-#         batch_iter = _construct_batch_from_logical_batch(
-#             resolved_batch_iter, stats=stats, ensure_copy=ensure_copy
-#         )
-
-#         # Step 4.3: Format the batches.
-#         formatted_batch_iter = _format_batches(
-#             batch_iter, batch_format=batch_format, stats=stats
-#         )
-
-#         # Step 4.4: Apply the collate function if applicable.
-#         if collate_fn is not None:
-#             formatted_batch_iter = _collate(
-#                 formatted_batch_iter, collate_fn=collate_fn, stats=stats
-#             )
-#         yield from formatted_batch_iter
+    Args:
+        logical_batch_iterator: An iterator over logical batches.
+        stats: DatasetStats object to record timing and other statistics.
+        clear_block_after_read: Whether to clear the block from object store
+            manually (i.e. without waiting for Python's automatic GC) after it
+            is read. Doing so will reclaim memory faster and hence reduce the
+            memory footprint. However, the caller has to ensure the safety, i.e.
+            the block will never be accessed again.
+        batch_format: The format in which to return each batch.
+            Specify "default" to use the current block format (promoting
+            Arrow to pandas automatically), "pandas" to
+            select ``pandas.DataFrame`` or "pyarrow" to select
+            ``pyarrow.Table``. Default is "default".
+        collate_fn: A function to apply to each data batch before returning it.
+        ensure_copy: Whether batches are always copied from the underlying base
+            blocks (not zero-copy views).
+        threadpool_size: The number of threads to use in the threadpool.
+    """
+
+    def threadpool_computations(logical_batch_iter: Iterator[LogicalBatch]):
+        # Step 4.1: Resolve the blocks.
+        resolved_batch_iter = _resolve_logical_batch(logical_batch_iter, stats=stats)
+
+        # Step 4.2: Slice the blocks to create the batch.
+        batch_iter = _construct_batch_from_logical_batch(
+            resolved_batch_iter, stats=stats, ensure_copy=ensure_copy
+        )
+
+        # Step 4.3: Format the batches.
+        formatted_batch_iter = _format_batches(
+            batch_iter, batch_format=batch_format, stats=stats
+        )
+
+        # Step 4.4: Apply the collate function if applicable.
+        if collate_fn is not None:
+            formatted_batch_iter = _collate(
+                formatted_batch_iter, collate_fn=collate_fn, stats=stats
+            )
+        yield from formatted_batch_iter
+
+    return
 
 
 
@@ -387,17 +396,28 @@
     for batch in batches:
         yield batch
 
-<<<<<<< HEAD
-=======
-
-def _resolve_logical_batch(logical_batch_iter: Iterator[LogicalBatch]):
+def _resolve_logical_batch(logical_batch_iter: Iterator[LogicalBatch], stats: Optional[DatasetStats]=None):
     """Resolves the block references for each logical batch."""
+
+    hits = 0
+    misses = 0
+    unknowns = 0
+    
     for logical_batch in logical_batch_iter:
-        logical_batch.resolve()
+        current_hit, current_miss, current_unknown = _calculate_ref_hits(logical_batch.block_refs)
+        hits += current_hit,
+        misses += current_miss
+        unknowns += current_unknown
+
+        with stats.iter_get_s.timer() if stats else nullcontext():
+            logical_batch.resolve()
         yield logical_batch
 
-
->>>>>>> c23bbd09
+    if stats:
+        stats.iter_blocks_local += hits
+        stats.iter_blocks_remote += misses
+        stats.iter_unknown_location += unknowns
+
 def _construct_batch_from_logical_batch(
     resolved_logical_batch_iter: Iterator[LogicalBatch],
     ensure_copy: bool = False,
