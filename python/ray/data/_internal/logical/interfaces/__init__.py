--- conflicted
+++ resolved
@@ -1,10 +1,7 @@
 from .logical_operator import (
     LogicalOperator,
-<<<<<<< HEAD
     LogicalOperatorHasShuffleKeys,
-=======
     LogicalOperatorSupportsPredicatePassThrough,
->>>>>>> ae94ff49
     LogicalOperatorSupportsPredicatePushdown,
     LogicalOperatorSupportsProjectionPushdown,
     PredicatePassThroughBehavior,
