--- conflicted
+++ resolved
@@ -1,10 +1,7 @@
 from .logical_operator import (
     LogicalOperator,
-<<<<<<< HEAD
     LogicalOperatorHasShuffleKeys,
-=======
     LogicalOperatorSupportsPredicatePushdown,
->>>>>>> 2f55e560
     LogicalOperatorSupportsProjectionPushdown,
 )
 from .logical_plan import LogicalPlan
@@ -24,9 +21,6 @@
     "Rule",
     "SourceOperator",
     "LogicalOperatorSupportsProjectionPushdown",
-<<<<<<< HEAD
     "LogicalOperatorHasShuffleKeys",
-=======
     "LogicalOperatorSupportsPredicatePushdown",
->>>>>>> 2f55e560
 ]