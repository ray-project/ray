--- conflicted
+++ resolved
@@ -2,11 +2,7 @@
 
 from .operator import Operator
 from ray.data.block import BlockMetadata
-<<<<<<< HEAD
-from ray.data.expressions import col
-=======
-from ray.data.expressions import Expr
->>>>>>> 405c4648
+from ray.data.expressions import Expr, col
 
 if TYPE_CHECKING:
     from ray.data._internal.logical.operators.map_operator import Project
@@ -112,7 +108,6 @@
         return self
 
 
-<<<<<<< HEAD
 class SupportsPushThrough(LogicalOperator):
     """Mixin for operators supporting projection pushthrough"""
 
@@ -173,7 +168,8 @@
         column_rename_map: Dict[str, str],
     ) -> LogicalOperator:
         raise NotImplementedError
-=======
+
+
 class LogicalOperatorSupportsPredicatePushdown(LogicalOperator):
     """Mixin for reading operators supporting predicate pushdown"""
 
@@ -196,5 +192,4 @@
             A dictionary mapping old column names to new column names,
             or None if no renaming has been applied.
         """
-        return None
->>>>>>> 405c4648
+        return None