from typing import TYPE_CHECKING, Iterator, List, Optional, Union

from .operator import Operator

if TYPE_CHECKING:
    import pyarrow

    from ray.data._internal.execution.interfaces import RefBundle


class LogicalOperator(Operator):
    """Abstract class for logical operators.

    A logical operator describes transformation, and later is converted into
    physical operator.
    """

    def __init__(
        self,
        name: str,
        input_dependencies: List["LogicalOperator"],
        num_outputs: Optional[int] = None,
    ):
        super().__init__(
            name,
            input_dependencies,
        )
        for x in input_dependencies:
            assert isinstance(x, LogicalOperator), x
        self._num_outputs = num_outputs

    def estimated_num_outputs(self) -> Optional[int]:
        """Returns the estimated number of blocks that
        would be outputted by this logical operator.

        This method does not execute the plan, so it does not take into consideration
        block splitting. This method only considers high-level block constraints like
        `Dataset.repartition(num_blocks=X)`. A more accurate estimation can be given by
        `PhysicalOperator.num_outputs_total()` during execution.
        """
        if self._num_outputs is not None:
            return self._num_outputs
        elif len(self._input_dependencies) == 1:
            return self._input_dependencies[0].estimated_num_outputs()
        return None

    # Override the following 3 methods to correct type hints.

    @property
    def input_dependencies(self) -> List["LogicalOperator"]:
        return super().input_dependencies  # type: ignore

    @property
    def output_dependencies(self) -> List["LogicalOperator"]:
        return super().output_dependencies  # type: ignore

    def post_order_iter(self) -> Iterator["LogicalOperator"]:
        return super().post_order_iter()  # type: ignore

    def schema(self) -> Optional[Union[type, "pyarrow.lib.Schema"]]:
        """The schema of operator outputs, or ``None`` if not known.

        This method is used to get the dataset schema without performing actual
        computation.
        """
        return None

    def num_rows(self) -> Optional[int]:
        """The number of rows outputted by this operator, or ``None`` if not known.

        This method is used to count the number of rows in a dataset without performing
        actual computation.
        """
        return None

    def input_files(self) -> Optional[List[str]]:
        """The input files of this operator, or ``None`` if not known."""
        return None

    def output_data(self) -> Optional[List["RefBundle"]]:
        """The output data of this operator, or ``None`` if not known."""
        return None

<<<<<<< HEAD
    def is_lineage_serializable(self) -> bool:
        """Returns whether the lineage of this operator can be serialized.

        An operator is lineage serializable if you can serialize it on one machine and
        deserialize it on another without losing information. Operators that store
        object references (e.g., ``InputData``) aren't lineage serializable because the
        objects aren't available on the deserialized machine.
        """
        return True
=======
    def is_read(self) -> bool:
        """Returns whether this operator is a read operator."""
        return False
>>>>>>> eabde165
<|MERGE_RESOLUTION|>--- conflicted
+++ resolved
@@ -81,7 +81,6 @@
         """The output data of this operator, or ``None`` if not known."""
         return None
 
-<<<<<<< HEAD
     def is_lineage_serializable(self) -> bool:
         """Returns whether the lineage of this operator can be serialized.
 
@@ -91,8 +90,7 @@
         objects aren't available on the deserialized machine.
         """
         return True
-=======
+
     def is_read(self) -> bool:
         """Returns whether this operator is a read operator."""
-        return False
->>>>>>> eabde165
+        return False