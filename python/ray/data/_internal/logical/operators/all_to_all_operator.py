from typing import TYPE_CHECKING, Any, Dict, List, Optional, Union

from ray.data._internal.logical.interfaces import (
    LogicalOperator,
<<<<<<< HEAD
    LogicalOperatorHasShuffleKeys,
=======
    LogicalOperatorSupportsPredicatePassThrough,
    PredicatePassThroughBehavior,
>>>>>>> ae94ff49
)
from ray.data._internal.planner.exchange.interfaces import ExchangeTaskSpec
from ray.data._internal.planner.exchange.shuffle_task_spec import ShuffleTaskSpec
from ray.data._internal.planner.exchange.sort_task_spec import SortKey, SortTaskSpec
from ray.data.aggregate import AggregateFn
from ray.data.block import BlockMetadata

if TYPE_CHECKING:

    from ray.data.block import Schema


class AbstractAllToAll(LogicalOperator):
    """Abstract class for logical operators should be converted to physical
    AllToAllOperator.
    """

    def __init__(
        self,
        name: str,
        input_op: LogicalOperator,
        num_outputs: Optional[int] = None,
        sub_progress_bar_names: Optional[List[str]] = None,
        ray_remote_args: Optional[Dict[str, Any]] = None,
    ):
        """
        Args:
            name: Name for this operator. This is the name that will appear when
                inspecting the logical plan of a Dataset.
            input_op: The operator preceding this operator in the plan DAG. The outputs
                of `input_op` will be the inputs to this operator.
            num_outputs: The number of expected output bundles outputted by this
                operator.
            ray_remote_args: Args to provide to :func:`ray.remote`.
        """
        super().__init__(name, [input_op], num_outputs=num_outputs)
        self._ray_remote_args = ray_remote_args or {}
        self._sub_progress_bar_names = sub_progress_bar_names


class RandomizeBlocks(AbstractAllToAll, LogicalOperatorSupportsPredicatePassThrough):
    """Logical operator for randomize_block_order."""

    def __init__(
        self,
        input_op: LogicalOperator,
        seed: Optional[int] = None,
    ):
        super().__init__(
            "RandomizeBlockOrder",
            input_op,
        )
        self._seed = seed

    def infer_metadata(self) -> "BlockMetadata":
        assert len(self._input_dependencies) == 1, len(self._input_dependencies)
        assert isinstance(self._input_dependencies[0], LogicalOperator)
        return self._input_dependencies[0].infer_metadata()

    def infer_schema(
        self,
    ) -> Optional["Schema"]:
        assert len(self._input_dependencies) == 1, len(self._input_dependencies)
        assert isinstance(self._input_dependencies[0], LogicalOperator)
        return self._input_dependencies[0].infer_schema()

    def predicate_passthrough_behavior(self) -> PredicatePassThroughBehavior:
        # Randomizing block order doesn't affect filtering correctness
        return PredicatePassThroughBehavior.PASSTHROUGH


class RandomShuffle(AbstractAllToAll, LogicalOperatorSupportsPredicatePassThrough):
    """Logical operator for random_shuffle."""

    def __init__(
        self,
        input_op: LogicalOperator,
        name: str = "RandomShuffle",
        num_outputs: Optional[int] = None,
        seed: Optional[int] = None,
        ray_remote_args: Optional[Dict[str, Any]] = None,
    ):
        super().__init__(
            name,
            input_op,
            num_outputs=num_outputs,
            sub_progress_bar_names=[
                ExchangeTaskSpec.MAP_SUB_PROGRESS_BAR_NAME,
                ExchangeTaskSpec.REDUCE_SUB_PROGRESS_BAR_NAME,
            ],
            ray_remote_args=ray_remote_args,
        )
        self._seed = seed

    def infer_metadata(self) -> "BlockMetadata":
        assert len(self._input_dependencies) == 1, len(self._input_dependencies)
        assert isinstance(self._input_dependencies[0], LogicalOperator)
        return self._input_dependencies[0].infer_metadata()

    def infer_schema(
        self,
    ) -> Optional["Schema"]:
        assert len(self._input_dependencies) == 1, len(self._input_dependencies)
        assert isinstance(self._input_dependencies[0], LogicalOperator)
        return self._input_dependencies[0].infer_schema()

    def predicate_passthrough_behavior(self) -> PredicatePassThroughBehavior:
        # Random shuffle doesn't affect filtering correctness
        return PredicatePassThroughBehavior.PASSTHROUGH


<<<<<<< HEAD
class Repartition(AbstractAllToAll, LogicalOperatorHasShuffleKeys):
=======
class Repartition(AbstractAllToAll, LogicalOperatorSupportsPredicatePassThrough):
>>>>>>> ae94ff49
    """Logical operator for repartition."""

    def __init__(
        self,
        input_op: LogicalOperator,
        num_outputs: int,
        full_shuffle: bool,
        name: str = "Repartition",
        random_permute: bool = False,
        keys: Optional[List[str]] = None,
        sort: bool = False,
    ):
        if full_shuffle:
            sub_progress_bar_names = [
                ExchangeTaskSpec.MAP_SUB_PROGRESS_BAR_NAME,
                ExchangeTaskSpec.REDUCE_SUB_PROGRESS_BAR_NAME,
            ]
        else:
            sub_progress_bar_names = [
                ShuffleTaskSpec.SPLIT_REPARTITION_SUB_PROGRESS_BAR_NAME,
            ]
        super().__init__(
            name,
            input_op,
            num_outputs=num_outputs,
            sub_progress_bar_names=sub_progress_bar_names,
        )
        # If True, performs all-to-all shuffling.
        self._full_shuffle = full_shuffle
        # If True, will randomly permute the order of blocks and rows within blocks.
        self._random_permute = random_permute
        self._keys = keys
        self._sort = sort

    def get_partition_keys(self) -> Optional[List[str]]:
        """Return the partition keys for this repartition operation."""
        return self._keys

    def infer_metadata(self) -> "BlockMetadata":
        assert len(self._input_dependencies) == 1, len(self._input_dependencies)
        assert isinstance(self._input_dependencies[0], LogicalOperator)
        return self._input_dependencies[0].infer_metadata()

    def infer_schema(
        self,
    ) -> Optional["Schema"]:
        assert len(self._input_dependencies) == 1, len(self._input_dependencies)
        assert isinstance(self._input_dependencies[0], LogicalOperator)
        return self._input_dependencies[0].infer_schema()

    def predicate_passthrough_behavior(self) -> PredicatePassThroughBehavior:
        # Repartition doesn't affect filtering correctness
        return PredicatePassThroughBehavior.PASSTHROUGH


class Sort(AbstractAllToAll, LogicalOperatorSupportsPredicatePassThrough):
    """Logical operator for sort."""

    def __init__(
        self,
        input_op: LogicalOperator,
        sort_key: SortKey,
        name: str = "Sort",
        batch_format: Optional[str] = "default",
    ):
        super().__init__(
            name,
            input_op,
            sub_progress_bar_names=[
                SortTaskSpec.SORT_SAMPLE_SUB_PROGRESS_BAR_NAME,
                ExchangeTaskSpec.MAP_SUB_PROGRESS_BAR_NAME,
                ExchangeTaskSpec.REDUCE_SUB_PROGRESS_BAR_NAME,
            ],
        )
        self._sort_key = sort_key
        self._batch_format = batch_format

    def get_partition_keys(self) -> Optional[List[str]]:
        """Return the columns used for sorting as partition keys."""
        return self._sort_key._columns

    def infer_metadata(self) -> "BlockMetadata":
        assert len(self._input_dependencies) == 1, len(self._input_dependencies)
        assert isinstance(self._input_dependencies[0], LogicalOperator)
        return self._input_dependencies[0].infer_metadata()

    def infer_schema(
        self,
    ) -> Optional["Schema"]:
        assert len(self._input_dependencies) == 1, len(self._input_dependencies)
        assert isinstance(self._input_dependencies[0], LogicalOperator)
        return self._input_dependencies[0].infer_schema()

    def predicate_passthrough_behavior(self) -> PredicatePassThroughBehavior:
        # Sort doesn't affect filtering correctness
        return PredicatePassThroughBehavior.PASSTHROUGH


class Aggregate(AbstractAllToAll):
    """Logical operator for aggregate."""

    def __init__(
        self,
        input_op: LogicalOperator,
        key: Optional[Union[str, List[str]]],
        aggs: List[AggregateFn],
        name: str = "Aggregate",
        num_partitions: Optional[int] = None,
        batch_format: Optional[str] = "default",
    ):
        super().__init__(
            name,
            input_op,
            sub_progress_bar_names=[
                SortTaskSpec.SORT_SAMPLE_SUB_PROGRESS_BAR_NAME,
                ExchangeTaskSpec.MAP_SUB_PROGRESS_BAR_NAME,
                ExchangeTaskSpec.REDUCE_SUB_PROGRESS_BAR_NAME,
            ],
        )
        self._key = key
        self._aggs = aggs
        self._num_partitions = num_partitions
        self._batch_format = batch_format

    def get_partition_keys(self) -> Optional[List[str]]:
        """Return the groupby keys for this aggregate operation."""
        if self._key is None:
            return None
        elif isinstance(self._key, str):
            return [self._key]
        else:
            return self._key<|MERGE_RESOLUTION|>--- conflicted
+++ resolved
@@ -2,12 +2,9 @@
 
 from ray.data._internal.logical.interfaces import (
     LogicalOperator,
-<<<<<<< HEAD
     LogicalOperatorHasShuffleKeys,
-=======
     LogicalOperatorSupportsPredicatePassThrough,
     PredicatePassThroughBehavior,
->>>>>>> ae94ff49
 )
 from ray.data._internal.planner.exchange.interfaces import ExchangeTaskSpec
 from ray.data._internal.planner.exchange.shuffle_task_spec import ShuffleTaskSpec
@@ -119,11 +116,11 @@
         return PredicatePassThroughBehavior.PASSTHROUGH
 
 
-<<<<<<< HEAD
-class Repartition(AbstractAllToAll, LogicalOperatorHasShuffleKeys):
-=======
-class Repartition(AbstractAllToAll, LogicalOperatorSupportsPredicatePassThrough):
->>>>>>> ae94ff49
+class Repartition(
+    AbstractAllToAll,
+    LogicalOperatorSupportsPredicatePassThrough,
+    LogicalOperatorHasShuffleKeys,
+):
     """Logical operator for repartition."""
 
     def __init__(
