<<<<<<< HEAD
from typing import List, Dict, Any
=======
from typing import List, Dict, Any, Optional
>>>>>>> 3e594a6f

from ray.data._internal.logical.operators.map_operator import AbstractMap
from ray.data.datasource.datasource import ReadTask, Datasource


class Read(AbstractMap):
    """Logical operator for read."""

    def __init__(
        self,
        datasource: Datasource,
        read_tasks: List[ReadTask],
<<<<<<< HEAD
        ray_remote_args: Dict[str, Any] = None,
=======
        ray_remote_args: Optional[Dict[str, Any]] = None,
>>>>>>> 3e594a6f
    ):
        super().__init__(f"Read{datasource.get_name()}", None, ray_remote_args)
        self._datasource = datasource
        self._read_tasks = read_tasks<|MERGE_RESOLUTION|>--- conflicted
+++ resolved
@@ -1,8 +1,4 @@
-<<<<<<< HEAD
-from typing import List, Dict, Any
-=======
 from typing import List, Dict, Any, Optional
->>>>>>> 3e594a6f
 
 from ray.data._internal.logical.operators.map_operator import AbstractMap
 from ray.data.datasource.datasource import ReadTask, Datasource
@@ -15,11 +11,7 @@
         self,
         datasource: Datasource,
         read_tasks: List[ReadTask],
-<<<<<<< HEAD
-        ray_remote_args: Dict[str, Any] = None,
-=======
         ray_remote_args: Optional[Dict[str, Any]] = None,
->>>>>>> 3e594a6f
     ):
         super().__init__(f"Read{datasource.get_name()}", None, ray_remote_args)
         self._datasource = datasource
