import functools
from typing import Any, Dict, Optional, Union

from ray.data._internal.logical.operators.map_operator import AbstractMap
from ray.data._internal.util import unify_block_metadata_schema
from ray.data.block import BlockMetadata
from ray.data.datasource.datasource import Datasource, Reader


class Read(AbstractMap):
    """Logical operator for read."""

    def __init__(
        self,
        datasource: Datasource,
        datasource_or_legacy_reader: Union[Datasource, Reader],
        parallelism: int,
        mem_size: Optional[int],
        num_outputs: Optional[int] = None,
        ray_remote_args: Optional[Dict[str, Any]] = None,
        concurrency: Optional[int] = None,
    ):
        super().__init__(
            f"Read{datasource.get_name()}",
            None,
            num_outputs,
            ray_remote_args=ray_remote_args,
        )
        self._datasource = datasource
        self._datasource_or_legacy_reader = datasource_or_legacy_reader
        self._parallelism = parallelism
        self._mem_size = mem_size
        self._concurrency = concurrency
        self._detected_parallelism = None

    def set_detected_parallelism(self, parallelism: int):
        """
        Set the true parallelism that should be used during execution. This
        should be specified by the user or detected by the optimizer.
        """
        self._detected_parallelism = parallelism

    def get_detected_parallelism(self) -> int:
        """
        Get the true parallelism that should be used during execution.
        """
        return self._detected_parallelism

    @functools.cache
    def aggregate_output_metadata(self) -> BlockMetadata:
        """A ``BlockMetadata`` that represents the aggregate metadata of the outputs.

        This method gets metadata from the read tasks. It doesn't trigger any actual
        execution.
        """
        # Legacy datasources might not implement `get_read_tasks`.
        if self._datasource.should_create_reader:
            return BlockMetadata(None, None, None, None, None)

        # HACK: Try to get a single read task to get the metadata.
        read_tasks = self._datasource.get_read_tasks(1)
        if len(read_tasks) == 0:
            # If there are no read tasks, the dataset is probably empty.
            return BlockMetadata(None, None, None, None, None)

        # `get_read_tasks` isn't guaranteed to return exactly one read task.
        metadata = [read_task.get_metadata() for read_task in read_tasks]

        if all(meta.num_rows is not None for meta in metadata):
            num_rows = sum(meta.num_rows for meta in metadata)
        else:
            num_rows = None

        if all(meta.size_bytes is not None for meta in metadata):
            size_bytes = sum(meta.size_bytes for meta in metadata)
        else:
            size_bytes = None

        schema = unify_block_metadata_schema(metadata)

        input_files = []
        for meta in metadata:
            if meta.input_files is not None:
                input_files.extend(meta.input_files)

<<<<<<< HEAD
        return BlockMetadata(
            num_rows=num_rows,
            size_bytes=size_bytes,
            schema=schema,
            input_files=input_files,
            exec_stats=None,
        )
=======
    def input_files(self) -> Optional[List[str]]:
        return self._datasource.input_files()

    def is_read(self) -> bool:
        return True
>>>>>>> 9cff5cc6
<|MERGE_RESOLUTION|>--- conflicted
+++ resolved
@@ -83,7 +83,6 @@
             if meta.input_files is not None:
                 input_files.extend(meta.input_files)
 
-<<<<<<< HEAD
         return BlockMetadata(
             num_rows=num_rows,
             size_bytes=size_bytes,
@@ -91,10 +90,6 @@
             input_files=input_files,
             exec_stats=None,
         )
-=======
-    def input_files(self) -> Optional[List[str]]:
-        return self._datasource.input_files()
 
     def is_read(self) -> bool:
-        return True
->>>>>>> 9cff5cc6
+        return True