--- conflicted
+++ resolved
@@ -54,13 +54,9 @@
             # via DataContext, or when the Ray Debugger is enabled.
             # The full stack trace will always be emitted to the Ray Data log file.
             log_to_stdout = DataContext.get_current().log_internal_stack_trace_to_stdout
-<<<<<<< HEAD
-            datsets_log_path = get_log_directory()
-=======
             if _is_ray_debugger_enabled() or log_to_stdout:
                 data_exception_logger.get_logger().exception("Full stack trace:")
                 raise e
->>>>>>> e9ca2e1a
 
             is_user_code_exception = isinstance(e, UserCodeException)
             if is_user_code_exception:
@@ -70,11 +66,7 @@
                         "Exception occurred in user code, with the abbreviated stack "
                         "trace below. By default, the Ray Data internal stack trace "
                         "is omitted from stdout, and only written to the Ray Data log "
-<<<<<<< HEAD
-                        f"files at {datsets_log_path}. To "
-=======
-                        f"file at {get_log_path()}. To "
->>>>>>> e9ca2e1a
+                        f"files at {get_log_directory()}. To "
                         "output the full stack trace to stdout, set "
                         "`DataContext.log_internal_stack_trace_to_stdout` to True."
                     )
