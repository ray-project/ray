--- conflicted
+++ resolved
@@ -151,7 +151,7 @@
     "read_webdataset",
     "set_progress_bars",
     "Preprocessor",
-<<<<<<< HEAD
+    "TFXReadOptions",
 ]
 
 # Append Anyscale proprietary APIs and apply patches
@@ -176,8 +176,4 @@
 
 __all__ += ["StreamingAggFn", "read_snowflake", "read_audio", "read_videos"]
 
-apply_anyscale_patches()
-=======
-    "TFXReadOptions",
-]
->>>>>>> 8943e206
+apply_anyscale_patches()