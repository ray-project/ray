import ray
from ray.data._internal.arrow_serialization import (
    _register_arrow_json_parseoptions_serializer,
    _register_arrow_json_readoptions_serializer,
)
from ray.data._internal.compute import ActorPoolStrategy
from ray.data._internal.progress_bar import set_progress_bars
from ray.data.dataset import Dataset
from ray.data.dataset_pipeline import DatasetPipeline
from ray.data.datasource import Datasource, ReadTask
from ray.data.preprocessor import Preprocessor
from ray.data.read_api import (  # noqa: F401
    from_arrow,
    from_arrow_refs,
    from_dask,
    from_huggingface,
    from_items,
    from_mars,
    from_modin,
    from_numpy,
    from_numpy_refs,
    from_pandas,
    from_pandas_refs,
    from_spark,
<<<<<<< HEAD
    from_tf,
=======
    from_torch,
>>>>>>> 5aa1bb08
    range,
    range_arrow,
    range_table,
    range_tensor,
    read_binary_files,
    read_csv,
    read_datasource,
    read_images,
    read_json,
    read_numpy,
    read_parquet,
    read_parquet_bulk,
    read_text,
    read_tfrecords,
)

# Register custom Arrow JSON ReadOptions and ParseOptions serializer after worker has
# initialized.
if ray.is_initialized():
    _register_arrow_json_readoptions_serializer()
    _register_arrow_json_parseoptions_serializer()
else:
    pass
#    ray._internal.worker._post_init_hooks.append(_register_arrow_json_readoptions_serializer)

__all__ = [
    "ActorPoolStrategy",
    "Dataset",
    "DatasetPipeline",
    "Datasource",
    "ReadTask",
    "from_dask",
    "from_items",
    "from_arrow",
    "from_arrow_refs",
    "from_mars",
    "from_modin",
    "from_numpy",
    "from_numpy_refs",
    "from_pandas",
    "from_pandas_refs",
    "from_spark",
<<<<<<< HEAD
    "from_tf",
=======
    "from_torch",
>>>>>>> 5aa1bb08
    "from_huggingface",
    "range",
    "range_table",
    "range_tensor",
    "read_text",
    "read_binary_files",
    "read_csv",
    "read_datasource",
    "read_images",
    "read_json",
    "read_numpy",
    "read_parquet",
    "read_parquet_bulk",
    "read_tfrecords",
    "set_progress_bars",
    "Preprocessor",
]<|MERGE_RESOLUTION|>--- conflicted
+++ resolved
@@ -22,11 +22,8 @@
     from_pandas,
     from_pandas_refs,
     from_spark,
-<<<<<<< HEAD
     from_tf,
-=======
     from_torch,
->>>>>>> 5aa1bb08
     range,
     range_arrow,
     range_table,
@@ -69,11 +66,8 @@
     "from_pandas",
     "from_pandas_refs",
     "from_spark",
-<<<<<<< HEAD
     "from_tf",
-=======
     "from_torch",
->>>>>>> 5aa1bb08
     "from_huggingface",
     "range",
     "range_table",
