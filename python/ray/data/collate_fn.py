--- conflicted
+++ resolved
@@ -15,11 +15,8 @@
 
 import numpy as np
 
-<<<<<<< HEAD
 from ray._private.ray_constants import env_integer
 from ray.data.block import DataBatch
-=======
->>>>>>> 0621b268
 from ray.util.annotations import DeveloperAPI
 
 if TYPE_CHECKING:
