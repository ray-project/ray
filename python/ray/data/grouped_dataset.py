from typing import Union, Callable, Generic, Tuple, List
import numpy as np
import ray
from ray.util.annotations import PublicAPI
from ray.data.dataset import Dataset
from ray.data.impl import sort
from ray.data.aggregate import AggregateFn, Count, Sum, Max, Min, \
    Mean, AggregateOnT
from ray.data.impl.block_list import BlockList
from ray.data.impl.remote_fn import cached_remote_fn
from ray.data.impl.progress_bar import ProgressBar
from ray.data.block import Block, BlockAccessor, BlockMetadata, \
    T, U, KeyType

GroupKeyT = Union[None, Callable[[T], KeyType], str, List[str]]


@PublicAPI(stability="beta")
class GroupedDataset(Generic[T]):
    """Implements a lazy dataset grouped by key (Experimental).

    The actual groupby is deferred until an aggregation is applied.
    """

    def __init__(self, dataset: Dataset[T], key: GroupKeyT):
        """Construct a dataset grouped by key (internal API).

        The constructor is not part of the GroupedDataset API.
        Use the ``Dataset.groupby()`` method to construct one.
        """
        self._dataset = dataset

        if isinstance(key, list):
            if len(key) > 1:
                # TODO(jjyao) Support multi-key groupby.
                raise NotImplementedError(
                    "Multi-key groupby is not supported yet")
            else:
                self._key = key[0]
        else:
            self._key = key

    def aggregate(self, *aggs: Tuple[AggregateFn]) -> Dataset[U]:
        """Implements the accumulator-based aggregation.

        This is a blocking operation.

        Examples:
            >>> grouped_ds.aggregate(AggregateFn(
            ...     init=lambda k: [],
            ...     accumulate=lambda a, r: a.append(r),
            ...     merge=lambda a1, a2: a1 + a2,
            ...     finalize=lambda a: a
            ... ))

        Args:
            aggs: Aggregations to do.
                Currently only single aggregation is supported.

        Returns:
            If the input dataset is simple dataset then the output is
            a simple dataset of (k, v) pairs where k is the groupby key
            and v is the corresponding aggregation result.
            If the input dataset is Arrow dataset then the output is
            an Arrow dataset of two columns where first column is
            the groupby key and the second column is the corresponding
            aggregation result.
            If groupby key is None then the key part of return is omitted.
        """

        if len(aggs) == 0:
            raise ValueError("Aggregate requires at least one aggregation")
        if len(aggs) > 1:
            raise NotImplementedError(
                "Multi-aggregation is not implemented yet")
        agg = aggs[0]

        # Handle empty dataset.
        if self._dataset.num_blocks() == 0:
            return self._dataset

        blocks = list(self._dataset._blocks.iter_blocks())
        num_mappers = len(blocks)
        num_reducers = num_mappers
<<<<<<< HEAD
        boundaries = sort.sample_boundaries(blocks, self._key, num_reducers)
=======
        if self._key is None:
            num_reducers = 1
            boundaries = []
        else:
            boundaries = sort.sample_boundaries(
                self._dataset._blocks, [(self._key, "ascending")]
                if isinstance(self._key, str) else self._key, num_reducers)
>>>>>>> 11751a1d

        partition_and_combine_block = cached_remote_fn(
            _partition_and_combine_block).options(num_returns=num_reducers)
        aggregate_combined_blocks = cached_remote_fn(
            _aggregate_combined_blocks, num_returns=2)

        map_results = np.empty((num_mappers, num_reducers), dtype=object)
        for i, block in enumerate(blocks):
            map_results[i, :] = partition_and_combine_block.remote(
                block, boundaries, self._key, agg)
        map_bar = ProgressBar("GroupBy Map", len(map_results))
        map_bar.block_until_complete([ret[0] for ret in map_results])
        map_bar.close()

        reduce_results = []
        for j in range(num_reducers):
            ret = aggregate_combined_blocks.remote(
                num_reducers, self._key, agg, *map_results[:, j].tolist())
            reduce_results.append(ret)
        reduce_bar = ProgressBar("GroupBy Reduce", len(reduce_results))
        reduce_bar.block_until_complete([ret[0] for ret in reduce_results])
        reduce_bar.close()

        blocks = [b for b, _ in reduce_results]
        metadata = ray.get([m for _, m in reduce_results])
        return Dataset(BlockList(blocks, metadata), self._dataset._epoch)

    def count(self) -> Dataset[U]:
        """Compute count aggregation.

        This is a blocking operation.

        Examples:
            >>> ray.data.range(100).groupby(lambda x: x % 3).count()
            >>> ray.data.from_items([
            ...     {"A": x % 3, "B": x} for x in range(100)]).groupby(
            ...     "A").count()

        Returns:
            A simple dataset of (k, v) pairs or
            an Arrow dataset of [k, v] columns
            where k is the groupby key and
            v is the number of rows with that key.
            If groupby key is None then the key part of return is omitted.
        """
        return self.aggregate(Count())

    def sum(self, on: AggregateOnT = None) -> Dataset[U]:
        """Compute sum aggregation.

        This is a blocking operation.

        Examples:
            >>> ray.data.range(100).groupby(lambda x: x % 3).sum()
            >>> ray.data.from_items([
            ...     {"A": x % 3, "B": x} for x in range(100)]).groupby(
            ...     "A").sum("B")

        Args:
            on: The data to sum on.
                It can be the column name for Arrow dataset.

        Returns:
            A simple dataset of (k, v) pairs or
            an Arrow dataset of [k, v] columns
            where k is the groupby key and
            v is the sum result.
            If groupby key is None then the key part of return is omitted.
        """
        return self.aggregate(Sum(on))

    def min(self, on: AggregateOnT = None) -> Dataset[U]:
        """Compute min aggregation.

        This is a blocking operation.

        Examples:
            >>> ray.data.range(100).groupby(lambda x: x % 3).min()
            >>> ray.data.from_items([
            ...     {"A": x % 3, "B": x} for x in range(100)]).groupby(
            ...     "A").min("B")

        Args:
            on: The data to min on.
                It can be the column name for Arrow dataset.

        Returns:
            A simple dataset of (k, v) pairs or
            an Arrow dataset of [k, v] columns
            where k is the groupby key and
            v is the min result.
            If groupby key is None then the key part of return is omitted.
        """
        return self.aggregate(Min(on))

    def max(self, on: AggregateOnT = None) -> Dataset[U]:
        """Compute max aggregation.

        This is a blocking operation.

        Examples:
            >>> ray.data.range(100).groupby(lambda x: x % 3).max()
            >>> ray.data.from_items([
            ...     {"A": x % 3, "B": x} for x in range(100)]).groupby(
            ...     "A").max("B")

        Args:
            on: The data to max on.
                It can be the column name for Arrow dataset.

        Returns:
            A simple dataset of (k, v) pairs or
            an Arrow dataset of [k, v] columns
            where k is the groupby key and
            v is the max result.
            If groupby key is None then the key part of return is omitted.
        """
        return self.aggregate(Max(on))

    def mean(self, on: AggregateOnT = None) -> Dataset[U]:
        """Compute mean aggregation.

        This is a blocking operation.

        Examples:
            >>> ray.data.range(100).groupby(lambda x: x % 3).mean()
            >>> ray.data.from_items([
            ...     {"A": x % 3, "B": x} for x in range(100)]).groupby(
            ...     "A").mean("B")

        Args:
            on: The data to mean on.
                It can be the column name for Arrow dataset.

        Returns:
            A simple dataset of (k, v) pairs or
            an Arrow dataset of [k, v] columns
            where k is the groupby key and
            v is the mean result.
            If groupby key is None then the key part of return is omitted.
        """
        return self.aggregate(Mean(on))


def _partition_and_combine_block(block: Block[T], boundaries: List[KeyType],
                                 key: GroupKeyT,
                                 agg: AggregateFn) -> List[Block]:
    """Partition the block and combine rows with the same key."""
    if key is None:
        partitions = [block]
    else:
        partitions = BlockAccessor.for_block(block).sort_and_partition(
            boundaries, [(key, "ascending")] if isinstance(key, str) else key,
            descending=False)
    return [BlockAccessor.for_block(p).combine(key, agg) for p in partitions]


def _aggregate_combined_blocks(
        num_reducers: int, key: GroupKeyT, agg: AggregateFn,
        *blocks: Tuple[Block, ...]) -> Tuple[Block[U], BlockMetadata]:
    """Aggregate sorted and partially combined blocks."""
    if num_reducers == 1:
        blocks = [b[0] for b in blocks]  # Ray weirdness
    return BlockAccessor.for_block(blocks[0]).aggregate_combined_blocks(
        list(blocks), key, agg)<|MERGE_RESOLUTION|>--- conflicted
+++ resolved
@@ -82,17 +82,13 @@
         blocks = list(self._dataset._blocks.iter_blocks())
         num_mappers = len(blocks)
         num_reducers = num_mappers
-<<<<<<< HEAD
-        boundaries = sort.sample_boundaries(blocks, self._key, num_reducers)
-=======
         if self._key is None:
             num_reducers = 1
             boundaries = []
         else:
             boundaries = sort.sample_boundaries(
-                self._dataset._blocks, [(self._key, "ascending")]
+                blocks, [(self._key, "ascending")]
                 if isinstance(self._key, str) else self._key, num_reducers)
->>>>>>> 11751a1d
 
         partition_and_combine_block = cached_remote_fn(
             _partition_and_combine_block).options(num_returns=num_reducers)
