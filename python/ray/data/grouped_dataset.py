from typing import Any, Callable, Generic, List, Tuple, Union, Optional

from ray.data._internal import sort
from ray.data._internal.compute import CallableClass, ComputeStrategy
from ray.data._internal.delegating_block_builder import DelegatingBlockBuilder
from ray.data._internal.execution.interfaces import TaskContext
from ray.data._internal.logical.interfaces import LogicalPlan
from ray.data._internal.logical.operators.all_to_all_operator import Aggregate
from ray.data._internal.plan import AllToAllStage
from ray.data._internal.shuffle import ShuffleOp, SimpleShufflePlan
from ray.data._internal.push_based_shuffle import PushBasedShufflePlan
from ._internal.table_block import TableBlockAccessor
from ray.data.aggregate import (
    _AggregateOnKeyBase,
    AggregateFn,
    Count,
    Max,
    Mean,
    Min,
    Std,
    Sum,
)
from ray.data.block import (
    Block,
    BlockAccessor,
    BlockExecStats,
    BlockMetadata,
    KeyFn,
    KeyType,
    T,
    U,
)
from ray.data.context import DataContext
from ray.data.dataset import DataBatch, Datastream
from ray.util.annotations import PublicAPI


class _GroupbyOp(ShuffleOp):
    @staticmethod
    def map(
        idx: int,
        block: Block,
        output_num_blocks: int,
        boundaries: List[KeyType],
        key: KeyFn,
        aggs: Tuple[AggregateFn],
    ) -> List[Union[BlockMetadata, Block]]:
        """Partition the block and combine rows with the same key."""
        stats = BlockExecStats.builder()

        block = _GroupbyOp._prune_unused_columns(block, key, aggs)

        if key is None:
            partitions = [block]
        else:
            partitions = BlockAccessor.for_block(block).sort_and_partition(
                boundaries,
                [(key, "ascending")] if isinstance(key, str) else key,
                descending=False,
            )
        parts = [BlockAccessor.for_block(p).combine(key, aggs) for p in partitions]
        meta = BlockAccessor.for_block(block).get_metadata(
            input_files=None, exec_stats=stats.build()
        )
        return parts + [meta]

    @staticmethod
    def reduce(
        key: KeyFn,
        aggs: Tuple[AggregateFn],
        *mapper_outputs: List[Block],
        partial_reduce: bool = False,
    ) -> (Block, BlockMetadata):
        """Aggregate sorted and partially combined blocks."""
        return BlockAccessor.for_block(mapper_outputs[0]).aggregate_combined_blocks(
            list(mapper_outputs), key, aggs, finalize=not partial_reduce
        )

    @staticmethod
    def _prune_unused_columns(
        block: Block,
        key: KeyFn,
        aggs: Tuple[AggregateFn],
    ) -> Block:
        """Prune unused columns from block before aggregate."""
        prune_columns = True
        columns = set()

        if isinstance(key, str):
            columns.add(key)
        elif callable(key):
            prune_columns = False

        for agg in aggs:
            if isinstance(agg, _AggregateOnKeyBase) and isinstance(agg._key_fn, str):
                columns.add(agg._key_fn)
            elif not isinstance(agg, Count):
                # Don't prune columns if any aggregate key is not string.
                prune_columns = False

        block_accessor = BlockAccessor.for_block(block)
        if (
            prune_columns
            and isinstance(block_accessor, TableBlockAccessor)
            and block_accessor.num_rows() > 0
        ):
            return block_accessor.select(list(columns))
        else:
            return block


class SimpleShuffleGroupbyOp(_GroupbyOp, SimpleShufflePlan):
    pass


class PushBasedGroupbyOp(_GroupbyOp, PushBasedShufflePlan):
    pass


@PublicAPI
class GroupedData(Generic[T]):
    """Represents a grouped datastream created by calling ``Datastream.groupby()``.

    The actual groupby is deferred until an aggregation is applied.
    """

    def __init__(self, datastream: Datastream[T], key: KeyFn):
        """Construct a datastream grouped by key (internal API).

        The constructor is not part of the GroupedData API.
        Use the ``Datastream.groupby()`` method to construct one.
        """
        self._datastream = datastream
        self._key = key

    def __repr__(self) -> str:
        return (
            f"{self.__class__.__name__}(datastream={self._datastream}, "
            f"key={self._key!r})"
        )

    def aggregate(self, *aggs: AggregateFn) -> Datastream[U]:
        """Implements an accumulator-based aggregation.

        Examples:

            .. testcode::

                import ray
                from ray.data.aggregate import AggregateFn
                ds = ray.data.range(100)
                grouped_ds = ds.groupby(lambda x: x % 3)
                result = grouped_ds.aggregate(AggregateFn(
                    init=lambda k: [],
                    accumulate_row=lambda a, r: a + [r],
                    merge=lambda a1, a2: a1 + a2,
                    finalize=lambda a: sorted(a)
                ))
                result.show()

            .. testoutput::

                (0, [0, 3, 6, 9, 12, 15, 18, 21, 24, 27, 30, 33, 36, 39, 42, 45, 48, \
51, 54, 57, 60, 63, 66, 69, 72, 75, 78, 81, 84, 87, 90, 93, 96, 99])
                (1, [1, 4, 7, 10, 13, 16, 19, 22, 25, 28, 31, 34, 37, 40, 43, 46, 49, \
52, 55, 58, 61, 64, 67, 70, 73, 76, 79, 82, 85, 88, 91, 94, 97])
                (2, [2, 5, 8, 11, 14, 17, 20, 23, 26, 29, 32, 35, 38, 41, 44, 47, 50, \
53, 56, 59, 62, 65, 68, 71, 74, 77, 80, 83, 86, 89, 92, 95, 98])


        Args:
            aggs: Aggregations to do.

        Returns:
            If the input datastream is simple datastream then the output is a simple
            datastream of ``(k, v_1, ..., v_n)`` tuples where ``k`` is the groupby
            key and ``v_i`` is the result of the ith given aggregation.
            If the input datastream is an Arrow datastream then the output is an
            Arrow datastream of ``n + 1`` columns where the first column is the
            groupby key and the second through ``n + 1`` columns are the
            results of the aggregations.
            If groupby key is ``None`` then the key part of return is omitted.
        """

        def do_agg(blocks, task_ctx: TaskContext, clear_input_blocks: bool, *_):
            # TODO: implement clear_input_blocks
            stage_info = {}
            if len(aggs) == 0:
                raise ValueError("Aggregate requires at least one aggregation")
            for agg in aggs:
<<<<<<< HEAD
                agg._validate(self._dataset.schema(fetch_if_missing=True))
            # Handle empty dataset.
=======
                agg._validate(self._datastream)
            # Handle empty datastream.
>>>>>>> 43920e21
            if blocks.initial_num_blocks() == 0:
                return blocks, stage_info

            num_mappers = blocks.initial_num_blocks()
            num_reducers = num_mappers
            if self._key is None:
                num_reducers = 1
                boundaries = []
            else:
                boundaries = sort.sample_boundaries(
                    blocks.get_blocks(),
                    [(self._key, "ascending")]
                    if isinstance(self._key, str)
                    else self._key,
                    num_reducers,
                    task_ctx,
                )
            ctx = DataContext.get_current()
            if ctx.use_push_based_shuffle:
                shuffle_op_cls = PushBasedGroupbyOp
            else:
                shuffle_op_cls = SimpleShuffleGroupbyOp
            shuffle_op = shuffle_op_cls(
                map_args=[boundaries, self._key, aggs], reduce_args=[self._key, aggs]
            )
            return shuffle_op.execute(
                blocks,
                num_reducers,
                clear_input_blocks,
                ctx=task_ctx,
            )

        plan = self._datastream._plan.with_stage(
            AllToAllStage(
                "Aggregate",
                None,
                do_agg,
                sub_stage_names=["SortSample", "ShuffleMap", "ShuffleReduce"],
            )
        )

        logical_plan = self._datastream._logical_plan
        if logical_plan is not None:
            op = Aggregate(
                logical_plan.dag,
                key=self._key,
                aggs=aggs,
            )
            logical_plan = LogicalPlan(op)
        return Datastream(
            plan,
            self._datastream._epoch,
            self._datastream._lazy,
            logical_plan,
        )

    def _aggregate_on(
        self,
        agg_cls: type,
        on: Union[KeyFn, List[KeyFn]],
        ignore_nulls: bool,
        *args,
        **kwargs,
    ):
        """Helper for aggregating on a particular subset of the datastream.

        This validates the `on` argument, and converts a list of column names
        or lambdas to a multi-aggregation. A null `on` results in a
        multi-aggregation on all columns for an Arrow Datastream, and a single
        aggregation on the entire row for a simple Datastream.
        """
        aggs = self._datastream._build_multicolumn_aggs(
            agg_cls, on, ignore_nulls, *args, skip_cols=self._key, **kwargs
        )
        return self.aggregate(*aggs)

    def map_groups(
        self,
        fn: Union[CallableClass, Callable[[DataBatch], DataBatch]],
        *,
        compute: Union[str, ComputeStrategy] = None,
        batch_format: Optional[str] = "default",
        **ray_remote_args,
    ) -> "Datastream[Any]":
        # TODO AttributeError: 'GroupedData' object has no attribute 'map_groups'
        #  in the example below.
        """Apply the given function to each group of records of this datastream.

        While map_groups() is very flexible, note that it comes with downsides:
            * It may be slower than using more specific methods such as min(), max().
            * It requires that each group fits in memory on a single node.

        In general, prefer to use aggregate() instead of map_groups().

        Examples:
            >>> # Return a single record per group (list of multiple records in,
            >>> # list of a single record out).
            >>> import ray
            >>> import pandas as pd
            >>> import numpy as np
            >>> # Get median per group. Note that median is not an associative
            >>> # function so cannot be computed with aggregate().
            >>> ds = ray.data.range(100) # doctest: +SKIP
            >>> ds.groupby(lambda x: x % 3).map_groups( # doctest: +SKIP
            ...     lambda x: [np.median(x)])
            >>> # Get first value per group.
            >>> ds = ray.data.from_items([ # doctest: +SKIP
            ...     {"group": 1, "value": 1},
            ...     {"group": 1, "value": 2},
            ...     {"group": 2, "value": 3},
            ...     {"group": 2, "value": 4}])
            >>> ds.groupby("group").map_groups( # doctest: +SKIP
            ...     lambda g: [g["value"][0]])

            >>> # Return multiple records per group (dataframe in, dataframe out).
            >>> df = pd.DataFrame(
            ...     {"A": ["a", "a", "b"], "B": [1, 1, 3], "C": [4, 6, 5]}
            ... )
            >>> ds = ray.data.from_pandas(df) # doctest: +SKIP
            >>> grouped = ds.groupby("A") # doctest: +SKIP
            >>> grouped.map_groups( # doctest: +SKIP
            ...     lambda g: g.apply(
            ...         lambda c: c / g[c.name].sum() if c.name in ["B", "C"] else c
            ...     )
            ... ) # doctest: +SKIP

        Args:
            fn: The function to apply to each group of records, or a class type
                that can be instantiated to create such a callable. It takes as
                input a batch of all records from a single group, and returns a
                batch of zero or more records, similar to map_batches().
            compute: The compute strategy, either "tasks" (default) to use Ray
                tasks, ``ray.data.ActorPoolStrategy(size=n)`` to use a fixed-size actor
                pool, or ``ray.data.ActorPoolStrategy(min_size=m, max_size=n)`` for an
                autoscaling actor pool.
            batch_format: Specify ``"default"`` to use the default block format
                (promotes tables to Pandas and tensors to NumPy), ``"pandas"`` to select
                ``pandas.DataFrame``, "pyarrow" to select ``pyarrow.Table``, or
                ``"numpy"`` to select ``numpy.ndarray`` for tensor datastreams and
                ``Dict[str, numpy.ndarray]`` for tabular datastreams, or None
                to return the underlying block exactly as is with no additional
                formatting. The default is "default".
            ray_remote_args: Additional resource requirements to request from
                ray (e.g., num_gpus=1 to request GPUs for the map tasks).

        Returns:
            The return type is determined by the return type of ``fn``, and the return
            value is combined from results of all groups.
        """
        # Globally sort records by key.
        # Note that sort() will ensure that records of the same key partitioned
        # into the same block.
        if self._key is not None:
            sorted_ds = self._datastream.sort(self._key)
        else:
            sorted_ds = self._datastream.repartition(1)

        # Returns the group boundaries.
        def get_key_boundaries(block_accessor: BlockAccessor):
            import numpy as np

            boundaries = []
            # Get the keys of the batch in numpy array format
            keys = block_accessor.to_numpy(self._key)
            start = 0
            while start < keys.size:
                end = start + np.searchsorted(keys[start:], keys[start], side="right")
                boundaries.append(end)
                start = end
            return boundaries

        # The batch is the entire block, because we have batch_size=None for
        # map_batches() below.
        def group_fn(batch):
            block = BlockAccessor.batch_to_block(batch)
            block_accessor = BlockAccessor.for_block(block)
            if self._key:
                boundaries = get_key_boundaries(block_accessor)
            else:
                boundaries = [block_accessor.num_rows()]
            builder = DelegatingBlockBuilder()
            start = 0
            for end in boundaries:
                group_block = block_accessor.slice(start, end)
                group_block_accessor = BlockAccessor.for_block(group_block)
                # Convert block of each group to batch format here, because the
                # block format here can be different from batch format
                # (e.g. block is Arrow format, and batch is NumPy format).
                group_batch = group_block_accessor.to_batch_format(batch_format)
                applied = fn(group_batch)
                builder.add_batch(applied)
                start = end
            rs = builder.build()
            return rs

        # Note we set batch_size=None here, so it will use the entire block as a batch,
        # which ensures that each group will be contained within a batch in entirety.
        return sorted_ds.map_batches(
            group_fn,
            batch_size=None,
            compute=compute,
            batch_format=batch_format,
            **ray_remote_args,
        )

    def count(self) -> Datastream[U]:
        """Compute count aggregation.

        Examples:
            >>> import ray
            >>> ray.data.range(100).groupby(lambda x: x % 3).count() # doctest: +SKIP
            >>> ray.data.from_items([ # doctest: +SKIP
            ...     {"A": x % 3, "B": x} for x in range(100)]).groupby( # doctest: +SKIP
            ...     "A").count() # doctest: +SKIP

        Returns:
            A simple datastream of ``(k, v)`` pairs or an Arrow datastream of
            ``[k, v]`` columns where ``k`` is the groupby key and ``v`` is the
            number of rows with that key.
            If groupby key is ``None`` then the key part of return is omitted.
        """
        return self.aggregate(Count())

    def sum(
        self, on: Union[KeyFn, List[KeyFn]] = None, ignore_nulls: bool = True
    ) -> Datastream[U]:
        r"""Compute grouped sum aggregation.

        Examples:
            >>> import ray
            >>> ray.data.range(100).groupby(lambda x: x % 3).sum() # doctest: +SKIP
            >>> ray.data.from_items([ # doctest: +SKIP
            ...     (i % 3, i, i**2) # doctest: +SKIP
            ...     for i in range(100)]) \ # doctest: +SKIP
            ...     .groupby(lambda x: x[0] % 3) \ # doctest: +SKIP
            ...     .sum(lambda x: x[2]) # doctest: +SKIP
            >>> ray.data.range_table(100).groupby("value").sum() # doctest: +SKIP
            >>> ray.data.from_items([ # doctest: +SKIP
            ...     {"A": i % 3, "B": i, "C": i**2} # doctest: +SKIP
            ...     for i in range(100)]) \ # doctest: +SKIP
            ...     .groupby("A") \ # doctest: +SKIP
            ...     .sum(["B", "C"]) # doctest: +SKIP

        Args:
            on: The data subset on which to compute the sum.

                - For a simple datastream: it can be a callable or a list thereof,
                  and the default is to take a sum of all rows.
                - For an Arrow datastream: it can be a column name or a list
                  thereof, and the default is to do a column-wise sum of all
                  columns.
            ignore_nulls: Whether to ignore null values. If ``True``, null
                values will be ignored when computing the sum; if ``False``,
                if a null value is encountered, the output will be null.
                We consider np.nan, None, and pd.NaT to be null values.
                Default is ``True``.

        Returns:
            The sum result.

            For a simple datastream, the output is:

            - ``on=None``: a simple datastream of ``(k, sum)`` tuples where ``k``
              is the groupby key and ``sum`` is sum of all rows in that group.
            - ``on=[callable_1, ..., callable_n]``: a simple datastream of
              ``(k, sum_1, ..., sum_n)`` tuples where ``k`` is the groupby key
              and ``sum_i`` is sum of the outputs of the ith callable called on
              each row in that group.

            For an Arrow datastream, the output is:

            - ``on=None``: an Arrow datastream containing a groupby key column,
              ``"k"``, and a column-wise sum column for each original column
              in the datastream.
            - ``on=["col_1", ..., "col_n"]``: an Arrow datastream of ``n + 1``
              columns where the first column is the groupby key and the second
              through ``n + 1`` columns are the results of the aggregations.

            If groupby key is ``None`` then the key part of return is omitted.
        """
        return self._aggregate_on(Sum, on, ignore_nulls)

    def min(
        self, on: Union[KeyFn, List[KeyFn]] = None, ignore_nulls: bool = True
    ) -> Datastream[U]:
        """Compute grouped min aggregation.

        Examples:
            >>> import ray
            >>> ray.data.range(100).groupby(lambda x: x % 3).min() # doctest: +SKIP
            >>> ray.data.from_items([ # doctest: +SKIP
            ...     (i % 3, i, i**2) # doctest: +SKIP
            ...     for i in range(100)]) \ # doctest: +SKIP
            ...     .groupby(lambda x: x[0] % 3) \ # doctest: +SKIP
            ...     .min(lambda x: x[2]) # doctest: +SKIP
            >>> ray.data.range_table(100).groupby("value").min() # doctest: +SKIP
            >>> ray.data.from_items([ # doctest: +SKIP
            ...     {"A": i % 3, "B": i, "C": i**2} # doctest: +SKIP
            ...     for i in range(100)]) \ # doctest: +SKIP
            ...     .groupby("A") \ # doctest: +SKIP
            ...     .min(["B", "C"]) # doctest: +SKIP

        Args:
            on: The data subset on which to compute the min.

                - For a simple datastream: it can be a callable or a list thereof,
                  and the default is to take a min of all rows.
                - For an Arrow datastream: it can be a column name or a list
                  thereof, and the default is to do a column-wise min of all
                  columns.
            ignore_nulls: Whether to ignore null values. If ``True``, null
                values will be ignored when computing the min; if ``False``,
                if a null value is encountered, the output will be null.
                We consider np.nan, None, and pd.NaT to be null values.
                Default is ``True``.

        Returns:
            The min result.

            For a simple datastream, the output is:

            - ``on=None``: a simple datastream of ``(k, min)`` tuples where ``k``
              is the groupby key and min is min of all rows in that group.
            - ``on=[callable_1, ..., callable_n]``: a simple datastream of
              ``(k, min_1, ..., min_n)`` tuples where ``k`` is the groupby key
              and ``min_i`` is min of the outputs of the ith callable called on
              each row in that group.

            For an Arrow datastream, the output is:

            - ``on=None``: an Arrow datastream containing a groupby key column,
              ``"k"``, and a column-wise min column for each original column in
              the datastream.
            - ``on=["col_1", ..., "col_n"]``: an Arrow datastream of ``n + 1``
              columns where the first column is the groupby key and the second
              through ``n + 1`` columns are the results of the aggregations.

            If groupby key is ``None`` then the key part of return is omitted.
        """
        return self._aggregate_on(Min, on, ignore_nulls)

    def max(
        self, on: Union[KeyFn, List[KeyFn]] = None, ignore_nulls: bool = True
    ) -> Datastream[U]:
        """Compute grouped max aggregation.

        Examples:
            >>> import ray
            >>> ray.data.range(100).groupby(lambda x: x % 3).max() # doctest: +SKIP
            >>> ray.data.from_items([ # doctest: +SKIP
            ...     (i % 3, i, i**2) # doctest: +SKIP
            ...     for i in range(100)]) \ # doctest: +SKIP
            ...     .groupby(lambda x: x[0] % 3) \ # doctest: +SKIP
            ...     .max(lambda x: x[2]) # doctest: +SKIP
            >>> ray.data.range_table(100).groupby("value").max() # doctest: +SKIP
            >>> ray.data.from_items([ # doctest: +SKIP
            ...     {"A": i % 3, "B": i, "C": i**2} # doctest: +SKIP
            ...     for i in range(100)]) \ # doctest: +SKIP
            ...     .groupby("A") \ # doctest: +SKIP
            ...     .max(["B", "C"]) # doctest: +SKIP

        Args:
            on: The data subset on which to compute the max.

                - For a simple datastream: it can be a callable or a list thereof,
                  and the default is to take a max of all rows.
                - For an Arrow datastream: it can be a column name or a list
                  thereof, and the default is to do a column-wise max of all
                  columns.
            ignore_nulls: Whether to ignore null values. If ``True``, null
                values will be ignored when computing the max; if ``False``,
                if a null value is encountered, the output will be null.
                We consider np.nan, None, and pd.NaT to be null values.
                Default is ``True``.

        Returns:
            The max result.

            For a simple datastream, the output is:

            - ``on=None``: a simple datastream of ``(k, max)`` tuples where ``k``
              is the groupby key and ``max`` is max of all rows in that group.
            - ``on=[callable_1, ..., callable_n]``: a simple datastream of
              ``(k, max_1, ..., max_n)`` tuples where ``k`` is the groupby key
              and ``max_i`` is max of the outputs of the ith callable called on
              each row in that group.

            For an Arrow datastream, the output is:

            - ``on=None``: an Arrow datastream containing a groupby key column,
              ``"k"``, and a column-wise max column for each original column in
              the datastream.
            - ``on=["col_1", ..., "col_n"]``: an Arrow datastream of ``n + 1``
              columns where the first column is the groupby key and the second
              through ``n + 1`` columns are the results of the aggregations.

            If groupby key is ``None`` then the key part of return is omitted.
        """
        return self._aggregate_on(Max, on, ignore_nulls)

    def mean(
        self, on: Union[KeyFn, List[KeyFn]] = None, ignore_nulls: bool = True
    ) -> Datastream[U]:
        """Compute grouped mean aggregation.

        Examples:
            >>> import ray
            >>> ray.data.range(100).groupby(lambda x: x % 3).mean() # doctest: +SKIP
            >>> ray.data.from_items([ # doctest: +SKIP
            ...     (i % 3, i, i**2) # doctest: +SKIP
            ...     for i in range(100)]) \ # doctest: +SKIP
            ...     .groupby(lambda x: x[0] % 3) \ # doctest: +SKIP
            ...     .mean(lambda x: x[2]) # doctest: +SKIP
            >>> ray.data.range_table(100).groupby("value").mean() # doctest: +SKIP
            >>> ray.data.from_items([ # doctest: +SKIP
            ...     {"A": i % 3, "B": i, "C": i**2} # doctest: +SKIP
            ...     for i in range(100)]) \ # doctest: +SKIP
            ...     .groupby("A") \ # doctest: +SKIP
            ...     .mean(["B", "C"]) # doctest: +SKIP

        Args:
            on: The data subset on which to compute the mean.

                - For a simple datastream: it can be a callable or a list thereof,
                  and the default is to take a mean of all rows.
                - For an Arrow datastream: it can be a column name or a list
                  thereof, and the default is to do a column-wise mean of all
                  columns.
            ignore_nulls: Whether to ignore null values. If ``True``, null
                values will be ignored when computing the mean; if ``False``,
                if a null value is encountered, the output will be null.
                We consider np.nan, None, and pd.NaT to be null values.
                Default is ``True``.

        Returns:
            The mean result.

            For a simple datastream, the output is:

            - ``on=None``: a simple datastream of ``(k, mean)`` tuples where ``k``
              is the groupby key and ``mean`` is mean of all rows in that
              group.
            - ``on=[callable_1, ..., callable_n]``: a simple datastream of
              ``(k, mean_1, ..., mean_n)`` tuples where ``k`` is the groupby
              key and ``mean_i`` is mean of the outputs of the ith callable
              called on each row in that group.

            For an Arrow datastream, the output is:

            - ``on=None``: an Arrow datastream containing a groupby key column,
              ``"k"``, and a column-wise mean column for each original column
              in the datastream.
            - ``on=["col_1", ..., "col_n"]``: an Arrow datastream of ``n + 1``
              columns where the first column is the groupby key and the second
              through ``n + 1`` columns are the results of the aggregations.

            If groupby key is ``None`` then the key part of return is omitted.
        """
        return self._aggregate_on(Mean, on, ignore_nulls)

    def std(
        self,
        on: Union[KeyFn, List[KeyFn]] = None,
        ddof: int = 1,
        ignore_nulls: bool = True,
    ) -> Datastream[U]:
        """Compute grouped standard deviation aggregation.

        Examples:
            >>> import ray
            >>> ray.data.range(100).groupby(lambda x: x % 3).std() # doctest: +SKIP
            >>> ray.data.from_items([ # doctest: +SKIP
            ...     (i % 3, i, i**2) # doctest: +SKIP
            ...     for i in range(100)]) \ # doctest: +SKIP
            ...     .groupby(lambda x: x[0] % 3) \ # doctest: +SKIP
            ...     .std(lambda x: x[2]) # doctest: +SKIP
            >>> ray.data.range_table(100).groupby("value").std(ddof=0) # doctest: +SKIP
            >>> ray.data.from_items([ # doctest: +SKIP
            ...     {"A": i % 3, "B": i, "C": i**2} # doctest: +SKIP
            ...     for i in range(100)]) \ # doctest: +SKIP
            ...     .groupby("A") \ # doctest: +SKIP
            ...     .std(["B", "C"]) # doctest: +SKIP

        NOTE: This uses Welford's online method for an accumulator-style
        computation of the standard deviation. This method was chosen due to
        it's numerical stability, and it being computable in a single pass.
        This may give different (but more accurate) results than NumPy, Pandas,
        and sklearn, which use a less numerically stable two-pass algorithm.
        See
        https://en.wikipedia.org/wiki/Algorithms_for_calculating_variance#Welford's_online_algorithm

        Args:
            on: The data subset on which to compute the std.

                - For a simple datastream: it can be a callable or a list thereof,
                  and the default is to take a std of all rows.
                - For an Arrow datastream: it can be a column name or a list
                  thereof, and the default is to do a column-wise std of all
                  columns.
            ddof: Delta Degrees of Freedom. The divisor used in calculations
                is ``N - ddof``, where ``N`` represents the number of elements.
            ignore_nulls: Whether to ignore null values. If ``True``, null
                values will be ignored when computing the std; if ``False``,
                if a null value is encountered, the output will be null.
                We consider np.nan, None, and pd.NaT to be null values.
                Default is ``True``.

        Returns:
            The standard deviation result.

            For a simple datastream, the output is:

            - ``on=None``: a simple datastream of ``(k, std)`` tuples where ``k``
              is the groupby key and ``std`` is std of all rows in that group.
            - ``on=[callable_1, ..., callable_n]``: a simple datastream of
              ``(k, std_1, ..., std_n)`` tuples where ``k`` is the groupby key
              and ``std_i`` is std of the outputs of the ith callable called on
              each row in that group.

            For an Arrow datastream, the output is:

            - ``on=None``: an Arrow datastream containing a groupby key column,
              ``"k"``, and a column-wise std column for each original column in
              the datastream.
            - ``on=["col_1", ..., "col_n"]``: an Arrow datastream of ``n + 1``
              columns where the first column is the groupby key and the second
              through ``n + 1`` columns are the results of the aggregations.

            If groupby key is ``None`` then the key part of return is omitted.
        """
        return self._aggregate_on(Std, on, ignore_nulls, ddof=ddof)


# Backwards compatibility alias.
GroupedDataset = GroupedData<|MERGE_RESOLUTION|>--- conflicted
+++ resolved
@@ -188,13 +188,8 @@
             if len(aggs) == 0:
                 raise ValueError("Aggregate requires at least one aggregation")
             for agg in aggs:
-<<<<<<< HEAD
                 agg._validate(self._dataset.schema(fetch_if_missing=True))
             # Handle empty dataset.
-=======
-                agg._validate(self._datastream)
-            # Handle empty datastream.
->>>>>>> 43920e21
             if blocks.initial_num_blocks() == 0:
                 return blocks, stage_info
 
