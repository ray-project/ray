import copy
from typing import (
    Callable,
    List,
    Tuple,
    Optional,
    Union,
    Iterator,
    Iterable,
    TYPE_CHECKING,
)
import uuid

if TYPE_CHECKING:
    import pyarrow

import ray
from ray.data.context import DatasetContext
from ray.data.block import Block
from ray.data.impl.block_list import BlockList
from ray.data.impl.compute import get_compute
from ray.data.impl.stats import DatasetStats
from ray.data.impl.lazy_block_list import LazyBlockList

# Scheduling strategy can be inherited from prev stage if not specified.
INHERITABLE_REMOTE_ARGS = ["scheduling_strategy"]


class Stage:
    """Represents a Dataset transform stage (e.g., map or shuffle)."""

    def __init__(self, name: str, num_blocks: Optional[int]):
        self.name = name
        self.num_blocks = num_blocks

    def __call__(
        self, blocks: BlockList, clear_input_blocks: bool
    ) -> Tuple[BlockList, dict]:
        """Execute this stage against the given blocks."""
        raise NotImplementedError

    def can_fuse(self, other: "Stage") -> bool:
        """Return whether this can be fused with another stage."""
        raise NotImplementedError

    def fuse(self, other: "Stage") -> "Stage":
        """Fuse this stage with a compatible stage."""
        raise NotImplementedError

    def __repr__(self):
        return f'{type(self).__name__}("{self.name}")'

    def __str__(self):
        return repr(self)


class ExecutionPlan:
    """A lazy execution plan for a Dataset."""

    # Implementation Notes:
    #
    # This lazy execution plan takes in an input block list and builds up a chain of
    # BlockList --> BlockList stages. When execution is triggered, it tries to fuse
    # together stages in order to reduce Ray task overhead and data copies.
    #
    # Internally, the execution plan holds two block lists:
    #   * _in_blocks: The (possibly lazy) input block list.
    #   * _snapshot_blocks: A snapshot of a computed block list, where this snapshot
    #     is the cached output of executing some prefix in the stage chain.
    #
    # The stages in this execution plan are partitioned into two subchains: before the
    # snapshot and after the snapshot. When the snapshot exists from a previous
    # execution, any future executions will only have to execute the "after the
    # snapshot" subchain, using the snapshot as the input to that subchain.

    def __init__(self, in_blocks: BlockList, stats: DatasetStats, dataset_uuid=None):
        """Create a plan with no transformation stages.

        Args:
            in_blocks: Base list of blocks.
            stats: Stats for the base blocks.
            dataset_uuid: Dataset's UUID.
        """
        self._in_blocks = in_blocks
        self._in_stats = stats
        # A computed snapshot of some prefix of stages.
        self._snapshot_blocks = None
        self._snapshot_stats = None
        # Chains of stages.
        self._stages_before_snapshot = []
        self._stages_after_snapshot = []
        # Cache of optimized stages.
        self._last_optimized_stages = None

        self._dataset_uuid = dataset_uuid or uuid.uuid4().hex
        if not stats.dataset_uuid:
            stats.dataset_uuid = self._dataset_uuid

    def with_stage(self, stage: "Stage") -> "ExecutionPlan":
        """Return a copy of this plan with the given stage appended.

        Args:
            stage: The stage to append.

        Returns:
            A new ExecutionPlan with this stage appended.
        """
        copy = self.copy()
        copy._stages_after_snapshot.append(stage)
        return copy

    def copy(self) -> "ExecutionPlan":
        """Create a shallow copy of this execution plan.

        This copy can be executed without mutating the original, but clearing the copy
        will also clear the original.

        Returns:
            A shallow copy of this execution plan.
        """
        plan_copy = ExecutionPlan(self._in_blocks, self._in_stats)
        if self._snapshot_blocks is not None:
            # Copy over the existing snapshot.
            plan_copy._snapshot_blocks = self._snapshot_blocks
            plan_copy._snapshot_stats = self._snapshot_stats
        plan_copy._stages_before_snapshot = self._stages_before_snapshot.copy()
        plan_copy._stages_after_snapshot = self._stages_after_snapshot.copy()
        return plan_copy

    def deep_copy(self, preserve_uuid: bool = False) -> "ExecutionPlan":
        """Create a deep copy of this execution plan.

        This copy can be executed AND cleared without mutating the original.

        Args:
            preserve_uuid: Whether to preserve the original UUID in the copy.

        Returns:
            A deep copy of this execution plan.
        """
        dataset_uuid = None
        if preserve_uuid:
            dataset_uuid = self._dataset_uuid
        in_blocks = self._in_blocks
        if isinstance(in_blocks, BlockList):
            in_blocks = in_blocks.copy()
        plan_copy = ExecutionPlan(
            in_blocks, copy.copy(self._in_stats), dataset_uuid=dataset_uuid
        )
        if self._snapshot_blocks:
            # Copy over the existing snapshot.
            plan_copy._snapshot_blocks = self._snapshot_blocks.copy()
            plan_copy._snapshot_stats = copy.copy(self._snapshot_stats)
        plan_copy._stages_before_snapshot = self._stages_before_snapshot.copy()
        plan_copy._stages_after_snapshot = self._stages_after_snapshot.copy()
        return plan_copy

    def initial_num_blocks(self) -> int:
        """Get the estimated number of blocks after applying all plan stages."""
        if self.has_computed_output():
            return self._snapshot_blocks.initial_num_blocks()
        for stage in self._stages_after_snapshot[::-1]:
            if stage.num_blocks is not None:
                return stage.num_blocks
        if self._snapshot_blocks is not None:
            return self._snapshot_blocks.initial_num_blocks()
        for stage in self._stages_before_snapshot[::-1]:
            if stage.num_blocks is not None:
                return stage.num_blocks
        if self._in_blocks is not None:
            return self._in_blocks.initial_num_blocks()
        return None

    def schema(
        self, fetch_if_missing: bool = False
    ) -> Union[type, "pyarrow.lib.Schema"]:
        """Get the schema after applying all plan stages.

        Args:
            fetch_if_missing: Whether to execute the plan to fetch the schema.

        Returns:
            The schema of the output dataset.
        """
        if self._stages_after_snapshot:
            if fetch_if_missing:
                self.execute()
            else:
                return None
        # Snapshot is now guaranteed to be the output of the final stage or None.
        blocks = self._snapshot_blocks
        if not blocks:
            return None
        # Don't force fetching in case it's a lazy block list, in which case we
        # don't want to trigger full execution for a schema read. If we want to
        # trigger execution to get schema, we'll trigger read tasks progressively
        # until a viable schema is available, below.
        metadata = blocks.get_metadata(fetch_if_missing=False)
        # Some blocks could be empty, in which case we cannot get their schema.
        # TODO(ekl) validate schema is the same across different blocks.
        for m in metadata:
            if m.schema is not None and (m.num_rows is None or m.num_rows > 0):
                return m.schema
        if not fetch_if_missing:
            return None
        # Synchronously fetch the schema.
        # For lazy block lists, this launches read tasks and fetches block metadata
        # until we find valid block schema.
        for _, m in blocks.iter_blocks_with_metadata():
            if m.schema is not None and (m.num_rows is None or m.num_rows > 0):
                return m.schema
        return None

    def meta_count(self) -> Optional[int]:
        """Get the number of rows after applying all plan stages if possible.

        This method will never trigger any computation.

        Returns:
            The number of records of the result Dataset, or None.
        """
        if self._stages_after_snapshot:
            return None
        # Snapshot is now guaranteed to be the output of the final stage or None.
        blocks = self._snapshot_blocks
        metadata = blocks.get_metadata() if blocks else None
        if metadata and all(m.num_rows is not None for m in metadata):
            return sum(m.num_rows for m in metadata)
        else:
            return None

    def execute(
        self,
        allow_clear_input_blocks: bool = True,
        force_read: bool = False,
    ) -> BlockList:
        """Execute this plan.

        Args:
            allow_clear_input_blocks: Whether we should try to clear the input blocks
                for each stage.
            force_read: Whether to force the read stage to fully execute.

        Returns:
            The blocks of the output dataset.
        """
        if not self.has_computed_output():
            blocks, stats, stages = self._optimize()
            for stage_idx, stage in enumerate(stages):
                if allow_clear_input_blocks:
                    clear_input_blocks = self._should_clear_input_blocks(
                        blocks, stage_idx
                    )
                else:
                    clear_input_blocks = False
                stats_builder = stats.child_builder(stage.name)
                blocks, stage_info = stage(blocks, clear_input_blocks)
                if stage_info:
                    stats = stats_builder.build_multistage(stage_info)
                else:
                    stats = stats_builder.build(blocks)
                stats.dataset_uuid = uuid.uuid4().hex
            # Set the snapshot to the output of the final stage.
            self._snapshot_blocks = blocks
            self._snapshot_stats = stats
            self._snapshot_stats.dataset_uuid = self._dataset_uuid
            self._stages_before_snapshot += self._stages_after_snapshot
            self._stages_after_snapshot = []
        if _is_lazy(self._snapshot_blocks) and force_read:
            self._snapshot_blocks = self._snapshot_blocks.compute_to_blocklist()
        return self._snapshot_blocks

    def clear_block_refs(self) -> None:
        """Clear all cached block references of this plan, including input blocks.

        This will render the plan un-executable unless the root is a LazyBlockList."""
        self._in_blocks.clear()
        self._snapshot_blocks = None
        self._snapshot_stats = None
        # We're erasing the snapshot, so put all stages into the "after snapshot"
        # bucket.
        self._stages_after_snapshot = (
            self._stages_before_snapshot + self._stages_after_snapshot
        )
        self._stages_before_snapshot = []

    def stats(self) -> DatasetStats:
        """Return stats for this plan, forcing execution if needed."""
        self.execute()
        return self._snapshot_stats

    def _should_clear_input_blocks(
        self,
        blocks: BlockList,
        stage_idx: int,
    ):
        """Whether the provided blocks should be cleared when passed into the stage.

        Args:
            blocks: The blocks that we may want to clear.
            stage_idx: The position of the stage in the optimized after-snapshot chain.
        """
        if stage_idx != 0 or self._stages_before_snapshot:
            # Not the first stage, always clear stage input blocks.
            return True
        elif isinstance(blocks, LazyBlockList):
            # Always clear lazy input blocks since they can be recomputed.
            return True
        else:
            # Otherwise, we have non-lazy input blocks that's the source of this
            # execution plan, so we don't clear these.
            return False

    def _optimize(self) -> Tuple[BlockList, DatasetStats, List[Stage]]:
        """Apply stage fusion optimizations, returning an updated source block list and
        associated stats, and a set of optimized stages.
        """
        context = DatasetContext.get_current()
        blocks, stats, stages = self._get_source_blocks_and_stages()
        if context.optimize_fuse_stages:
            if context.optimize_fuse_read_stages:
                # If using a lazy datasource, rewrite read stage into one-to-one stage
                # so it can be fused into downstream stages.
                blocks, stats, stages = _rewrite_read_stages(
                    blocks, stats, stages, self._dataset_uuid
                )
            stages = _fuse_one_to_one_stages(stages)
            self._last_optimized_stages = stages
        return blocks, stats, stages

    def _get_source_blocks_and_stages(
        self,
    ) -> Tuple[BlockList, DatasetStats, List[Stage]]:
        """Get the source blocks, corresponding stats, and the stages for plan
        execution.

        If a computed snapshot exists and has not been cleared, return the snapshot
        blocks and stats; otherwise, return the input blocks and stats that the plan was
        created with.
        """
        stages = self._stages_after_snapshot.copy()
        if self._snapshot_blocks is not None:
            if not self._snapshot_blocks.is_cleared():
                # If snapshot exists, we only have to execute the plan from the
                # snapshot.
                blocks = self._snapshot_blocks
                stats = self._snapshot_stats
                # Unlink the snapshot blocks from the plan so we can eagerly reclaim the
                # snapshot block memory after the first stage is done executing.
                self._snapshot_blocks = None
            else:
                # Snapshot exists but has been cleared, so we need to recompute from the
                # source (input blocks).
                blocks = self._in_blocks
                stats = self._in_stats
                stages = self._stages_before_snapshot + self._stages_after_snapshot
        else:
            # If no snapshot exists, we have to execute the full plan from the
            # beginning.
            blocks = self._in_blocks
            stats = self._in_stats
            if not self.has_lazy_input():
                # If not a lazy datasource, unlink the input blocks from the plan so we
                # can eagerly reclaim the input block memory after the first stage is
                # done executing.
                self._in_blocks = None
        return blocks, stats, stages

    def has_lazy_input(self) -> bool:
        """Return whether this plan has lazy input blocks."""
        return _is_lazy(self._in_blocks)

    def is_read_stage(self) -> bool:
        """Return whether this plan only consists of a read stage."""
        return (
            self.has_lazy_input()
            and not self._stages_before_snapshot
            and not self._stages_after_snapshot
<<<<<<< HEAD
            and not self._snapshot_blocks
=======
            and (
                not self._snapshot_blocks
                or isinstance(self._snapshot_blocks, LazyBlockList)
            )
>>>>>>> 5545bc5f
        )

    def has_computed_output(self) -> bool:
        """Whether this plan has a computed snapshot for the final stage, i.e. for the
        output of this plan.
        """
        return (
            self._snapshot_blocks is not None
            and not self._stages_after_snapshot
            and not self._snapshot_blocks.is_cleared()
        )


class OneToOneStage(Stage):
    """A stage that transforms blocks independently (e.g., map or filter)."""

    def __init__(
        self,
        name: str,
        block_fn: Callable[[Block], Block],
        compute: str,
        ray_remote_args: dict,
    ):
        super().__init__(name, None)
        self.block_fn = block_fn
        self.compute = compute or "tasks"
        self.ray_remote_args = ray_remote_args or {}

    def can_fuse(self, prev: Stage):
        if not isinstance(prev, OneToOneStage):
            return False
        if prev.compute != self.compute:
            return False
        if not _are_remote_args_compatible(prev.ray_remote_args, self.ray_remote_args):
            return False
        return True

    def fuse(self, prev: Stage):
        if not self.can_fuse(prev):
            raise ValueError(
                f"Tried to fuse {prev} with {self}, but these are not fusable."
            )
        name = prev.name + "->" + self.name
        fn1 = prev.block_fn
        fn2 = self.block_fn

        def block_fn(block: Block) -> Iterable[Block]:
            for tmp1 in fn1(block):
                for tmp2 in fn2(tmp1):
                    yield tmp2

        return OneToOneStage(name, block_fn, prev.compute, prev.ray_remote_args)

    def __call__(
        self, blocks: BlockList, clear_input_blocks: bool
    ) -> Tuple[BlockList, dict]:
        compute = get_compute(self.compute)
        blocks = compute._apply(
            self.block_fn, self.ray_remote_args, blocks, clear_input_blocks, self.name
        )
        assert isinstance(blocks, BlockList), blocks
        return blocks, {}


class AllToAllStage(Stage):
    """A stage that transforms blocks holistically (e.g., shuffle)."""

    def __init__(
        self,
        name: str,
        num_blocks: Optional[int],
        fn: Callable[[BlockList, bool, Callable], Tuple[BlockList, dict]],
        supports_block_udf: bool = False,
        block_udf=None,
        remote_args=None,
    ):
        super().__init__(name, num_blocks)
        self.fn = fn
        self.supports_block_udf = supports_block_udf
        self.block_udf = block_udf
        self.ray_remote_args = remote_args or {}

    def can_fuse(self, prev: Stage):
        context = DatasetContext.get_current()
        # TODO(ekl) also support fusing shuffle stages to subsequent 1:1 stages.
        if not context.optimize_fuse_shuffle_stages:
            return False
        if not self.supports_block_udf:
            return False
        if not isinstance(prev, OneToOneStage):
            return False
        if prev.compute != "tasks":
            return False
        if any(k not in INHERITABLE_REMOTE_ARGS for k in prev.ray_remote_args):
            return False
        return True

    def fuse(self, prev: Stage):
        if not self.can_fuse(prev):
            raise ValueError(
                f"Tried to fuse {prev} with {self}, but these are not fusable."
            )
        assert self.supports_block_udf
        name = prev.name + "->" + self.name
        return AllToAllStage(
            name, self.num_blocks, self.fn, True, prev.block_fn, prev.ray_remote_args
        )

    def __call__(
        self, blocks: BlockList, clear_input_blocks: bool
    ) -> Tuple[BlockList, dict]:
        blocks, stage_info = self.fn(
            blocks, clear_input_blocks, self.block_udf, self.ray_remote_args
        )
        assert isinstance(blocks, BlockList), blocks
        return blocks, stage_info


def _rewrite_read_stages(
    blocks: BlockList,
    stats: DatasetStats,
    stages: List[Stage],
    dataset_uuid: str,
) -> Tuple[BlockList, DatasetStats, List[Stage]]:
    """Rewrites read stages into one-to-one stages, if needed."""
    if _is_lazy(blocks) and stages:
        blocks, stats, stage = _rewrite_read_stage(blocks)
        stats.dataset_uuid = dataset_uuid
        stages.insert(0, stage)
    return blocks, stats, stages


def _rewrite_read_stage(
    in_blocks: LazyBlockList,
) -> Tuple[BlockList, DatasetStats, Stage]:
    """Rewrite the read stage to a OneToOne stage over read tasks as input.

    For example, suppose the plan was [Read -> MapBatches(Fn)]. These stages cannot
    be fused, since read stages are handled specially.
    After rewriting to [GetReadTasks -> MapBatches(DoRead) -> MapBatches(Fn)],
    now we can fuse the latter two MapBatches stages into a single OneToOne stage:
    [GetReadTasks -> MapBatches(DoRead -> Fn)].

    Args:
        blocks: Lazy block list representing read stage.

    Returns:
        Non-lazy block list containing read tasks for not-yet-read block partitions,
        new stats for the block list, and the new one-to-one read stage.
    """
    # Generate the "GetReadTasks" stage blocks.
    remote_args = in_blocks._remote_args
    blocks, metadata = [], []
    for read_task in in_blocks._tasks:
        blocks.append(ray.put(read_task._read_fn))
        metadata.append(read_task.get_metadata())
    block_list = BlockList(blocks, metadata)

    def block_fn(read_fn: Callable[[], Iterator[Block]]) -> Iterator[Block]:
        for block in read_fn():
            yield block

    stage = OneToOneStage("read", block_fn, "tasks", remote_args)
    stats = DatasetStats(stages={}, parent=None)
    return block_list, stats, stage


def _fuse_one_to_one_stages(stages: List[Stage]) -> List[Stage]:
    """Fuses compatible one-to-one stages.

    Args:
        stages: Stages to try to fuse.

    Returns:
        Fused stages.
    """
    fused_stages = []
    prev_stage = None
    for idx, stage in enumerate(stages):
        if prev_stage is None:
            prev_stage = stage
        elif stage.can_fuse(prev_stage):
            prev_stage = stage.fuse(prev_stage)
        else:
            fused_stages.append(prev_stage)
            prev_stage = stage
    if prev_stage:
        fused_stages.append(prev_stage)
        prev_stage = None
    return fused_stages


def _are_remote_args_compatible(prev_args, next_args):
    """Check if Ray remote arguments are compatible for merging."""
    remote_args = next_args.copy()
    for key in INHERITABLE_REMOTE_ARGS:
        if key in prev_args:
            remote_args[key] = prev_args[key]
    if prev_args != remote_args:
        return False
    return True


def _is_lazy(blocks: BlockList) -> bool:
    """Whether the provided block list is lazy."""
    return isinstance(blocks, LazyBlockList)<|MERGE_RESOLUTION|>--- conflicted
+++ resolved
@@ -376,14 +376,10 @@
             self.has_lazy_input()
             and not self._stages_before_snapshot
             and not self._stages_after_snapshot
-<<<<<<< HEAD
-            and not self._snapshot_blocks
-=======
             and (
                 not self._snapshot_blocks
                 or isinstance(self._snapshot_blocks, LazyBlockList)
             )
->>>>>>> 5545bc5f
         )
 
     def has_computed_output(self) -> bool:
