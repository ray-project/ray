--- conflicted
+++ resolved
@@ -35,14 +35,10 @@
     def add_block(self, block: Block) -> None:
         accessor = BlockAccessor.for_block(block)
         if accessor.num_rows() == 0:
-<<<<<<< HEAD
-            return  # Don't infer types of empty lists.
-=======
             # Don't infer types of empty lists. Store the block and use it if no
             # other data is added. https://github.com/ray-project/ray/issues/20290
             self._empty_block = block
             return
->>>>>>> df4b56d3
         if self._builder is None:
             self._builder = accessor.builder()
         self._builder.add_block(block)
