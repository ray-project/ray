--- conflicted
+++ resolved
@@ -55,20 +55,14 @@
     def build_multistage(
         self, stages: Dict[str, List[BlockMetadata]]
     ) -> "DatasetStats":
-        stage_infos = []
+        stage_infos = OrderedDict()
         for i, (k, v) in enumerate(stages):
             if i == 0:
-                stage_infos.append((self.stage_name + "_" + k, v))
+                stage_infos[self.stage_name + "_" + k] = v
             else:
-                stage_infos.append((self.stage_name.split("->")[-1] + "_" + k, v))
+                stage_infos[self.stage_name.split("->")[-1] + "_" + k] = v
         stats = DatasetStats(
-<<<<<<< HEAD
             stages=stage_infos,
-=======
-            stages=OrderedDict(
-                [(self.stage_name + "_" + k, v) for k, v in stages.items()]
-            ),
->>>>>>> 37a38283
             parent=self.parent,
         )
         stats.time_total_s = time.perf_counter() - self.start_time
@@ -76,12 +70,8 @@
 
     def build(self, final_blocks: BlockList) -> "DatasetStats":
         stats = DatasetStats(
-<<<<<<< HEAD
-            stages=[(self.stage_name, final_blocks.get_metadata())], parent=self.parent
-=======
             stages=OrderedDict({self.stage_name: final_blocks.get_metadata()}),
             parent=self.parent,
->>>>>>> 37a38283
         )
         stats.time_total_s = time.perf_counter() - self.start_time
         return stats
@@ -217,19 +207,14 @@
                 self.stats_actor.get.remote(self.stats_uuid)
             )
             for i, metadata in stats_map.items():
-                assert self.stages[0][0] == "read", self.stages
-                self.stages[0][1][i] = metadata
+                self.stages["read"][i] = metadata
         out = ""
         if self.parents:
             for p in self.parents:
                 out += p.summary_string(already_printed)
                 out += "\n"
         first = True
-<<<<<<< HEAD
-        for stage_name, metadata in self.stages:
-=======
         for stage_name, metadata in self.stages.items():
->>>>>>> 37a38283
             stage_uuid = self.dataset_uuid + stage_name
             if first:
                 first = False
