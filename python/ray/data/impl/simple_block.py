--- conflicted
+++ resolved
@@ -11,11 +11,8 @@
     import pyarrow
 
 from ray.data.impl.block_builder import BlockBuilder
-<<<<<<< HEAD
 from ray.data.aggregate import AggregateFn
-=======
 from ray.data.impl.size_estimator import SizeEstimator
->>>>>>> 47744d28
 from ray.data.block import Block, BlockAccessor, BlockMetadata, \
     T, U, KeyType, AggType
 
