--- conflicted
+++ resolved
@@ -28,18 +28,6 @@
         self._stages: List[concurrent.futures.Future[Dataset[Any]]] = [None] * (
             len(self._pipeline._optimized_stages) + 1
         )
-<<<<<<< HEAD
-=======
-        # Pin the child actors to the local node so that they fate-share with
-        # the PipelineExecutor during a node failure.
-        local_node_resource = "node:{}".format(ray.util.get_node_ip_address())
-        self._stage_runners = [
-            _StageRunner.options(
-                resources={local_node_resource: 0.0001}, placement_group=None
-            ).remote()
-            for _ in self._stages
-        ]
->>>>>>> ab2741d6
         self._iter = iter(self._pipeline._base_iterable)
         self._pool = concurrent.futures.ThreadPoolExecutor(
             max_workers=len(self._stages)
