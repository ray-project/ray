--- conflicted
+++ resolved
@@ -1,266 +1,135 @@
-<<<<<<< HEAD
-from typing import Any, Callable, List, Optional, TYPE_CHECKING
-import time
-
-import ray
-from ray.data.context import DatasetContext
-from ray.data.dataset import Dataset, T
-from ray.data.impl.progress_bar import ProgressBar, set_progress_bars
-from ray.types import ObjectRef
-
-if TYPE_CHECKING:
-    from ray.data.dataset_pipeline import DatasetPipeline
-
-
-@ray.remote(num_cpus=0, placement_group=None)
-def pipeline_stage(fn: Callable[[], Dataset[T]], context: DatasetContext) -> Dataset[T]:
-    DatasetContext._set_current(context)
-    try:
-        prev = set_progress_bars(False)
-        return fn()
-    finally:
-        set_progress_bars(prev)
-
-
-class PipelineExecutor:
-    def __init__(self, pipeline: "DatasetPipeline[T]"):
-        self._pipeline: "DatasetPipeline[T]" = pipeline
-        self._stages: List[ObjectRef[Dataset[Any]]] = [None] * (
-            len(self._pipeline._stages) + 1
-        )
-        self._iter = iter(self._pipeline._base_iterable)
-        self._stages[0] = pipeline_stage.remote(
-            next(self._iter), DatasetContext.get_current()
-        )
-
-        if self._pipeline._length and self._pipeline._length != float("inf"):
-            length = self._pipeline._length
-        else:
-            length = 1
-
-        if self._pipeline._progress_bars:
-            self._bars = [
-                ProgressBar("Stage {}".format(i), length, position=i)
-                for i in range(len(self._stages))
-            ]
-        else:
-            self._bars = None
-
-    def __iter__(self):
-        return self
-
-    def __next__(self):
-        output = None
-        start = time.perf_counter()
-
-        while output is None:
-            if all(s is None for s in self._stages):
-                raise StopIteration
-
-            # Wait for any completed stages.
-            pending = [s for s in self._stages if s is not None]
-            ready, _ = ray.wait(pending, timeout=0.1, num_returns=len(pending))
-
-            # Bubble elements down the pipeline as they become ready.
-            for i in range(len(self._stages))[::-1]:
-                is_last = i + 1 >= len(self._stages)
-                next_slot_free = is_last or self._stages[i + 1] is None
-                if not next_slot_free:
-                    continue
-
-                slot_ready = self._stages[i] in ready
-                if not slot_ready:
-                    continue
-
-                # Bubble.
-                result = ray.get(self._stages[i])
-                if self._bars:
-                    self._bars[i].update(1)
-                self._stages[i] = None
-                if is_last:
-                    output = result
-                else:
-                    fn = self._pipeline._stages[i]
-                    self._stages[i + 1] = pipeline_stage.remote(
-                        lambda: fn(result), DatasetContext.get_current()
-                    )
-
-            # Pull a new element for the initial slot if possible.
-            if self._stages[0] is None:
-                try:
-                    self._stages[0] = pipeline_stage.remote(
-                        next(self._iter), DatasetContext.get_current()
-                    )
-                except StopIteration:
-                    pass
-
-        self._pipeline._stats.wait_time_s.append(time.perf_counter() - start)
-        self._pipeline._stats.add(output._stats)
-        return output
-
-
-@ray.remote(num_cpus=0, placement_group=None)
-class PipelineSplitExecutorCoordinator:
-    def __init__(
-        self,
-        pipeline: "DatasetPipeline[T]",
-        n: int,
-        splitter: Callable[[Dataset], "DatasetPipeline[T]"],
-        context: DatasetContext,
-    ):
-        DatasetContext._set_current(context)
-        self.executor = PipelineExecutor(pipeline)
-        self.n = n
-        self.splitter = splitter
-        self.cur_splits = [None] * self.n
-
-    def next_dataset_if_ready(self, split_index: int) -> Optional[Dataset[T]]:
-        # Pull the next dataset once all splits are fully consumed.
-        if all(s is None for s in self.cur_splits):
-            ds = next(self.executor)
-            self.cur_splits = self.splitter(ds)
-
-        # Return the dataset at the split index once per split.
-        ret = self.cur_splits[split_index]
-        self.cur_splits[split_index] = None
-        return ret
-
-    def get_stats(self):
-        return self.executor._pipeline._stats
-=======
-from typing import Any, Callable, List, Optional, TYPE_CHECKING
-import time
-
-import ray
-from ray.data.context import DatasetContext
-from ray.data.dataset import Dataset, T
-from ray.data.impl.progress_bar import ProgressBar, set_progress_bars
-from ray.types import ObjectRef
-
-if TYPE_CHECKING:
-    from ray.data.dataset_pipeline import DatasetPipeline
-
-
-# Temporarily use an actor here to avoid ownership issues with tasks:
-# https://github.com/ray-project/ray/issues/20554
-@ray.remote(num_cpus=0, placement_group=None)
-class _StageRunner:
-    def run(self, fn: Callable[[], Dataset[T]], context: DatasetContext) -> Dataset[T]:
-        DatasetContext._set_current(context)
-        try:
-            prev = set_progress_bars(False)
-            # Force eager evaluation of all blocks in the pipeline stage. This
-            # prevents resource deadlocks due to overlapping stage execution
-            # (e.g., task -> actor stage).
-            return fn().force_reads()
-        finally:
-            set_progress_bars(prev)
-
-
-class PipelineExecutor:
-    def __init__(self, pipeline: "DatasetPipeline[T]"):
-        self._pipeline: "DatasetPipeline[T]" = pipeline
-        self._stages: List[ObjectRef[Dataset[Any]]] = [None] * (
-            len(self._pipeline._stages) + 1
-        )
-        self._stage_runners = [_StageRunner.remote() for _ in self._stages]
-        self._iter = iter(self._pipeline._base_iterable)
-        self._stages[0] = self._stage_runners[0].run.remote(
-            next(self._iter), DatasetContext.get_current()
-        )
-
-        if self._pipeline._length and self._pipeline._length != float("inf"):
-            length = self._pipeline._length
-        else:
-            length = 1
-
-        if self._pipeline._progress_bars:
-            self._bars = [
-                ProgressBar("Stage {}".format(i), length, position=i)
-                for i in range(len(self._stages))
-            ]
-        else:
-            self._bars = None
-
-    def __iter__(self):
-        return self
-
-    def __next__(self):
-        output = None
-        start = time.perf_counter()
-
-        while output is None:
-            if all(s is None for s in self._stages):
-                raise StopIteration
-
-            # Wait for any completed stages.
-            pending = [s for s in self._stages if s is not None]
-            ready, _ = ray.wait(pending, timeout=0.1, num_returns=len(pending))
-
-            # Bubble elements down the pipeline as they become ready.
-            for i in range(len(self._stages))[::-1]:
-                is_last = i + 1 >= len(self._stages)
-                next_slot_free = is_last or self._stages[i + 1] is None
-                if not next_slot_free:
-                    continue
-
-                slot_ready = self._stages[i] in ready
-                if not slot_ready:
-                    continue
-
-                # Bubble.
-                result = ray.get(self._stages[i])
-                if self._bars:
-                    self._bars[i].update(1)
-                self._stages[i] = None
-                if is_last:
-                    output = result
-                else:
-                    fn = self._pipeline._stages[i]
-                    self._stages[i + 1] = self._stage_runners[i].run.remote(
-                        lambda: fn(result), DatasetContext.get_current()
-                    )
-
-            # Pull a new element for the initial slot if possible.
-            if self._stages[0] is None:
-                try:
-                    self._stages[0] = self._stage_runners[0].run.remote(
-                        next(self._iter), DatasetContext.get_current()
-                    )
-                except StopIteration:
-                    pass
-
-        self._pipeline._stats.wait_time_s.append(time.perf_counter() - start)
-        self._pipeline._stats.add(output._stats)
-        return output
-
-
-@ray.remote(num_cpus=0, placement_group=None)
-class PipelineSplitExecutorCoordinator:
-    def __init__(
-        self,
-        pipeline: "DatasetPipeline[T]",
-        n: int,
-        splitter: Callable[[Dataset], "DatasetPipeline[T]"],
-        context: DatasetContext,
-    ):
-        DatasetContext._set_current(context)
-        self.executor = PipelineExecutor(pipeline)
-        self.n = n
-        self.splitter = splitter
-        self.cur_splits = [None] * self.n
-
-    def next_dataset_if_ready(self, split_index: int) -> Optional[Dataset[T]]:
-        # Pull the next dataset once all splits are fully consumed.
-        if all(s is None for s in self.cur_splits):
-            ds = next(self.executor)
-            self.cur_splits = self.splitter(ds)
-
-        # Return the dataset at the split index once per split.
-        ret = self.cur_splits[split_index]
-        self.cur_splits[split_index] = None
-        return ret
-
-    def get_stats(self):
-        return self.executor._pipeline._stats
->>>>>>> 19672688
+from typing import Any, Callable, List, Optional, TYPE_CHECKING
+import time
+
+import ray
+from ray.data.context import DatasetContext
+from ray.data.dataset import Dataset, T
+from ray.data.impl.progress_bar import ProgressBar, set_progress_bars
+from ray.types import ObjectRef
+
+if TYPE_CHECKING:
+    from ray.data.dataset_pipeline import DatasetPipeline
+
+
+# Temporarily use an actor here to avoid ownership issues with tasks:
+# https://github.com/ray-project/ray/issues/20554
+@ray.remote(num_cpus=0, placement_group=None)
+class _StageRunner:
+    def run(self, fn: Callable[[], Dataset[T]], context: DatasetContext) -> Dataset[T]:
+        DatasetContext._set_current(context)
+        try:
+            prev = set_progress_bars(False)
+            # Force eager evaluation of all blocks in the pipeline stage. This
+            # prevents resource deadlocks due to overlapping stage execution
+            # (e.g., task -> actor stage).
+            return fn().force_reads()
+        finally:
+            set_progress_bars(prev)
+
+
+class PipelineExecutor:
+    def __init__(self, pipeline: "DatasetPipeline[T]"):
+        self._pipeline: "DatasetPipeline[T]" = pipeline
+        self._stages: List[ObjectRef[Dataset[Any]]] = [None] * (
+            len(self._pipeline._stages) + 1
+        )
+        self._stage_runners = [_StageRunner.remote() for _ in self._stages]
+        self._iter = iter(self._pipeline._base_iterable)
+        self._stages[0] = self._stage_runners[0].run.remote(
+            next(self._iter), DatasetContext.get_current()
+        )
+
+        if self._pipeline._length and self._pipeline._length != float("inf"):
+            length = self._pipeline._length
+        else:
+            length = 1
+
+        if self._pipeline._progress_bars:
+            self._bars = [
+                ProgressBar("Stage {}".format(i), length, position=i)
+                for i in range(len(self._stages))
+            ]
+        else:
+            self._bars = None
+
+    def __iter__(self):
+        return self
+
+    def __next__(self):
+        output = None
+        start = time.perf_counter()
+
+        while output is None:
+            if all(s is None for s in self._stages):
+                raise StopIteration
+
+            # Wait for any completed stages.
+            pending = [s for s in self._stages if s is not None]
+            ready, _ = ray.wait(pending, timeout=0.1, num_returns=len(pending))
+
+            # Bubble elements down the pipeline as they become ready.
+            for i in range(len(self._stages))[::-1]:
+                is_last = i + 1 >= len(self._stages)
+                next_slot_free = is_last or self._stages[i + 1] is None
+                if not next_slot_free:
+                    continue
+
+                slot_ready = self._stages[i] in ready
+                if not slot_ready:
+                    continue
+
+                # Bubble.
+                result = ray.get(self._stages[i])
+                if self._bars:
+                    self._bars[i].update(1)
+                self._stages[i] = None
+                if is_last:
+                    output = result
+                else:
+                    fn = self._pipeline._stages[i]
+                    self._stages[i + 1] = self._stage_runners[i].run.remote(
+                        lambda: fn(result), DatasetContext.get_current()
+                    )
+
+            # Pull a new element for the initial slot if possible.
+            if self._stages[0] is None:
+                try:
+                    self._stages[0] = self._stage_runners[0].run.remote(
+                        next(self._iter), DatasetContext.get_current()
+                    )
+                except StopIteration:
+                    pass
+
+        self._pipeline._stats.wait_time_s.append(time.perf_counter() - start)
+        self._pipeline._stats.add(output._stats)
+        return output
+
+
+@ray.remote(num_cpus=0, placement_group=None)
+class PipelineSplitExecutorCoordinator:
+    def __init__(
+        self,
+        pipeline: "DatasetPipeline[T]",
+        n: int,
+        splitter: Callable[[Dataset], "DatasetPipeline[T]"],
+        context: DatasetContext,
+    ):
+        DatasetContext._set_current(context)
+        self.executor = PipelineExecutor(pipeline)
+        self.n = n
+        self.splitter = splitter
+        self.cur_splits = [None] * self.n
+
+    def next_dataset_if_ready(self, split_index: int) -> Optional[Dataset[T]]:
+        # Pull the next dataset once all splits are fully consumed.
+        if all(s is None for s in self.cur_splits):
+            ds = next(self.executor)
+            self.cur_splits = self.splitter(ds)
+
+        # Return the dataset at the split index once per split.
+        ret = self.cur_splits[split_index]
+        self.cur_splits[split_index] = None
+        return ret
+
+    def get_stats(self):
+        return self.executor._pipeline._stats