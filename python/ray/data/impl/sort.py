"""
We implement a distributed sorting algorithm similar to
[External Merge Sort](https://en.wikipedia.org/wiki/External_sorting).
Sorting is done in 3 stages: sampling, sorting individual blocks, and
merging sorted blocks.

Sampling: we get a number of sample items from each block, sort them, and
use them to compute boundaries that would partition all items into
approximately equal ranges.

Sorting: each block is sorted locally, then partitioned into smaller blocks
according to the boundaries. Each partitioned block is passed to a merge task.
This is an all-to-all shuffle.

Merging: a merge task would receive a block from every worker that consists
of items in a certain range. It then merges the sorted blocks into one sorted
block and becomes part of the new, sorted dataset.
"""
from typing import List, Any, Callable, TypeVar, Tuple, Union, Optional

import numpy as np
import ray
from ray.types import ObjectRef
from ray.data.block import Block, BlockMetadata, BlockAccessor, BlockExecStats
from ray.data.impl.delegating_block_builder import DelegatingBlockBuilder
from ray.data.impl.block_list import BlockList
from ray.data.impl.progress_bar import ProgressBar, Signal
from ray.data.impl.remote_fn import cached_remote_fn

T = TypeVar("T")

# Data can be sorted by value (None), a list of columns and
# ascending/descending orders (List), or a custom transform function
# (Callable).
SortKeyT = Union[None, List[Tuple[str, str]], Callable[[T], Any]]


def sample_boundaries(
    blocks: List[ObjectRef[Block]],
    key: SortKeyT,
    num_reducers: int,
    signal: Optional[Signal] = None,
) -> List[T]:
    """
    Return (num_reducers - 1) items in ascending order from the blocks that
    partition the domain into ranges with approximately equally many elements.
    """
    # TODO(Clark): Support multiple boundary sampling keys.
    if isinstance(key, list) and len(key) > 1:
        raise ValueError("Multiple boundary sampling keys not supported.")

    n_samples = int(num_reducers * 10 / len(blocks))

    sample_block = cached_remote_fn(_sample_block)

    sample_results = [sample_block.remote(block, n_samples, key) for block in blocks]
    sample_bar = ProgressBar("Sort Sample", len(sample_results), signal=signal)
    sample_bar.block_until_complete(sample_results)
    sample_bar.close()

    samples = ray.get(sample_results)
    samples = [s for s in samples if len(s) > 0]
    # The dataset is empty
    if len(samples) == 0:
        return [None] * (num_reducers - 1)
    builder = DelegatingBlockBuilder()
    for sample in samples:
        builder.add_block(sample)
    samples = builder.build()
    column = key[0][0] if isinstance(key, list) else None
    sample_items = BlockAccessor.for_block(samples).to_numpy(column)
    sample_items = np.sort(sample_items)
    ret = [
        np.quantile(sample_items, q, interpolation="nearest")
        for q in np.linspace(0, 1, num_reducers)
    ]
    return ret[1:]


def sort_impl(
    blocks: BlockList,
    key: SortKeyT,
    descending: bool = False,
    signal: Optional[Signal] = None,
) -> Tuple[BlockList, dict]:
    stage_info = {}
    blocks = blocks.get_blocks()
    if len(blocks) == 0:
        return BlockList([], []), stage_info

    if isinstance(key, str):
        key = [(key, "descending" if descending else "ascending")]

    if isinstance(key, list):
        descending = key[0][1] == "descending"

    num_mappers = len(blocks)
    num_reducers = num_mappers
    boundaries = sample_boundaries(blocks, key, num_reducers, signal)
    if descending:
        boundaries.reverse()

    sort_block = cached_remote_fn(_sort_block).options(num_returns=num_reducers + 1)
    merge_sorted_blocks = cached_remote_fn(_merge_sorted_blocks, num_returns=2)

    map_results = np.empty((num_mappers, num_reducers), dtype=object)
    map_meta = []
    for i, block in enumerate(blocks):
        result = sort_block.remote(block, boundaries, key, descending)
        map_results[i, :] = result[:-1]
        map_meta.append(result[-1])

    # Early release memory.
    del blocks

    map_bar = ProgressBar("Sort Map", len(map_results), signal)
    map_bar.block_until_complete(map_meta)
    map_bar.close()
    stage_info["map"] = ray.get(map_meta)

    reduce_results = []
    for j in range(num_reducers):
        ret = merge_sorted_blocks.remote(key, descending, *map_results[:, j].tolist())
        reduce_results.append(ret)
<<<<<<< HEAD
    merge_bar = ProgressBar("Sort Merge", len(reduce_results), signal)
=======

    # Early release memory.
    del map_results

    merge_bar = ProgressBar("Sort Merge", len(reduce_results))
>>>>>>> a402e956
    merge_bar.block_until_complete([ret[0] for ret in reduce_results])
    merge_bar.close()

    blocks = [b for b, _ in reduce_results]
    metadata = ray.get([m for _, m in reduce_results])
    stage_info["merge"] = metadata
    return BlockList(blocks, metadata), stage_info


def _sample_block(block: Block[T], n_samples: int, key: SortKeyT) -> Block[T]:
    return BlockAccessor.for_block(block).sample(n_samples, key)


def _sort_block(block, boundaries, key, descending):
    stats = BlockExecStats.builder()
    out = BlockAccessor.for_block(block).sort_and_partition(boundaries, key, descending)
    meta = BlockAccessor.for_block(block).get_metadata(
        input_files=None, exec_stats=stats.build()
    )
    return out + [meta]


def _merge_sorted_blocks(
    key, descending, *blocks: List[Block[T]]
) -> Tuple[Block[T], BlockMetadata]:
    return BlockAccessor.for_block(blocks[0]).merge_sorted_blocks(
        list(blocks), key, descending
    )<|MERGE_RESOLUTION|>--- conflicted
+++ resolved
@@ -122,15 +122,11 @@
     for j in range(num_reducers):
         ret = merge_sorted_blocks.remote(key, descending, *map_results[:, j].tolist())
         reduce_results.append(ret)
-<<<<<<< HEAD
-    merge_bar = ProgressBar("Sort Merge", len(reduce_results), signal)
-=======
 
     # Early release memory.
     del map_results
 
-    merge_bar = ProgressBar("Sort Merge", len(reduce_results))
->>>>>>> a402e956
+    merge_bar = ProgressBar("Sort Merge", len(reduce_results), signal=signal)
     merge_bar.block_until_complete([ret[0] for ret in reduce_results])
     merge_bar.close()
 
