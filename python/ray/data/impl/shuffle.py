--- conflicted
+++ resolved
@@ -51,12 +51,9 @@
         clear_input_blocks: bool,
         *,
         map_ray_remote_args: Optional[Dict[str, Any]] = None,
-<<<<<<< HEAD
-        reduce_ray_remote_args: Optional[Dict[str, Any]] = None,
-=======
         reduce_ray_remote_args: Optional[Dict[str, Any]] = None
->>>>>>> 5001e463
     ) -> Tuple[BlockList, Dict[str, List[BlockMetadata]]]:
+        raise NotImplementedError
         input_blocks_list = input_blocks.get_blocks()
         input_num_blocks = len(input_blocks_list)
 
@@ -118,7 +115,6 @@
         return BlockList(list(new_blocks), list(new_metadata)), stats
 
 
-<<<<<<< HEAD
 class PushBasedShuffleOp(ShuffleOp):
     """
     Push-based shuffle merges intermediate map outputs on the reducer nodes
@@ -422,8 +418,6 @@
         return BlockList(list(new_blocks), list(new_metadata)), stats
 
 
-=======
->>>>>>> 5001e463
 class ShufflePartitionOp(ShuffleOp):
     """
     Operator used for `random_shuffle` and `repartition` transforms.
