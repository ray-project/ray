<<<<<<< HEAD
import itertools
import math
from typing import TypeVar, List, Optional, Dict, Any

import numpy as np

import ray
from ray.data.block import Block, BlockAccessor, BlockMetadata, BlockExecStats
from ray.data.impl.progress_bar import ProgressBar
from ray.data.impl.block_list import BlockList
from ray.data.impl.arrow_block import DelegatingArrowBlockBuilder
from ray.data.impl.remote_fn import cached_remote_fn
from ray.data.impl.util import _get_spread_resources_iter

T = TypeVar("T")


def simple_shuffle(
    input_blocks: BlockList,
    output_num_blocks: int,
    *,
    random_shuffle: bool = False,
    random_seed: Optional[int] = None,
    map_ray_remote_args: Optional[Dict[str, Any]] = None,
    reduce_ray_remote_args: Optional[Dict[str, Any]] = None,
    _spread_resource_prefix: Optional[str] = None
) -> BlockList:
    input_blocks = input_blocks.get_blocks()
    if map_ray_remote_args is None:
        map_ray_remote_args = {}
    if reduce_ray_remote_args is None:
        reduce_ray_remote_args = {}
    input_num_blocks = len(input_blocks)
    if _spread_resource_prefix is not None:
        # Use given spread resource prefix for round-robin resource-based
        # scheduling.
        nodes = ray.nodes()
        map_resource_iter = _get_spread_resources_iter(
            nodes, _spread_resource_prefix, map_ray_remote_args
        )
        reduce_resource_iter = _get_spread_resources_iter(
            nodes, _spread_resource_prefix, reduce_ray_remote_args
        )
    else:
        # If no spread resource prefix given, yield an empty dictionary.
        map_resource_iter, reduce_resource_iter = itertools.tee(itertools.repeat({}), 2)

    shuffle_map = cached_remote_fn(_shuffle_map)
    shuffle_reduce = cached_remote_fn(_shuffle_reduce)

    map_bar = ProgressBar("Shuffle Map", position=0, total=input_num_blocks)

    shuffle_map_out = [
        shuffle_map.options(
            **map_ray_remote_args,
            num_returns=output_num_blocks,
            resources=next(map_resource_iter)
        ).remote(block, i, output_num_blocks, random_shuffle, random_seed)
        for i, block in enumerate(input_blocks)
    ]
    # Eagerly delete the input block references in order to eagerly release
    # the blocks' memory.
    del input_blocks
    if output_num_blocks == 1:
        # Handle the num_returns=1 edge case which doesn't return a list.
        shuffle_map_out = [[x] for x in shuffle_map_out]
    map_bar.block_until_complete([x[0] for x in shuffle_map_out])
    map_bar.close()

    # Randomize the reduce order of the blocks.
    if random_shuffle:
        random = np.random.RandomState(random_seed)
        random.shuffle(shuffle_map_out)

    reduce_bar = ProgressBar("Shuffle Reduce", position=0, total=output_num_blocks)
    shuffle_reduce_out = [
        shuffle_reduce.options(
            **reduce_ray_remote_args,
            num_returns=2,
            resources=next(reduce_resource_iter)
        ).remote(*[shuffle_map_out[i][j] for i in range(input_num_blocks)])
        for j in range(output_num_blocks)
    ]
    # Eagerly delete the map block references in order to eagerly release
    # the blocks' memory.
    del shuffle_map_out
    new_blocks, new_metadata = zip(*shuffle_reduce_out)
    reduce_bar.block_until_complete(list(new_blocks))
    new_metadata = ray.get(list(new_metadata))
    reduce_bar.close()

    return BlockList(list(new_blocks), list(new_metadata))


def _shuffle_map(
    block: Block,
    idx: int,
    output_num_blocks: int,
    random_shuffle: bool,
    random_seed: Optional[int],
) -> List[Block]:
    block = BlockAccessor.for_block(block)

    # Randomize the distribution of records to blocks.
    if random_shuffle:
        seed_i = random_seed + idx if random_seed is not None else None
        block = block.random_shuffle(seed_i)
        block = BlockAccessor.for_block(block)

    slice_sz = max(1, math.ceil(block.num_rows() / output_num_blocks))
    slices = []
    for i in range(output_num_blocks):
        slices.append(block.slice(i * slice_sz, (i + 1) * slice_sz, copy=True))

    # Randomize the distribution order of the blocks (this matters when
    # some blocks are larger than others).
    if random_shuffle:
        random = np.random.RandomState(seed_i)
        random.shuffle(slices)

    num_rows = sum(BlockAccessor.for_block(s).num_rows() for s in slices)
    assert num_rows == block.num_rows(), (num_rows, block.num_rows())
    # Needed to handle num_returns=1 edge case in Ray API.
    if len(slices) == 1:
        return slices[0]
    else:
        return slices


def _shuffle_reduce(*mapper_outputs: List[Block]) -> (Block, BlockMetadata):
    builder = DelegatingArrowBlockBuilder()
    for block in mapper_outputs:
        builder.add_block(block)
    new_block = builder.build()
    accessor = BlockAccessor.for_block(new_block)
    new_metadata = BlockMetadata(
        num_rows=accessor.num_rows(),
        size_bytes=accessor.size_bytes(),
        schema=accessor.schema(),
        input_files=None,
        exec_stats=BlockExecStats.TODO,
    )
    return new_block, new_metadata
=======
import itertools
import math
from typing import TypeVar, List, Optional, Dict, Any, Tuple, Union

import numpy as np

import ray
from ray.data.block import Block, BlockAccessor, BlockMetadata, BlockExecStats
from ray.data.impl.progress_bar import ProgressBar
from ray.data.impl.block_list import BlockList
from ray.data.impl.delegating_block_builder import DelegatingBlockBuilder
from ray.data.impl.remote_fn import cached_remote_fn
from ray.data.impl.util import _get_spread_resources_iter

T = TypeVar("T")


def simple_shuffle(
    input_blocks: BlockList,
    output_num_blocks: int,
    *,
    random_shuffle: bool = False,
    random_seed: Optional[int] = None,
    map_ray_remote_args: Optional[Dict[str, Any]] = None,
    reduce_ray_remote_args: Optional[Dict[str, Any]] = None,
    _spread_resource_prefix: Optional[str] = None
) -> Tuple[BlockList, Dict[str, List[BlockMetadata]]]:
    input_blocks = input_blocks.get_blocks()
    if map_ray_remote_args is None:
        map_ray_remote_args = {}
    if reduce_ray_remote_args is None:
        reduce_ray_remote_args = {}
    input_num_blocks = len(input_blocks)
    if _spread_resource_prefix is not None:
        # Use given spread resource prefix for round-robin resource-based
        # scheduling.
        nodes = ray.nodes()
        map_resource_iter = _get_spread_resources_iter(
            nodes, _spread_resource_prefix, map_ray_remote_args
        )
        reduce_resource_iter = _get_spread_resources_iter(
            nodes, _spread_resource_prefix, reduce_ray_remote_args
        )
    else:
        # If no spread resource prefix given, yield an empty dictionary.
        map_resource_iter, reduce_resource_iter = itertools.tee(itertools.repeat({}), 2)

    shuffle_map = cached_remote_fn(_shuffle_map)
    shuffle_reduce = cached_remote_fn(_shuffle_reduce)

    map_bar = ProgressBar("Shuffle Map", position=0, total=input_num_blocks)

    shuffle_map_out = [
        shuffle_map.options(
            **map_ray_remote_args,
            num_returns=1 + output_num_blocks,
            resources=next(map_resource_iter)
        ).remote(block, i, output_num_blocks, random_shuffle, random_seed)
        for i, block in enumerate(input_blocks)
    ]

    # The first item returned is the BlockMetadata.
    shuffle_map_metadata = []
    for i, refs in enumerate(shuffle_map_out):
        shuffle_map_metadata.append(refs[0])
        shuffle_map_out[i] = refs[1:]

    # Eagerly delete the input block references in order to eagerly release
    # the blocks' memory.
    del input_blocks
    shuffle_map_metadata = map_bar.fetch_until_complete(shuffle_map_metadata)
    map_bar.close()

    # Randomize the reduce order of the blocks.
    if random_shuffle:
        random = np.random.RandomState(random_seed)
        random.shuffle(shuffle_map_out)

    reduce_bar = ProgressBar("Shuffle Reduce", position=0, total=output_num_blocks)
    shuffle_reduce_out = [
        shuffle_reduce.options(
            **reduce_ray_remote_args,
            num_returns=2,
            resources=next(reduce_resource_iter)
        ).remote(*[shuffle_map_out[i][j] for i in range(input_num_blocks)])
        for j in range(output_num_blocks)
    ]
    # Eagerly delete the map block references in order to eagerly release
    # the blocks' memory.
    del shuffle_map_out
    new_blocks, new_metadata = zip(*shuffle_reduce_out)
    reduce_bar.block_until_complete(list(new_blocks))
    new_metadata = ray.get(list(new_metadata))
    reduce_bar.close()

    stats = {
        "map": shuffle_map_metadata,
        "reduce": new_metadata,
    }

    return BlockList(list(new_blocks), list(new_metadata)), stats


def _shuffle_map(
    block: Block,
    idx: int,
    output_num_blocks: int,
    random_shuffle: bool,
    random_seed: Optional[int],
) -> List[Union[BlockMetadata, Block]]:
    """Returns list of [BlockMetadata, O1, O2, O3, ...output_num_blocks]."""
    stats = BlockExecStats.builder()
    block = BlockAccessor.for_block(block)

    # Randomize the distribution of records to blocks.
    if random_shuffle:
        seed_i = random_seed + idx if random_seed is not None else None
        block = block.random_shuffle(seed_i)
        block = BlockAccessor.for_block(block)

    slice_sz = max(1, math.ceil(block.num_rows() / output_num_blocks))
    slices = []
    for i in range(output_num_blocks):
        slices.append(block.slice(i * slice_sz, (i + 1) * slice_sz, copy=True))

    # Randomize the distribution order of the blocks (this matters when
    # some blocks are larger than others).
    if random_shuffle:
        random = np.random.RandomState(seed_i)
        random.shuffle(slices)

    num_rows = sum(BlockAccessor.for_block(s).num_rows() for s in slices)
    assert num_rows == block.num_rows(), (num_rows, block.num_rows())
    metadata = block.get_metadata(input_files=None, exec_stats=stats.build())
    return [metadata] + slices


def _shuffle_reduce(*mapper_outputs: List[Block]) -> (Block, BlockMetadata):
    stats = BlockExecStats.builder()
    builder = DelegatingBlockBuilder()
    for block in mapper_outputs:
        builder.add_block(block)
    new_block = builder.build()
    accessor = BlockAccessor.for_block(new_block)
    new_metadata = BlockMetadata(
        num_rows=accessor.num_rows(),
        size_bytes=accessor.size_bytes(),
        schema=accessor.schema(),
        input_files=None,
        exec_stats=stats.build(),
    )
    return new_block, new_metadata
>>>>>>> 19672688
<|MERGE_RESOLUTION|>--- conflicted
+++ resolved
@@ -1,298 +1,152 @@
-<<<<<<< HEAD
-import itertools
-import math
-from typing import TypeVar, List, Optional, Dict, Any
-
-import numpy as np
-
-import ray
-from ray.data.block import Block, BlockAccessor, BlockMetadata, BlockExecStats
-from ray.data.impl.progress_bar import ProgressBar
-from ray.data.impl.block_list import BlockList
-from ray.data.impl.arrow_block import DelegatingArrowBlockBuilder
-from ray.data.impl.remote_fn import cached_remote_fn
-from ray.data.impl.util import _get_spread_resources_iter
-
-T = TypeVar("T")
-
-
-def simple_shuffle(
-    input_blocks: BlockList,
-    output_num_blocks: int,
-    *,
-    random_shuffle: bool = False,
-    random_seed: Optional[int] = None,
-    map_ray_remote_args: Optional[Dict[str, Any]] = None,
-    reduce_ray_remote_args: Optional[Dict[str, Any]] = None,
-    _spread_resource_prefix: Optional[str] = None
-) -> BlockList:
-    input_blocks = input_blocks.get_blocks()
-    if map_ray_remote_args is None:
-        map_ray_remote_args = {}
-    if reduce_ray_remote_args is None:
-        reduce_ray_remote_args = {}
-    input_num_blocks = len(input_blocks)
-    if _spread_resource_prefix is not None:
-        # Use given spread resource prefix for round-robin resource-based
-        # scheduling.
-        nodes = ray.nodes()
-        map_resource_iter = _get_spread_resources_iter(
-            nodes, _spread_resource_prefix, map_ray_remote_args
-        )
-        reduce_resource_iter = _get_spread_resources_iter(
-            nodes, _spread_resource_prefix, reduce_ray_remote_args
-        )
-    else:
-        # If no spread resource prefix given, yield an empty dictionary.
-        map_resource_iter, reduce_resource_iter = itertools.tee(itertools.repeat({}), 2)
-
-    shuffle_map = cached_remote_fn(_shuffle_map)
-    shuffle_reduce = cached_remote_fn(_shuffle_reduce)
-
-    map_bar = ProgressBar("Shuffle Map", position=0, total=input_num_blocks)
-
-    shuffle_map_out = [
-        shuffle_map.options(
-            **map_ray_remote_args,
-            num_returns=output_num_blocks,
-            resources=next(map_resource_iter)
-        ).remote(block, i, output_num_blocks, random_shuffle, random_seed)
-        for i, block in enumerate(input_blocks)
-    ]
-    # Eagerly delete the input block references in order to eagerly release
-    # the blocks' memory.
-    del input_blocks
-    if output_num_blocks == 1:
-        # Handle the num_returns=1 edge case which doesn't return a list.
-        shuffle_map_out = [[x] for x in shuffle_map_out]
-    map_bar.block_until_complete([x[0] for x in shuffle_map_out])
-    map_bar.close()
-
-    # Randomize the reduce order of the blocks.
-    if random_shuffle:
-        random = np.random.RandomState(random_seed)
-        random.shuffle(shuffle_map_out)
-
-    reduce_bar = ProgressBar("Shuffle Reduce", position=0, total=output_num_blocks)
-    shuffle_reduce_out = [
-        shuffle_reduce.options(
-            **reduce_ray_remote_args,
-            num_returns=2,
-            resources=next(reduce_resource_iter)
-        ).remote(*[shuffle_map_out[i][j] for i in range(input_num_blocks)])
-        for j in range(output_num_blocks)
-    ]
-    # Eagerly delete the map block references in order to eagerly release
-    # the blocks' memory.
-    del shuffle_map_out
-    new_blocks, new_metadata = zip(*shuffle_reduce_out)
-    reduce_bar.block_until_complete(list(new_blocks))
-    new_metadata = ray.get(list(new_metadata))
-    reduce_bar.close()
-
-    return BlockList(list(new_blocks), list(new_metadata))
-
-
-def _shuffle_map(
-    block: Block,
-    idx: int,
-    output_num_blocks: int,
-    random_shuffle: bool,
-    random_seed: Optional[int],
-) -> List[Block]:
-    block = BlockAccessor.for_block(block)
-
-    # Randomize the distribution of records to blocks.
-    if random_shuffle:
-        seed_i = random_seed + idx if random_seed is not None else None
-        block = block.random_shuffle(seed_i)
-        block = BlockAccessor.for_block(block)
-
-    slice_sz = max(1, math.ceil(block.num_rows() / output_num_blocks))
-    slices = []
-    for i in range(output_num_blocks):
-        slices.append(block.slice(i * slice_sz, (i + 1) * slice_sz, copy=True))
-
-    # Randomize the distribution order of the blocks (this matters when
-    # some blocks are larger than others).
-    if random_shuffle:
-        random = np.random.RandomState(seed_i)
-        random.shuffle(slices)
-
-    num_rows = sum(BlockAccessor.for_block(s).num_rows() for s in slices)
-    assert num_rows == block.num_rows(), (num_rows, block.num_rows())
-    # Needed to handle num_returns=1 edge case in Ray API.
-    if len(slices) == 1:
-        return slices[0]
-    else:
-        return slices
-
-
-def _shuffle_reduce(*mapper_outputs: List[Block]) -> (Block, BlockMetadata):
-    builder = DelegatingArrowBlockBuilder()
-    for block in mapper_outputs:
-        builder.add_block(block)
-    new_block = builder.build()
-    accessor = BlockAccessor.for_block(new_block)
-    new_metadata = BlockMetadata(
-        num_rows=accessor.num_rows(),
-        size_bytes=accessor.size_bytes(),
-        schema=accessor.schema(),
-        input_files=None,
-        exec_stats=BlockExecStats.TODO,
-    )
-    return new_block, new_metadata
-=======
-import itertools
-import math
-from typing import TypeVar, List, Optional, Dict, Any, Tuple, Union
-
-import numpy as np
-
-import ray
-from ray.data.block import Block, BlockAccessor, BlockMetadata, BlockExecStats
-from ray.data.impl.progress_bar import ProgressBar
-from ray.data.impl.block_list import BlockList
-from ray.data.impl.delegating_block_builder import DelegatingBlockBuilder
-from ray.data.impl.remote_fn import cached_remote_fn
-from ray.data.impl.util import _get_spread_resources_iter
-
-T = TypeVar("T")
-
-
-def simple_shuffle(
-    input_blocks: BlockList,
-    output_num_blocks: int,
-    *,
-    random_shuffle: bool = False,
-    random_seed: Optional[int] = None,
-    map_ray_remote_args: Optional[Dict[str, Any]] = None,
-    reduce_ray_remote_args: Optional[Dict[str, Any]] = None,
-    _spread_resource_prefix: Optional[str] = None
-) -> Tuple[BlockList, Dict[str, List[BlockMetadata]]]:
-    input_blocks = input_blocks.get_blocks()
-    if map_ray_remote_args is None:
-        map_ray_remote_args = {}
-    if reduce_ray_remote_args is None:
-        reduce_ray_remote_args = {}
-    input_num_blocks = len(input_blocks)
-    if _spread_resource_prefix is not None:
-        # Use given spread resource prefix for round-robin resource-based
-        # scheduling.
-        nodes = ray.nodes()
-        map_resource_iter = _get_spread_resources_iter(
-            nodes, _spread_resource_prefix, map_ray_remote_args
-        )
-        reduce_resource_iter = _get_spread_resources_iter(
-            nodes, _spread_resource_prefix, reduce_ray_remote_args
-        )
-    else:
-        # If no spread resource prefix given, yield an empty dictionary.
-        map_resource_iter, reduce_resource_iter = itertools.tee(itertools.repeat({}), 2)
-
-    shuffle_map = cached_remote_fn(_shuffle_map)
-    shuffle_reduce = cached_remote_fn(_shuffle_reduce)
-
-    map_bar = ProgressBar("Shuffle Map", position=0, total=input_num_blocks)
-
-    shuffle_map_out = [
-        shuffle_map.options(
-            **map_ray_remote_args,
-            num_returns=1 + output_num_blocks,
-            resources=next(map_resource_iter)
-        ).remote(block, i, output_num_blocks, random_shuffle, random_seed)
-        for i, block in enumerate(input_blocks)
-    ]
-
-    # The first item returned is the BlockMetadata.
-    shuffle_map_metadata = []
-    for i, refs in enumerate(shuffle_map_out):
-        shuffle_map_metadata.append(refs[0])
-        shuffle_map_out[i] = refs[1:]
-
-    # Eagerly delete the input block references in order to eagerly release
-    # the blocks' memory.
-    del input_blocks
-    shuffle_map_metadata = map_bar.fetch_until_complete(shuffle_map_metadata)
-    map_bar.close()
-
-    # Randomize the reduce order of the blocks.
-    if random_shuffle:
-        random = np.random.RandomState(random_seed)
-        random.shuffle(shuffle_map_out)
-
-    reduce_bar = ProgressBar("Shuffle Reduce", position=0, total=output_num_blocks)
-    shuffle_reduce_out = [
-        shuffle_reduce.options(
-            **reduce_ray_remote_args,
-            num_returns=2,
-            resources=next(reduce_resource_iter)
-        ).remote(*[shuffle_map_out[i][j] for i in range(input_num_blocks)])
-        for j in range(output_num_blocks)
-    ]
-    # Eagerly delete the map block references in order to eagerly release
-    # the blocks' memory.
-    del shuffle_map_out
-    new_blocks, new_metadata = zip(*shuffle_reduce_out)
-    reduce_bar.block_until_complete(list(new_blocks))
-    new_metadata = ray.get(list(new_metadata))
-    reduce_bar.close()
-
-    stats = {
-        "map": shuffle_map_metadata,
-        "reduce": new_metadata,
-    }
-
-    return BlockList(list(new_blocks), list(new_metadata)), stats
-
-
-def _shuffle_map(
-    block: Block,
-    idx: int,
-    output_num_blocks: int,
-    random_shuffle: bool,
-    random_seed: Optional[int],
-) -> List[Union[BlockMetadata, Block]]:
-    """Returns list of [BlockMetadata, O1, O2, O3, ...output_num_blocks]."""
-    stats = BlockExecStats.builder()
-    block = BlockAccessor.for_block(block)
-
-    # Randomize the distribution of records to blocks.
-    if random_shuffle:
-        seed_i = random_seed + idx if random_seed is not None else None
-        block = block.random_shuffle(seed_i)
-        block = BlockAccessor.for_block(block)
-
-    slice_sz = max(1, math.ceil(block.num_rows() / output_num_blocks))
-    slices = []
-    for i in range(output_num_blocks):
-        slices.append(block.slice(i * slice_sz, (i + 1) * slice_sz, copy=True))
-
-    # Randomize the distribution order of the blocks (this matters when
-    # some blocks are larger than others).
-    if random_shuffle:
-        random = np.random.RandomState(seed_i)
-        random.shuffle(slices)
-
-    num_rows = sum(BlockAccessor.for_block(s).num_rows() for s in slices)
-    assert num_rows == block.num_rows(), (num_rows, block.num_rows())
-    metadata = block.get_metadata(input_files=None, exec_stats=stats.build())
-    return [metadata] + slices
-
-
-def _shuffle_reduce(*mapper_outputs: List[Block]) -> (Block, BlockMetadata):
-    stats = BlockExecStats.builder()
-    builder = DelegatingBlockBuilder()
-    for block in mapper_outputs:
-        builder.add_block(block)
-    new_block = builder.build()
-    accessor = BlockAccessor.for_block(new_block)
-    new_metadata = BlockMetadata(
-        num_rows=accessor.num_rows(),
-        size_bytes=accessor.size_bytes(),
-        schema=accessor.schema(),
-        input_files=None,
-        exec_stats=stats.build(),
-    )
-    return new_block, new_metadata
->>>>>>> 19672688
+import itertools
+import math
+from typing import TypeVar, List, Optional, Dict, Any, Tuple, Union
+
+import numpy as np
+
+import ray
+from ray.data.block import Block, BlockAccessor, BlockMetadata, BlockExecStats
+from ray.data.impl.progress_bar import ProgressBar
+from ray.data.impl.block_list import BlockList
+from ray.data.impl.delegating_block_builder import DelegatingBlockBuilder
+from ray.data.impl.remote_fn import cached_remote_fn
+from ray.data.impl.util import _get_spread_resources_iter
+
+T = TypeVar("T")
+
+
+def simple_shuffle(
+    input_blocks: BlockList,
+    output_num_blocks: int,
+    *,
+    random_shuffle: bool = False,
+    random_seed: Optional[int] = None,
+    map_ray_remote_args: Optional[Dict[str, Any]] = None,
+    reduce_ray_remote_args: Optional[Dict[str, Any]] = None,
+    _spread_resource_prefix: Optional[str] = None
+) -> Tuple[BlockList, Dict[str, List[BlockMetadata]]]:
+    input_blocks = input_blocks.get_blocks()
+    if map_ray_remote_args is None:
+        map_ray_remote_args = {}
+    if reduce_ray_remote_args is None:
+        reduce_ray_remote_args = {}
+    input_num_blocks = len(input_blocks)
+    if _spread_resource_prefix is not None:
+        # Use given spread resource prefix for round-robin resource-based
+        # scheduling.
+        nodes = ray.nodes()
+        map_resource_iter = _get_spread_resources_iter(
+            nodes, _spread_resource_prefix, map_ray_remote_args
+        )
+        reduce_resource_iter = _get_spread_resources_iter(
+            nodes, _spread_resource_prefix, reduce_ray_remote_args
+        )
+    else:
+        # If no spread resource prefix given, yield an empty dictionary.
+        map_resource_iter, reduce_resource_iter = itertools.tee(itertools.repeat({}), 2)
+
+    shuffle_map = cached_remote_fn(_shuffle_map)
+    shuffle_reduce = cached_remote_fn(_shuffle_reduce)
+
+    map_bar = ProgressBar("Shuffle Map", position=0, total=input_num_blocks)
+
+    shuffle_map_out = [
+        shuffle_map.options(
+            **map_ray_remote_args,
+            num_returns=1 + output_num_blocks,
+            resources=next(map_resource_iter)
+        ).remote(block, i, output_num_blocks, random_shuffle, random_seed)
+        for i, block in enumerate(input_blocks)
+    ]
+
+    # The first item returned is the BlockMetadata.
+    shuffle_map_metadata = []
+    for i, refs in enumerate(shuffle_map_out):
+        shuffle_map_metadata.append(refs[0])
+        shuffle_map_out[i] = refs[1:]
+
+    # Eagerly delete the input block references in order to eagerly release
+    # the blocks' memory.
+    del input_blocks
+    shuffle_map_metadata = map_bar.fetch_until_complete(shuffle_map_metadata)
+    map_bar.close()
+
+    # Randomize the reduce order of the blocks.
+    if random_shuffle:
+        random = np.random.RandomState(random_seed)
+        random.shuffle(shuffle_map_out)
+
+    reduce_bar = ProgressBar("Shuffle Reduce", position=0, total=output_num_blocks)
+    shuffle_reduce_out = [
+        shuffle_reduce.options(
+            **reduce_ray_remote_args,
+            num_returns=2,
+            resources=next(reduce_resource_iter)
+        ).remote(*[shuffle_map_out[i][j] for i in range(input_num_blocks)])
+        for j in range(output_num_blocks)
+    ]
+    # Eagerly delete the map block references in order to eagerly release
+    # the blocks' memory.
+    del shuffle_map_out
+    new_blocks, new_metadata = zip(*shuffle_reduce_out)
+    reduce_bar.block_until_complete(list(new_blocks))
+    new_metadata = ray.get(list(new_metadata))
+    reduce_bar.close()
+
+    stats = {
+        "map": shuffle_map_metadata,
+        "reduce": new_metadata,
+    }
+
+    return BlockList(list(new_blocks), list(new_metadata)), stats
+
+
+def _shuffle_map(
+    block: Block,
+    idx: int,
+    output_num_blocks: int,
+    random_shuffle: bool,
+    random_seed: Optional[int],
+) -> List[Union[BlockMetadata, Block]]:
+    """Returns list of [BlockMetadata, O1, O2, O3, ...output_num_blocks]."""
+    stats = BlockExecStats.builder()
+    block = BlockAccessor.for_block(block)
+
+    # Randomize the distribution of records to blocks.
+    if random_shuffle:
+        seed_i = random_seed + idx if random_seed is not None else None
+        block = block.random_shuffle(seed_i)
+        block = BlockAccessor.for_block(block)
+
+    slice_sz = max(1, math.ceil(block.num_rows() / output_num_blocks))
+    slices = []
+    for i in range(output_num_blocks):
+        slices.append(block.slice(i * slice_sz, (i + 1) * slice_sz, copy=True))
+
+    # Randomize the distribution order of the blocks (this matters when
+    # some blocks are larger than others).
+    if random_shuffle:
+        random = np.random.RandomState(seed_i)
+        random.shuffle(slices)
+
+    num_rows = sum(BlockAccessor.for_block(s).num_rows() for s in slices)
+    assert num_rows == block.num_rows(), (num_rows, block.num_rows())
+    metadata = block.get_metadata(input_files=None, exec_stats=stats.build())
+    return [metadata] + slices
+
+
+def _shuffle_reduce(*mapper_outputs: List[Block]) -> (Block, BlockMetadata):
+    stats = BlockExecStats.builder()
+    builder = DelegatingBlockBuilder()
+    for block in mapper_outputs:
+        builder.add_block(block)
+    new_block = builder.build()
+    accessor = BlockAccessor.for_block(new_block)
+    new_metadata = BlockMetadata(
+        num_rows=accessor.num_rows(),
+        size_bytes=accessor.size_bytes(),
+        schema=accessor.schema(),
+        input_files=None,
+        exec_stats=stats.build(),
+    )
+    return new_block, new_metadata