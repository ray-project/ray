import itertools
import math
from typing import TypeVar, List, Optional, Dict, Any, Tuple, Union

import numpy as np

import ray
from ray.data.block import Block, BlockAccessor, BlockMetadata, BlockExecStats
from ray.data.impl.progress_bar import ProgressBar
from ray.data.impl.block_list import BlockList
from ray.data.impl.delegating_block_builder import DelegatingBlockBuilder
from ray.data.impl.remote_fn import cached_remote_fn
from ray.data.impl.util import _get_spread_resources_iter

T = TypeVar("T")

import logging
logger = logging.getLogger(__name__)

<<<<<<< HEAD
def simple_shuffle(input_blocks: BlockList,
                   output_num_blocks: int,
                   *,
                   random_shuffle: bool = False,
                   random_seed: Optional[int] = None,
                   map_ray_remote_args: Optional[Dict[str, Any]] = None,
                   reduce_ray_remote_args: Optional[Dict[str, Any]] = None,
                   _spread_resource_prefix: Optional[str] = None
                   ) -> Tuple[BlockList, Dict[str, List[BlockMetadata]]]:
    logger.info("jjyao materialize dataset start")
=======
def simple_shuffle(
    input_blocks: BlockList,
    output_num_blocks: int,
    *,
    random_shuffle: bool = False,
    random_seed: Optional[int] = None,
    map_ray_remote_args: Optional[Dict[str, Any]] = None,
    reduce_ray_remote_args: Optional[Dict[str, Any]] = None,
    _spread_resource_prefix: Optional[str] = None
) -> Tuple[BlockList, Dict[str, List[BlockMetadata]]]:
>>>>>>> e3af8282
    input_blocks = input_blocks.get_blocks()
    logger.info("jjyao materialize dataset end")
    if map_ray_remote_args is None:
        map_ray_remote_args = {}
    if reduce_ray_remote_args is None:
        reduce_ray_remote_args = {}
    if "scheduling_strategy" not in reduce_ray_remote_args:
        reduce_ray_remote_args["scheduling_strategy"] = "SPREAD"
    input_num_blocks = len(input_blocks)
    if _spread_resource_prefix is not None:
        # Use given spread resource prefix for round-robin resource-based
        # scheduling.
        nodes = ray.nodes()
        map_resource_iter = _get_spread_resources_iter(
            nodes, _spread_resource_prefix, map_ray_remote_args
        )
        reduce_resource_iter = _get_spread_resources_iter(
            nodes, _spread_resource_prefix, reduce_ray_remote_args
        )
    else:
        # If no spread resource prefix given, yield an empty dictionary.
        map_resource_iter, reduce_resource_iter = itertools.tee(itertools.repeat({}), 2)

    shuffle_map = cached_remote_fn(_shuffle_map)
    shuffle_reduce = cached_remote_fn(_shuffle_reduce)

    map_bar = ProgressBar("Shuffle Map", position=0, total=input_num_blocks)

    logger.info("jjyao shuffle map start")
    shuffle_map_out = [
        shuffle_map.options(
            **map_ray_remote_args,
            num_returns=1 + output_num_blocks,
<<<<<<< HEAD
            name=f"jjyao-map-{i}",
            resources=next(map_resource_iter)).remote(
                block, i, output_num_blocks, random_shuffle, random_seed)
=======
            resources=next(map_resource_iter)
        ).remote(block, i, output_num_blocks, random_shuffle, random_seed)
>>>>>>> e3af8282
        for i, block in enumerate(input_blocks)
    ]

    # The first item returned is the BlockMetadata.
    shuffle_map_metadata = []
    for i, refs in enumerate(shuffle_map_out):
        shuffle_map_metadata.append(refs[0])
        shuffle_map_out[i] = refs[1:]

    # Eagerly delete the input block references in order to eagerly release
    # the blocks' memory.
    del input_blocks
    shuffle_map_metadata = map_bar.fetch_until_complete(shuffle_map_metadata)
    map_bar.close()
    logger.info("jjyao shuffle map end")

    # Randomize the reduce order of the blocks.
    if random_shuffle:
        random = np.random.RandomState(random_seed)
        random.shuffle(shuffle_map_out)

<<<<<<< HEAD
    reduce_bar = ProgressBar(
        "Shuffle Reduce", position=0, total=output_num_blocks)
    logger.info("jjyao shuffle reduce start")
=======
    reduce_bar = ProgressBar("Shuffle Reduce", position=0, total=output_num_blocks)
>>>>>>> e3af8282
    shuffle_reduce_out = [
        shuffle_reduce.options(
            **reduce_ray_remote_args,
            num_returns=2,
<<<<<<< HEAD
            name=f"jjyao-reduce-{j}",
            resources=next(reduce_resource_iter)).remote(
                *[shuffle_map_out[i][j] for i in range(input_num_blocks)])
=======
            resources=next(reduce_resource_iter)
        ).remote(*[shuffle_map_out[i][j] for i in range(input_num_blocks)])
>>>>>>> e3af8282
        for j in range(output_num_blocks)
    ]
    # Eagerly delete the map block references in order to eagerly release
    # the blocks' memory.
    del shuffle_map_out
    new_blocks, new_metadata = zip(*shuffle_reduce_out)
    reduce_bar.block_until_complete(list(new_blocks))
    new_metadata = ray.get(list(new_metadata))
    reduce_bar.close()
    logger.info("jjyao shuffle end start")

    stats = {
        "map": shuffle_map_metadata,
        "reduce": new_metadata,
    }

    return BlockList(list(new_blocks), list(new_metadata)), stats


def _shuffle_map(
    block: Block,
    idx: int,
    output_num_blocks: int,
    random_shuffle: bool,
    random_seed: Optional[int],
) -> List[Union[BlockMetadata, Block]]:
    """Returns list of [BlockMetadata, O1, O2, O3, ...output_num_blocks]."""
    stats = BlockExecStats.builder()
    block = BlockAccessor.for_block(block)

    # Randomize the distribution of records to blocks.
    if random_shuffle:
        seed_i = random_seed + idx if random_seed is not None else None
        block = block.random_shuffle(seed_i)
        block = BlockAccessor.for_block(block)

    slice_sz = max(1, math.ceil(block.num_rows() / output_num_blocks))
    slices = []
    for i in range(output_num_blocks):
        slices.append(block.slice(i * slice_sz, (i + 1) * slice_sz, copy=True))

    # Randomize the distribution order of the blocks (this matters when
    # some blocks are larger than others).
    if random_shuffle:
        random = np.random.RandomState(seed_i)
        random.shuffle(slices)

    num_rows = sum(BlockAccessor.for_block(s).num_rows() for s in slices)
    assert num_rows == block.num_rows(), (num_rows, block.num_rows())
    metadata = block.get_metadata(input_files=None, exec_stats=stats.build())
    return [metadata] + slices


def _shuffle_reduce(*mapper_outputs: List[Block]) -> (Block, BlockMetadata):
    stats = BlockExecStats.builder()
    builder = DelegatingBlockBuilder()
    for block in mapper_outputs:
        builder.add_block(block)
    new_block = builder.build()
    accessor = BlockAccessor.for_block(new_block)
    new_metadata = BlockMetadata(
        num_rows=accessor.num_rows(),
        size_bytes=accessor.size_bytes(),
        schema=accessor.schema(),
        input_files=None,
        exec_stats=stats.build(),
    )
    return new_block, new_metadata<|MERGE_RESOLUTION|>--- conflicted
+++ resolved
@@ -15,20 +15,10 @@
 T = TypeVar("T")
 
 import logging
+
 logger = logging.getLogger(__name__)
 
-<<<<<<< HEAD
-def simple_shuffle(input_blocks: BlockList,
-                   output_num_blocks: int,
-                   *,
-                   random_shuffle: bool = False,
-                   random_seed: Optional[int] = None,
-                   map_ray_remote_args: Optional[Dict[str, Any]] = None,
-                   reduce_ray_remote_args: Optional[Dict[str, Any]] = None,
-                   _spread_resource_prefix: Optional[str] = None
-                   ) -> Tuple[BlockList, Dict[str, List[BlockMetadata]]]:
-    logger.info("jjyao materialize dataset start")
-=======
+
 def simple_shuffle(
     input_blocks: BlockList,
     output_num_blocks: int,
@@ -37,9 +27,9 @@
     random_seed: Optional[int] = None,
     map_ray_remote_args: Optional[Dict[str, Any]] = None,
     reduce_ray_remote_args: Optional[Dict[str, Any]] = None,
-    _spread_resource_prefix: Optional[str] = None
+    _spread_resource_prefix: Optional[str] = None,
 ) -> Tuple[BlockList, Dict[str, List[BlockMetadata]]]:
->>>>>>> e3af8282
+    logger.info("jjyao materialize dataset start")
     input_blocks = input_blocks.get_blocks()
     logger.info("jjyao materialize dataset end")
     if map_ray_remote_args is None:
@@ -73,14 +63,9 @@
         shuffle_map.options(
             **map_ray_remote_args,
             num_returns=1 + output_num_blocks,
-<<<<<<< HEAD
             name=f"jjyao-map-{i}",
-            resources=next(map_resource_iter)).remote(
-                block, i, output_num_blocks, random_shuffle, random_seed)
-=======
-            resources=next(map_resource_iter)
+            resources=next(map_resource_iter),
         ).remote(block, i, output_num_blocks, random_shuffle, random_seed)
->>>>>>> e3af8282
         for i, block in enumerate(input_blocks)
     ]
 
@@ -102,25 +87,15 @@
         random = np.random.RandomState(random_seed)
         random.shuffle(shuffle_map_out)
 
-<<<<<<< HEAD
-    reduce_bar = ProgressBar(
-        "Shuffle Reduce", position=0, total=output_num_blocks)
+    reduce_bar = ProgressBar("Shuffle Reduce", position=0, total=output_num_blocks)
     logger.info("jjyao shuffle reduce start")
-=======
-    reduce_bar = ProgressBar("Shuffle Reduce", position=0, total=output_num_blocks)
->>>>>>> e3af8282
     shuffle_reduce_out = [
         shuffle_reduce.options(
             **reduce_ray_remote_args,
             num_returns=2,
-<<<<<<< HEAD
             name=f"jjyao-reduce-{j}",
-            resources=next(reduce_resource_iter)).remote(
-                *[shuffle_map_out[i][j] for i in range(input_num_blocks)])
-=======
-            resources=next(reduce_resource_iter)
+            resources=next(reduce_resource_iter),
         ).remote(*[shuffle_map_out[i][j] for i in range(input_num_blocks)])
->>>>>>> e3af8282
         for j in range(output_num_blocks)
     ]
     # Eagerly delete the map block references in order to eagerly release
