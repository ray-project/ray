import time
from typing import TypeVar, Any, Union, Callable, List, Tuple

import ray
from ray.data.block import Block, BlockAccessor, BlockMetadata, \
    BlockPartition, BlockExecStats
from ray.data.context import DatasetContext
from ray.data.impl.delegating_block_builder import DelegatingBlockBuilder
from ray.data.impl.block_list import BlockList
from ray.data.impl.progress_bar import ProgressBar
from ray.data.impl.remote_fn import cached_remote_fn

T = TypeVar("T")
U = TypeVar("U")

# A class type that implements __call__.
CallableClass = type


class ComputeStrategy:
    def apply(self, fn: Any, blocks: BlockList) -> BlockList:
        raise NotImplementedError


def _map_block_split(block: Block, fn: Any,
                     input_files: List[str]) -> BlockPartition:
    output = []
    for new_block in fn(block):
        accessor = BlockAccessor.for_block(new_block)
        new_meta = BlockMetadata(
            num_rows=accessor.num_rows(),
            size_bytes=accessor.size_bytes(),
            schema=accessor.schema(),
            input_files=input_files,
            exec_stats=BlockExecStats.TODO)
        owner = DatasetContext.get_current().block_owner
        output.append((ray.put(new_block, _owner=owner), new_meta))
    return output


def _map_block_nosplit(block: Block, fn: Any,
                       input_files: List[str]) -> Tuple[Block, BlockMetadata]:
<<<<<<< HEAD
    builder = DelegatingBlockBuilder()
=======
    start_time, start_cpu = time.perf_counter(), time.process_time()
    exec_stats = BlockExecStats()
    builder = DelegatingArrowBlockBuilder()
>>>>>>> f7b0b872
    for new_block in fn(block):
        builder.add_block(new_block)
    new_block = builder.build()
    accessor = BlockAccessor.for_block(new_block)
    exec_stats.cpu_time_s = time.process_time() - start_cpu
    exec_stats.wall_time_s = time.perf_counter() - start_time
    return new_block, accessor.get_metadata(
        input_files=input_files, exec_stats=exec_stats)


class TaskPool(ComputeStrategy):
    def apply(self, fn: Any, remote_args: dict,
              blocks: BlockList) -> BlockList:
        context = DatasetContext.get_current()

        # Handle empty datasets.
        if blocks.initial_num_blocks() == 0:
            return blocks

        blocks = blocks.get_blocks_with_metadata()
        map_bar = ProgressBar("Map Progress", total=len(blocks))

        if context.block_splitting_enabled:
            map_block = cached_remote_fn(_map_block_split).options(
                **remote_args)
            refs = [map_block.remote(b, fn, m.input_files) for b, m in blocks]
        else:
            map_block = cached_remote_fn(_map_block_nosplit).options(
                **dict(remote_args, num_returns=2))
            all_refs = [
                map_block.remote(b, fn, m.input_files) for b, m in blocks
            ]
            data_refs = [r[0] for r in all_refs]
            refs = [r[1] for r in all_refs]

        # Common wait for non-data refs.
        try:
            results = map_bar.fetch_until_complete(refs)
        except (ray.exceptions.RayTaskError, KeyboardInterrupt) as e:
            # One or more mapper tasks failed, or we received a SIGINT signal
            # while waiting; either way, we cancel all map tasks.
            for ref in refs:
                ray.cancel(ref)
            # Wait until all tasks have failed or been cancelled.
            for ref in refs:
                try:
                    ray.get(ref)
                except (ray.exceptions.RayTaskError,
                        ray.exceptions.TaskCancelledError):
                    pass
            # Reraise the original task failure exception.
            raise e from None

        new_blocks, new_metadata = [], []
        if context.block_splitting_enabled:
            for result in results:
                for block, metadata in result:
                    new_blocks.append(block)
                    new_metadata.append(metadata)
        else:
            for block, metadata in zip(data_refs, results):
                new_blocks.append(block)
                new_metadata.append(metadata)
        return BlockList(list(new_blocks), list(new_metadata))


class ActorPool(ComputeStrategy):
    def __init__(self):
        self.workers = []

    def __del__(self):
        for w in self.workers:
            w.__ray_terminate__.remote()

    def apply(self, fn: Any, remote_args: dict,
              blocks: BlockList) -> BlockList:
        context = DatasetContext.get_current()

        blocks_in = blocks.get_blocks_with_metadata()
        orig_num_blocks = len(blocks_in)
        results = []
        map_bar = ProgressBar("Map Progress", total=orig_num_blocks)

        class BlockWorker:
            def ready(self):
                return "ok"

            def map_block_split(self, block: Block,
                                input_files: List[str]) -> BlockPartition:
                return _map_block_split(block, fn, input_files)

            @ray.method(num_returns=2)
            def map_block_nosplit(self, block: Block, input_files: List[str]
                                  ) -> Tuple[Block, BlockMetadata]:
                return _map_block_nosplit(block, fn, input_files)

        if not remote_args:
            remote_args["num_cpus"] = 1

        BlockWorker = ray.remote(**remote_args)(BlockWorker)

        self.workers = [BlockWorker.remote()]
        tasks = {w.ready.remote(): w for w in self.workers}
        metadata_mapping = {}
        ready_workers = set()

        while len(results) < orig_num_blocks:
            ready, _ = ray.wait(
                list(tasks), timeout=0.01, num_returns=1, fetch_local=False)
            if not ready:
                if len(ready_workers) / len(self.workers) > 0.8:
                    w = BlockWorker.remote()
                    self.workers.append(w)
                    tasks[w.ready.remote()] = w
                    map_bar.set_description(
                        "Map Progress ({} actors {} pending)".format(
                            len(ready_workers),
                            len(self.workers) - len(ready_workers)))
                continue

            [obj_id] = ready
            worker = tasks[obj_id]
            del tasks[obj_id]

            # Process task result.
            if worker in ready_workers:
                results.append(obj_id)
                map_bar.update(1)
            else:
                ready_workers.add(worker)

            # Schedule a new task.
            if blocks_in:
                block, meta = blocks_in.pop()
                if context.block_splitting_enabled:
                    ref = worker.map_block_split.remote(
                        block, meta.input_files)
                else:
                    ref, meta_ref = worker.map_block_nosplit.remote(
                        block, meta.input_files)
                    metadata_mapping[ref] = meta_ref
                tasks[ref] = worker

        map_bar.close()
        new_blocks, new_metadata = [], []
        if context.block_splitting_enabled:
            for result in ray.get(results):
                for block, metadata in result:
                    new_blocks.append(block)
                    new_metadata.append(metadata)
        else:
            for block in results:
                new_blocks.append(block)
                new_metadata.append(metadata_mapping[block])
        return BlockList(new_blocks, new_metadata)


def cache_wrapper(fn: Union[CallableClass, Callable[[Any], Any]]
                  ) -> Callable[[Any], Any]:
    """Implements caching of stateful callables.

    Args:
        fn: Either a plain function or class of a stateful callable.

    Returns:
        A plain function with per-process initialization cached as needed.
    """
    if isinstance(fn, CallableClass):

        def _fn(item: Any) -> Any:
            if ray.data._cached_fn is None or ray.data._cached_cls != fn:
                ray.data._cached_cls = fn
                ray.data._cached_fn = fn()
            return ray.data._cached_fn(item)

        return _fn
    else:
        return fn


def get_compute(compute_spec: Union[str, ComputeStrategy]) -> ComputeStrategy:
    if not compute_spec or compute_spec == "tasks":
        return TaskPool()
    elif compute_spec == "actors":
        return ActorPool()
    elif isinstance(compute_spec, ComputeStrategy):
        return compute_spec
    else:
        raise ValueError("compute must be one of [`tasks`, `actors`]")<|MERGE_RESOLUTION|>--- conflicted
+++ resolved
@@ -40,13 +40,9 @@
 
 def _map_block_nosplit(block: Block, fn: Any,
                        input_files: List[str]) -> Tuple[Block, BlockMetadata]:
-<<<<<<< HEAD
-    builder = DelegatingBlockBuilder()
-=======
     start_time, start_cpu = time.perf_counter(), time.process_time()
     exec_stats = BlockExecStats()
-    builder = DelegatingArrowBlockBuilder()
->>>>>>> f7b0b872
+    builder = DelegatingBlockBuilder()
     for new_block in fn(block):
         builder.add_block(new_block)
     new_block = builder.build()
