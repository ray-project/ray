--- conflicted
+++ resolved
@@ -41,14 +41,8 @@
 
 def _map_block_nosplit(block: Block, fn: Any,
                        input_files: List[str]) -> Tuple[Block, BlockMetadata]:
-<<<<<<< HEAD
     stats = BlockExecStats.builder()
-    builder = DelegatingArrowBlockBuilder()
-=======
-    start_time, start_cpu = time.perf_counter(), time.process_time()
-    exec_stats = BlockExecStats()
     builder = DelegatingBlockBuilder()
->>>>>>> abdf9b5f
     for new_block in fn(block):
         builder.add_block(new_block)
     new_block = builder.build()
