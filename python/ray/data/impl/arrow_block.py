--- conflicted
+++ resolved
@@ -342,19 +342,13 @@
     def merge_sorted_blocks(
             blocks: List[Block[T]], key: SortKeyT,
             _descending: bool) -> Tuple[Block[T], BlockMetadata]:
-<<<<<<< HEAD
         blocks = [b for b in blocks if b.num_rows > 0]
         if len(blocks) == 0:
             ret = pyarrow.Table.from_pydict({})
         else:
-            ret = pyarrow.concat_tables(blocks)
+            ret = pyarrow.concat_tables(blocks, promote=True)
             indices = pyarrow.compute.sort_indices(ret, sort_keys=key)
             ret = ret.take(indices)
-=======
-        ret = pyarrow.concat_tables(blocks, promote=True)
-        indices = pyarrow.compute.sort_indices(ret, sort_keys=key)
-        ret = ret.take(indices)
->>>>>>> ab15dfd4
         return ret, ArrowBlockAccessor(ret).get_metadata(None)
 
 
