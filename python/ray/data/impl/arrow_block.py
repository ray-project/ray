<<<<<<< HEAD
import collections
import random
import heapq
from typing import Iterator, List, Union, Tuple, Any, TypeVar, Optional, TYPE_CHECKING

import numpy as np

try:
    import pyarrow
except ImportError:
    pyarrow = None

from ray.data.block import Block, BlockAccessor, BlockMetadata, BlockExecStats
from ray.data.impl.block_builder import BlockBuilder
from ray.data.impl.simple_block import SimpleBlockBuilder
from ray.data.aggregate import AggregateFn
from ray.data.impl.size_estimator import SizeEstimator

if TYPE_CHECKING:
    import pandas

T = TypeVar("T")

# An Arrow block can be sorted by a list of (column, asc/desc) pairs,
# e.g. [("column1", "ascending"), ("column2", "descending")]
SortKeyT = List[Tuple[str, str]]
GroupKeyT = Union[None, str]

# The max size of Python tuples to buffer before compacting them into an Arrow
# table in the BlockBuilder.
MAX_UNCOMPACTED_SIZE_BYTES = 50 * 1024 * 1024


class ArrowRow:
    def __init__(self, row: "pyarrow.Table"):
        self._row = row

    def as_pydict(self) -> dict:
        return {k: v[0] for k, v in self._row.to_pydict().items()}

    def keys(self) -> Iterator[str]:
        return self.as_pydict().keys()

    def values(self) -> Iterator[Any]:
        return self.as_pydict().values()

    def items(self) -> Iterator[Tuple[str, Any]]:
        return self.as_pydict().items()

    def __getitem__(self, key: str) -> Any:
        col = self._row[key]
        if len(col) == 0:
            return None
        item = col[0]
        try:
            # Try to interpret this as a pyarrow.Scalar value.
            return item.as_py()
        except AttributeError:
            # Assume that this row is an element of an extension array, and
            # that it is bypassing pyarrow's scalar model.
            return item

    def __eq__(self, other: Any) -> bool:
        return self.as_pydict() == other

    def __str__(self):
        return str(self.as_pydict())

    def __repr__(self):
        return str(self)

    def __len__(self):
        return self._row.num_columns


class DelegatingArrowBlockBuilder(BlockBuilder[T]):
    def __init__(self):
        self._builder = None

    def add(self, item: Any) -> None:
        if self._builder is None:
            if isinstance(item, dict) or isinstance(item, ArrowRow):
                try:
                    check = ArrowBlockBuilder()
                    check.add(item)
                    check.build()
                    self._builder = ArrowBlockBuilder()
                except (TypeError, pyarrow.lib.ArrowInvalid):
                    self._builder = SimpleBlockBuilder()
            else:
                self._builder = SimpleBlockBuilder()
        self._builder.add(item)

    def add_block(self, block: Block) -> None:
        if self._builder is None:
            self._builder = BlockAccessor.for_block(block).builder()
        self._builder.add_block(block)

    def build(self) -> Block:
        if self._builder is None:
            self._builder = ArrowBlockBuilder()
        return self._builder.build()

    def num_rows(self) -> int:
        return self._builder.num_rows() if self._builder is not None else 0

    def get_estimated_memory_usage(self) -> int:
        if self._builder is None:
            return 0
        return self._builder.get_estimated_memory_usage()


class ArrowBlockBuilder(BlockBuilder[T]):
    def __init__(self):
        if pyarrow is None:
            raise ImportError("Run `pip install pyarrow` for Arrow support")
        # The set of uncompacted Python values buffered.
        self._columns = collections.defaultdict(list)
        # The set of compacted tables we have built so far.
        self._tables: List["pyarrow.Table"] = []
        self._tables_nbytes = 0
        # Size estimator for un-compacted table values.
        self._uncompacted_size = SizeEstimator()
        self._num_rows = 0
        self._num_compactions = 0

    def add(self, item: Union[dict, ArrowRow]) -> None:
        if isinstance(item, ArrowRow):
            item = item.as_pydict()
        if not isinstance(item, dict):
            raise ValueError(
                "Returned elements of an ArrowBlock must be of type `dict`, "
                "got {} (type {}).".format(item, type(item))
            )
        for key, value in item.items():
            self._columns[key].append(value)
        self._num_rows += 1
        self._compact_if_needed()
        self._uncompacted_size.add(item)

    def add_block(self, block: "pyarrow.Table") -> None:
        assert isinstance(block, pyarrow.Table), block
        self._tables.append(block)
        self._tables_nbytes += block.nbytes
        self._num_rows += block.num_rows

    def build(self) -> Block:
        if self._columns:
            tables = [pyarrow.Table.from_pydict(self._columns)]
        else:
            tables = []
        tables.extend(self._tables)
        if len(tables) > 1:
            return pyarrow.concat_tables(tables, promote=True)
        elif len(tables) > 0:
            return tables[0]
        else:
            return pyarrow.Table.from_pydict({})

    def num_rows(self) -> int:
        return self._num_rows

    def get_estimated_memory_usage(self) -> int:
        if self._num_rows == 0:
            return 0
        return self._tables_nbytes + self._uncompacted_size.size_bytes()

    def _compact_if_needed(self) -> None:
        assert self._columns
        if self._uncompacted_size.size_bytes() < MAX_UNCOMPACTED_SIZE_BYTES:
            return
        block = pyarrow.Table.from_pydict(self._columns)
        self._tables.append(block)
        self._tables_nbytes += block.nbytes
        self._uncompacted_size = SizeEstimator()
        self._columns.clear()
        self._num_compactions += 1


class ArrowBlockAccessor(BlockAccessor):
    def __init__(self, table: "pyarrow.Table"):
        if pyarrow is None:
            raise ImportError("Run `pip install pyarrow` for Arrow support")
        self._table = table

    @classmethod
    def from_bytes(cls, data: bytes):
        reader = pyarrow.ipc.open_stream(data)
        return cls(reader.read_all())

    def iter_rows(self) -> Iterator[ArrowRow]:
        outer = self

        class Iter:
            def __init__(self):
                self._cur = -1

            def __iter__(self):
                return self

            def __next__(self):
                self._cur += 1
                if self._cur < outer._table.num_rows:
                    row = ArrowRow(outer._table.slice(self._cur, 1))
                    return row
                raise StopIteration

        return Iter()

    def slice(self, start: int, end: int, copy: bool) -> "pyarrow.Table":
        view = self._table.slice(start, end - start)
        if copy:
            view = _copy_table(view)
        return view

    def random_shuffle(self, random_seed: Optional[int]) -> List[T]:
        random = np.random.RandomState(random_seed)
        return self._table.take(random.permutation(self.num_rows()))

    def schema(self) -> "pyarrow.lib.Schema":
        return self._table.schema

    def to_pandas(self) -> "pandas.DataFrame":
        return self._table.to_pandas()

    def to_numpy(self, column: str = None) -> np.ndarray:
        if column is None:
            raise ValueError(
                "`column` must be specified when calling .to_numpy() "
                "on Arrow blocks."
            )
        if column not in self._table.column_names:
            raise ValueError(
                f"Cannot find column {column}, available columns: "
                f"{self._table.column_names}"
            )
        array = self._table[column]
        if array.num_chunks > 1:
            # TODO(ekl) combine fails since we can't concat
            # ArrowTensorType?
            array = array.combine_chunks()
        else:
            assert array.num_chunks == 1, array
            array = array.chunk(0)
        return array.to_numpy(zero_copy_only=False)

    def to_arrow(self) -> "pyarrow.Table":
        return self._table

    def num_rows(self) -> int:
        return self._table.num_rows

    def size_bytes(self) -> int:
        return self._table.nbytes

    def zip(self, other: "Block[T]") -> "Block[T]":
        acc = BlockAccessor.for_block(other)
        if not isinstance(acc, ArrowBlockAccessor):
            raise ValueError(
                "Cannot zip {} with block of type {}".format(type(self), type(other))
            )
        if acc.num_rows() != self.num_rows():
            raise ValueError(
                "Cannot zip self (length {}) with block of length {}".format(
                    self.num_rows(), acc.num_rows()
                )
            )
        r = self.to_arrow()
        s = acc.to_arrow()
        for col_name in s.column_names:
            col = s.column(col_name)
            # Ensure the column names are unique after zip.
            if col_name in r.column_names:
                i = 1
                new_name = col_name
                while new_name in r.column_names:
                    new_name = "{}_{}".format(col_name, i)
                    i += 1
                col_name = new_name
            r = r.append_column(col_name, col)
        return r

    @staticmethod
    def builder() -> ArrowBlockBuilder[T]:
        return ArrowBlockBuilder()

    def sample(self, n_samples: int, key: SortKeyT) -> "pyarrow.Table":
        if key is None or callable(key):
            raise NotImplementedError(
                "Arrow sort key must be a column name, was: {}".format(key)
            )
        if self._table.num_rows == 0:
            # If the pyarrow table is empty we may not have schema
            # so calling table.select() will raise an error.
            return pyarrow.Table.from_pydict({})
        k = min(n_samples, self._table.num_rows)
        indices = random.sample(range(self._table.num_rows), k)
        return self._table.select([k[0] for k in key]).take(indices)

    def sort_and_partition(
        self, boundaries: List[T], key: SortKeyT, descending: bool
    ) -> List["Block[T]"]:
        if len(key) > 1:
            raise NotImplementedError(
                "sorting by multiple columns is not supported yet"
            )

        if self._table.num_rows == 0:
            # If the pyarrow table is empty we may not have schema
            # so calling sort_indices() will raise an error.
            return [pyarrow.Table.from_pydict({}) for _ in range(len(boundaries) + 1)]

        import pyarrow.compute as pac

        indices = pac.sort_indices(self._table, sort_keys=key)
        table = self._table.take(indices)
        if len(boundaries) == 0:
            return [table]

        # For each boundary value, count the number of items that are less
        # than it. Since the block is sorted, these counts partition the items
        # such that boundaries[i] <= x < boundaries[i + 1] for each x in
        # partition[i]. If `descending` is true, `boundaries` would also be
        # in descending order and we only need to count the number of items
        # *greater than* the boundary value instead.
        col, _ = key[0]
        comp_fn = pac.greater if descending else pac.less

        # TODO(ekl) this is O(n^2) but in practice it's much faster than the
        # O(n) algorithm, could be optimized.
        boundary_indices = [pac.sum(comp_fn(table[col], b)).as_py() for b in boundaries]
        ### Compute the boundary indices in O(n) time via scan.  # noqa
        # boundary_indices = []
        # remaining = boundaries.copy()
        # values = table[col]
        # for i, x in enumerate(values):
        #     while remaining and not comp_fn(x, remaining[0]).as_py():
        #         remaining.pop(0)
        #         boundary_indices.append(i)
        # for _ in remaining:
        #     boundary_indices.append(len(values))

        ret = []
        prev_i = 0
        for i in boundary_indices:
            # Slices need to be copied to avoid including the base table
            # during serialization.
            ret.append(_copy_table(table.slice(prev_i, i - prev_i)))
            prev_i = i
        ret.append(_copy_table(table.slice(prev_i)))
        return ret

    def combine(self, key: GroupKeyT, aggs: Tuple[AggregateFn]) -> Block[ArrowRow]:
        """Combine rows with the same key into an accumulator.

        This assumes the block is already sorted by key in ascending order.

        Args:
            key: The column name of key or None for global aggregation.
            aggs: The aggregations to do.

        Returns:
            A sorted block of [k, v_1, ..., v_n] columns where k is the groupby
            key and v_i is the partially combined accumulator for the ith given
            aggregation.
            If key is None then the k column is omitted.
        """
        # TODO(jjyao) This can be implemented natively in Arrow
        key_fn = (lambda r: r[key]) if key is not None else (lambda r: None)
        iter = self.iter_rows()
        next_row = None
        builder = ArrowBlockBuilder()
        while True:
            try:
                if next_row is None:
                    next_row = next(iter)
                next_key = key_fn(next_row)

                def gen():
                    nonlocal iter
                    nonlocal next_row
                    while key_fn(next_row) == next_key:
                        yield next_row
                        try:
                            next_row = next(iter)
                        except StopIteration:
                            next_row = None
                            break

                # Accumulate.
                accumulators = [agg.init(next_key) for agg in aggs]
                for r in gen():
                    for i in range(len(aggs)):
                        accumulators[i] = aggs[i].accumulate(accumulators[i], r)

                # Build the row.
                row = {}
                if key is not None:
                    row[key] = next_key

                count = collections.defaultdict(int)
                for agg, accumulator in zip(aggs, accumulators):
                    name = agg.name
                    # Check for conflicts with existing aggregation name.
                    if count[name] > 0:
                        name = self._munge_conflict(name, count[name])
                    count[name] += 1
                    row[name] = accumulator

                builder.add(row)
            except StopIteration:
                break
        return builder.build()

    @staticmethod
    def _munge_conflict(name, count):
        return f"{name}_{count+1}"

    @staticmethod
    def merge_sorted_blocks(
        blocks: List[Block[T]], key: SortKeyT, _descending: bool
    ) -> Tuple[Block[T], BlockMetadata]:
        blocks = [b for b in blocks if b.num_rows > 0]
        if len(blocks) == 0:
            ret = pyarrow.Table.from_pydict({})
        else:
            ret = pyarrow.concat_tables(blocks, promote=True)
            indices = pyarrow.compute.sort_indices(ret, sort_keys=key)
            ret = ret.take(indices)
        return ret, ArrowBlockAccessor(ret).get_metadata(
            None, exec_stats=BlockExecStats.TODO
        )

    @staticmethod
    def aggregate_combined_blocks(
        blocks: List[Block[ArrowRow]], key: GroupKeyT, aggs: Tuple[AggregateFn]
    ) -> Tuple[Block[ArrowRow], BlockMetadata]:
        """Aggregate sorted, partially combined blocks with the same key range.

        This assumes blocks are already sorted by key in ascending order,
        so we can do merge sort to get all the rows with the same key.

        Args:
            blocks: A list of partially combined and sorted blocks.
            key: The column name of key or None for global aggregation.
            aggs: The aggregations to do.

        Returns:
            A block of [k, v_1, ..., v_n] columns and its metadata where k is
            the groupby key and v_i is the corresponding aggregation result for
            the ith given aggregation.
            If key is None then the k column is omitted.
        """

        key_fn = (
            (lambda r: r[r._row.schema.names[0]]) if key is not None else (lambda r: 0)
        )

        iter = heapq.merge(
            *[ArrowBlockAccessor(block).iter_rows() for block in blocks], key=key_fn
        )
        next_row = None
        builder = ArrowBlockBuilder()
        while True:
            try:
                if next_row is None:
                    next_row = next(iter)
                next_key = key_fn(next_row)
                next_key_name = (
                    next_row._row.schema.names[0] if key is not None else None
                )

                def gen():
                    nonlocal iter
                    nonlocal next_row
                    while key_fn(next_row) == next_key:
                        yield next_row
                        try:
                            next_row = next(iter)
                        except StopIteration:
                            next_row = None
                            break

                # Merge.
                first = True
                accumulators = [None] * len(aggs)
                resolved_agg_names = [None] * len(aggs)
                for r in gen():
                    if first:
                        count = collections.defaultdict(int)
                        for i in range(len(aggs)):
                            name = aggs[i].name
                            # Check for conflicts with existing aggregation
                            # name.
                            if count[name] > 0:
                                name = ArrowBlockAccessor._munge_conflict(
                                    name, count[name]
                                )
                            count[name] += 1
                            resolved_agg_names[i] = name
                            accumulators[i] = r[name]
                        first = False
                    else:
                        for i in range(len(aggs)):
                            accumulators[i] = aggs[i].merge(
                                accumulators[i], r[resolved_agg_names[i]]
                            )
                # Build the row.
                row = {}
                if key is not None:
                    row[next_key_name] = next_key

                for agg, agg_name, accumulator in zip(
                    aggs, resolved_agg_names, accumulators
                ):
                    row[agg_name] = agg.finalize(accumulator)

                builder.add(row)
            except StopIteration:
                break

        ret = builder.build()
        return ret, ArrowBlockAccessor(ret).get_metadata(
            None, exec_stats=BlockExecStats.TODO
        )


def _copy_table(table: "pyarrow.Table") -> "pyarrow.Table":
    """Copy the provided Arrow table."""
    import pyarrow as pa

    # Copy the table by copying each column and constructing a new table with
    # the same schema.
    cols = table.columns
    new_cols = []
    for col in cols:
        if col.num_chunks > 0 and isinstance(col.chunk(0), pa.ExtensionArray):
            # If an extension array, we copy the underlying storage arrays.
            chunk = col.chunk(0)
            arr = type(chunk).from_storage(
                chunk.type, pa.concat_arrays([c.storage for c in col.chunks])
            )
        else:
            # Otherwise, we copy the top-level chunk arrays.
            arr = col.combine_chunks()
        new_cols.append(arr)
    return pa.Table.from_arrays(new_cols, schema=table.schema)
=======
import collections
import random
import heapq
from typing import Dict, List, Tuple, Any, TypeVar, Optional, TYPE_CHECKING

import numpy as np

try:
    import pyarrow
except ImportError:
    pyarrow = None

from ray.data.block import Block, BlockAccessor, BlockMetadata, BlockExecStats, KeyFn
from ray.data.impl.table_block import TableBlockAccessor, TableRow, TableBlockBuilder
from ray.data.aggregate import AggregateFn

if TYPE_CHECKING:
    import pandas
    from ray.data.impl.sort import SortKeyT

T = TypeVar("T")


class ArrowRow(TableRow):
    def as_pydict(self) -> dict:
        return {k: v[0] for k, v in self._row.to_pydict().items()}

    def __getitem__(self, key: str) -> Any:
        col = self._row[key]
        if len(col) == 0:
            return None
        item = col[0]
        try:
            # Try to interpret this as a pyarrow.Scalar value.
            return item.as_py()
        except AttributeError:
            # Assume that this row is an element of an extension array, and
            # that it is bypassing pyarrow's scalar model.
            return item

    def __len__(self):
        return self._row.num_columns


class ArrowBlockBuilder(TableBlockBuilder[T]):
    def __init__(self):
        if pyarrow is None:
            raise ImportError("Run `pip install pyarrow` for Arrow support")
        super().__init__(pyarrow.Table)

    def _table_from_pydict(self, columns: Dict[str, List[Any]]) -> Block:
        return pyarrow.Table.from_pydict(columns)

    def _concat_tables(self, tables: List[Block]) -> Block:
        return pyarrow.concat_tables(tables, promote=True)

    @staticmethod
    def _empty_table() -> "pyarrow.Table":
        return pyarrow.Table.from_pydict({})


class ArrowBlockAccessor(TableBlockAccessor):
    def __init__(self, table: "pyarrow.Table"):
        if pyarrow is None:
            raise ImportError("Run `pip install pyarrow` for Arrow support")
        super().__init__(table)

    def _create_table_row(self, row: "pyarrow.Table") -> ArrowRow:
        return ArrowRow(row)

    @classmethod
    def from_bytes(cls, data: bytes):
        reader = pyarrow.ipc.open_stream(data)
        return cls(reader.read_all())

    def slice(self, start: int, end: int, copy: bool) -> "pyarrow.Table":
        view = self._table.slice(start, end - start)
        if copy:
            view = _copy_table(view)
        return view

    def random_shuffle(self, random_seed: Optional[int]) -> "pyarrow.Table":
        random = np.random.RandomState(random_seed)
        return self._table.take(random.permutation(self.num_rows()))

    def schema(self) -> "pyarrow.lib.Schema":
        return self._table.schema

    def to_pandas(self) -> "pandas.DataFrame":
        return self._table.to_pandas()

    def to_numpy(self, column: str = None) -> np.ndarray:
        if column is None:
            raise ValueError(
                "`column` must be specified when calling .to_numpy() "
                "on Arrow blocks."
            )
        if column not in self._table.column_names:
            raise ValueError(
                f"Cannot find column {column}, available columns: "
                f"{self._table.column_names}"
            )
        array = self._table[column]
        if array.num_chunks > 1:
            # TODO(ekl) combine fails since we can't concat
            # ArrowTensorType?
            array = array.combine_chunks()
        else:
            assert array.num_chunks == 1, array
            array = array.chunk(0)
        return array.to_numpy(zero_copy_only=False)

    def to_arrow(self) -> "pyarrow.Table":
        return self._table

    def num_rows(self) -> int:
        return self._table.num_rows

    def size_bytes(self) -> int:
        return self._table.nbytes

    def _zip(self, acc: BlockAccessor) -> "Block[T]":
        r = self.to_arrow()
        s = acc.to_arrow()
        for col_name in s.column_names:
            col = s.column(col_name)
            # Ensure the column names are unique after zip.
            if col_name in r.column_names:
                i = 1
                new_name = col_name
                while new_name in r.column_names:
                    new_name = "{}_{}".format(col_name, i)
                    i += 1
                col_name = new_name
            r = r.append_column(col_name, col)
        return r

    @staticmethod
    def builder() -> ArrowBlockBuilder[T]:
        return ArrowBlockBuilder()

    @staticmethod
    def _empty_table() -> "pyarrow.Table":
        return ArrowBlockBuilder._empty_table()

    def _sample(self, n_samples: int, key: "SortKeyT") -> "pyarrow.Table":
        indices = random.sample(range(self._table.num_rows), n_samples)
        return self._table.select([k[0] for k in key]).take(indices)

    def sort_and_partition(
        self, boundaries: List[T], key: "SortKeyT", descending: bool
    ) -> List["Block[T]"]:
        if len(key) > 1:
            raise NotImplementedError(
                "sorting by multiple columns is not supported yet"
            )

        if self._table.num_rows == 0:
            # If the pyarrow table is empty we may not have schema
            # so calling sort_indices() will raise an error.
            return [self._empty_table() for _ in range(len(boundaries) + 1)]

        import pyarrow.compute as pac

        indices = pac.sort_indices(self._table, sort_keys=key)
        table = self._table.take(indices)
        if len(boundaries) == 0:
            return [table]

        # For each boundary value, count the number of items that are less
        # than it. Since the block is sorted, these counts partition the items
        # such that boundaries[i] <= x < boundaries[i + 1] for each x in
        # partition[i]. If `descending` is true, `boundaries` would also be
        # in descending order and we only need to count the number of items
        # *greater than* the boundary value instead.
        col, _ = key[0]
        comp_fn = pac.greater if descending else pac.less

        # TODO(ekl) this is O(n^2) but in practice it's much faster than the
        # O(n) algorithm, could be optimized.
        boundary_indices = [pac.sum(comp_fn(table[col], b)).as_py() for b in boundaries]
        ### Compute the boundary indices in O(n) time via scan.  # noqa
        # boundary_indices = []
        # remaining = boundaries.copy()
        # values = table[col]
        # for i, x in enumerate(values):
        #     while remaining and not comp_fn(x, remaining[0]).as_py():
        #         remaining.pop(0)
        #         boundary_indices.append(i)
        # for _ in remaining:
        #     boundary_indices.append(len(values))

        ret = []
        prev_i = 0
        for i in boundary_indices:
            # Slices need to be copied to avoid including the base table
            # during serialization.
            ret.append(_copy_table(table.slice(prev_i, i - prev_i)))
            prev_i = i
        ret.append(_copy_table(table.slice(prev_i)))
        return ret

    def combine(self, key: KeyFn, aggs: Tuple[AggregateFn]) -> Block[ArrowRow]:
        """Combine rows with the same key into an accumulator.

        This assumes the block is already sorted by key in ascending order.

        Args:
            key: The column name of key or None for global aggregation.
            aggs: The aggregations to do.

        Returns:
            A sorted block of [k, v_1, ..., v_n] columns where k is the groupby
            key and v_i is the partially combined accumulator for the ith given
            aggregation.
            If key is None then the k column is omitted.
        """
        # TODO(jjyao) This can be implemented natively in Arrow
        key_fn = (lambda r: r[key]) if key is not None else (lambda r: None)
        iter = self.iter_rows()
        next_row = None
        builder = ArrowBlockBuilder()
        while True:
            try:
                if next_row is None:
                    next_row = next(iter)
                next_key = key_fn(next_row)

                def gen():
                    nonlocal iter
                    nonlocal next_row
                    while key_fn(next_row) == next_key:
                        yield next_row
                        try:
                            next_row = next(iter)
                        except StopIteration:
                            next_row = None
                            break

                # Accumulate.
                accumulators = [agg.init(next_key) for agg in aggs]
                for r in gen():
                    for i in range(len(aggs)):
                        accumulators[i] = aggs[i].accumulate(accumulators[i], r)

                # Build the row.
                row = {}
                if key is not None:
                    row[key] = next_key

                count = collections.defaultdict(int)
                for agg, accumulator in zip(aggs, accumulators):
                    name = agg.name
                    # Check for conflicts with existing aggregation name.
                    if count[name] > 0:
                        name = self._munge_conflict(name, count[name])
                    count[name] += 1
                    row[name] = accumulator

                builder.add(row)
            except StopIteration:
                break
        return builder.build()

    @staticmethod
    def _munge_conflict(name, count):
        return f"{name}_{count+1}"

    @staticmethod
    def merge_sorted_blocks(
        blocks: List[Block[T]], key: "SortKeyT", _descending: bool
    ) -> Tuple[Block[T], BlockMetadata]:
        stats = BlockExecStats.builder()
        blocks = [b for b in blocks if b.num_rows > 0]
        if len(blocks) == 0:
            ret = ArrowBlockAccessor._empty_table()
        else:
            ret = pyarrow.concat_tables(blocks, promote=True)
            indices = pyarrow.compute.sort_indices(ret, sort_keys=key)
            ret = ret.take(indices)
        return ret, ArrowBlockAccessor(ret).get_metadata(None, exec_stats=stats.build())

    @staticmethod
    def aggregate_combined_blocks(
        blocks: List[Block[ArrowRow]], key: KeyFn, aggs: Tuple[AggregateFn]
    ) -> Tuple[Block[ArrowRow], BlockMetadata]:
        """Aggregate sorted, partially combined blocks with the same key range.

        This assumes blocks are already sorted by key in ascending order,
        so we can do merge sort to get all the rows with the same key.

        Args:
            blocks: A list of partially combined and sorted blocks.
            key: The column name of key or None for global aggregation.
            aggs: The aggregations to do.

        Returns:
            A block of [k, v_1, ..., v_n] columns and its metadata where k is
            the groupby key and v_i is the corresponding aggregation result for
            the ith given aggregation.
            If key is None then the k column is omitted.
        """

        stats = BlockExecStats.builder()
        key_fn = (
            (lambda r: r[r._row.schema.names[0]]) if key is not None else (lambda r: 0)
        )

        iter = heapq.merge(
            *[ArrowBlockAccessor(block).iter_rows() for block in blocks], key=key_fn
        )
        next_row = None
        builder = ArrowBlockBuilder()
        while True:
            try:
                if next_row is None:
                    next_row = next(iter)
                next_key = key_fn(next_row)
                next_key_name = (
                    next_row._row.schema.names[0] if key is not None else None
                )

                def gen():
                    nonlocal iter
                    nonlocal next_row
                    while key_fn(next_row) == next_key:
                        yield next_row
                        try:
                            next_row = next(iter)
                        except StopIteration:
                            next_row = None
                            break

                # Merge.
                first = True
                accumulators = [None] * len(aggs)
                resolved_agg_names = [None] * len(aggs)
                for r in gen():
                    if first:
                        count = collections.defaultdict(int)
                        for i in range(len(aggs)):
                            name = aggs[i].name
                            # Check for conflicts with existing aggregation
                            # name.
                            if count[name] > 0:
                                name = ArrowBlockAccessor._munge_conflict(
                                    name, count[name]
                                )
                            count[name] += 1
                            resolved_agg_names[i] = name
                            accumulators[i] = r[name]
                        first = False
                    else:
                        for i in range(len(aggs)):
                            accumulators[i] = aggs[i].merge(
                                accumulators[i], r[resolved_agg_names[i]]
                            )
                # Build the row.
                row = {}
                if key is not None:
                    row[next_key_name] = next_key

                for agg, agg_name, accumulator in zip(
                    aggs, resolved_agg_names, accumulators
                ):
                    row[agg_name] = agg.finalize(accumulator)

                builder.add(row)
            except StopIteration:
                break

        ret = builder.build()
        return ret, ArrowBlockAccessor(ret).get_metadata(None, exec_stats=stats.build())


def _copy_table(table: "pyarrow.Table") -> "pyarrow.Table":
    """Copy the provided Arrow table."""
    import pyarrow as pa

    # Copy the table by copying each column and constructing a new table with
    # the same schema.
    cols = table.columns
    new_cols = []
    for col in cols:
        if col.num_chunks > 0 and isinstance(col.chunk(0), pa.ExtensionArray):
            # If an extension array, we copy the underlying storage arrays.
            chunk = col.chunk(0)
            arr = type(chunk).from_storage(
                chunk.type, pa.concat_arrays([c.storage for c in col.chunks])
            )
        else:
            # Otherwise, we copy the top-level chunk arrays.
            arr = col.combine_chunks()
        new_cols.append(arr)
    return pa.Table.from_arrays(new_cols, schema=table.schema)
>>>>>>> 19672688
<|MERGE_RESOLUTION|>--- conflicted
+++ resolved
@@ -1,945 +1,395 @@
-<<<<<<< HEAD
-import collections
-import random
-import heapq
-from typing import Iterator, List, Union, Tuple, Any, TypeVar, Optional, TYPE_CHECKING
-
-import numpy as np
-
-try:
-    import pyarrow
-except ImportError:
-    pyarrow = None
-
-from ray.data.block import Block, BlockAccessor, BlockMetadata, BlockExecStats
-from ray.data.impl.block_builder import BlockBuilder
-from ray.data.impl.simple_block import SimpleBlockBuilder
-from ray.data.aggregate import AggregateFn
-from ray.data.impl.size_estimator import SizeEstimator
-
-if TYPE_CHECKING:
-    import pandas
-
-T = TypeVar("T")
-
-# An Arrow block can be sorted by a list of (column, asc/desc) pairs,
-# e.g. [("column1", "ascending"), ("column2", "descending")]
-SortKeyT = List[Tuple[str, str]]
-GroupKeyT = Union[None, str]
-
-# The max size of Python tuples to buffer before compacting them into an Arrow
-# table in the BlockBuilder.
-MAX_UNCOMPACTED_SIZE_BYTES = 50 * 1024 * 1024
-
-
-class ArrowRow:
-    def __init__(self, row: "pyarrow.Table"):
-        self._row = row
-
-    def as_pydict(self) -> dict:
-        return {k: v[0] for k, v in self._row.to_pydict().items()}
-
-    def keys(self) -> Iterator[str]:
-        return self.as_pydict().keys()
-
-    def values(self) -> Iterator[Any]:
-        return self.as_pydict().values()
-
-    def items(self) -> Iterator[Tuple[str, Any]]:
-        return self.as_pydict().items()
-
-    def __getitem__(self, key: str) -> Any:
-        col = self._row[key]
-        if len(col) == 0:
-            return None
-        item = col[0]
-        try:
-            # Try to interpret this as a pyarrow.Scalar value.
-            return item.as_py()
-        except AttributeError:
-            # Assume that this row is an element of an extension array, and
-            # that it is bypassing pyarrow's scalar model.
-            return item
-
-    def __eq__(self, other: Any) -> bool:
-        return self.as_pydict() == other
-
-    def __str__(self):
-        return str(self.as_pydict())
-
-    def __repr__(self):
-        return str(self)
-
-    def __len__(self):
-        return self._row.num_columns
-
-
-class DelegatingArrowBlockBuilder(BlockBuilder[T]):
-    def __init__(self):
-        self._builder = None
-
-    def add(self, item: Any) -> None:
-        if self._builder is None:
-            if isinstance(item, dict) or isinstance(item, ArrowRow):
-                try:
-                    check = ArrowBlockBuilder()
-                    check.add(item)
-                    check.build()
-                    self._builder = ArrowBlockBuilder()
-                except (TypeError, pyarrow.lib.ArrowInvalid):
-                    self._builder = SimpleBlockBuilder()
-            else:
-                self._builder = SimpleBlockBuilder()
-        self._builder.add(item)
-
-    def add_block(self, block: Block) -> None:
-        if self._builder is None:
-            self._builder = BlockAccessor.for_block(block).builder()
-        self._builder.add_block(block)
-
-    def build(self) -> Block:
-        if self._builder is None:
-            self._builder = ArrowBlockBuilder()
-        return self._builder.build()
-
-    def num_rows(self) -> int:
-        return self._builder.num_rows() if self._builder is not None else 0
-
-    def get_estimated_memory_usage(self) -> int:
-        if self._builder is None:
-            return 0
-        return self._builder.get_estimated_memory_usage()
-
-
-class ArrowBlockBuilder(BlockBuilder[T]):
-    def __init__(self):
-        if pyarrow is None:
-            raise ImportError("Run `pip install pyarrow` for Arrow support")
-        # The set of uncompacted Python values buffered.
-        self._columns = collections.defaultdict(list)
-        # The set of compacted tables we have built so far.
-        self._tables: List["pyarrow.Table"] = []
-        self._tables_nbytes = 0
-        # Size estimator for un-compacted table values.
-        self._uncompacted_size = SizeEstimator()
-        self._num_rows = 0
-        self._num_compactions = 0
-
-    def add(self, item: Union[dict, ArrowRow]) -> None:
-        if isinstance(item, ArrowRow):
-            item = item.as_pydict()
-        if not isinstance(item, dict):
-            raise ValueError(
-                "Returned elements of an ArrowBlock must be of type `dict`, "
-                "got {} (type {}).".format(item, type(item))
-            )
-        for key, value in item.items():
-            self._columns[key].append(value)
-        self._num_rows += 1
-        self._compact_if_needed()
-        self._uncompacted_size.add(item)
-
-    def add_block(self, block: "pyarrow.Table") -> None:
-        assert isinstance(block, pyarrow.Table), block
-        self._tables.append(block)
-        self._tables_nbytes += block.nbytes
-        self._num_rows += block.num_rows
-
-    def build(self) -> Block:
-        if self._columns:
-            tables = [pyarrow.Table.from_pydict(self._columns)]
-        else:
-            tables = []
-        tables.extend(self._tables)
-        if len(tables) > 1:
-            return pyarrow.concat_tables(tables, promote=True)
-        elif len(tables) > 0:
-            return tables[0]
-        else:
-            return pyarrow.Table.from_pydict({})
-
-    def num_rows(self) -> int:
-        return self._num_rows
-
-    def get_estimated_memory_usage(self) -> int:
-        if self._num_rows == 0:
-            return 0
-        return self._tables_nbytes + self._uncompacted_size.size_bytes()
-
-    def _compact_if_needed(self) -> None:
-        assert self._columns
-        if self._uncompacted_size.size_bytes() < MAX_UNCOMPACTED_SIZE_BYTES:
-            return
-        block = pyarrow.Table.from_pydict(self._columns)
-        self._tables.append(block)
-        self._tables_nbytes += block.nbytes
-        self._uncompacted_size = SizeEstimator()
-        self._columns.clear()
-        self._num_compactions += 1
-
-
-class ArrowBlockAccessor(BlockAccessor):
-    def __init__(self, table: "pyarrow.Table"):
-        if pyarrow is None:
-            raise ImportError("Run `pip install pyarrow` for Arrow support")
-        self._table = table
-
-    @classmethod
-    def from_bytes(cls, data: bytes):
-        reader = pyarrow.ipc.open_stream(data)
-        return cls(reader.read_all())
-
-    def iter_rows(self) -> Iterator[ArrowRow]:
-        outer = self
-
-        class Iter:
-            def __init__(self):
-                self._cur = -1
-
-            def __iter__(self):
-                return self
-
-            def __next__(self):
-                self._cur += 1
-                if self._cur < outer._table.num_rows:
-                    row = ArrowRow(outer._table.slice(self._cur, 1))
-                    return row
-                raise StopIteration
-
-        return Iter()
-
-    def slice(self, start: int, end: int, copy: bool) -> "pyarrow.Table":
-        view = self._table.slice(start, end - start)
-        if copy:
-            view = _copy_table(view)
-        return view
-
-    def random_shuffle(self, random_seed: Optional[int]) -> List[T]:
-        random = np.random.RandomState(random_seed)
-        return self._table.take(random.permutation(self.num_rows()))
-
-    def schema(self) -> "pyarrow.lib.Schema":
-        return self._table.schema
-
-    def to_pandas(self) -> "pandas.DataFrame":
-        return self._table.to_pandas()
-
-    def to_numpy(self, column: str = None) -> np.ndarray:
-        if column is None:
-            raise ValueError(
-                "`column` must be specified when calling .to_numpy() "
-                "on Arrow blocks."
-            )
-        if column not in self._table.column_names:
-            raise ValueError(
-                f"Cannot find column {column}, available columns: "
-                f"{self._table.column_names}"
-            )
-        array = self._table[column]
-        if array.num_chunks > 1:
-            # TODO(ekl) combine fails since we can't concat
-            # ArrowTensorType?
-            array = array.combine_chunks()
-        else:
-            assert array.num_chunks == 1, array
-            array = array.chunk(0)
-        return array.to_numpy(zero_copy_only=False)
-
-    def to_arrow(self) -> "pyarrow.Table":
-        return self._table
-
-    def num_rows(self) -> int:
-        return self._table.num_rows
-
-    def size_bytes(self) -> int:
-        return self._table.nbytes
-
-    def zip(self, other: "Block[T]") -> "Block[T]":
-        acc = BlockAccessor.for_block(other)
-        if not isinstance(acc, ArrowBlockAccessor):
-            raise ValueError(
-                "Cannot zip {} with block of type {}".format(type(self), type(other))
-            )
-        if acc.num_rows() != self.num_rows():
-            raise ValueError(
-                "Cannot zip self (length {}) with block of length {}".format(
-                    self.num_rows(), acc.num_rows()
-                )
-            )
-        r = self.to_arrow()
-        s = acc.to_arrow()
-        for col_name in s.column_names:
-            col = s.column(col_name)
-            # Ensure the column names are unique after zip.
-            if col_name in r.column_names:
-                i = 1
-                new_name = col_name
-                while new_name in r.column_names:
-                    new_name = "{}_{}".format(col_name, i)
-                    i += 1
-                col_name = new_name
-            r = r.append_column(col_name, col)
-        return r
-
-    @staticmethod
-    def builder() -> ArrowBlockBuilder[T]:
-        return ArrowBlockBuilder()
-
-    def sample(self, n_samples: int, key: SortKeyT) -> "pyarrow.Table":
-        if key is None or callable(key):
-            raise NotImplementedError(
-                "Arrow sort key must be a column name, was: {}".format(key)
-            )
-        if self._table.num_rows == 0:
-            # If the pyarrow table is empty we may not have schema
-            # so calling table.select() will raise an error.
-            return pyarrow.Table.from_pydict({})
-        k = min(n_samples, self._table.num_rows)
-        indices = random.sample(range(self._table.num_rows), k)
-        return self._table.select([k[0] for k in key]).take(indices)
-
-    def sort_and_partition(
-        self, boundaries: List[T], key: SortKeyT, descending: bool
-    ) -> List["Block[T]"]:
-        if len(key) > 1:
-            raise NotImplementedError(
-                "sorting by multiple columns is not supported yet"
-            )
-
-        if self._table.num_rows == 0:
-            # If the pyarrow table is empty we may not have schema
-            # so calling sort_indices() will raise an error.
-            return [pyarrow.Table.from_pydict({}) for _ in range(len(boundaries) + 1)]
-
-        import pyarrow.compute as pac
-
-        indices = pac.sort_indices(self._table, sort_keys=key)
-        table = self._table.take(indices)
-        if len(boundaries) == 0:
-            return [table]
-
-        # For each boundary value, count the number of items that are less
-        # than it. Since the block is sorted, these counts partition the items
-        # such that boundaries[i] <= x < boundaries[i + 1] for each x in
-        # partition[i]. If `descending` is true, `boundaries` would also be
-        # in descending order and we only need to count the number of items
-        # *greater than* the boundary value instead.
-        col, _ = key[0]
-        comp_fn = pac.greater if descending else pac.less
-
-        # TODO(ekl) this is O(n^2) but in practice it's much faster than the
-        # O(n) algorithm, could be optimized.
-        boundary_indices = [pac.sum(comp_fn(table[col], b)).as_py() for b in boundaries]
-        ### Compute the boundary indices in O(n) time via scan.  # noqa
-        # boundary_indices = []
-        # remaining = boundaries.copy()
-        # values = table[col]
-        # for i, x in enumerate(values):
-        #     while remaining and not comp_fn(x, remaining[0]).as_py():
-        #         remaining.pop(0)
-        #         boundary_indices.append(i)
-        # for _ in remaining:
-        #     boundary_indices.append(len(values))
-
-        ret = []
-        prev_i = 0
-        for i in boundary_indices:
-            # Slices need to be copied to avoid including the base table
-            # during serialization.
-            ret.append(_copy_table(table.slice(prev_i, i - prev_i)))
-            prev_i = i
-        ret.append(_copy_table(table.slice(prev_i)))
-        return ret
-
-    def combine(self, key: GroupKeyT, aggs: Tuple[AggregateFn]) -> Block[ArrowRow]:
-        """Combine rows with the same key into an accumulator.
-
-        This assumes the block is already sorted by key in ascending order.
-
-        Args:
-            key: The column name of key or None for global aggregation.
-            aggs: The aggregations to do.
-
-        Returns:
-            A sorted block of [k, v_1, ..., v_n] columns where k is the groupby
-            key and v_i is the partially combined accumulator for the ith given
-            aggregation.
-            If key is None then the k column is omitted.
-        """
-        # TODO(jjyao) This can be implemented natively in Arrow
-        key_fn = (lambda r: r[key]) if key is not None else (lambda r: None)
-        iter = self.iter_rows()
-        next_row = None
-        builder = ArrowBlockBuilder()
-        while True:
-            try:
-                if next_row is None:
-                    next_row = next(iter)
-                next_key = key_fn(next_row)
-
-                def gen():
-                    nonlocal iter
-                    nonlocal next_row
-                    while key_fn(next_row) == next_key:
-                        yield next_row
-                        try:
-                            next_row = next(iter)
-                        except StopIteration:
-                            next_row = None
-                            break
-
-                # Accumulate.
-                accumulators = [agg.init(next_key) for agg in aggs]
-                for r in gen():
-                    for i in range(len(aggs)):
-                        accumulators[i] = aggs[i].accumulate(accumulators[i], r)
-
-                # Build the row.
-                row = {}
-                if key is not None:
-                    row[key] = next_key
-
-                count = collections.defaultdict(int)
-                for agg, accumulator in zip(aggs, accumulators):
-                    name = agg.name
-                    # Check for conflicts with existing aggregation name.
-                    if count[name] > 0:
-                        name = self._munge_conflict(name, count[name])
-                    count[name] += 1
-                    row[name] = accumulator
-
-                builder.add(row)
-            except StopIteration:
-                break
-        return builder.build()
-
-    @staticmethod
-    def _munge_conflict(name, count):
-        return f"{name}_{count+1}"
-
-    @staticmethod
-    def merge_sorted_blocks(
-        blocks: List[Block[T]], key: SortKeyT, _descending: bool
-    ) -> Tuple[Block[T], BlockMetadata]:
-        blocks = [b for b in blocks if b.num_rows > 0]
-        if len(blocks) == 0:
-            ret = pyarrow.Table.from_pydict({})
-        else:
-            ret = pyarrow.concat_tables(blocks, promote=True)
-            indices = pyarrow.compute.sort_indices(ret, sort_keys=key)
-            ret = ret.take(indices)
-        return ret, ArrowBlockAccessor(ret).get_metadata(
-            None, exec_stats=BlockExecStats.TODO
-        )
-
-    @staticmethod
-    def aggregate_combined_blocks(
-        blocks: List[Block[ArrowRow]], key: GroupKeyT, aggs: Tuple[AggregateFn]
-    ) -> Tuple[Block[ArrowRow], BlockMetadata]:
-        """Aggregate sorted, partially combined blocks with the same key range.
-
-        This assumes blocks are already sorted by key in ascending order,
-        so we can do merge sort to get all the rows with the same key.
-
-        Args:
-            blocks: A list of partially combined and sorted blocks.
-            key: The column name of key or None for global aggregation.
-            aggs: The aggregations to do.
-
-        Returns:
-            A block of [k, v_1, ..., v_n] columns and its metadata where k is
-            the groupby key and v_i is the corresponding aggregation result for
-            the ith given aggregation.
-            If key is None then the k column is omitted.
-        """
-
-        key_fn = (
-            (lambda r: r[r._row.schema.names[0]]) if key is not None else (lambda r: 0)
-        )
-
-        iter = heapq.merge(
-            *[ArrowBlockAccessor(block).iter_rows() for block in blocks], key=key_fn
-        )
-        next_row = None
-        builder = ArrowBlockBuilder()
-        while True:
-            try:
-                if next_row is None:
-                    next_row = next(iter)
-                next_key = key_fn(next_row)
-                next_key_name = (
-                    next_row._row.schema.names[0] if key is not None else None
-                )
-
-                def gen():
-                    nonlocal iter
-                    nonlocal next_row
-                    while key_fn(next_row) == next_key:
-                        yield next_row
-                        try:
-                            next_row = next(iter)
-                        except StopIteration:
-                            next_row = None
-                            break
-
-                # Merge.
-                first = True
-                accumulators = [None] * len(aggs)
-                resolved_agg_names = [None] * len(aggs)
-                for r in gen():
-                    if first:
-                        count = collections.defaultdict(int)
-                        for i in range(len(aggs)):
-                            name = aggs[i].name
-                            # Check for conflicts with existing aggregation
-                            # name.
-                            if count[name] > 0:
-                                name = ArrowBlockAccessor._munge_conflict(
-                                    name, count[name]
-                                )
-                            count[name] += 1
-                            resolved_agg_names[i] = name
-                            accumulators[i] = r[name]
-                        first = False
-                    else:
-                        for i in range(len(aggs)):
-                            accumulators[i] = aggs[i].merge(
-                                accumulators[i], r[resolved_agg_names[i]]
-                            )
-                # Build the row.
-                row = {}
-                if key is not None:
-                    row[next_key_name] = next_key
-
-                for agg, agg_name, accumulator in zip(
-                    aggs, resolved_agg_names, accumulators
-                ):
-                    row[agg_name] = agg.finalize(accumulator)
-
-                builder.add(row)
-            except StopIteration:
-                break
-
-        ret = builder.build()
-        return ret, ArrowBlockAccessor(ret).get_metadata(
-            None, exec_stats=BlockExecStats.TODO
-        )
-
-
-def _copy_table(table: "pyarrow.Table") -> "pyarrow.Table":
-    """Copy the provided Arrow table."""
-    import pyarrow as pa
-
-    # Copy the table by copying each column and constructing a new table with
-    # the same schema.
-    cols = table.columns
-    new_cols = []
-    for col in cols:
-        if col.num_chunks > 0 and isinstance(col.chunk(0), pa.ExtensionArray):
-            # If an extension array, we copy the underlying storage arrays.
-            chunk = col.chunk(0)
-            arr = type(chunk).from_storage(
-                chunk.type, pa.concat_arrays([c.storage for c in col.chunks])
-            )
-        else:
-            # Otherwise, we copy the top-level chunk arrays.
-            arr = col.combine_chunks()
-        new_cols.append(arr)
-    return pa.Table.from_arrays(new_cols, schema=table.schema)
-=======
-import collections
-import random
-import heapq
-from typing import Dict, List, Tuple, Any, TypeVar, Optional, TYPE_CHECKING
-
-import numpy as np
-
-try:
-    import pyarrow
-except ImportError:
-    pyarrow = None
-
-from ray.data.block import Block, BlockAccessor, BlockMetadata, BlockExecStats, KeyFn
-from ray.data.impl.table_block import TableBlockAccessor, TableRow, TableBlockBuilder
-from ray.data.aggregate import AggregateFn
-
-if TYPE_CHECKING:
-    import pandas
-    from ray.data.impl.sort import SortKeyT
-
-T = TypeVar("T")
-
-
-class ArrowRow(TableRow):
-    def as_pydict(self) -> dict:
-        return {k: v[0] for k, v in self._row.to_pydict().items()}
-
-    def __getitem__(self, key: str) -> Any:
-        col = self._row[key]
-        if len(col) == 0:
-            return None
-        item = col[0]
-        try:
-            # Try to interpret this as a pyarrow.Scalar value.
-            return item.as_py()
-        except AttributeError:
-            # Assume that this row is an element of an extension array, and
-            # that it is bypassing pyarrow's scalar model.
-            return item
-
-    def __len__(self):
-        return self._row.num_columns
-
-
-class ArrowBlockBuilder(TableBlockBuilder[T]):
-    def __init__(self):
-        if pyarrow is None:
-            raise ImportError("Run `pip install pyarrow` for Arrow support")
-        super().__init__(pyarrow.Table)
-
-    def _table_from_pydict(self, columns: Dict[str, List[Any]]) -> Block:
-        return pyarrow.Table.from_pydict(columns)
-
-    def _concat_tables(self, tables: List[Block]) -> Block:
-        return pyarrow.concat_tables(tables, promote=True)
-
-    @staticmethod
-    def _empty_table() -> "pyarrow.Table":
-        return pyarrow.Table.from_pydict({})
-
-
-class ArrowBlockAccessor(TableBlockAccessor):
-    def __init__(self, table: "pyarrow.Table"):
-        if pyarrow is None:
-            raise ImportError("Run `pip install pyarrow` for Arrow support")
-        super().__init__(table)
-
-    def _create_table_row(self, row: "pyarrow.Table") -> ArrowRow:
-        return ArrowRow(row)
-
-    @classmethod
-    def from_bytes(cls, data: bytes):
-        reader = pyarrow.ipc.open_stream(data)
-        return cls(reader.read_all())
-
-    def slice(self, start: int, end: int, copy: bool) -> "pyarrow.Table":
-        view = self._table.slice(start, end - start)
-        if copy:
-            view = _copy_table(view)
-        return view
-
-    def random_shuffle(self, random_seed: Optional[int]) -> "pyarrow.Table":
-        random = np.random.RandomState(random_seed)
-        return self._table.take(random.permutation(self.num_rows()))
-
-    def schema(self) -> "pyarrow.lib.Schema":
-        return self._table.schema
-
-    def to_pandas(self) -> "pandas.DataFrame":
-        return self._table.to_pandas()
-
-    def to_numpy(self, column: str = None) -> np.ndarray:
-        if column is None:
-            raise ValueError(
-                "`column` must be specified when calling .to_numpy() "
-                "on Arrow blocks."
-            )
-        if column not in self._table.column_names:
-            raise ValueError(
-                f"Cannot find column {column}, available columns: "
-                f"{self._table.column_names}"
-            )
-        array = self._table[column]
-        if array.num_chunks > 1:
-            # TODO(ekl) combine fails since we can't concat
-            # ArrowTensorType?
-            array = array.combine_chunks()
-        else:
-            assert array.num_chunks == 1, array
-            array = array.chunk(0)
-        return array.to_numpy(zero_copy_only=False)
-
-    def to_arrow(self) -> "pyarrow.Table":
-        return self._table
-
-    def num_rows(self) -> int:
-        return self._table.num_rows
-
-    def size_bytes(self) -> int:
-        return self._table.nbytes
-
-    def _zip(self, acc: BlockAccessor) -> "Block[T]":
-        r = self.to_arrow()
-        s = acc.to_arrow()
-        for col_name in s.column_names:
-            col = s.column(col_name)
-            # Ensure the column names are unique after zip.
-            if col_name in r.column_names:
-                i = 1
-                new_name = col_name
-                while new_name in r.column_names:
-                    new_name = "{}_{}".format(col_name, i)
-                    i += 1
-                col_name = new_name
-            r = r.append_column(col_name, col)
-        return r
-
-    @staticmethod
-    def builder() -> ArrowBlockBuilder[T]:
-        return ArrowBlockBuilder()
-
-    @staticmethod
-    def _empty_table() -> "pyarrow.Table":
-        return ArrowBlockBuilder._empty_table()
-
-    def _sample(self, n_samples: int, key: "SortKeyT") -> "pyarrow.Table":
-        indices = random.sample(range(self._table.num_rows), n_samples)
-        return self._table.select([k[0] for k in key]).take(indices)
-
-    def sort_and_partition(
-        self, boundaries: List[T], key: "SortKeyT", descending: bool
-    ) -> List["Block[T]"]:
-        if len(key) > 1:
-            raise NotImplementedError(
-                "sorting by multiple columns is not supported yet"
-            )
-
-        if self._table.num_rows == 0:
-            # If the pyarrow table is empty we may not have schema
-            # so calling sort_indices() will raise an error.
-            return [self._empty_table() for _ in range(len(boundaries) + 1)]
-
-        import pyarrow.compute as pac
-
-        indices = pac.sort_indices(self._table, sort_keys=key)
-        table = self._table.take(indices)
-        if len(boundaries) == 0:
-            return [table]
-
-        # For each boundary value, count the number of items that are less
-        # than it. Since the block is sorted, these counts partition the items
-        # such that boundaries[i] <= x < boundaries[i + 1] for each x in
-        # partition[i]. If `descending` is true, `boundaries` would also be
-        # in descending order and we only need to count the number of items
-        # *greater than* the boundary value instead.
-        col, _ = key[0]
-        comp_fn = pac.greater if descending else pac.less
-
-        # TODO(ekl) this is O(n^2) but in practice it's much faster than the
-        # O(n) algorithm, could be optimized.
-        boundary_indices = [pac.sum(comp_fn(table[col], b)).as_py() for b in boundaries]
-        ### Compute the boundary indices in O(n) time via scan.  # noqa
-        # boundary_indices = []
-        # remaining = boundaries.copy()
-        # values = table[col]
-        # for i, x in enumerate(values):
-        #     while remaining and not comp_fn(x, remaining[0]).as_py():
-        #         remaining.pop(0)
-        #         boundary_indices.append(i)
-        # for _ in remaining:
-        #     boundary_indices.append(len(values))
-
-        ret = []
-        prev_i = 0
-        for i in boundary_indices:
-            # Slices need to be copied to avoid including the base table
-            # during serialization.
-            ret.append(_copy_table(table.slice(prev_i, i - prev_i)))
-            prev_i = i
-        ret.append(_copy_table(table.slice(prev_i)))
-        return ret
-
-    def combine(self, key: KeyFn, aggs: Tuple[AggregateFn]) -> Block[ArrowRow]:
-        """Combine rows with the same key into an accumulator.
-
-        This assumes the block is already sorted by key in ascending order.
-
-        Args:
-            key: The column name of key or None for global aggregation.
-            aggs: The aggregations to do.
-
-        Returns:
-            A sorted block of [k, v_1, ..., v_n] columns where k is the groupby
-            key and v_i is the partially combined accumulator for the ith given
-            aggregation.
-            If key is None then the k column is omitted.
-        """
-        # TODO(jjyao) This can be implemented natively in Arrow
-        key_fn = (lambda r: r[key]) if key is not None else (lambda r: None)
-        iter = self.iter_rows()
-        next_row = None
-        builder = ArrowBlockBuilder()
-        while True:
-            try:
-                if next_row is None:
-                    next_row = next(iter)
-                next_key = key_fn(next_row)
-
-                def gen():
-                    nonlocal iter
-                    nonlocal next_row
-                    while key_fn(next_row) == next_key:
-                        yield next_row
-                        try:
-                            next_row = next(iter)
-                        except StopIteration:
-                            next_row = None
-                            break
-
-                # Accumulate.
-                accumulators = [agg.init(next_key) for agg in aggs]
-                for r in gen():
-                    for i in range(len(aggs)):
-                        accumulators[i] = aggs[i].accumulate(accumulators[i], r)
-
-                # Build the row.
-                row = {}
-                if key is not None:
-                    row[key] = next_key
-
-                count = collections.defaultdict(int)
-                for agg, accumulator in zip(aggs, accumulators):
-                    name = agg.name
-                    # Check for conflicts with existing aggregation name.
-                    if count[name] > 0:
-                        name = self._munge_conflict(name, count[name])
-                    count[name] += 1
-                    row[name] = accumulator
-
-                builder.add(row)
-            except StopIteration:
-                break
-        return builder.build()
-
-    @staticmethod
-    def _munge_conflict(name, count):
-        return f"{name}_{count+1}"
-
-    @staticmethod
-    def merge_sorted_blocks(
-        blocks: List[Block[T]], key: "SortKeyT", _descending: bool
-    ) -> Tuple[Block[T], BlockMetadata]:
-        stats = BlockExecStats.builder()
-        blocks = [b for b in blocks if b.num_rows > 0]
-        if len(blocks) == 0:
-            ret = ArrowBlockAccessor._empty_table()
-        else:
-            ret = pyarrow.concat_tables(blocks, promote=True)
-            indices = pyarrow.compute.sort_indices(ret, sort_keys=key)
-            ret = ret.take(indices)
-        return ret, ArrowBlockAccessor(ret).get_metadata(None, exec_stats=stats.build())
-
-    @staticmethod
-    def aggregate_combined_blocks(
-        blocks: List[Block[ArrowRow]], key: KeyFn, aggs: Tuple[AggregateFn]
-    ) -> Tuple[Block[ArrowRow], BlockMetadata]:
-        """Aggregate sorted, partially combined blocks with the same key range.
-
-        This assumes blocks are already sorted by key in ascending order,
-        so we can do merge sort to get all the rows with the same key.
-
-        Args:
-            blocks: A list of partially combined and sorted blocks.
-            key: The column name of key or None for global aggregation.
-            aggs: The aggregations to do.
-
-        Returns:
-            A block of [k, v_1, ..., v_n] columns and its metadata where k is
-            the groupby key and v_i is the corresponding aggregation result for
-            the ith given aggregation.
-            If key is None then the k column is omitted.
-        """
-
-        stats = BlockExecStats.builder()
-        key_fn = (
-            (lambda r: r[r._row.schema.names[0]]) if key is not None else (lambda r: 0)
-        )
-
-        iter = heapq.merge(
-            *[ArrowBlockAccessor(block).iter_rows() for block in blocks], key=key_fn
-        )
-        next_row = None
-        builder = ArrowBlockBuilder()
-        while True:
-            try:
-                if next_row is None:
-                    next_row = next(iter)
-                next_key = key_fn(next_row)
-                next_key_name = (
-                    next_row._row.schema.names[0] if key is not None else None
-                )
-
-                def gen():
-                    nonlocal iter
-                    nonlocal next_row
-                    while key_fn(next_row) == next_key:
-                        yield next_row
-                        try:
-                            next_row = next(iter)
-                        except StopIteration:
-                            next_row = None
-                            break
-
-                # Merge.
-                first = True
-                accumulators = [None] * len(aggs)
-                resolved_agg_names = [None] * len(aggs)
-                for r in gen():
-                    if first:
-                        count = collections.defaultdict(int)
-                        for i in range(len(aggs)):
-                            name = aggs[i].name
-                            # Check for conflicts with existing aggregation
-                            # name.
-                            if count[name] > 0:
-                                name = ArrowBlockAccessor._munge_conflict(
-                                    name, count[name]
-                                )
-                            count[name] += 1
-                            resolved_agg_names[i] = name
-                            accumulators[i] = r[name]
-                        first = False
-                    else:
-                        for i in range(len(aggs)):
-                            accumulators[i] = aggs[i].merge(
-                                accumulators[i], r[resolved_agg_names[i]]
-                            )
-                # Build the row.
-                row = {}
-                if key is not None:
-                    row[next_key_name] = next_key
-
-                for agg, agg_name, accumulator in zip(
-                    aggs, resolved_agg_names, accumulators
-                ):
-                    row[agg_name] = agg.finalize(accumulator)
-
-                builder.add(row)
-            except StopIteration:
-                break
-
-        ret = builder.build()
-        return ret, ArrowBlockAccessor(ret).get_metadata(None, exec_stats=stats.build())
-
-
-def _copy_table(table: "pyarrow.Table") -> "pyarrow.Table":
-    """Copy the provided Arrow table."""
-    import pyarrow as pa
-
-    # Copy the table by copying each column and constructing a new table with
-    # the same schema.
-    cols = table.columns
-    new_cols = []
-    for col in cols:
-        if col.num_chunks > 0 and isinstance(col.chunk(0), pa.ExtensionArray):
-            # If an extension array, we copy the underlying storage arrays.
-            chunk = col.chunk(0)
-            arr = type(chunk).from_storage(
-                chunk.type, pa.concat_arrays([c.storage for c in col.chunks])
-            )
-        else:
-            # Otherwise, we copy the top-level chunk arrays.
-            arr = col.combine_chunks()
-        new_cols.append(arr)
-    return pa.Table.from_arrays(new_cols, schema=table.schema)
->>>>>>> 19672688
+import collections
+import random
+import heapq
+from typing import Dict, List, Tuple, Any, TypeVar, Optional, TYPE_CHECKING
+
+import numpy as np
+
+try:
+    import pyarrow
+except ImportError:
+    pyarrow = None
+
+from ray.data.block import Block, BlockAccessor, BlockMetadata, BlockExecStats, KeyFn
+from ray.data.impl.table_block import TableBlockAccessor, TableRow, TableBlockBuilder
+from ray.data.aggregate import AggregateFn
+
+if TYPE_CHECKING:
+    import pandas
+    from ray.data.impl.sort import SortKeyT
+
+T = TypeVar("T")
+
+
+class ArrowRow(TableRow):
+    def as_pydict(self) -> dict:
+        return {k: v[0] for k, v in self._row.to_pydict().items()}
+
+    def __getitem__(self, key: str) -> Any:
+        col = self._row[key]
+        if len(col) == 0:
+            return None
+        item = col[0]
+        try:
+            # Try to interpret this as a pyarrow.Scalar value.
+            return item.as_py()
+        except AttributeError:
+            # Assume that this row is an element of an extension array, and
+            # that it is bypassing pyarrow's scalar model.
+            return item
+
+    def __len__(self):
+        return self._row.num_columns
+
+
+class ArrowBlockBuilder(TableBlockBuilder[T]):
+    def __init__(self):
+        if pyarrow is None:
+            raise ImportError("Run `pip install pyarrow` for Arrow support")
+        super().__init__(pyarrow.Table)
+
+    def _table_from_pydict(self, columns: Dict[str, List[Any]]) -> Block:
+        return pyarrow.Table.from_pydict(columns)
+
+    def _concat_tables(self, tables: List[Block]) -> Block:
+        return pyarrow.concat_tables(tables, promote=True)
+
+    @staticmethod
+    def _empty_table() -> "pyarrow.Table":
+        return pyarrow.Table.from_pydict({})
+
+
+class ArrowBlockAccessor(TableBlockAccessor):
+    def __init__(self, table: "pyarrow.Table"):
+        if pyarrow is None:
+            raise ImportError("Run `pip install pyarrow` for Arrow support")
+        super().__init__(table)
+
+    def _create_table_row(self, row: "pyarrow.Table") -> ArrowRow:
+        return ArrowRow(row)
+
+    @classmethod
+    def from_bytes(cls, data: bytes):
+        reader = pyarrow.ipc.open_stream(data)
+        return cls(reader.read_all())
+
+    def slice(self, start: int, end: int, copy: bool) -> "pyarrow.Table":
+        view = self._table.slice(start, end - start)
+        if copy:
+            view = _copy_table(view)
+        return view
+
+    def random_shuffle(self, random_seed: Optional[int]) -> "pyarrow.Table":
+        random = np.random.RandomState(random_seed)
+        return self._table.take(random.permutation(self.num_rows()))
+
+    def schema(self) -> "pyarrow.lib.Schema":
+        return self._table.schema
+
+    def to_pandas(self) -> "pandas.DataFrame":
+        return self._table.to_pandas()
+
+    def to_numpy(self, column: str = None) -> np.ndarray:
+        if column is None:
+            raise ValueError(
+                "`column` must be specified when calling .to_numpy() "
+                "on Arrow blocks."
+            )
+        if column not in self._table.column_names:
+            raise ValueError(
+                f"Cannot find column {column}, available columns: "
+                f"{self._table.column_names}"
+            )
+        array = self._table[column]
+        if array.num_chunks > 1:
+            # TODO(ekl) combine fails since we can't concat
+            # ArrowTensorType?
+            array = array.combine_chunks()
+        else:
+            assert array.num_chunks == 1, array
+            array = array.chunk(0)
+        return array.to_numpy(zero_copy_only=False)
+
+    def to_arrow(self) -> "pyarrow.Table":
+        return self._table
+
+    def num_rows(self) -> int:
+        return self._table.num_rows
+
+    def size_bytes(self) -> int:
+        return self._table.nbytes
+
+    def _zip(self, acc: BlockAccessor) -> "Block[T]":
+        r = self.to_arrow()
+        s = acc.to_arrow()
+        for col_name in s.column_names:
+            col = s.column(col_name)
+            # Ensure the column names are unique after zip.
+            if col_name in r.column_names:
+                i = 1
+                new_name = col_name
+                while new_name in r.column_names:
+                    new_name = "{}_{}".format(col_name, i)
+                    i += 1
+                col_name = new_name
+            r = r.append_column(col_name, col)
+        return r
+
+    @staticmethod
+    def builder() -> ArrowBlockBuilder[T]:
+        return ArrowBlockBuilder()
+
+    @staticmethod
+    def _empty_table() -> "pyarrow.Table":
+        return ArrowBlockBuilder._empty_table()
+
+    def _sample(self, n_samples: int, key: "SortKeyT") -> "pyarrow.Table":
+        indices = random.sample(range(self._table.num_rows), n_samples)
+        return self._table.select([k[0] for k in key]).take(indices)
+
+    def sort_and_partition(
+        self, boundaries: List[T], key: "SortKeyT", descending: bool
+    ) -> List["Block[T]"]:
+        if len(key) > 1:
+            raise NotImplementedError(
+                "sorting by multiple columns is not supported yet"
+            )
+
+        if self._table.num_rows == 0:
+            # If the pyarrow table is empty we may not have schema
+            # so calling sort_indices() will raise an error.
+            return [self._empty_table() for _ in range(len(boundaries) + 1)]
+
+        import pyarrow.compute as pac
+
+        indices = pac.sort_indices(self._table, sort_keys=key)
+        table = self._table.take(indices)
+        if len(boundaries) == 0:
+            return [table]
+
+        # For each boundary value, count the number of items that are less
+        # than it. Since the block is sorted, these counts partition the items
+        # such that boundaries[i] <= x < boundaries[i + 1] for each x in
+        # partition[i]. If `descending` is true, `boundaries` would also be
+        # in descending order and we only need to count the number of items
+        # *greater than* the boundary value instead.
+        col, _ = key[0]
+        comp_fn = pac.greater if descending else pac.less
+
+        # TODO(ekl) this is O(n^2) but in practice it's much faster than the
+        # O(n) algorithm, could be optimized.
+        boundary_indices = [pac.sum(comp_fn(table[col], b)).as_py() for b in boundaries]
+        ### Compute the boundary indices in O(n) time via scan.  # noqa
+        # boundary_indices = []
+        # remaining = boundaries.copy()
+        # values = table[col]
+        # for i, x in enumerate(values):
+        #     while remaining and not comp_fn(x, remaining[0]).as_py():
+        #         remaining.pop(0)
+        #         boundary_indices.append(i)
+        # for _ in remaining:
+        #     boundary_indices.append(len(values))
+
+        ret = []
+        prev_i = 0
+        for i in boundary_indices:
+            # Slices need to be copied to avoid including the base table
+            # during serialization.
+            ret.append(_copy_table(table.slice(prev_i, i - prev_i)))
+            prev_i = i
+        ret.append(_copy_table(table.slice(prev_i)))
+        return ret
+
+    def combine(self, key: KeyFn, aggs: Tuple[AggregateFn]) -> Block[ArrowRow]:
+        """Combine rows with the same key into an accumulator.
+
+        This assumes the block is already sorted by key in ascending order.
+
+        Args:
+            key: The column name of key or None for global aggregation.
+            aggs: The aggregations to do.
+
+        Returns:
+            A sorted block of [k, v_1, ..., v_n] columns where k is the groupby
+            key and v_i is the partially combined accumulator for the ith given
+            aggregation.
+            If key is None then the k column is omitted.
+        """
+        # TODO(jjyao) This can be implemented natively in Arrow
+        key_fn = (lambda r: r[key]) if key is not None else (lambda r: None)
+        iter = self.iter_rows()
+        next_row = None
+        builder = ArrowBlockBuilder()
+        while True:
+            try:
+                if next_row is None:
+                    next_row = next(iter)
+                next_key = key_fn(next_row)
+
+                def gen():
+                    nonlocal iter
+                    nonlocal next_row
+                    while key_fn(next_row) == next_key:
+                        yield next_row
+                        try:
+                            next_row = next(iter)
+                        except StopIteration:
+                            next_row = None
+                            break
+
+                # Accumulate.
+                accumulators = [agg.init(next_key) for agg in aggs]
+                for r in gen():
+                    for i in range(len(aggs)):
+                        accumulators[i] = aggs[i].accumulate(accumulators[i], r)
+
+                # Build the row.
+                row = {}
+                if key is not None:
+                    row[key] = next_key
+
+                count = collections.defaultdict(int)
+                for agg, accumulator in zip(aggs, accumulators):
+                    name = agg.name
+                    # Check for conflicts with existing aggregation name.
+                    if count[name] > 0:
+                        name = self._munge_conflict(name, count[name])
+                    count[name] += 1
+                    row[name] = accumulator
+
+                builder.add(row)
+            except StopIteration:
+                break
+        return builder.build()
+
+    @staticmethod
+    def _munge_conflict(name, count):
+        return f"{name}_{count+1}"
+
+    @staticmethod
+    def merge_sorted_blocks(
+        blocks: List[Block[T]], key: "SortKeyT", _descending: bool
+    ) -> Tuple[Block[T], BlockMetadata]:
+        stats = BlockExecStats.builder()
+        blocks = [b for b in blocks if b.num_rows > 0]
+        if len(blocks) == 0:
+            ret = ArrowBlockAccessor._empty_table()
+        else:
+            ret = pyarrow.concat_tables(blocks, promote=True)
+            indices = pyarrow.compute.sort_indices(ret, sort_keys=key)
+            ret = ret.take(indices)
+        return ret, ArrowBlockAccessor(ret).get_metadata(None, exec_stats=stats.build())
+
+    @staticmethod
+    def aggregate_combined_blocks(
+        blocks: List[Block[ArrowRow]], key: KeyFn, aggs: Tuple[AggregateFn]
+    ) -> Tuple[Block[ArrowRow], BlockMetadata]:
+        """Aggregate sorted, partially combined blocks with the same key range.
+
+        This assumes blocks are already sorted by key in ascending order,
+        so we can do merge sort to get all the rows with the same key.
+
+        Args:
+            blocks: A list of partially combined and sorted blocks.
+            key: The column name of key or None for global aggregation.
+            aggs: The aggregations to do.
+
+        Returns:
+            A block of [k, v_1, ..., v_n] columns and its metadata where k is
+            the groupby key and v_i is the corresponding aggregation result for
+            the ith given aggregation.
+            If key is None then the k column is omitted.
+        """
+
+        stats = BlockExecStats.builder()
+        key_fn = (
+            (lambda r: r[r._row.schema.names[0]]) if key is not None else (lambda r: 0)
+        )
+
+        iter = heapq.merge(
+            *[ArrowBlockAccessor(block).iter_rows() for block in blocks], key=key_fn
+        )
+        next_row = None
+        builder = ArrowBlockBuilder()
+        while True:
+            try:
+                if next_row is None:
+                    next_row = next(iter)
+                next_key = key_fn(next_row)
+                next_key_name = (
+                    next_row._row.schema.names[0] if key is not None else None
+                )
+
+                def gen():
+                    nonlocal iter
+                    nonlocal next_row
+                    while key_fn(next_row) == next_key:
+                        yield next_row
+                        try:
+                            next_row = next(iter)
+                        except StopIteration:
+                            next_row = None
+                            break
+
+                # Merge.
+                first = True
+                accumulators = [None] * len(aggs)
+                resolved_agg_names = [None] * len(aggs)
+                for r in gen():
+                    if first:
+                        count = collections.defaultdict(int)
+                        for i in range(len(aggs)):
+                            name = aggs[i].name
+                            # Check for conflicts with existing aggregation
+                            # name.
+                            if count[name] > 0:
+                                name = ArrowBlockAccessor._munge_conflict(
+                                    name, count[name]
+                                )
+                            count[name] += 1
+                            resolved_agg_names[i] = name
+                            accumulators[i] = r[name]
+                        first = False
+                    else:
+                        for i in range(len(aggs)):
+                            accumulators[i] = aggs[i].merge(
+                                accumulators[i], r[resolved_agg_names[i]]
+                            )
+                # Build the row.
+                row = {}
+                if key is not None:
+                    row[next_key_name] = next_key
+
+                for agg, agg_name, accumulator in zip(
+                    aggs, resolved_agg_names, accumulators
+                ):
+                    row[agg_name] = agg.finalize(accumulator)
+
+                builder.add(row)
+            except StopIteration:
+                break
+
+        ret = builder.build()
+        return ret, ArrowBlockAccessor(ret).get_metadata(None, exec_stats=stats.build())
+
+
+def _copy_table(table: "pyarrow.Table") -> "pyarrow.Table":
+    """Copy the provided Arrow table."""
+    import pyarrow as pa
+
+    # Copy the table by copying each column and constructing a new table with
+    # the same schema.
+    cols = table.columns
+    new_cols = []
+    for col in cols:
+        if col.num_chunks > 0 and isinstance(col.chunk(0), pa.ExtensionArray):
+            # If an extension array, we copy the underlying storage arrays.
+            chunk = col.chunk(0)
+            arr = type(chunk).from_storage(
+                chunk.type, pa.concat_arrays([c.storage for c in col.chunks])
+            )
+        else:
+            # Otherwise, we copy the top-level chunk arrays.
+            arr = col.combine_chunks()
+        new_cols.append(arr)
+    return pa.Table.from_arrays(new_cols, schema=table.schema)