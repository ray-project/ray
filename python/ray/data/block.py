import os
import sys
import time
from dataclasses import dataclass
from typing import (
    TYPE_CHECKING,
    Any,
    Callable,
    Dict,
    Generic,
    Iterator,
    List,
    Optional,
    Tuple,
    TypeVar,
    Union,
)

import numpy as np

import ray
from ray import ObjectRefGenerator
from ray.data._internal.util import _check_pyarrow_version
from ray.data._internal.usage import record_block_format_usage
from ray.types import ObjectRef
from ray.util.annotations import DeveloperAPI

import psutil

try:
    import resource
except ImportError:
    resource = None

if sys.version_info >= (3, 8):
    from typing import Protocol
else:
    from typing_extensions import Protocol

if TYPE_CHECKING:
    import pandas
    import pyarrow

    from ray.data._internal.block_builder import BlockBuilder
    from ray.data.aggregate import AggregateFn


T = TypeVar("T", contravariant=True)
U = TypeVar("U", covariant=True)
KeyType = TypeVar("KeyType")
AggType = TypeVar("AggType")

# A function that extracts a concrete value from a record in a Datastream, used
# in ``sort(value_fns...)``, ``groupby(value_fn).agg(Agg(value_fn), ...)``.
# It can either be None (intepreted as the identity function), the name
# of a Datastream column, or a lambda function that extracts the desired value
# from the object.
KeyFn = Union[None, str, Callable[[T], Any]]


def _validate_key_fn(
    schema: Optional[Union[type, "pyarrow.lib.Schema"]],
    key: KeyFn,
) -> None:
    """Check the key function is valid on the given schema."""
    if schema is None:
        # Datastream is empty/cleared, validation not possible.
        return
    is_simple_format = isinstance(schema, type)
    if isinstance(key, str):
        if is_simple_format:
            raise ValueError(
                "String key '{}' requires datastream format to be "
                "'arrow' or 'pandas', was 'simple'.".format(key)
            )
        if len(schema.names) > 0 and key not in schema.names:
            raise ValueError(
                "The column '{}' does not exist in the "
                "schema '{}'.".format(key, schema)
            )
    elif key is None:
        if not is_simple_format:
            raise ValueError(
                "The `None` key '{}' requires datastream format to be "
                "'simple'.".format(key)
            )
    elif callable(key):
        if not is_simple_format:
            raise ValueError(
                "Callable key '{}' requires datastream format to be "
                "'simple'".format(key)
            )
    else:
        raise TypeError("Invalid key type {} ({}).".format(key, type(key)))


# Represents a batch of records to be stored in the Ray object store.
#
# Block data can be accessed in a uniform way via ``BlockAccessors`` such as
# ``SimpleBlockAccessor`` and ``ArrowBlockAccessor``.
Block = Union[List[T], "pyarrow.Table", "pandas.DataFrame", bytes]

# User-facing data batch type. This is the data type for data that is supplied to and
# returned from batch UDFs.
DataBatch = Union[Block, np.ndarray, Dict[str, np.ndarray]]

# A class type that implements __call__.
CallableClass = type


class _CallableClassProtocol(Protocol[T, U]):
    def __call__(self, __arg: T) -> Union[U, Iterator[U]]:
        ...


# A UDF on data batches.
BatchUDF = Union[
    # TODO(Clark): Once Ray only supports Python 3.8+, use protocol to constraint batch
    # UDF type.
    # Callable[[DataBatch, ...], DataBatch]
    Callable[[DataBatch], DataBatch],
    Callable[[DataBatch], Iterator[DataBatch]],
    "_CallableClassProtocol",
]

# A UDF on data rows.
RowUDF = Union[
    # TODO(Clark): Once Ray only supports Python 3.8+, use protocol to constraint batch
    # UDF type.
    # Callable[[T, ...], U]
    Callable[[T], U],
    "_CallableClassProtocol[T, U]",
]


FlatMapUDF = Union[
    RowUDF,
    Callable[[T], Iterator[U]],
]

# A list of block references pending computation by a single task. For example,
# this may be the output of a task reading a file.
BlockPartition = List[Tuple[ObjectRef[Block], "BlockMetadata"]]

# The metadata that describes the output of a BlockPartition. This has the
# same type as the metadata that describes each block in the partition.
BlockPartitionMetadata = List["BlockMetadata"]

# TODO(ekl/chengsu): replace this with just `ObjectRefGenerator` once block splitting
# is on by default. When block splitting is off, the type is a plain block.
MaybeBlockPartition = Union[Block, ObjectRefGenerator]

VALID_BATCH_FORMATS = ["pandas", "pyarrow", "numpy", None]


@DeveloperAPI
class BlockExecStats:
    """Execution stats for this block.

    Attributes:
        wall_time_s: The wall-clock time it took to compute this block.
        cpu_time_s: The CPU time it took to compute this block.
        node_id: A unique id for the node that computed this block.
    """

    def __init__(self):
        self.wall_time_s: Optional[float] = None
        self.cpu_time_s: Optional[float] = None
        self.node_id = ray.runtime_context.get_runtime_context().get_node_id()
        # Max memory usage. May be an overestimate since we do not
        # differentiate from previous tasks on the same worker.
        self.max_rss_bytes: int = 0

    @staticmethod
    def builder() -> "_BlockExecStatsBuilder":
        return _BlockExecStatsBuilder()

    def __repr__(self):
        return repr(
            {
                "wall_time_s": self.wall_time_s,
                "cpu_time_s": self.cpu_time_s,
                "node_id": self.node_id,
            }
        )


class _BlockExecStatsBuilder:
    """Helper class for building block stats.

    When this class is created, we record the start time. When build() is
    called, the time delta is saved as part of the stats.
    """

    def __init__(self):
        self.start_time = time.perf_counter()
        self.start_cpu = time.process_time()

    def build(self) -> "BlockExecStats":
        stats = BlockExecStats()
        stats.wall_time_s = time.perf_counter() - self.start_time
        stats.cpu_time_s = time.process_time() - self.start_cpu
        if resource is None:
            # NOTE(swang): resource package is not supported on Windows. This
            # is only the memory usage at the end of the task, not the peak
            # memory.
            process = psutil.Process(os.getpid())
            stats.max_rss_bytes = int(process.memory_info().rss)
        else:
            stats.max_rss_bytes = int(
                resource.getrusage(resource.RUSAGE_SELF).ru_maxrss * 1e3
            )
        return stats


@DeveloperAPI
@dataclass
class BlockMetadata:
    """Metadata about the block."""

    #: The number of rows contained in this block, or None.
    num_rows: Optional[int]
    #: The approximate size in bytes of this block, or None.
    size_bytes: Optional[int]
    #: The pyarrow schema or types of the block elements, or None.
    schema: Optional[Union[type, "pyarrow.lib.Schema"]]
    #: The list of file paths used to generate this block, or
    #: the empty list if indeterminate.
    input_files: Optional[List[str]]
    #: Execution stats for this block.
    exec_stats: Optional[BlockExecStats]

    def __post_init__(self):
        if self.input_files is None:
            self.input_files = []


@DeveloperAPI
class BlockAccessor(Generic[T]):
    """Provides accessor methods for a specific block.

    Ideally, we wouldn't need a separate accessor classes for blocks. However,
    this is needed if we want to support storing ``pyarrow.Table`` directly
    as a top-level Ray object, without a wrapping class (issue #17186).

    There are three types of block accessors: ``SimpleBlockAccessor``, which
    operates over a plain Python list, ``ArrowBlockAccessor`` for
    ``pyarrow.Table`` type blocks, ``PandasBlockAccessor`` for ``pandas.DataFrame``
    type blocks.
    """

    def num_rows(self) -> int:
        """Return the number of rows contained in this block."""
        raise NotImplementedError

    def iter_rows(self) -> Iterator[T]:
        """Iterate over the rows of this block."""
        raise NotImplementedError

    def slice(self, start: int, end: int, copy: bool) -> Block:
        """Return a slice of this block.

        Args:
            start: The starting index of the slice.
            end: The ending index of the slice.
            copy: Whether to perform a data copy for the slice.

        Returns:
            The sliced block result.
        """
        raise NotImplementedError

    def take(self, indices: List[int]) -> Block:
        """Return a new block containing the provided row indices.

        Args:
            indices: The row indices to return.

        Returns:
            A new block containing the provided row indices.
        """
        raise NotImplementedError

    def select(self, columns: List[KeyFn]) -> Block:
        """Return a new block containing the provided columns."""
        raise NotImplementedError

    def random_shuffle(self, random_seed: Optional[int]) -> Block:
        """Randomly shuffle this block."""
        raise NotImplementedError

    def to_pandas(self) -> "pandas.DataFrame":
        """Convert this block into a Pandas dataframe."""
        raise NotImplementedError

    def to_numpy(
        self, columns: Optional[Union[str, List[str]]] = None
    ) -> Union[np.ndarray, Dict[str, np.ndarray]]:
        """Convert this block (or columns of block) into a NumPy ndarray.

        Args:
            columns: Name of columns to convert, or None if converting all columns.
        """
        raise NotImplementedError

    def to_arrow(self) -> "pyarrow.Table":
        """Convert this block into an Arrow table."""
        raise NotImplementedError

    def to_block(self) -> Block:
        """Return the base block that this accessor wraps."""
        raise NotImplementedError

    def to_default(self) -> Block:
        """Return the default data format for this accessor."""
        return self.to_block()

    def to_batch_format(self, batch_format: Optional[str]) -> DataBatch:
        """Convert this block into the provided batch format.

        Args:
            batch_format: The batch format to convert this block to.

        Returns:
            This block formatted as the provided batch format.
        """
        if batch_format is None:
            return self.to_block()
        elif batch_format == "default" or batch_format == "native":
            return self.to_default()
        elif batch_format == "pandas":
            return self.to_pandas()
        elif batch_format == "pyarrow":
            return self.to_arrow()
        elif batch_format == "numpy":
            return self.to_numpy()
        else:
            raise ValueError(
                f"The batch format must be one of {VALID_BATCH_FORMATS}, got: "
                f"{batch_format}"
            )

    def size_bytes(self) -> int:
        """Return the approximate size in bytes of this block."""
        raise NotImplementedError

    def schema(self) -> Union[type, "pyarrow.lib.Schema"]:
        """Return the Python type or pyarrow schema of this block."""
        raise NotImplementedError

    def get_metadata(
        self, input_files: List[str], exec_stats: Optional[BlockExecStats]
    ) -> BlockMetadata:
        """Create a metadata object from this block."""
        return BlockMetadata(
            num_rows=self.num_rows(),
            size_bytes=self.size_bytes(),
            schema=self.schema(),
            input_files=input_files,
            exec_stats=exec_stats,
        )

    def zip(self, other: "Block[T]") -> "Block[T]":
        """Zip this block with another block of the same type and size."""
        raise NotImplementedError

    @staticmethod
    def builder() -> "BlockBuilder[T]":
        """Create a builder for this block type."""
        raise NotImplementedError

    @staticmethod
    def batch_to_block(batch: DataBatch) -> Block:
        """Create a block from user-facing data formats."""
        if isinstance(batch, (np.ndarray, dict)):
            from ray.data._internal.arrow_block import ArrowBlockAccessor

            return ArrowBlockAccessor.numpy_to_block(batch)
        return batch

    @staticmethod
    def for_block(block: Block) -> "BlockAccessor[T]":
        """Create a block accessor for the given block."""
        _check_pyarrow_version()
        import pandas
        import pyarrow

        if isinstance(block, pyarrow.Table):
            from ray.data._internal.arrow_block import ArrowBlockAccessor

            record_block_format_usage("arrow")
            return ArrowBlockAccessor(block)
        elif isinstance(block, pandas.DataFrame):
            from ray.data._internal.pandas_block import PandasBlockAccessor

            record_block_format_usage("pandas")
            return PandasBlockAccessor(block)
        elif isinstance(block, bytes):
            from ray.data._internal.arrow_block import ArrowBlockAccessor

            record_block_format_usage("arrow")
            return ArrowBlockAccessor.from_bytes(block)
        elif isinstance(block, list):
<<<<<<< HEAD
            raise DeprecationWarning(
                "Standalone Python objects are no longer supported. To include "
                "Python objects in a datastream, wrap them in a dict, e.g., "
                "return `{'item': obj}` instead of just `obj`."
            )
=======
            from ray.data._internal.simple_block import SimpleBlockAccessor

            record_block_format_usage("simple")
            return SimpleBlockAccessor(block)
>>>>>>> a333017d
        else:
            raise TypeError("Not a block type: {} ({})".format(block, type(block)))

    def sample(self, n_samples: int, key: Any) -> "Block[T]":
        """Return a random sample of items from this block."""
        raise NotImplementedError

    def sort_and_partition(
        self, boundaries: List[T], key: Any, descending: bool
    ) -> List["Block[T]"]:
        """Return a list of sorted partitions of this block."""
        raise NotImplementedError

    def combine(self, key: KeyFn, agg: "AggregateFn") -> Block[U]:
        """Combine rows with the same key into an accumulator."""
        raise NotImplementedError

    @staticmethod
    def merge_sorted_blocks(
        blocks: List["Block[T]"], key: Any, descending: bool
    ) -> Tuple[Block[T], BlockMetadata]:
        """Return a sorted block by merging a list of sorted blocks."""
        raise NotImplementedError

    @staticmethod
    def aggregate_combined_blocks(
        blocks: List[Block], key: KeyFn, agg: "AggregateFn"
    ) -> Tuple[Block[U], BlockMetadata]:
        """Aggregate partially combined and sorted blocks."""
        raise NotImplementedError<|MERGE_RESOLUTION|>--- conflicted
+++ resolved
@@ -401,18 +401,11 @@
             record_block_format_usage("arrow")
             return ArrowBlockAccessor.from_bytes(block)
         elif isinstance(block, list):
-<<<<<<< HEAD
             raise DeprecationWarning(
                 "Standalone Python objects are no longer supported. To include "
                 "Python objects in a datastream, wrap them in a dict, e.g., "
                 "return `{'item': obj}` instead of just `obj`."
             )
-=======
-            from ray.data._internal.simple_block import SimpleBlockAccessor
-
-            record_block_format_usage("simple")
-            return SimpleBlockAccessor(block)
->>>>>>> a333017d
         else:
             raise TypeError("Not a block type: {} ({})".format(block, type(block)))
 
