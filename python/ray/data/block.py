import collections
import os
import sys
import time
from dataclasses import dataclass
from typing import (
    TYPE_CHECKING,
    Callable,
    Dict,
    Iterator,
    List,
    Optional,
    Tuple,
    TypeVar,
    Union,
)

import numpy as np

import ray
from ray import ObjectRefGenerator
from ray.data._internal.util import _check_pyarrow_version, _truncated_repr
from ray.types import ObjectRef
from ray.util.annotations import DeveloperAPI

import psutil

try:
    import resource
except ImportError:
    resource = None

if sys.version_info >= (3, 8):
    from typing import Literal, Protocol
else:
    from typing_extensions import Literal, Protocol

if TYPE_CHECKING:
    import pandas
    import pyarrow

    from ray.data._internal.block_builder import BlockBuilder
    from ray.data._internal.sort import SortKey
    from ray.data.aggregate import AggregateFn


T = TypeVar("T", contravariant=True)
U = TypeVar("U", covariant=True)

KeyType = TypeVar("KeyType")
AggType = TypeVar("AggType")


<<<<<<< HEAD
def _validate_key_fn(
    schema: Optional[Union[type, "pyarrow.lib.Schema"]],
    key: Optional[Union[str, List[str]]],
) -> None:
    """Check the key function is valid on the given schema."""
    if schema is None:
        # Dataset is empty/cleared, validation not possible.
        return
    is_simple_format = isinstance(schema, type)
    if isinstance(key, str):
        if is_simple_format:
            raise ValueError(
                "String key '{}' requires dataset format to be "
                "'arrow' or 'pandas', was 'simple'.".format(key)
            )
        if len(schema.names) > 0 and key not in schema.names:
            raise ValueError(
                "The column '{}' does not exist in the "
                "schema '{}'.".format(key, schema)
            )
    elif isinstance(key, list):
        if len(schema.names) > 0:
            for k in key:
                if k not in schema.names:
                    raise ValueError(
                        "The column '{}' does not exist in the "
                        "schema '{}'.".format(k, schema)
                    )


=======
>>>>>>> cee8c30a
# Represents a batch of records to be stored in the Ray object store.
#
# Block data can be accessed in a uniform way via ``BlockAccessors`` like`
# ``ArrowBlockAccessor``.
Block = Union["pyarrow.Table", "pandas.DataFrame"]

# User-facing data batch type. This is the data type for data that is supplied to and
# returned from batch UDFs.
DataBatch = Union["pyarrow.Table", "pandas.DataFrame", Dict[str, np.ndarray]]


# A class type that implements __call__.
CallableClass = type


class _CallableClassProtocol(Protocol[T, U]):
    def __call__(self, __arg: T) -> Union[U, Iterator[U]]:
        ...


# A user defined function passed to map, map_batches, ec.
UserDefinedFunction = Union[
    Callable[[T], U],
    Callable[[T], Iterator[U]],
    "_CallableClassProtocol",
]

# A list of block references pending computation by a single task. For example,
# this may be the output of a task reading a file.
BlockPartition = List[Tuple[ObjectRef[Block], "BlockMetadata"]]

# The metadata that describes the output of a BlockPartition. This has the
# same type as the metadata that describes each block in the partition.
BlockPartitionMetadata = List["BlockMetadata"]

# TODO(ekl/chengsu): replace this with just `ObjectRefGenerator` once block splitting
# is on by default. When block splitting is off, the type is a plain block.
MaybeBlockPartition = Union[Block, ObjectRefGenerator]

VALID_BATCH_FORMATS = ["default", "native", "pandas", "pyarrow", "numpy", None]

VALID_BATCH_FORMATS_STRICT_MODE = ["pandas", "pyarrow", "numpy", None]


def _apply_strict_mode_batch_format(given_batch_format: Optional[str]) -> str:
    if given_batch_format == "default":
        given_batch_format = "numpy"
    if given_batch_format not in VALID_BATCH_FORMATS_STRICT_MODE:
        raise ValueError(
            f"The given batch format {given_batch_format} is not allowed "
            f"in Ray 2.5 (must be one of {VALID_BATCH_FORMATS_STRICT_MODE})."
        )
    return given_batch_format


def _apply_strict_mode_batch_size(
    given_batch_size: Optional[Union[int, Literal["default"]]], use_gpu: bool
) -> Optional[int]:
    if use_gpu and (not given_batch_size or given_batch_size == "default"):
        raise ValueError(
            "`batch_size` must be provided to `map_batches` when requesting GPUs. "
            "The optimal batch size depends on the model, data, and GPU used. "
            "It is recommended to use the largest batch size that doesn't result "
            "in your GPU device running out of memory. You can view the GPU memory "
            "usage via the Ray dashboard."
        )
    elif given_batch_size == "default":
        return ray.data.context.STRICT_MODE_DEFAULT_BATCH_SIZE
    else:
        return given_batch_size


@DeveloperAPI
class BlockExecStats:
    """Execution stats for this block.

    Attributes:
        wall_time_s: The wall-clock time it took to compute this block.
        cpu_time_s: The CPU time it took to compute this block.
        node_id: A unique id for the node that computed this block.
    """

    def __init__(self):
        self.start_time_s: Optional[float] = None
        self.end_time_s: Optional[float] = None
        self.wall_time_s: Optional[float] = None
        self.cpu_time_s: Optional[float] = None
        self.node_id = ray.runtime_context.get_runtime_context().get_node_id()
        # Max memory usage. May be an overestimate since we do not
        # differentiate from previous tasks on the same worker.
        self.max_rss_bytes: int = 0

    @staticmethod
    def builder() -> "_BlockExecStatsBuilder":
        return _BlockExecStatsBuilder()

    def __repr__(self):
        return repr(
            {
                "wall_time_s": self.wall_time_s,
                "cpu_time_s": self.cpu_time_s,
                "node_id": self.node_id,
            }
        )


class _BlockExecStatsBuilder:
    """Helper class for building block stats.

    When this class is created, we record the start time. When build() is
    called, the time delta is saved as part of the stats.
    """

    def __init__(self):
        self.start_time = time.perf_counter()
        self.start_cpu = time.process_time()

    def build(self) -> "BlockExecStats":
        self.end_time = time.perf_counter()
        self.end_cpu = time.process_time()

        stats = BlockExecStats()
        stats.start_time_s = self.start_time
        stats.end_time_s = self.end_time
        stats.wall_time_s = self.end_time - self.start_time
        stats.cpu_time_s = self.end_cpu - self.start_cpu
        if resource is None:
            # NOTE(swang): resource package is not supported on Windows. This
            # is only the memory usage at the end of the task, not the peak
            # memory.
            process = psutil.Process(os.getpid())
            stats.max_rss_bytes = int(process.memory_info().rss)
        else:
            stats.max_rss_bytes = int(
                resource.getrusage(resource.RUSAGE_SELF).ru_maxrss * 1e3
            )
        return stats


@DeveloperAPI
@dataclass
class BlockMetadata:
    """Metadata about the block."""

    #: The number of rows contained in this block, or None.
    num_rows: Optional[int]
    #: The approximate size in bytes of this block, or None.
    size_bytes: Optional[int]
    #: The pyarrow schema or types of the block elements, or None.
    schema: Optional[Union[type, "pyarrow.lib.Schema"]]
    #: The list of file paths used to generate this block, or
    #: the empty list if indeterminate.
    input_files: Optional[List[str]]
    #: Execution stats for this block.
    exec_stats: Optional[BlockExecStats]

    def __post_init__(self):
        if self.input_files is None:
            self.input_files = []


@DeveloperAPI
class BlockAccessor:
    """Provides accessor methods for a specific block.

    Ideally, we wouldn't need a separate accessor classes for blocks. However,
    this is needed if we want to support storing ``pyarrow.Table`` directly
    as a top-level Ray object, without a wrapping class (issue #17186).
    """

    def num_rows(self) -> int:
        """Return the number of rows contained in this block."""
        raise NotImplementedError

    def iter_rows(self, public_row_format: bool) -> Iterator[T]:
        """Iterate over the rows of this block.

        Args:
            public_row_format: Whether to cast rows into the public Dict row
                format (this incurs extra copy conversions).
        """
        raise NotImplementedError

    def slice(self, start: int, end: int, copy: bool) -> Block:
        """Return a slice of this block.

        Args:
            start: The starting index of the slice.
            end: The ending index of the slice.
            copy: Whether to perform a data copy for the slice.

        Returns:
            The sliced block result.
        """
        raise NotImplementedError

    def take(self, indices: List[int]) -> Block:
        """Return a new block containing the provided row indices.

        Args:
            indices: The row indices to return.

        Returns:
            A new block containing the provided row indices.
        """
        raise NotImplementedError

    def select(self, columns: List[Optional[str]]) -> Block:
        """Return a new block containing the provided columns."""
        raise NotImplementedError

    def random_shuffle(self, random_seed: Optional[int]) -> Block:
        """Randomly shuffle this block."""
        raise NotImplementedError

    def to_pandas(self) -> "pandas.DataFrame":
        """Convert this block into a Pandas dataframe."""
        raise NotImplementedError

    def to_numpy(
        self, columns: Optional[Union[str, List[str]]] = None
    ) -> Union[np.ndarray, Dict[str, np.ndarray]]:
        """Convert this block (or columns of block) into a NumPy ndarray.

        Args:
            columns: Name of columns to convert, or None if converting all columns.
        """
        raise NotImplementedError

    def to_arrow(self) -> "pyarrow.Table":
        """Convert this block into an Arrow table."""
        raise NotImplementedError

    def to_block(self) -> Block:
        """Return the base block that this accessor wraps."""
        raise NotImplementedError

    def to_default(self) -> Block:
        """Return the default data format for this accessor."""
        return self.to_block()

    def to_batch_format(self, batch_format: Optional[str]) -> DataBatch:
        """Convert this block into the provided batch format.

        Args:
            batch_format: The batch format to convert this block to.

        Returns:
            This block formatted as the provided batch format.
        """
        if batch_format is None:
            return self.to_block()
        elif batch_format == "default" or batch_format == "native":
            return self.to_default()
        elif batch_format == "pandas":
            return self.to_pandas()
        elif batch_format == "pyarrow":
            return self.to_arrow()
        elif batch_format == "numpy":
            return self.to_numpy()
        else:
            raise ValueError(
                f"The batch format must be one of {VALID_BATCH_FORMATS}, got: "
                f"{batch_format}"
            )

    def size_bytes(self) -> int:
        """Return the approximate size in bytes of this block."""
        raise NotImplementedError

    def schema(self) -> Union[type, "pyarrow.lib.Schema"]:
        """Return the Python type or pyarrow schema of this block."""
        raise NotImplementedError

    def get_metadata(
        self, input_files: List[str], exec_stats: Optional[BlockExecStats]
    ) -> BlockMetadata:
        """Create a metadata object from this block."""
        return BlockMetadata(
            num_rows=self.num_rows(),
            size_bytes=self.size_bytes(),
            schema=self.schema(),
            input_files=input_files,
            exec_stats=exec_stats,
        )

    def zip(self, other: "Block") -> "Block":
        """Zip this block with another block of the same type and size."""
        raise NotImplementedError

    @staticmethod
    def builder() -> "BlockBuilder":
        """Create a builder for this block type."""
        raise NotImplementedError

    @staticmethod
    def batch_to_block(batch: DataBatch) -> Block:
        """Create a block from user-facing data formats."""

        if isinstance(batch, np.ndarray):
            raise ValueError(
                f"Error validating {_truncated_repr(batch)}: "
                "Standalone numpy arrays are not "
                "allowed in Ray 2.5. Return a dict of field -> array, "
                "e.g., `{'data': array}` instead of `array`."
            )

        elif isinstance(batch, collections.abc.Mapping):
            import pyarrow as pa

            from ray.data._internal.arrow_block import ArrowBlockAccessor

            try:
                return ArrowBlockAccessor.numpy_to_block(batch)
            except (pa.ArrowNotImplementedError, pa.ArrowInvalid, pa.ArrowTypeError):
                import pandas as pd

                # TODO(ekl) once we support Python objects within Arrow blocks, we
                # don't need this fallback path.
                return pd.DataFrame(dict(batch))
        return batch

    @staticmethod
    def for_block(block: Block) -> "BlockAccessor[T]":
        """Create a block accessor for the given block."""
        _check_pyarrow_version()
        import pandas
        import pyarrow

        if isinstance(block, pyarrow.Table):
            from ray.data._internal.arrow_block import ArrowBlockAccessor

            return ArrowBlockAccessor(block)
        elif isinstance(block, pandas.DataFrame):
            from ray.data._internal.pandas_block import PandasBlockAccessor

            return PandasBlockAccessor(block)
        elif isinstance(block, bytes):
            from ray.data._internal.arrow_block import ArrowBlockAccessor

            return ArrowBlockAccessor.from_bytes(block)
        elif isinstance(block, list):
            raise ValueError(
                f"Error validating {_truncated_repr(block)}: "
                "Standalone Python objects are not "
                "allowed in Ray 2.5. To use Python objects in a dataset, "
                "wrap them in a dict of numpy arrays, e.g., "
                "return `{'item': batch}` instead of just `batch`."
            )
        else:
            raise TypeError("Not a block type: {} ({})".format(block, type(block)))

    def sample(self, n_samples: int, sort_key: "SortKey") -> "Block":
        """Return a random sample of items from this block."""
        raise NotImplementedError

    def sort_and_partition(
        self, boundaries: List[T], sort_key: "SortKey"
    ) -> List["Block"]:
        """Return a list of sorted partitions of this block."""
        raise NotImplementedError

    def combine(self, key: Optional[str], agg: "AggregateFn") -> Block:
        """Combine rows with the same key into an accumulator."""
        raise NotImplementedError

    @staticmethod
    def merge_sorted_blocks(
        blocks: List["Block"], sort_key: "SortKey"
    ) -> Tuple[Block, BlockMetadata]:
        """Return a sorted block by merging a list of sorted blocks."""
        raise NotImplementedError

    @staticmethod
    def aggregate_combined_blocks(
        blocks: List[Block], key: Optional[str], agg: "AggregateFn"
    ) -> Tuple[Block, BlockMetadata]:
        """Aggregate partially combined and sorted blocks."""
        raise NotImplementedError<|MERGE_RESOLUTION|>--- conflicted
+++ resolved
@@ -51,39 +51,6 @@
 AggType = TypeVar("AggType")
 
 
-<<<<<<< HEAD
-def _validate_key_fn(
-    schema: Optional[Union[type, "pyarrow.lib.Schema"]],
-    key: Optional[Union[str, List[str]]],
-) -> None:
-    """Check the key function is valid on the given schema."""
-    if schema is None:
-        # Dataset is empty/cleared, validation not possible.
-        return
-    is_simple_format = isinstance(schema, type)
-    if isinstance(key, str):
-        if is_simple_format:
-            raise ValueError(
-                "String key '{}' requires dataset format to be "
-                "'arrow' or 'pandas', was 'simple'.".format(key)
-            )
-        if len(schema.names) > 0 and key not in schema.names:
-            raise ValueError(
-                "The column '{}' does not exist in the "
-                "schema '{}'.".format(key, schema)
-            )
-    elif isinstance(key, list):
-        if len(schema.names) > 0:
-            for k in key:
-                if k not in schema.names:
-                    raise ValueError(
-                        "The column '{}' does not exist in the "
-                        "schema '{}'.".format(k, schema)
-                    )
-
-
-=======
->>>>>>> cee8c30a
 # Represents a batch of records to be stored in the Ray object store.
 #
 # Block data can be accessed in a uniform way via ``BlockAccessors`` like`
