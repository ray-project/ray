--- conflicted
+++ resolved
@@ -150,10 +150,6 @@
                 "or simply use fit_transform() to run both steps"
             )
         transformed_ds = self._transform(dataset)
-<<<<<<< HEAD
-        self._transform_stats = transformed_ds.stats()
-=======
->>>>>>> a777a028
         return transformed_ds
 
     def transform_batch(self, data: "DataBatchType") -> "DataBatchType":
