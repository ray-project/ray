--- conflicted
+++ resolved
@@ -139,11 +139,7 @@
 )
 
 worker2 = gen_worker_node(
-<<<<<<< HEAD
-    {
-=======
     envs={
->>>>>>> 2532cca2
         "RAY_grpc_keepalive_time_ms": "1000",
         "RAY_grpc_client_keepalive_time_ms": "1000",
         "RAY_grpc_client_keepalive_timeout_ms": "1000",
@@ -151,11 +147,85 @@
         "RAY_health_check_period_ms": "1000",
         "RAY_health_check_timeout_ms": "100000",
         "RAY_health_check_failure_threshold": "20",
-<<<<<<< HEAD
+    },
+    num_cpus=2,
+)
+
+
+def test_transient_network_error(head2, worker2, gcs_network):
+    # Test to make sure the head node and worker node
+    # connection can be recovered from transient network error.
+    network = gcs_network
+
+    check_two_nodes = """
+import ray
+from ray._private.test_utils import wait_for_condition
+
+ray.init()
+wait_for_condition(lambda: len(ray.nodes()) == 2)
+"""
+    result = head2.exec_run(cmd=f"python -c '{check_two_nodes}'")
+    assert result.exit_code == 0, result.output.decode("utf-8")
+
+    # Simulate transient network error
+    worker_ip = worker2._container.attrs["NetworkSettings"]["Networks"][network.name][
+        "IPAddress"
+    ]
+    network.disconnect(worker2.name, force=True)
+    sleep(2)
+    network.connect(worker2.name, ipv4_address=worker_ip)
+
+    # Make sure the connection is recovered by scheduling
+    # an actor.
+    check_actor_scheduling = """
+import ray
+from ray._private.test_utils import wait_for_condition
+
+ray.init()
+
+@ray.remote(num_cpus=1)
+class Actor:
+    def ping(self):
+        return 1
+
+actor = Actor.remote()
+ray.get(actor.ping.remote())
+wait_for_condition(lambda: ray.available_resources()["CPU"] == 1.0)
+"""
+    result = head2.exec_run(cmd=f"python -c '{check_actor_scheduling}'")
+    assert result.exit_code == 0, result.output.decode("utf-8")
+
+
+head3 = gen_head_node(
+    {
+        "RAY_grpc_keepalive_time_ms": "1000",
+        "RAY_grpc_client_keepalive_time_ms": "1000",
+        "RAY_grpc_client_keepalive_timeout_ms": "1000",
+        "RAY_health_check_initial_delay_ms": "1000",
+        "RAY_health_check_period_ms": "1000",
+        "RAY_health_check_timeout_ms": "100000",
+        "RAY_health_check_failure_threshold": "20",
     }
 )
 
-DRIVER_SCRIPT = """
+worker3 = gen_worker_node(
+    envs={
+        "RAY_grpc_keepalive_time_ms": "1000",
+        "RAY_grpc_client_keepalive_time_ms": "1000",
+        "RAY_grpc_client_keepalive_timeout_ms": "1000",
+        "RAY_health_check_initial_delay_ms": "1000",
+        "RAY_health_check_period_ms": "1000",
+        "RAY_health_check_timeout_ms": "100000",
+        "RAY_health_check_failure_threshold": "20",
+    },
+    num_cpus=2,
+)
+
+
+def test_async_actor_task_retry(head3, worker3, gcs_network):
+    network = gcs_network
+
+    driver = """
 import asyncio
 import ray
 from ray.util.state import list_tasks
@@ -205,95 +275,37 @@
 assert ray.get(async_actor.run.remote()) == "second"
 """
 
-CHECK_ASYNC_ACTOR_RUN_IS_CALLED_SCRIPT = """
-import sys
-import ray
+    check_async_actor_run_is_called = """
+import ray
+from ray._private.test_utils import wait_for_condition
 ray.init(namespace="test")
 
 counter = ray.get_actor("counter")
-if ray.get(counter.get.remote()) == 1:
-  # AsyncActor.run is called.
-  sys.exit(0)
-else:
-  sys.exit(1)
-"""
-
-
-def test_async_actor_task_retry(head2, worker2, gcs_network):
-    network = gcs_network
+wait_for_condition(lambda: ray.get(counter.get.remote()) == 1)
+"""
 
     def inject_transient_network_failure():
         try:
-            wait_for_condition(
-                lambda: head2.exec_run(
-                    cmd=f"python -c '{CHECK_ASYNC_ACTOR_RUN_IS_CALLED_SCRIPT}'"
-                ).exit_code
-                == 0
+            result = head3.exec_run(
+                cmd=f"python -c '{check_async_actor_run_is_called}'"
             )
-            worker_ip = worker2._container.attrs["NetworkSettings"]["Networks"][
+            assert result.exit_code == 0, result.output.decode("utf-8")
+
+            worker_ip = worker3._container.attrs["NetworkSettings"]["Networks"][
                 network.name
             ]["IPAddress"]
-            network.disconnect(worker2.name, force=True)
+            network.disconnect(worker3.name, force=True)
             sleep(2)
-            network.connect(worker2.name, ipv4_address=worker_ip)
+            network.connect(worker3.name, ipv4_address=worker_ip)
         except Exception as e:
             print(f"Network failure injection failed {e}")
 
     t = threading.Thread(target=inject_transient_network_failure, daemon=True)
     t.start()
 
-    result = head2.exec_run(
-        cmd=f"python -c '{DRIVER_SCRIPT}'",
+    result = head3.exec_run(
+        cmd=f"python -c '{driver}'",
     )
-=======
-    },
-    num_cpus=2,
-)
-
-
-def test_transient_network_error(head2, worker2, gcs_network):
-    # Test to make sure the head node and worker node
-    # connection can be recovered from transient network error.
-    network = gcs_network
-
-    check_two_nodes = """
-import sys
-import ray
-from ray._private.test_utils import wait_for_condition
-
-ray.init()
-wait_for_condition(lambda: len(ray.nodes()) == 2)
-"""
-    result = head2.exec_run(cmd=f"python -c '{check_two_nodes}'")
-    assert result.exit_code == 0, result.output.decode("utf-8")
-
-    # Simulate transient network error
-    worker_ip = worker2._container.attrs["NetworkSettings"]["Networks"][network.name][
-        "IPAddress"
-    ]
-    network.disconnect(worker2.name, force=True)
-    sleep(2)
-    network.connect(worker2.name, ipv4_address=worker_ip)
-
-    # Make sure the connection is recovered by scheduling
-    # an actor.
-    check_actor_scheduling = """
-import ray
-from ray._private.test_utils import wait_for_condition
-
-ray.init()
-
-@ray.remote(num_cpus=1)
-class Actor:
-    def ping(self):
-        return 1
-
-actor = Actor.remote()
-ray.get(actor.ping.remote())
-wait_for_condition(lambda: ray.available_resources()["CPU"] == 1.0)
-"""
-    result = head2.exec_run(cmd=f"python -c '{check_actor_scheduling}'")
->>>>>>> 2532cca2
     assert result.exit_code == 0, result.output.decode("utf-8")
 
 
