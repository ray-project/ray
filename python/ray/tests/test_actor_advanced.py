import numpy as np
import os
import pytest
try:
    import pytest_timeout
except ImportError:
    pytest_timeout = None
import sys
import time

import ray
import ray.cluster_utils
import ray._private.gcs_utils as gcs_utils
from ray._private.test_utils import (
    run_string_as_driver, get_non_head_nodes, kill_actor_and_wait_for_failure,
    make_global_state_accessor, SignalActor, wait_for_condition,
    wait_for_pid_to_exit, convert_actor_state)
from ray.experimental.internal_kv import _internal_kv_get, _internal_kv_put


def test_remote_functions_not_scheduled_on_actors(ray_start_regular):
    # Make sure that regular remote functions are not scheduled on actors.

    @ray.remote
    class Actor:
        def __init__(self):
            pass

        def get_id(self):
            return ray.worker.global_worker.worker_id

    a = Actor.remote()
    actor_id = ray.get(a.get_id.remote())

    @ray.remote
    def f():
        return ray.worker.global_worker.worker_id

    resulting_ids = ray.get([f.remote() for _ in range(100)])
    assert actor_id not in resulting_ids


def test_actors_on_nodes_with_no_cpus(ray_start_no_cpu):
    @ray.remote
    class Foo:
        def method(self):
            pass

    f = Foo.remote()
    ready_ids, _ = ray.wait([f.method.remote()], timeout=0.1)
    assert ready_ids == []


def test_actor_load_balancing(ray_start_cluster):
    cluster = ray_start_cluster
    num_nodes = 3
    for i in range(num_nodes):
        cluster.add_node(num_cpus=1)
    ray.init(address=cluster.address)

    @ray.remote
    class Actor1:
        def __init__(self):
            pass

        def get_location(self):
            return ray.worker.global_worker.node.unique_id

    # Create a bunch of actors.
    num_actors = 30
    num_attempts = 20
    minimum_count = 5

    # Make sure that actors are spread between the raylets.
    attempts = 0
    while attempts < num_attempts:
        actors = [Actor1.remote() for _ in range(num_actors)]
        locations = ray.get([actor.get_location.remote() for actor in actors])
        names = set(locations)
        counts = [locations.count(name) for name in names]
        print("Counts are {}.".format(counts))
        if (len(names) == num_nodes
                and all(count >= minimum_count for count in counts)):
            break
        attempts += 1
    assert attempts < num_attempts

    # Make sure we can get the results of a bunch of tasks.
    results = []
    for _ in range(1000):
        index = np.random.randint(num_actors)
        results.append(actors[index].get_location.remote())
    ray.get(results)


def test_actor_lifetime_load_balancing(ray_start_cluster):
    cluster = ray_start_cluster
    cluster.add_node(num_cpus=0)
    num_nodes = 3
    for i in range(num_nodes):
        cluster.add_node(num_cpus=1)
    ray.init(address=cluster.address)

    @ray.remote(num_cpus=1)
    class Actor:
        def __init__(self):
            pass

        def ping(self):
            return

    actors = [Actor.remote() for _ in range(num_nodes)]
    ray.get([actor.ping.remote() for actor in actors])


@pytest.mark.parametrize(
    "ray_start_regular", [{
        "resources": {
            "actor": 1
        },
        "num_cpus": 2,
    }],
    indirect=True)
def test_deleted_actor_no_restart(ray_start_regular):
    @ray.remote(resources={"actor": 1}, max_restarts=3)
    class Actor:
        def method(self):
            return 1

        def getpid(self):
            return os.getpid()

    @ray.remote
    def f(actor, signal):
        ray.get(signal.wait.remote())
        return ray.get(actor.method.remote())

    signal = SignalActor.remote()
    a = Actor.remote()
    pid = ray.get(a.getpid.remote())
    # Pass the handle to another task that cannot run yet.
    x_id = f.remote(a, signal)
    # Delete the original handle. The actor should not get killed yet.
    del a

    # Once the task finishes, the actor process should get killed.
    ray.get(signal.send.remote())
    assert ray.get(x_id) == 1
    wait_for_pid_to_exit(pid)

    # Create another actor with the same resource requirement to make sure the
    # old one was not restarted.
    a = Actor.remote()
    pid = ray.get(a.getpid.remote())


def test_exception_raised_when_actor_node_dies(ray_start_cluster_head):
    cluster = ray_start_cluster_head
    remote_node = cluster.add_node()

    @ray.remote(max_restarts=0)
    class Counter:
        def __init__(self):
            self.x = 0

        def node_id(self):
            return ray.worker.global_worker.node.unique_id

        def inc(self):
            self.x += 1
            return self.x

    # Create an actor that is not on the raylet.
    actor = Counter.remote()
    while (ray.get(actor.node_id.remote()) != remote_node.unique_id):
        actor = Counter.remote()

    # Kill the second node.
    cluster.remove_node(remote_node)

    # Submit some new actor tasks both before and after the node failure is
    # detected. Make sure that getting the result raises an exception.
    for _ in range(10):
        # Submit some new actor tasks.
        x_ids = [actor.inc.remote() for _ in range(5)]
        for x_id in x_ids:
            with pytest.raises(ray.exceptions.RayActorError):
                # There is some small chance that ray.get will actually
                # succeed (if the object is transferred before the raylet
                # dies).
                ray.get(x_id)


def test_actor_init_fails(ray_start_cluster_head):
    cluster = ray_start_cluster_head
    remote_node = cluster.add_node()

    @ray.remote(max_restarts=1)
    class Counter:
        def __init__(self):
            self.x = 0

        def inc(self):
            self.x += 1
            return self.x

    # Create many actors. It should take a while to finish initializing them.
    actors = [Counter.remote() for _ in range(15)]
    # Allow some time to forward the actor creation tasks to the other node.
    time.sleep(0.1)
    # Kill the second node.
    cluster.remove_node(remote_node)

    # Get all of the results.
    results = ray.get([actor.inc.remote() for actor in actors])
    assert results == [1 for actor in actors]


def test_reconstruction_suppression(ray_start_cluster_head):
    cluster = ray_start_cluster_head
    num_nodes = 5
    worker_nodes = [cluster.add_node() for _ in range(num_nodes)]

    @ray.remote(max_restarts=1)
    class Counter:
        def __init__(self):
            self.x = 0

        def inc(self):
            self.x += 1
            return self.x

    @ray.remote
    def inc(actor_handle):
        return ray.get(actor_handle.inc.remote())

    # Make sure all of the actors have started.
    actors = [Counter.remote() for _ in range(10)]
    ray.get([actor.inc.remote() for actor in actors])

    # Kill a node.
    cluster.remove_node(worker_nodes[0])

    # Submit several tasks per actor. These should be randomly scheduled to the
    # nodes, so that multiple nodes will detect and try to reconstruct the
    # actor that died, but only one should succeed.
    results = []
    for _ in range(10):
        results += [inc.remote(actor) for actor in actors]
    # Make sure that we can get the results from the restarted actor.
    results = ray.get(results)


def setup_counter_actor(test_checkpoint=False,
                        save_exception=False,
                        resume_exception=False):
    # Only set the checkpoint interval if we're testing with checkpointing.
    checkpoint_interval = -1
    if test_checkpoint:
        checkpoint_interval = 5

    @ray.remote(checkpoint_interval=checkpoint_interval)
    class Counter:
        _resume_exception = resume_exception

        def __init__(self, save_exception):
            self.x = 0
            self.num_inc_calls = 0
            self.save_exception = save_exception
            self.restored = False

        def node_id(self):
            return ray.worker.global_worker.node.unique_id

        def inc(self, *xs):
            self.x += 1
            self.num_inc_calls += 1
            return self.x

        def get_num_inc_calls(self):
            return self.num_inc_calls

        def test_restore(self):
            # This method will only return True if __ray_restore__ has been
            # called.
            return self.restored

        def __ray_save__(self):
            if self.save_exception:
                raise Exception("Exception raised in checkpoint save")
            return self.x, self.save_exception

        def __ray_restore__(self, checkpoint):
            if self._resume_exception:
                raise Exception("Exception raised in checkpoint resume")
            self.x, self.save_exception = checkpoint
            self.num_inc_calls = 0
            self.restored = True

    node_id = ray.worker.global_worker.node.unique_id

    # Create an actor that is not on the raylet.
    actor = Counter.remote(save_exception)
    while ray.get(actor.node_id.remote()) == node_id:
        actor = Counter.remote(save_exception)

    args = [ray.put(0) for _ in range(100)]
    ids = [actor.inc.remote(*args[i:]) for i in range(100)]

    return actor, ids


@pytest.mark.skip("Fork/join consistency not yet implemented.")
def test_distributed_handle(ray_start_cluster_2_nodes):
    cluster = ray_start_cluster_2_nodes
    counter, ids = setup_counter_actor(test_checkpoint=False)

    @ray.remote
    def fork_many_incs(counter, num_incs):
        x = None
        for _ in range(num_incs):
            x = counter.inc.remote()
        # Only call ray.get() on the last task submitted.
        return ray.get(x)

    # Fork num_iters times.
    count = ray.get(ids[-1])
    num_incs = 100
    num_iters = 10
    forks = [
        fork_many_incs.remote(counter, num_incs) for _ in range(num_iters)
    ]
    ray.wait(forks, num_returns=len(forks))
    count += num_incs * num_iters

    # Kill the second plasma store to get rid of the cached objects and
    # trigger the corresponding raylet to exit.
    # TODO: kill raylet instead once this test is not skipped.
    get_non_head_nodes(cluster)[0].kill_plasma_store(wait=True)

    # Check that the actor did not restore from a checkpoint.
    assert not ray.get(counter.test_restore.remote())
    # Check that we can submit another call on the actor and get the
    # correct counter result.
    x = ray.get(counter.inc.remote())
    assert x == count + 1


@pytest.mark.skip("This test does not work yet.")
def test_remote_checkpoint_distributed_handle(ray_start_cluster_2_nodes):
    cluster = ray_start_cluster_2_nodes
    counter, ids = setup_counter_actor(test_checkpoint=True)

    @ray.remote
    def fork_many_incs(counter, num_incs):
        x = None
        for _ in range(num_incs):
            x = counter.inc.remote()
        # Only call ray.get() on the last task submitted.
        return ray.get(x)

    # Fork num_iters times.
    count = ray.get(ids[-1])
    num_incs = 100
    num_iters = 10
    forks = [
        fork_many_incs.remote(counter, num_incs) for _ in range(num_iters)
    ]
    ray.wait(forks, num_returns=len(forks))
    ray.wait([counter.__ray_checkpoint__.remote()])
    count += num_incs * num_iters

    # Kill the second plasma store to get rid of the cached objects and
    # trigger the corresponding raylet to exit.
    # TODO: kill raylet instead once this test is not skipped.
    get_non_head_nodes(cluster)[0].kill_plasma_store(wait=True)

    # Check that the actor restored from a checkpoint.
    assert ray.get(counter.test_restore.remote())
    # Check that the number of inc calls since actor initialization is
    # exactly zero, since there could not have been another inc call since
    # the remote checkpoint.
    num_inc_calls = ray.get(counter.get_num_inc_calls.remote())
    assert num_inc_calls == 0
    # Check that we can submit another call on the actor and get the
    # correct counter result.
    x = ray.get(counter.inc.remote())
    assert x == count + 1


@pytest.mark.skip("Fork/join consistency not yet implemented.")
def test_checkpoint_distributed_handle(ray_start_cluster_2_nodes):
    cluster = ray_start_cluster_2_nodes
    counter, ids = setup_counter_actor(test_checkpoint=True)

    @ray.remote
    def fork_many_incs(counter, num_incs):
        x = None
        for _ in range(num_incs):
            x = counter.inc.remote()
        # Only call ray.get() on the last task submitted.
        return ray.get(x)

    # Fork num_iters times.
    count = ray.get(ids[-1])
    num_incs = 100
    num_iters = 10
    forks = [
        fork_many_incs.remote(counter, num_incs) for _ in range(num_iters)
    ]
    ray.wait(forks, num_returns=len(forks))
    count += num_incs * num_iters

    # Kill the second plasma store to get rid of the cached objects and
    # trigger the corresponding raylet to exit.
    # TODO: kill raylet instead once this test is not skipped.
    get_non_head_nodes(cluster)[0].kill_plasma_store(wait=True)

    # Check that the actor restored from a checkpoint.
    assert ray.get(counter.test_restore.remote())
    # Check that we can submit another call on the actor and get the
    # correct counter result.
    x = ray.get(counter.inc.remote())
    assert x == count + 1


@pytest.fixture
def setup_queue_actor():
    ray.init(num_cpus=1, object_store_memory=int(150 * 1024 * 1024))

    @ray.remote
    class Queue:
        def __init__(self):
            self.queue = []

        def enqueue(self, key, item):
            self.queue.append((key, item))

        def read(self):
            return self.queue

    queue = Queue.remote()
    # Make sure queue actor is initialized.
    ray.get(queue.read.remote())

    yield queue

    # The code after the yield will run as teardown code.
    ray.shutdown()


def test_fork(setup_queue_actor):
    queue = setup_queue_actor

    @ray.remote
    def fork(queue, key, item):
        # ray.get here could be blocked and cause ray to start
        # a lot of python workers.
        return ray.get(queue.enqueue.remote(key, item))

    # Fork num_iters times.
    num_iters = 100
    ray.get([fork.remote(queue, i, 0) for i in range(num_iters)])
    items = ray.get(queue.read.remote())
    for i in range(num_iters):
        filtered_items = [item[1] for item in items if item[0] == i]
        assert filtered_items == list(range(1))


def test_fork_consistency(setup_queue_actor):
    queue = setup_queue_actor

    @ray.remote
    def fork(queue, key, num_items):
        x = None
        for item in range(num_items):
            x = queue.enqueue.remote(key, item)
        return ray.get(x)

    # Fork num_iters times.
    num_forks = 5
    num_items_per_fork = 100

    # Submit some tasks on new actor handles.
    forks = [
        fork.remote(queue, i, num_items_per_fork) for i in range(num_forks)
    ]
    # Submit some more tasks on the original actor handle.
    for item in range(num_items_per_fork):
        local_fork = queue.enqueue.remote(num_forks, item)
    forks.append(local_fork)
    # Wait for tasks from all handles to complete.
    ray.get(forks)
    # Check that all tasks from all handles have completed.
    items = ray.get(queue.read.remote())
    for i in range(num_forks + 1):
        filtered_items = [item[1] for item in items if item[0] == i]
        assert filtered_items == list(range(num_items_per_fork))


def test_pickled_handle_consistency(setup_queue_actor):
    queue = setup_queue_actor

    @ray.remote
    def fork(pickled_queue, key, num_items):
        queue = ray.worker.pickle.loads(pickled_queue)
        x = None
        for item in range(num_items):
            x = queue.enqueue.remote(key, item)
        return ray.get(x)

    # Fork num_iters times.
    num_forks = 10
    num_items_per_fork = 100

    # Submit some tasks on the pickled actor handle.
    new_queue = ray.worker.pickle.dumps(queue)
    forks = [
        fork.remote(new_queue, i, num_items_per_fork) for i in range(num_forks)
    ]
    # Submit some more tasks on the original actor handle.
    for item in range(num_items_per_fork):
        local_fork = queue.enqueue.remote(num_forks, item)
    forks.append(local_fork)
    # Wait for tasks from all handles to complete.
    ray.get(forks)
    # Check that all tasks from all handles have completed.
    items = ray.get(queue.read.remote())
    for i in range(num_forks + 1):
        filtered_items = [item[1] for item in items if item[0] == i]
        assert filtered_items == list(range(num_items_per_fork))


def test_nested_fork(setup_queue_actor):
    queue = setup_queue_actor

    @ray.remote
    def fork(queue, key, num_items):
        x = None
        for item in range(num_items):
            x = queue.enqueue.remote(key, item)
        return ray.get(x)

    @ray.remote
    def nested_fork(queue, key, num_items):
        # Pass the actor into a nested task.
        ray.get(fork.remote(queue, key + 1, num_items))
        x = None
        for item in range(num_items):
            x = queue.enqueue.remote(key, item)
        return ray.get(x)

    # Fork num_iters times.
    num_forks = 10
    num_items_per_fork = 100

    # Submit some tasks on new actor handles.
    forks = [
        nested_fork.remote(queue, i, num_items_per_fork)
        for i in range(0, num_forks, 2)
    ]
    ray.get(forks)
    # Check that all tasks from all handles have completed.
    items = ray.get(queue.read.remote())
    for i in range(num_forks):
        filtered_items = [item[1] for item in items if item[0] == i]
        assert filtered_items == list(range(num_items_per_fork))


@pytest.mark.skip("Garbage collection for distributed actor handles not "
                  "implemented.")
def test_garbage_collection(setup_queue_actor):
    queue = setup_queue_actor

    @ray.remote
    def fork(queue):
        for i in range(10):
            x = queue.enqueue.remote(0, i)
            time.sleep(0.1)
        return ray.get(x)

    x = fork.remote(queue)
    ray.get(queue.read.remote())
    del queue

    print(ray.get(x))


def test_calling_put_on_actor_handle(ray_start_regular):
    @ray.remote
    class Counter:
        def __init__(self):
            self.x = 0

        def inc(self):
            self.x += 1
            return self.x

    @ray.remote
    def f():
        return Counter.remote()

    # Currently, calling ray.put on an actor handle is allowed, but is
    # there a good use case?
    counter = Counter.remote()
    counter_id = ray.put(counter)
    new_counter = ray.get(counter_id)
    assert ray.get(new_counter.inc.remote()) == 1
    assert ray.get(counter.inc.remote()) == 2
    assert ray.get(new_counter.inc.remote()) == 3

    ray.get(f.remote())


def test_named_but_not_detached(ray_start_regular):
    address = ray_start_regular["bootstrap_address"]

    driver_script = """
import ray
ray.init(address="{}")

@ray.remote
class NotDetached:
    def ping(self):
        return "pong"

actor = NotDetached.options(name="actor").remote()
assert ray.get(actor.ping.remote()) == "pong"
handle = ray.get_actor("actor")
assert ray.util.list_named_actors() == ["actor"]
assert ray.get(handle.ping.remote()) == "pong"
""".format(address)

    # Creates and kills actor once the driver exits.
    run_string_as_driver(driver_script)

    # Must raise an exception since lifetime is not detached.
    with pytest.raises(Exception):
        assert not ray.util.list_named_actors()
        detached_actor = ray.get_actor("actor")
        ray.get(detached_actor.ping.remote())

    # Check that the names are reclaimed after actors die.

    def check_name_available(name):
        try:
            ray.get_actor(name)
            return False
        except ValueError:
            return True

    @ray.remote
    class A:
        pass

    a = A.options(name="my_actor_1").remote()
    ray.kill(a, no_restart=True)
    wait_for_condition(lambda: check_name_available("my_actor_1"))

    b = A.options(name="my_actor_2").remote()
    del b
    wait_for_condition(lambda: check_name_available("my_actor_2"))


def test_detached_actor(ray_start_regular):
    @ray.remote
    class DetachedActor:
        def ping(self):
            return "pong"

    with pytest.raises(TypeError):
        DetachedActor._remote(lifetime="detached", name=1)

    with pytest.raises(
            ValueError, match="Actor name cannot be an empty string"):
        DetachedActor._remote(lifetime="detached", name="")

    with pytest.raises(ValueError):
        DetachedActor._remote(lifetime="detached", name="hi", namespace="")

    with pytest.raises(TypeError):
        DetachedActor._remote(lifetime="detached", name="hi", namespace=2)

    d = DetachedActor._remote(lifetime="detached", name="d_actor")
    assert ray.get(d.ping.remote()) == "pong"

    with pytest.raises(ValueError, match="Please use a different name"):
        DetachedActor._remote(lifetime="detached", name="d_actor")

    address = ray_start_regular["bootstrap_address"]

    get_actor_name = "d_actor"
    create_actor_name = "DetachedActor"
    driver_script = """
import ray
ray.init(address="{}", namespace="default_test_namespace")

name = "{}"
assert ray.util.list_named_actors() == [name]
existing_actor = ray.get_actor(name)
assert ray.get(existing_actor.ping.remote()) == "pong"

@ray.remote
def foo():
    return "bar"

@ray.remote
class NonDetachedActor:
    def foo(self):
        return "bar"

@ray.remote
class DetachedActor:
    def ping(self):
        return "pong"

    def foobar(self):
        actor = NonDetachedActor.remote()
        return ray.get([foo.remote(), actor.foo.remote()])

actor = DetachedActor._remote(lifetime="detached", name="{}")
ray.get(actor.ping.remote())
""".format(address, get_actor_name, create_actor_name)

    run_string_as_driver(driver_script)
    assert len(ray.util.list_named_actors()) == 2
    assert get_actor_name in ray.util.list_named_actors()
    assert create_actor_name in ray.util.list_named_actors()
    detached_actor = ray.get_actor(create_actor_name)
    assert ray.get(detached_actor.ping.remote()) == "pong"
    # Verify that a detached actor is able to create tasks/actors
    # even if the driver of the detached actor has exited.
    assert ray.get(detached_actor.foobar.remote()) == ["bar", "bar"]


def test_detached_actor_cleanup(ray_start_regular):
    @ray.remote
    class DetachedActor:
        def ping(self):
            return "pong"

    dup_actor_name = "actor"

    def create_and_kill_actor(actor_name):
        # Make sure same name is creatable after killing it.
        detached_actor = DetachedActor.options(
            lifetime="detached", name=actor_name).remote()
        # Wait for detached actor creation.
        assert ray.get(detached_actor.ping.remote()) == "pong"
        del detached_actor
        assert ray.util.list_named_actors() == [dup_actor_name]
        detached_actor = ray.get_actor(dup_actor_name)
        ray.kill(detached_actor)
        # Wait until actor dies.
        actor_status = ray.state.actors(
            actor_id=detached_actor._actor_id.hex())
        max_wait_time = 10
        wait_time = 0
        while actor_status["State"] != convert_actor_state(
                gcs_utils.ActorTableData.DEAD):
            actor_status = ray.state.actors(
                actor_id=detached_actor._actor_id.hex())
            time.sleep(1.0)
            wait_time += 1
            if wait_time >= max_wait_time:
                assert None, (
                    "It took too much time to kill an actor: {}".format(
                        detached_actor._actor_id))

    create_and_kill_actor(dup_actor_name)

    # This shouldn't be broken because actor
    # name should have been cleaned up from GCS.
    create_and_kill_actor(dup_actor_name)

    address = ray_start_regular["bootstrap_address"]
    driver_script = """
import ray
import ray._private.gcs_utils as gcs_utils
import time
from ray._private.test_utils import convert_actor_state
ray.init(address="{}", namespace="default_test_namespace")

@ray.remote
class DetachedActor:
    def ping(self):
        return "pong"

# Make sure same name is creatable after killing it.
detached_actor = DetachedActor.options(lifetime="detached", name="{}").remote()
assert ray.get(detached_actor.ping.remote()) == "pong"
ray.kill(detached_actor)
# Wait until actor dies.
actor_status = ray.state.actors(actor_id=detached_actor._actor_id.hex())
max_wait_time = 10
wait_time = 0
while actor_status["State"] != convert_actor_state(gcs_utils.ActorTableData.DEAD): # noqa
    actor_status = ray.state.actors(actor_id=detached_actor._actor_id.hex())
    time.sleep(1.0)
    wait_time += 1
    if wait_time >= max_wait_time:
        assert None, (
            "It took too much time to kill an actor")
""".format(address, dup_actor_name)

    run_string_as_driver(driver_script)
    # Make sure we can create a detached actor created/killed
    # at other scripts.
    create_and_kill_actor(dup_actor_name)


@pytest.mark.parametrize(
    "ray_start_regular", [{
        "local_mode": True
    }], indirect=True)
def test_detached_actor_local_mode(ray_start_regular):
    RETURN_VALUE = 3

    @ray.remote
    class Y:
        def f(self):
            return RETURN_VALUE

    Y.options(lifetime="detached", name="test").remote()
    assert ray.util.list_named_actors() == ["test"]
    y = ray.get_actor("test")
    assert ray.get(y.f.remote()) == RETURN_VALUE

    ray.kill(y)
    assert not ray.util.list_named_actors()
    with pytest.raises(ValueError):
        ray.get_actor("test")


@pytest.mark.parametrize(
    "ray_start_regular", [{
        "local_mode": True
    }], indirect=True)
def test_get_actor_local_mode(ray_start_regular):
    @ray.remote
    class A:
        def hi(self):
            return "hi"

    a = A.options(name="hi").remote()  # noqa: F841
    b = ray.get_actor("hi")
    assert ray.get(b.hi.remote()) == "hi"


@pytest.mark.parametrize(
    "ray_start_cluster", [{
        "num_cpus": 3,
        "num_nodes": 1,
        "resources": {
            "first_node": 5
        }
    }],
    indirect=True)
def test_detached_actor_cleanup_due_to_failure(ray_start_cluster):
    cluster = ray_start_cluster
    node = cluster.add_node(resources={"second_node": 1})
    cluster.wait_for_nodes()

    @ray.remote
    class DetachedActor:
        def ping(self):
            return "pong"

        def kill_itself(self):
            # kill itself.
            os._exit(0)

    worker_failure_actor_name = "worker_failure_actor_name"
    node_failure_actor_name = "node_failure_actor_name"

    def wait_until_actor_dead(handle):
        actor_status = ray.state.actors(actor_id=handle._actor_id.hex())
        max_wait_time = 10
        wait_time = 0
        while actor_status["State"] != convert_actor_state(
                gcs_utils.ActorTableData.DEAD):
            actor_status = ray.state.actors(actor_id=handle._actor_id.hex())
            time.sleep(1.0)
            wait_time += 1
            if wait_time >= max_wait_time:
                assert None, (
                    "It took too much time to kill an actor: {}".format(
                        handle._actor_id))

    def create_detached_actor_blocking(actor_name,
                                       schedule_in_second_node=False):
        resources = {"second_node": 1}\
                        if schedule_in_second_node\
                        else {"first_node": 1}
        actor_handle = DetachedActor.options(
            lifetime="detached", name=actor_name,
            resources=resources).remote()
        # Wait for detached actor creation.
        assert ray.get(actor_handle.ping.remote()) == "pong"
        return actor_handle

    # Name should be cleaned when workers fail
    deatched_actor = create_detached_actor_blocking(worker_failure_actor_name)
    deatched_actor.kill_itself.remote()
    wait_until_actor_dead(deatched_actor)
    # Name should be available now.
    deatched_actor = create_detached_actor_blocking(worker_failure_actor_name)
    assert ray.get(deatched_actor.ping.remote()) == "pong"

    # Name should be cleaned when nodes fail.
    deatched_actor = create_detached_actor_blocking(
        node_failure_actor_name, schedule_in_second_node=True)
    cluster.remove_node(node)
    wait_until_actor_dead(deatched_actor)
    # Name should be available now.
    deatched_actor = create_detached_actor_blocking(node_failure_actor_name)
    assert ray.get(deatched_actor.ping.remote()) == "pong"


# This test verifies actor creation task failure will not
# hang the caller.
def test_actor_creation_task_crash(ray_start_regular):
    # Test actor death in constructor.
    @ray.remote(max_restarts=0)
    class Actor:
        def __init__(self):
            print("crash")
            os._exit(0)

        def f(self):
            return "ACTOR OK"

    # Verify an exception is thrown.
    a = Actor.remote()
    with pytest.raises(ray.exceptions.RayActorError):
        ray.get(a.f.remote())

    # Test an actor can be restarted successfully
    # afte it dies in its constructor.
    @ray.remote(max_restarts=3)
    class RestartableActor:
        def __init__(self):
            count = self.get_count()
            count += 1
            # Make it die for the first 2 times.
            if count < 3:
                self.set_count(count)
                print("crash: " + str(count))
                os._exit(0)
            else:
                print("no crash")

        def f(self):
            return "ACTOR OK"

        def get_count(self):
            value = _internal_kv_get("count")
            if value is None:
                count = 0
            else:
                count = int(value)
            return count

        def set_count(self, count):
            _internal_kv_put("count", str(count), True)

    # Verify we can get the object successfully.
    ra = RestartableActor.remote()
    ray.get(ra.f.remote())


@pytest.mark.parametrize(
    "ray_start_regular", [{
        "num_cpus": 2,
        "resources": {
            "a": 1
        }
    }],
    indirect=True)
def test_pending_actor_removed_by_owner(ray_start_regular):
    # Verify when an owner of pending actors is killed, the actor resources
    # are correctly returned.

    @ray.remote(num_cpus=1, resources={"a": 1})
    class A:
        def __init__(self):
            self.actors = []

        def create_actors(self):
            self.actors = [B.remote() for _ in range(2)]

    @ray.remote(resources={"a": 1})
    class B:
        def ping(self):
            return True

    @ray.remote(resources={"a": 1})
    def f():
        return True

    a = A.remote()
    # Create pending actors
    ray.get(a.create_actors.remote())

    # Owner is dead. pending actors should be killed
    # and raylet should return workers correctly.
    del a
    a = B.remote()
    assert ray.get(a.ping.remote())
    ray.kill(a)
    assert ray.get(f.remote())


def test_pickling_actor_handle(ray_start_regular_shared):
    @ray.remote
    class Foo:
        def method(self):
            pass

    f = Foo.remote()
    new_f = ray.worker.pickle.loads(ray.worker.pickle.dumps(f))
    # Verify that we can call a method on the unpickled handle. TODO(rkn):
    # we should also test this from a different driver.
    ray.get(new_f.method.remote())


def test_pickled_actor_handle_call_in_method_twice(ray_start_regular_shared):
    @ray.remote
    class Actor1:
        def f(self):
            return 1

    @ray.remote
    class Actor2:
        def __init__(self, constructor):
            self.actor = constructor()

        def step(self):
            ray.get(self.actor.f.remote())

    a = Actor1.remote()

    b = Actor2.remote(lambda: a)

    ray.get(b.step.remote())
    ray.get(b.step.remote())


def test_kill(ray_start_regular_shared):
    @ray.remote
    class Actor:
        def hang(self):
            while True:
                time.sleep(1)

    actor = Actor.remote()
    result = actor.hang.remote()
    ready, _ = ray.wait([result], timeout=0.5)
    assert len(ready) == 0
    kill_actor_and_wait_for_failure(actor)

    with pytest.raises(ray.exceptions.RayActorError):
        ray.get(result)

    with pytest.raises(ValueError):
        ray.kill("not_an_actor_handle")


def test_get_actor_no_input(ray_start_regular_shared):
    for bad_name in [None, "", "    "]:
        with pytest.raises(ValueError):
            ray.get_actor(bad_name)


def test_actor_resource_demand(shutdown_only):
    ray.shutdown()
    cluster = ray.init(num_cpus=3)
    global_state_accessor = make_global_state_accessor(cluster)

    @ray.remote(num_cpus=2)
    class Actor:
        def foo(self):
            return "ok"

    a = Actor.remote()
    ray.get(a.foo.remote())
    time.sleep(1)

    message = global_state_accessor.get_all_resource_usage()
    resource_usages = gcs_utils.ResourceUsageBatchData.FromString(message)

    # The actor is scheduled so there should be no more demands left.
    assert len(resource_usages.resource_load_by_shape.resource_demands) == 0

    @ray.remote(num_cpus=80)
    class Actor2:
        pass

    actors = []
    actors.append(Actor2.remote())
    time.sleep(1)

    # This actor cannot be scheduled.
    message = global_state_accessor.get_all_resource_usage()
    resource_usages = gcs_utils.ResourceUsageBatchData.FromString(message)
    assert len(resource_usages.resource_load_by_shape.resource_demands) == 1
    assert (
        resource_usages.resource_load_by_shape.resource_demands[0].shape == {
            "CPU": 80.0
        })
    assert (resource_usages.resource_load_by_shape.resource_demands[0]
            .num_infeasible_requests_queued == 1)

    actors.append(Actor2.remote())
    time.sleep(1)

    # Two actors cannot be scheduled.
    message = global_state_accessor.get_all_resource_usage()
    resource_usages = gcs_utils.ResourceUsageBatchData.FromString(message)
    assert len(resource_usages.resource_load_by_shape.resource_demands) == 1
    assert (resource_usages.resource_load_by_shape.resource_demands[0]
            .num_infeasible_requests_queued == 2)

    global_state_accessor.disconnect()


def test_kill_pending_actor_with_no_restart_true():
    cluster = ray.init()
    global_state_accessor = make_global_state_accessor(cluster)

    @ray.remote(resources={"WORKER": 1.0})
    class PendingActor:
        pass

    # Kill actor with `no_restart=True`.
    actor = PendingActor.remote()
    # TODO(ffbin): The raylet doesn't guarantee the order when dealing with
    # RequestWorkerLease and CancelWorkerLease. If we kill the actor
    # immediately after creating the actor, we may not be able to clean up
    # the request cached by the raylet.
    # See https://github.com/ray-project/ray/issues/13545 for details.
    time.sleep(1)
    ray.kill(actor, no_restart=True)

    def condition1():
        message = global_state_accessor.get_all_resource_usage()
        resource_usages = gcs_utils.ResourceUsageBatchData.FromString(message)
        if len(resource_usages.resource_load_by_shape.resource_demands) == 0:
            return True
        return False

    # Actor is dead, so the infeasible task queue length is 0.
    wait_for_condition(condition1, timeout=10)

    global_state_accessor.disconnect()
    ray.shutdown()


def test_kill_pending_actor_with_no_restart_false():
    cluster = ray.init()
<<<<<<< HEAD

=======
>>>>>>> fac3e31e
    global_state_accessor = make_global_state_accessor(cluster)

    @ray.remote(resources={"WORKER": 1.0}, max_restarts=1)
    class PendingActor:
        pass

    # Kill actor with `no_restart=False`.
    actor = PendingActor.remote()
    # TODO(ffbin): The raylet doesn't guarantee the order when dealing with
    # RequestWorkerLease and CancelWorkerLease. If we kill the actor
    # immediately after creating the actor, we may not be able to clean up
    # the request cached by the raylet.
    # See https://github.com/ray-project/ray/issues/13545 for details.
    time.sleep(1)
    ray.kill(actor, no_restart=False)

    def condition1():
        message = global_state_accessor.get_all_resource_usage()
        resource_usages = gcs_utils.ResourceUsageBatchData.FromString(message)
        if len(resource_usages.resource_load_by_shape.resource_demands) == 0:
            return False
        return True

    # Actor restarts, so the infeasible task queue length is 1.
    wait_for_condition(condition1, timeout=10)

    # Kill actor again and actor is dead,
    # so the infeasible task queue length is 0.
    ray.kill(actor, no_restart=False)

    def condition2():
        message = global_state_accessor.get_all_resource_usage()
        resource_usages = gcs_utils.ResourceUsageBatchData.FromString(message)
        if len(resource_usages.resource_load_by_shape.resource_demands) == 0:
            return True
        return False

    wait_for_condition(condition2, timeout=10)

    global_state_accessor.disconnect()
    ray.shutdown()


def test_actor_timestamps(ray_start_regular):
    @ray.remote
    class Foo:
        def get_id(self):
            return ray.get_runtime_context().actor_id.hex()

        def kill_self(self):
            sys.exit(1)

    def graceful_exit():
        actor = Foo.remote()
        actor_id = ray.get(actor.get_id.remote())

        state_after_starting = ray.state.actors()[actor_id]
        time.sleep(1)
        del actor
        time.sleep(1)
        state_after_ending = ray.state.actors()[actor_id]

        assert state_after_starting["StartTime"] == state_after_ending[
            "StartTime"]

        start_time = state_after_ending["StartTime"]
        end_time = state_after_ending["EndTime"]
        lapsed = end_time - start_time

        assert end_time > start_time > 0, \
            f"Start: {start_time}, End: {end_time}"
        assert 500 < lapsed < 1500, f"Start: {start_time}, End: {end_time}"

    def not_graceful_exit():
        actor = Foo.remote()
        actor_id = ray.get(actor.get_id.remote())

        state_after_starting = ray.state.actors()[actor_id]
        time.sleep(1)
        actor.kill_self.remote()
        time.sleep(1)
        state_after_ending = ray.state.actors()[actor_id]

        assert state_after_starting["StartTime"] == state_after_ending[
            "StartTime"]

        start_time = state_after_ending["StartTime"]
        end_time = state_after_ending["EndTime"]
        lapsed = end_time - start_time

        assert end_time > start_time > 0, \
            f"Start: {start_time}, End: {end_time}"
        assert 500 < lapsed < 1500, f"Start: {start_time}, End: {end_time}"

    def restarted():
        actor = Foo.options(max_restarts=1).remote()
        actor_id = ray.get(actor.get_id.remote())

        state_after_starting = ray.state.actors()[actor_id]
        time.sleep(1)
        actor.kill_self.remote()
        time.sleep(1)
        actor.kill_self.remote()
        time.sleep(1)
        state_after_ending = ray.state.actors()[actor_id]

        assert state_after_starting["StartTime"] == state_after_ending[
            "StartTime"]

        start_time = state_after_ending["StartTime"]
        end_time = state_after_ending["EndTime"]
        lapsed = end_time - start_time

        assert end_time > start_time > 0, \
            f"Start: {start_time}, End: {end_time}"
        assert 1500 < lapsed < 2500, f"Start: {start_time}, End: {end_time}"

    graceful_exit()
    not_graceful_exit()
    restarted()


def test_actor_namespace_access(ray_start_regular):
    @ray.remote
    class A:
        def hi(self):
            return "hi"

    A.options(name="actor_in_current_namespace", lifetime="detached").remote()
    A.options(
        name="actor_name", namespace="namespace",
        lifetime="detached").remote()
    ray.get_actor("actor_in_current_namespace")  # => works
    ray.get_actor("actor_name", namespace="namespace")  # => works
    match_str = r"Failed to look up actor with name.*"
    with pytest.raises(ValueError, match=match_str):
        ray.get_actor("actor_name")  # => errors


def test_get_actor_after_killed(shutdown_only):
    ray.init(num_cpus=2)

    @ray.remote
    class A:
        def ready(self):
            return True

    actor = A.options(
        name="actor", namespace="namespace", lifetime="detached").remote()
    ray.kill(actor)
    with pytest.raises(ValueError):
        ray.get_actor("actor", namespace="namespace")

    actor = A.options(
        name="actor_2",
        namespace="namespace",
        lifetime="detached",
        max_restarts=1).remote()
    ray.kill(actor, no_restart=False)
    assert ray.get(
        ray.get_actor("actor_2", namespace="namespace").ready.remote())


def test_get_actor_race_condition(shutdown_only):
    @ray.remote
    class Actor:
        def ping(self):
            return "ok"

    @ray.remote
    def getter(name):
        try:
            try:
                actor = ray.get_actor(name)
            except Exception:
                print("Get failed, trying to create", name)
                actor = Actor.options(name=name, lifetime="detached").remote()
        except Exception:
            print("Someone else created it, trying to get")
            actor = ray.get_actor(name)
        result = ray.get(actor.ping.remote())
        return result

    def do_run(name, concurrency=4):
        name = "actor_" + str(name)
        tasks = [getter.remote(name) for _ in range(concurrency)]
        result = ray.get(tasks)
        ray.kill(ray.get_actor(name))  # Cleanup
        return result

    for i in range(50):
        CONCURRENCY = 8
        results = do_run(i, concurrency=CONCURRENCY)
        assert ["ok"] * CONCURRENCY == results


def test_get_actor_in_remote_workers(ray_start_cluster):
    """Make sure we can get and create actors without
        race condition in a remote worker.

        Check https://github.com/ray-project/ray/issues/20092. # noqa
    """
    cluster = ray_start_cluster
    cluster.add_node(num_cpus=0)
    cluster.add_node(num_cpus=1)
    ray.init(address=cluster.address, namespace="xxx")

    @ray.remote(num_cpus=0)
    class RemoteProc:
        def __init__(self):
            pass

        def procTask(self, a, b):
            print("[%s]-> %s" % (a, b))
            return a, b

    @ray.remote
    def submit_named_actors():
        RemoteProc.options(
            name="test",
            lifetime="detached",
            max_concurrency=10,
            namespace="xxx").remote()
        proc = ray.get_actor("test", namespace="xxx")
        ray.get(proc.procTask.remote(1, 2))
        # Should be able to create an actor with the same name
        # immediately after killing it.
        ray.kill(proc)
        RemoteProc.options(
            name="test",
            lifetime="detached",
            max_concurrency=10,
            namespace="xxx").remote()
        proc = ray.get_actor("test", namespace="xxx")
        return ray.get(proc.procTask.remote(1, 2))

    assert (1, 2) == ray.get(submit_named_actors.remote())


if __name__ == "__main__":
    import pytest
    # Test suite is timing out. Disable on windows for now.
    sys.exit(pytest.main(["-v", __file__]))<|MERGE_RESOLUTION|>--- conflicted
+++ resolved
@@ -1158,10 +1158,6 @@
 
 def test_kill_pending_actor_with_no_restart_false():
     cluster = ray.init()
-<<<<<<< HEAD
-
-=======
->>>>>>> fac3e31e
     global_state_accessor = make_global_state_accessor(cluster)
 
     @ray.remote(resources={"WORKER": 1.0}, max_restarts=1)
