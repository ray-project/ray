--- conflicted
+++ resolved
@@ -613,11 +613,7 @@
 
 
 def test_named_but_not_detached(ray_start_regular):
-<<<<<<< HEAD
-    address = ray_start_regular["bootstrap_address"]
-=======
     address = ray_start_regular["address"]
->>>>>>> dbbd2cba
 
     driver_script = """
 import ray
@@ -691,11 +687,7 @@
     with pytest.raises(ValueError, match="Please use a different name"):
         DetachedActor._remote(lifetime="detached", name="d_actor")
 
-<<<<<<< HEAD
-    address = ray_start_regular["bootstrap_address"]
-=======
     address = ray_start_regular["address"]
->>>>>>> dbbd2cba
 
     get_actor_name = "d_actor"
     create_actor_name = "DetachedActor"
@@ -781,11 +773,7 @@
     # name should have been cleaned up from GCS.
     create_and_kill_actor(dup_actor_name)
 
-<<<<<<< HEAD
-    address = ray_start_regular["bootstrap_address"]
-=======
     address = ray_start_regular["address"]
->>>>>>> dbbd2cba
     driver_script = """
 import ray
 import ray._private.gcs_utils as gcs_utils
