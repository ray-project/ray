import os
import shutil
import tempfile
import socket
import threading
import re
import pytest
import sys
from unittest import mock
from abc import ABC

import ray

import ray.util.spark.cluster_init
from ray._private import net
from ray.util.spark import (
    setup_ray_cluster,
    shutdown_ray_cluster,
    setup_global_ray_cluster,
    MAX_NUM_WORKER_NODES,
)
from ray.util.spark.utils import (
    _calc_mem_per_ray_worker_node,
)
from pyspark.sql import SparkSession
import time
import logging
from contextlib import contextmanager
from ray._private.test_utils import wait_for_condition


pytestmark = [
    pytest.mark.skipif(
        os.name != "posix",
        reason="Ray on spark only supports running on POSIX system.",
    ),
    pytest.mark.timeout(1500),
]


_RAY_ON_SPARK_WORKER_SHARED_MEMORY_BYTES = 2000000000
_RAY_ON_SPARK_WORKER_PHYSICAL_MEMORY_BYTES = 10000000000


def _setup_ray_on_spark_envs():
    os.environ["RAY_ON_SPARK_WORKER_SHARED_MEMORY_BYTES"] = str(
        _RAY_ON_SPARK_WORKER_SHARED_MEMORY_BYTES
    )
    os.environ["RAY_ON_SPARK_WORKER_PHYSICAL_MEMORY_BYTES"] = str(
        _RAY_ON_SPARK_WORKER_PHYSICAL_MEMORY_BYTES
    )


def setup_module():
    _setup_ray_on_spark_envs()


@contextmanager
def _setup_ray_cluster(*args, **kwds):
    setup_ray_cluster(*args, **kwds)
    try:
        yield ray.util.spark.cluster_init._active_ray_cluster
    finally:
        shutdown_ray_cluster()


_logger = logging.getLogger(__name__)


class RayOnSparkCPUClusterTestBase(ABC):
    spark = None
    num_total_cpus = None
    num_total_gpus = None
    num_cpus_per_spark_task = None
    num_gpus_per_spark_task = None
    max_spark_tasks = None

    @classmethod
    def teardown_class(cls):
        time.sleep(10)  # Wait all background spark job canceled.
        os.environ.pop("SPARK_WORKER_CORES", None)
        cls.spark.stop()

    @staticmethod
    def get_ray_worker_resources_list():
        wr_list = []
        for node in ray.nodes():
            # exclude dead node and head node (with 0 CPU resource)
            if node["Alive"] and node["Resources"].get("CPU", 0) > 0:
                wr_list.append(node["Resources"])
        return wr_list

    def test_cpu_allocation(self):
        for max_worker_nodes, num_cpus_worker_node, max_worker_nodes_arg in [
            (
                self.max_spark_tasks // 2,
                self.num_cpus_per_spark_task,
                self.max_spark_tasks // 2,
            ),
            (self.max_spark_tasks, self.num_cpus_per_spark_task, MAX_NUM_WORKER_NODES),
            (
                self.max_spark_tasks // 2,
                self.num_cpus_per_spark_task * 2,
                MAX_NUM_WORKER_NODES,
            ),
            (
                self.max_spark_tasks // 2,
                self.num_cpus_per_spark_task * 2,
                self.max_spark_tasks // 2 + 1,
            ),  # Test case: requesting resources exceeding all cluster resources
        ]:
            num_ray_task_slots = self.max_spark_tasks // (
                num_cpus_worker_node // self.num_cpus_per_spark_task
            )
            (
                mem_worker_node,
                object_store_mem_worker_node,
                _,
            ) = _calc_mem_per_ray_worker_node(
                num_task_slots=num_ray_task_slots,
                physical_mem_bytes=_RAY_ON_SPARK_WORKER_PHYSICAL_MEMORY_BYTES,
                shared_mem_bytes=_RAY_ON_SPARK_WORKER_SHARED_MEMORY_BYTES,
                configured_heap_memory_bytes=None,
                configured_object_store_bytes=None,
            )
            with _setup_ray_cluster(
                max_worker_nodes=max_worker_nodes_arg,
                num_cpus_worker_node=num_cpus_worker_node,
                num_gpus_worker_node=0,
                head_node_options={"include_dashboard": False},
            ):
                ray.init()
                worker_res_list = self.get_ray_worker_resources_list()
                assert len(worker_res_list) == max_worker_nodes
                for worker_res in worker_res_list:
                    assert (
                        worker_res["CPU"] == num_cpus_worker_node
                        and worker_res["memory"] == mem_worker_node
                        and worker_res["object_store_memory"]
                        == object_store_mem_worker_node
                    )

    def test_public_api(self):
        try:
            ray_temp_root_dir = tempfile.mkdtemp(dir="/tmp")
            collect_log_to_path = tempfile.mkdtemp(dir="/tmp")
            # Test the case that `collect_log_to_path` directory does not exist.
            shutil.rmtree(collect_log_to_path, ignore_errors=True)
            setup_ray_cluster(
                max_worker_nodes=MAX_NUM_WORKER_NODES,
                num_cpus_worker_node=1,
                num_gpus_worker_node=0,
                collect_log_to_path=collect_log_to_path,
                ray_temp_root_dir=ray_temp_root_dir,
                head_node_options={"include_dashboard": True},
            )

            assert (
                os.environ["RAY_ADDRESS"]
                == ray.util.spark.cluster_init._active_ray_cluster.address
            )

            ray.init()

            @ray.remote
            def f(x):
                return x * x

            futures = [f.remote(i) for i in range(32)]
            results = ray.get(futures)
            assert results == [i * i for i in range(32)]

            shutdown_ray_cluster()

            assert "RAY_ADDRESS" not in os.environ

            time.sleep(7)
            # assert temp dir is removed.
            assert len(os.listdir(ray_temp_root_dir)) == 1 and os.listdir(
                ray_temp_root_dir
            )[0].endswith(".lock")

            # assert logs are copied to specified path
            listed_items = os.listdir(collect_log_to_path)
            assert len(listed_items) == 1 and listed_items[0].startswith("ray-")
            log_dest_dir = os.path.join(
                collect_log_to_path, listed_items[0], socket.gethostname()
            )
            assert os.path.exists(log_dest_dir) and len(os.listdir(log_dest_dir)) > 0
        finally:
            if ray.util.spark.cluster_init._active_ray_cluster is not None:
                # if the test raised error and does not destroy cluster,
                # destroy it here.
                ray.util.spark.cluster_init._active_ray_cluster.shutdown()
                time.sleep(5)
            shutil.rmtree(ray_temp_root_dir, ignore_errors=True)
            shutil.rmtree(collect_log_to_path, ignore_errors=True)

<<<<<<< HEAD
    def test_ray_cluster_shutdown(self):
        with _setup_ray_cluster(
            max_worker_nodes=self.max_spark_tasks,
            num_cpus_worker_node=1,
            num_gpus_worker_node=0,
        ) as cluster:
            ray.init()
            assert len(self.get_ray_worker_resources_list()) == self.max_spark_tasks

            # Test: cancel background spark job will cause all ray worker nodes exit.
            cluster._cancel_background_spark_job()
            time.sleep(8)

            assert len(self.get_ray_worker_resources_list()) == 0

        time.sleep(2)  # wait ray head node exit.
        # assert ray head node exit by checking head port being closed.
        hostname, port = net._parse_ip_port(cluster.address)
        assert not is_port_in_use(hostname, int(port))

    def test_background_spark_job_exit_trigger_ray_head_exit(self):
        with _setup_ray_cluster(
            max_worker_nodes=self.max_spark_tasks,
            num_cpus_worker_node=1,
            num_gpus_worker_node=0,
        ) as cluster:
            ray.init()
            # Mimic the case the job failed unexpectedly.
            cluster._cancel_background_spark_job()
            cluster.spark_job_is_canceled = False
            time.sleep(5)

            # assert ray head node exit by checking head port being closed.
            hostname, port = net._parse_ip_port(cluster.address)
            assert not is_port_in_use(hostname, int(port))

=======
>>>>>>> 836b4d2d
    def test_autoscaling(self):
        for max_worker_nodes, num_cpus_worker_node, min_worker_nodes in [
            (self.max_spark_tasks, self.num_cpus_per_spark_task, 0),
            (self.max_spark_tasks // 2, self.num_cpus_per_spark_task * 2, 0),
            (self.max_spark_tasks, self.num_cpus_per_spark_task, 1),
        ]:
            num_ray_task_slots = self.max_spark_tasks // (
                num_cpus_worker_node // self.num_cpus_per_spark_task
            )
            (
                mem_worker_node,
                object_store_mem_worker_node,
                _,
            ) = _calc_mem_per_ray_worker_node(
                num_task_slots=num_ray_task_slots,
                physical_mem_bytes=_RAY_ON_SPARK_WORKER_PHYSICAL_MEMORY_BYTES,
                shared_mem_bytes=_RAY_ON_SPARK_WORKER_SHARED_MEMORY_BYTES,
                configured_heap_memory_bytes=None,
                configured_object_store_bytes=None,
            )

            with _setup_ray_cluster(
                max_worker_nodes=max_worker_nodes,
                min_worker_nodes=min_worker_nodes,
                num_cpus_worker_node=num_cpus_worker_node,
                num_gpus_worker_node=0,
                head_node_options={"include_dashboard": False},
                autoscale_idle_timeout_minutes=0.1,
            ):
                ray.init()
                worker_res_list = self.get_ray_worker_resources_list()
                assert len(worker_res_list) == min_worker_nodes

                @ray.remote(num_cpus=num_cpus_worker_node)
                def f(x):
                    import time

                    time.sleep(5)
                    return x * x

                # Test scale up
                futures = [f.remote(i) for i in range(8)]
                results = ray.get(futures)
                assert results == [i * i for i in range(8)]

                worker_res_list = self.get_ray_worker_resources_list()
                assert len(worker_res_list) == max_worker_nodes and all(
                    worker_res_list[i]["CPU"] == num_cpus_worker_node
                    and worker_res_list[i]["memory"] == mem_worker_node
                    and worker_res_list[i]["object_store_memory"]
                    == object_store_mem_worker_node
                    for i in range(max_worker_nodes)
                )

                # Test scale down
                wait_for_condition(
                    lambda: len(self.get_ray_worker_resources_list())
                    == min_worker_nodes,
                    timeout=60,
                    retry_interval_ms=1000,
                )
                if min_worker_nodes > 0:
                    # Test scaling down keeps nodes number >= min_worker_nodes
                    time.sleep(30)
                    assert len(self.get_ray_worker_resources_list()) == min_worker_nodes


class TestBasicSparkCluster(RayOnSparkCPUClusterTestBase):
    @classmethod
    def setup_class(cls):
        cls.num_total_cpus = 2
        cls.num_total_gpus = 0
        cls.num_cpus_per_spark_task = 1
        cls.num_gpus_per_spark_task = 0
        cls.max_spark_tasks = 2
        os.environ["SPARK_WORKER_CORES"] = "2"
        cls.spark = (
            SparkSession.builder.master("local-cluster[1, 2, 1024]")
            .config("spark.task.cpus", "1")
            .config("spark.task.maxFailures", "1")
            .config("spark.executorEnv.RAY_ON_SPARK_WORKER_CPU_CORES", "2")
            .getOrCreate()
        )


class TestSparkLocalCluster:
    @classmethod
    def setup_class(cls):
        cls.spark = (
            SparkSession.builder.master("local[2]")
            .config("spark.task.cpus", "1")
            .config("spark.task.maxFailures", "1")
            .getOrCreate()
        )

    @classmethod
    def teardown_class(cls):
        time.sleep(10)  # Wait all background spark job canceled.
        cls.spark.stop()

    def test_basic(self):
        local_addr, remote_addr = setup_ray_cluster(
            max_worker_nodes=2,
            head_node_options={"include_dashboard": False},
            collect_log_to_path="/tmp/ray_log_collect",
        )

        for cluster_addr in [local_addr, remote_addr]:
            ray.init(address=cluster_addr)

            @ray.remote
            def f(x):
                return x * x

            futures = [f.remote(i) for i in range(32)]
            results = ray.get(futures)
            assert results == [i * i for i in range(32)]

            ray.shutdown()

        shutdown_ray_cluster()

    def test_use_driver_resources(self):
        setup_ray_cluster(
            max_worker_nodes=1,
            num_cpus_head_node=3,
            num_gpus_head_node=2,
            object_store_memory_head_node=256 * 1024 * 1024,
            head_node_options={"include_dashboard": False},
            min_worker_nodes=0,
        )

        ray.init()
        head_resources_list = []
        for node in ray.nodes():
            if node["Alive"] and node["Resources"].get("CPU", 0) == 3:
                head_resources_list.append(node["Resources"])
        assert len(head_resources_list) == 1
        head_resources = head_resources_list[0]
        assert head_resources.get("GPU", 0) == 2

        shutdown_ray_cluster()

    def test_setup_global_ray_cluster(self):
        shutil.rmtree("/tmp/ray", ignore_errors=True)

        assert ray.util.spark.cluster_init._global_ray_cluster_cancel_event is None

        def start_serve_thread():
            def serve():
                try:
                    with mock.patch(
                        "ray.util.spark.cluster_init.get_spark_session",
                        return_value=self.spark,
                    ):
                        setup_global_ray_cluster(
                            max_worker_nodes=1,
                            min_worker_nodes=0,
                        )
                except BaseException:
                    # For debugging testing failure.
                    import traceback

                    traceback.print_exc()
                    raise

            threading.Thread(target=serve, daemon=True).start()

        start_serve_thread()

        wait_for_condition(
            (
                lambda: ray.util.spark.cluster_init._global_ray_cluster_cancel_event
                is not None
            ),
            timeout=120,
            retry_interval_ms=10000,
        )

        # assert it uses default temp directory
        assert os.path.exists("/tmp/ray")

        # assert we can connect to it on client server port 10001
        assert (
            ray.util.spark.cluster_init._active_ray_cluster.ray_client_server_port
            == 10001
        )

        with mock.patch("ray.util.spark.cluster_init._active_ray_cluster", None):
            # assert we cannot create another global mode cluster at a time
            with pytest.raises(
                ValueError,
                match=re.compile(
                    "Acquiring global lock failed for setting up new global mode "
                    "Ray on spark cluster"
                ),
            ):
                setup_global_ray_cluster(
                    max_worker_nodes=1,
                    min_worker_nodes=0,
                )

        # shut down the cluster
        ray.util.spark.cluster_init._global_ray_cluster_cancel_event.set()

        # assert temp directory is deleted
        wait_for_condition(
            lambda: not os.path.exists("/tmp/ray"),
            timeout=60,
            retry_interval_ms=10000,
        )

    def test_autoscaling_config_generation(self):
        from ray.util.spark.cluster_init import AutoscalingCluster

        autoscaling_cluster = AutoscalingCluster(
            head_resources={
                "CPU": 3,
                "GPU": 4,
                "memory": 10000000,
                "object_store_memory": 20000000,
            },
            worker_node_types={
                "ray.worker": {
                    "resources": {
                        "CPU": 5,
                        "GPU": 6,
                        "memory": 30000000,
                        "object_store_memory": 40000000,
                    },
                    "node_config": {},
                    "min_workers": 0,
                    "max_workers": 100,
                },
            },
            extra_provider_config={
                "extra_aa": "abc",
                "extra_bb": 789,
            },
            upscaling_speed=2.0,
            idle_timeout_minutes=3.0,
        )

        config = autoscaling_cluster._config

        assert config["max_workers"] == 100

        assert config["available_node_types"]["ray.head.default"] == {
            "resources": {
                "CPU": 3,
                "GPU": 4,
                "memory": 10000000,
                "object_store_memory": 20000000,
            },
            "node_config": {},
            "max_workers": 0,
        }
        assert config["available_node_types"]["ray.worker"] == {
            "resources": {
                "CPU": 5,
                "GPU": 6,
                "memory": 30000000,
                "object_store_memory": 40000000,
            },
            "node_config": {},
            "min_workers": 0,
            "max_workers": 100,
        }
        assert config["upscaling_speed"] == 2.0
        assert config["idle_timeout_minutes"] == 3.0
        assert config["provider"]["extra_aa"] == "abc"
        assert config["provider"]["extra_bb"] == 789

    def test_start_ray_node_in_new_process_group(self):
        from ray.util.spark.cluster_init import _start_ray_head_node

        proc, _ = _start_ray_head_node(
            [
                sys.executable,
                "-m",
                "ray.util.spark.start_ray_node",
                "--head",
                "--block",
                "--port=44335",
            ],
            synchronous=False,
            extra_env={
                "RAY_ON_SPARK_COLLECT_LOG_TO_PATH": "",
                "RAY_ON_SPARK_START_RAY_PARENT_PID": str(os.getpid()),
            },
        )
        time.sleep(10)

        # Assert the created Ray head node process has a different
        # group id from parent process group id.
        assert os.getpgid(proc.pid) != os.getpgrp()
        proc.terminate()


if __name__ == "__main__":
    if os.environ.get("PARALLEL_CI"):
        sys.exit(pytest.main(["-n", "auto", "--boxed", "-vs", __file__]))
    else:
        sys.exit(pytest.main(["-sv", __file__]))<|MERGE_RESOLUTION|>--- conflicted
+++ resolved
@@ -12,7 +12,6 @@
 import ray
 
 import ray.util.spark.cluster_init
-from ray._private import net
 from ray.util.spark import (
     setup_ray_cluster,
     shutdown_ray_cluster,
@@ -196,45 +195,6 @@
             shutil.rmtree(ray_temp_root_dir, ignore_errors=True)
             shutil.rmtree(collect_log_to_path, ignore_errors=True)
 
-<<<<<<< HEAD
-    def test_ray_cluster_shutdown(self):
-        with _setup_ray_cluster(
-            max_worker_nodes=self.max_spark_tasks,
-            num_cpus_worker_node=1,
-            num_gpus_worker_node=0,
-        ) as cluster:
-            ray.init()
-            assert len(self.get_ray_worker_resources_list()) == self.max_spark_tasks
-
-            # Test: cancel background spark job will cause all ray worker nodes exit.
-            cluster._cancel_background_spark_job()
-            time.sleep(8)
-
-            assert len(self.get_ray_worker_resources_list()) == 0
-
-        time.sleep(2)  # wait ray head node exit.
-        # assert ray head node exit by checking head port being closed.
-        hostname, port = net._parse_ip_port(cluster.address)
-        assert not is_port_in_use(hostname, int(port))
-
-    def test_background_spark_job_exit_trigger_ray_head_exit(self):
-        with _setup_ray_cluster(
-            max_worker_nodes=self.max_spark_tasks,
-            num_cpus_worker_node=1,
-            num_gpus_worker_node=0,
-        ) as cluster:
-            ray.init()
-            # Mimic the case the job failed unexpectedly.
-            cluster._cancel_background_spark_job()
-            cluster.spark_job_is_canceled = False
-            time.sleep(5)
-
-            # assert ray head node exit by checking head port being closed.
-            hostname, port = net._parse_ip_port(cluster.address)
-            assert not is_port_in_use(hostname, int(port))
-
-=======
->>>>>>> 836b4d2d
     def test_autoscaling(self):
         for max_worker_nodes, num_cpus_worker_node, min_worker_nodes in [
             (self.max_spark_tasks, self.num_cpus_per_spark_task, 0),
