--- conflicted
+++ resolved
@@ -137,11 +137,11 @@
         )
 
 
-<<<<<<< HEAD
 def test_convert_dbfs_path_to_local_path():
     assert _convert_dbfs_path_to_local_path("dbfs:/xx/yy/zz") == "/dbfs/xx/yy/zz"
     assert _convert_dbfs_path_to_local_path("dbfs:///xx/yy/zz") == "/dbfs/xx/yy/zz"
-=======
+
+
 def test_append_default_spilling_dir_config():
     assert _append_default_spilling_dir_config({}, "/xx/yy") == {
         "system_config": {
@@ -170,7 +170,6 @@
             "object_spilling_config": '{"type": "filesystem", "params": {"directory_path": "/aa/bb"}}',  # noqa: E501
         }
     }
->>>>>>> 26f8312f
 
 
 if __name__ == "__main__":
