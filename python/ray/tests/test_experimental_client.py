--- conflicted
+++ resolved
@@ -237,7 +237,6 @@
                                                 4)) == local_fact(4)
 
 
-<<<<<<< HEAD
 def test_basic_log_stream(ray_start_regular_shared):
     with ray_start_client_server() as ray:
         log_msgs = []
@@ -277,7 +276,8 @@
         time.sleep(1)
         assert len(log_msgs) == 2
         assert all((msg.find("Hello world") for msg in log_msgs))
-=======
+
+
 def test_basic_named_actor(ray_start_regular_shared):
     """
     Test that ray.get_actor() can create and return a detached actor.
@@ -305,7 +305,6 @@
         new_actor = ray.get_actor("test_acc")
         new_actor.inc.remote()
         assert ray.get(new_actor.get.remote()) == 3
->>>>>>> e715ade2
 
 
 if __name__ == "__main__":
