<<<<<<< HEAD
import os
from pathlib import Path
import random
from shutil import rmtree, make_archive
import string
import sys
import tempfile
from filecmp import dircmp
from zipfile import ZipFile
import uuid

import pytest
from ray.ray_constants import KV_NAMESPACE_PACKAGE
from ray.experimental.internal_kv import _internal_kv_del, _internal_kv_exists
from ray._private.runtime_env.packaging import (
    _dir_travel,
    get_uri_for_directory,
    _get_excludes,
    upload_package_if_needed,
    parse_uri,
    Protocol,
    get_top_level_dir_from_compressed_package,
    extract_file_and_remove_top_level_dir,
    unzip_package,
)

TOP_LEVEL_DIR_NAME = "top_level"
ARCHIVE_NAME = "archive.zip"


def random_string(size: int = 10):
    return "".join(random.choice(string.ascii_uppercase) for _ in range(size))


@pytest.fixture
def empty_dir():
    with tempfile.TemporaryDirectory() as tmp_dir:
        yield tmp_dir


@pytest.fixture
def random_dir():
    with tempfile.TemporaryDirectory() as tmp_dir:
        path = Path(tmp_dir)
        subdir = path / "subdir"
        subdir.mkdir(parents=True)
        for _ in range(10):
            p1 = path / random_string(10)
            with p1.open("w") as f1:
                f1.write(random_string(100))
            p2 = path / random_string(10)
            with p2.open("w") as f2:
                f2.write(random_string(200))
        yield tmp_dir


@pytest.fixture
def random_zip_file_without_top_level_dir(random_dir):
    path = Path(random_dir)
    make_archive(path / ARCHIVE_NAME[: ARCHIVE_NAME.rfind(".")], "zip", path)
    yield str(path / ARCHIVE_NAME)


@pytest.fixture
def random_zip_file_with_top_level_dir():
    with tempfile.TemporaryDirectory() as tmp_dir:
        path = Path(tmp_dir)
        top_level_dir = path / TOP_LEVEL_DIR_NAME
        top_level_dir.mkdir(parents=True)
        next_level_dir = top_level_dir
        for _ in range(10):
            p1 = next_level_dir / random_string(10)
            with p1.open("w") as f1:
                f1.write(random_string(100))
            p2 = next_level_dir / random_string(10)
            with p2.open("w") as f2:
                f2.write(random_string(200))
            dir1 = next_level_dir / random_string(15)
            dir1.mkdir(parents=True)
            dir2 = next_level_dir / random_string(15)
            dir2.mkdir(parents=True)
            next_level_dir = dir2
        make_archive(
            path / ARCHIVE_NAME[: ARCHIVE_NAME.rfind(".")],
            "zip",
            path,
            TOP_LEVEL_DIR_NAME,
        )
        yield str(path / ARCHIVE_NAME)


@pytest.mark.skipif(sys.platform == "win32", reason="Fail to create temp dir.")
class TestGetURIForDirectory:
    def test_invalid_directory(self):
        with pytest.raises(ValueError):
            get_uri_for_directory("/does/not/exist")

        with pytest.raises(ValueError):
            get_uri_for_directory("does/not/exist")

    def test_determinism(self, random_dir):
        # Check that it's deterministic for same data.
        uris = {get_uri_for_directory(random_dir) for _ in range(10)}
        assert len(uris) == 1

        # Add one file, should be different now.
        with open(Path(random_dir) / f"test_{random_string}", "w") as f:
            f.write(random_string())

        assert {get_uri_for_directory(random_dir)} != uris

    def test_relative_paths(self, random_dir):
        # Check that relative or absolute paths result in the same URI.
        p = Path(random_dir)
        relative_uri = get_uri_for_directory(os.path.relpath(p))
        absolute_uri = get_uri_for_directory(p.resolve())
        assert relative_uri == absolute_uri

    def test_excludes(self, random_dir):
        # Excluding a directory should modify the URI.
        included_uri = get_uri_for_directory(random_dir)
        excluded_uri = get_uri_for_directory(random_dir, excludes=["subdir"])
        assert included_uri != excluded_uri

        # Excluding a directory should be the same as deleting it.
        rmtree((Path(random_dir) / "subdir").resolve())
        deleted_uri = get_uri_for_directory(random_dir)
        assert deleted_uri == excluded_uri

    def test_empty_directory(self):
        try:
            os.mkdir("d1")
            os.mkdir("d2")
            assert get_uri_for_directory("d1") == get_uri_for_directory("d2")
        finally:
            os.rmdir("d1")
            os.rmdir("d2")

    def test_uri_hash_length(self, random_dir):
        uri = get_uri_for_directory(random_dir)
        hex_hash = uri.split("_")[-1][: -len(".zip")]
        assert len(hex_hash) == 16


@pytest.mark.skipif(sys.platform == "win32", reason="Fail to create temp dir.")
class TestUploadPackageIfNeeded:
    def test_create_upload_once(self, empty_dir, random_dir, ray_start_regular):
        uri = get_uri_for_directory(random_dir)
        uploaded = upload_package_if_needed(uri, empty_dir, random_dir)
        assert uploaded
        assert _internal_kv_exists(uri, namespace=KV_NAMESPACE_PACKAGE)

        uploaded = upload_package_if_needed(uri, empty_dir, random_dir)
        assert not uploaded
        assert _internal_kv_exists(uri, namespace=KV_NAMESPACE_PACKAGE)

        # Delete the URI from the internal_kv. This should trigger re-upload.
        _internal_kv_del(uri, namespace=KV_NAMESPACE_PACKAGE)
        assert not _internal_kv_exists(uri, namespace=KV_NAMESPACE_PACKAGE)
        uploaded = upload_package_if_needed(uri, empty_dir, random_dir)
        assert uploaded


@pytest.mark.skipif(sys.platform == "win32", reason="Fail to create temp dir.")
class TestGetTopLevelDirFromCompressedPackage:
    def test_get_top_level_valid(self, random_zip_file_with_top_level_dir):
        top_level_dir_name = get_top_level_dir_from_compressed_package(
            str(random_zip_file_with_top_level_dir)
        )
        assert top_level_dir_name == TOP_LEVEL_DIR_NAME

    def test_get_top_level_invalid(self, random_zip_file_without_top_level_dir):
        top_level_dir_name = get_top_level_dir_from_compressed_package(
            str(random_zip_file_without_top_level_dir)
        )
        assert top_level_dir_name is None


@pytest.mark.skipif(sys.platform == "win32", reason="Fail to create temp dir.")
class TestExtractFileAndRemoveTopLevelDir:
    def test_valid_extraction(self, random_zip_file_with_top_level_dir):
        archive_path = random_zip_file_with_top_level_dir
        tmp_path = archive_path[: archive_path.rfind("/")]
        rmtree(os.path.join(tmp_path, TOP_LEVEL_DIR_NAME))
        with ZipFile(archive_path, "r") as zf:
            for fname in zf.namelist():
                extract_file_and_remove_top_level_dir(
                    base_dir=tmp_path, fname=fname, zip_ref=zf
                )
        rmtree(os.path.join(tmp_path, TOP_LEVEL_DIR_NAME))
        with ZipFile(archive_path, "r") as zf:
            zf.extractall(tmp_path)
        dcmp = dircmp(tmp_path, f"{tmp_path}/{TOP_LEVEL_DIR_NAME}")

        # Since this test uses the tmp_path as the target directory, and since
        # the tmp_path also contains the zip file and the top level directory,
        # make sure that the only difference between the tmp_path's contents
        # and the top level directory's contents are the zip file and the top
        # level directory itself. This implies that all files have been
        # extracted from the top level directory and moved into the tmp_path.
        assert set(dcmp.left_only) == {ARCHIVE_NAME, TOP_LEVEL_DIR_NAME}

        # Make sure that all the subdirectories and files have been moved to
        # the target directory
        assert len(dcmp.right_only) == 0


@pytest.mark.skipif(sys.platform == "win32", reason="Fail to create temp dir.")
@pytest.mark.parametrize("remove_top_level_directory", [False, True])
@pytest.mark.parametrize("unlink_zip", [False, True])
def test_unzip_package(
    random_zip_file_with_top_level_dir, remove_top_level_directory, unlink_zip
):
    archive_path = random_zip_file_with_top_level_dir
    tmp_path = archive_path[: archive_path.rfind("/")]
    tmp_subdir = f"{tmp_path}/{TOP_LEVEL_DIR_NAME}_tmp"
    unzip_package(
        package_path=archive_path,
        target_dir=tmp_subdir,
        remove_top_level_directory=remove_top_level_directory,
        unlink_zip=unlink_zip,
    )

    dcmp = None
    if remove_top_level_directory:
        dcmp = dircmp(f"{tmp_subdir}", f"{tmp_path}/{TOP_LEVEL_DIR_NAME}")
    else:
        dcmp = dircmp(
            f"{tmp_subdir}/{TOP_LEVEL_DIR_NAME}", f"{tmp_path}/{TOP_LEVEL_DIR_NAME}"
        )
    assert len(dcmp.left_only) == 0
    assert len(dcmp.right_only) == 0

    if unlink_zip:
        assert not Path(archive_path).is_file()
    else:
        assert Path(archive_path).is_file()


@pytest.mark.skipif(sys.platform == "win32", reason="Fail to create temp dir.")
def test_travel():
    with tempfile.TemporaryDirectory() as tmp_dir:
        dir_paths = set()
        file_paths = set()
        item_num = 0
        excludes = []
        root = Path(tmp_dir) / "test"

        def construct(path, excluded=False, depth=0):
            nonlocal item_num
            path.mkdir(parents=True)
            if not excluded:
                dir_paths.add(str(path))
            if depth > 8:
                return
            if item_num > 500:
                return
            dir_num = random.randint(0, 10)
            file_num = random.randint(0, 10)
            for _ in range(dir_num):
                uid = str(uuid.uuid4()).split("-")[0]
                dir_path = path / uid
                exclud_sub = random.randint(0, 5) == 0
                if not excluded and exclud_sub:
                    excludes.append(str(dir_path.relative_to(root)))
                if not excluded:
                    construct(dir_path, exclud_sub or excluded, depth + 1)
                item_num += 1
            if item_num > 1000:
                return

            for _ in range(file_num):
                uid = str(uuid.uuid4()).split("-")[0]
                with (path / uid).open("w") as f:
                    v = random.randint(0, 1000)
                    f.write(str(v))
                    if not excluded:
                        if random.randint(0, 5) == 0:
                            excludes.append(str((path / uid).relative_to(root)))
                        else:
                            file_paths.add((str(path / uid), str(v)))
                item_num += 1

        construct(root)
        exclude_spec = _get_excludes(root, excludes)
        visited_dir_paths = set()
        visited_file_paths = set()

        def handler(path):
            if path.is_dir():
                visited_dir_paths.add(str(path))
            else:
                with open(path) as f:
                    visited_file_paths.add((str(path), f.read()))

        _dir_travel(root, [exclude_spec], handler)
        assert file_paths == visited_file_paths
        assert dir_paths == visited_dir_paths


@pytest.mark.parametrize(
    "parsing_tuple",
    [
        ("gcs://file.zip", Protocol.GCS, "file.zip"),
        ("s3://bucket/file.zip", Protocol.S3, "s3_bucket_file.zip"),
        ("https://test.com/file.zip", Protocol.HTTPS, "https_test_com_file.zip"),
        ("gs://bucket/file.zip", Protocol.GS, "gs_bucket_file.zip"),
    ],
)
def test_parsing(parsing_tuple):
    uri, protocol, package_name = parsing_tuple
    parsed_protocol, parsed_package_name = parse_uri(uri)

    assert protocol == parsed_protocol
    assert package_name == parsed_package_name


if __name__ == "__main__":
    sys.exit(pytest.main(["-sv", __file__]))
=======
import os
from pathlib import Path
import random
from shutil import copytree, rmtree, make_archive
import string
import sys
import tempfile
from filecmp import dircmp
import uuid

import pytest
from ray.ray_constants import KV_NAMESPACE_PACKAGE
from ray.experimental.internal_kv import _internal_kv_del, _internal_kv_exists
from ray._private.runtime_env.packaging import (
    _dir_travel,
    get_uri_for_directory,
    _get_excludes,
    upload_package_if_needed,
    parse_uri,
    Protocol,
    get_top_level_dir_from_compressed_package,
    remove_dir_from_filepaths,
    unzip_package,
)

TOP_LEVEL_DIR_NAME = "top_level"
ARCHIVE_NAME = "archive.zip"


def random_string(size: int = 10):
    return "".join(random.choice(string.ascii_uppercase) for _ in range(size))


@pytest.fixture
def empty_dir():
    with tempfile.TemporaryDirectory() as tmp_dir:
        yield tmp_dir


@pytest.fixture
def random_dir():
    with tempfile.TemporaryDirectory() as tmp_dir:
        path = Path(tmp_dir)
        subdir = path / "subdir"
        subdir.mkdir(parents=True)
        for _ in range(10):
            p1 = path / random_string(10)
            with p1.open("w") as f1:
                f1.write(random_string(100))
            p2 = path / random_string(10)
            with p2.open("w") as f2:
                f2.write(random_string(200))
        yield tmp_dir


@pytest.fixture
def random_zip_file_without_top_level_dir(random_dir):
    path = Path(random_dir)
    make_archive(path / ARCHIVE_NAME[: ARCHIVE_NAME.rfind(".")], "zip", path)
    yield str(path / ARCHIVE_NAME)


@pytest.fixture
def random_zip_file_with_top_level_dir():
    with tempfile.TemporaryDirectory() as tmp_dir:
        path = Path(tmp_dir)
        top_level_dir = path / TOP_LEVEL_DIR_NAME
        top_level_dir.mkdir(parents=True)
        next_level_dir = top_level_dir
        for _ in range(10):
            p1 = next_level_dir / random_string(10)
            with p1.open("w") as f1:
                f1.write(random_string(100))
            p2 = next_level_dir / random_string(10)
            with p2.open("w") as f2:
                f2.write(random_string(200))
            dir1 = next_level_dir / random_string(15)
            dir1.mkdir(parents=True)
            dir2 = next_level_dir / random_string(15)
            dir2.mkdir(parents=True)
            next_level_dir = dir2
        make_archive(
            path / ARCHIVE_NAME[: ARCHIVE_NAME.rfind(".")],
            "zip",
            path,
            TOP_LEVEL_DIR_NAME,
        )
        yield str(path / ARCHIVE_NAME)


@pytest.mark.skipif(sys.platform == "win32", reason="Fail to create temp dir.")
class TestGetURIForDirectory:
    def test_invalid_directory(self):
        with pytest.raises(ValueError):
            get_uri_for_directory("/does/not/exist")

        with pytest.raises(ValueError):
            get_uri_for_directory("does/not/exist")

    def test_determinism(self, random_dir):
        # Check that it's deterministic for same data.
        uris = {get_uri_for_directory(random_dir) for _ in range(10)}
        assert len(uris) == 1

        # Add one file, should be different now.
        with open(Path(random_dir) / f"test_{random_string}", "w") as f:
            f.write(random_string())

        assert {get_uri_for_directory(random_dir)} != uris

    def test_relative_paths(self, random_dir):
        # Check that relative or absolute paths result in the same URI.
        p = Path(random_dir)
        relative_uri = get_uri_for_directory(os.path.relpath(p))
        absolute_uri = get_uri_for_directory(p.resolve())
        assert relative_uri == absolute_uri

    def test_excludes(self, random_dir):
        # Excluding a directory should modify the URI.
        included_uri = get_uri_for_directory(random_dir)
        excluded_uri = get_uri_for_directory(random_dir, excludes=["subdir"])
        assert included_uri != excluded_uri

        # Excluding a directory should be the same as deleting it.
        rmtree((Path(random_dir) / "subdir").resolve())
        deleted_uri = get_uri_for_directory(random_dir)
        assert deleted_uri == excluded_uri

    def test_empty_directory(self):
        try:
            os.mkdir("d1")
            os.mkdir("d2")
            assert get_uri_for_directory("d1") == get_uri_for_directory("d2")
        finally:
            os.rmdir("d1")
            os.rmdir("d2")

    def test_uri_hash_length(self, random_dir):
        uri = get_uri_for_directory(random_dir)
        hex_hash = uri.split("_")[-1][: -len(".zip")]
        assert len(hex_hash) == 16


@pytest.mark.skipif(sys.platform == "win32", reason="Fail to create temp dir.")
class TestUploadPackageIfNeeded:
    def test_create_upload_once(self, empty_dir, random_dir, ray_start_regular):
        uri = get_uri_for_directory(random_dir)
        uploaded = upload_package_if_needed(uri, empty_dir, random_dir)
        assert uploaded
        assert _internal_kv_exists(uri, namespace=KV_NAMESPACE_PACKAGE)

        uploaded = upload_package_if_needed(uri, empty_dir, random_dir)
        assert not uploaded
        assert _internal_kv_exists(uri, namespace=KV_NAMESPACE_PACKAGE)

        # Delete the URI from the internal_kv. This should trigger re-upload.
        _internal_kv_del(uri, namespace=KV_NAMESPACE_PACKAGE)
        assert not _internal_kv_exists(uri, namespace=KV_NAMESPACE_PACKAGE)
        uploaded = upload_package_if_needed(uri, empty_dir, random_dir)
        assert uploaded


@pytest.mark.skipif(sys.platform == "win32", reason="Fail to create temp dir.")
class TestGetTopLevelDirFromCompressedPackage:
    def test_get_top_level_valid(self, random_zip_file_with_top_level_dir):
        top_level_dir_name = get_top_level_dir_from_compressed_package(
            str(random_zip_file_with_top_level_dir)
        )
        assert top_level_dir_name == TOP_LEVEL_DIR_NAME

    def test_get_top_level_invalid(self, random_zip_file_without_top_level_dir):
        top_level_dir_name = get_top_level_dir_from_compressed_package(
            str(random_zip_file_without_top_level_dir)
        )
        assert top_level_dir_name is None


@pytest.mark.skipif(sys.platform == "win32", reason="Fail to create temp dir.")
class TestRemoveDirFromFilepaths:
    def test_valid_removal(self, random_zip_file_with_top_level_dir):
        # This test copies the TOP_LEVEL_DIR_NAME directory, and then it
        # shifts the contents of the copied directory into the base tmp_path
        # directory. Then it compares the contents of tmp_path with the
        # TOP_LEVEL_DIR_NAME directory to ensure that they match.

        archive_path = random_zip_file_with_top_level_dir
        tmp_path = archive_path[: archive_path.rfind("/")]
        original_dir_path = os.path.join(tmp_path, TOP_LEVEL_DIR_NAME)
        copy_dir_path = os.path.join(tmp_path, TOP_LEVEL_DIR_NAME + "_copy")
        copytree(original_dir_path, copy_dir_path)
        remove_dir_from_filepaths(tmp_path, TOP_LEVEL_DIR_NAME + "_copy")
        dcmp = dircmp(tmp_path, f"{tmp_path}/{TOP_LEVEL_DIR_NAME}")

        # Since this test uses the tmp_path as the target directory, and since
        # the tmp_path also contains the zip file and the top level directory,
        # make sure that the only difference between the tmp_path's contents
        # and the top level directory's contents are the zip file from the
        # Pytest fixture and the top level directory itself. This implies that
        # all files have been extracted from the top level directory and moved
        # into the tmp_path.
        assert set(dcmp.left_only) == {ARCHIVE_NAME, TOP_LEVEL_DIR_NAME}

        # Make sure that all the subdirectories and files have been moved to
        # the target directory
        assert len(dcmp.right_only) == 0


@pytest.mark.skipif(sys.platform == "win32", reason="Fail to create temp dir.")
@pytest.mark.parametrize("remove_top_level_directory", [False, True])
@pytest.mark.parametrize("unlink_zip", [False, True])
class TestUnzipPackage:
    def dcmp_helper(
        self, remove_top_level_directory, unlink_zip, tmp_subdir, tmp_path, archive_path
    ):
        dcmp = None
        if remove_top_level_directory:
            dcmp = dircmp(f"{tmp_subdir}", f"{tmp_path}/{TOP_LEVEL_DIR_NAME}")
        else:
            dcmp = dircmp(
                f"{tmp_subdir}/{TOP_LEVEL_DIR_NAME}", f"{tmp_path}/{TOP_LEVEL_DIR_NAME}"
            )
        assert len(dcmp.left_only) == 0
        assert len(dcmp.right_only) == 0

        if unlink_zip:
            assert not Path(archive_path).is_file()
        else:
            assert Path(archive_path).is_file()

    def test_unzip_package(
        self, random_zip_file_with_top_level_dir, remove_top_level_directory, unlink_zip
    ):
        archive_path = random_zip_file_with_top_level_dir
        tmp_path = archive_path[: archive_path.rfind("/")]
        tmp_subdir = f"{tmp_path}/{TOP_LEVEL_DIR_NAME}_tmp"

        unzip_package(
            package_path=archive_path,
            target_dir=tmp_subdir,
            remove_top_level_directory=remove_top_level_directory,
            unlink_zip=unlink_zip,
        )

        self.dcmp_helper(
            remove_top_level_directory, unlink_zip, tmp_subdir, tmp_path, archive_path
        )

    def test_unzip_with_matching_subdirectory_names(
        self, remove_top_level_directory, unlink_zip
    ):
        with tempfile.TemporaryDirectory() as tmp_dir:
            path = Path(tmp_dir)
            top_level_dir = path / TOP_LEVEL_DIR_NAME
            top_level_dir.mkdir(parents=True)
            next_level_dir = top_level_dir
            for _ in range(10):
                dir1 = next_level_dir / TOP_LEVEL_DIR_NAME
                dir1.mkdir(parents=True)
                next_level_dir = dir1
            make_archive(
                path / ARCHIVE_NAME[: ARCHIVE_NAME.rfind(".")],
                "zip",
                path,
                TOP_LEVEL_DIR_NAME,
            )
            archive_path = str(path / ARCHIVE_NAME)

            tmp_path = archive_path[: archive_path.rfind("/")]
            tmp_subdir = f"{tmp_path}/{TOP_LEVEL_DIR_NAME}_tmp"

            unzip_package(
                package_path=archive_path,
                target_dir=tmp_subdir,
                remove_top_level_directory=remove_top_level_directory,
                unlink_zip=unlink_zip,
            )

            self.dcmp_helper(
                remove_top_level_directory,
                unlink_zip,
                tmp_subdir,
                tmp_path,
                archive_path,
            )


@pytest.mark.skipif(sys.platform == "win32", reason="Fail to create temp dir.")
def test_travel():
    with tempfile.TemporaryDirectory() as tmp_dir:
        dir_paths = set()
        file_paths = set()
        item_num = 0
        excludes = []
        root = Path(tmp_dir) / "test"

        def construct(path, excluded=False, depth=0):
            nonlocal item_num
            path.mkdir(parents=True)
            if not excluded:
                dir_paths.add(str(path))
            if depth > 8:
                return
            if item_num > 500:
                return
            dir_num = random.randint(0, 10)
            file_num = random.randint(0, 10)
            for _ in range(dir_num):
                uid = str(uuid.uuid4()).split("-")[0]
                dir_path = path / uid
                exclud_sub = random.randint(0, 5) == 0
                if not excluded and exclud_sub:
                    excludes.append(str(dir_path.relative_to(root)))
                if not excluded:
                    construct(dir_path, exclud_sub or excluded, depth + 1)
                item_num += 1
            if item_num > 1000:
                return

            for _ in range(file_num):
                uid = str(uuid.uuid4()).split("-")[0]
                with (path / uid).open("w") as f:
                    v = random.randint(0, 1000)
                    f.write(str(v))
                    if not excluded:
                        if random.randint(0, 5) == 0:
                            excludes.append(str((path / uid).relative_to(root)))
                        else:
                            file_paths.add((str(path / uid), str(v)))
                item_num += 1

        construct(root)
        exclude_spec = _get_excludes(root, excludes)
        visited_dir_paths = set()
        visited_file_paths = set()

        def handler(path):
            if path.is_dir():
                visited_dir_paths.add(str(path))
            else:
                with open(path) as f:
                    visited_file_paths.add((str(path), f.read()))

        _dir_travel(root, [exclude_spec], handler)
        assert file_paths == visited_file_paths
        assert dir_paths == visited_dir_paths


@pytest.mark.parametrize(
    "parsing_tuple",
    [
        ("gcs://file.zip", Protocol.GCS, "file.zip"),
        ("s3://bucket/file.zip", Protocol.S3, "s3_bucket_file.zip"),
        ("https://test.com/file.zip", Protocol.HTTPS, "https_test_com_file.zip"),
        ("gs://bucket/file.zip", Protocol.GS, "gs_bucket_file.zip"),
    ],
)
def test_parsing(parsing_tuple):
    uri, protocol, package_name = parsing_tuple
    parsed_protocol, parsed_package_name = parse_uri(uri)

    assert protocol == parsed_protocol
    assert package_name == parsed_package_name


if __name__ == "__main__":
    sys.exit(pytest.main(["-sv", __file__]))
>>>>>>> 19672688
<|MERGE_RESOLUTION|>--- conflicted
+++ resolved
@@ -1,688 +1,366 @@
-<<<<<<< HEAD
-import os
-from pathlib import Path
-import random
-from shutil import rmtree, make_archive
-import string
-import sys
-import tempfile
-from filecmp import dircmp
-from zipfile import ZipFile
-import uuid
-
-import pytest
-from ray.ray_constants import KV_NAMESPACE_PACKAGE
-from ray.experimental.internal_kv import _internal_kv_del, _internal_kv_exists
-from ray._private.runtime_env.packaging import (
-    _dir_travel,
-    get_uri_for_directory,
-    _get_excludes,
-    upload_package_if_needed,
-    parse_uri,
-    Protocol,
-    get_top_level_dir_from_compressed_package,
-    extract_file_and_remove_top_level_dir,
-    unzip_package,
-)
-
-TOP_LEVEL_DIR_NAME = "top_level"
-ARCHIVE_NAME = "archive.zip"
-
-
-def random_string(size: int = 10):
-    return "".join(random.choice(string.ascii_uppercase) for _ in range(size))
-
-
-@pytest.fixture
-def empty_dir():
-    with tempfile.TemporaryDirectory() as tmp_dir:
-        yield tmp_dir
-
-
-@pytest.fixture
-def random_dir():
-    with tempfile.TemporaryDirectory() as tmp_dir:
-        path = Path(tmp_dir)
-        subdir = path / "subdir"
-        subdir.mkdir(parents=True)
-        for _ in range(10):
-            p1 = path / random_string(10)
-            with p1.open("w") as f1:
-                f1.write(random_string(100))
-            p2 = path / random_string(10)
-            with p2.open("w") as f2:
-                f2.write(random_string(200))
-        yield tmp_dir
-
-
-@pytest.fixture
-def random_zip_file_without_top_level_dir(random_dir):
-    path = Path(random_dir)
-    make_archive(path / ARCHIVE_NAME[: ARCHIVE_NAME.rfind(".")], "zip", path)
-    yield str(path / ARCHIVE_NAME)
-
-
-@pytest.fixture
-def random_zip_file_with_top_level_dir():
-    with tempfile.TemporaryDirectory() as tmp_dir:
-        path = Path(tmp_dir)
-        top_level_dir = path / TOP_LEVEL_DIR_NAME
-        top_level_dir.mkdir(parents=True)
-        next_level_dir = top_level_dir
-        for _ in range(10):
-            p1 = next_level_dir / random_string(10)
-            with p1.open("w") as f1:
-                f1.write(random_string(100))
-            p2 = next_level_dir / random_string(10)
-            with p2.open("w") as f2:
-                f2.write(random_string(200))
-            dir1 = next_level_dir / random_string(15)
-            dir1.mkdir(parents=True)
-            dir2 = next_level_dir / random_string(15)
-            dir2.mkdir(parents=True)
-            next_level_dir = dir2
-        make_archive(
-            path / ARCHIVE_NAME[: ARCHIVE_NAME.rfind(".")],
-            "zip",
-            path,
-            TOP_LEVEL_DIR_NAME,
-        )
-        yield str(path / ARCHIVE_NAME)
-
-
-@pytest.mark.skipif(sys.platform == "win32", reason="Fail to create temp dir.")
-class TestGetURIForDirectory:
-    def test_invalid_directory(self):
-        with pytest.raises(ValueError):
-            get_uri_for_directory("/does/not/exist")
-
-        with pytest.raises(ValueError):
-            get_uri_for_directory("does/not/exist")
-
-    def test_determinism(self, random_dir):
-        # Check that it's deterministic for same data.
-        uris = {get_uri_for_directory(random_dir) for _ in range(10)}
-        assert len(uris) == 1
-
-        # Add one file, should be different now.
-        with open(Path(random_dir) / f"test_{random_string}", "w") as f:
-            f.write(random_string())
-
-        assert {get_uri_for_directory(random_dir)} != uris
-
-    def test_relative_paths(self, random_dir):
-        # Check that relative or absolute paths result in the same URI.
-        p = Path(random_dir)
-        relative_uri = get_uri_for_directory(os.path.relpath(p))
-        absolute_uri = get_uri_for_directory(p.resolve())
-        assert relative_uri == absolute_uri
-
-    def test_excludes(self, random_dir):
-        # Excluding a directory should modify the URI.
-        included_uri = get_uri_for_directory(random_dir)
-        excluded_uri = get_uri_for_directory(random_dir, excludes=["subdir"])
-        assert included_uri != excluded_uri
-
-        # Excluding a directory should be the same as deleting it.
-        rmtree((Path(random_dir) / "subdir").resolve())
-        deleted_uri = get_uri_for_directory(random_dir)
-        assert deleted_uri == excluded_uri
-
-    def test_empty_directory(self):
-        try:
-            os.mkdir("d1")
-            os.mkdir("d2")
-            assert get_uri_for_directory("d1") == get_uri_for_directory("d2")
-        finally:
-            os.rmdir("d1")
-            os.rmdir("d2")
-
-    def test_uri_hash_length(self, random_dir):
-        uri = get_uri_for_directory(random_dir)
-        hex_hash = uri.split("_")[-1][: -len(".zip")]
-        assert len(hex_hash) == 16
-
-
-@pytest.mark.skipif(sys.platform == "win32", reason="Fail to create temp dir.")
-class TestUploadPackageIfNeeded:
-    def test_create_upload_once(self, empty_dir, random_dir, ray_start_regular):
-        uri = get_uri_for_directory(random_dir)
-        uploaded = upload_package_if_needed(uri, empty_dir, random_dir)
-        assert uploaded
-        assert _internal_kv_exists(uri, namespace=KV_NAMESPACE_PACKAGE)
-
-        uploaded = upload_package_if_needed(uri, empty_dir, random_dir)
-        assert not uploaded
-        assert _internal_kv_exists(uri, namespace=KV_NAMESPACE_PACKAGE)
-
-        # Delete the URI from the internal_kv. This should trigger re-upload.
-        _internal_kv_del(uri, namespace=KV_NAMESPACE_PACKAGE)
-        assert not _internal_kv_exists(uri, namespace=KV_NAMESPACE_PACKAGE)
-        uploaded = upload_package_if_needed(uri, empty_dir, random_dir)
-        assert uploaded
-
-
-@pytest.mark.skipif(sys.platform == "win32", reason="Fail to create temp dir.")
-class TestGetTopLevelDirFromCompressedPackage:
-    def test_get_top_level_valid(self, random_zip_file_with_top_level_dir):
-        top_level_dir_name = get_top_level_dir_from_compressed_package(
-            str(random_zip_file_with_top_level_dir)
-        )
-        assert top_level_dir_name == TOP_LEVEL_DIR_NAME
-
-    def test_get_top_level_invalid(self, random_zip_file_without_top_level_dir):
-        top_level_dir_name = get_top_level_dir_from_compressed_package(
-            str(random_zip_file_without_top_level_dir)
-        )
-        assert top_level_dir_name is None
-
-
-@pytest.mark.skipif(sys.platform == "win32", reason="Fail to create temp dir.")
-class TestExtractFileAndRemoveTopLevelDir:
-    def test_valid_extraction(self, random_zip_file_with_top_level_dir):
-        archive_path = random_zip_file_with_top_level_dir
-        tmp_path = archive_path[: archive_path.rfind("/")]
-        rmtree(os.path.join(tmp_path, TOP_LEVEL_DIR_NAME))
-        with ZipFile(archive_path, "r") as zf:
-            for fname in zf.namelist():
-                extract_file_and_remove_top_level_dir(
-                    base_dir=tmp_path, fname=fname, zip_ref=zf
-                )
-        rmtree(os.path.join(tmp_path, TOP_LEVEL_DIR_NAME))
-        with ZipFile(archive_path, "r") as zf:
-            zf.extractall(tmp_path)
-        dcmp = dircmp(tmp_path, f"{tmp_path}/{TOP_LEVEL_DIR_NAME}")
-
-        # Since this test uses the tmp_path as the target directory, and since
-        # the tmp_path also contains the zip file and the top level directory,
-        # make sure that the only difference between the tmp_path's contents
-        # and the top level directory's contents are the zip file and the top
-        # level directory itself. This implies that all files have been
-        # extracted from the top level directory and moved into the tmp_path.
-        assert set(dcmp.left_only) == {ARCHIVE_NAME, TOP_LEVEL_DIR_NAME}
-
-        # Make sure that all the subdirectories and files have been moved to
-        # the target directory
-        assert len(dcmp.right_only) == 0
-
-
-@pytest.mark.skipif(sys.platform == "win32", reason="Fail to create temp dir.")
-@pytest.mark.parametrize("remove_top_level_directory", [False, True])
-@pytest.mark.parametrize("unlink_zip", [False, True])
-def test_unzip_package(
-    random_zip_file_with_top_level_dir, remove_top_level_directory, unlink_zip
-):
-    archive_path = random_zip_file_with_top_level_dir
-    tmp_path = archive_path[: archive_path.rfind("/")]
-    tmp_subdir = f"{tmp_path}/{TOP_LEVEL_DIR_NAME}_tmp"
-    unzip_package(
-        package_path=archive_path,
-        target_dir=tmp_subdir,
-        remove_top_level_directory=remove_top_level_directory,
-        unlink_zip=unlink_zip,
-    )
-
-    dcmp = None
-    if remove_top_level_directory:
-        dcmp = dircmp(f"{tmp_subdir}", f"{tmp_path}/{TOP_LEVEL_DIR_NAME}")
-    else:
-        dcmp = dircmp(
-            f"{tmp_subdir}/{TOP_LEVEL_DIR_NAME}", f"{tmp_path}/{TOP_LEVEL_DIR_NAME}"
-        )
-    assert len(dcmp.left_only) == 0
-    assert len(dcmp.right_only) == 0
-
-    if unlink_zip:
-        assert not Path(archive_path).is_file()
-    else:
-        assert Path(archive_path).is_file()
-
-
-@pytest.mark.skipif(sys.platform == "win32", reason="Fail to create temp dir.")
-def test_travel():
-    with tempfile.TemporaryDirectory() as tmp_dir:
-        dir_paths = set()
-        file_paths = set()
-        item_num = 0
-        excludes = []
-        root = Path(tmp_dir) / "test"
-
-        def construct(path, excluded=False, depth=0):
-            nonlocal item_num
-            path.mkdir(parents=True)
-            if not excluded:
-                dir_paths.add(str(path))
-            if depth > 8:
-                return
-            if item_num > 500:
-                return
-            dir_num = random.randint(0, 10)
-            file_num = random.randint(0, 10)
-            for _ in range(dir_num):
-                uid = str(uuid.uuid4()).split("-")[0]
-                dir_path = path / uid
-                exclud_sub = random.randint(0, 5) == 0
-                if not excluded and exclud_sub:
-                    excludes.append(str(dir_path.relative_to(root)))
-                if not excluded:
-                    construct(dir_path, exclud_sub or excluded, depth + 1)
-                item_num += 1
-            if item_num > 1000:
-                return
-
-            for _ in range(file_num):
-                uid = str(uuid.uuid4()).split("-")[0]
-                with (path / uid).open("w") as f:
-                    v = random.randint(0, 1000)
-                    f.write(str(v))
-                    if not excluded:
-                        if random.randint(0, 5) == 0:
-                            excludes.append(str((path / uid).relative_to(root)))
-                        else:
-                            file_paths.add((str(path / uid), str(v)))
-                item_num += 1
-
-        construct(root)
-        exclude_spec = _get_excludes(root, excludes)
-        visited_dir_paths = set()
-        visited_file_paths = set()
-
-        def handler(path):
-            if path.is_dir():
-                visited_dir_paths.add(str(path))
-            else:
-                with open(path) as f:
-                    visited_file_paths.add((str(path), f.read()))
-
-        _dir_travel(root, [exclude_spec], handler)
-        assert file_paths == visited_file_paths
-        assert dir_paths == visited_dir_paths
-
-
-@pytest.mark.parametrize(
-    "parsing_tuple",
-    [
-        ("gcs://file.zip", Protocol.GCS, "file.zip"),
-        ("s3://bucket/file.zip", Protocol.S3, "s3_bucket_file.zip"),
-        ("https://test.com/file.zip", Protocol.HTTPS, "https_test_com_file.zip"),
-        ("gs://bucket/file.zip", Protocol.GS, "gs_bucket_file.zip"),
-    ],
-)
-def test_parsing(parsing_tuple):
-    uri, protocol, package_name = parsing_tuple
-    parsed_protocol, parsed_package_name = parse_uri(uri)
-
-    assert protocol == parsed_protocol
-    assert package_name == parsed_package_name
-
-
-if __name__ == "__main__":
-    sys.exit(pytest.main(["-sv", __file__]))
-=======
-import os
-from pathlib import Path
-import random
-from shutil import copytree, rmtree, make_archive
-import string
-import sys
-import tempfile
-from filecmp import dircmp
-import uuid
-
-import pytest
-from ray.ray_constants import KV_NAMESPACE_PACKAGE
-from ray.experimental.internal_kv import _internal_kv_del, _internal_kv_exists
-from ray._private.runtime_env.packaging import (
-    _dir_travel,
-    get_uri_for_directory,
-    _get_excludes,
-    upload_package_if_needed,
-    parse_uri,
-    Protocol,
-    get_top_level_dir_from_compressed_package,
-    remove_dir_from_filepaths,
-    unzip_package,
-)
-
-TOP_LEVEL_DIR_NAME = "top_level"
-ARCHIVE_NAME = "archive.zip"
-
-
-def random_string(size: int = 10):
-    return "".join(random.choice(string.ascii_uppercase) for _ in range(size))
-
-
-@pytest.fixture
-def empty_dir():
-    with tempfile.TemporaryDirectory() as tmp_dir:
-        yield tmp_dir
-
-
-@pytest.fixture
-def random_dir():
-    with tempfile.TemporaryDirectory() as tmp_dir:
-        path = Path(tmp_dir)
-        subdir = path / "subdir"
-        subdir.mkdir(parents=True)
-        for _ in range(10):
-            p1 = path / random_string(10)
-            with p1.open("w") as f1:
-                f1.write(random_string(100))
-            p2 = path / random_string(10)
-            with p2.open("w") as f2:
-                f2.write(random_string(200))
-        yield tmp_dir
-
-
-@pytest.fixture
-def random_zip_file_without_top_level_dir(random_dir):
-    path = Path(random_dir)
-    make_archive(path / ARCHIVE_NAME[: ARCHIVE_NAME.rfind(".")], "zip", path)
-    yield str(path / ARCHIVE_NAME)
-
-
-@pytest.fixture
-def random_zip_file_with_top_level_dir():
-    with tempfile.TemporaryDirectory() as tmp_dir:
-        path = Path(tmp_dir)
-        top_level_dir = path / TOP_LEVEL_DIR_NAME
-        top_level_dir.mkdir(parents=True)
-        next_level_dir = top_level_dir
-        for _ in range(10):
-            p1 = next_level_dir / random_string(10)
-            with p1.open("w") as f1:
-                f1.write(random_string(100))
-            p2 = next_level_dir / random_string(10)
-            with p2.open("w") as f2:
-                f2.write(random_string(200))
-            dir1 = next_level_dir / random_string(15)
-            dir1.mkdir(parents=True)
-            dir2 = next_level_dir / random_string(15)
-            dir2.mkdir(parents=True)
-            next_level_dir = dir2
-        make_archive(
-            path / ARCHIVE_NAME[: ARCHIVE_NAME.rfind(".")],
-            "zip",
-            path,
-            TOP_LEVEL_DIR_NAME,
-        )
-        yield str(path / ARCHIVE_NAME)
-
-
-@pytest.mark.skipif(sys.platform == "win32", reason="Fail to create temp dir.")
-class TestGetURIForDirectory:
-    def test_invalid_directory(self):
-        with pytest.raises(ValueError):
-            get_uri_for_directory("/does/not/exist")
-
-        with pytest.raises(ValueError):
-            get_uri_for_directory("does/not/exist")
-
-    def test_determinism(self, random_dir):
-        # Check that it's deterministic for same data.
-        uris = {get_uri_for_directory(random_dir) for _ in range(10)}
-        assert len(uris) == 1
-
-        # Add one file, should be different now.
-        with open(Path(random_dir) / f"test_{random_string}", "w") as f:
-            f.write(random_string())
-
-        assert {get_uri_for_directory(random_dir)} != uris
-
-    def test_relative_paths(self, random_dir):
-        # Check that relative or absolute paths result in the same URI.
-        p = Path(random_dir)
-        relative_uri = get_uri_for_directory(os.path.relpath(p))
-        absolute_uri = get_uri_for_directory(p.resolve())
-        assert relative_uri == absolute_uri
-
-    def test_excludes(self, random_dir):
-        # Excluding a directory should modify the URI.
-        included_uri = get_uri_for_directory(random_dir)
-        excluded_uri = get_uri_for_directory(random_dir, excludes=["subdir"])
-        assert included_uri != excluded_uri
-
-        # Excluding a directory should be the same as deleting it.
-        rmtree((Path(random_dir) / "subdir").resolve())
-        deleted_uri = get_uri_for_directory(random_dir)
-        assert deleted_uri == excluded_uri
-
-    def test_empty_directory(self):
-        try:
-            os.mkdir("d1")
-            os.mkdir("d2")
-            assert get_uri_for_directory("d1") == get_uri_for_directory("d2")
-        finally:
-            os.rmdir("d1")
-            os.rmdir("d2")
-
-    def test_uri_hash_length(self, random_dir):
-        uri = get_uri_for_directory(random_dir)
-        hex_hash = uri.split("_")[-1][: -len(".zip")]
-        assert len(hex_hash) == 16
-
-
-@pytest.mark.skipif(sys.platform == "win32", reason="Fail to create temp dir.")
-class TestUploadPackageIfNeeded:
-    def test_create_upload_once(self, empty_dir, random_dir, ray_start_regular):
-        uri = get_uri_for_directory(random_dir)
-        uploaded = upload_package_if_needed(uri, empty_dir, random_dir)
-        assert uploaded
-        assert _internal_kv_exists(uri, namespace=KV_NAMESPACE_PACKAGE)
-
-        uploaded = upload_package_if_needed(uri, empty_dir, random_dir)
-        assert not uploaded
-        assert _internal_kv_exists(uri, namespace=KV_NAMESPACE_PACKAGE)
-
-        # Delete the URI from the internal_kv. This should trigger re-upload.
-        _internal_kv_del(uri, namespace=KV_NAMESPACE_PACKAGE)
-        assert not _internal_kv_exists(uri, namespace=KV_NAMESPACE_PACKAGE)
-        uploaded = upload_package_if_needed(uri, empty_dir, random_dir)
-        assert uploaded
-
-
-@pytest.mark.skipif(sys.platform == "win32", reason="Fail to create temp dir.")
-class TestGetTopLevelDirFromCompressedPackage:
-    def test_get_top_level_valid(self, random_zip_file_with_top_level_dir):
-        top_level_dir_name = get_top_level_dir_from_compressed_package(
-            str(random_zip_file_with_top_level_dir)
-        )
-        assert top_level_dir_name == TOP_LEVEL_DIR_NAME
-
-    def test_get_top_level_invalid(self, random_zip_file_without_top_level_dir):
-        top_level_dir_name = get_top_level_dir_from_compressed_package(
-            str(random_zip_file_without_top_level_dir)
-        )
-        assert top_level_dir_name is None
-
-
-@pytest.mark.skipif(sys.platform == "win32", reason="Fail to create temp dir.")
-class TestRemoveDirFromFilepaths:
-    def test_valid_removal(self, random_zip_file_with_top_level_dir):
-        # This test copies the TOP_LEVEL_DIR_NAME directory, and then it
-        # shifts the contents of the copied directory into the base tmp_path
-        # directory. Then it compares the contents of tmp_path with the
-        # TOP_LEVEL_DIR_NAME directory to ensure that they match.
-
-        archive_path = random_zip_file_with_top_level_dir
-        tmp_path = archive_path[: archive_path.rfind("/")]
-        original_dir_path = os.path.join(tmp_path, TOP_LEVEL_DIR_NAME)
-        copy_dir_path = os.path.join(tmp_path, TOP_LEVEL_DIR_NAME + "_copy")
-        copytree(original_dir_path, copy_dir_path)
-        remove_dir_from_filepaths(tmp_path, TOP_LEVEL_DIR_NAME + "_copy")
-        dcmp = dircmp(tmp_path, f"{tmp_path}/{TOP_LEVEL_DIR_NAME}")
-
-        # Since this test uses the tmp_path as the target directory, and since
-        # the tmp_path also contains the zip file and the top level directory,
-        # make sure that the only difference between the tmp_path's contents
-        # and the top level directory's contents are the zip file from the
-        # Pytest fixture and the top level directory itself. This implies that
-        # all files have been extracted from the top level directory and moved
-        # into the tmp_path.
-        assert set(dcmp.left_only) == {ARCHIVE_NAME, TOP_LEVEL_DIR_NAME}
-
-        # Make sure that all the subdirectories and files have been moved to
-        # the target directory
-        assert len(dcmp.right_only) == 0
-
-
-@pytest.mark.skipif(sys.platform == "win32", reason="Fail to create temp dir.")
-@pytest.mark.parametrize("remove_top_level_directory", [False, True])
-@pytest.mark.parametrize("unlink_zip", [False, True])
-class TestUnzipPackage:
-    def dcmp_helper(
-        self, remove_top_level_directory, unlink_zip, tmp_subdir, tmp_path, archive_path
-    ):
-        dcmp = None
-        if remove_top_level_directory:
-            dcmp = dircmp(f"{tmp_subdir}", f"{tmp_path}/{TOP_LEVEL_DIR_NAME}")
-        else:
-            dcmp = dircmp(
-                f"{tmp_subdir}/{TOP_LEVEL_DIR_NAME}", f"{tmp_path}/{TOP_LEVEL_DIR_NAME}"
-            )
-        assert len(dcmp.left_only) == 0
-        assert len(dcmp.right_only) == 0
-
-        if unlink_zip:
-            assert not Path(archive_path).is_file()
-        else:
-            assert Path(archive_path).is_file()
-
-    def test_unzip_package(
-        self, random_zip_file_with_top_level_dir, remove_top_level_directory, unlink_zip
-    ):
-        archive_path = random_zip_file_with_top_level_dir
-        tmp_path = archive_path[: archive_path.rfind("/")]
-        tmp_subdir = f"{tmp_path}/{TOP_LEVEL_DIR_NAME}_tmp"
-
-        unzip_package(
-            package_path=archive_path,
-            target_dir=tmp_subdir,
-            remove_top_level_directory=remove_top_level_directory,
-            unlink_zip=unlink_zip,
-        )
-
-        self.dcmp_helper(
-            remove_top_level_directory, unlink_zip, tmp_subdir, tmp_path, archive_path
-        )
-
-    def test_unzip_with_matching_subdirectory_names(
-        self, remove_top_level_directory, unlink_zip
-    ):
-        with tempfile.TemporaryDirectory() as tmp_dir:
-            path = Path(tmp_dir)
-            top_level_dir = path / TOP_LEVEL_DIR_NAME
-            top_level_dir.mkdir(parents=True)
-            next_level_dir = top_level_dir
-            for _ in range(10):
-                dir1 = next_level_dir / TOP_LEVEL_DIR_NAME
-                dir1.mkdir(parents=True)
-                next_level_dir = dir1
-            make_archive(
-                path / ARCHIVE_NAME[: ARCHIVE_NAME.rfind(".")],
-                "zip",
-                path,
-                TOP_LEVEL_DIR_NAME,
-            )
-            archive_path = str(path / ARCHIVE_NAME)
-
-            tmp_path = archive_path[: archive_path.rfind("/")]
-            tmp_subdir = f"{tmp_path}/{TOP_LEVEL_DIR_NAME}_tmp"
-
-            unzip_package(
-                package_path=archive_path,
-                target_dir=tmp_subdir,
-                remove_top_level_directory=remove_top_level_directory,
-                unlink_zip=unlink_zip,
-            )
-
-            self.dcmp_helper(
-                remove_top_level_directory,
-                unlink_zip,
-                tmp_subdir,
-                tmp_path,
-                archive_path,
-            )
-
-
-@pytest.mark.skipif(sys.platform == "win32", reason="Fail to create temp dir.")
-def test_travel():
-    with tempfile.TemporaryDirectory() as tmp_dir:
-        dir_paths = set()
-        file_paths = set()
-        item_num = 0
-        excludes = []
-        root = Path(tmp_dir) / "test"
-
-        def construct(path, excluded=False, depth=0):
-            nonlocal item_num
-            path.mkdir(parents=True)
-            if not excluded:
-                dir_paths.add(str(path))
-            if depth > 8:
-                return
-            if item_num > 500:
-                return
-            dir_num = random.randint(0, 10)
-            file_num = random.randint(0, 10)
-            for _ in range(dir_num):
-                uid = str(uuid.uuid4()).split("-")[0]
-                dir_path = path / uid
-                exclud_sub = random.randint(0, 5) == 0
-                if not excluded and exclud_sub:
-                    excludes.append(str(dir_path.relative_to(root)))
-                if not excluded:
-                    construct(dir_path, exclud_sub or excluded, depth + 1)
-                item_num += 1
-            if item_num > 1000:
-                return
-
-            for _ in range(file_num):
-                uid = str(uuid.uuid4()).split("-")[0]
-                with (path / uid).open("w") as f:
-                    v = random.randint(0, 1000)
-                    f.write(str(v))
-                    if not excluded:
-                        if random.randint(0, 5) == 0:
-                            excludes.append(str((path / uid).relative_to(root)))
-                        else:
-                            file_paths.add((str(path / uid), str(v)))
-                item_num += 1
-
-        construct(root)
-        exclude_spec = _get_excludes(root, excludes)
-        visited_dir_paths = set()
-        visited_file_paths = set()
-
-        def handler(path):
-            if path.is_dir():
-                visited_dir_paths.add(str(path))
-            else:
-                with open(path) as f:
-                    visited_file_paths.add((str(path), f.read()))
-
-        _dir_travel(root, [exclude_spec], handler)
-        assert file_paths == visited_file_paths
-        assert dir_paths == visited_dir_paths
-
-
-@pytest.mark.parametrize(
-    "parsing_tuple",
-    [
-        ("gcs://file.zip", Protocol.GCS, "file.zip"),
-        ("s3://bucket/file.zip", Protocol.S3, "s3_bucket_file.zip"),
-        ("https://test.com/file.zip", Protocol.HTTPS, "https_test_com_file.zip"),
-        ("gs://bucket/file.zip", Protocol.GS, "gs_bucket_file.zip"),
-    ],
-)
-def test_parsing(parsing_tuple):
-    uri, protocol, package_name = parsing_tuple
-    parsed_protocol, parsed_package_name = parse_uri(uri)
-
-    assert protocol == parsed_protocol
-    assert package_name == parsed_package_name
-
-
-if __name__ == "__main__":
-    sys.exit(pytest.main(["-sv", __file__]))
->>>>>>> 19672688
+import os
+from pathlib import Path
+import random
+from shutil import copytree, rmtree, make_archive
+import string
+import sys
+import tempfile
+from filecmp import dircmp
+import uuid
+
+import pytest
+from ray.ray_constants import KV_NAMESPACE_PACKAGE
+from ray.experimental.internal_kv import _internal_kv_del, _internal_kv_exists
+from ray._private.runtime_env.packaging import (
+    _dir_travel,
+    get_uri_for_directory,
+    _get_excludes,
+    upload_package_if_needed,
+    parse_uri,
+    Protocol,
+    get_top_level_dir_from_compressed_package,
+    remove_dir_from_filepaths,
+    unzip_package,
+)
+
+TOP_LEVEL_DIR_NAME = "top_level"
+ARCHIVE_NAME = "archive.zip"
+
+
+def random_string(size: int = 10):
+    return "".join(random.choice(string.ascii_uppercase) for _ in range(size))
+
+
+@pytest.fixture
+def empty_dir():
+    with tempfile.TemporaryDirectory() as tmp_dir:
+        yield tmp_dir
+
+
+@pytest.fixture
+def random_dir():
+    with tempfile.TemporaryDirectory() as tmp_dir:
+        path = Path(tmp_dir)
+        subdir = path / "subdir"
+        subdir.mkdir(parents=True)
+        for _ in range(10):
+            p1 = path / random_string(10)
+            with p1.open("w") as f1:
+                f1.write(random_string(100))
+            p2 = path / random_string(10)
+            with p2.open("w") as f2:
+                f2.write(random_string(200))
+        yield tmp_dir
+
+
+@pytest.fixture
+def random_zip_file_without_top_level_dir(random_dir):
+    path = Path(random_dir)
+    make_archive(path / ARCHIVE_NAME[: ARCHIVE_NAME.rfind(".")], "zip", path)
+    yield str(path / ARCHIVE_NAME)
+
+
+@pytest.fixture
+def random_zip_file_with_top_level_dir():
+    with tempfile.TemporaryDirectory() as tmp_dir:
+        path = Path(tmp_dir)
+        top_level_dir = path / TOP_LEVEL_DIR_NAME
+        top_level_dir.mkdir(parents=True)
+        next_level_dir = top_level_dir
+        for _ in range(10):
+            p1 = next_level_dir / random_string(10)
+            with p1.open("w") as f1:
+                f1.write(random_string(100))
+            p2 = next_level_dir / random_string(10)
+            with p2.open("w") as f2:
+                f2.write(random_string(200))
+            dir1 = next_level_dir / random_string(15)
+            dir1.mkdir(parents=True)
+            dir2 = next_level_dir / random_string(15)
+            dir2.mkdir(parents=True)
+            next_level_dir = dir2
+        make_archive(
+            path / ARCHIVE_NAME[: ARCHIVE_NAME.rfind(".")],
+            "zip",
+            path,
+            TOP_LEVEL_DIR_NAME,
+        )
+        yield str(path / ARCHIVE_NAME)
+
+
+@pytest.mark.skipif(sys.platform == "win32", reason="Fail to create temp dir.")
+class TestGetURIForDirectory:
+    def test_invalid_directory(self):
+        with pytest.raises(ValueError):
+            get_uri_for_directory("/does/not/exist")
+
+        with pytest.raises(ValueError):
+            get_uri_for_directory("does/not/exist")
+
+    def test_determinism(self, random_dir):
+        # Check that it's deterministic for same data.
+        uris = {get_uri_for_directory(random_dir) for _ in range(10)}
+        assert len(uris) == 1
+
+        # Add one file, should be different now.
+        with open(Path(random_dir) / f"test_{random_string}", "w") as f:
+            f.write(random_string())
+
+        assert {get_uri_for_directory(random_dir)} != uris
+
+    def test_relative_paths(self, random_dir):
+        # Check that relative or absolute paths result in the same URI.
+        p = Path(random_dir)
+        relative_uri = get_uri_for_directory(os.path.relpath(p))
+        absolute_uri = get_uri_for_directory(p.resolve())
+        assert relative_uri == absolute_uri
+
+    def test_excludes(self, random_dir):
+        # Excluding a directory should modify the URI.
+        included_uri = get_uri_for_directory(random_dir)
+        excluded_uri = get_uri_for_directory(random_dir, excludes=["subdir"])
+        assert included_uri != excluded_uri
+
+        # Excluding a directory should be the same as deleting it.
+        rmtree((Path(random_dir) / "subdir").resolve())
+        deleted_uri = get_uri_for_directory(random_dir)
+        assert deleted_uri == excluded_uri
+
+    def test_empty_directory(self):
+        try:
+            os.mkdir("d1")
+            os.mkdir("d2")
+            assert get_uri_for_directory("d1") == get_uri_for_directory("d2")
+        finally:
+            os.rmdir("d1")
+            os.rmdir("d2")
+
+    def test_uri_hash_length(self, random_dir):
+        uri = get_uri_for_directory(random_dir)
+        hex_hash = uri.split("_")[-1][: -len(".zip")]
+        assert len(hex_hash) == 16
+
+
+@pytest.mark.skipif(sys.platform == "win32", reason="Fail to create temp dir.")
+class TestUploadPackageIfNeeded:
+    def test_create_upload_once(self, empty_dir, random_dir, ray_start_regular):
+        uri = get_uri_for_directory(random_dir)
+        uploaded = upload_package_if_needed(uri, empty_dir, random_dir)
+        assert uploaded
+        assert _internal_kv_exists(uri, namespace=KV_NAMESPACE_PACKAGE)
+
+        uploaded = upload_package_if_needed(uri, empty_dir, random_dir)
+        assert not uploaded
+        assert _internal_kv_exists(uri, namespace=KV_NAMESPACE_PACKAGE)
+
+        # Delete the URI from the internal_kv. This should trigger re-upload.
+        _internal_kv_del(uri, namespace=KV_NAMESPACE_PACKAGE)
+        assert not _internal_kv_exists(uri, namespace=KV_NAMESPACE_PACKAGE)
+        uploaded = upload_package_if_needed(uri, empty_dir, random_dir)
+        assert uploaded
+
+
+@pytest.mark.skipif(sys.platform == "win32", reason="Fail to create temp dir.")
+class TestGetTopLevelDirFromCompressedPackage:
+    def test_get_top_level_valid(self, random_zip_file_with_top_level_dir):
+        top_level_dir_name = get_top_level_dir_from_compressed_package(
+            str(random_zip_file_with_top_level_dir)
+        )
+        assert top_level_dir_name == TOP_LEVEL_DIR_NAME
+
+    def test_get_top_level_invalid(self, random_zip_file_without_top_level_dir):
+        top_level_dir_name = get_top_level_dir_from_compressed_package(
+            str(random_zip_file_without_top_level_dir)
+        )
+        assert top_level_dir_name is None
+
+
+@pytest.mark.skipif(sys.platform == "win32", reason="Fail to create temp dir.")
+class TestRemoveDirFromFilepaths:
+    def test_valid_removal(self, random_zip_file_with_top_level_dir):
+        # This test copies the TOP_LEVEL_DIR_NAME directory, and then it
+        # shifts the contents of the copied directory into the base tmp_path
+        # directory. Then it compares the contents of tmp_path with the
+        # TOP_LEVEL_DIR_NAME directory to ensure that they match.
+
+        archive_path = random_zip_file_with_top_level_dir
+        tmp_path = archive_path[: archive_path.rfind("/")]
+        original_dir_path = os.path.join(tmp_path, TOP_LEVEL_DIR_NAME)
+        copy_dir_path = os.path.join(tmp_path, TOP_LEVEL_DIR_NAME + "_copy")
+        copytree(original_dir_path, copy_dir_path)
+        remove_dir_from_filepaths(tmp_path, TOP_LEVEL_DIR_NAME + "_copy")
+        dcmp = dircmp(tmp_path, f"{tmp_path}/{TOP_LEVEL_DIR_NAME}")
+
+        # Since this test uses the tmp_path as the target directory, and since
+        # the tmp_path also contains the zip file and the top level directory,
+        # make sure that the only difference between the tmp_path's contents
+        # and the top level directory's contents are the zip file from the
+        # Pytest fixture and the top level directory itself. This implies that
+        # all files have been extracted from the top level directory and moved
+        # into the tmp_path.
+        assert set(dcmp.left_only) == {ARCHIVE_NAME, TOP_LEVEL_DIR_NAME}
+
+        # Make sure that all the subdirectories and files have been moved to
+        # the target directory
+        assert len(dcmp.right_only) == 0
+
+
+@pytest.mark.skipif(sys.platform == "win32", reason="Fail to create temp dir.")
+@pytest.mark.parametrize("remove_top_level_directory", [False, True])
+@pytest.mark.parametrize("unlink_zip", [False, True])
+class TestUnzipPackage:
+    def dcmp_helper(
+        self, remove_top_level_directory, unlink_zip, tmp_subdir, tmp_path, archive_path
+    ):
+        dcmp = None
+        if remove_top_level_directory:
+            dcmp = dircmp(f"{tmp_subdir}", f"{tmp_path}/{TOP_LEVEL_DIR_NAME}")
+        else:
+            dcmp = dircmp(
+                f"{tmp_subdir}/{TOP_LEVEL_DIR_NAME}", f"{tmp_path}/{TOP_LEVEL_DIR_NAME}"
+            )
+        assert len(dcmp.left_only) == 0
+        assert len(dcmp.right_only) == 0
+
+        if unlink_zip:
+            assert not Path(archive_path).is_file()
+        else:
+            assert Path(archive_path).is_file()
+
+    def test_unzip_package(
+        self, random_zip_file_with_top_level_dir, remove_top_level_directory, unlink_zip
+    ):
+        archive_path = random_zip_file_with_top_level_dir
+        tmp_path = archive_path[: archive_path.rfind("/")]
+        tmp_subdir = f"{tmp_path}/{TOP_LEVEL_DIR_NAME}_tmp"
+
+        unzip_package(
+            package_path=archive_path,
+            target_dir=tmp_subdir,
+            remove_top_level_directory=remove_top_level_directory,
+            unlink_zip=unlink_zip,
+        )
+
+        self.dcmp_helper(
+            remove_top_level_directory, unlink_zip, tmp_subdir, tmp_path, archive_path
+        )
+
+    def test_unzip_with_matching_subdirectory_names(
+        self, remove_top_level_directory, unlink_zip
+    ):
+        with tempfile.TemporaryDirectory() as tmp_dir:
+            path = Path(tmp_dir)
+            top_level_dir = path / TOP_LEVEL_DIR_NAME
+            top_level_dir.mkdir(parents=True)
+            next_level_dir = top_level_dir
+            for _ in range(10):
+                dir1 = next_level_dir / TOP_LEVEL_DIR_NAME
+                dir1.mkdir(parents=True)
+                next_level_dir = dir1
+            make_archive(
+                path / ARCHIVE_NAME[: ARCHIVE_NAME.rfind(".")],
+                "zip",
+                path,
+                TOP_LEVEL_DIR_NAME,
+            )
+            archive_path = str(path / ARCHIVE_NAME)
+
+            tmp_path = archive_path[: archive_path.rfind("/")]
+            tmp_subdir = f"{tmp_path}/{TOP_LEVEL_DIR_NAME}_tmp"
+
+            unzip_package(
+                package_path=archive_path,
+                target_dir=tmp_subdir,
+                remove_top_level_directory=remove_top_level_directory,
+                unlink_zip=unlink_zip,
+            )
+
+            self.dcmp_helper(
+                remove_top_level_directory,
+                unlink_zip,
+                tmp_subdir,
+                tmp_path,
+                archive_path,
+            )
+
+
+@pytest.mark.skipif(sys.platform == "win32", reason="Fail to create temp dir.")
+def test_travel():
+    with tempfile.TemporaryDirectory() as tmp_dir:
+        dir_paths = set()
+        file_paths = set()
+        item_num = 0
+        excludes = []
+        root = Path(tmp_dir) / "test"
+
+        def construct(path, excluded=False, depth=0):
+            nonlocal item_num
+            path.mkdir(parents=True)
+            if not excluded:
+                dir_paths.add(str(path))
+            if depth > 8:
+                return
+            if item_num > 500:
+                return
+            dir_num = random.randint(0, 10)
+            file_num = random.randint(0, 10)
+            for _ in range(dir_num):
+                uid = str(uuid.uuid4()).split("-")[0]
+                dir_path = path / uid
+                exclud_sub = random.randint(0, 5) == 0
+                if not excluded and exclud_sub:
+                    excludes.append(str(dir_path.relative_to(root)))
+                if not excluded:
+                    construct(dir_path, exclud_sub or excluded, depth + 1)
+                item_num += 1
+            if item_num > 1000:
+                return
+
+            for _ in range(file_num):
+                uid = str(uuid.uuid4()).split("-")[0]
+                with (path / uid).open("w") as f:
+                    v = random.randint(0, 1000)
+                    f.write(str(v))
+                    if not excluded:
+                        if random.randint(0, 5) == 0:
+                            excludes.append(str((path / uid).relative_to(root)))
+                        else:
+                            file_paths.add((str(path / uid), str(v)))
+                item_num += 1
+
+        construct(root)
+        exclude_spec = _get_excludes(root, excludes)
+        visited_dir_paths = set()
+        visited_file_paths = set()
+
+        def handler(path):
+            if path.is_dir():
+                visited_dir_paths.add(str(path))
+            else:
+                with open(path) as f:
+                    visited_file_paths.add((str(path), f.read()))
+
+        _dir_travel(root, [exclude_spec], handler)
+        assert file_paths == visited_file_paths
+        assert dir_paths == visited_dir_paths
+
+
+@pytest.mark.parametrize(
+    "parsing_tuple",
+    [
+        ("gcs://file.zip", Protocol.GCS, "file.zip"),
+        ("s3://bucket/file.zip", Protocol.S3, "s3_bucket_file.zip"),
+        ("https://test.com/file.zip", Protocol.HTTPS, "https_test_com_file.zip"),
+        ("gs://bucket/file.zip", Protocol.GS, "gs_bucket_file.zip"),
+    ],
+)
+def test_parsing(parsing_tuple):
+    uri, protocol, package_name = parsing_tuple
+    parsed_protocol, parsed_package_name = parse_uri(uri)
+
+    assert protocol == parsed_protocol
+    assert package_name == parsed_package_name
+
+
+if __name__ == "__main__":
+    sys.exit(pytest.main(["-sv", __file__]))