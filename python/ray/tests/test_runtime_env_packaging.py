import os
import random
import shutil
import socket
import string
import sys
import tempfile
import uuid
from filecmp import dircmp
from pathlib import Path
from shutil import copytree, make_archive, rmtree
import zipfile
import ray

import pytest

from ray._private.ray_constants import (
    KV_NAMESPACE_PACKAGE,
    RAY_RUNTIME_ENV_IGNORE_GITIGNORE,
)
from ray._private.runtime_env.packaging import (
    GCS_STORAGE_MAX_SIZE,
    MAC_OS_ZIP_HIDDEN_DIR_NAME,
    Protocol,
    _dir_travel,
    _get_excludes,
    _store_package_in_gcs,
    download_and_unpack_package,
    get_local_dir_from_uri,
    get_top_level_dir_from_compressed_package,
    get_uri_for_file,
    get_uri_for_directory,
    get_uri_for_package,
    is_whl_uri,
    is_zip_uri,
    parse_uri,
    remove_dir_from_filepaths,
    unzip_package,
    upload_package_if_needed,
    _get_gitignore,
    upload_package_to_gcs,
)
from ray.experimental.internal_kv import (
    _initialize_internal_kv,
    _internal_kv_del,
    _internal_kv_exists,
    _internal_kv_get,
    _internal_kv_reset,
)

TOP_LEVEL_DIR_NAME = "top_level"
ARCHIVE_NAME = "archive.zip"

# This package contains a subdirectory called `test_module`.
# Calling `test_module.one()` should return `2`.
# If you find that confusing, take it up with @jiaodong...
HTTPS_PACKAGE_URI = "https://github.com/shrekris-anyscale/test_module/archive/HEAD.zip"
S3_PACKAGE_URI = "s3://runtime-env-test/test_runtime_env.zip"
S3_WHL_PACKAGE_URI = "s3://runtime-env-test/test_module-0.0.1-py3-none-any.whl"
GS_PACKAGE_URI = "gs://public-runtime-env-test/test_module.zip"


def random_string(size: int = 10):
    return "".join(random.choice(string.ascii_uppercase) for _ in range(size))


@pytest.fixture
def random_file(tmp_path) -> Path:
    p = tmp_path / (random_string(10) + ".py")
    with p.open("w") as f:
        f.write(random_string(100))
    yield p


@pytest.fixture
def random_dir(tmp_path) -> Path:
    subdir = tmp_path / "subdir"
    subdir.mkdir()
    for _ in range(10):
        p1 = tmp_path / random_string(10)
        with p1.open("w") as f1:
            f1.write(random_string(100))
        p2 = tmp_path / random_string(10)
        with p2.open("w") as f2:
            f2.write(random_string(200))
    yield tmp_path


@pytest.fixture
def short_path_dir():
    """A directory with a short path.

    This directory is used to test the case where a socket file is in the
    directory.  Socket files have a maximum length of 108 characters, so the
    path from the built-in pytest fixture tmp_path is too long.
    """
    dir = Path("short_path")
    dir.mkdir()
    yield dir
    shutil.rmtree(str(dir))


@pytest.fixture
def random_zip_file_without_top_level_dir(random_dir):
    make_archive(
        random_dir / ARCHIVE_NAME[: ARCHIVE_NAME.rfind(".")], "zip", random_dir
    )
    yield str(random_dir / ARCHIVE_NAME)


@pytest.fixture
def random_zip_file_with_top_level_dir(tmp_path):
    path = tmp_path
    top_level_dir = path / TOP_LEVEL_DIR_NAME
    top_level_dir.mkdir(parents=True)
    next_level_dir = top_level_dir
    for _ in range(10):
        p1 = next_level_dir / random_string(10)
        with p1.open("w") as f1:
            f1.write(random_string(100))
        p2 = next_level_dir / random_string(10)
        with p2.open("w") as f2:
            f2.write(random_string(200))
        dir1 = next_level_dir / random_string(15)
        dir1.mkdir(parents=True)
        dir2 = next_level_dir / random_string(15)
        dir2.mkdir(parents=True)
        next_level_dir = dir2

    # Add __MACOSX directory. This is a hidden directory that is created by
    # macOS when zipping a directory.
    macos_dir = path / MAC_OS_ZIP_HIDDEN_DIR_NAME
    macos_dir.mkdir(parents=True)
    with (macos_dir / "file").open("w") as f:
        f.write("macos file")

    make_archive(
        path / ARCHIVE_NAME[: ARCHIVE_NAME.rfind(".")],
        "zip",
        path,
        TOP_LEVEL_DIR_NAME,
    )
    yield str(path / ARCHIVE_NAME)


class TestGetURIForFile:
    def test_invalid_file(self):
        with pytest.raises(ValueError):
            get_uri_for_file("/does/not/exist.py")

        with pytest.raises(ValueError):
            get_uri_for_file("does/not/exist.py")

    def test_determinism(self, random_file):
        # Check that it's deterministic for same data.
        uris = {get_uri_for_file(str(random_file)) for _ in range(10)}
        assert len(uris) == 1

        # Append one line, should be different now.
        with open(random_file, "a") as f:
            f.write(random_string())

        assert {get_uri_for_file(str(random_file))} != uris

    def test_relative_paths(self, random_file):
        # Check that relative or absolute paths result in the same URI.
        p = Path(random_file)
        relative_uri = get_uri_for_file(os.path.relpath(p))
        absolute_uri = get_uri_for_file(str(p.resolve()))
        assert relative_uri == absolute_uri

    def test_uri_hash_length(self, random_file):
        uri = get_uri_for_file(str(random_file))
        hex_hash = uri.split("_")[-1][: -len(".zip")]
        assert len(hex_hash) == 16


class TestGetURIForDirectory:
    def test_invalid_directory(self):
        with pytest.raises(ValueError):
            get_uri_for_directory("/does/not/exist")

        with pytest.raises(ValueError):
            get_uri_for_directory("does/not/exist")

    def test_determinism(self, random_dir):
        # Check that it's deterministic for same data.
        uris = {get_uri_for_directory(random_dir) for _ in range(10)}
        assert len(uris) == 1

        # Add one file, should be different now.
        with open(random_dir / f"test_{random_string()}", "w") as f:
            f.write(random_string())

        assert {get_uri_for_directory(random_dir)} != uris

    def test_relative_paths(self, random_dir):
        # Check that relative or absolute paths result in the same URI.
        p = Path(random_dir)
        relative_uri = get_uri_for_directory(os.path.relpath(p))
        absolute_uri = get_uri_for_directory(p.resolve())
        assert relative_uri == absolute_uri

    def test_excludes(self, random_dir):
        # Excluding a directory should modify the URI.
        included_uri = get_uri_for_directory(random_dir)
        excluded_uri = get_uri_for_directory(random_dir, excludes=["subdir"])
        assert included_uri != excluded_uri

        # Excluding a directory should be the same as deleting it.
        rmtree((Path(random_dir) / "subdir").resolve())
        deleted_uri = get_uri_for_directory(random_dir)
        assert deleted_uri == excluded_uri

    def test_empty_directory(self):
        try:
            os.mkdir("d1")
            os.mkdir("d2")
            assert get_uri_for_directory("d1") == get_uri_for_directory("d2")
        finally:
            os.rmdir("d1")
            os.rmdir("d2")

    def test_uri_hash_length(self, random_dir):
        uri = get_uri_for_directory(random_dir)
        hex_hash = uri.split("_")[-1][: -len(".zip")]
        assert len(hex_hash) == 16

    @pytest.mark.skipif(
        sys.platform == "win32",
        reason="Unix sockets not available on windows",
    )
    def test_unopenable_files_skipped(self, random_dir, short_path_dir):
        """Test that unopenable files can be present in the working_dir.

        Some files such as `.sock` files are unopenable. This test ensures that
        we skip those files when generating the content hash. Previously this
        would raise an exception, see #25411.
        """

        # Create a socket file.
        sock = socket.socket(socket.AF_UNIX)
        sock.bind(str(short_path_dir / "test_socket"))

        # Check that opening the socket raises an exception.
        with pytest.raises(OSError):
            (short_path_dir / "test_socket").open()

        # Check that the hash can still be generated without errors.
        get_uri_for_directory(short_path_dir)


class TestUploadPackageIfNeeded:
    def test_create_upload_once(self, tmp_path, random_dir, ray_start_regular):
        uri = get_uri_for_directory(random_dir)
        uploaded = upload_package_if_needed(uri, tmp_path, random_dir)
        assert uploaded
        assert _internal_kv_exists(uri, namespace=KV_NAMESPACE_PACKAGE)

        uploaded = upload_package_if_needed(uri, tmp_path, random_dir)
        assert not uploaded
        assert _internal_kv_exists(uri, namespace=KV_NAMESPACE_PACKAGE)

        # Delete the URI from the internal_kv. This should trigger re-upload.
        _internal_kv_del(uri, namespace=KV_NAMESPACE_PACKAGE)
        assert not _internal_kv_exists(uri, namespace=KV_NAMESPACE_PACKAGE)
        uploaded = upload_package_if_needed(uri, tmp_path, random_dir)
        assert uploaded


class TestStorePackageInGcs:
    class DisconnectedClient:
        """Mock GcsClient that fails cannot put in the GCS."""

        def __init__(self, *args, **kwargs):
            pass

        def internal_kv_put(self, *args, **kwargs):
            raise RuntimeError("Cannot reach GCS!")

    def raise_runtime_error(self, *args, **kwargs):
        raise RuntimeError("Raised a runtime error!")

    def test_upload_succeeds(self, ray_start_regular):
        """Check function behavior when upload succeeds."""

        uri = "gcs://test.zip"
        bytes = b"test"

        assert len(bytes) < GCS_STORAGE_MAX_SIZE
        assert not _internal_kv_exists(uri, namespace=KV_NAMESPACE_PACKAGE)
        assert _store_package_in_gcs(uri, bytes) == len(bytes)
        assert bytes == _internal_kv_get(uri, namespace=KV_NAMESPACE_PACKAGE)

    def test_upload_fails(self):
        """Check that function throws useful error when upload fails."""

        uri = "gcs://test.zip"
        bytes = b"test"

        assert len(bytes) < GCS_STORAGE_MAX_SIZE

        _internal_kv_reset()
        _initialize_internal_kv(self.DisconnectedClient())
        with pytest.raises(RuntimeError, match="Failed to store package in the GCS"):
            _store_package_in_gcs(uri, bytes)

    def test_package_size_too_large(self):
        """Check that function throws useful error when package is too large."""

        uri = "gcs://test.zip"
        bytes = b"a" * (GCS_STORAGE_MAX_SIZE + 1)

        with pytest.raises(ValueError, match="Package size"):
            _store_package_in_gcs(uri, bytes)


class TestGetTopLevelDirFromCompressedPackage:
    def test_get_top_level_valid(self, random_zip_file_with_top_level_dir):
        top_level_dir_name = get_top_level_dir_from_compressed_package(
            str(random_zip_file_with_top_level_dir)
        )
        assert top_level_dir_name == TOP_LEVEL_DIR_NAME

    def test_get_top_level_invalid(self, random_zip_file_without_top_level_dir):
        top_level_dir_name = get_top_level_dir_from_compressed_package(
            str(random_zip_file_without_top_level_dir)
        )
        assert top_level_dir_name is None


class TestRemoveDirFromFilepaths:
    def test_valid_removal(self, random_zip_file_with_top_level_dir):
        # This test copies the TOP_LEVEL_DIR_NAME directory, and then it
        # shifts the contents of the copied directory into the base tmp_path
        # directory. Then it compares the contents of tmp_path with the
        # TOP_LEVEL_DIR_NAME directory to ensure that they match.

        archive_path = random_zip_file_with_top_level_dir
        tmp_path = archive_path[: archive_path.rfind(os.path.sep)]
        original_dir_path = os.path.join(tmp_path, TOP_LEVEL_DIR_NAME)
        copy_dir_path = os.path.join(tmp_path, TOP_LEVEL_DIR_NAME + "_copy")
        copytree(original_dir_path, copy_dir_path)
        remove_dir_from_filepaths(tmp_path, TOP_LEVEL_DIR_NAME + "_copy")
        dcmp = dircmp(tmp_path, os.path.join(tmp_path, TOP_LEVEL_DIR_NAME))

        # Since this test uses the tmp_path as the target directory, and since
        # the tmp_path also contains the zip file and the top level directory,
        # make sure that the only difference between the tmp_path's contents
        # and the top level directory's contents are the zip file from the
        # Pytest fixture and the top level directory itself. This implies that
        # all files have been extracted from the top level directory and moved
        # into the tmp_path.
        assert set(dcmp.left_only) == {
            ARCHIVE_NAME,
            TOP_LEVEL_DIR_NAME,
            MAC_OS_ZIP_HIDDEN_DIR_NAME,
        }

        # Make sure that all the subdirectories and files have been moved to
        # the target directory
        assert len(dcmp.right_only) == 0


@pytest.mark.parametrize("remove_top_level_directory", [False, True])
@pytest.mark.parametrize("unlink_zip", [False, True])
class TestUnzipPackage:
    def dcmp_helper(
        self, remove_top_level_directory, unlink_zip, tmp_subdir, tmp_path, archive_path
    ):
        dcmp = None
        if remove_top_level_directory:
            dcmp = dircmp(tmp_subdir, os.path.join(tmp_path, TOP_LEVEL_DIR_NAME))
        else:
            dcmp = dircmp(
                os.path.join(tmp_subdir, TOP_LEVEL_DIR_NAME),
                os.path.join(tmp_path, TOP_LEVEL_DIR_NAME),
            )
        assert len(dcmp.left_only) == 0
        assert len(dcmp.right_only) == 0

        if unlink_zip:
            assert not Path(archive_path).is_file()
        else:
            assert Path(archive_path).is_file()

    def test_unzip_package(
        self, random_zip_file_with_top_level_dir, remove_top_level_directory, unlink_zip
    ):
        archive_path = random_zip_file_with_top_level_dir
        tmp_path = archive_path[: archive_path.rfind(os.path.sep)]
        tmp_subdir = os.path.join(tmp_path, TOP_LEVEL_DIR_NAME + "_tmp")

        unzip_package(
            package_path=archive_path,
            target_dir=tmp_subdir,
            remove_top_level_directory=remove_top_level_directory,
            unlink_zip=unlink_zip,
        )

        self.dcmp_helper(
            remove_top_level_directory, unlink_zip, tmp_subdir, tmp_path, archive_path
        )

    def test_unzip_with_matching_subdirectory_names(
        self,
        remove_top_level_directory,
        unlink_zip,
        tmp_path,
    ):
        path = tmp_path
        top_level_dir = path / TOP_LEVEL_DIR_NAME
        top_level_dir.mkdir(parents=True)
        next_level_dir = top_level_dir
        for _ in range(10):
            dir1 = next_level_dir / TOP_LEVEL_DIR_NAME
            dir1.mkdir(parents=True)
            next_level_dir = dir1
        make_archive(
            path / ARCHIVE_NAME[: ARCHIVE_NAME.rfind(".")],
            "zip",
            path,
            TOP_LEVEL_DIR_NAME,
        )
        archive_path = str(path / ARCHIVE_NAME)

        tmp_path = archive_path[: archive_path.rfind(os.path.sep)]
        tmp_subdir = os.path.join(tmp_path, TOP_LEVEL_DIR_NAME + "_tmp")

        unzip_package(
            package_path=archive_path,
            target_dir=tmp_subdir,
            remove_top_level_directory=remove_top_level_directory,
            unlink_zip=unlink_zip,
        )

        self.dcmp_helper(
            remove_top_level_directory,
            unlink_zip,
            tmp_subdir,
            tmp_path,
            archive_path,
        )

    def test_unzip_package_with_multiple_top_level_dirs(
        self,
        remove_top_level_directory,
        unlink_zip,
        random_zip_file_without_top_level_dir,
    ):
        """Test unzipping a package with multiple top level directories (not counting __MACOSX).

        Tests that we don't remove the top level directory, regardless of the
        value of remove_top_level_directory.
        """
        archive_path = random_zip_file_without_top_level_dir
        tmp_path = archive_path[: archive_path.rfind(os.path.sep)]
        target_dir = os.path.join(tmp_path, "target_dir")
        print(os.listdir(tmp_path))

        # tmp_path
        # ├── target_dir
        # └── archive.zip

        unzip_package(
            package_path=archive_path,
            target_dir=target_dir,
            remove_top_level_directory=remove_top_level_directory,
            unlink_zip=unlink_zip,
        )
        print(os.listdir(target_dir))
        dcmp = dircmp(tmp_path, target_dir)
        print(dcmp.report())
        # assert False
        assert dcmp.left_only == ["target_dir"]
        # A side effect of the test structure is that archive.zip is itself
        # added to the zip file because it is in the same directory we're zipping.
        assert dcmp.right_only == ([ARCHIVE_NAME] if unlink_zip else [])

        if unlink_zip:
            assert not Path(archive_path).is_file()
        else:
            assert Path(archive_path).is_file()


class TestParseUri:
    @pytest.mark.parametrize(
        "parsing_tuple",
        [
            ("gcs://file.zip", Protocol.GCS, "file.zip"),
            ("s3://bucket/file.zip", Protocol.S3, "s3_bucket_file.zip"),
            ("https://test.com/file.zip", Protocol.HTTPS, "https_test_com_file.zip"),
            ("gs://bucket/file.zip", Protocol.GS, "gs_bucket_file.zip"),
<<<<<<< HEAD
            ("hdfs://namenode/file.zip", Protocol.HDFS, "hdfs_namenode_file.zip"),
=======
            (
                "https://test.com/package-0.0.1-py2.py3-none-any.whl?param=value",
                Protocol.HTTPS,
                "package-0.0.1-py2.py3-none-any.whl",
            ),
>>>>>>> 4919aa49
        ],
    )
    def test_parsing_remote_basic(self, parsing_tuple):
        uri, protocol, package_name = parsing_tuple
        parsed_protocol, parsed_package_name = parse_uri(uri)

        assert protocol == parsed_protocol
        assert package_name == parsed_package_name

    @pytest.mark.parametrize(
        "parsing_tuple",
        [
            (
                "https://username:PAT@github.com/repo/archive/commit_hash.zip",
                "https_username_PAT_github_com_repo_archive_commit_hash.zip",
            ),
            (
                (
                    "https://un:pwd@gitlab.com/user/repo/-/"
                    "archive/commit_hash/repo-commit_hash.zip"
                ),
                (
                    "https_un_pwd_gitlab_com_user_repo_-_"
                    "archive_commit_hash_repo-commit_hash.zip"
                ),
            ),
        ],
    )
    def test_parse_private_git_https_uris(self, parsing_tuple):
        raw_uri, parsed_uri = parsing_tuple
        parsed_protocol, parsed_package_name = parse_uri(raw_uri)
        assert parsed_protocol == Protocol.HTTPS
        assert parsed_package_name == parsed_uri

    @pytest.mark.parametrize(
        "parsing_tuple",
        [
            (
                "https://username:PAT@github.com/repo/archive:2/commit_hash.zip",
                Protocol.HTTPS,
                "https_username_PAT_github_com_repo_archive_2_commit_hash.zip",
            ),
            (
                "gs://fake/2022-10-21T13:11:35+00:00/package.zip",
                Protocol.GS,
                "gs_fake_2022-10-21T13_11_35_00_00_package.zip",
            ),
            (
                "s3://fake/2022-10-21T13:11:35+00:00/package.zip",
                Protocol.S3,
                "s3_fake_2022-10-21T13_11_35_00_00_package.zip",
            ),
            (
                "file:///fake/2022-10-21T13:11:35+00:00/package.zip",
                Protocol.FILE,
                "file__fake_2022-10-21T13_11_35_00_00_package.zip",
            ),
            (
                "file:///fake/2022-10-21T13:11:35+00:00/(package).zip",
                Protocol.FILE,
                "file__fake_2022-10-21T13_11_35_00_00__package_.zip",
            ),
        ],
    )
    def test_parse_uris_with_disallowed_chars(self, parsing_tuple):
        raw_uri, protocol, parsed_uri = parsing_tuple
        parsed_protocol, parsed_package_name = parse_uri(raw_uri)
        assert parsed_protocol == protocol
        assert parsed_package_name == parsed_uri

    @pytest.mark.parametrize(
        "parsing_tuple",
        [
            (
                "https://username:PAT@github.com/repo/archive:2/commit_hash.whl",
                Protocol.HTTPS,
                "commit_hash.whl",
            ),
            (
                "gs://fake/2022-10-21T13:11:35+00:00/package.whl",
                Protocol.GS,
                "package.whl",
            ),
            (
                "s3://fake/2022-10-21T13:11:35+00:00/package.whl",
                Protocol.S3,
                "package.whl",
            ),
            (
                "file:///fake/2022-10-21T13:11:35+00:00/package.whl",
                Protocol.FILE,
                "package.whl",
            ),
        ],
    )
    def test_parse_remote_whl_uris(self, parsing_tuple):
        raw_uri, protocol, parsed_uri = parsing_tuple
        parsed_protocol, parsed_package_name = parse_uri(raw_uri)
        assert parsed_protocol == protocol
        assert parsed_package_name == parsed_uri

    @pytest.mark.parametrize(
        "gcs_uri",
        ["gcs://pip_install_test-0.5-py3-none-any.whl", "gcs://storing@here.zip"],
    )
    def test_parse_gcs_uri(self, gcs_uri):
        """GCS URIs should not be modified in this function."""
        protocol, package_name = parse_uri(gcs_uri)
        assert protocol == Protocol.GCS
        assert package_name == gcs_uri.split("/")[-1]


@pytest.mark.asyncio
class TestDownloadAndUnpackPackage:
    async def test_download_and_unpack_package_with_gcs_uri_without_gcs_client(
        self, ray_start_regular
    ):
        # Test the guard clause for giving GCS URIs without a GCS client.
        with tempfile.TemporaryDirectory() as temp_dir:
            zipfile_path = Path(temp_dir) / "test-zip-file.zip"
            with zipfile.ZipFile(zipfile_path, "x") as zip:
                # Add a file to the zip file so we can verify the file was extracted.
                zip.writestr("file.txt", "Hello, world!")

            # upload the zip file to GCS pkg_uri
            pkg_uri = "gcs://my-zipfile.zip"
            upload_package_to_gcs(pkg_uri, zipfile_path.read_bytes())

            with pytest.raises(ValueError):
                # Download the zip file from GCS pkg_uri
                await download_and_unpack_package(
                    pkg_uri=pkg_uri,
                    base_directory=temp_dir,
                    gcs_client=None,
                )

    async def test_download_and_unpack_package_with_gcs_uri(self, ray_start_regular):
        # Test downloading and unpacking a GCS package with a GCS client.

        gcs_client = ray._private.worker.global_worker.gcs_client

        with tempfile.TemporaryDirectory() as temp_dir:
            zipfile_path = Path(temp_dir) / "test-zip-file.zip"
            with zipfile.ZipFile(zipfile_path, "x") as zip:
                # Add a file to the zip file so we can verify the file was extracted.
                zip.writestr("file.txt", "Hello, world!")

            # upload the zip file to GCS pkg_uri
            pkg_uri = "gcs://my-zipfile.zip"
            upload_package_to_gcs(pkg_uri, zipfile_path.read_bytes())

            # Download the zip file from GCS pkg_uri
            local_dir = await download_and_unpack_package(
                pkg_uri=pkg_uri,
                base_directory=temp_dir,
                gcs_client=gcs_client,
            )

            # Check that the file was extracted to the destination directory
            assert (Path(local_dir) / "file.txt").exists()

    async def test_download_and_unpack_package_with_https_uri(self):
        with tempfile.TemporaryDirectory() as temp_dest_dir:
            local_dir = await download_and_unpack_package(
                pkg_uri=HTTPS_PACKAGE_URI, base_directory=temp_dest_dir
            )
            assert (Path(local_dir) / "test_module").exists()

    async def test_download_and_unpack_package_with_s3_uri(self):
        # Note: running this test requires AWS credentials to be set up
        # any crediential will do, as long as it's valid

        with tempfile.TemporaryDirectory() as temp_dest_dir:
            local_dir = await download_and_unpack_package(
                pkg_uri=S3_PACKAGE_URI, base_directory=temp_dest_dir
            )
            assert (Path(local_dir) / "test_module").exists()

        # test download whl from remote S3
        with tempfile.TemporaryDirectory() as temp_dest_dir:
            wheel_uri = await download_and_unpack_package(
                pkg_uri=S3_WHL_PACKAGE_URI, base_directory=temp_dest_dir
            )
            assert (Path(local_dir) / wheel_uri).exists()

    async def test_download_and_unpack_package_with_file_uri(self):
        with tempfile.TemporaryDirectory() as temp_dir:
            zipfile_path = Path(temp_dir) / "test-zip-file.zip"
            with zipfile.ZipFile(zipfile_path, "x") as zip:
                # Add a file to the zip file so we can verify the file was extracted.
                zip.writestr("file.txt", "Hello, world!")

            from urllib.request import pathname2url
            from urllib.parse import urljoin

            # in windows, file_path = ///C:/Users/...
            # in linux, file_path = /tmp/...
            file_path = pathname2url(str(zipfile_path))

            # remove the first slash in file_path to avoid invalid path in windows
            pkg_uri = urljoin("file:", file_path[1:])

            local_dir = await download_and_unpack_package(
                pkg_uri=pkg_uri, base_directory=temp_dir
            )

            # Check that the file was extracted to the destination directory
            assert (Path(local_dir) / "file.txt").exists()

    @pytest.mark.parametrize(
        "protocol",
        [
            Protocol.CONDA,
            Protocol.PIP,
        ],
    )
    async def test_download_and_unpack_package_with_unsupported_protocol(
        self, protocol: Protocol
    ):
        # Test giving an unsupported protocol.
        pkg_uri = f"{protocol.value}://some-package.zip"
        with pytest.raises(NotImplementedError) as excinfo:
            await download_and_unpack_package(pkg_uri=pkg_uri, base_directory="/tmp")

        assert f"{protocol.name} is not supported" in str(excinfo.value)

    @pytest.mark.parametrize(
        "invalid_pkg_uri",
        [
            "gcs://gcs-cannot-have-a-folder/my-zipfile.zip",
            "s3://file-wihout-file-extension",
        ],
    )
    async def test_download_and_unpack_package_with_invalid_uri(
        self, invalid_pkg_uri: str
    ):
        with pytest.raises(ValueError) as excinfo:
            await download_and_unpack_package(
                pkg_uri=invalid_pkg_uri, base_directory="/tmp"
            )

        assert "Invalid package URI" in str(excinfo.value)


def test_get_gitignore(tmp_path):
    gitignore_path = tmp_path / ".gitignore"
    gitignore_path.write_text("*.pyc")
    assert _get_gitignore(tmp_path)(Path(tmp_path / "foo.pyc")) is True
    assert _get_gitignore(tmp_path)(Path(tmp_path / "foo.py")) is False


@pytest.mark.parametrize("ignore_gitignore", [True, False])
@pytest.mark.skipif(sys.platform == "win32", reason="Fails on windows")
def test_travel(tmp_path, ignore_gitignore, monkeypatch):
    dir_paths = set()
    file_paths = set()
    item_num = 0
    excludes = []
    root = tmp_path / "test"

    if ignore_gitignore:
        monkeypatch.setenv(RAY_RUNTIME_ENV_IGNORE_GITIGNORE, "1")
    else:
        monkeypatch.delenv(RAY_RUNTIME_ENV_IGNORE_GITIGNORE, raising=False)

    def construct(path, excluded=False, depth=0):
        nonlocal item_num
        path.mkdir(parents=True)
        if not excluded:
            dir_paths.add(str(path))
        if depth > 8:
            return
        if item_num > 500:
            return
        dir_num = random.randint(0, 10)
        file_num = random.randint(0, 10)
        for _ in range(dir_num):
            uid = str(uuid.uuid4()).split("-")[0]
            dir_path = path / uid
            exclud_sub = random.randint(0, 5) == 0
            if not excluded and exclud_sub:
                excludes.append(str(dir_path.relative_to(root)))
            if not excluded:
                construct(dir_path, exclud_sub or excluded, depth + 1)
            item_num += 1
        if item_num > 1000:
            return

        for _ in range(file_num):
            uid = str(uuid.uuid4()).split("-")[0]
            v = random.randint(0, 1000)
            with (path / uid).open("w") as f:
                f.write(str(v))
            if not excluded:
                if random.randint(0, 5) == 0:
                    excludes.append(str((path / uid).relative_to(root)))
                else:
                    file_paths.add((str(path / uid), str(v)))
            item_num += 1

        # Add gitignore file
        gitignore = root / ".gitignore"
        gitignore.write_text("*.pyc")
        file_paths.add((str(gitignore), "*.pyc"))

        # Add file that should be ignored by gitignore
        with (root / "foo.pyc").open("w") as f:
            f.write("foo")
        if ignore_gitignore:
            # If ignore_gitignore is True, then the file should be visited
            file_paths.add((str(root / "foo.pyc"), "foo"))

    construct(root)
    exclude_spec = _get_excludes(root, excludes)
    visited_dir_paths = set()
    visited_file_paths = set()

    def handler(path):
        if path.is_dir():
            visited_dir_paths.add(str(path))
        else:
            with open(path) as f:
                visited_file_paths.add((str(path), f.read()))

    _dir_travel(root, [exclude_spec], handler)
    assert file_paths == visited_file_paths
    assert dir_paths == visited_dir_paths


def test_is_whl_uri():
    assert is_whl_uri("gcs://my-package.whl")
    assert not is_whl_uri("gcs://asdf.zip")
    assert not is_whl_uri("invalid_format")


def test_is_zip_uri():
    assert is_zip_uri("s3://my-package.zip")
    assert is_zip_uri("gcs://asdf.zip")
    assert not is_zip_uri("invalid_format")
    assert not is_zip_uri("gcs://a.whl")


def test_get_uri_for_package():
    assert get_uri_for_package(Path("/tmp/my-pkg.whl")) == "gcs://my-pkg.whl"


def test_get_local_dir_from_uri():
    uri = "gcs://<working_dir_content_hash>.zip"
    assert get_local_dir_from_uri(uri, "base_dir") == Path(
        "base_dir/<working_dir_content_hash>"
    )


if __name__ == "__main__":
    if os.environ.get("PARALLEL_CI"):
        sys.exit(pytest.main(["-n", "auto", "--boxed", "-vs", __file__]))
    else:
        sys.exit(pytest.main(["-sv", __file__]))<|MERGE_RESOLUTION|>--- conflicted
+++ resolved
@@ -491,15 +491,11 @@
             ("s3://bucket/file.zip", Protocol.S3, "s3_bucket_file.zip"),
             ("https://test.com/file.zip", Protocol.HTTPS, "https_test_com_file.zip"),
             ("gs://bucket/file.zip", Protocol.GS, "gs_bucket_file.zip"),
-<<<<<<< HEAD
-            ("hdfs://namenode/file.zip", Protocol.HDFS, "hdfs_namenode_file.zip"),
-=======
             (
                 "https://test.com/package-0.0.1-py2.py3-none-any.whl?param=value",
                 Protocol.HTTPS,
                 "package-0.0.1-py2.py3-none-any.whl",
             ),
->>>>>>> 4919aa49
         ],
     )
     def test_parsing_remote_basic(self, parsing_tuple):
