<<<<<<< HEAD
# coding: utf-8
import copy
import logging
import os
import sys
import time

import numpy as np

import pytest

import ray
import ray.cluster_utils
import ray._private.gcs_utils as gcs_utils
from ray._private.test_utils import (
    SignalActor,
    kill_actor_and_wait_for_failure,
    put_object,
    wait_for_condition,
    new_scheduler_enabled,
    convert_actor_state,
)

logger = logging.getLogger(__name__)


@pytest.fixture
def one_worker_100MiB(request):
    # It has lots of tests that don't require object spilling.
    config = {"task_retry_delay_ms": 0, "automatic_object_spilling_enabled": False}
    yield ray.init(
        num_cpus=1, object_store_memory=100 * 1024 * 1024, _system_config=config
    )
    ray.shutdown()


def _fill_object_store_and_get(obj, succeed=True, object_MiB=20, num_objects=5):
    for _ in range(num_objects):
        ray.put(np.zeros(object_MiB * 1024 * 1024, dtype=np.uint8))

    if type(obj) is bytes:
        obj = ray.ObjectRef(obj)

    if succeed:
        wait_for_condition(
            lambda: ray.worker.global_worker.core_worker.object_exists(obj)
        )
    else:
        wait_for_condition(
            lambda: not ray.worker.global_worker.core_worker.object_exists(obj)
        )


def _check_refcounts(expected):
    actual = ray.worker.global_worker.core_worker.get_all_reference_counts()
    assert len(expected) == len(actual)
    for object_ref, (local, submitted) in expected.items():
        hex_id = object_ref.hex().encode("ascii")
        assert hex_id in actual
        assert local == actual[hex_id]["local"]
        assert submitted == actual[hex_id]["submitted"]


def check_refcounts(expected, timeout=10):
    start = time.time()
    while True:
        try:
            _check_refcounts(expected)
            break
        except AssertionError as e:
            if time.time() - start > timeout:
                raise e
            else:
                time.sleep(0.1)


def test_local_refcounts(ray_start_regular):
    obj_ref1 = ray.put(None)
    check_refcounts({obj_ref1: (1, 0)})
    obj_ref1_copy = copy.copy(obj_ref1)
    check_refcounts({obj_ref1: (2, 0)})
    del obj_ref1
    check_refcounts({obj_ref1_copy: (1, 0)})
    del obj_ref1_copy
    check_refcounts({})


def test_dependency_refcounts(ray_start_regular):
    @ray.remote
    def one_dep(dep, signal=None, fail=False):
        if signal is not None:
            ray.get(signal.wait.remote())
        if fail:
            raise Exception("failed on purpose")

    @ray.remote
    def one_dep_large(dep, signal=None):
        if signal is not None:
            ray.get(signal.wait.remote())
        # This will be spilled to plasma.
        return np.zeros(10 * 1024 * 1024, dtype=np.uint8)

    # Test that regular plasma dependency refcounts are decremented once the
    # task finishes.
    signal = SignalActor.remote()
    large_dep = ray.put(np.zeros(10 * 1024 * 1024, dtype=np.uint8))
    result = one_dep.remote(large_dep, signal=signal)
    check_refcounts({large_dep: (1, 1), result: (1, 0)})
    ray.get(signal.send.remote())
    # Reference count should be removed once the task finishes.
    check_refcounts({large_dep: (1, 0), result: (1, 0)})
    del large_dep, result
    check_refcounts({})

    # Test that inlined dependency refcounts are decremented once they are
    # inlined.
    signal = SignalActor.remote()
    dep = one_dep.remote(None, signal=signal)
    check_refcounts({dep: (1, 0)})
    result = one_dep.remote(dep)
    check_refcounts({dep: (1, 1), result: (1, 0)})
    ray.get(signal.send.remote())
    # Reference count should be removed as soon as the dependency is inlined.
    check_refcounts({dep: (1, 0), result: (1, 0)})
    del dep, result
    check_refcounts({})

    # Test that spilled plasma dependency refcounts are decremented once
    # the task finishes.
    signal1, signal2 = SignalActor.remote(), SignalActor.remote()
    dep = one_dep_large.remote(None, signal=signal1)
    check_refcounts({dep: (1, 0)})
    result = one_dep.remote(dep, signal=signal2)
    check_refcounts({dep: (1, 1), result: (1, 0)})
    ray.get(signal1.send.remote())
    ray.get(dep, timeout=10)
    # Reference count should remain because the dependency is in plasma.
    check_refcounts({dep: (1, 1), result: (1, 0)})
    ray.get(signal2.send.remote())
    # Reference count should be removed because the task finished.
    check_refcounts({dep: (1, 0), result: (1, 0)})
    del dep, result
    check_refcounts({})

    # Test that regular plasma dependency refcounts are decremented if a task
    # fails.
    signal = SignalActor.remote()
    large_dep = ray.put(np.zeros(10 * 1024 * 1024, dtype=np.uint8))
    result = one_dep.remote(large_dep, signal=signal, fail=True)
    check_refcounts({large_dep: (1, 1), result: (1, 0)})
    ray.get(signal.send.remote())
    # Reference count should be removed once the task finishes.
    check_refcounts({large_dep: (1, 0), result: (1, 0)})
    del large_dep, result
    check_refcounts({})

    # Test that spilled plasma dependency refcounts are decremented if a task
    # fails.
    signal1, signal2 = SignalActor.remote(), SignalActor.remote()
    dep = one_dep_large.remote(None, signal=signal1)
    check_refcounts({dep: (1, 0)})
    result = one_dep.remote(dep, signal=signal2, fail=True)
    check_refcounts({dep: (1, 1), result: (1, 0)})
    ray.get(signal1.send.remote())
    ray.get(dep, timeout=10)
    # Reference count should remain because the dependency is in plasma.
    check_refcounts({dep: (1, 1), result: (1, 0)})
    ray.get(signal2.send.remote())
    # Reference count should be removed because the task finished.
    check_refcounts({dep: (1, 0), result: (1, 0)})
    del dep, result
    check_refcounts({})


@pytest.mark.skipif(new_scheduler_enabled(), reason="dynamic res todo")
def test_actor_creation_task(ray_start_regular):
    @ray.remote
    def large_object():
        # This will be spilled to plasma.
        return np.zeros(10 * 1024 * 1024, dtype=np.uint8)

    @ray.remote(resources={"init": 1})
    class Actor:
        def __init__(self, dependency):
            return

        def ping(self):
            return

    a = Actor.remote(large_object.remote())
    ping = a.ping.remote()
    ready, unready = ray.wait([ping], timeout=1)
    assert not ready

    ray.experimental.set_resource("init", 1)
    ray.get(ping)


def test_basic_pinning(one_worker_100MiB):
    @ray.remote
    def f(array):
        return np.sum(array)

    @ray.remote
    class Actor(object):
        def __init__(self):
            # Hold a long-lived reference to a ray.put object's ID. The object
            # should not be garbage collected while the actor is alive because
            # the object is pinned by the raylet.
            self.large_object = ray.put(np.zeros(25 * 1024 * 1024, dtype=np.uint8))

        def get_large_object(self):
            return ray.get(self.large_object)

    actor = Actor.remote()

    # Fill up the object store with short-lived objects. These should be
    # evicted before the long-lived object whose reference is held by
    # the actor.
    for batch in range(10):
        intermediate_result = f.remote(np.zeros(10 * 1024 * 1024, dtype=np.uint8))
        ray.get(intermediate_result)

    # The ray.get below would fail with only LRU eviction, as the object
    # that was ray.put by the actor would have been evicted.
    ray.get(actor.get_large_object.remote())


def test_pending_task_dependency_pinning(one_worker_100MiB):
    @ray.remote
    def pending(input1, input2):
        return

    # The object that is ray.put here will go out of scope immediately, so if
    # pending task dependencies aren't considered, it will be evicted before
    # the ray.get below due to the subsequent ray.puts that fill up the object
    # store.
    np_array = np.zeros(20 * 1024 * 1024, dtype=np.uint8)
    signal = SignalActor.remote()
    obj_ref = pending.remote(np_array, signal.wait.remote())

    for _ in range(2):
        ray.put(np.zeros(20 * 1024 * 1024, dtype=np.uint8))

    ray.get(signal.send.remote())
    ray.get(obj_ref)


def test_feature_flag(shutdown_only):
    ray.init(object_store_memory=100 * 1024 * 1024)

    @ray.remote
    def f(array):
        return np.sum(array)

    @ray.remote
    class Actor(object):
        def __init__(self):
            self.large_object = ray.put(np.zeros(25 * 1024 * 1024, dtype=np.uint8))

        def wait_for_actor_to_start(self):
            pass

        def get_large_object(self):
            return ray.get(self.large_object)

    actor = Actor.remote()
    ray.get(actor.wait_for_actor_to_start.remote())

    # The ray.get below fails with only LRU eviction, as the object
    # that was ray.put by the actor should have been evicted.
    ref = actor.get_large_object.remote()
    ray.get(ref)

    # Keep refs in scope so that they don't get GCed immediately.
    for _ in range(5):
        put_ref = ray.put(np.zeros(40 * 1024 * 1024, dtype=np.uint8))
    del put_ref

    wait_for_condition(
        lambda: not ray.worker.global_worker.core_worker.object_exists(ref)
    )


def test_out_of_band_serialized_object_ref(one_worker_100MiB):
    assert len(ray.worker.global_worker.core_worker.get_all_reference_counts()) == 0
    obj_ref = ray.put("hello")
    _check_refcounts({obj_ref: (1, 0)})
    obj_ref_str = ray.cloudpickle.dumps(obj_ref)
    _check_refcounts({obj_ref: (2, 0)})
    del obj_ref
    assert len(ray.worker.global_worker.core_worker.get_all_reference_counts()) == 1
    assert ray.get(ray.cloudpickle.loads(obj_ref_str)) == "hello"


def test_captured_object_ref(one_worker_100MiB):
    captured_id = ray.put(np.zeros(10 * 1024 * 1024, dtype=np.uint8))

    @ray.remote
    def f(signal):
        ray.get(signal.wait.remote())
        ray.get(captured_id)  # noqa: F821

    signal = SignalActor.remote()
    obj_ref = f.remote(signal)

    # Delete local references.
    del f
    del captured_id

    # Test that the captured object ref is pinned despite having no local
    # references.
    ray.get(signal.send.remote())
    _fill_object_store_and_get(obj_ref)

    captured_id = ray.put(np.zeros(10 * 1024 * 1024, dtype=np.uint8))

    @ray.remote
    class Actor:
        def get(self, signal):
            ray.get(signal.wait.remote())
            ray.get(captured_id)  # noqa: F821

    signal = SignalActor.remote()
    actor = Actor.remote()
    obj_ref = actor.get.remote(signal)

    # Delete local references.
    del Actor
    del captured_id

    # Test that the captured object ref is pinned despite having no local
    # references.
    ray.get(signal.send.remote())
    _fill_object_store_and_get(obj_ref)


# Remote function takes serialized reference and doesn't hold onto it after
# finishing. Referenced object shouldn't be evicted while the task is pending
# and should be evicted after it returns.
@pytest.mark.parametrize(
    "use_ray_put,failure", [(False, False), (False, True), (True, False), (True, True)]
)
def test_basic_serialized_reference(one_worker_100MiB, use_ray_put, failure):
    @ray.remote(max_retries=1)
    def pending(ref, dep):
        ray.get(ref[0])
        if failure:
            os._exit(0)

    array_oid = put_object(np.zeros(20 * 1024 * 1024, dtype=np.uint8), use_ray_put)
    signal = SignalActor.remote()
    obj_ref = pending.remote([array_oid], signal.wait.remote())

    # Remove the local reference.
    array_oid_bytes = array_oid.binary()
    del array_oid

    # Check that the remote reference pins the object.
    _fill_object_store_and_get(array_oid_bytes)

    # Fulfill the dependency, causing the task to finish.
    ray.get(signal.send.remote())
    try:
        ray.get(obj_ref)
        assert not failure
    except ray.exceptions.WorkerCrashedError:
        assert failure

    # Reference should be gone, check that array gets evicted.
    _fill_object_store_and_get(array_oid_bytes, succeed=False)


# Call a recursive chain of tasks that pass a serialized reference to the end
# of the chain. The reference should still exist while the final task in the
# chain is running and should be removed once it finishes.
@pytest.mark.parametrize(
    "use_ray_put,failure", [(False, False), (False, True), (True, False), (True, True)]
)
def test_recursive_serialized_reference(one_worker_100MiB, use_ray_put, failure):
    @ray.remote(max_retries=1)
    def recursive(ref, signal, max_depth, depth=0):
        ray.get(ref[0])
        if depth == max_depth:
            ray.get(signal.wait.remote())
            if failure:
                os._exit(0)
            return
        else:
            return recursive.remote(ref, signal, max_depth, depth + 1)

    signal = SignalActor.remote()

    max_depth = 5
    array_oid = put_object(np.zeros(20 * 1024 * 1024, dtype=np.uint8), use_ray_put)
    head_oid = recursive.remote([array_oid], signal, max_depth)

    # Remove the local reference.
    array_oid_bytes = array_oid.binary()
    del array_oid

    tail_oid = head_oid
    for _ in range(max_depth):
        tail_oid = ray.get(tail_oid)

    # Check that the remote reference pins the object.
    _fill_object_store_and_get(array_oid_bytes)

    # Fulfill the dependency, causing the tail task to finish.
    ray.get(signal.send.remote())
    try:
        assert ray.get(tail_oid) is None
        assert not failure
    except ray.exceptions.OwnerDiedError:
        # There is only 1 core, so the same worker will execute all `recursive`
        # tasks. Therefore, if we kill the worker during the last task, its
        # owner (the worker that executed the second-to-last task) will also
        # have died.
        assert failure

    # Reference should be gone, check that array gets evicted.
    _fill_object_store_and_get(array_oid_bytes, succeed=False)


# Test that a passed reference held by an actor after the method finishes
# is kept until the reference is removed from the actor. Also tests giving
# the actor a duplicate reference to the same object ref.
@pytest.mark.parametrize(
    "use_ray_put,failure", [(False, False), (False, True), (True, False), (True, True)]
)
def test_actor_holding_serialized_reference(one_worker_100MiB, use_ray_put, failure):
    @ray.remote
    class GreedyActor(object):
        def __init__(self):
            pass

        def set_ref1(self, ref):
            self.ref1 = ref

        def add_ref2(self, new_ref):
            self.ref2 = new_ref

        def delete_ref1(self):
            self.ref1 = None

        def delete_ref2(self):
            self.ref2 = None

    # Test that the reference held by the actor isn't evicted.
    array_oid = put_object(np.zeros(20 * 1024 * 1024, dtype=np.uint8), use_ray_put)
    actor = GreedyActor.remote()
    actor.set_ref1.remote([array_oid])

    # Test that giving the same actor a duplicate reference works.
    ray.get(actor.add_ref2.remote([array_oid]))

    # Remove the local reference.
    array_oid_bytes = array_oid.binary()
    del array_oid

    # Test that the remote references still pin the object.
    _fill_object_store_and_get(array_oid_bytes)

    # Test that removing only the first reference doesn't unpin the object.
    ray.get(actor.delete_ref1.remote())
    _fill_object_store_and_get(array_oid_bytes)

    if failure:
        # Test that the actor exiting stops the reference from being pinned.
        # Kill the actor and wait for the actor to exit.
        kill_actor_and_wait_for_failure(actor)
        with pytest.raises(ray.exceptions.RayActorError):
            ray.get(actor.delete_ref1.remote())
    else:
        # Test that deleting the second reference stops it from being pinned.
        ray.get(actor.delete_ref2.remote())
    _fill_object_store_and_get(array_oid_bytes, succeed=False)


# Test that a passed reference held by an actor after a task finishes
# is kept until the reference is removed from the worker. Also tests giving
# the worker a duplicate reference to the same object ref.
@pytest.mark.skipif(sys.platform == "win32", reason="Failing on Windows.")
@pytest.mark.parametrize(
    "use_ray_put,failure", [(False, False), (False, True), (True, False), (True, True)]
)
def test_worker_holding_serialized_reference(one_worker_100MiB, use_ray_put, failure):
    @ray.remote(max_retries=1)
    def child(dep1, dep2):
        if failure:
            os._exit(0)
        return

    @ray.remote
    class Submitter:
        def __init__(self):
            pass

        def launch_pending_task(self, ref, signal):
            return child.remote(ref[0], signal.wait.remote())

    signal = SignalActor.remote()

    # Test that the reference held by the actor isn't evicted.
    array_oid = put_object(np.zeros(20 * 1024 * 1024, dtype=np.uint8), use_ray_put)
    s = Submitter.remote()
    child_return_id = ray.get(s.launch_pending_task.remote([array_oid], signal))

    # Remove the local reference.
    array_oid_bytes = array_oid.binary()
    del array_oid

    # Test that the reference prevents the object from being evicted.
    _fill_object_store_and_get(array_oid_bytes)

    ray.get(signal.send.remote())
    try:
        ray.get(child_return_id)
        assert not failure
    except ray.exceptions.WorkerCrashedError:
        assert failure
    del child_return_id

    _fill_object_store_and_get(array_oid_bytes, succeed=False)


# Test that an object containing object refs within it pins the inner IDs.
def test_basic_nested_ids(one_worker_100MiB):
    inner_oid = ray.put(np.zeros(20 * 1024 * 1024, dtype=np.uint8))
    outer_oid = ray.put([inner_oid])

    # Remove the local reference to the inner object.
    inner_oid_bytes = inner_oid.binary()
    del inner_oid

    # Check that the outer reference pins the inner object.
    _fill_object_store_and_get(inner_oid_bytes)

    # Remove the outer reference and check that the inner object gets evicted.
    del outer_oid
    _fill_object_store_and_get(inner_oid_bytes, succeed=False)


def _all_actors_dead():
    return all(
        actor["State"] == convert_actor_state(gcs_utils.ActorTableData.DEAD)
        for actor in list(ray.state.actors().values())
    )


@pytest.mark.skipif(sys.platform == "win32", reason="Failing on Windows.")
def test_kill_actor_immediately_after_creation(ray_start_regular):
    @ray.remote
    class A:
        pass

    a = A.remote()
    b = A.remote()

    ray.kill(a)
    ray.kill(b)
    wait_for_condition(_all_actors_dead, timeout=10)


def test_remove_actor_immediately_after_creation(ray_start_regular):
    @ray.remote
    class A:
        pass

    a = A.remote()
    b = A.remote()

    del a
    del b
    wait_for_condition(_all_actors_dead, timeout=10)


if __name__ == "__main__":
    import sys

    sys.exit(pytest.main(["-v", __file__]))
=======
# coding: utf-8
import copy
import logging
import os
import sys
import time

import numpy as np

import pytest

import ray
import ray.cluster_utils
import ray._private.gcs_utils as gcs_utils
from ray._private.test_utils import (
    SignalActor,
    kill_actor_and_wait_for_failure,
    put_object,
    wait_for_condition,
    convert_actor_state,
)

logger = logging.getLogger(__name__)


@pytest.fixture
def one_worker_100MiB(request):
    # It has lots of tests that don't require object spilling.
    config = {"task_retry_delay_ms": 0, "automatic_object_spilling_enabled": False}
    yield ray.init(
        num_cpus=1, object_store_memory=100 * 1024 * 1024, _system_config=config
    )
    ray.shutdown()


def _fill_object_store_and_get(obj, succeed=True, object_MiB=20, num_objects=5):
    for _ in range(num_objects):
        ray.put(np.zeros(object_MiB * 1024 * 1024, dtype=np.uint8))

    if type(obj) is bytes:
        obj = ray.ObjectRef(obj)

    if succeed:
        wait_for_condition(
            lambda: ray.worker.global_worker.core_worker.object_exists(obj)
        )
    else:
        wait_for_condition(
            lambda: not ray.worker.global_worker.core_worker.object_exists(obj)
        )


def _check_refcounts(expected):
    actual = ray.worker.global_worker.core_worker.get_all_reference_counts()
    assert len(expected) == len(actual)
    for object_ref, (local, submitted) in expected.items():
        hex_id = object_ref.hex().encode("ascii")
        assert hex_id in actual
        assert local == actual[hex_id]["local"]
        assert submitted == actual[hex_id]["submitted"]


def check_refcounts(expected, timeout=10):
    start = time.time()
    while True:
        try:
            _check_refcounts(expected)
            break
        except AssertionError as e:
            if time.time() - start > timeout:
                raise e
            else:
                time.sleep(0.1)


def test_local_refcounts(ray_start_regular):
    obj_ref1 = ray.put(None)
    check_refcounts({obj_ref1: (1, 0)})
    obj_ref1_copy = copy.copy(obj_ref1)
    check_refcounts({obj_ref1: (2, 0)})
    del obj_ref1
    check_refcounts({obj_ref1_copy: (1, 0)})
    del obj_ref1_copy
    check_refcounts({})


def test_dependency_refcounts(ray_start_regular):
    @ray.remote
    def one_dep(dep, signal=None, fail=False):
        if signal is not None:
            ray.get(signal.wait.remote())
        if fail:
            raise Exception("failed on purpose")

    @ray.remote
    def one_dep_large(dep, signal=None):
        if signal is not None:
            ray.get(signal.wait.remote())
        # This will be spilled to plasma.
        return np.zeros(10 * 1024 * 1024, dtype=np.uint8)

    # Test that regular plasma dependency refcounts are decremented once the
    # task finishes.
    signal = SignalActor.remote()
    large_dep = ray.put(np.zeros(10 * 1024 * 1024, dtype=np.uint8))
    result = one_dep.remote(large_dep, signal=signal)
    check_refcounts({large_dep: (1, 1), result: (1, 0)})
    ray.get(signal.send.remote())
    # Reference count should be removed once the task finishes.
    check_refcounts({large_dep: (1, 0), result: (1, 0)})
    del large_dep, result
    check_refcounts({})

    # Test that inlined dependency refcounts are decremented once they are
    # inlined.
    signal = SignalActor.remote()
    dep = one_dep.remote(None, signal=signal)
    check_refcounts({dep: (1, 0)})
    result = one_dep.remote(dep)
    check_refcounts({dep: (1, 1), result: (1, 0)})
    ray.get(signal.send.remote())
    # Reference count should be removed as soon as the dependency is inlined.
    check_refcounts({dep: (1, 0), result: (1, 0)})
    del dep, result
    check_refcounts({})

    # Test that spilled plasma dependency refcounts are decremented once
    # the task finishes.
    signal1, signal2 = SignalActor.remote(), SignalActor.remote()
    dep = one_dep_large.remote(None, signal=signal1)
    check_refcounts({dep: (1, 0)})
    result = one_dep.remote(dep, signal=signal2)
    check_refcounts({dep: (1, 1), result: (1, 0)})
    ray.get(signal1.send.remote())
    ray.get(dep, timeout=10)
    # Reference count should remain because the dependency is in plasma.
    check_refcounts({dep: (1, 1), result: (1, 0)})
    ray.get(signal2.send.remote())
    # Reference count should be removed because the task finished.
    check_refcounts({dep: (1, 0), result: (1, 0)})
    del dep, result
    check_refcounts({})

    # Test that regular plasma dependency refcounts are decremented if a task
    # fails.
    signal = SignalActor.remote()
    large_dep = ray.put(np.zeros(10 * 1024 * 1024, dtype=np.uint8))
    result = one_dep.remote(large_dep, signal=signal, fail=True)
    check_refcounts({large_dep: (1, 1), result: (1, 0)})
    ray.get(signal.send.remote())
    # Reference count should be removed once the task finishes.
    check_refcounts({large_dep: (1, 0), result: (1, 0)})
    del large_dep, result
    check_refcounts({})

    # Test that spilled plasma dependency refcounts are decremented if a task
    # fails.
    signal1, signal2 = SignalActor.remote(), SignalActor.remote()
    dep = one_dep_large.remote(None, signal=signal1)
    check_refcounts({dep: (1, 0)})
    result = one_dep.remote(dep, signal=signal2, fail=True)
    check_refcounts({dep: (1, 1), result: (1, 0)})
    ray.get(signal1.send.remote())
    ray.get(dep, timeout=10)
    # Reference count should remain because the dependency is in plasma.
    check_refcounts({dep: (1, 1), result: (1, 0)})
    ray.get(signal2.send.remote())
    # Reference count should be removed because the task finished.
    check_refcounts({dep: (1, 0), result: (1, 0)})
    del dep, result
    check_refcounts({})


def test_basic_pinning(one_worker_100MiB):
    @ray.remote
    def f(array):
        return np.sum(array)

    @ray.remote
    class Actor(object):
        def __init__(self):
            # Hold a long-lived reference to a ray.put object's ID. The object
            # should not be garbage collected while the actor is alive because
            # the object is pinned by the raylet.
            self.large_object = ray.put(np.zeros(25 * 1024 * 1024, dtype=np.uint8))

        def get_large_object(self):
            return ray.get(self.large_object)

    actor = Actor.remote()

    # Fill up the object store with short-lived objects. These should be
    # evicted before the long-lived object whose reference is held by
    # the actor.
    for batch in range(10):
        intermediate_result = f.remote(np.zeros(10 * 1024 * 1024, dtype=np.uint8))
        ray.get(intermediate_result)

    # The ray.get below would fail with only LRU eviction, as the object
    # that was ray.put by the actor would have been evicted.
    ray.get(actor.get_large_object.remote())


def test_pending_task_dependency_pinning(one_worker_100MiB):
    @ray.remote
    def pending(input1, input2):
        return

    # The object that is ray.put here will go out of scope immediately, so if
    # pending task dependencies aren't considered, it will be evicted before
    # the ray.get below due to the subsequent ray.puts that fill up the object
    # store.
    np_array = np.zeros(20 * 1024 * 1024, dtype=np.uint8)
    signal = SignalActor.remote()
    obj_ref = pending.remote(np_array, signal.wait.remote())

    for _ in range(2):
        ray.put(np.zeros(20 * 1024 * 1024, dtype=np.uint8))

    ray.get(signal.send.remote())
    ray.get(obj_ref)


def test_feature_flag(shutdown_only):
    ray.init(object_store_memory=100 * 1024 * 1024)

    @ray.remote
    def f(array):
        return np.sum(array)

    @ray.remote
    class Actor(object):
        def __init__(self):
            self.large_object = ray.put(np.zeros(25 * 1024 * 1024, dtype=np.uint8))

        def wait_for_actor_to_start(self):
            pass

        def get_large_object(self):
            return ray.get(self.large_object)

    actor = Actor.remote()
    ray.get(actor.wait_for_actor_to_start.remote())

    # The ray.get below fails with only LRU eviction, as the object
    # that was ray.put by the actor should have been evicted.
    ref = actor.get_large_object.remote()
    ray.get(ref)

    # Keep refs in scope so that they don't get GCed immediately.
    for _ in range(5):
        put_ref = ray.put(np.zeros(40 * 1024 * 1024, dtype=np.uint8))
    del put_ref

    wait_for_condition(
        lambda: not ray.worker.global_worker.core_worker.object_exists(ref)
    )


def test_out_of_band_serialized_object_ref(one_worker_100MiB):
    assert len(ray.worker.global_worker.core_worker.get_all_reference_counts()) == 0
    obj_ref = ray.put("hello")
    _check_refcounts({obj_ref: (1, 0)})
    obj_ref_str = ray.cloudpickle.dumps(obj_ref)
    _check_refcounts({obj_ref: (2, 0)})
    del obj_ref
    assert len(ray.worker.global_worker.core_worker.get_all_reference_counts()) == 1
    assert ray.get(ray.cloudpickle.loads(obj_ref_str)) == "hello"


def test_captured_object_ref(one_worker_100MiB):
    captured_id = ray.put(np.zeros(10 * 1024 * 1024, dtype=np.uint8))

    @ray.remote
    def f(signal):
        ray.get(signal.wait.remote())
        ray.get(captured_id)  # noqa: F821

    signal = SignalActor.remote()
    obj_ref = f.remote(signal)

    # Delete local references.
    del f
    del captured_id

    # Test that the captured object ref is pinned despite having no local
    # references.
    ray.get(signal.send.remote())
    _fill_object_store_and_get(obj_ref)

    captured_id = ray.put(np.zeros(10 * 1024 * 1024, dtype=np.uint8))

    @ray.remote
    class Actor:
        def get(self, signal):
            ray.get(signal.wait.remote())
            ray.get(captured_id)  # noqa: F821

    signal = SignalActor.remote()
    actor = Actor.remote()
    obj_ref = actor.get.remote(signal)

    # Delete local references.
    del Actor
    del captured_id

    # Test that the captured object ref is pinned despite having no local
    # references.
    ray.get(signal.send.remote())
    _fill_object_store_and_get(obj_ref)


# Remote function takes serialized reference and doesn't hold onto it after
# finishing. Referenced object shouldn't be evicted while the task is pending
# and should be evicted after it returns.
@pytest.mark.parametrize(
    "use_ray_put,failure", [(False, False), (False, True), (True, False), (True, True)]
)
def test_basic_serialized_reference(one_worker_100MiB, use_ray_put, failure):
    @ray.remote(max_retries=1)
    def pending(ref, dep):
        ray.get(ref[0])
        if failure:
            os._exit(0)

    array_oid = put_object(np.zeros(20 * 1024 * 1024, dtype=np.uint8), use_ray_put)
    signal = SignalActor.remote()
    obj_ref = pending.remote([array_oid], signal.wait.remote())

    # Remove the local reference.
    array_oid_bytes = array_oid.binary()
    del array_oid

    # Check that the remote reference pins the object.
    _fill_object_store_and_get(array_oid_bytes)

    # Fulfill the dependency, causing the task to finish.
    ray.get(signal.send.remote())
    try:
        ray.get(obj_ref)
        assert not failure
    except ray.exceptions.WorkerCrashedError:
        assert failure

    # Reference should be gone, check that array gets evicted.
    _fill_object_store_and_get(array_oid_bytes, succeed=False)


# Call a recursive chain of tasks that pass a serialized reference to the end
# of the chain. The reference should still exist while the final task in the
# chain is running and should be removed once it finishes.
@pytest.mark.parametrize(
    "use_ray_put,failure", [(False, False), (False, True), (True, False), (True, True)]
)
def test_recursive_serialized_reference(one_worker_100MiB, use_ray_put, failure):
    @ray.remote(max_retries=1)
    def recursive(ref, signal, max_depth, depth=0):
        ray.get(ref[0])
        if depth == max_depth:
            ray.get(signal.wait.remote())
            if failure:
                os._exit(0)
            return
        else:
            return recursive.remote(ref, signal, max_depth, depth + 1)

    signal = SignalActor.remote()

    max_depth = 5
    array_oid = put_object(np.zeros(20 * 1024 * 1024, dtype=np.uint8), use_ray_put)
    head_oid = recursive.remote([array_oid], signal, max_depth)

    # Remove the local reference.
    array_oid_bytes = array_oid.binary()
    del array_oid

    tail_oid = head_oid
    for _ in range(max_depth):
        tail_oid = ray.get(tail_oid)

    # Check that the remote reference pins the object.
    _fill_object_store_and_get(array_oid_bytes)

    # Fulfill the dependency, causing the tail task to finish.
    ray.get(signal.send.remote())
    try:
        assert ray.get(tail_oid) is None
        assert not failure
    except ray.exceptions.OwnerDiedError:
        # There is only 1 core, so the same worker will execute all `recursive`
        # tasks. Therefore, if we kill the worker during the last task, its
        # owner (the worker that executed the second-to-last task) will also
        # have died.
        assert failure

    # Reference should be gone, check that array gets evicted.
    _fill_object_store_and_get(array_oid_bytes, succeed=False)


# Test that a passed reference held by an actor after the method finishes
# is kept until the reference is removed from the actor. Also tests giving
# the actor a duplicate reference to the same object ref.
@pytest.mark.parametrize(
    "use_ray_put,failure", [(False, False), (False, True), (True, False), (True, True)]
)
def test_actor_holding_serialized_reference(one_worker_100MiB, use_ray_put, failure):
    @ray.remote
    class GreedyActor(object):
        def __init__(self):
            pass

        def set_ref1(self, ref):
            self.ref1 = ref

        def add_ref2(self, new_ref):
            self.ref2 = new_ref

        def delete_ref1(self):
            self.ref1 = None

        def delete_ref2(self):
            self.ref2 = None

    # Test that the reference held by the actor isn't evicted.
    array_oid = put_object(np.zeros(20 * 1024 * 1024, dtype=np.uint8), use_ray_put)
    actor = GreedyActor.remote()
    actor.set_ref1.remote([array_oid])

    # Test that giving the same actor a duplicate reference works.
    ray.get(actor.add_ref2.remote([array_oid]))

    # Remove the local reference.
    array_oid_bytes = array_oid.binary()
    del array_oid

    # Test that the remote references still pin the object.
    _fill_object_store_and_get(array_oid_bytes)

    # Test that removing only the first reference doesn't unpin the object.
    ray.get(actor.delete_ref1.remote())
    _fill_object_store_and_get(array_oid_bytes)

    if failure:
        # Test that the actor exiting stops the reference from being pinned.
        # Kill the actor and wait for the actor to exit.
        kill_actor_and_wait_for_failure(actor)
        with pytest.raises(ray.exceptions.RayActorError):
            ray.get(actor.delete_ref1.remote())
    else:
        # Test that deleting the second reference stops it from being pinned.
        ray.get(actor.delete_ref2.remote())
    _fill_object_store_and_get(array_oid_bytes, succeed=False)


# Test that a passed reference held by an actor after a task finishes
# is kept until the reference is removed from the worker. Also tests giving
# the worker a duplicate reference to the same object ref.
@pytest.mark.skipif(sys.platform == "win32", reason="Failing on Windows.")
@pytest.mark.parametrize(
    "use_ray_put,failure", [(False, False), (False, True), (True, False), (True, True)]
)
def test_worker_holding_serialized_reference(one_worker_100MiB, use_ray_put, failure):
    @ray.remote(max_retries=1)
    def child(dep1, dep2):
        if failure:
            os._exit(0)
        return

    @ray.remote
    class Submitter:
        def __init__(self):
            pass

        def launch_pending_task(self, ref, signal):
            return child.remote(ref[0], signal.wait.remote())

    signal = SignalActor.remote()

    # Test that the reference held by the actor isn't evicted.
    array_oid = put_object(np.zeros(20 * 1024 * 1024, dtype=np.uint8), use_ray_put)
    s = Submitter.remote()
    child_return_id = ray.get(s.launch_pending_task.remote([array_oid], signal))

    # Remove the local reference.
    array_oid_bytes = array_oid.binary()
    del array_oid

    # Test that the reference prevents the object from being evicted.
    _fill_object_store_and_get(array_oid_bytes)

    ray.get(signal.send.remote())
    try:
        ray.get(child_return_id)
        assert not failure
    except ray.exceptions.WorkerCrashedError:
        assert failure
    del child_return_id

    _fill_object_store_and_get(array_oid_bytes, succeed=False)


# Test that an object containing object refs within it pins the inner IDs.
def test_basic_nested_ids(one_worker_100MiB):
    inner_oid = ray.put(np.zeros(20 * 1024 * 1024, dtype=np.uint8))
    outer_oid = ray.put([inner_oid])

    # Remove the local reference to the inner object.
    inner_oid_bytes = inner_oid.binary()
    del inner_oid

    # Check that the outer reference pins the inner object.
    _fill_object_store_and_get(inner_oid_bytes)

    # Remove the outer reference and check that the inner object gets evicted.
    del outer_oid
    _fill_object_store_and_get(inner_oid_bytes, succeed=False)


def _all_actors_dead():
    return all(
        actor["State"] == convert_actor_state(gcs_utils.ActorTableData.DEAD)
        for actor in list(ray.state.actors().values())
    )


@pytest.mark.skipif(sys.platform == "win32", reason="Failing on Windows.")
def test_kill_actor_immediately_after_creation(ray_start_regular):
    @ray.remote
    class A:
        pass

    a = A.remote()
    b = A.remote()

    ray.kill(a)
    ray.kill(b)
    wait_for_condition(_all_actors_dead, timeout=10)


def test_remove_actor_immediately_after_creation(ray_start_regular):
    @ray.remote
    class A:
        pass

    a = A.remote()
    b = A.remote()

    del a
    del b
    wait_for_condition(_all_actors_dead, timeout=10)


if __name__ == "__main__":
    import sys

    sys.exit(pytest.main(["-v", __file__]))
>>>>>>> 19672688
<|MERGE_RESOLUTION|>--- conflicted
+++ resolved
@@ -1,1140 +1,556 @@
-<<<<<<< HEAD
-# coding: utf-8
-import copy
-import logging
-import os
-import sys
-import time
-
-import numpy as np
-
-import pytest
-
-import ray
-import ray.cluster_utils
-import ray._private.gcs_utils as gcs_utils
-from ray._private.test_utils import (
-    SignalActor,
-    kill_actor_and_wait_for_failure,
-    put_object,
-    wait_for_condition,
-    new_scheduler_enabled,
-    convert_actor_state,
-)
-
-logger = logging.getLogger(__name__)
-
-
-@pytest.fixture
-def one_worker_100MiB(request):
-    # It has lots of tests that don't require object spilling.
-    config = {"task_retry_delay_ms": 0, "automatic_object_spilling_enabled": False}
-    yield ray.init(
-        num_cpus=1, object_store_memory=100 * 1024 * 1024, _system_config=config
-    )
-    ray.shutdown()
-
-
-def _fill_object_store_and_get(obj, succeed=True, object_MiB=20, num_objects=5):
-    for _ in range(num_objects):
-        ray.put(np.zeros(object_MiB * 1024 * 1024, dtype=np.uint8))
-
-    if type(obj) is bytes:
-        obj = ray.ObjectRef(obj)
-
-    if succeed:
-        wait_for_condition(
-            lambda: ray.worker.global_worker.core_worker.object_exists(obj)
-        )
-    else:
-        wait_for_condition(
-            lambda: not ray.worker.global_worker.core_worker.object_exists(obj)
-        )
-
-
-def _check_refcounts(expected):
-    actual = ray.worker.global_worker.core_worker.get_all_reference_counts()
-    assert len(expected) == len(actual)
-    for object_ref, (local, submitted) in expected.items():
-        hex_id = object_ref.hex().encode("ascii")
-        assert hex_id in actual
-        assert local == actual[hex_id]["local"]
-        assert submitted == actual[hex_id]["submitted"]
-
-
-def check_refcounts(expected, timeout=10):
-    start = time.time()
-    while True:
-        try:
-            _check_refcounts(expected)
-            break
-        except AssertionError as e:
-            if time.time() - start > timeout:
-                raise e
-            else:
-                time.sleep(0.1)
-
-
-def test_local_refcounts(ray_start_regular):
-    obj_ref1 = ray.put(None)
-    check_refcounts({obj_ref1: (1, 0)})
-    obj_ref1_copy = copy.copy(obj_ref1)
-    check_refcounts({obj_ref1: (2, 0)})
-    del obj_ref1
-    check_refcounts({obj_ref1_copy: (1, 0)})
-    del obj_ref1_copy
-    check_refcounts({})
-
-
-def test_dependency_refcounts(ray_start_regular):
-    @ray.remote
-    def one_dep(dep, signal=None, fail=False):
-        if signal is not None:
-            ray.get(signal.wait.remote())
-        if fail:
-            raise Exception("failed on purpose")
-
-    @ray.remote
-    def one_dep_large(dep, signal=None):
-        if signal is not None:
-            ray.get(signal.wait.remote())
-        # This will be spilled to plasma.
-        return np.zeros(10 * 1024 * 1024, dtype=np.uint8)
-
-    # Test that regular plasma dependency refcounts are decremented once the
-    # task finishes.
-    signal = SignalActor.remote()
-    large_dep = ray.put(np.zeros(10 * 1024 * 1024, dtype=np.uint8))
-    result = one_dep.remote(large_dep, signal=signal)
-    check_refcounts({large_dep: (1, 1), result: (1, 0)})
-    ray.get(signal.send.remote())
-    # Reference count should be removed once the task finishes.
-    check_refcounts({large_dep: (1, 0), result: (1, 0)})
-    del large_dep, result
-    check_refcounts({})
-
-    # Test that inlined dependency refcounts are decremented once they are
-    # inlined.
-    signal = SignalActor.remote()
-    dep = one_dep.remote(None, signal=signal)
-    check_refcounts({dep: (1, 0)})
-    result = one_dep.remote(dep)
-    check_refcounts({dep: (1, 1), result: (1, 0)})
-    ray.get(signal.send.remote())
-    # Reference count should be removed as soon as the dependency is inlined.
-    check_refcounts({dep: (1, 0), result: (1, 0)})
-    del dep, result
-    check_refcounts({})
-
-    # Test that spilled plasma dependency refcounts are decremented once
-    # the task finishes.
-    signal1, signal2 = SignalActor.remote(), SignalActor.remote()
-    dep = one_dep_large.remote(None, signal=signal1)
-    check_refcounts({dep: (1, 0)})
-    result = one_dep.remote(dep, signal=signal2)
-    check_refcounts({dep: (1, 1), result: (1, 0)})
-    ray.get(signal1.send.remote())
-    ray.get(dep, timeout=10)
-    # Reference count should remain because the dependency is in plasma.
-    check_refcounts({dep: (1, 1), result: (1, 0)})
-    ray.get(signal2.send.remote())
-    # Reference count should be removed because the task finished.
-    check_refcounts({dep: (1, 0), result: (1, 0)})
-    del dep, result
-    check_refcounts({})
-
-    # Test that regular plasma dependency refcounts are decremented if a task
-    # fails.
-    signal = SignalActor.remote()
-    large_dep = ray.put(np.zeros(10 * 1024 * 1024, dtype=np.uint8))
-    result = one_dep.remote(large_dep, signal=signal, fail=True)
-    check_refcounts({large_dep: (1, 1), result: (1, 0)})
-    ray.get(signal.send.remote())
-    # Reference count should be removed once the task finishes.
-    check_refcounts({large_dep: (1, 0), result: (1, 0)})
-    del large_dep, result
-    check_refcounts({})
-
-    # Test that spilled plasma dependency refcounts are decremented if a task
-    # fails.
-    signal1, signal2 = SignalActor.remote(), SignalActor.remote()
-    dep = one_dep_large.remote(None, signal=signal1)
-    check_refcounts({dep: (1, 0)})
-    result = one_dep.remote(dep, signal=signal2, fail=True)
-    check_refcounts({dep: (1, 1), result: (1, 0)})
-    ray.get(signal1.send.remote())
-    ray.get(dep, timeout=10)
-    # Reference count should remain because the dependency is in plasma.
-    check_refcounts({dep: (1, 1), result: (1, 0)})
-    ray.get(signal2.send.remote())
-    # Reference count should be removed because the task finished.
-    check_refcounts({dep: (1, 0), result: (1, 0)})
-    del dep, result
-    check_refcounts({})
-
-
-@pytest.mark.skipif(new_scheduler_enabled(), reason="dynamic res todo")
-def test_actor_creation_task(ray_start_regular):
-    @ray.remote
-    def large_object():
-        # This will be spilled to plasma.
-        return np.zeros(10 * 1024 * 1024, dtype=np.uint8)
-
-    @ray.remote(resources={"init": 1})
-    class Actor:
-        def __init__(self, dependency):
-            return
-
-        def ping(self):
-            return
-
-    a = Actor.remote(large_object.remote())
-    ping = a.ping.remote()
-    ready, unready = ray.wait([ping], timeout=1)
-    assert not ready
-
-    ray.experimental.set_resource("init", 1)
-    ray.get(ping)
-
-
-def test_basic_pinning(one_worker_100MiB):
-    @ray.remote
-    def f(array):
-        return np.sum(array)
-
-    @ray.remote
-    class Actor(object):
-        def __init__(self):
-            # Hold a long-lived reference to a ray.put object's ID. The object
-            # should not be garbage collected while the actor is alive because
-            # the object is pinned by the raylet.
-            self.large_object = ray.put(np.zeros(25 * 1024 * 1024, dtype=np.uint8))
-
-        def get_large_object(self):
-            return ray.get(self.large_object)
-
-    actor = Actor.remote()
-
-    # Fill up the object store with short-lived objects. These should be
-    # evicted before the long-lived object whose reference is held by
-    # the actor.
-    for batch in range(10):
-        intermediate_result = f.remote(np.zeros(10 * 1024 * 1024, dtype=np.uint8))
-        ray.get(intermediate_result)
-
-    # The ray.get below would fail with only LRU eviction, as the object
-    # that was ray.put by the actor would have been evicted.
-    ray.get(actor.get_large_object.remote())
-
-
-def test_pending_task_dependency_pinning(one_worker_100MiB):
-    @ray.remote
-    def pending(input1, input2):
-        return
-
-    # The object that is ray.put here will go out of scope immediately, so if
-    # pending task dependencies aren't considered, it will be evicted before
-    # the ray.get below due to the subsequent ray.puts that fill up the object
-    # store.
-    np_array = np.zeros(20 * 1024 * 1024, dtype=np.uint8)
-    signal = SignalActor.remote()
-    obj_ref = pending.remote(np_array, signal.wait.remote())
-
-    for _ in range(2):
-        ray.put(np.zeros(20 * 1024 * 1024, dtype=np.uint8))
-
-    ray.get(signal.send.remote())
-    ray.get(obj_ref)
-
-
-def test_feature_flag(shutdown_only):
-    ray.init(object_store_memory=100 * 1024 * 1024)
-
-    @ray.remote
-    def f(array):
-        return np.sum(array)
-
-    @ray.remote
-    class Actor(object):
-        def __init__(self):
-            self.large_object = ray.put(np.zeros(25 * 1024 * 1024, dtype=np.uint8))
-
-        def wait_for_actor_to_start(self):
-            pass
-
-        def get_large_object(self):
-            return ray.get(self.large_object)
-
-    actor = Actor.remote()
-    ray.get(actor.wait_for_actor_to_start.remote())
-
-    # The ray.get below fails with only LRU eviction, as the object
-    # that was ray.put by the actor should have been evicted.
-    ref = actor.get_large_object.remote()
-    ray.get(ref)
-
-    # Keep refs in scope so that they don't get GCed immediately.
-    for _ in range(5):
-        put_ref = ray.put(np.zeros(40 * 1024 * 1024, dtype=np.uint8))
-    del put_ref
-
-    wait_for_condition(
-        lambda: not ray.worker.global_worker.core_worker.object_exists(ref)
-    )
-
-
-def test_out_of_band_serialized_object_ref(one_worker_100MiB):
-    assert len(ray.worker.global_worker.core_worker.get_all_reference_counts()) == 0
-    obj_ref = ray.put("hello")
-    _check_refcounts({obj_ref: (1, 0)})
-    obj_ref_str = ray.cloudpickle.dumps(obj_ref)
-    _check_refcounts({obj_ref: (2, 0)})
-    del obj_ref
-    assert len(ray.worker.global_worker.core_worker.get_all_reference_counts()) == 1
-    assert ray.get(ray.cloudpickle.loads(obj_ref_str)) == "hello"
-
-
-def test_captured_object_ref(one_worker_100MiB):
-    captured_id = ray.put(np.zeros(10 * 1024 * 1024, dtype=np.uint8))
-
-    @ray.remote
-    def f(signal):
-        ray.get(signal.wait.remote())
-        ray.get(captured_id)  # noqa: F821
-
-    signal = SignalActor.remote()
-    obj_ref = f.remote(signal)
-
-    # Delete local references.
-    del f
-    del captured_id
-
-    # Test that the captured object ref is pinned despite having no local
-    # references.
-    ray.get(signal.send.remote())
-    _fill_object_store_and_get(obj_ref)
-
-    captured_id = ray.put(np.zeros(10 * 1024 * 1024, dtype=np.uint8))
-
-    @ray.remote
-    class Actor:
-        def get(self, signal):
-            ray.get(signal.wait.remote())
-            ray.get(captured_id)  # noqa: F821
-
-    signal = SignalActor.remote()
-    actor = Actor.remote()
-    obj_ref = actor.get.remote(signal)
-
-    # Delete local references.
-    del Actor
-    del captured_id
-
-    # Test that the captured object ref is pinned despite having no local
-    # references.
-    ray.get(signal.send.remote())
-    _fill_object_store_and_get(obj_ref)
-
-
-# Remote function takes serialized reference and doesn't hold onto it after
-# finishing. Referenced object shouldn't be evicted while the task is pending
-# and should be evicted after it returns.
-@pytest.mark.parametrize(
-    "use_ray_put,failure", [(False, False), (False, True), (True, False), (True, True)]
-)
-def test_basic_serialized_reference(one_worker_100MiB, use_ray_put, failure):
-    @ray.remote(max_retries=1)
-    def pending(ref, dep):
-        ray.get(ref[0])
-        if failure:
-            os._exit(0)
-
-    array_oid = put_object(np.zeros(20 * 1024 * 1024, dtype=np.uint8), use_ray_put)
-    signal = SignalActor.remote()
-    obj_ref = pending.remote([array_oid], signal.wait.remote())
-
-    # Remove the local reference.
-    array_oid_bytes = array_oid.binary()
-    del array_oid
-
-    # Check that the remote reference pins the object.
-    _fill_object_store_and_get(array_oid_bytes)
-
-    # Fulfill the dependency, causing the task to finish.
-    ray.get(signal.send.remote())
-    try:
-        ray.get(obj_ref)
-        assert not failure
-    except ray.exceptions.WorkerCrashedError:
-        assert failure
-
-    # Reference should be gone, check that array gets evicted.
-    _fill_object_store_and_get(array_oid_bytes, succeed=False)
-
-
-# Call a recursive chain of tasks that pass a serialized reference to the end
-# of the chain. The reference should still exist while the final task in the
-# chain is running and should be removed once it finishes.
-@pytest.mark.parametrize(
-    "use_ray_put,failure", [(False, False), (False, True), (True, False), (True, True)]
-)
-def test_recursive_serialized_reference(one_worker_100MiB, use_ray_put, failure):
-    @ray.remote(max_retries=1)
-    def recursive(ref, signal, max_depth, depth=0):
-        ray.get(ref[0])
-        if depth == max_depth:
-            ray.get(signal.wait.remote())
-            if failure:
-                os._exit(0)
-            return
-        else:
-            return recursive.remote(ref, signal, max_depth, depth + 1)
-
-    signal = SignalActor.remote()
-
-    max_depth = 5
-    array_oid = put_object(np.zeros(20 * 1024 * 1024, dtype=np.uint8), use_ray_put)
-    head_oid = recursive.remote([array_oid], signal, max_depth)
-
-    # Remove the local reference.
-    array_oid_bytes = array_oid.binary()
-    del array_oid
-
-    tail_oid = head_oid
-    for _ in range(max_depth):
-        tail_oid = ray.get(tail_oid)
-
-    # Check that the remote reference pins the object.
-    _fill_object_store_and_get(array_oid_bytes)
-
-    # Fulfill the dependency, causing the tail task to finish.
-    ray.get(signal.send.remote())
-    try:
-        assert ray.get(tail_oid) is None
-        assert not failure
-    except ray.exceptions.OwnerDiedError:
-        # There is only 1 core, so the same worker will execute all `recursive`
-        # tasks. Therefore, if we kill the worker during the last task, its
-        # owner (the worker that executed the second-to-last task) will also
-        # have died.
-        assert failure
-
-    # Reference should be gone, check that array gets evicted.
-    _fill_object_store_and_get(array_oid_bytes, succeed=False)
-
-
-# Test that a passed reference held by an actor after the method finishes
-# is kept until the reference is removed from the actor. Also tests giving
-# the actor a duplicate reference to the same object ref.
-@pytest.mark.parametrize(
-    "use_ray_put,failure", [(False, False), (False, True), (True, False), (True, True)]
-)
-def test_actor_holding_serialized_reference(one_worker_100MiB, use_ray_put, failure):
-    @ray.remote
-    class GreedyActor(object):
-        def __init__(self):
-            pass
-
-        def set_ref1(self, ref):
-            self.ref1 = ref
-
-        def add_ref2(self, new_ref):
-            self.ref2 = new_ref
-
-        def delete_ref1(self):
-            self.ref1 = None
-
-        def delete_ref2(self):
-            self.ref2 = None
-
-    # Test that the reference held by the actor isn't evicted.
-    array_oid = put_object(np.zeros(20 * 1024 * 1024, dtype=np.uint8), use_ray_put)
-    actor = GreedyActor.remote()
-    actor.set_ref1.remote([array_oid])
-
-    # Test that giving the same actor a duplicate reference works.
-    ray.get(actor.add_ref2.remote([array_oid]))
-
-    # Remove the local reference.
-    array_oid_bytes = array_oid.binary()
-    del array_oid
-
-    # Test that the remote references still pin the object.
-    _fill_object_store_and_get(array_oid_bytes)
-
-    # Test that removing only the first reference doesn't unpin the object.
-    ray.get(actor.delete_ref1.remote())
-    _fill_object_store_and_get(array_oid_bytes)
-
-    if failure:
-        # Test that the actor exiting stops the reference from being pinned.
-        # Kill the actor and wait for the actor to exit.
-        kill_actor_and_wait_for_failure(actor)
-        with pytest.raises(ray.exceptions.RayActorError):
-            ray.get(actor.delete_ref1.remote())
-    else:
-        # Test that deleting the second reference stops it from being pinned.
-        ray.get(actor.delete_ref2.remote())
-    _fill_object_store_and_get(array_oid_bytes, succeed=False)
-
-
-# Test that a passed reference held by an actor after a task finishes
-# is kept until the reference is removed from the worker. Also tests giving
-# the worker a duplicate reference to the same object ref.
-@pytest.mark.skipif(sys.platform == "win32", reason="Failing on Windows.")
-@pytest.mark.parametrize(
-    "use_ray_put,failure", [(False, False), (False, True), (True, False), (True, True)]
-)
-def test_worker_holding_serialized_reference(one_worker_100MiB, use_ray_put, failure):
-    @ray.remote(max_retries=1)
-    def child(dep1, dep2):
-        if failure:
-            os._exit(0)
-        return
-
-    @ray.remote
-    class Submitter:
-        def __init__(self):
-            pass
-
-        def launch_pending_task(self, ref, signal):
-            return child.remote(ref[0], signal.wait.remote())
-
-    signal = SignalActor.remote()
-
-    # Test that the reference held by the actor isn't evicted.
-    array_oid = put_object(np.zeros(20 * 1024 * 1024, dtype=np.uint8), use_ray_put)
-    s = Submitter.remote()
-    child_return_id = ray.get(s.launch_pending_task.remote([array_oid], signal))
-
-    # Remove the local reference.
-    array_oid_bytes = array_oid.binary()
-    del array_oid
-
-    # Test that the reference prevents the object from being evicted.
-    _fill_object_store_and_get(array_oid_bytes)
-
-    ray.get(signal.send.remote())
-    try:
-        ray.get(child_return_id)
-        assert not failure
-    except ray.exceptions.WorkerCrashedError:
-        assert failure
-    del child_return_id
-
-    _fill_object_store_and_get(array_oid_bytes, succeed=False)
-
-
-# Test that an object containing object refs within it pins the inner IDs.
-def test_basic_nested_ids(one_worker_100MiB):
-    inner_oid = ray.put(np.zeros(20 * 1024 * 1024, dtype=np.uint8))
-    outer_oid = ray.put([inner_oid])
-
-    # Remove the local reference to the inner object.
-    inner_oid_bytes = inner_oid.binary()
-    del inner_oid
-
-    # Check that the outer reference pins the inner object.
-    _fill_object_store_and_get(inner_oid_bytes)
-
-    # Remove the outer reference and check that the inner object gets evicted.
-    del outer_oid
-    _fill_object_store_and_get(inner_oid_bytes, succeed=False)
-
-
-def _all_actors_dead():
-    return all(
-        actor["State"] == convert_actor_state(gcs_utils.ActorTableData.DEAD)
-        for actor in list(ray.state.actors().values())
-    )
-
-
-@pytest.mark.skipif(sys.platform == "win32", reason="Failing on Windows.")
-def test_kill_actor_immediately_after_creation(ray_start_regular):
-    @ray.remote
-    class A:
-        pass
-
-    a = A.remote()
-    b = A.remote()
-
-    ray.kill(a)
-    ray.kill(b)
-    wait_for_condition(_all_actors_dead, timeout=10)
-
-
-def test_remove_actor_immediately_after_creation(ray_start_regular):
-    @ray.remote
-    class A:
-        pass
-
-    a = A.remote()
-    b = A.remote()
-
-    del a
-    del b
-    wait_for_condition(_all_actors_dead, timeout=10)
-
-
-if __name__ == "__main__":
-    import sys
-
-    sys.exit(pytest.main(["-v", __file__]))
-=======
-# coding: utf-8
-import copy
-import logging
-import os
-import sys
-import time
-
-import numpy as np
-
-import pytest
-
-import ray
-import ray.cluster_utils
-import ray._private.gcs_utils as gcs_utils
-from ray._private.test_utils import (
-    SignalActor,
-    kill_actor_and_wait_for_failure,
-    put_object,
-    wait_for_condition,
-    convert_actor_state,
-)
-
-logger = logging.getLogger(__name__)
-
-
-@pytest.fixture
-def one_worker_100MiB(request):
-    # It has lots of tests that don't require object spilling.
-    config = {"task_retry_delay_ms": 0, "automatic_object_spilling_enabled": False}
-    yield ray.init(
-        num_cpus=1, object_store_memory=100 * 1024 * 1024, _system_config=config
-    )
-    ray.shutdown()
-
-
-def _fill_object_store_and_get(obj, succeed=True, object_MiB=20, num_objects=5):
-    for _ in range(num_objects):
-        ray.put(np.zeros(object_MiB * 1024 * 1024, dtype=np.uint8))
-
-    if type(obj) is bytes:
-        obj = ray.ObjectRef(obj)
-
-    if succeed:
-        wait_for_condition(
-            lambda: ray.worker.global_worker.core_worker.object_exists(obj)
-        )
-    else:
-        wait_for_condition(
-            lambda: not ray.worker.global_worker.core_worker.object_exists(obj)
-        )
-
-
-def _check_refcounts(expected):
-    actual = ray.worker.global_worker.core_worker.get_all_reference_counts()
-    assert len(expected) == len(actual)
-    for object_ref, (local, submitted) in expected.items():
-        hex_id = object_ref.hex().encode("ascii")
-        assert hex_id in actual
-        assert local == actual[hex_id]["local"]
-        assert submitted == actual[hex_id]["submitted"]
-
-
-def check_refcounts(expected, timeout=10):
-    start = time.time()
-    while True:
-        try:
-            _check_refcounts(expected)
-            break
-        except AssertionError as e:
-            if time.time() - start > timeout:
-                raise e
-            else:
-                time.sleep(0.1)
-
-
-def test_local_refcounts(ray_start_regular):
-    obj_ref1 = ray.put(None)
-    check_refcounts({obj_ref1: (1, 0)})
-    obj_ref1_copy = copy.copy(obj_ref1)
-    check_refcounts({obj_ref1: (2, 0)})
-    del obj_ref1
-    check_refcounts({obj_ref1_copy: (1, 0)})
-    del obj_ref1_copy
-    check_refcounts({})
-
-
-def test_dependency_refcounts(ray_start_regular):
-    @ray.remote
-    def one_dep(dep, signal=None, fail=False):
-        if signal is not None:
-            ray.get(signal.wait.remote())
-        if fail:
-            raise Exception("failed on purpose")
-
-    @ray.remote
-    def one_dep_large(dep, signal=None):
-        if signal is not None:
-            ray.get(signal.wait.remote())
-        # This will be spilled to plasma.
-        return np.zeros(10 * 1024 * 1024, dtype=np.uint8)
-
-    # Test that regular plasma dependency refcounts are decremented once the
-    # task finishes.
-    signal = SignalActor.remote()
-    large_dep = ray.put(np.zeros(10 * 1024 * 1024, dtype=np.uint8))
-    result = one_dep.remote(large_dep, signal=signal)
-    check_refcounts({large_dep: (1, 1), result: (1, 0)})
-    ray.get(signal.send.remote())
-    # Reference count should be removed once the task finishes.
-    check_refcounts({large_dep: (1, 0), result: (1, 0)})
-    del large_dep, result
-    check_refcounts({})
-
-    # Test that inlined dependency refcounts are decremented once they are
-    # inlined.
-    signal = SignalActor.remote()
-    dep = one_dep.remote(None, signal=signal)
-    check_refcounts({dep: (1, 0)})
-    result = one_dep.remote(dep)
-    check_refcounts({dep: (1, 1), result: (1, 0)})
-    ray.get(signal.send.remote())
-    # Reference count should be removed as soon as the dependency is inlined.
-    check_refcounts({dep: (1, 0), result: (1, 0)})
-    del dep, result
-    check_refcounts({})
-
-    # Test that spilled plasma dependency refcounts are decremented once
-    # the task finishes.
-    signal1, signal2 = SignalActor.remote(), SignalActor.remote()
-    dep = one_dep_large.remote(None, signal=signal1)
-    check_refcounts({dep: (1, 0)})
-    result = one_dep.remote(dep, signal=signal2)
-    check_refcounts({dep: (1, 1), result: (1, 0)})
-    ray.get(signal1.send.remote())
-    ray.get(dep, timeout=10)
-    # Reference count should remain because the dependency is in plasma.
-    check_refcounts({dep: (1, 1), result: (1, 0)})
-    ray.get(signal2.send.remote())
-    # Reference count should be removed because the task finished.
-    check_refcounts({dep: (1, 0), result: (1, 0)})
-    del dep, result
-    check_refcounts({})
-
-    # Test that regular plasma dependency refcounts are decremented if a task
-    # fails.
-    signal = SignalActor.remote()
-    large_dep = ray.put(np.zeros(10 * 1024 * 1024, dtype=np.uint8))
-    result = one_dep.remote(large_dep, signal=signal, fail=True)
-    check_refcounts({large_dep: (1, 1), result: (1, 0)})
-    ray.get(signal.send.remote())
-    # Reference count should be removed once the task finishes.
-    check_refcounts({large_dep: (1, 0), result: (1, 0)})
-    del large_dep, result
-    check_refcounts({})
-
-    # Test that spilled plasma dependency refcounts are decremented if a task
-    # fails.
-    signal1, signal2 = SignalActor.remote(), SignalActor.remote()
-    dep = one_dep_large.remote(None, signal=signal1)
-    check_refcounts({dep: (1, 0)})
-    result = one_dep.remote(dep, signal=signal2, fail=True)
-    check_refcounts({dep: (1, 1), result: (1, 0)})
-    ray.get(signal1.send.remote())
-    ray.get(dep, timeout=10)
-    # Reference count should remain because the dependency is in plasma.
-    check_refcounts({dep: (1, 1), result: (1, 0)})
-    ray.get(signal2.send.remote())
-    # Reference count should be removed because the task finished.
-    check_refcounts({dep: (1, 0), result: (1, 0)})
-    del dep, result
-    check_refcounts({})
-
-
-def test_basic_pinning(one_worker_100MiB):
-    @ray.remote
-    def f(array):
-        return np.sum(array)
-
-    @ray.remote
-    class Actor(object):
-        def __init__(self):
-            # Hold a long-lived reference to a ray.put object's ID. The object
-            # should not be garbage collected while the actor is alive because
-            # the object is pinned by the raylet.
-            self.large_object = ray.put(np.zeros(25 * 1024 * 1024, dtype=np.uint8))
-
-        def get_large_object(self):
-            return ray.get(self.large_object)
-
-    actor = Actor.remote()
-
-    # Fill up the object store with short-lived objects. These should be
-    # evicted before the long-lived object whose reference is held by
-    # the actor.
-    for batch in range(10):
-        intermediate_result = f.remote(np.zeros(10 * 1024 * 1024, dtype=np.uint8))
-        ray.get(intermediate_result)
-
-    # The ray.get below would fail with only LRU eviction, as the object
-    # that was ray.put by the actor would have been evicted.
-    ray.get(actor.get_large_object.remote())
-
-
-def test_pending_task_dependency_pinning(one_worker_100MiB):
-    @ray.remote
-    def pending(input1, input2):
-        return
-
-    # The object that is ray.put here will go out of scope immediately, so if
-    # pending task dependencies aren't considered, it will be evicted before
-    # the ray.get below due to the subsequent ray.puts that fill up the object
-    # store.
-    np_array = np.zeros(20 * 1024 * 1024, dtype=np.uint8)
-    signal = SignalActor.remote()
-    obj_ref = pending.remote(np_array, signal.wait.remote())
-
-    for _ in range(2):
-        ray.put(np.zeros(20 * 1024 * 1024, dtype=np.uint8))
-
-    ray.get(signal.send.remote())
-    ray.get(obj_ref)
-
-
-def test_feature_flag(shutdown_only):
-    ray.init(object_store_memory=100 * 1024 * 1024)
-
-    @ray.remote
-    def f(array):
-        return np.sum(array)
-
-    @ray.remote
-    class Actor(object):
-        def __init__(self):
-            self.large_object = ray.put(np.zeros(25 * 1024 * 1024, dtype=np.uint8))
-
-        def wait_for_actor_to_start(self):
-            pass
-
-        def get_large_object(self):
-            return ray.get(self.large_object)
-
-    actor = Actor.remote()
-    ray.get(actor.wait_for_actor_to_start.remote())
-
-    # The ray.get below fails with only LRU eviction, as the object
-    # that was ray.put by the actor should have been evicted.
-    ref = actor.get_large_object.remote()
-    ray.get(ref)
-
-    # Keep refs in scope so that they don't get GCed immediately.
-    for _ in range(5):
-        put_ref = ray.put(np.zeros(40 * 1024 * 1024, dtype=np.uint8))
-    del put_ref
-
-    wait_for_condition(
-        lambda: not ray.worker.global_worker.core_worker.object_exists(ref)
-    )
-
-
-def test_out_of_band_serialized_object_ref(one_worker_100MiB):
-    assert len(ray.worker.global_worker.core_worker.get_all_reference_counts()) == 0
-    obj_ref = ray.put("hello")
-    _check_refcounts({obj_ref: (1, 0)})
-    obj_ref_str = ray.cloudpickle.dumps(obj_ref)
-    _check_refcounts({obj_ref: (2, 0)})
-    del obj_ref
-    assert len(ray.worker.global_worker.core_worker.get_all_reference_counts()) == 1
-    assert ray.get(ray.cloudpickle.loads(obj_ref_str)) == "hello"
-
-
-def test_captured_object_ref(one_worker_100MiB):
-    captured_id = ray.put(np.zeros(10 * 1024 * 1024, dtype=np.uint8))
-
-    @ray.remote
-    def f(signal):
-        ray.get(signal.wait.remote())
-        ray.get(captured_id)  # noqa: F821
-
-    signal = SignalActor.remote()
-    obj_ref = f.remote(signal)
-
-    # Delete local references.
-    del f
-    del captured_id
-
-    # Test that the captured object ref is pinned despite having no local
-    # references.
-    ray.get(signal.send.remote())
-    _fill_object_store_and_get(obj_ref)
-
-    captured_id = ray.put(np.zeros(10 * 1024 * 1024, dtype=np.uint8))
-
-    @ray.remote
-    class Actor:
-        def get(self, signal):
-            ray.get(signal.wait.remote())
-            ray.get(captured_id)  # noqa: F821
-
-    signal = SignalActor.remote()
-    actor = Actor.remote()
-    obj_ref = actor.get.remote(signal)
-
-    # Delete local references.
-    del Actor
-    del captured_id
-
-    # Test that the captured object ref is pinned despite having no local
-    # references.
-    ray.get(signal.send.remote())
-    _fill_object_store_and_get(obj_ref)
-
-
-# Remote function takes serialized reference and doesn't hold onto it after
-# finishing. Referenced object shouldn't be evicted while the task is pending
-# and should be evicted after it returns.
-@pytest.mark.parametrize(
-    "use_ray_put,failure", [(False, False), (False, True), (True, False), (True, True)]
-)
-def test_basic_serialized_reference(one_worker_100MiB, use_ray_put, failure):
-    @ray.remote(max_retries=1)
-    def pending(ref, dep):
-        ray.get(ref[0])
-        if failure:
-            os._exit(0)
-
-    array_oid = put_object(np.zeros(20 * 1024 * 1024, dtype=np.uint8), use_ray_put)
-    signal = SignalActor.remote()
-    obj_ref = pending.remote([array_oid], signal.wait.remote())
-
-    # Remove the local reference.
-    array_oid_bytes = array_oid.binary()
-    del array_oid
-
-    # Check that the remote reference pins the object.
-    _fill_object_store_and_get(array_oid_bytes)
-
-    # Fulfill the dependency, causing the task to finish.
-    ray.get(signal.send.remote())
-    try:
-        ray.get(obj_ref)
-        assert not failure
-    except ray.exceptions.WorkerCrashedError:
-        assert failure
-
-    # Reference should be gone, check that array gets evicted.
-    _fill_object_store_and_get(array_oid_bytes, succeed=False)
-
-
-# Call a recursive chain of tasks that pass a serialized reference to the end
-# of the chain. The reference should still exist while the final task in the
-# chain is running and should be removed once it finishes.
-@pytest.mark.parametrize(
-    "use_ray_put,failure", [(False, False), (False, True), (True, False), (True, True)]
-)
-def test_recursive_serialized_reference(one_worker_100MiB, use_ray_put, failure):
-    @ray.remote(max_retries=1)
-    def recursive(ref, signal, max_depth, depth=0):
-        ray.get(ref[0])
-        if depth == max_depth:
-            ray.get(signal.wait.remote())
-            if failure:
-                os._exit(0)
-            return
-        else:
-            return recursive.remote(ref, signal, max_depth, depth + 1)
-
-    signal = SignalActor.remote()
-
-    max_depth = 5
-    array_oid = put_object(np.zeros(20 * 1024 * 1024, dtype=np.uint8), use_ray_put)
-    head_oid = recursive.remote([array_oid], signal, max_depth)
-
-    # Remove the local reference.
-    array_oid_bytes = array_oid.binary()
-    del array_oid
-
-    tail_oid = head_oid
-    for _ in range(max_depth):
-        tail_oid = ray.get(tail_oid)
-
-    # Check that the remote reference pins the object.
-    _fill_object_store_and_get(array_oid_bytes)
-
-    # Fulfill the dependency, causing the tail task to finish.
-    ray.get(signal.send.remote())
-    try:
-        assert ray.get(tail_oid) is None
-        assert not failure
-    except ray.exceptions.OwnerDiedError:
-        # There is only 1 core, so the same worker will execute all `recursive`
-        # tasks. Therefore, if we kill the worker during the last task, its
-        # owner (the worker that executed the second-to-last task) will also
-        # have died.
-        assert failure
-
-    # Reference should be gone, check that array gets evicted.
-    _fill_object_store_and_get(array_oid_bytes, succeed=False)
-
-
-# Test that a passed reference held by an actor after the method finishes
-# is kept until the reference is removed from the actor. Also tests giving
-# the actor a duplicate reference to the same object ref.
-@pytest.mark.parametrize(
-    "use_ray_put,failure", [(False, False), (False, True), (True, False), (True, True)]
-)
-def test_actor_holding_serialized_reference(one_worker_100MiB, use_ray_put, failure):
-    @ray.remote
-    class GreedyActor(object):
-        def __init__(self):
-            pass
-
-        def set_ref1(self, ref):
-            self.ref1 = ref
-
-        def add_ref2(self, new_ref):
-            self.ref2 = new_ref
-
-        def delete_ref1(self):
-            self.ref1 = None
-
-        def delete_ref2(self):
-            self.ref2 = None
-
-    # Test that the reference held by the actor isn't evicted.
-    array_oid = put_object(np.zeros(20 * 1024 * 1024, dtype=np.uint8), use_ray_put)
-    actor = GreedyActor.remote()
-    actor.set_ref1.remote([array_oid])
-
-    # Test that giving the same actor a duplicate reference works.
-    ray.get(actor.add_ref2.remote([array_oid]))
-
-    # Remove the local reference.
-    array_oid_bytes = array_oid.binary()
-    del array_oid
-
-    # Test that the remote references still pin the object.
-    _fill_object_store_and_get(array_oid_bytes)
-
-    # Test that removing only the first reference doesn't unpin the object.
-    ray.get(actor.delete_ref1.remote())
-    _fill_object_store_and_get(array_oid_bytes)
-
-    if failure:
-        # Test that the actor exiting stops the reference from being pinned.
-        # Kill the actor and wait for the actor to exit.
-        kill_actor_and_wait_for_failure(actor)
-        with pytest.raises(ray.exceptions.RayActorError):
-            ray.get(actor.delete_ref1.remote())
-    else:
-        # Test that deleting the second reference stops it from being pinned.
-        ray.get(actor.delete_ref2.remote())
-    _fill_object_store_and_get(array_oid_bytes, succeed=False)
-
-
-# Test that a passed reference held by an actor after a task finishes
-# is kept until the reference is removed from the worker. Also tests giving
-# the worker a duplicate reference to the same object ref.
-@pytest.mark.skipif(sys.platform == "win32", reason="Failing on Windows.")
-@pytest.mark.parametrize(
-    "use_ray_put,failure", [(False, False), (False, True), (True, False), (True, True)]
-)
-def test_worker_holding_serialized_reference(one_worker_100MiB, use_ray_put, failure):
-    @ray.remote(max_retries=1)
-    def child(dep1, dep2):
-        if failure:
-            os._exit(0)
-        return
-
-    @ray.remote
-    class Submitter:
-        def __init__(self):
-            pass
-
-        def launch_pending_task(self, ref, signal):
-            return child.remote(ref[0], signal.wait.remote())
-
-    signal = SignalActor.remote()
-
-    # Test that the reference held by the actor isn't evicted.
-    array_oid = put_object(np.zeros(20 * 1024 * 1024, dtype=np.uint8), use_ray_put)
-    s = Submitter.remote()
-    child_return_id = ray.get(s.launch_pending_task.remote([array_oid], signal))
-
-    # Remove the local reference.
-    array_oid_bytes = array_oid.binary()
-    del array_oid
-
-    # Test that the reference prevents the object from being evicted.
-    _fill_object_store_and_get(array_oid_bytes)
-
-    ray.get(signal.send.remote())
-    try:
-        ray.get(child_return_id)
-        assert not failure
-    except ray.exceptions.WorkerCrashedError:
-        assert failure
-    del child_return_id
-
-    _fill_object_store_and_get(array_oid_bytes, succeed=False)
-
-
-# Test that an object containing object refs within it pins the inner IDs.
-def test_basic_nested_ids(one_worker_100MiB):
-    inner_oid = ray.put(np.zeros(20 * 1024 * 1024, dtype=np.uint8))
-    outer_oid = ray.put([inner_oid])
-
-    # Remove the local reference to the inner object.
-    inner_oid_bytes = inner_oid.binary()
-    del inner_oid
-
-    # Check that the outer reference pins the inner object.
-    _fill_object_store_and_get(inner_oid_bytes)
-
-    # Remove the outer reference and check that the inner object gets evicted.
-    del outer_oid
-    _fill_object_store_and_get(inner_oid_bytes, succeed=False)
-
-
-def _all_actors_dead():
-    return all(
-        actor["State"] == convert_actor_state(gcs_utils.ActorTableData.DEAD)
-        for actor in list(ray.state.actors().values())
-    )
-
-
-@pytest.mark.skipif(sys.platform == "win32", reason="Failing on Windows.")
-def test_kill_actor_immediately_after_creation(ray_start_regular):
-    @ray.remote
-    class A:
-        pass
-
-    a = A.remote()
-    b = A.remote()
-
-    ray.kill(a)
-    ray.kill(b)
-    wait_for_condition(_all_actors_dead, timeout=10)
-
-
-def test_remove_actor_immediately_after_creation(ray_start_regular):
-    @ray.remote
-    class A:
-        pass
-
-    a = A.remote()
-    b = A.remote()
-
-    del a
-    del b
-    wait_for_condition(_all_actors_dead, timeout=10)
-
-
-if __name__ == "__main__":
-    import sys
-
-    sys.exit(pytest.main(["-v", __file__]))
->>>>>>> 19672688
+# coding: utf-8
+import copy
+import logging
+import os
+import sys
+import time
+
+import numpy as np
+
+import pytest
+
+import ray
+import ray.cluster_utils
+import ray._private.gcs_utils as gcs_utils
+from ray._private.test_utils import (
+    SignalActor,
+    kill_actor_and_wait_for_failure,
+    put_object,
+    wait_for_condition,
+    convert_actor_state,
+)
+
+logger = logging.getLogger(__name__)
+
+
+@pytest.fixture
+def one_worker_100MiB(request):
+    # It has lots of tests that don't require object spilling.
+    config = {"task_retry_delay_ms": 0, "automatic_object_spilling_enabled": False}
+    yield ray.init(
+        num_cpus=1, object_store_memory=100 * 1024 * 1024, _system_config=config
+    )
+    ray.shutdown()
+
+
+def _fill_object_store_and_get(obj, succeed=True, object_MiB=20, num_objects=5):
+    for _ in range(num_objects):
+        ray.put(np.zeros(object_MiB * 1024 * 1024, dtype=np.uint8))
+
+    if type(obj) is bytes:
+        obj = ray.ObjectRef(obj)
+
+    if succeed:
+        wait_for_condition(
+            lambda: ray.worker.global_worker.core_worker.object_exists(obj)
+        )
+    else:
+        wait_for_condition(
+            lambda: not ray.worker.global_worker.core_worker.object_exists(obj)
+        )
+
+
+def _check_refcounts(expected):
+    actual = ray.worker.global_worker.core_worker.get_all_reference_counts()
+    assert len(expected) == len(actual)
+    for object_ref, (local, submitted) in expected.items():
+        hex_id = object_ref.hex().encode("ascii")
+        assert hex_id in actual
+        assert local == actual[hex_id]["local"]
+        assert submitted == actual[hex_id]["submitted"]
+
+
+def check_refcounts(expected, timeout=10):
+    start = time.time()
+    while True:
+        try:
+            _check_refcounts(expected)
+            break
+        except AssertionError as e:
+            if time.time() - start > timeout:
+                raise e
+            else:
+                time.sleep(0.1)
+
+
+def test_local_refcounts(ray_start_regular):
+    obj_ref1 = ray.put(None)
+    check_refcounts({obj_ref1: (1, 0)})
+    obj_ref1_copy = copy.copy(obj_ref1)
+    check_refcounts({obj_ref1: (2, 0)})
+    del obj_ref1
+    check_refcounts({obj_ref1_copy: (1, 0)})
+    del obj_ref1_copy
+    check_refcounts({})
+
+
+def test_dependency_refcounts(ray_start_regular):
+    @ray.remote
+    def one_dep(dep, signal=None, fail=False):
+        if signal is not None:
+            ray.get(signal.wait.remote())
+        if fail:
+            raise Exception("failed on purpose")
+
+    @ray.remote
+    def one_dep_large(dep, signal=None):
+        if signal is not None:
+            ray.get(signal.wait.remote())
+        # This will be spilled to plasma.
+        return np.zeros(10 * 1024 * 1024, dtype=np.uint8)
+
+    # Test that regular plasma dependency refcounts are decremented once the
+    # task finishes.
+    signal = SignalActor.remote()
+    large_dep = ray.put(np.zeros(10 * 1024 * 1024, dtype=np.uint8))
+    result = one_dep.remote(large_dep, signal=signal)
+    check_refcounts({large_dep: (1, 1), result: (1, 0)})
+    ray.get(signal.send.remote())
+    # Reference count should be removed once the task finishes.
+    check_refcounts({large_dep: (1, 0), result: (1, 0)})
+    del large_dep, result
+    check_refcounts({})
+
+    # Test that inlined dependency refcounts are decremented once they are
+    # inlined.
+    signal = SignalActor.remote()
+    dep = one_dep.remote(None, signal=signal)
+    check_refcounts({dep: (1, 0)})
+    result = one_dep.remote(dep)
+    check_refcounts({dep: (1, 1), result: (1, 0)})
+    ray.get(signal.send.remote())
+    # Reference count should be removed as soon as the dependency is inlined.
+    check_refcounts({dep: (1, 0), result: (1, 0)})
+    del dep, result
+    check_refcounts({})
+
+    # Test that spilled plasma dependency refcounts are decremented once
+    # the task finishes.
+    signal1, signal2 = SignalActor.remote(), SignalActor.remote()
+    dep = one_dep_large.remote(None, signal=signal1)
+    check_refcounts({dep: (1, 0)})
+    result = one_dep.remote(dep, signal=signal2)
+    check_refcounts({dep: (1, 1), result: (1, 0)})
+    ray.get(signal1.send.remote())
+    ray.get(dep, timeout=10)
+    # Reference count should remain because the dependency is in plasma.
+    check_refcounts({dep: (1, 1), result: (1, 0)})
+    ray.get(signal2.send.remote())
+    # Reference count should be removed because the task finished.
+    check_refcounts({dep: (1, 0), result: (1, 0)})
+    del dep, result
+    check_refcounts({})
+
+    # Test that regular plasma dependency refcounts are decremented if a task
+    # fails.
+    signal = SignalActor.remote()
+    large_dep = ray.put(np.zeros(10 * 1024 * 1024, dtype=np.uint8))
+    result = one_dep.remote(large_dep, signal=signal, fail=True)
+    check_refcounts({large_dep: (1, 1), result: (1, 0)})
+    ray.get(signal.send.remote())
+    # Reference count should be removed once the task finishes.
+    check_refcounts({large_dep: (1, 0), result: (1, 0)})
+    del large_dep, result
+    check_refcounts({})
+
+    # Test that spilled plasma dependency refcounts are decremented if a task
+    # fails.
+    signal1, signal2 = SignalActor.remote(), SignalActor.remote()
+    dep = one_dep_large.remote(None, signal=signal1)
+    check_refcounts({dep: (1, 0)})
+    result = one_dep.remote(dep, signal=signal2, fail=True)
+    check_refcounts({dep: (1, 1), result: (1, 0)})
+    ray.get(signal1.send.remote())
+    ray.get(dep, timeout=10)
+    # Reference count should remain because the dependency is in plasma.
+    check_refcounts({dep: (1, 1), result: (1, 0)})
+    ray.get(signal2.send.remote())
+    # Reference count should be removed because the task finished.
+    check_refcounts({dep: (1, 0), result: (1, 0)})
+    del dep, result
+    check_refcounts({})
+
+
+def test_basic_pinning(one_worker_100MiB):
+    @ray.remote
+    def f(array):
+        return np.sum(array)
+
+    @ray.remote
+    class Actor(object):
+        def __init__(self):
+            # Hold a long-lived reference to a ray.put object's ID. The object
+            # should not be garbage collected while the actor is alive because
+            # the object is pinned by the raylet.
+            self.large_object = ray.put(np.zeros(25 * 1024 * 1024, dtype=np.uint8))
+
+        def get_large_object(self):
+            return ray.get(self.large_object)
+
+    actor = Actor.remote()
+
+    # Fill up the object store with short-lived objects. These should be
+    # evicted before the long-lived object whose reference is held by
+    # the actor.
+    for batch in range(10):
+        intermediate_result = f.remote(np.zeros(10 * 1024 * 1024, dtype=np.uint8))
+        ray.get(intermediate_result)
+
+    # The ray.get below would fail with only LRU eviction, as the object
+    # that was ray.put by the actor would have been evicted.
+    ray.get(actor.get_large_object.remote())
+
+
+def test_pending_task_dependency_pinning(one_worker_100MiB):
+    @ray.remote
+    def pending(input1, input2):
+        return
+
+    # The object that is ray.put here will go out of scope immediately, so if
+    # pending task dependencies aren't considered, it will be evicted before
+    # the ray.get below due to the subsequent ray.puts that fill up the object
+    # store.
+    np_array = np.zeros(20 * 1024 * 1024, dtype=np.uint8)
+    signal = SignalActor.remote()
+    obj_ref = pending.remote(np_array, signal.wait.remote())
+
+    for _ in range(2):
+        ray.put(np.zeros(20 * 1024 * 1024, dtype=np.uint8))
+
+    ray.get(signal.send.remote())
+    ray.get(obj_ref)
+
+
+def test_feature_flag(shutdown_only):
+    ray.init(object_store_memory=100 * 1024 * 1024)
+
+    @ray.remote
+    def f(array):
+        return np.sum(array)
+
+    @ray.remote
+    class Actor(object):
+        def __init__(self):
+            self.large_object = ray.put(np.zeros(25 * 1024 * 1024, dtype=np.uint8))
+
+        def wait_for_actor_to_start(self):
+            pass
+
+        def get_large_object(self):
+            return ray.get(self.large_object)
+
+    actor = Actor.remote()
+    ray.get(actor.wait_for_actor_to_start.remote())
+
+    # The ray.get below fails with only LRU eviction, as the object
+    # that was ray.put by the actor should have been evicted.
+    ref = actor.get_large_object.remote()
+    ray.get(ref)
+
+    # Keep refs in scope so that they don't get GCed immediately.
+    for _ in range(5):
+        put_ref = ray.put(np.zeros(40 * 1024 * 1024, dtype=np.uint8))
+    del put_ref
+
+    wait_for_condition(
+        lambda: not ray.worker.global_worker.core_worker.object_exists(ref)
+    )
+
+
+def test_out_of_band_serialized_object_ref(one_worker_100MiB):
+    assert len(ray.worker.global_worker.core_worker.get_all_reference_counts()) == 0
+    obj_ref = ray.put("hello")
+    _check_refcounts({obj_ref: (1, 0)})
+    obj_ref_str = ray.cloudpickle.dumps(obj_ref)
+    _check_refcounts({obj_ref: (2, 0)})
+    del obj_ref
+    assert len(ray.worker.global_worker.core_worker.get_all_reference_counts()) == 1
+    assert ray.get(ray.cloudpickle.loads(obj_ref_str)) == "hello"
+
+
+def test_captured_object_ref(one_worker_100MiB):
+    captured_id = ray.put(np.zeros(10 * 1024 * 1024, dtype=np.uint8))
+
+    @ray.remote
+    def f(signal):
+        ray.get(signal.wait.remote())
+        ray.get(captured_id)  # noqa: F821
+
+    signal = SignalActor.remote()
+    obj_ref = f.remote(signal)
+
+    # Delete local references.
+    del f
+    del captured_id
+
+    # Test that the captured object ref is pinned despite having no local
+    # references.
+    ray.get(signal.send.remote())
+    _fill_object_store_and_get(obj_ref)
+
+    captured_id = ray.put(np.zeros(10 * 1024 * 1024, dtype=np.uint8))
+
+    @ray.remote
+    class Actor:
+        def get(self, signal):
+            ray.get(signal.wait.remote())
+            ray.get(captured_id)  # noqa: F821
+
+    signal = SignalActor.remote()
+    actor = Actor.remote()
+    obj_ref = actor.get.remote(signal)
+
+    # Delete local references.
+    del Actor
+    del captured_id
+
+    # Test that the captured object ref is pinned despite having no local
+    # references.
+    ray.get(signal.send.remote())
+    _fill_object_store_and_get(obj_ref)
+
+
+# Remote function takes serialized reference and doesn't hold onto it after
+# finishing. Referenced object shouldn't be evicted while the task is pending
+# and should be evicted after it returns.
+@pytest.mark.parametrize(
+    "use_ray_put,failure", [(False, False), (False, True), (True, False), (True, True)]
+)
+def test_basic_serialized_reference(one_worker_100MiB, use_ray_put, failure):
+    @ray.remote(max_retries=1)
+    def pending(ref, dep):
+        ray.get(ref[0])
+        if failure:
+            os._exit(0)
+
+    array_oid = put_object(np.zeros(20 * 1024 * 1024, dtype=np.uint8), use_ray_put)
+    signal = SignalActor.remote()
+    obj_ref = pending.remote([array_oid], signal.wait.remote())
+
+    # Remove the local reference.
+    array_oid_bytes = array_oid.binary()
+    del array_oid
+
+    # Check that the remote reference pins the object.
+    _fill_object_store_and_get(array_oid_bytes)
+
+    # Fulfill the dependency, causing the task to finish.
+    ray.get(signal.send.remote())
+    try:
+        ray.get(obj_ref)
+        assert not failure
+    except ray.exceptions.WorkerCrashedError:
+        assert failure
+
+    # Reference should be gone, check that array gets evicted.
+    _fill_object_store_and_get(array_oid_bytes, succeed=False)
+
+
+# Call a recursive chain of tasks that pass a serialized reference to the end
+# of the chain. The reference should still exist while the final task in the
+# chain is running and should be removed once it finishes.
+@pytest.mark.parametrize(
+    "use_ray_put,failure", [(False, False), (False, True), (True, False), (True, True)]
+)
+def test_recursive_serialized_reference(one_worker_100MiB, use_ray_put, failure):
+    @ray.remote(max_retries=1)
+    def recursive(ref, signal, max_depth, depth=0):
+        ray.get(ref[0])
+        if depth == max_depth:
+            ray.get(signal.wait.remote())
+            if failure:
+                os._exit(0)
+            return
+        else:
+            return recursive.remote(ref, signal, max_depth, depth + 1)
+
+    signal = SignalActor.remote()
+
+    max_depth = 5
+    array_oid = put_object(np.zeros(20 * 1024 * 1024, dtype=np.uint8), use_ray_put)
+    head_oid = recursive.remote([array_oid], signal, max_depth)
+
+    # Remove the local reference.
+    array_oid_bytes = array_oid.binary()
+    del array_oid
+
+    tail_oid = head_oid
+    for _ in range(max_depth):
+        tail_oid = ray.get(tail_oid)
+
+    # Check that the remote reference pins the object.
+    _fill_object_store_and_get(array_oid_bytes)
+
+    # Fulfill the dependency, causing the tail task to finish.
+    ray.get(signal.send.remote())
+    try:
+        assert ray.get(tail_oid) is None
+        assert not failure
+    except ray.exceptions.OwnerDiedError:
+        # There is only 1 core, so the same worker will execute all `recursive`
+        # tasks. Therefore, if we kill the worker during the last task, its
+        # owner (the worker that executed the second-to-last task) will also
+        # have died.
+        assert failure
+
+    # Reference should be gone, check that array gets evicted.
+    _fill_object_store_and_get(array_oid_bytes, succeed=False)
+
+
+# Test that a passed reference held by an actor after the method finishes
+# is kept until the reference is removed from the actor. Also tests giving
+# the actor a duplicate reference to the same object ref.
+@pytest.mark.parametrize(
+    "use_ray_put,failure", [(False, False), (False, True), (True, False), (True, True)]
+)
+def test_actor_holding_serialized_reference(one_worker_100MiB, use_ray_put, failure):
+    @ray.remote
+    class GreedyActor(object):
+        def __init__(self):
+            pass
+
+        def set_ref1(self, ref):
+            self.ref1 = ref
+
+        def add_ref2(self, new_ref):
+            self.ref2 = new_ref
+
+        def delete_ref1(self):
+            self.ref1 = None
+
+        def delete_ref2(self):
+            self.ref2 = None
+
+    # Test that the reference held by the actor isn't evicted.
+    array_oid = put_object(np.zeros(20 * 1024 * 1024, dtype=np.uint8), use_ray_put)
+    actor = GreedyActor.remote()
+    actor.set_ref1.remote([array_oid])
+
+    # Test that giving the same actor a duplicate reference works.
+    ray.get(actor.add_ref2.remote([array_oid]))
+
+    # Remove the local reference.
+    array_oid_bytes = array_oid.binary()
+    del array_oid
+
+    # Test that the remote references still pin the object.
+    _fill_object_store_and_get(array_oid_bytes)
+
+    # Test that removing only the first reference doesn't unpin the object.
+    ray.get(actor.delete_ref1.remote())
+    _fill_object_store_and_get(array_oid_bytes)
+
+    if failure:
+        # Test that the actor exiting stops the reference from being pinned.
+        # Kill the actor and wait for the actor to exit.
+        kill_actor_and_wait_for_failure(actor)
+        with pytest.raises(ray.exceptions.RayActorError):
+            ray.get(actor.delete_ref1.remote())
+    else:
+        # Test that deleting the second reference stops it from being pinned.
+        ray.get(actor.delete_ref2.remote())
+    _fill_object_store_and_get(array_oid_bytes, succeed=False)
+
+
+# Test that a passed reference held by an actor after a task finishes
+# is kept until the reference is removed from the worker. Also tests giving
+# the worker a duplicate reference to the same object ref.
+@pytest.mark.skipif(sys.platform == "win32", reason="Failing on Windows.")
+@pytest.mark.parametrize(
+    "use_ray_put,failure", [(False, False), (False, True), (True, False), (True, True)]
+)
+def test_worker_holding_serialized_reference(one_worker_100MiB, use_ray_put, failure):
+    @ray.remote(max_retries=1)
+    def child(dep1, dep2):
+        if failure:
+            os._exit(0)
+        return
+
+    @ray.remote
+    class Submitter:
+        def __init__(self):
+            pass
+
+        def launch_pending_task(self, ref, signal):
+            return child.remote(ref[0], signal.wait.remote())
+
+    signal = SignalActor.remote()
+
+    # Test that the reference held by the actor isn't evicted.
+    array_oid = put_object(np.zeros(20 * 1024 * 1024, dtype=np.uint8), use_ray_put)
+    s = Submitter.remote()
+    child_return_id = ray.get(s.launch_pending_task.remote([array_oid], signal))
+
+    # Remove the local reference.
+    array_oid_bytes = array_oid.binary()
+    del array_oid
+
+    # Test that the reference prevents the object from being evicted.
+    _fill_object_store_and_get(array_oid_bytes)
+
+    ray.get(signal.send.remote())
+    try:
+        ray.get(child_return_id)
+        assert not failure
+    except ray.exceptions.WorkerCrashedError:
+        assert failure
+    del child_return_id
+
+    _fill_object_store_and_get(array_oid_bytes, succeed=False)
+
+
+# Test that an object containing object refs within it pins the inner IDs.
+def test_basic_nested_ids(one_worker_100MiB):
+    inner_oid = ray.put(np.zeros(20 * 1024 * 1024, dtype=np.uint8))
+    outer_oid = ray.put([inner_oid])
+
+    # Remove the local reference to the inner object.
+    inner_oid_bytes = inner_oid.binary()
+    del inner_oid
+
+    # Check that the outer reference pins the inner object.
+    _fill_object_store_and_get(inner_oid_bytes)
+
+    # Remove the outer reference and check that the inner object gets evicted.
+    del outer_oid
+    _fill_object_store_and_get(inner_oid_bytes, succeed=False)
+
+
+def _all_actors_dead():
+    return all(
+        actor["State"] == convert_actor_state(gcs_utils.ActorTableData.DEAD)
+        for actor in list(ray.state.actors().values())
+    )
+
+
+@pytest.mark.skipif(sys.platform == "win32", reason="Failing on Windows.")
+def test_kill_actor_immediately_after_creation(ray_start_regular):
+    @ray.remote
+    class A:
+        pass
+
+    a = A.remote()
+    b = A.remote()
+
+    ray.kill(a)
+    ray.kill(b)
+    wait_for_condition(_all_actors_dead, timeout=10)
+
+
+def test_remove_actor_immediately_after_creation(ray_start_regular):
+    @ray.remote
+    class A:
+        pass
+
+    a = A.remote()
+    b = A.remote()
+
+    del a
+    del b
+    wait_for_condition(_all_actors_dead, timeout=10)
+
+
+if __name__ == "__main__":
+    import sys
+
+    sys.exit(pytest.main(["-v", __file__]))