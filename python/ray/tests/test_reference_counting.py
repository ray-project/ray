# coding: utf-8
import os
import json
import copy
import tempfile
import numpy as np
import time
import pytest
import logging
import uuid

import ray
import ray.cluster_utils
import ray.test_utils

logger = logging.getLogger(__name__)


@pytest.fixture
def one_worker_100MiB(request):
    yield ray.init(num_cpus=1, object_store_memory=100 * 1024 * 1024)
    ray.shutdown()


def _fill_object_store_and_get(oid, succeed=True, object_MiB=40,
                               num_objects=5):
    for _ in range(num_objects):
        ray.put(np.zeros(object_MiB * 1024 * 1024, dtype=np.uint8))

    if type(oid) is bytes:
        oid = ray.ObjectID(oid)

<<<<<<< HEAD
    print("GET", oid)
=======
>>>>>>> 9fc3e2e5
    if succeed:
        ray.get(oid)
    else:
        if oid.is_direct_call_type():
            with pytest.raises(ray.exceptions.RayTimeoutError):
                ray.get(oid, timeout=0.1)
        else:
            with pytest.raises(ray.exceptions.UnreconstructableError):
                ray.get(oid)


def _check_refcounts(expected):
    actual = ray.worker.global_worker.core_worker.get_all_reference_counts()
    assert len(expected) == len(actual)
    for object_id, (local, submitted) in expected.items():
        hex_id = object_id.hex().encode("ascii")
        assert hex_id in actual
        assert local == actual[hex_id]["local"]
        assert submitted == actual[hex_id]["submitted"]


def check_refcounts(expected, timeout=10):
    start = time.time()
    while True:
        try:
            _check_refcounts(expected)
            break
        except AssertionError as e:
            if time.time() - start > timeout:
                raise e
            else:
                time.sleep(0.1)


def test_local_refcounts(ray_start_regular):
    oid1 = ray.put(None)
    check_refcounts({oid1: (1, 0)})
    oid1_copy = copy.copy(oid1)
    check_refcounts({oid1: (2, 0)})
    del oid1
    check_refcounts({oid1_copy: (1, 0)})
    del oid1_copy
    check_refcounts({})


def test_dependency_refcounts(ray_start_regular):
    # Return a large object that will be spilled to plasma.
    def large_object():
        return np.zeros(10 * 1024 * 1024, dtype=np.uint8)

    # TODO: Clean up tmpfiles?
    def random_path():
        return os.path.join(tempfile.gettempdir(), uuid.uuid4().hex)

    def touch(path):
        with open(path, "w"):
            pass

    def wait_for_file(path):
        while True:
            if os.path.exists(path):
                break
            time.sleep(0.1)

    @ray.remote
    def one_dep(dep, path=None, fail=False):
        if path is not None:
            wait_for_file(path)
        if fail:
            raise Exception("failed on purpose")

    @ray.remote
    def one_dep_large(dep, path=None):
        if path is not None:
            wait_for_file(path)
        # This should be spilled to plasma.
        return large_object()

    # Test that regular plasma dependency refcounts are decremented once the
    # task finishes.
    f = random_path()
    large_dep = ray.put(large_object())
    result = one_dep.remote(large_dep, path=f)
    check_refcounts({large_dep: (1, 1), result: (1, 0)})
    touch(f)
    # Reference count should be removed once the task finishes.
    check_refcounts({large_dep: (1, 0), result: (1, 0)})
    del large_dep, result
    check_refcounts({})

    # Test that inlined dependency refcounts are decremented once they are
    # inlined.
    f = random_path()
    dep = one_dep.remote(None, path=f)
    check_refcounts({dep: (1, 0)})
    result = one_dep.remote(dep)
    check_refcounts({dep: (1, 1), result: (1, 0)})
    touch(f)
    # Reference count should be removed as soon as the dependency is inlined.
    check_refcounts({dep: (1, 0), result: (1, 0)}, timeout=1)
    del dep, result
    check_refcounts({})

    # Test that spilled plasma dependency refcounts are decremented once
    # the task finishes.
    f1, f2 = random_path(), random_path()
    dep = one_dep_large.remote(None, path=f1)
    check_refcounts({dep: (1, 0)})
    result = one_dep.remote(dep, path=f2)
    check_refcounts({dep: (1, 1), result: (1, 0)})
    touch(f1)
    ray.get(dep, timeout=5.0)
    # Reference count should remain because the dependency is in plasma.
    check_refcounts({dep: (1, 1), result: (1, 0)})
    touch(f2)
    # Reference count should be removed because the task finished.
    check_refcounts({dep: (1, 0), result: (1, 0)})
    del dep, result
    check_refcounts({})

    # Test that regular plasma dependency refcounts are decremented if a task
    # fails.
    f = random_path()
    large_dep = ray.put(large_object())
    result = one_dep.remote(large_dep, path=f, fail=True)
    check_refcounts({large_dep: (1, 1), result: (1, 0)})
    touch(f)
    # Reference count should be removed once the task finishes.
    check_refcounts({large_dep: (1, 0), result: (1, 0)})
    del large_dep, result
    check_refcounts({})

    # Test that spilled plasma dependency refcounts are decremented if a task
    # fails.
    f1, f2 = random_path(), random_path()
    dep = one_dep_large.remote(None, path=f1)
    check_refcounts({dep: (1, 0)})
    result = one_dep.remote(dep, path=f2, fail=True)
    check_refcounts({dep: (1, 1), result: (1, 0)})
    touch(f1)
    ray.get(dep, timeout=5.0)
    # Reference count should remain because the dependency is in plasma.
    check_refcounts({dep: (1, 1), result: (1, 0)})
    touch(f2)
    # Reference count should be removed because the task finished.
    check_refcounts({dep: (1, 0), result: (1, 0)})
    del dep, result
    check_refcounts({})


def test_basic_pinning(one_worker_100MiB):
    @ray.remote
    def f(array):
        return np.sum(array)

    @ray.remote
    class Actor(object):
        def __init__(self):
            # Hold a long-lived reference to a ray.put object's ID. The object
            # should not be garbage collected while the actor is alive because
            # the object is pinned by the raylet.
            self.large_object = ray.put(
                np.zeros(25 * 1024 * 1024, dtype=np.uint8))

        def get_large_object(self):
            return ray.get(self.large_object)

    actor = Actor.remote()

    # Fill up the object store with short-lived objects. These should be
    # evicted before the long-lived object whose reference is held by
    # the actor.
    for batch in range(10):
        intermediate_result = f.remote(
            np.zeros(10 * 1024 * 1024, dtype=np.uint8))
        ray.get(intermediate_result)

    # The ray.get below would fail with only LRU eviction, as the object
    # that was ray.put by the actor would have been evicted.
    ray.get(actor.get_large_object.remote())


def test_pending_task_dependency_pinning(one_worker_100MiB):
    @ray.remote
    def pending(input1, input2):
        return

    # The object that is ray.put here will go out of scope immediately, so if
    # pending task dependencies aren't considered, it will be evicted before
    # the ray.get below due to the subsequent ray.puts that fill up the object
    # store.
<<<<<<< HEAD
    random_oid = ray.ObjectID.from_random()
    oid = pending.remote(
        np.zeros(40 * 1024 * 1024, dtype=np.uint8), random_oid)
=======
    np_array = np.zeros(40 * 1024 * 1024, dtype=np.uint8)
    random_oid = ray.ObjectID.from_random()
    oid = pending.remote(np_array, random_oid)
>>>>>>> 9fc3e2e5

    for _ in range(2):
        ray.put(np.zeros(40 * 1024 * 1024, dtype=np.uint8))

    ray.worker.global_worker.put_object(None, object_id=random_oid)
    ray.get(oid)


def test_feature_flag(shutdown_only):
    ray.init(
        object_store_memory=100 * 1024 * 1024,
        _internal_config=json.dumps({
            "object_pinning_enabled": 0
        }))

    @ray.remote
    def f(array):
        return np.sum(array)

    @ray.remote
    class Actor(object):
        def __init__(self):
            self.large_object = ray.put(
                np.zeros(25 * 1024 * 1024, dtype=np.uint8))

        def wait_for_actor_to_start(self):
            pass

        def get_large_object(self):
            return ray.get(self.large_object)

    actor = Actor.remote()
    ray.get(actor.wait_for_actor_to_start.remote())

    # The ray.get below fails with only LRU eviction, as the object
    # that was ray.put by the actor should have been evicted.
    _fill_object_store_and_get(actor.get_large_object.remote(), succeed=False)


# Remote function takes serialized reference and doesn't hold onto it after
# finishing. Referenced object shouldn't be evicted while the task is pending
# and should be evicted after it returns.
<<<<<<< HEAD
=======
@pytest.mark.skip("Serialized ObjectID reference counting not implemented.")
>>>>>>> 9fc3e2e5
def test_basic_serialized_reference(one_worker_100MiB):
    @ray.remote
    def pending(ref, dep):
        ray.get(ref[0])
<<<<<<< HEAD
        # print(ray.worker.global_worker.core_worker.get_all_reference_counts())

=======

    # TODO(edoakes): currently these tests don't work with ray.put() so we need
    # to return from a task like this instead. Once that is fixed, should have
    # tests run with both codepaths.
>>>>>>> 9fc3e2e5
    @ray.remote
    def put():
        return np.zeros(40 * 1024 * 1024, dtype=np.uint8)

    array_oid = put.remote()
<<<<<<< HEAD
    print("ARRAY", array_oid)
    print(array_oid.is_direct_call_type())
    random_oid = ray.ObjectID.from_random()
    print("RANDOM", random_oid)
    oid = pending.remote([array_oid], random_oid)
    print("RETURN ID", oid)
=======
    random_oid = ray.ObjectID.from_random()
    oid = pending.remote([array_oid], random_oid)
>>>>>>> 9fc3e2e5

    # Remove the local reference.
    array_oid_bytes = array_oid.binary()
    del array_oid

    # Check that the remote reference pins the object.
<<<<<<< HEAD
    print("GET1")
    _fill_object_store_and_get(array_oid_bytes)
    print("GET1 DONE")

    # Fulfill the dependency, causing the task to finish.
    print("GET2")
    ray.worker.global_worker.put_object(None, object_id=random_oid)
    ray.get(oid)
    print("GET2 DONE")

    # Reference should be gone, check that array gets evicted.
    print("GET3")
    print(ray.ObjectID(array_oid_bytes).is_direct_call_type())
    _fill_object_store_and_get(array_oid_bytes, succeed=False)
    print("GET3 DONE")
=======
    _fill_object_store_and_get(array_oid_bytes)

    # Fulfill the dependency, causing the task to finish.
    ray.worker.global_worker.put_object(None, object_id=random_oid)
    ray.get(oid)

    # Reference should be gone, check that array gets evicted.
    _fill_object_store_and_get(array_oid_bytes, succeed=False)
>>>>>>> 9fc3e2e5


# Call a recursive chain of tasks that pass a serialized reference to the end
# of the chain. The reference should still exist while the final task in the
# chain is running and should be removed once it finishes.
<<<<<<< HEAD
=======
@pytest.mark.skip("Serialized ObjectID reference counting not implemented.")
>>>>>>> 9fc3e2e5
def test_recursive_serialized_reference(one_worker_100MiB):
    @ray.remote
    def recursive(ref, dep, max_depth, depth=0):
        ray.get(ref[0])
        if depth == max_depth:
            return ray.get(dep[0])
        else:
            return recursive.remote(ref, dep, max_depth, depth + 1)

    @ray.remote
    def put():
        return np.zeros(40 * 1024 * 1024, dtype=np.uint8)

    max_depth = 5
    array_oid = put.remote()
<<<<<<< HEAD
    print("ARRAY", array_oid)
    random_oid = ray.ObjectID.from_random()
    print("RANDOM", random_oid)
    head_oid = recursive.remote([array_oid], [random_oid], max_depth)
    print("RETURN ID", head_oid)
=======
    random_oid = ray.ObjectID.from_random()
    head_oid = recursive.remote([array_oid], [random_oid], max_depth)
>>>>>>> 9fc3e2e5

    # Remove the local reference.
    array_oid_bytes = array_oid.binary()
    del array_oid

    tail_oid = head_oid
    for _ in range(max_depth - 1):
        tail_oid = ray.get(tail_oid)

    # Check that the remote reference pins the object.
    _fill_object_store_and_get(array_oid_bytes)

    # Fulfill the dependency, causing the tail task to finish.
    ray.worker.global_worker.put_object(None, object_id=random_oid)
    ray.get(tail_oid)

    # Reference should be gone, check that array gets evicted.
    _fill_object_store_and_get(array_oid_bytes, succeed=False)


# Test that a passed reference held by an actor after the method finishes
# is kept until the reference is removed from the actor. Also tests giving
# the actor a duplicate reference to the same object ID.
<<<<<<< HEAD
=======
@pytest.mark.skip("Serialized ObjectID reference counting not implemented.")
>>>>>>> 9fc3e2e5
def test_actor_holding_serialized_reference(one_worker_100MiB):
    @ray.remote
    class GreedyActor(object):
        def __init__(self):
            pass

        def set_ref1(self, ref):
            self.ref1 = ref

        def add_ref2(self, new_ref):
            self.ref2 = new_ref

        def delete_ref1(self):
<<<<<<< HEAD
            print("delete ref1")
            self.ref1 = None
            print("delete ref1 DONE")

        def delete_ref2(self):
            print("delete ref2")
            self.ref2 = None
            print("delete ref2 DONE")
=======
            self.ref1 = None

        def delete_ref2(self):
            self.ref2 = None
>>>>>>> 9fc3e2e5

    @ray.remote
    def put():
        return np.zeros(40 * 1024 * 1024, dtype=np.uint8)

    # Test that the reference held by the actor isn't evicted.
    array_oid = put.remote()
    actor = GreedyActor.remote()
    actor.set_ref1.remote([array_oid])

<<<<<<< HEAD
    # Remove the local reference.
    print("DELETE REF")
    array_oid_bytes = array_oid.binary()
    del array_oid
    print("DELETE REF DONE")

    # Test that the remote reference still pins the object.
    print("GET1")
    _fill_object_store_and_get(array_oid_bytes)
    print("GET1 DONE")

    # Test that giving the same actor a duplicate reference works.
    print("GET2")
    ray.get(actor.add_ref2.remote([ray.ObjectID(array_oid_bytes)]))
    _fill_object_store_and_get(array_oid_bytes)
    print("GET2 DONE")
=======
    # Test that giving the same actor a duplicate reference works.
    ray.get(actor.add_ref2.remote([array_oid]))

    # Remove the local reference.
    array_oid_bytes = array_oid.binary()
    del array_oid

    # Test that the remote references still pin the object.
    _fill_object_store_and_get(array_oid_bytes)
>>>>>>> 9fc3e2e5

    # Test that removing only the first reference doesn't unpin the object.
    ray.get(actor.delete_ref1.remote())
    _fill_object_store_and_get(array_oid_bytes)

    # Test that deleting the second reference stops it from being pinned.
    ray.get(actor.delete_ref2.remote())
    _fill_object_store_and_get(array_oid_bytes, succeed=False)


# Test that a passed reference held by an actor after a task finishes
# is kept until the reference is removed from the worker. Also tests giving
# the worker a duplicate reference to the same object ID.
<<<<<<< HEAD
=======
@pytest.mark.skip("Serialized ObjectID reference counting not implemented.")
>>>>>>> 9fc3e2e5
def test_worker_holding_serialized_reference(one_worker_100MiB):
    @ray.remote
    def child(dep1, dep2):
        return

    @ray.remote
    def launch_pending_task(refs):
        ref, dep = refs
        return child.remote(ref, dep)

    @ray.remote
    def put():
        return np.zeros(40 * 1024 * 1024, dtype=np.uint8)

    # Test that the reference held by the actor isn't evicted.
    array_oid = put.remote()
    random_oid = ray.ObjectID.from_random()
    child_return_id = ray.get(
        launch_pending_task.remote([array_oid, random_oid]))

    # Remove the local reference.
    array_oid_bytes = array_oid.binary()
    del array_oid

    # Test that the reference prevents the object from being evicted.
    _fill_object_store_and_get(array_oid_bytes)

    ray.worker.global_worker.put_object(None, object_id=random_oid)
    ray.get(child_return_id)
    del child_return_id

    _fill_object_store_and_get(array_oid_bytes, succeed=False)


# Test that an object containing object IDs within it pins the inner IDs.
<<<<<<< HEAD
=======
@pytest.mark.skip("Serialized ObjectID reference counting not implemented.")
>>>>>>> 9fc3e2e5
def test_basic_nested_ids(one_worker_100MiB):
    inner_oid = ray.put(np.zeros(40 * 1024 * 1024, dtype=np.uint8))
    outer_oid = ray.put([inner_oid])

    # Remove the local reference to the inner object.
    inner_oid_bytes = inner_oid.binary()
    del inner_oid

    # Check that the outer reference pins the inner object.
    _fill_object_store_and_get(inner_oid_bytes)

    # Remove the outer reference and check that the inner object gets evicted.
    del outer_oid
    _fill_object_store_and_get(inner_oid_bytes, succeed=False)


<<<<<<< HEAD
# Test that serialized objectIDs returned from remote tasks are pinned until
# they go out of scope on the caller side.
def test_return_object_id(one_worker_100MiB):
    @ray.remote
    def return_an_id():
        return [ray.put(np.zeros(40 * 1024 * 1024, dtype=np.uint8))]
=======
# Test that an object containing object IDs within it pins the inner IDs
# recursively and for submitted tasks.
@pytest.mark.skip("Serialized ObjectID reference counting not implemented.")
def test_recursively_nest_ids(one_worker_100MiB):
    @ray.remote
    def recursive(ref, dep, max_depth, depth=0):
        unwrapped = ray.get(ref[0])
        if depth == max_depth:
            return ray.get(dep[0])
        else:
            return recursive.remote(unwrapped, dep, max_depth, depth + 1)

    @ray.remote
    def put():
        return np.zeros(40 * 1024 * 1024, dtype=np.uint8)

    max_depth = 5
    array_oid = put.remote()
    random_oid = ray.ObjectID.from_random()
    nested_oid = array_oid
    for _ in range(max_depth):
        nested_oid = ray.put([nested_oid])
    head_oid = recursive.remote([nested_oid], [random_oid], max_depth)

    # Remove the local reference.
    array_oid_bytes = array_oid.binary()
    del array_oid, nested_oid

    tail_oid = head_oid
    for _ in range(max_depth - 1):
        tail_oid = ray.get(tail_oid)

    # Check that the remote reference pins the object.
    _fill_object_store_and_get(array_oid_bytes)

    # Fulfill the dependency, causing the tail task to finish.
    ray.worker.global_worker.put_object(None, object_id=random_oid)
    ray.get(tail_oid)

    # Reference should be gone, check that array gets evicted.
    _fill_object_store_and_get(array_oid_bytes, succeed=False)


# Test that serialized objectIDs returned from remote tasks are pinned until
# they go out of scope on the caller side.
@pytest.mark.skip("Serialized ObjectID reference counting not implemented.")
def test_return_object_id(one_worker_100MiB):
    @ray.remote
    def put():
        return np.zeros(40 * 1024 * 1024, dtype=np.uint8)

    @ray.remote
    def return_an_id():
        return [put.remote()]
>>>>>>> 9fc3e2e5

    outer_oid = return_an_id.remote()
    inner_oid_binary = ray.get(outer_oid)[0].binary()

    # Check that the inner ID is pinned by the outer ID.
    _fill_object_store_and_get(inner_oid_binary)

    # Check that taking a reference to the inner ID and removing the outer ID
    # doesn't unpin the object.
    inner_oid = ray.get(outer_oid)[0]
    del outer_oid
    _fill_object_store_and_get(inner_oid_binary)

    # Check that removing the inner ID unpins the object.
    del inner_oid
    _fill_object_store_and_get(inner_oid_binary, succeed=False)


# Test that serialized objectIDs returned from remote tasks are pinned if
# passed into another remote task by the caller.
<<<<<<< HEAD
=======
@pytest.mark.skip("Serialized ObjectID reference counting not implemented.")
>>>>>>> 9fc3e2e5
def test_pass_returned_object_id(one_worker_100MiB):
    @ray.remote
    def put():
        return np.zeros(40 * 1024 * 1024, dtype=np.uint8)

    @ray.remote
    def return_an_id():
        return [put.remote()]

    @ray.remote
    def pending(ref, dep):
        ray.get(dep[0])
        ray.get(ref[0])

    outer_oid = return_an_id.remote()
    inner_oid_binary = ray.get(outer_oid)[0].binary()
    random_oid = ray.ObjectID.from_random()
    pending_oid = pending.remote([outer_oid], [random_oid])

    # Remove the local reference to the returned ID.
    del outer_oid

    # Check that the inner ID is pinned by the remote task ID.
    _fill_object_store_and_get(inner_oid_binary)

    # Check that the task finishing unpins the object.
    ray.worker.global_worker.put_object(None, object_id=random_oid)
    ray.get(pending_oid)
<<<<<<< HEAD
    _fill_object_store_and_get(inner_oid_binary, succeed=False)  # XXX
=======
    _fill_object_store_and_get(inner_oid_binary, succeed=False)
>>>>>>> 9fc3e2e5


# Call a recursive chain of tasks that pass a serialized reference that was
# returned by another task to the end of the chain. The reference should still
# exist while the final task in the chain is running and should be removed once
# it finishes.
<<<<<<< HEAD
=======
@pytest.mark.skip("Serialized ObjectID reference counting not implemented.")
>>>>>>> 9fc3e2e5
def test_recursively_pass_returned_object_id(one_worker_100MiB):
    @ray.remote
    def put():
        return np.zeros(40 * 1024 * 1024, dtype=np.uint8)

    @ray.remote
    def return_an_id():
        return [put.remote()]

    @ray.remote
    def recursive(ref, dep, max_depth, depth=0):
        ray.get(ref[0])
        if depth == max_depth:
            return ray.get(dep[0])
        else:
            return recursive.remote(ref, dep, max_depth, depth + 1)

    max_depth = 5
    outer_oid = return_an_id.remote()
    inner_oid_bytes = ray.get(outer_oid)[0].binary()
    random_oid = ray.ObjectID.from_random()
    head_oid = recursive.remote([outer_oid], [random_oid], max_depth)

    # Remove the local reference.
    del outer_oid

    tail_oid = head_oid
    for _ in range(max_depth - 1):
        tail_oid = ray.get(tail_oid)

    # Check that the remote reference pins the object.
    _fill_object_store_and_get(inner_oid_bytes)

    # Fulfill the dependency, causing the tail task to finish.
    ray.worker.global_worker.put_object(None, object_id=random_oid)
    ray.get(tail_oid)

    # Reference should be gone, check that returned ID gets evicted.
<<<<<<< HEAD
    _fill_object_store_and_get(inner_oid_bytes, succeed=False)  # XXX
=======
    _fill_object_store_and_get(inner_oid_bytes, succeed=False)
>>>>>>> 9fc3e2e5


if __name__ == "__main__":
    import sys
    sys.exit(pytest.main(["-v", __file__]))<|MERGE_RESOLUTION|>--- conflicted
+++ resolved
@@ -30,10 +30,6 @@
     if type(oid) is bytes:
         oid = ray.ObjectID(oid)
 
-<<<<<<< HEAD
-    print("GET", oid)
-=======
->>>>>>> 9fc3e2e5
     if succeed:
         ray.get(oid)
     else:
@@ -225,15 +221,9 @@
     # pending task dependencies aren't considered, it will be evicted before
     # the ray.get below due to the subsequent ray.puts that fill up the object
     # store.
-<<<<<<< HEAD
-    random_oid = ray.ObjectID.from_random()
-    oid = pending.remote(
-        np.zeros(40 * 1024 * 1024, dtype=np.uint8), random_oid)
-=======
     np_array = np.zeros(40 * 1024 * 1024, dtype=np.uint8)
     random_oid = ray.ObjectID.from_random()
     oid = pending.remote(np_array, random_oid)
->>>>>>> 9fc3e2e5
 
     for _ in range(2):
         ray.put(np.zeros(40 * 1024 * 1024, dtype=np.uint8))
@@ -276,62 +266,27 @@
 # Remote function takes serialized reference and doesn't hold onto it after
 # finishing. Referenced object shouldn't be evicted while the task is pending
 # and should be evicted after it returns.
-<<<<<<< HEAD
-=======
-@pytest.mark.skip("Serialized ObjectID reference counting not implemented.")
->>>>>>> 9fc3e2e5
 def test_basic_serialized_reference(one_worker_100MiB):
     @ray.remote
     def pending(ref, dep):
         ray.get(ref[0])
-<<<<<<< HEAD
-        # print(ray.worker.global_worker.core_worker.get_all_reference_counts())
-
-=======
 
     # TODO(edoakes): currently these tests don't work with ray.put() so we need
     # to return from a task like this instead. Once that is fixed, should have
     # tests run with both codepaths.
->>>>>>> 9fc3e2e5
     @ray.remote
     def put():
         return np.zeros(40 * 1024 * 1024, dtype=np.uint8)
 
     array_oid = put.remote()
-<<<<<<< HEAD
-    print("ARRAY", array_oid)
-    print(array_oid.is_direct_call_type())
-    random_oid = ray.ObjectID.from_random()
-    print("RANDOM", random_oid)
+    random_oid = ray.ObjectID.from_random()
     oid = pending.remote([array_oid], random_oid)
-    print("RETURN ID", oid)
-=======
-    random_oid = ray.ObjectID.from_random()
-    oid = pending.remote([array_oid], random_oid)
->>>>>>> 9fc3e2e5
 
     # Remove the local reference.
     array_oid_bytes = array_oid.binary()
     del array_oid
 
     # Check that the remote reference pins the object.
-<<<<<<< HEAD
-    print("GET1")
-    _fill_object_store_and_get(array_oid_bytes)
-    print("GET1 DONE")
-
-    # Fulfill the dependency, causing the task to finish.
-    print("GET2")
-    ray.worker.global_worker.put_object(None, object_id=random_oid)
-    ray.get(oid)
-    print("GET2 DONE")
-
-    # Reference should be gone, check that array gets evicted.
-    print("GET3")
-    print(ray.ObjectID(array_oid_bytes).is_direct_call_type())
-    _fill_object_store_and_get(array_oid_bytes, succeed=False)
-    print("GET3 DONE")
-=======
     _fill_object_store_and_get(array_oid_bytes)
 
     # Fulfill the dependency, causing the task to finish.
@@ -340,16 +295,11 @@
 
     # Reference should be gone, check that array gets evicted.
     _fill_object_store_and_get(array_oid_bytes, succeed=False)
->>>>>>> 9fc3e2e5
 
 
 # Call a recursive chain of tasks that pass a serialized reference to the end
 # of the chain. The reference should still exist while the final task in the
 # chain is running and should be removed once it finishes.
-<<<<<<< HEAD
-=======
-@pytest.mark.skip("Serialized ObjectID reference counting not implemented.")
->>>>>>> 9fc3e2e5
 def test_recursive_serialized_reference(one_worker_100MiB):
     @ray.remote
     def recursive(ref, dep, max_depth, depth=0):
@@ -365,16 +315,8 @@
 
     max_depth = 5
     array_oid = put.remote()
-<<<<<<< HEAD
-    print("ARRAY", array_oid)
-    random_oid = ray.ObjectID.from_random()
-    print("RANDOM", random_oid)
+    random_oid = ray.ObjectID.from_random()
     head_oid = recursive.remote([array_oid], [random_oid], max_depth)
-    print("RETURN ID", head_oid)
-=======
-    random_oid = ray.ObjectID.from_random()
-    head_oid = recursive.remote([array_oid], [random_oid], max_depth)
->>>>>>> 9fc3e2e5
 
     # Remove the local reference.
     array_oid_bytes = array_oid.binary()
@@ -398,10 +340,6 @@
 # Test that a passed reference held by an actor after the method finishes
 # is kept until the reference is removed from the actor. Also tests giving
 # the actor a duplicate reference to the same object ID.
-<<<<<<< HEAD
-=======
-@pytest.mark.skip("Serialized ObjectID reference counting not implemented.")
->>>>>>> 9fc3e2e5
 def test_actor_holding_serialized_reference(one_worker_100MiB):
     @ray.remote
     class GreedyActor(object):
@@ -415,21 +353,10 @@
             self.ref2 = new_ref
 
         def delete_ref1(self):
-<<<<<<< HEAD
-            print("delete ref1")
-            self.ref1 = None
-            print("delete ref1 DONE")
-
-        def delete_ref2(self):
-            print("delete ref2")
-            self.ref2 = None
-            print("delete ref2 DONE")
-=======
             self.ref1 = None
 
         def delete_ref2(self):
             self.ref2 = None
->>>>>>> 9fc3e2e5
 
     @ray.remote
     def put():
@@ -440,24 +367,6 @@
     actor = GreedyActor.remote()
     actor.set_ref1.remote([array_oid])
 
-<<<<<<< HEAD
-    # Remove the local reference.
-    print("DELETE REF")
-    array_oid_bytes = array_oid.binary()
-    del array_oid
-    print("DELETE REF DONE")
-
-    # Test that the remote reference still pins the object.
-    print("GET1")
-    _fill_object_store_and_get(array_oid_bytes)
-    print("GET1 DONE")
-
-    # Test that giving the same actor a duplicate reference works.
-    print("GET2")
-    ray.get(actor.add_ref2.remote([ray.ObjectID(array_oid_bytes)]))
-    _fill_object_store_and_get(array_oid_bytes)
-    print("GET2 DONE")
-=======
     # Test that giving the same actor a duplicate reference works.
     ray.get(actor.add_ref2.remote([array_oid]))
 
@@ -467,7 +376,6 @@
 
     # Test that the remote references still pin the object.
     _fill_object_store_and_get(array_oid_bytes)
->>>>>>> 9fc3e2e5
 
     # Test that removing only the first reference doesn't unpin the object.
     ray.get(actor.delete_ref1.remote())
@@ -481,10 +389,6 @@
 # Test that a passed reference held by an actor after a task finishes
 # is kept until the reference is removed from the worker. Also tests giving
 # the worker a duplicate reference to the same object ID.
-<<<<<<< HEAD
-=======
-@pytest.mark.skip("Serialized ObjectID reference counting not implemented.")
->>>>>>> 9fc3e2e5
 def test_worker_holding_serialized_reference(one_worker_100MiB):
     @ray.remote
     def child(dep1, dep2):
@@ -520,10 +424,6 @@
 
 
 # Test that an object containing object IDs within it pins the inner IDs.
-<<<<<<< HEAD
-=======
-@pytest.mark.skip("Serialized ObjectID reference counting not implemented.")
->>>>>>> 9fc3e2e5
 def test_basic_nested_ids(one_worker_100MiB):
     inner_oid = ray.put(np.zeros(40 * 1024 * 1024, dtype=np.uint8))
     outer_oid = ray.put([inner_oid])
@@ -540,17 +440,8 @@
     _fill_object_store_and_get(inner_oid_bytes, succeed=False)
 
 
-<<<<<<< HEAD
-# Test that serialized objectIDs returned from remote tasks are pinned until
-# they go out of scope on the caller side.
-def test_return_object_id(one_worker_100MiB):
-    @ray.remote
-    def return_an_id():
-        return [ray.put(np.zeros(40 * 1024 * 1024, dtype=np.uint8))]
-=======
 # Test that an object containing object IDs within it pins the inner IDs
 # recursively and for submitted tasks.
-@pytest.mark.skip("Serialized ObjectID reference counting not implemented.")
 def test_recursively_nest_ids(one_worker_100MiB):
     @ray.remote
     def recursive(ref, dep, max_depth, depth=0):
@@ -593,7 +484,6 @@
 
 # Test that serialized objectIDs returned from remote tasks are pinned until
 # they go out of scope on the caller side.
-@pytest.mark.skip("Serialized ObjectID reference counting not implemented.")
 def test_return_object_id(one_worker_100MiB):
     @ray.remote
     def put():
@@ -602,7 +492,6 @@
     @ray.remote
     def return_an_id():
         return [put.remote()]
->>>>>>> 9fc3e2e5
 
     outer_oid = return_an_id.remote()
     inner_oid_binary = ray.get(outer_oid)[0].binary()
@@ -623,10 +512,6 @@
 
 # Test that serialized objectIDs returned from remote tasks are pinned if
 # passed into another remote task by the caller.
-<<<<<<< HEAD
-=======
-@pytest.mark.skip("Serialized ObjectID reference counting not implemented.")
->>>>>>> 9fc3e2e5
 def test_pass_returned_object_id(one_worker_100MiB):
     @ray.remote
     def put():
@@ -655,21 +540,13 @@
     # Check that the task finishing unpins the object.
     ray.worker.global_worker.put_object(None, object_id=random_oid)
     ray.get(pending_oid)
-<<<<<<< HEAD
-    _fill_object_store_and_get(inner_oid_binary, succeed=False)  # XXX
-=======
     _fill_object_store_and_get(inner_oid_binary, succeed=False)
->>>>>>> 9fc3e2e5
 
 
 # Call a recursive chain of tasks that pass a serialized reference that was
 # returned by another task to the end of the chain. The reference should still
 # exist while the final task in the chain is running and should be removed once
 # it finishes.
-<<<<<<< HEAD
-=======
-@pytest.mark.skip("Serialized ObjectID reference counting not implemented.")
->>>>>>> 9fc3e2e5
 def test_recursively_pass_returned_object_id(one_worker_100MiB):
     @ray.remote
     def put():
@@ -708,11 +585,7 @@
     ray.get(tail_oid)
 
     # Reference should be gone, check that returned ID gets evicted.
-<<<<<<< HEAD
-    _fill_object_store_and_get(inner_oid_bytes, succeed=False)  # XXX
-=======
     _fill_object_store_and_get(inner_oid_bytes, succeed=False)
->>>>>>> 9fc3e2e5
 
 
 if __name__ == "__main__":
