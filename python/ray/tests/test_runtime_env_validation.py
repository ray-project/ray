--- conflicted
+++ resolved
@@ -1,645 +1,330 @@
-<<<<<<< HEAD
-import os
-import pytest
-import sys
-import tempfile
-from pathlib import Path
-from ray import job_config
-import yaml
-
-from ray._private.runtime_env.validation import (
-    parse_and_validate_excludes,
-    parse_and_validate_working_dir,
-    parse_and_validate_conda,
-    parse_and_validate_pip,
-    parse_and_validate_env_vars,
-    parse_and_validate_py_modules,
-    ParsedRuntimeEnv,
-)
-from ray._private.runtime_env.plugin import decode_plugin_uri, encode_plugin_uri
-
-CONDA_DICT = {"dependencies": ["pip", {"pip": ["pip-install-test==0.5"]}]}
-
-PIP_LIST = ["requests==1.0.0", "pip-install-test"]
-
-
-@pytest.fixture
-def test_directory():
-    with tempfile.TemporaryDirectory() as tmp_dir:
-        path = Path(tmp_dir)
-        subdir = path / "subdir"
-        subdir.mkdir(parents=True)
-        requirements_file = subdir / "requirements.txt"
-        with requirements_file.open(mode="w") as f:
-            print("\n".join(PIP_LIST), file=f)
-
-        good_conda_file = subdir / "good_conda_env.yaml"
-        with good_conda_file.open(mode="w") as f:
-            yaml.dump(CONDA_DICT, f)
-
-        bad_conda_file = subdir / "bad_conda_env.yaml"
-        with bad_conda_file.open(mode="w") as f:
-            print("% this is not a YAML file %", file=f)
-
-        old_dir = os.getcwd()
-        os.chdir(tmp_dir)
-        yield subdir, requirements_file, good_conda_file, bad_conda_file
-        os.chdir(old_dir)
-
-
-def test_key_with_value_none():
-    runtime_env_dict = {"pip": None}
-    parsed_runtime_env = ParsedRuntimeEnv(runtime_env_dict)
-    assert parsed_runtime_env == {}
-
-
-def test_encode_plugin_uri():
-    assert encode_plugin_uri("plugin", "uri") == "plugin|uri"
-
-
-def test_decode_plugin_uri():
-    with pytest.raises(ValueError):
-        decode_plugin_uri("no_vertical_bar_separator")
-    assert decode_plugin_uri("plugin|uri") == ("plugin", "uri")
-
-
-class TestValidateWorkingDir:
-    def test_validate_bad_uri(self):
-        with pytest.raises(ValueError, match="a valid URI"):
-            parse_and_validate_working_dir("unknown://abc")
-
-    def test_validate_invalid_type(self):
-        with pytest.raises(TypeError):
-            parse_and_validate_working_dir(1)
-
-    def test_validate_remote_invalid_extensions(self):
-        for uri in [
-            "https://some_domain.com/path/file",
-            "s3://bucket/file",
-            "gs://bucket/file",
-        ]:
-            with pytest.raises(
-                ValueError, match="Only .zip files supported for remote URIs."
-            ):
-                parse_and_validate_working_dir(uri)
-
-    def test_validate_remote_valid_input(self):
-        for uri in [
-            "https://some_domain.com/path/file.zip",
-            "s3://bucket/file.zip",
-            "gs://bucket/file.zip",
-        ]:
-            working_dir = parse_and_validate_working_dir(uri)
-            assert working_dir == uri
-
-
-class TestValidatePyModules:
-    def test_validate_not_a_list(self):
-        with pytest.raises(TypeError, match="must be a list of strings"):
-            parse_and_validate_py_modules(".")
-
-    def test_validate_bad_uri(self):
-        with pytest.raises(ValueError, match="a valid URI"):
-            parse_and_validate_py_modules(["unknown://abc"])
-
-    def test_validate_invalid_type(self):
-        with pytest.raises(TypeError):
-            parse_and_validate_py_modules([1])
-
-    def test_validate_remote_invalid_extension(self):
-        uris = [
-            "https://some_domain.com/path/file",
-            "s3://bucket/file",
-            "gs://bucket/file",
-        ]
-        with pytest.raises(
-            ValueError, match="Only .zip files supported for remote URIs."
-        ):
-            parse_and_validate_py_modules(uris)
-
-    def test_validate_remote_valid_input(self):
-        uris = [
-            "https://some_domain.com/path/file.zip",
-            "s3://bucket/file.zip",
-            "gs://bucket/file.zip",
-        ]
-        py_modules = parse_and_validate_py_modules(uris)
-        assert py_modules == uris
-
-
-class TestValidateExcludes:
-    def test_validate_excludes_invalid_types(self):
-        with pytest.raises(TypeError):
-            parse_and_validate_excludes(1)
-
-        with pytest.raises(TypeError):
-            parse_and_validate_excludes(True)
-
-        with pytest.raises(TypeError):
-            parse_and_validate_excludes("string")
-
-        with pytest.raises(TypeError):
-            parse_and_validate_excludes(["string", 1])
-
-    def test_validate_excludes_empty_list(self):
-        assert ParsedRuntimeEnv({"excludes": []}) == {}
-
-
-@pytest.mark.skipif(
-    sys.platform == "win32", reason="Conda option not supported on Windows."
-)
-class TestValidateConda:
-    def test_validate_conda_invalid_types(self):
-        with pytest.raises(TypeError):
-            parse_and_validate_conda(1)
-
-        with pytest.raises(TypeError):
-            parse_and_validate_conda(True)
-
-    def test_validate_conda_str(self, test_directory):
-        assert parse_and_validate_conda("my_env_name") == "my_env_name"
-
-    def test_validate_conda_invalid_path(self):
-        with pytest.raises(ValueError):
-            parse_and_validate_conda("../bad_path.yaml")
-
-    @pytest.mark.parametrize("absolute_path", [True, False])
-    def test_validate_conda_valid_file(self, test_directory, absolute_path):
-        _, _, good_conda_file, _ = test_directory
-
-        if absolute_path:
-            good_conda_file = good_conda_file.resolve()
-
-        assert parse_and_validate_conda(str(good_conda_file)) == CONDA_DICT
-
-    @pytest.mark.parametrize("absolute_path", [True, False])
-    def test_validate_conda_invalid_file(self, test_directory, absolute_path):
-        _, _, _, bad_conda_file = test_directory
-
-        if absolute_path:
-            bad_conda_file = bad_conda_file.resolve()
-
-        with pytest.raises(ValueError):
-            parse_and_validate_conda(str(bad_conda_file))
-
-    def test_validate_conda_valid_dict(self):
-        assert parse_and_validate_conda(CONDA_DICT) == CONDA_DICT
-
-
-@pytest.mark.skipif(
-    sys.platform == "win32", reason="Pip option not supported on Windows."
-)
-class TestValidatePip:
-    def test_validate_pip_invalid_types(self):
-        with pytest.raises(TypeError):
-            parse_and_validate_pip(1)
-
-        with pytest.raises(TypeError):
-            parse_and_validate_pip(True)
-
-    def test_validate_pip_invalid_path(self):
-        with pytest.raises(ValueError):
-            parse_and_validate_pip("../bad_path.txt")
-
-    @pytest.mark.parametrize("absolute_path", [True, False])
-    def test_validate_pip_valid_file(self, test_directory, absolute_path):
-        _, requirements_file, _, _ = test_directory
-
-        if absolute_path:
-            requirements_file = requirements_file.resolve()
-
-        result = parse_and_validate_pip(str(requirements_file))
-        assert result == PIP_LIST
-
-    def test_validate_pip_valid_list(self):
-        result = parse_and_validate_pip(PIP_LIST)
-        assert result == PIP_LIST
-
-
-class TestValidateEnvVars:
-    def test_type_validation(self):
-        # Only strings allowed.
-        with pytest.raises(TypeError, match=".*Dict[str, str]*"):
-            parse_and_validate_env_vars({"INT_ENV": 1})
-
-        with pytest.raises(TypeError, match=".*Dict[str, str]*"):
-            parse_and_validate_env_vars({1: "hi"})
-
-
-class TestParsedRuntimeEnv:
-    def test_empty(self):
-        assert ParsedRuntimeEnv({}) == {}
-
-    @pytest.mark.skipif(
-        sys.platform == "win32", reason="Pip option not supported on Windows."
-    )
-    def test_serialization(self):
-        env1 = ParsedRuntimeEnv(
-            {"pip": ["requests"], "env_vars": {"hi1": "hi1", "hi2": "hi2"}}
-        )
-
-        env2 = ParsedRuntimeEnv(
-            {"env_vars": {"hi2": "hi2", "hi1": "hi1"}, "pip": ["requests"]}
-        )
-
-        assert env1 == env2
-
-        serialized_env1 = env1.serialize()
-        serialized_env2 = env2.serialize()
-
-        # Key ordering shouldn't matter.
-        assert serialized_env1 == serialized_env2
-
-        deserialized_env1 = ParsedRuntimeEnv.deserialize(serialized_env1)
-        deserialized_env2 = ParsedRuntimeEnv.deserialize(serialized_env2)
-
-        assert env1 == deserialized_env1 == env2 == deserialized_env2
-
-    def test_reject_pip_and_conda(self):
-        with pytest.raises(ValueError):
-            ParsedRuntimeEnv({"pip": ["requests"], "conda": "env_name"})
-
-    @pytest.mark.skipif(
-        sys.platform == "win32",
-        reason="Conda and pip options not supported on Windows.",
-    )
-    def test_ray_commit_injection(self):
-        # Should not be injected if no pip and conda.
-        result = ParsedRuntimeEnv({"env_vars": {"hi": "hi"}})
-        assert "_ray_commit" not in result
-
-        # Should be injected if pip or conda present.
-        result = ParsedRuntimeEnv(
-            {
-                "pip": ["requests"],
-            }
-        )
-        assert "_ray_commit" in result
-
-        result = ParsedRuntimeEnv({"conda": "env_name"})
-        assert "_ray_commit" in result
-
-        # Should not override if passed.
-        result = ParsedRuntimeEnv({"conda": "env_name", "_ray_commit": "Blah"})
-        assert result["_ray_commit"] == "Blah"
-
-    def test_inject_current_ray(self):
-        # Should not be injected if not provided by env var.
-        result = ParsedRuntimeEnv({"env_vars": {"hi": "hi"}})
-        assert "_inject_current_ray" not in result
-
-        os.environ["RAY_RUNTIME_ENV_LOCAL_DEV_MODE"] = "1"
-
-        # Should be injected if provided by env var.
-        result = ParsedRuntimeEnv({})
-        assert result["_inject_current_ray"]
-
-        # Should be preserved if passed.
-        result = ParsedRuntimeEnv({"_inject_current_ray": False})
-        assert not result["_inject_current_ray"]
-
-        del os.environ["RAY_RUNTIME_ENV_LOCAL_DEV_MODE"]
-
-
-class TestParseJobConfig:
-    def test_parse_runtime_env_from_json_env_variable(self):
-        job_config_json = {"runtime_env": {"working_dir": "uri://abc"}}
-        config = job_config.JobConfig.from_json(job_config_json)
-        assert config.runtime_env == job_config_json.get("runtime_env")
-        assert config.metadata == {}
-
-
-if __name__ == "__main__":
-    sys.exit(pytest.main(["-sv", __file__]))
-=======
-import os
-import pytest
-import sys
-import tempfile
-from pathlib import Path
-from ray import job_config
-import yaml
-
-from ray._private.runtime_env.validation import (
-    parse_and_validate_excludes,
-    parse_and_validate_working_dir,
-    parse_and_validate_conda,
-    parse_and_validate_pip,
-    parse_and_validate_env_vars,
-    parse_and_validate_py_modules,
-    ParsedRuntimeEnv,
-)
-from ray._private.runtime_env.pip import RAY_RUNTIME_ENV_ALLOW_RAY_IN_PIP
-from ray._private.runtime_env.plugin import decode_plugin_uri, encode_plugin_uri
-
-CONDA_DICT = {"dependencies": ["pip", {"pip": ["pip-install-test==0.5"]}]}
-
-PIP_LIST = ["requests==1.0.0", "pip-install-test"]
-
-
-@pytest.fixture
-def test_directory():
-    with tempfile.TemporaryDirectory() as tmp_dir:
-        path = Path(tmp_dir)
-        subdir = path / "subdir"
-        subdir.mkdir(parents=True)
-        requirements_file = subdir / "requirements.txt"
-        with requirements_file.open(mode="w") as f:
-            print("\n".join(PIP_LIST), file=f)
-
-        good_conda_file = subdir / "good_conda_env.yaml"
-        with good_conda_file.open(mode="w") as f:
-            yaml.dump(CONDA_DICT, f)
-
-        bad_conda_file = subdir / "bad_conda_env.yaml"
-        with bad_conda_file.open(mode="w") as f:
-            print("% this is not a YAML file %", file=f)
-
-        old_dir = os.getcwd()
-        os.chdir(tmp_dir)
-        yield subdir, requirements_file, good_conda_file, bad_conda_file
-        os.chdir(old_dir)
-
-
-def test_key_with_value_none():
-    runtime_env_dict = {"pip": None}
-    parsed_runtime_env = ParsedRuntimeEnv(runtime_env_dict)
-    assert parsed_runtime_env == {}
-
-
-def test_encode_plugin_uri():
-    assert encode_plugin_uri("plugin", "uri") == "plugin|uri"
-
-
-def test_decode_plugin_uri():
-    with pytest.raises(ValueError):
-        decode_plugin_uri("no_vertical_bar_separator")
-    assert decode_plugin_uri("plugin|uri") == ("plugin", "uri")
-
-
-class TestValidateWorkingDir:
-    def test_validate_bad_uri(self):
-        with pytest.raises(ValueError, match="a valid URI"):
-            parse_and_validate_working_dir("unknown://abc")
-
-    def test_validate_invalid_type(self):
-        with pytest.raises(TypeError):
-            parse_and_validate_working_dir(1)
-
-    def test_validate_remote_invalid_extensions(self):
-        for uri in [
-            "https://some_domain.com/path/file",
-            "s3://bucket/file",
-            "gs://bucket/file",
-        ]:
-            with pytest.raises(
-                ValueError, match="Only .zip files supported for remote URIs."
-            ):
-                parse_and_validate_working_dir(uri)
-
-    def test_validate_remote_valid_input(self):
-        for uri in [
-            "https://some_domain.com/path/file.zip",
-            "s3://bucket/file.zip",
-            "gs://bucket/file.zip",
-        ]:
-            working_dir = parse_and_validate_working_dir(uri)
-            assert working_dir == uri
-
-
-class TestValidatePyModules:
-    def test_validate_not_a_list(self):
-        with pytest.raises(TypeError, match="must be a list of strings"):
-            parse_and_validate_py_modules(".")
-
-    def test_validate_bad_uri(self):
-        with pytest.raises(ValueError, match="a valid URI"):
-            parse_and_validate_py_modules(["unknown://abc"])
-
-    def test_validate_invalid_type(self):
-        with pytest.raises(TypeError):
-            parse_and_validate_py_modules([1])
-
-    def test_validate_remote_invalid_extension(self):
-        uris = [
-            "https://some_domain.com/path/file",
-            "s3://bucket/file",
-            "gs://bucket/file",
-        ]
-        with pytest.raises(
-            ValueError, match="Only .zip files supported for remote URIs."
-        ):
-            parse_and_validate_py_modules(uris)
-
-    def test_validate_remote_valid_input(self):
-        uris = [
-            "https://some_domain.com/path/file.zip",
-            "s3://bucket/file.zip",
-            "gs://bucket/file.zip",
-        ]
-        py_modules = parse_and_validate_py_modules(uris)
-        assert py_modules == uris
-
-
-class TestValidateExcludes:
-    def test_validate_excludes_invalid_types(self):
-        with pytest.raises(TypeError):
-            parse_and_validate_excludes(1)
-
-        with pytest.raises(TypeError):
-            parse_and_validate_excludes(True)
-
-        with pytest.raises(TypeError):
-            parse_and_validate_excludes("string")
-
-        with pytest.raises(TypeError):
-            parse_and_validate_excludes(["string", 1])
-
-    def test_validate_excludes_empty_list(self):
-        assert ParsedRuntimeEnv({"excludes": []}) == {}
-
-
-@pytest.mark.skipif(
-    sys.platform == "win32", reason="Conda option not supported on Windows."
-)
-class TestValidateConda:
-    def test_validate_conda_invalid_types(self):
-        with pytest.raises(TypeError):
-            parse_and_validate_conda(1)
-
-        with pytest.raises(TypeError):
-            parse_and_validate_conda(True)
-
-    def test_validate_conda_str(self, test_directory):
-        assert parse_and_validate_conda("my_env_name") == "my_env_name"
-
-    def test_validate_conda_invalid_path(self):
-        with pytest.raises(ValueError):
-            parse_and_validate_conda("../bad_path.yaml")
-
-    @pytest.mark.parametrize("absolute_path", [True, False])
-    def test_validate_conda_valid_file(self, test_directory, absolute_path):
-        _, _, good_conda_file, _ = test_directory
-
-        if absolute_path:
-            good_conda_file = good_conda_file.resolve()
-
-        assert parse_and_validate_conda(str(good_conda_file)) == CONDA_DICT
-
-    @pytest.mark.parametrize("absolute_path", [True, False])
-    def test_validate_conda_invalid_file(self, test_directory, absolute_path):
-        _, _, _, bad_conda_file = test_directory
-
-        if absolute_path:
-            bad_conda_file = bad_conda_file.resolve()
-
-        with pytest.raises(ValueError):
-            parse_and_validate_conda(str(bad_conda_file))
-
-    def test_validate_conda_valid_dict(self):
-        assert parse_and_validate_conda(CONDA_DICT) == CONDA_DICT
-
-
-@pytest.mark.skipif(
-    sys.platform == "win32", reason="Pip option not supported on Windows."
-)
-class TestValidatePip:
-    def test_validate_pip_invalid_types(self):
-        with pytest.raises(TypeError):
-            parse_and_validate_pip(1)
-
-        with pytest.raises(TypeError):
-            parse_and_validate_pip(True)
-
-    def test_validate_pip_invalid_path(self):
-        with pytest.raises(ValueError):
-            parse_and_validate_pip("../bad_path.txt")
-
-    @pytest.mark.parametrize("absolute_path", [True, False])
-    def test_validate_pip_valid_file(self, test_directory, absolute_path):
-        _, requirements_file, _, _ = test_directory
-
-        if absolute_path:
-            requirements_file = requirements_file.resolve()
-
-        result = parse_and_validate_pip(str(requirements_file))
-        assert result == PIP_LIST
-
-    def test_validate_pip_valid_list(self):
-        result = parse_and_validate_pip(PIP_LIST)
-        assert result == PIP_LIST
-
-    def test_remove_ray(self):
-        result = parse_and_validate_pip(["pkg1", "ray", "pkg2"])
-        assert result == ["pkg1", "pkg2"]
-
-    def test_remove_ray_env_var(self, monkeypatch):
-        monkeypatch.setenv(RAY_RUNTIME_ENV_ALLOW_RAY_IN_PIP, "1")
-        result = parse_and_validate_pip(["pkg1", "ray", "pkg2"])
-        assert result == ["pkg1", "ray", "pkg2"]
-
-    def test_replace_ray_libraries_with_dependencies(self):
-        result = parse_and_validate_pip(["pkg1", "ray[serve, tune]", "pkg2"])
-        assert "pkg1" in result
-        assert "pkg2" in result
-        assert "fastapi" in result  # from ray[serve]
-        assert "pandas" in result  # from ray[tune]
-        assert not any("ray" in specifier for specifier in result)
-
-
-class TestValidateEnvVars:
-    def test_type_validation(self):
-        # Only strings allowed.
-        with pytest.raises(TypeError, match=".*Dict[str, str]*"):
-            parse_and_validate_env_vars({"INT_ENV": 1})
-
-        with pytest.raises(TypeError, match=".*Dict[str, str]*"):
-            parse_and_validate_env_vars({1: "hi"})
-
-
-class TestParsedRuntimeEnv:
-    def test_empty(self):
-        assert ParsedRuntimeEnv({}) == {}
-
-    @pytest.mark.skipif(
-        sys.platform == "win32", reason="Pip option not supported on Windows."
-    )
-    def test_serialization(self):
-        env1 = ParsedRuntimeEnv(
-            {"pip": ["requests"], "env_vars": {"hi1": "hi1", "hi2": "hi2"}}
-        )
-
-        env2 = ParsedRuntimeEnv(
-            {"env_vars": {"hi2": "hi2", "hi1": "hi1"}, "pip": ["requests"]}
-        )
-
-        assert env1 == env2
-
-        serialized_env1 = env1.serialize()
-        serialized_env2 = env2.serialize()
-
-        # Key ordering shouldn't matter.
-        assert serialized_env1 == serialized_env2
-
-        deserialized_env1 = ParsedRuntimeEnv.deserialize(serialized_env1)
-        deserialized_env2 = ParsedRuntimeEnv.deserialize(serialized_env2)
-
-        assert env1 == deserialized_env1 == env2 == deserialized_env2
-
-    def test_reject_pip_and_conda(self):
-        with pytest.raises(ValueError):
-            ParsedRuntimeEnv({"pip": ["requests"], "conda": "env_name"})
-
-    @pytest.mark.skipif(
-        sys.platform == "win32",
-        reason="Conda and pip options not supported on Windows.",
-    )
-    def test_ray_commit_injection(self):
-        # Should not be injected if no pip and conda.
-        result = ParsedRuntimeEnv({"env_vars": {"hi": "hi"}})
-        assert "_ray_commit" not in result
-
-        # Should be injected if pip or conda present.
-        result = ParsedRuntimeEnv(
-            {
-                "pip": ["requests"],
-            }
-        )
-        assert "_ray_commit" in result
-
-        result = ParsedRuntimeEnv({"conda": "env_name"})
-        assert "_ray_commit" in result
-
-        # Should not override if passed.
-        result = ParsedRuntimeEnv({"conda": "env_name", "_ray_commit": "Blah"})
-        assert result["_ray_commit"] == "Blah"
-
-    def test_inject_current_ray(self):
-        # Should not be injected if not provided by env var.
-        result = ParsedRuntimeEnv({"env_vars": {"hi": "hi"}})
-        assert "_inject_current_ray" not in result
-
-        os.environ["RAY_RUNTIME_ENV_LOCAL_DEV_MODE"] = "1"
-
-        # Should be injected if provided by env var.
-        result = ParsedRuntimeEnv({})
-        assert result["_inject_current_ray"]
-
-        # Should be preserved if passed.
-        result = ParsedRuntimeEnv({"_inject_current_ray": False})
-        assert not result["_inject_current_ray"]
-
-        del os.environ["RAY_RUNTIME_ENV_LOCAL_DEV_MODE"]
-
-
-class TestParseJobConfig:
-    def test_parse_runtime_env_from_json_env_variable(self):
-        job_config_json = {"runtime_env": {"working_dir": "uri://abc"}}
-        config = job_config.JobConfig.from_json(job_config_json)
-        assert config.runtime_env == job_config_json.get("runtime_env")
-        assert config.metadata == {}
-
-
-if __name__ == "__main__":
-    sys.exit(pytest.main(["-sv", __file__]))
->>>>>>> 19672688
+import os
+import pytest
+import sys
+import tempfile
+from pathlib import Path
+from ray import job_config
+import yaml
+
+from ray._private.runtime_env.validation import (
+    parse_and_validate_excludes,
+    parse_and_validate_working_dir,
+    parse_and_validate_conda,
+    parse_and_validate_pip,
+    parse_and_validate_env_vars,
+    parse_and_validate_py_modules,
+    ParsedRuntimeEnv,
+)
+from ray._private.runtime_env.pip import RAY_RUNTIME_ENV_ALLOW_RAY_IN_PIP
+from ray._private.runtime_env.plugin import decode_plugin_uri, encode_plugin_uri
+
+CONDA_DICT = {"dependencies": ["pip", {"pip": ["pip-install-test==0.5"]}]}
+
+PIP_LIST = ["requests==1.0.0", "pip-install-test"]
+
+
+@pytest.fixture
+def test_directory():
+    with tempfile.TemporaryDirectory() as tmp_dir:
+        path = Path(tmp_dir)
+        subdir = path / "subdir"
+        subdir.mkdir(parents=True)
+        requirements_file = subdir / "requirements.txt"
+        with requirements_file.open(mode="w") as f:
+            print("\n".join(PIP_LIST), file=f)
+
+        good_conda_file = subdir / "good_conda_env.yaml"
+        with good_conda_file.open(mode="w") as f:
+            yaml.dump(CONDA_DICT, f)
+
+        bad_conda_file = subdir / "bad_conda_env.yaml"
+        with bad_conda_file.open(mode="w") as f:
+            print("% this is not a YAML file %", file=f)
+
+        old_dir = os.getcwd()
+        os.chdir(tmp_dir)
+        yield subdir, requirements_file, good_conda_file, bad_conda_file
+        os.chdir(old_dir)
+
+
+def test_key_with_value_none():
+    runtime_env_dict = {"pip": None}
+    parsed_runtime_env = ParsedRuntimeEnv(runtime_env_dict)
+    assert parsed_runtime_env == {}
+
+
+def test_encode_plugin_uri():
+    assert encode_plugin_uri("plugin", "uri") == "plugin|uri"
+
+
+def test_decode_plugin_uri():
+    with pytest.raises(ValueError):
+        decode_plugin_uri("no_vertical_bar_separator")
+    assert decode_plugin_uri("plugin|uri") == ("plugin", "uri")
+
+
+class TestValidateWorkingDir:
+    def test_validate_bad_uri(self):
+        with pytest.raises(ValueError, match="a valid URI"):
+            parse_and_validate_working_dir("unknown://abc")
+
+    def test_validate_invalid_type(self):
+        with pytest.raises(TypeError):
+            parse_and_validate_working_dir(1)
+
+    def test_validate_remote_invalid_extensions(self):
+        for uri in [
+            "https://some_domain.com/path/file",
+            "s3://bucket/file",
+            "gs://bucket/file",
+        ]:
+            with pytest.raises(
+                ValueError, match="Only .zip files supported for remote URIs."
+            ):
+                parse_and_validate_working_dir(uri)
+
+    def test_validate_remote_valid_input(self):
+        for uri in [
+            "https://some_domain.com/path/file.zip",
+            "s3://bucket/file.zip",
+            "gs://bucket/file.zip",
+        ]:
+            working_dir = parse_and_validate_working_dir(uri)
+            assert working_dir == uri
+
+
+class TestValidatePyModules:
+    def test_validate_not_a_list(self):
+        with pytest.raises(TypeError, match="must be a list of strings"):
+            parse_and_validate_py_modules(".")
+
+    def test_validate_bad_uri(self):
+        with pytest.raises(ValueError, match="a valid URI"):
+            parse_and_validate_py_modules(["unknown://abc"])
+
+    def test_validate_invalid_type(self):
+        with pytest.raises(TypeError):
+            parse_and_validate_py_modules([1])
+
+    def test_validate_remote_invalid_extension(self):
+        uris = [
+            "https://some_domain.com/path/file",
+            "s3://bucket/file",
+            "gs://bucket/file",
+        ]
+        with pytest.raises(
+            ValueError, match="Only .zip files supported for remote URIs."
+        ):
+            parse_and_validate_py_modules(uris)
+
+    def test_validate_remote_valid_input(self):
+        uris = [
+            "https://some_domain.com/path/file.zip",
+            "s3://bucket/file.zip",
+            "gs://bucket/file.zip",
+        ]
+        py_modules = parse_and_validate_py_modules(uris)
+        assert py_modules == uris
+
+
+class TestValidateExcludes:
+    def test_validate_excludes_invalid_types(self):
+        with pytest.raises(TypeError):
+            parse_and_validate_excludes(1)
+
+        with pytest.raises(TypeError):
+            parse_and_validate_excludes(True)
+
+        with pytest.raises(TypeError):
+            parse_and_validate_excludes("string")
+
+        with pytest.raises(TypeError):
+            parse_and_validate_excludes(["string", 1])
+
+    def test_validate_excludes_empty_list(self):
+        assert ParsedRuntimeEnv({"excludes": []}) == {}
+
+
+@pytest.mark.skipif(
+    sys.platform == "win32", reason="Conda option not supported on Windows."
+)
+class TestValidateConda:
+    def test_validate_conda_invalid_types(self):
+        with pytest.raises(TypeError):
+            parse_and_validate_conda(1)
+
+        with pytest.raises(TypeError):
+            parse_and_validate_conda(True)
+
+    def test_validate_conda_str(self, test_directory):
+        assert parse_and_validate_conda("my_env_name") == "my_env_name"
+
+    def test_validate_conda_invalid_path(self):
+        with pytest.raises(ValueError):
+            parse_and_validate_conda("../bad_path.yaml")
+
+    @pytest.mark.parametrize("absolute_path", [True, False])
+    def test_validate_conda_valid_file(self, test_directory, absolute_path):
+        _, _, good_conda_file, _ = test_directory
+
+        if absolute_path:
+            good_conda_file = good_conda_file.resolve()
+
+        assert parse_and_validate_conda(str(good_conda_file)) == CONDA_DICT
+
+    @pytest.mark.parametrize("absolute_path", [True, False])
+    def test_validate_conda_invalid_file(self, test_directory, absolute_path):
+        _, _, _, bad_conda_file = test_directory
+
+        if absolute_path:
+            bad_conda_file = bad_conda_file.resolve()
+
+        with pytest.raises(ValueError):
+            parse_and_validate_conda(str(bad_conda_file))
+
+    def test_validate_conda_valid_dict(self):
+        assert parse_and_validate_conda(CONDA_DICT) == CONDA_DICT
+
+
+@pytest.mark.skipif(
+    sys.platform == "win32", reason="Pip option not supported on Windows."
+)
+class TestValidatePip:
+    def test_validate_pip_invalid_types(self):
+        with pytest.raises(TypeError):
+            parse_and_validate_pip(1)
+
+        with pytest.raises(TypeError):
+            parse_and_validate_pip(True)
+
+    def test_validate_pip_invalid_path(self):
+        with pytest.raises(ValueError):
+            parse_and_validate_pip("../bad_path.txt")
+
+    @pytest.mark.parametrize("absolute_path", [True, False])
+    def test_validate_pip_valid_file(self, test_directory, absolute_path):
+        _, requirements_file, _, _ = test_directory
+
+        if absolute_path:
+            requirements_file = requirements_file.resolve()
+
+        result = parse_and_validate_pip(str(requirements_file))
+        assert result == PIP_LIST
+
+    def test_validate_pip_valid_list(self):
+        result = parse_and_validate_pip(PIP_LIST)
+        assert result == PIP_LIST
+
+    def test_remove_ray(self):
+        result = parse_and_validate_pip(["pkg1", "ray", "pkg2"])
+        assert result == ["pkg1", "pkg2"]
+
+    def test_remove_ray_env_var(self, monkeypatch):
+        monkeypatch.setenv(RAY_RUNTIME_ENV_ALLOW_RAY_IN_PIP, "1")
+        result = parse_and_validate_pip(["pkg1", "ray", "pkg2"])
+        assert result == ["pkg1", "ray", "pkg2"]
+
+    def test_replace_ray_libraries_with_dependencies(self):
+        result = parse_and_validate_pip(["pkg1", "ray[serve, tune]", "pkg2"])
+        assert "pkg1" in result
+        assert "pkg2" in result
+        assert "fastapi" in result  # from ray[serve]
+        assert "pandas" in result  # from ray[tune]
+        assert not any("ray" in specifier for specifier in result)
+
+
+class TestValidateEnvVars:
+    def test_type_validation(self):
+        # Only strings allowed.
+        with pytest.raises(TypeError, match=".*Dict[str, str]*"):
+            parse_and_validate_env_vars({"INT_ENV": 1})
+
+        with pytest.raises(TypeError, match=".*Dict[str, str]*"):
+            parse_and_validate_env_vars({1: "hi"})
+
+
+class TestParsedRuntimeEnv:
+    def test_empty(self):
+        assert ParsedRuntimeEnv({}) == {}
+
+    @pytest.mark.skipif(
+        sys.platform == "win32", reason="Pip option not supported on Windows."
+    )
+    def test_serialization(self):
+        env1 = ParsedRuntimeEnv(
+            {"pip": ["requests"], "env_vars": {"hi1": "hi1", "hi2": "hi2"}}
+        )
+
+        env2 = ParsedRuntimeEnv(
+            {"env_vars": {"hi2": "hi2", "hi1": "hi1"}, "pip": ["requests"]}
+        )
+
+        assert env1 == env2
+
+        serialized_env1 = env1.serialize()
+        serialized_env2 = env2.serialize()
+
+        # Key ordering shouldn't matter.
+        assert serialized_env1 == serialized_env2
+
+        deserialized_env1 = ParsedRuntimeEnv.deserialize(serialized_env1)
+        deserialized_env2 = ParsedRuntimeEnv.deserialize(serialized_env2)
+
+        assert env1 == deserialized_env1 == env2 == deserialized_env2
+
+    def test_reject_pip_and_conda(self):
+        with pytest.raises(ValueError):
+            ParsedRuntimeEnv({"pip": ["requests"], "conda": "env_name"})
+
+    @pytest.mark.skipif(
+        sys.platform == "win32",
+        reason="Conda and pip options not supported on Windows.",
+    )
+    def test_ray_commit_injection(self):
+        # Should not be injected if no pip and conda.
+        result = ParsedRuntimeEnv({"env_vars": {"hi": "hi"}})
+        assert "_ray_commit" not in result
+
+        # Should be injected if pip or conda present.
+        result = ParsedRuntimeEnv(
+            {
+                "pip": ["requests"],
+            }
+        )
+        assert "_ray_commit" in result
+
+        result = ParsedRuntimeEnv({"conda": "env_name"})
+        assert "_ray_commit" in result
+
+        # Should not override if passed.
+        result = ParsedRuntimeEnv({"conda": "env_name", "_ray_commit": "Blah"})
+        assert result["_ray_commit"] == "Blah"
+
+    def test_inject_current_ray(self):
+        # Should not be injected if not provided by env var.
+        result = ParsedRuntimeEnv({"env_vars": {"hi": "hi"}})
+        assert "_inject_current_ray" not in result
+
+        os.environ["RAY_RUNTIME_ENV_LOCAL_DEV_MODE"] = "1"
+
+        # Should be injected if provided by env var.
+        result = ParsedRuntimeEnv({})
+        assert result["_inject_current_ray"]
+
+        # Should be preserved if passed.
+        result = ParsedRuntimeEnv({"_inject_current_ray": False})
+        assert not result["_inject_current_ray"]
+
+        del os.environ["RAY_RUNTIME_ENV_LOCAL_DEV_MODE"]
+
+
+class TestParseJobConfig:
+    def test_parse_runtime_env_from_json_env_variable(self):
+        job_config_json = {"runtime_env": {"working_dir": "uri://abc"}}
+        config = job_config.JobConfig.from_json(job_config_json)
+        assert config.runtime_env == job_config_json.get("runtime_env")
+        assert config.metadata == {}
+
+
+if __name__ == "__main__":
+    sys.exit(pytest.main(["-sv", __file__]))