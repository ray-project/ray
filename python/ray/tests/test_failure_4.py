--- conflicted
+++ resolved
@@ -436,7 +436,6 @@
     ray.get(a.ready.remote())
 
 
-<<<<<<< HEAD
 def test_task_failure_when_driver_local_raylet_dies(ray_start_cluster):
     cluster = ray_start_cluster
     head = cluster.add_node(num_cpus=4, resources={"foo": 1})
@@ -463,41 +462,5 @@
         ray.get(ret)
 
 
-def test_worker_start_timeout(monkeypatch, ray_start_cluster):
-    # This test is to make sure
-    #   1. when worker failed to register, raylet will print useful log
-    #   2. raylet will kill hanging worker
-    with monkeypatch.context() as m:
-        # this delay will make worker start slow
-        m.setenv(
-            "RAY_testing_asio_delay_us",
-            "InternalKVGcsService.grpc_server.InternalKVGet"
-            "=2000000:2000000")
-        m.setenv("RAY_worker_register_timeout_seconds", "1")
-        cluster = ray_start_cluster
-        cluster.add_node(num_cpus=4, object_store_memory=1e9)
-        script = """
-import ray
-ray.init(address='auto')
-
-@ray.remote
-def task():
-    return None
-
-ray.get(task.remote(), timeout=3)
-"""
-        with pytest.raises(subprocess.CalledProcessError) as e:
-            run_string_as_driver(script)
-
-        # make sure log is correct
-        assert ("The process is still alive, probably "
-                "it's hanging during start") in e.value.output.decode()
-        # worker will be killed so it won't try to register to raylet
-        assert ("Received a register request from an "
-                "unknown worker shim process") not in e.value.output.decode()
-
-
-=======
->>>>>>> 6280bc43
 if __name__ == "__main__":
     sys.exit(pytest.main(["-v", __file__]))