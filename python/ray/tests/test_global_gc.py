--- conflicted
+++ resolved
@@ -7,18 +7,14 @@
 
 import numpy as np
 import pytest
+import time
 
 import ray
 import ray.cluster_utils
-<<<<<<< HEAD
 from ray._private.gc_collect_manager import PythonGCThread
-from ray._private.internal_api import global_gc
-from ray._common.test_utils import wait_for_condition
-import time
-=======
 from ray._common.test_utils import wait_for_condition
 from ray._private.internal_api import global_gc
->>>>>>> bd684c7b
+
 
 logger = logging.getLogger(__name__)
 
