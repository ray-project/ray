import json
import re
import platform
import sys
import zlib
import shutil
import time
from collections import defaultdict
import random

import numpy as np
import pytest
import ray
from ray._private.test_utils import wait_for_condition
from ray.tests.test_object_spilling import is_dir_empty, assert_no_thrashing
from ray.cluster_utils import Cluster, cluster_not_supported


@pytest.mark.skipif(platform.system() in ["Windows"], reason="Failing on " "Windows.")
def test_multiple_directories(tmp_path, shutdown_only):
    num_dirs = 3
    temp_dirs = []
    for i in range(num_dirs):
        temp_folder = tmp_path / f"spill_{i}"
        temp_folder.mkdir()
        temp_dirs.append(temp_folder)

    # Limit our object store to 75 MiB of memory.
    min_spilling_size = 0
    object_spilling_config = json.dumps(
        {
            "type": "filesystem",
            "params": {"directory_path": [str(directory) for directory in temp_dirs]},
        }
    )
    address = ray.init(
        object_store_memory=75 * 1024 * 1024,
        _system_config={
            "max_io_workers": 5,
            "object_store_full_delay_ms": 100,
            "object_spilling_config": object_spilling_config,
            "min_spilling_size": min_spilling_size,
        },
    )

    arr = np.ones(74 * 1024 * 1024, dtype=np.uint8)  # 74MB.
    object_refs = []
    # Now the storage is full.
    object_refs.append(ray.put(arr))

    num_object_spilled = 20
    for _ in range(num_object_spilled):
        object_refs.append(ray.put(arr))

    num_files = defaultdict(int)
    for temp_dir in temp_dirs:
        temp_folder = temp_dir / ray.ray_constants.DEFAULT_OBJECT_PREFIX
        for path in temp_folder.iterdir():
            num_files[str(temp_folder)] += 1

    for ref in object_refs:
        assert np.array_equal(ray.get(ref), arr)

    print("Check distribution...")
    min_count = 5
    is_distributed = [n_files >= min_count for n_files in num_files.values()]
    assert all(is_distributed)

    print("Check deletion...")
    # Empty object refs.
    object_refs = []
    # Add a new object so that the last entry is evicted.
    ref = ray.put(arr)
    for temp_dir in temp_dirs:
        temp_folder = temp_dir
        wait_for_condition(lambda: is_dir_empty(temp_folder))
    assert_no_thrashing(address["address"])

    # Now kill ray and see all directories are deleted.
    print("Check directories are deleted...")
    ray.shutdown()
    for temp_dir in temp_dirs:
        wait_for_condition(lambda: is_dir_empty(temp_dir, append_path=""))


def _check_spilled(num_objects_spilled=0):
    def ok():
        s = ray.internal.internal_api.memory_summary(stats_only=True)
        if num_objects_spilled == 0:
            return "Spilled " not in s

        m = re.search(r"Spilled (\d+) MiB, (\d+) objects", s)
        if m is not None:
            actual_num_objects = int(m.group(2))
            return actual_num_objects >= num_objects_spilled

        return False

    wait_for_condition(ok, timeout=90, retry_interval_ms=5000)


def _test_object_spilling_threshold(thres, num_objects, num_objects_spilled):
    try:
        ray.init(
            object_store_memory=2_200_000_000,
            _system_config={"object_spilling_threshold": thres} if thres else {},
        )
        objs = []
        for _ in range(num_objects):
            objs.append(ray.put(np.empty(200_000_000, dtype=np.uint8)))
        time.sleep(10)  # Wait for spilling to happen
        _check_spilled(num_objects_spilled)
    finally:
        ray.shutdown()


@pytest.mark.skipif(platform.system() != "Linux", reason="Failing on Windows/macOS.")
def test_object_spilling_threshold_default():
    _test_object_spilling_threshold(None, 10, 5)


@pytest.mark.skipif(platform.system() != "Linux", reason="Failing on Windows/macOS.")
def test_object_spilling_threshold_1_0():
    _test_object_spilling_threshold(1.0, 10, 0)


@pytest.mark.skipif(platform.system() != "Linux", reason="Failing on Windows/macOS.")
def test_object_spilling_threshold_0_1():
    _test_object_spilling_threshold(0.1, 10, 5)


<<<<<<< HEAD
=======
def test_partial_retval_allocation(ray_start_cluster_enabled):
    cluster = ray_start_cluster_enabled
    cluster.add_node(object_store_memory=100 * 1024 * 1024)
    ray.init(cluster.address)

    @ray.remote(num_returns=4)
    def f():
        return [np.zeros(50 * 1024 * 1024, dtype=np.uint8) for _ in range(4)]

    ret = f.remote()
    for obj in ret:
        obj = ray.get(obj)
        print(obj.size)


def test_pull_spilled_object(
    ray_start_cluster_enabled, multi_node_object_spilling_config, shutdown_only
):
    cluster = ray_start_cluster_enabled
    object_spilling_config, _ = multi_node_object_spilling_config

    # Head node.
    cluster.add_node(
        num_cpus=1,
        resources={"custom": 0},
        object_store_memory=75 * 1024 * 1024,
        _system_config={
            "max_io_workers": 2,
            "min_spilling_size": 1 * 1024 * 1024,
            "automatic_object_spilling_enabled": True,
            "object_store_full_delay_ms": 100,
            "object_spilling_config": object_spilling_config,
        },
    )
    ray.init(cluster.address)

    # add 1 worker node
    cluster.add_node(
        num_cpus=1, resources={"custom": 1}, object_store_memory=75 * 1024 * 1024
    )
    cluster.wait_for_nodes()

    @ray.remote(num_cpus=1, resources={"custom": 1})
    def create_objects():
        results = []
        for size in range(5):
            arr = np.random.rand(size * 1024 * 1024)
            hash_value = zlib.crc32(arr.tobytes())
            results.append([ray.put(arr), hash_value])
        # ensure the objects are spilled
        arr = np.random.rand(5 * 1024 * 1024)
        ray.get(ray.put(arr))
        ray.get(ray.put(arr))
        return results

    @ray.remote(num_cpus=1, resources={"custom": 0})
    def get_object(arr):
        return zlib.crc32(arr.tobytes())

    results = ray.get(create_objects.remote())
    for value_ref, hash_value in results:
        hash_value1 = ray.get(get_object.remote(value_ref))
        assert hash_value == hash_value1


# TODO(chenshen): fix error handling when spilled file
# missing/corrupted
@pytest.mark.skipif(True, reason="Currently hangs.")
def test_pull_spilled_object_failure(object_spilling_config, ray_start_cluster):
    object_spilling_config, temp_folder = object_spilling_config
    cluster = ray_start_cluster

    # Head node.
    cluster.add_node(
        num_cpus=1,
        resources={"custom": 0},
        object_store_memory=75 * 1024 * 1024,
        _system_config={
            "max_io_workers": 2,
            "min_spilling_size": 1 * 1024 * 1024,
            "automatic_object_spilling_enabled": True,
            "object_store_full_delay_ms": 100,
            "object_spilling_config": object_spilling_config,
        },
    )
    ray.init(cluster.address)

    # add 1 worker node
    cluster.add_node(
        num_cpus=1, resources={"custom": 1}, object_store_memory=75 * 1024 * 1024
    )
    cluster.wait_for_nodes()

    @ray.remote(num_cpus=1, resources={"custom": 1})
    def create_objects():
        arr = np.random.rand(5 * 1024 * 1024)
        hash_value = zlib.crc32(arr.tobytes())
        results = [ray.put(arr), hash_value]
        # ensure the objects are spilled
        arr = np.random.rand(5 * 1024 * 1024)
        ray.get(ray.put(arr))
        ray.get(ray.put(arr))
        return results

    @ray.remote(num_cpus=1, resources={"custom": 0})
    def get_object(arr):
        return zlib.crc32(arr.tobytes())

    [ref, hash_value] = ray.get(create_objects.remote())

    # remove spilled file
    shutil.rmtree(temp_folder)

    hash_value1 = ray.get(get_object.remote(ref))
    assert hash_value == hash_value1


>>>>>>> 8627f44d
@pytest.mark.xfail(cluster_not_supported, reason="cluster not supported")
def test_spill_dir_cleanup_on_raylet_start(object_spilling_config):
    object_spilling_config, temp_folder = object_spilling_config
    cluster = Cluster()
    cluster.add_node(
        num_cpus=0,
        object_store_memory=75 * 1024 * 1024,
        _system_config={"object_spilling_config": object_spilling_config},
    )
    ray.init(address=cluster.address)
    node2 = cluster.add_node(num_cpus=1, object_store_memory=75 * 1024 * 1024)

    # This task will run on node 2 because node 1 has no CPU resource
    @ray.remote(num_cpus=1)
    def run_workload():
        ids = []
        for _ in range(2):
            arr = np.random.rand(5 * 1024 * 1024)  # 40 MB
            ids.append(ray.put(arr))
        return ids

    ids = ray.get(run_workload.remote())
    assert not is_dir_empty(temp_folder)

    # Kill node 2
    cluster.remove_node(node2)

    # Verify that the spill folder is not empty
    assert not is_dir_empty(temp_folder)

    # Start a new node
    cluster.add_node(num_cpus=1, object_store_memory=75 * 1024 * 1024)

    # Verify that the spill folder is now cleaned up
    assert is_dir_empty(temp_folder)

    # We hold the object refs to prevent them from being deleted
    del ids
    ray.shutdown()
    cluster.shutdown()


<<<<<<< HEAD
=======
def test_spill_deadlock(object_spilling_config, shutdown_only):
    object_spilling_config, _ = object_spilling_config
    # Limit our object store to 75 MiB of memory.
    address = ray.init(
        object_store_memory=75 * 1024 * 1024,
        _system_config={
            "max_io_workers": 1,
            "automatic_object_spilling_enabled": True,
            "object_store_full_delay_ms": 100,
            "object_spilling_config": object_spilling_config,
            "min_spilling_size": 0,
        },
    )
    arr = np.random.rand(1024 * 1024)  # 8 MB data
    replay_buffer = []

    # Create objects of more than 400 MiB.
    for _ in range(50):
        ref = None
        while ref is None:
            ref = ray.put(arr)
            replay_buffer.append(ref)
        # This is doing random sampling with 50% prob.
        if random.randint(0, 9) < 5:
            for _ in range(5):
                ref = random.choice(replay_buffer)
                sample = ray.get(ref, timeout=0)
                assert np.array_equal(sample, arr)
    assert_no_thrashing(address["address"])


>>>>>>> 8627f44d
if __name__ == "__main__":
    sys.exit(pytest.main(["-sv", __file__]))<|MERGE_RESOLUTION|>--- conflicted
+++ resolved
@@ -129,8 +129,6 @@
     _test_object_spilling_threshold(0.1, 10, 5)
 
 
-<<<<<<< HEAD
-=======
 def test_partial_retval_allocation(ray_start_cluster_enabled):
     cluster = ray_start_cluster_enabled
     cluster.add_node(object_store_memory=100 * 1024 * 1024)
@@ -248,7 +246,6 @@
     assert hash_value == hash_value1
 
 
->>>>>>> 8627f44d
 @pytest.mark.xfail(cluster_not_supported, reason="cluster not supported")
 def test_spill_dir_cleanup_on_raylet_start(object_spilling_config):
     object_spilling_config, temp_folder = object_spilling_config
@@ -291,8 +288,6 @@
     cluster.shutdown()
 
 
-<<<<<<< HEAD
-=======
 def test_spill_deadlock(object_spilling_config, shutdown_only):
     object_spilling_config, _ = object_spilling_config
     # Limit our object store to 75 MiB of memory.
@@ -324,6 +319,5 @@
     assert_no_thrashing(address["address"])
 
 
->>>>>>> 8627f44d
 if __name__ == "__main__":
     sys.exit(pytest.main(["-sv", __file__]))