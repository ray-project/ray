--- conflicted
+++ resolved
@@ -16,119 +16,6 @@
         return "ok"
 
 
-<<<<<<< HEAD
-@ray.remote(object_store_memory=100 * MB)
-class Actor2:
-    def __init__(self):
-        pass
-
-    def ping(self):
-        return "ok"
-
-
-def train_oom(config, reporter):
-    ray.put(np.zeros(200 * 1024 * 1024))
-    reporter(result=123)
-
-
-class TestMemoryScheduling(unittest.TestCase):
-    def testMemoryRequest(self):
-        try:
-            ray.init(num_cpus=1, _memory=200 * MB)
-            # fits first 2
-            a = Actor.remote()
-            b = Actor.remote()
-            ok, _ = ray.wait(
-                [a.ping.remote(), b.ping.remote()],
-                timeout=60.0,
-                num_returns=2)
-            self.assertEqual(len(ok), 2)
-            # does not fit
-            c = Actor.remote()
-            ok, _ = ray.wait([c.ping.remote()], timeout=5.0)
-            self.assertEqual(len(ok), 0)
-        finally:
-            ray.shutdown()
-
-    def testObjectStoreMemoryRequest(self):
-        try:
-            ray.init(num_cpus=1, object_store_memory=300 * MB)
-            # fits first 2 (70% allowed)
-            a = Actor2.remote()
-            b = Actor2.remote()
-            ok, _ = ray.wait(
-                [a.ping.remote(), b.ping.remote()],
-                timeout=60.0,
-                num_returns=2)
-            self.assertEqual(len(ok), 2)
-            # does not fit
-            c = Actor2.remote()
-            ok, _ = ray.wait([c.ping.remote()], timeout=5.0)
-            self.assertEqual(len(ok), 0)
-        finally:
-            ray.shutdown()
-
-    def testTuneDriverStoreLimit(self):
-        os.environ["TUNE_PLACEMENT_GROUP_AUTO_DISABLED"] = "1"
-
-        try:
-            ray.init(
-                num_cpus=4,
-                _memory=100 * MB,
-                object_store_memory=100 * MB,
-            )
-            _register_all()
-            self.assertRaisesRegexp(
-                ray.tune.error.TuneError,
-                ".*Insufficient cluster resources.*",
-                lambda: tune.run(
-                    "PG",
-                    stop={"timesteps_total": 10000},
-                    config={
-                        "env": "CartPole-v0",
-                        # too large
-                        "object_store_memory": 10000 * 1024 * 1024,
-                        "framework": "tf",
-                    }))
-        finally:
-            ray.shutdown()
-
-    def testTuneWorkerStoreLimit(self):
-        os.environ["TUNE_PLACEMENT_GROUP_AUTO_DISABLED"] = "1"
-
-        try:
-            ray.init(
-                num_cpus=4,
-                _memory=100 * MB,
-                object_store_memory=100 * MB,
-            )
-            _register_all()
-            self.assertRaisesRegexp(
-                ray.tune.error.TuneError,
-                ".*Insufficient cluster resources.*",
-                lambda:
-                tune.run("PG", stop={"timesteps_total": 0}, config={
-                    "env": "CartPole-v0",
-                    "num_workers": 1,
-                    # too large
-                    "object_store_memory_per_worker": 10000 * 1024 * 1024,
-                    "framework": "tf",
-                }))
-        finally:
-            ray.shutdown()
-
-    def testTuneObjectLimitApplied(self):
-        try:
-            ray.init(num_cpus=2, object_store_memory=500 * MB)
-            result = tune.run(
-                train_oom,
-                raise_on_failed_trial=False)
-            self.assertTrue(result.trials[0].status, "ERROR")
-            self.assertTrue("ObjectStoreFullError: Failed to put" in
-                            result.trials[0].error_msg)
-        finally:
-            ray.shutdown()
-=======
 def test_memory_request():
     try:
         ray.init(num_cpus=1, _memory=200 * MB)
@@ -182,7 +69,6 @@
             lambda: ray.available_resources()["object_store_memory"] == 10.0)
     finally:
         ray.shutdown()
->>>>>>> 2de01ee3
 
 
 if __name__ == "__main__":
