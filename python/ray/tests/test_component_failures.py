--- conflicted
+++ resolved
@@ -14,14 +14,7 @@
 
 # This test checks that when a worker dies in the middle of a get, the plasma
 # store and raylet will not die.
-<<<<<<< HEAD
-@pytest.mark.skipif(
-    os.environ.get("RAY_USE_NEW_GCS") == "on",
-    reason="Not working with new GCS API.")
 def test_dying_worker_get(ray_start_10_cpus):
-=======
-def test_dying_worker_get(ray_start_2_cpus):
->>>>>>> 840fb554
     @ray.remote
     def sleep_forever(signal):
         ray.get(signal.send.remote())
