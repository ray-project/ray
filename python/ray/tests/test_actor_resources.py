import collections
import os
import sys
import time

import pytest

import ray
import ray.cluster_utils

import ray._private.ray_constants as ray_constants

try:
    import pytest_timeout
except ImportError:
    pytest_timeout = None


def test_actor_deletion_with_gpus(shutdown_only):
    ray.init(num_cpus=1, num_gpus=1, object_store_memory=int(150 * 1024 * 1024))

    # When an actor that uses a GPU exits, make sure that the GPU resources
    # are released.

    @ray.remote(num_gpus=1)
    class Actor:
        def getpid(self):
            return os.getpid()

    for _ in range(5):
        # If we can successfully create an actor, that means that enough
        # GPU resources are available.
        a = Actor.remote()
        ray.get(a.getpid.remote())


def test_actor_state(ray_start_regular):
    @ray.remote
    class Counter:
        def __init__(self):
            self.value = 0

        def increase(self):
            self.value += 1

        def value(self):
            return self.value

    c1 = Counter.remote()
    c1.increase.remote()
    assert ray.get(c1.value.remote()) == 1

    c2 = Counter.remote()
    c2.increase.remote()
    c2.increase.remote()
    assert ray.get(c2.value.remote()) == 2


def test_actor_class_methods(ray_start_regular):
    class Foo:
        x = 2

        @classmethod
        def as_remote(cls):
            return ray.remote(cls)

        @classmethod
        def f(cls):
            return cls.x

        @classmethod
        def g(cls, y):
            return cls.x + y

        def echo(self, value):
            return value

    a = Foo.as_remote().remote()
    assert ray.get(a.echo.remote(2)) == 2
    assert ray.get(a.f.remote()) == 2
    assert ray.get(a.g.remote(2)) == 4


@pytest.mark.skipif(sys.platform == "win32", reason="Failing on Windows.")
@pytest.mark.parametrize("ACCELERATOR_TYPE", ["CUDA", "XPU"])
def test_actor_gpus(ray_start_cluster, ACCELERATOR_TYPE):
    os.environ["RAY_EXPERIMENTAL_ACCELERATOR_TYPE"] = ACCELERATOR_TYPE
    cluster = ray_start_cluster
    num_nodes = 3
    num_gpus_per_raylet = 4
    for i in range(num_nodes):
        cluster.add_node(
            num_cpus=10 * num_gpus_per_raylet, num_gpus=num_gpus_per_raylet
        )
    ray.init(address=cluster.address)

    @ray.remote(num_gpus=1)
    class Actor1:
        def __init__(self):
            self.gpu_ids = ray.get_gpu_ids()

        def get_location_and_ids(self):
            assert ray.get_gpu_ids() == self.gpu_ids
            return (
                ray._private.worker.global_worker.node.unique_id,
                tuple(self.gpu_ids),
            )

    # Create one actor per GPU.
    actors = [Actor1.remote() for _ in range(num_nodes * num_gpus_per_raylet)]
    # Make sure that no two actors are assigned to the same GPU.
    locations_and_ids = ray.get(
        [actor.get_location_and_ids.remote() for actor in actors]
    )
    node_names = {location for location, gpu_id in locations_and_ids}
    assert len(node_names) == num_nodes
    location_actor_combinations = []
    for node_name in node_names:
        for gpu_id in range(num_gpus_per_raylet):
            location_actor_combinations.append((node_name, (gpu_id,)))
    assert set(locations_and_ids) == set(location_actor_combinations)

    # Creating a new actor should fail because all of the GPUs are being
    # used.
    a = Actor1.remote()
    ready_ids, _ = ray.wait([a.get_location_and_ids.remote()], timeout=0.01)
    assert ready_ids == []


@pytest.mark.parametrize("ACCELERATOR_TYPE", ["CUDA", "XPU"])
def test_actor_multiple_gpus(ray_start_cluster, ACCELERATOR_TYPE):
    os.environ["RAY_EXPERIMENTAL_ACCELERATOR_TYPE"] = ACCELERATOR_TYPE
    cluster = ray_start_cluster
    num_nodes = 3
    num_gpus_per_raylet = 5
    for i in range(num_nodes):
        cluster.add_node(
            num_cpus=10 * num_gpus_per_raylet, num_gpus=num_gpus_per_raylet
        )
    ray.init(address=cluster.address)

    @ray.remote(num_gpus=2)
    class Actor1:
        def __init__(self):
            self.gpu_ids = ray.get_gpu_ids()

        def get_location_and_ids(self):
            assert ray.get_gpu_ids() == self.gpu_ids
            return (
                ray._private.worker.global_worker.node.unique_id,
                tuple(self.gpu_ids),
            )

    # Create some actors.
    actors1 = [Actor1.remote() for _ in range(num_nodes * 2)]
    # Make sure that no two actors are assigned to the same GPU.
    locations_and_ids = ray.get(
        [actor.get_location_and_ids.remote() for actor in actors1]
    )
    node_names = {location for location, gpu_id in locations_and_ids}
    assert len(node_names) == num_nodes

    # Keep track of which GPU IDs are being used for each location.
    gpus_in_use = {node_name: [] for node_name in node_names}
    for location, gpu_ids in locations_and_ids:
        gpus_in_use[location].extend(gpu_ids)
    for node_name in node_names:
        assert len(set(gpus_in_use[node_name])) == 4

    # Creating a new actor should fail because all of the GPUs are being
    # used.
    a = Actor1.remote()
    ready_ids, _ = ray.wait([a.get_location_and_ids.remote()], timeout=0.01)
    assert ready_ids == []

    # We should be able to create more actors that use only a single GPU.
    @ray.remote(num_gpus=1)
    class Actor2:
        def __init__(self):
            self.gpu_ids = ray.get_gpu_ids()

        def get_location_and_ids(self):
            return (
                ray._private.worker.global_worker.node.unique_id,
                tuple(self.gpu_ids),
            )

    # Create some actors.
    actors2 = [Actor2.remote() for _ in range(num_nodes)]
    # Make sure that no two actors are assigned to the same GPU.
    locations_and_ids = ray.get(
        [actor.get_location_and_ids.remote() for actor in actors2]
    )
    names = {location for location, gpu_id in locations_and_ids}
    assert node_names == names
    for location, gpu_ids in locations_and_ids:
        gpus_in_use[location].extend(gpu_ids)
    for node_name in node_names:
        assert len(gpus_in_use[node_name]) == 5
        assert set(gpus_in_use[node_name]) == set(range(5))

    # Creating a new actor should fail because all of the GPUs are being
    # used.
    a = Actor2.remote()
    ready_ids, _ = ray.wait([a.get_location_and_ids.remote()], timeout=0.01)
    assert ready_ids == []


@pytest.mark.skipif(sys.platform == "win32", reason="Very flaky.")
@pytest.mark.parametrize("ACCELERATOR_TYPE", ["CUDA", "XPU"])
def test_actor_different_numbers_of_gpus(ray_start_cluster, ACCELERATOR_TYPE):
    os.environ["RAY_EXPERIMENTAL_ACCELERATOR_TYPE"] = ACCELERATOR_TYPE
    # Test that we can create actors on two nodes that have different
    # numbers of GPUs.
    cluster = ray_start_cluster
    cluster.add_node(num_cpus=10, num_gpus=0)
    cluster.add_node(num_cpus=10, num_gpus=5)
    cluster.add_node(num_cpus=10, num_gpus=10)
    ray.init(address=cluster.address)

    @ray.remote(num_gpus=1)
    class Actor1:
        def __init__(self):
            self.gpu_ids = ray.get_gpu_ids()

        def get_location_and_ids(self):
            return (
                ray._private.worker.global_worker.node.unique_id,
                tuple(self.gpu_ids),
            )

    # Create some actors.
    actors = [Actor1.remote() for _ in range(0 + 5 + 10)]
    # Make sure that no two actors are assigned to the same GPU.
    locations_and_ids = ray.get(
        [actor.get_location_and_ids.remote() for actor in actors]
    )
    node_names = {location for location, gpu_id in locations_and_ids}
    assert len(node_names) == 2
    for node_name in node_names:
        node_gpu_ids = [
            gpu_id for location, gpu_id in locations_and_ids if location == node_name
        ]
        assert len(node_gpu_ids) in [5, 10]
        assert set(node_gpu_ids) == {(i,) for i in range(len(node_gpu_ids))}

    # Creating a new actor should fail because all of the GPUs are being
    # used.
    a = Actor1.remote()
    ready_ids, _ = ray.wait([a.get_location_and_ids.remote()], timeout=0.01)
    assert ready_ids == []


@pytest.mark.parametrize("ACCELERATOR_TYPE", ["CUDA", "XPU"])
def test_actor_multiple_gpus_from_multiple_tasks(ray_start_cluster, ACCELERATOR_TYPE):
    os.environ["RAY_EXPERIMENTAL_ACCELERATOR_TYPE"] = ACCELERATOR_TYPE
    cluster = ray_start_cluster
    num_nodes = 3
    num_gpus_per_raylet = 2
    for i in range(num_nodes):
        cluster.add_node(
            num_cpus=4 * num_gpus_per_raylet,
            num_gpus=num_gpus_per_raylet,
            _system_config={"health_check_failure_threshold": 100} if i == 0 else {},
        )
    ray.init(address=cluster.address)

    @ray.remote
    def create_actors(i, n):
        @ray.remote(num_gpus=1)
        class Actor:
            def __init__(self, i, j):
                self.gpu_ids = ray.get_gpu_ids()

            def get_location_and_ids(self):
                return (
                    (ray._private.worker.global_worker.node.unique_id),
                    tuple(self.gpu_ids),
                )

            def sleep(self):
                time.sleep(100)

        # Create n actors.
        actors = []
        for j in range(n):
            actors.append(Actor.remote(i, j))

        locations = ray.get([actor.get_location_and_ids.remote() for actor in actors])

        # Put each actor to sleep for a long time to prevent them from getting
        # terminated.
        for actor in actors:
            actor.sleep.remote()

        return locations

    all_locations = ray.get(
        [create_actors.remote(i, num_gpus_per_raylet) for i in range(num_nodes)]
    )

    # Make sure that no two actors are assigned to the same GPU.
    node_names = {
        location for locations in all_locations for location, gpu_id in locations
    }
    assert len(node_names) == num_nodes

    # Keep track of which GPU IDs are being used for each location.
    gpus_in_use = {node_name: [] for node_name in node_names}
    for locations in all_locations:
        for location, gpu_ids in locations:
            gpus_in_use[location].extend(gpu_ids)
    for node_name in node_names:
        assert len(set(gpus_in_use[node_name])) == num_gpus_per_raylet

    @ray.remote(num_gpus=1)
    class Actor:
        def __init__(self):
            self.gpu_ids = ray.get_gpu_ids()

        def get_location_and_ids(self):
            return (
                ray._private.worker.global_worker.node.unique_id,
                tuple(self.gpu_ids),
            )

    # All the GPUs should be used up now.
    a = Actor.remote()
    ready_ids, _ = ray.wait([a.get_location_and_ids.remote()], timeout=0.01)
    assert ready_ids == []


<<<<<<< HEAD
@pytest.mark.parametrize("ACCELERATOR_TYPE", ["CUDA", "XPU"])
def test_actors_and_tasks_with_gpus(enable_syncer_test, ray_start_cluster, ACCELERATOR_TYPE):
    os.environ["RAY_EXPERIMENTAL_ACCELERATOR_TYPE"] = ACCELERATOR_TYPE
=======
def test_actors_and_tasks_with_gpus(ray_start_cluster):
>>>>>>> cc6a3cd2
    cluster = ray_start_cluster
    num_nodes = 3
    num_gpus_per_raylet = 2
    for i in range(num_nodes):
        cluster.add_node(num_cpus=num_gpus_per_raylet, num_gpus=num_gpus_per_raylet)
    ray.init(address=cluster.address)

    def check_intervals_non_overlapping(list_of_intervals):
        for i in range(len(list_of_intervals)):
            for j in range(i):
                first_interval = list_of_intervals[i]
                second_interval = list_of_intervals[j]
                # Check that list_of_intervals[i] and list_of_intervals[j]
                # don't overlap.
                assert first_interval[0] < first_interval[1]
                assert second_interval[0] < second_interval[1]
                intervals_nonoverlapping = (
                    first_interval[1] <= second_interval[0]
                    or second_interval[1] <= first_interval[0]
                )
                assert (
                    intervals_nonoverlapping
                ), "Intervals {} and {} are overlapping.".format(
                    first_interval, second_interval
                )

    @ray.remote(num_gpus=1)
    def f1():
        t1 = time.time()
        time.sleep(0.1)
        t2 = time.time()
        gpu_ids = ray.get_gpu_ids()
        assert len(gpu_ids) == 1
        assert gpu_ids[0] in range(num_gpus_per_raylet)
        return (
            ray._private.worker.global_worker.node.unique_id,
            tuple(gpu_ids),
            [t1, t2],
        )

    @ray.remote(num_gpus=2)
    def f2():
        t1 = time.time()
        time.sleep(0.1)
        t2 = time.time()
        gpu_ids = ray.get_gpu_ids()
        assert len(gpu_ids) == 2
        assert gpu_ids[0] in range(num_gpus_per_raylet)
        assert gpu_ids[1] in range(num_gpus_per_raylet)
        return (
            ray._private.worker.global_worker.node.unique_id,
            tuple(gpu_ids),
            [t1, t2],
        )

    @ray.remote(num_gpus=1)
    class Actor1:
        def __init__(self):
            self.gpu_ids = ray.get_gpu_ids()
            assert len(self.gpu_ids) == 1
            assert self.gpu_ids[0] in range(num_gpus_per_raylet)

        def get_location_and_ids(self):
            assert ray.get_gpu_ids() == self.gpu_ids
            return (
                ray._private.worker.global_worker.node.unique_id,
                tuple(self.gpu_ids),
            )

    def locations_to_intervals_for_many_tasks():
        # Launch a bunch of GPU tasks.
        locations_ids_and_intervals = ray.get(
            [f1.remote() for _ in range(5 * num_nodes * num_gpus_per_raylet)]
            + [f2.remote() for _ in range(5 * num_nodes * num_gpus_per_raylet)]
            + [f1.remote() for _ in range(5 * num_nodes * num_gpus_per_raylet)]
        )

        locations_to_intervals = collections.defaultdict(lambda: [])
        for location, gpu_ids, interval in locations_ids_and_intervals:
            for gpu_id in gpu_ids:
                locations_to_intervals[(location, gpu_id)].append(interval)
        return locations_to_intervals

    # Run a bunch of GPU tasks.
    locations_to_intervals = locations_to_intervals_for_many_tasks()
    # For each GPU, verify that the set of tasks that used this specific
    # GPU did not overlap in time.
    for locations in locations_to_intervals:
        check_intervals_non_overlapping(locations_to_intervals[locations])

    # Create an actor that uses a GPU.
    a = Actor1.remote()
    actor_location = ray.get(a.get_location_and_ids.remote())
    actor_location = (actor_location[0], actor_location[1][0])
    # This check makes sure that actor_location is formatted the same way
    # that the keys of locations_to_intervals are formatted.
    assert actor_location in locations_to_intervals

    # Run a bunch of GPU tasks.
    locations_to_intervals = locations_to_intervals_for_many_tasks()
    # For each GPU, verify that the set of tasks that used this specific
    # GPU did not overlap in time.
    for locations in locations_to_intervals:
        check_intervals_non_overlapping(locations_to_intervals[locations])
    # Make sure that the actor's GPU was not used.
    assert actor_location not in locations_to_intervals

    # Create more actors to fill up all the GPUs.
    more_actors = [Actor1.remote() for _ in range(num_nodes * num_gpus_per_raylet - 1)]
    # Wait for the actors to finish being created.
    ray.get([actor.get_location_and_ids.remote() for actor in more_actors])

    # Now if we run some GPU tasks, they should not be scheduled.
    results = [f1.remote() for _ in range(30)]
    ready_ids, remaining_ids = ray.wait(results, timeout=1.0)
    assert len(ready_ids) == 0


@pytest.mark.parametrize("ACCELERATOR_TYPE", ["CUDA", "XPU"])
def test_actors_and_tasks_with_gpus_version_two(shutdown_only, ACCELERATOR_TYPE):
    os.environ["RAY_EXPERIMENTAL_ACCELERATOR_TYPE"] = ACCELERATOR_TYPE
    # Create tasks and actors that both use GPUs and make sure that they
    # are given different GPUs
    num_gpus = 4

    ray.init(
        num_cpus=(num_gpus + 1),
        num_gpus=num_gpus,
        object_store_memory=int(150 * 1024 * 1024),
    )

    # The point of this actor is to record which GPU IDs have been seen. We
    # can't just return them from the tasks, because the tasks don't return
    # for a long time in order to make sure the GPU is not released
    # prematurely.
    @ray.remote
    class RecordGPUs:
        def __init__(self):
            self.gpu_ids_seen = []
            self.num_calls = 0

        def add_ids(self, gpu_ids):
            self.gpu_ids_seen += gpu_ids
            self.num_calls += 1

        def get_gpu_ids_and_calls(self):
            return self.gpu_ids_seen, self.num_calls

    @ray.remote(num_gpus=1)
    def f(record_gpu_actor):
        gpu_ids = ray.get_gpu_ids()
        assert len(gpu_ids) == 1
        record_gpu_actor.add_ids.remote(gpu_ids)
        # Sleep for a long time so that the GPU never gets released. This task
        # will be killed by ray.shutdown() before it actually finishes.
        time.sleep(1000)

    @ray.remote(num_gpus=1)
    class Actor:
        def __init__(self, record_gpu_actor):
            self.gpu_ids = ray.get_gpu_ids()
            assert len(self.gpu_ids) == 1
            record_gpu_actor.add_ids.remote(self.gpu_ids)

        def check_gpu_ids(self):
            assert ray.get_gpu_ids() == self.gpu_ids

    record_gpu_actor = RecordGPUs.remote()

    actors = []
    actor_results = []
    for _ in range(num_gpus // 2):
        f.remote(record_gpu_actor)
        a = Actor.remote(record_gpu_actor)
        actor_results.append(a.check_gpu_ids.remote())
        # Prevent the actor handle from going out of scope so that its GPU
        # resources don't get released.
        actors.append(a)

    # Make sure that the actor method calls succeeded.
    ray.get(actor_results)

    start_time = time.time()
    while time.time() - start_time < 30:
        seen_gpu_ids, num_calls = ray.get(
            record_gpu_actor.get_gpu_ids_and_calls.remote()
        )
        if num_calls == num_gpus:
            break
    assert set(seen_gpu_ids) == set(range(num_gpus))


def test_blocking_actor_task(shutdown_only):
    ray.init(num_cpus=1, num_gpus=1, object_store_memory=int(150 * 1024 * 1024))

    @ray.remote(num_gpus=1)
    def f():
        return 1

    @ray.remote
    class Foo:
        def __init__(self):
            pass

        def blocking_method(self):
            ray.get(f.remote())

    # Make sure we can execute a blocking actor method even if there is
    # only one CPU.
    actor = Foo.remote()
    ray.get(actor.blocking_method.remote())

    @ray.remote(num_cpus=1)
    class CPUFoo:
        def __init__(self):
            pass

        def blocking_method(self):
            ray.get(f.remote())

    # Make sure that lifetime CPU resources are not released when actors
    # block.
    actor = CPUFoo.remote()
    x_id = actor.blocking_method.remote()
    ready_ids, remaining_ids = ray.wait([x_id], timeout=1.0)
    assert ready_ids == []
    assert remaining_ids == [x_id]

    @ray.remote(num_gpus=1)
    class GPUFoo:
        def __init__(self):
            pass

        def blocking_method(self):
            ray.get(f.remote())

    # Make sure that GPU resources are not released when actors block.
    actor = GPUFoo.remote()
    x_id = actor.blocking_method.remote()
    ready_ids, remaining_ids = ray.wait([x_id], timeout=1.0)
    assert ready_ids == []
    assert remaining_ids == [x_id]


def test_lifetime_and_transient_resources(ray_start_regular):
    # This actor acquires resources only when running methods.
    @ray.remote
    class Actor1:
        def method(self):
            pass

    # This actor acquires resources for its lifetime.
    @ray.remote(num_cpus=1)
    class Actor2:
        def method(self):
            pass

    actor1s = [Actor1.remote() for _ in range(10)]
    ray.get([a.method.remote() for a in actor1s])

    actor2s = [Actor2.remote() for _ in range(2)]
    results = [a.method.remote() for a in actor2s]
    ready_ids, remaining_ids = ray.wait(results, num_returns=len(results), timeout=5.0)
    assert len(ready_ids) == 1


def test_custom_label_placement(ray_start_cluster):
    cluster = ray_start_cluster
    custom_resource1_node = cluster.add_node(
        num_cpus=2, resources={"CustomResource1": 2}
    )
    custom_resource2_node = cluster.add_node(
        num_cpus=2, resources={"CustomResource2": 2}
    )
    ray.init(address=cluster.address)

    @ray.remote(resources={"CustomResource1": 1})
    class ResourceActor1:
        def get_location(self):
            return ray._private.worker.global_worker.node.unique_id

    @ray.remote(resources={"CustomResource2": 1})
    class ResourceActor2:
        def get_location(self):
            return ray._private.worker.global_worker.node.unique_id

    # Create some actors.
    actors1 = [ResourceActor1.remote() for _ in range(2)]
    actors2 = [ResourceActor2.remote() for _ in range(2)]
    locations1 = ray.get([a.get_location.remote() for a in actors1])
    locations2 = ray.get([a.get_location.remote() for a in actors2])
    for location in locations1:
        assert location == custom_resource1_node.unique_id
    for location in locations2:
        assert location == custom_resource2_node.unique_id


@pytest.mark.parametrize("ACCELERATOR_TYPE", ["CUDA", "XPU"])
def test_creating_more_actors_than_resources(shutdown_only, ACCELERATOR_TYPE):
    os.environ["RAY_EXPERIMENTAL_ACCELERATOR_TYPE"] = ACCELERATOR_TYPE
    ray.init(num_cpus=10, num_gpus=2, resources={"CustomResource1": 1})

    @ray.remote(num_gpus=1)
    class ResourceActor1:
        def method(self):
            return ray.get_gpu_ids()[0]

    @ray.remote(resources={"CustomResource1": 1})
    class ResourceActor2:
        def method(self):
            pass

    # Make sure the first two actors get created and the third one does
    # not.
    actor1 = ResourceActor1.remote()
    result1 = actor1.method.remote()
    ray.wait([result1])
    actor2 = ResourceActor1.remote()
    result2 = actor2.method.remote()
    ray.wait([result2])
    actor3 = ResourceActor1.remote()
    result3 = actor3.method.remote()
    ready_ids, _ = ray.wait([result3], timeout=0.2)
    assert len(ready_ids) == 0

    # By deleting actor1, we free up resources to create actor3.
    del actor1

    results = ray.get([result1, result2, result3])
    assert results[0] == results[2]
    assert set(results) == {0, 1}

    # Make sure that when one actor goes out of scope a new actor is
    # created because some resources have been freed up.
    results = []
    for _ in range(3):
        actor = ResourceActor2.remote()
        object_ref = actor.method.remote()
        results.append(object_ref)
        # Wait for the task to execute. We do this because otherwise it may
        # be possible for the __ray_terminate__ task to execute before the
        # method.
        ray.wait([object_ref])

    ray.get(results)


if __name__ == "__main__":
    import pytest

    if os.environ.get("PARALLEL_CI"):
        sys.exit(pytest.main(["-n", "auto", "--boxed", "-vs", __file__]))
    else:
        sys.exit(pytest.main(["-sv", __file__]))<|MERGE_RESOLUTION|>--- conflicted
+++ resolved
@@ -330,13 +330,9 @@
     assert ready_ids == []
 
 
-<<<<<<< HEAD
 @pytest.mark.parametrize("ACCELERATOR_TYPE", ["CUDA", "XPU"])
-def test_actors_and_tasks_with_gpus(enable_syncer_test, ray_start_cluster, ACCELERATOR_TYPE):
+def test_actors_and_tasks_with_gpus(ray_start_cluster, ACCELERATOR_TYPE):
     os.environ["RAY_EXPERIMENTAL_ACCELERATOR_TYPE"] = ACCELERATOR_TYPE
-=======
-def test_actors_and_tasks_with_gpus(ray_start_cluster):
->>>>>>> cc6a3cd2
     cluster = ray_start_cluster
     num_nodes = 3
     num_gpus_per_raylet = 2
