# coding: utf-8
from __future__ import absolute_import
from __future__ import division
from __future__ import print_function

import collections
from concurrent.futures import ThreadPoolExecutor
import glob
import io
import json
import logging
import os
import random
import re
import setproctitle
import shutil
import six
import socket
import string
import subprocess
import sys
import tempfile
import threading
import time

import numpy as np
import pickle
import pytest

import ray
from ray import signature
from ray.exceptions import RayTimeoutError
import ray.ray_constants as ray_constants
import ray.tests.cluster_utils
import ray.tests.utils

from ray.tests.utils import RayTestTimeoutException

logger = logging.getLogger(__name__)


def test_simple_serialization(ray_start_regular):
    primitive_objects = [
        # Various primitive types.
        0,
        0.0,
        0.9,
        1 << 62,
        1 << 999,
        "a",
        string.printable,
        "\u262F",
        u"hello world",
        u"\xff\xfe\x9c\x001\x000\x00",
        None,
        True,
        False,
        [],
        (),
        {},
        type,
        int,
        set(),
        # Collections types.
        collections.Counter([np.random.randint(0, 10) for _ in range(100)]),
        collections.OrderedDict([("hello", 1), ("world", 2)]),
        collections.defaultdict(lambda: 0, [("hello", 1), ("world", 2)]),
        collections.defaultdict(lambda: [], [("hello", 1), ("world", 2)]),
        collections.deque([1, 2, 3, "a", "b", "c", 3.5]),
        # Numpy dtypes.
        np.int8(3),
        np.int32(4),
        np.int64(5),
        np.uint8(3),
        np.uint32(4),
        np.uint64(5),
        np.float32(1.9),
        np.float64(1.9),
    ]

    if sys.version_info < (3, 0):
        primitive_objects.append(long(0))  # noqa: E501,F821

    composite_objects = (
        [[obj]
         for obj in primitive_objects] + [(obj, )
                                          for obj in primitive_objects] + [{
                                              (): obj
                                          } for obj in primitive_objects])

    @ray.remote
    def f(x):
        return x

    # Check that we can pass arguments by value to remote functions and
    # that they are uncorrupted.
    for obj in primitive_objects + composite_objects:
        new_obj_1 = ray.get(f.remote(obj))
        new_obj_2 = ray.get(ray.put(obj))
        assert obj == new_obj_1
        assert obj == new_obj_2
        # TODO(rkn): The numpy dtypes currently come back as regular integers
        # or floats.
        if type(obj).__module__ != "numpy":
            assert type(obj) == type(new_obj_1)
            assert type(obj) == type(new_obj_2)


def test_fair_queueing(shutdown_only):
    ray.init(
        num_cpus=1, _internal_config=json.dumps({
            "fair_queueing_enabled": 1
        }))

    @ray.remote
    def h():
        return 0

    @ray.remote
    def g():
        return ray.get(h.remote())

    @ray.remote
    def f():
        return ray.get(g.remote())

    # This will never finish without fair queueing of {f, g, h}:
    # https://github.com/ray-project/ray/issues/3644
    ready, _ = ray.wait(
        [f.remote() for _ in range(1000)], timeout=60.0, num_returns=1000)
    assert len(ready) == 1000, len(ready)


def complex_serialization(use_pickle):
    def assert_equal(obj1, obj2):
        module_numpy = (type(obj1).__module__ == np.__name__
                        or type(obj2).__module__ == np.__name__)
        if module_numpy:
            empty_shape = ((hasattr(obj1, "shape") and obj1.shape == ())
                           or (hasattr(obj2, "shape") and obj2.shape == ()))
            if empty_shape:
                # This is a special case because currently
                # np.testing.assert_equal fails because we do not properly
                # handle different numerical types.
                assert obj1 == obj2, ("Objects {} and {} are "
                                      "different.".format(obj1, obj2))
            else:
                np.testing.assert_equal(obj1, obj2)
        elif hasattr(obj1, "__dict__") and hasattr(obj2, "__dict__"):
            special_keys = ["_pytype_"]
            assert (set(list(obj1.__dict__.keys()) + special_keys) == set(
                list(obj2.__dict__.keys()) + special_keys)), (
                    "Objects {} and {} are different.".format(obj1, obj2))
            for key in obj1.__dict__.keys():
                if key not in special_keys:
                    assert_equal(obj1.__dict__[key], obj2.__dict__[key])
        elif type(obj1) is dict or type(obj2) is dict:
            assert_equal(obj1.keys(), obj2.keys())
            for key in obj1.keys():
                assert_equal(obj1[key], obj2[key])
        elif type(obj1) is list or type(obj2) is list:
            assert len(obj1) == len(obj2), ("Objects {} and {} are lists with "
                                            "different lengths.".format(
                                                obj1, obj2))
            for i in range(len(obj1)):
                assert_equal(obj1[i], obj2[i])
        elif type(obj1) is tuple or type(obj2) is tuple:
            assert len(obj1) == len(obj2), ("Objects {} and {} are tuples "
                                            "with different lengths.".format(
                                                obj1, obj2))
            for i in range(len(obj1)):
                assert_equal(obj1[i], obj2[i])
        elif (ray.serialization.is_named_tuple(type(obj1))
              or ray.serialization.is_named_tuple(type(obj2))):
            assert len(obj1) == len(obj2), (
                "Objects {} and {} are named "
                "tuples with different lengths.".format(obj1, obj2))
            for i in range(len(obj1)):
                assert_equal(obj1[i], obj2[i])
        else:
            assert obj1 == obj2, "Objects {} and {} are different.".format(
                obj1, obj2)

    if sys.version_info >= (3, 0):
        long_extras = [0, np.array([["hi", u"hi"], [1.3, 1]])]
    else:

        long_extras = [
            long(0),  # noqa: E501,F821
            np.array([
                ["hi", u"hi"],
                [1.3, long(1)]  # noqa: E501,F821
            ])
        ]

    PRIMITIVE_OBJECTS = [
        0, 0.0, 0.9, 1 << 62, 1 << 100, 1 << 999, [1 << 100, [1 << 100]], "a",
        string.printable, "\u262F", u"hello world",
        u"\xff\xfe\x9c\x001\x000\x00", None, True, False, [], (), {},
        np.int8(3),
        np.int32(4),
        np.int64(5),
        np.uint8(3),
        np.uint32(4),
        np.uint64(5),
        np.float32(1.9),
        np.float64(1.9),
        np.zeros([100, 100]),
        np.random.normal(size=[100, 100]),
        np.array(["hi", 3]),
        np.array(["hi", 3], dtype=object)
    ] + long_extras

    COMPLEX_OBJECTS = [
        [[[[[[[[[[[[]]]]]]]]]]]],
        {
            "obj{}".format(i): np.random.normal(size=[100, 100])
            for i in range(10)
        },
        # {(): {(): {(): {(): {(): {(): {(): {(): {(): {(): {
        #      (): {(): {}}}}}}}}}}}}},
        (
            (((((((((), ), ), ), ), ), ), ), ), ),
        {
            "a": {
                "b": {
                    "c": {
                        "d": {}
                    }
                }
            }
        },
    ]

    class Foo(object):
        def __init__(self, value=0):
            self.value = value

        def __hash__(self):
            return hash(self.value)

        def __eq__(self, other):
            return other.value == self.value

    class Bar(object):
        def __init__(self):
            for i, val in enumerate(PRIMITIVE_OBJECTS + COMPLEX_OBJECTS):
                setattr(self, "field{}".format(i), val)

    class Baz(object):
        def __init__(self):
            self.foo = Foo()
            self.bar = Bar()

        def method(self, arg):
            pass

    class Qux(object):
        def __init__(self):
            self.objs = [Foo(), Bar(), Baz()]

    class SubQux(Qux):
        def __init__(self):
            Qux.__init__(self)

    class CustomError(Exception):
        pass

    Point = collections.namedtuple("Point", ["x", "y"])
    NamedTupleExample = collections.namedtuple(
        "Example", "field1, field2, field3, field4, field5")

    CUSTOM_OBJECTS = [
        Exception("Test object."),
        CustomError(),
        Point(11, y=22),
        Foo(),
        Bar(),
        Baz(),  # Qux(), SubQux(),
        NamedTupleExample(1, 1.0, "hi", np.zeros([3, 5]), [1, 2, 3]),
    ]

    # Test dataclasses in Python 3.7.
    if sys.version_info >= (3, 7):
        from dataclasses import make_dataclass

        DataClass0 = make_dataclass("DataClass0", [("number", int)])

        CUSTOM_OBJECTS.append(DataClass0(number=3))

        class CustomClass(object):
            def __init__(self, value):
                self.value = value

        DataClass1 = make_dataclass("DataClass1", [("custom", CustomClass)])

        class DataClass2(DataClass1):
            @classmethod
            def from_custom(cls, data):
                custom = CustomClass(data)
                return cls(custom)

            def __reduce__(self):
                return (self.from_custom, (self.custom.value, ))

        CUSTOM_OBJECTS.append(DataClass2(custom=CustomClass(43)))

    BASE_OBJECTS = PRIMITIVE_OBJECTS + COMPLEX_OBJECTS + CUSTOM_OBJECTS

    LIST_OBJECTS = [[obj] for obj in BASE_OBJECTS]
    TUPLE_OBJECTS = [(obj, ) for obj in BASE_OBJECTS]
    # The check that type(obj).__module__ != "numpy" should be unnecessary, but
    # otherwise this seems to fail on Mac OS X on Travis.
    DICT_OBJECTS = ([{
        obj: obj
    } for obj in PRIMITIVE_OBJECTS if (
        obj.__hash__ is not None and type(obj).__module__ != "numpy")] + [{
            0: obj
        } for obj in BASE_OBJECTS] + [{
            Foo(123): Foo(456)
        }])

    RAY_TEST_OBJECTS = (
        BASE_OBJECTS + LIST_OBJECTS + TUPLE_OBJECTS + DICT_OBJECTS)

    @ray.remote
    def f(x):
        return x

    # Check that we can pass arguments by value to remote functions and
    # that they are uncorrupted.
    for obj in RAY_TEST_OBJECTS:
        assert_equal(obj, ray.get(f.remote(obj)))
        assert_equal(obj, ray.get(ray.put(obj)))

    # Test StringIO serialization
    s = io.StringIO(u"Hello, world!\n")
    s.seek(0)
    line = s.readline()
    s.seek(0)
    assert ray.get(ray.put(s)).readline() == line


def test_complex_serialization(ray_start_regular):
    complex_serialization(use_pickle=False)


def test_complex_serialization_with_pickle(shutdown_only):
    ray.init(use_pickle=True)
    complex_serialization(use_pickle=True)


def test_nested_functions(ray_start_regular):
    # Make sure that remote functions can use other values that are defined
    # after the remote function but before the first function invocation.
    @ray.remote
    def f():
        return g(), ray.get(h.remote())

    def g():
        return 1

    @ray.remote
    def h():
        return 2

    assert ray.get(f.remote()) == (1, 2)

    # Test a remote function that recursively calls itself.

    @ray.remote
    def factorial(n):
        if n == 0:
            return 1
        return n * ray.get(factorial.remote(n - 1))

    assert ray.get(factorial.remote(0)) == 1
    assert ray.get(factorial.remote(1)) == 1
    assert ray.get(factorial.remote(2)) == 2
    assert ray.get(factorial.remote(3)) == 6
    assert ray.get(factorial.remote(4)) == 24
    assert ray.get(factorial.remote(5)) == 120

    # Test remote functions that recursively call each other.

    @ray.remote
    def factorial_even(n):
        assert n % 2 == 0
        if n == 0:
            return 1
        return n * ray.get(factorial_odd.remote(n - 1))

    @ray.remote
    def factorial_odd(n):
        assert n % 2 == 1
        return n * ray.get(factorial_even.remote(n - 1))

    assert ray.get(factorial_even.remote(4)) == 24
    assert ray.get(factorial_odd.remote(5)) == 120


def test_ray_recursive_objects(ray_start_regular):
    class ClassA(object):
        pass

    # Make a list that contains itself.
    lst = []
    lst.append(lst)
    # Make an object that contains itself as a field.
    a1 = ClassA()
    a1.field = a1
    # Make two objects that contain each other as fields.
    a2 = ClassA()
    a3 = ClassA()
    a2.field = a3
    a3.field = a2
    # Make a dictionary that contains itself.
    d1 = {}
    d1["key"] = d1
    # Create a list of recursive objects.
    recursive_objects = [lst, a1, a2, a3, d1]

    if ray.worker.global_worker.use_pickle:
        # Serialize the recursive objects.
        for obj in recursive_objects:
            ray.put(obj)
    else:
        # Check that exceptions are thrown when we serialize the recursive
        # objects.
        for obj in recursive_objects:
            with pytest.raises(Exception):
                ray.put(obj)


def test_passing_arguments_by_value_out_of_the_box(ray_start_regular):
    @ray.remote
    def f(x):
        return x

    # Test passing lambdas.

    def temp():
        return 1

    assert ray.get(f.remote(temp))() == 1
    assert ray.get(f.remote(lambda x: x + 1))(3) == 4

    # Test sets.
    assert ray.get(f.remote(set())) == set()
    s = {1, (1, 2, "hi")}
    assert ray.get(f.remote(s)) == s

    # Test types.
    assert ray.get(f.remote(int)) == int
    assert ray.get(f.remote(float)) == float
    assert ray.get(f.remote(str)) == str

    class Foo(object):
        def __init__(self):
            pass

    # Make sure that we can put and get a custom type. Note that the result
    # won't be "equal" to Foo.
    ray.get(ray.put(Foo))


def test_putting_object_that_closes_over_object_id(ray_start_regular):
    # This test is here to prevent a regression of
    # https://github.com/ray-project/ray/issues/1317.

    class Foo(object):
        def __init__(self):
            self.val = ray.put(0)

        def method(self):
            f

    f = Foo()
    ray.put(f)


def test_put_get(shutdown_only):
    ray.init(num_cpus=0)

    for i in range(100):
        value_before = i * 10**6
        objectid = ray.put(value_before)
        value_after = ray.get(objectid)
        assert value_before == value_after

    for i in range(100):
        value_before = i * 10**6 * 1.0
        objectid = ray.put(value_before)
        value_after = ray.get(objectid)
        assert value_before == value_after

    for i in range(100):
        value_before = "h" * i
        objectid = ray.put(value_before)
        value_after = ray.get(objectid)
        assert value_before == value_after

    for i in range(100):
        value_before = [1] * i
        objectid = ray.put(value_before)
        value_after = ray.get(objectid)
        assert value_before == value_after


def custom_serializers():
    class Foo(object):
        def __init__(self):
            self.x = 3

    def custom_serializer(obj):
        return 3, "string1", type(obj).__name__

    def custom_deserializer(serialized_obj):
        return serialized_obj, "string2"

    ray.register_custom_serializer(
        Foo, serializer=custom_serializer, deserializer=custom_deserializer)

    assert ray.get(ray.put(Foo())) == ((3, "string1", Foo.__name__), "string2")

    class Bar(object):
        def __init__(self):
            self.x = 3

    ray.register_custom_serializer(
        Bar, serializer=custom_serializer, deserializer=custom_deserializer)

    @ray.remote
    def f():
        return Bar()

    assert ray.get(f.remote()) == ((3, "string1", Bar.__name__), "string2")


def test_custom_serializers(ray_start_regular):
    custom_serializers()


def test_custom_serializers_with_pickle(shutdown_only):
    ray.init(use_pickle=True)
    custom_serializers()

    class Foo(object):
        def __init__(self):
            self.x = 4

    # Test the pickle serialization backend without serializer.
    # NOTE: 'use_pickle' here is different from 'use_pickle' in
    # ray.init
    ray.register_custom_serializer(Foo, use_pickle=True)

    @ray.remote
    def f():
        return Foo()

    assert type(ray.get(f.remote())) == Foo


def test_serialization_final_fallback(ray_start_regular):
    pytest.importorskip("catboost")
    # This test will only run when "catboost" is installed.
    from catboost import CatBoostClassifier

    model = CatBoostClassifier(
        iterations=2,
        depth=2,
        learning_rate=1,
        loss_function="Logloss",
        logging_level="Verbose")

    reconstructed_model = ray.get(ray.put(model))
    assert set(model.get_params().items()) == set(
        reconstructed_model.get_params().items())


def test_register_class(ray_start_2_cpus):
    # Check that putting an object of a class that has not been registered
    # throws an exception.
    class TempClass(object):
        pass

    ray.get(ray.put(TempClass()))

    # Test passing custom classes into remote functions from the driver.
    @ray.remote
    def f(x):
        return x

    class Foo(object):
        def __init__(self, value=0):
            self.value = value

        def __hash__(self):
            return hash(self.value)

        def __eq__(self, other):
            return other.value == self.value

    foo = ray.get(f.remote(Foo(7)))
    assert foo == Foo(7)

    regex = re.compile(r"\d+\.\d*")
    new_regex = ray.get(f.remote(regex))
    # This seems to fail on the system Python 3 that comes with
    # Ubuntu, so it is commented out for now:
    # assert regex == new_regex
    # Instead, we do this:
    assert regex.pattern == new_regex.pattern

    class TempClass1(object):
        def __init__(self):
            self.value = 1

    # Test returning custom classes created on workers.
    @ray.remote
    def g():
        class TempClass2(object):
            def __init__(self):
                self.value = 2

        return TempClass1(), TempClass2()

    object_1, object_2 = ray.get(g.remote())
    assert object_1.value == 1
    assert object_2.value == 2

    # Test exporting custom class definitions from one worker to another
    # when the worker is blocked in a get.
    class NewTempClass(object):
        def __init__(self, value):
            self.value = value

    @ray.remote
    def h1(x):
        return NewTempClass(x)

    @ray.remote
    def h2(x):
        return ray.get(h1.remote(x))

    assert ray.get(h2.remote(10)).value == 10

    # Test registering multiple classes with the same name.
    @ray.remote(num_return_vals=3)
    def j():
        class Class0(object):
            def method0(self):
                pass

        c0 = Class0()

        class Class0(object):
            def method1(self):
                pass

        c1 = Class0()

        class Class0(object):
            def method2(self):
                pass

        c2 = Class0()

        return c0, c1, c2

    results = []
    for _ in range(5):
        results += j.remote()
    for i in range(len(results) // 3):
        c0, c1, c2 = ray.get(results[(3 * i):(3 * (i + 1))])

        c0.method0()
        c1.method1()
        c2.method2()

        assert not hasattr(c0, "method1")
        assert not hasattr(c0, "method2")
        assert not hasattr(c1, "method0")
        assert not hasattr(c1, "method2")
        assert not hasattr(c2, "method0")
        assert not hasattr(c2, "method1")

    @ray.remote
    def k():
        class Class0(object):
            def method0(self):
                pass

        c0 = Class0()

        class Class0(object):
            def method1(self):
                pass

        c1 = Class0()

        class Class0(object):
            def method2(self):
                pass

        c2 = Class0()

        return c0, c1, c2

    results = ray.get([k.remote() for _ in range(5)])
    for c0, c1, c2 in results:
        c0.method0()
        c1.method1()
        c2.method2()

        assert not hasattr(c0, "method1")
        assert not hasattr(c0, "method2")
        assert not hasattr(c1, "method0")
        assert not hasattr(c1, "method2")
        assert not hasattr(c2, "method0")
        assert not hasattr(c2, "method1")


def test_keyword_args(ray_start_regular):
    @ray.remote
    def keyword_fct1(a, b="hello"):
        return "{} {}".format(a, b)

    @ray.remote
    def keyword_fct2(a="hello", b="world"):
        return "{} {}".format(a, b)

    @ray.remote
    def keyword_fct3(a, b, c="hello", d="world"):
        return "{} {} {} {}".format(a, b, c, d)

    x = keyword_fct1.remote(1)
    assert ray.get(x) == "1 hello"
    x = keyword_fct1.remote(1, "hi")
    assert ray.get(x) == "1 hi"
    x = keyword_fct1.remote(1, b="world")
    assert ray.get(x) == "1 world"
    x = keyword_fct1.remote(a=1, b="world")
    assert ray.get(x) == "1 world"

    x = keyword_fct2.remote(a="w", b="hi")
    assert ray.get(x) == "w hi"
    x = keyword_fct2.remote(b="hi", a="w")
    assert ray.get(x) == "w hi"
    x = keyword_fct2.remote(a="w")
    assert ray.get(x) == "w world"
    x = keyword_fct2.remote(b="hi")
    assert ray.get(x) == "hello hi"
    x = keyword_fct2.remote("w")
    assert ray.get(x) == "w world"
    x = keyword_fct2.remote("w", "hi")
    assert ray.get(x) == "w hi"

    x = keyword_fct3.remote(0, 1, c="w", d="hi")
    assert ray.get(x) == "0 1 w hi"
    x = keyword_fct3.remote(0, b=1, c="w", d="hi")
    assert ray.get(x) == "0 1 w hi"
    x = keyword_fct3.remote(a=0, b=1, c="w", d="hi")
    assert ray.get(x) == "0 1 w hi"
    x = keyword_fct3.remote(0, 1, d="hi", c="w")
    assert ray.get(x) == "0 1 w hi"
    x = keyword_fct3.remote(0, 1, c="w")
    assert ray.get(x) == "0 1 w world"
    x = keyword_fct3.remote(0, 1, d="hi")
    assert ray.get(x) == "0 1 hello hi"
    x = keyword_fct3.remote(0, 1)
    assert ray.get(x) == "0 1 hello world"
    x = keyword_fct3.remote(a=0, b=1)
    assert ray.get(x) == "0 1 hello world"

    # Check that we cannot pass invalid keyword arguments to functions.
    @ray.remote
    def f1():
        return

    @ray.remote
    def f2(x, y=0, z=0):
        return

    # Make sure we get an exception if too many arguments are passed in.
    with pytest.raises(Exception):
        f1.remote(3)

    with pytest.raises(Exception):
        f1.remote(x=3)

    with pytest.raises(Exception):
        f2.remote(0, w=0)

    with pytest.raises(Exception):
        f2.remote(3, x=3)

    # Make sure we get an exception if too many arguments are passed in.
    with pytest.raises(Exception):
        f2.remote(1, 2, 3, 4)

    @ray.remote
    def f3(x):
        return x

    assert ray.get(f3.remote(4)) == 4


@pytest.mark.skipif(
    sys.version_info < (3, 0), reason="This test requires Python 3.")
@pytest.mark.parametrize(
    "ray_start_regular", [{
        "local_mode": True
    }, {
        "local_mode": False
    }],
    indirect=True)
def test_args_starkwargs(ray_start_regular):
    def starkwargs(a, b, **kwargs):
        return a, b, kwargs

    class TestActor(object):
        def starkwargs(self, a, b, **kwargs):
            return a, b, kwargs

    def test_function(fn, remote_fn):
        assert fn(1, 2, x=3) == ray.get(remote_fn.remote(1, 2, x=3))
        with pytest.raises(TypeError):
            remote_fn.remote(3)

    remote_test_function = ray.remote(test_function)

    remote_starkwargs = ray.remote(starkwargs)
    test_function(starkwargs, remote_starkwargs)
    ray.get(remote_test_function.remote(starkwargs, remote_starkwargs))

    remote_actor_class = ray.remote(TestActor)
    remote_actor = remote_actor_class.remote()
    actor_method = remote_actor.starkwargs
    local_actor = TestActor()
    local_method = local_actor.starkwargs
    test_function(local_method, actor_method)
    ray.get(remote_test_function.remote(local_method, actor_method))


@pytest.mark.skipif(
    sys.version_info < (3, 0), reason="This test requires Python 3.")
@pytest.mark.parametrize(
    "ray_start_regular", [{
        "local_mode": True
    }, {
        "local_mode": False
    }],
    indirect=True)
def test_args_named_and_star(ray_start_regular):
    def hello(a, x="hello", **kwargs):
        return a, x, kwargs

    class TestActor(object):
        def hello(self, a, x="hello", **kwargs):
            return a, x, kwargs

    def test_function(fn, remote_fn):
        assert fn(1, x=2, y=3) == ray.get(remote_fn.remote(1, x=2, y=3))
        assert fn(1, 2, y=3) == ray.get(remote_fn.remote(1, 2, y=3))
        assert fn(1, y=3) == ray.get(remote_fn.remote(1, y=3))

        assert fn(1, ) == ray.get(remote_fn.remote(1, ))
        assert fn(1) == ray.get(remote_fn.remote(1))

        with pytest.raises(TypeError):
            remote_fn.remote(1, 2, x=3)

    remote_test_function = ray.remote(test_function)

    remote_hello = ray.remote(hello)
    test_function(hello, remote_hello)
    ray.get(remote_test_function.remote(hello, remote_hello))

    remote_actor_class = ray.remote(TestActor)
    remote_actor = remote_actor_class.remote()
    actor_method = remote_actor.hello
    local_actor = TestActor()
    local_method = local_actor.hello
    test_function(local_method, actor_method)
    ray.get(remote_test_function.remote(local_method, actor_method))


@pytest.mark.skipif(
    sys.version_info < (3, 0), reason="This test requires Python 3.")
@pytest.mark.parametrize(
    "ray_start_regular", [{
        "local_mode": True
    }, {
        "local_mode": False
    }],
    indirect=True)
def test_args_stars_after(ray_start_regular):
    def star_args_after(a="hello", b="heo", *args, **kwargs):
        return a, b, args, kwargs

    class TestActor(object):
        def star_args_after(self, a="hello", b="heo", *args, **kwargs):
            return a, b, args, kwargs

    def test_function(fn, remote_fn):
        assert fn("hi", "hello", 2) == ray.get(
            remote_fn.remote("hi", "hello", 2))
        assert fn(
            "hi", "hello", 2, hi="hi") == ray.get(
                remote_fn.remote("hi", "hello", 2, hi="hi"))
        assert fn(hi="hi") == ray.get(remote_fn.remote(hi="hi"))

    remote_test_function = ray.remote(test_function)

    remote_star_args_after = ray.remote(star_args_after)
    test_function(star_args_after, remote_star_args_after)
    ray.get(
        remote_test_function.remote(star_args_after, remote_star_args_after))

    remote_actor_class = ray.remote(TestActor)
    remote_actor = remote_actor_class.remote()
    actor_method = remote_actor.star_args_after
    local_actor = TestActor()
    local_method = local_actor.star_args_after
    test_function(local_method, actor_method)
    ray.get(remote_test_function.remote(local_method, actor_method))


def test_variable_number_of_args(shutdown_only):
    @ray.remote
    def varargs_fct1(*a):
        return " ".join(map(str, a))

    @ray.remote
    def varargs_fct2(a, *b):
        return " ".join(map(str, b))

    ray.init(num_cpus=1)

    x = varargs_fct1.remote(0, 1, 2)
    assert ray.get(x) == "0 1 2"
    x = varargs_fct2.remote(0, 1, 2)
    assert ray.get(x) == "1 2"

    @ray.remote
    def f1(*args):
        return args

    @ray.remote
    def f2(x, y, *args):
        return x, y, args

    assert ray.get(f1.remote()) == ()
    assert ray.get(f1.remote(1)) == (1, )
    assert ray.get(f1.remote(1, 2, 3)) == (1, 2, 3)
    with pytest.raises(Exception):
        f2.remote()
    with pytest.raises(Exception):
        f2.remote(1)
    assert ray.get(f2.remote(1, 2)) == (1, 2, ())
    assert ray.get(f2.remote(1, 2, 3)) == (1, 2, (3, ))
    assert ray.get(f2.remote(1, 2, 3, 4)) == (1, 2, (3, 4))

    def testNoArgs(self):
        @ray.remote
        def no_op():
            pass

        self.ray_start()

        ray.get(no_op.remote())


def test_defining_remote_functions(shutdown_only):
    ray.init(num_cpus=3)

    # Test that we can define a remote function in the shell.
    @ray.remote
    def f(x):
        return x + 1

    assert ray.get(f.remote(0)) == 1

    # Test that we can redefine the remote function.
    @ray.remote
    def f(x):
        return x + 10

    while True:
        val = ray.get(f.remote(0))
        assert val in [1, 10]
        if val == 10:
            break
        else:
            logger.info("Still using old definition of f, trying again.")

    # Test that we can close over plain old data.
    data = [
        np.zeros([3, 5]), (1, 2, "a"), [0.0, 1.0, 1 << 62], 1 << 60, {
            "a": np.zeros(3)
        }
    ]

    @ray.remote
    def g():
        return data

    ray.get(g.remote())

    # Test that we can close over modules.
    @ray.remote
    def h():
        return np.zeros([3, 5])

    assert np.alltrue(ray.get(h.remote()) == np.zeros([3, 5]))

    @ray.remote
    def j():
        return time.time()

    ray.get(j.remote())

    # Test that we can define remote functions that call other remote
    # functions.
    @ray.remote
    def k(x):
        return x + 1

    @ray.remote
    def k2(x):
        return ray.get(k.remote(x))

    @ray.remote
    def m(x):
        return ray.get(k2.remote(x))

    assert ray.get(k.remote(1)) == 2
    assert ray.get(k2.remote(1)) == 2
    assert ray.get(m.remote(1)) == 2


def test_submit_api(shutdown_only):
    ray.init(num_cpus=2, num_gpus=1, resources={"Custom": 1})

    @ray.remote
    def f(n):
        return list(range(n))

    @ray.remote
    def g():
        return ray.get_gpu_ids()

    assert f._remote([0], num_return_vals=0) is None
    id1 = f._remote(args=[1], num_return_vals=1)
    assert ray.get(id1) == [0]
    id1, id2 = f._remote(args=[2], num_return_vals=2)
    assert ray.get([id1, id2]) == [0, 1]
    id1, id2, id3 = f._remote(args=[3], num_return_vals=3)
    assert ray.get([id1, id2, id3]) == [0, 1, 2]
    assert ray.get(
        g._remote(args=[], num_cpus=1, num_gpus=1,
                  resources={"Custom": 1})) == [0]
    infeasible_id = g._remote(args=[], resources={"NonexistentCustom": 1})
    assert ray.get(g._remote()) == []
    ready_ids, remaining_ids = ray.wait([infeasible_id], timeout=0.05)
    assert len(ready_ids) == 0
    assert len(remaining_ids) == 1

    @ray.remote
    class Actor(object):
        def __init__(self, x, y=0):
            self.x = x
            self.y = y

        def method(self, a, b=0):
            return self.x, self.y, a, b

        def gpu_ids(self):
            return ray.get_gpu_ids()

    @ray.remote
    class Actor2(object):
        def __init__(self):
            pass

        def method(self):
            pass

    a = Actor._remote(
        args=[0], kwargs={"y": 1}, num_gpus=1, resources={"Custom": 1})

    a2 = Actor2._remote()
    ray.get(a2.method._remote())

    id1, id2, id3, id4 = a.method._remote(
        args=["test"], kwargs={"b": 2}, num_return_vals=4)
    assert ray.get([id1, id2, id3, id4]) == [0, 1, "test", 2]


def test_many_fractional_resources(shutdown_only):
    ray.init(num_cpus=2, num_gpus=2, resources={"Custom": 2})

    @ray.remote
    def g():
        return 1

    @ray.remote
    def f(block, accepted_resources):
        true_resources = {
            resource: value[0][1]
            for resource, value in ray.get_resource_ids().items()
        }
        if block:
            ray.get(g.remote())
        return true_resources == accepted_resources

    # Check that the resource are assigned correctly.
    result_ids = []
    for rand1, rand2, rand3 in np.random.uniform(size=(100, 3)):
        resource_set = {"CPU": int(rand1 * 10000) / 10000}
        result_ids.append(f._remote([False, resource_set], num_cpus=rand1))

        resource_set = {"CPU": 1, "GPU": int(rand1 * 10000) / 10000}
        result_ids.append(f._remote([False, resource_set], num_gpus=rand1))

        resource_set = {"CPU": 1, "Custom": int(rand1 * 10000) / 10000}
        result_ids.append(
            f._remote([False, resource_set], resources={"Custom": rand1}))

        resource_set = {
            "CPU": int(rand1 * 10000) / 10000,
            "GPU": int(rand2 * 10000) / 10000,
            "Custom": int(rand3 * 10000) / 10000
        }
        result_ids.append(
            f._remote(
                [False, resource_set],
                num_cpus=rand1,
                num_gpus=rand2,
                resources={"Custom": rand3}))
        result_ids.append(
            f._remote(
                [True, resource_set],
                num_cpus=rand1,
                num_gpus=rand2,
                resources={"Custom": rand3}))
    assert all(ray.get(result_ids))

    # Check that the available resources at the end are the same as the
    # beginning.
    stop_time = time.time() + 10
    correct_available_resources = False
    while time.time() < stop_time:
        if (ray.available_resources()["CPU"] == 2.0
                and ray.available_resources()["GPU"] == 2.0
                and ray.available_resources()["Custom"] == 2.0):
            correct_available_resources = True
            break
    if not correct_available_resources:
        assert False, "Did not get correct available resources."


def test_get_multiple(ray_start_regular):
    object_ids = [ray.put(i) for i in range(10)]
    assert ray.get(object_ids) == list(range(10))

    # Get a random choice of object IDs with duplicates.
    indices = list(np.random.choice(range(10), 5))
    indices += indices
    results = ray.get([object_ids[i] for i in indices])
    assert results == indices


def test_get_multiple_experimental(ray_start_regular):
    object_ids = [ray.put(i) for i in range(10)]

    object_ids_tuple = tuple(object_ids)
    assert ray.experimental.get(object_ids_tuple) == list(range(10))

    object_ids_nparray = np.array(object_ids)
    assert ray.experimental.get(object_ids_nparray) == list(range(10))


def test_get_dict(ray_start_regular):
    d = {str(i): ray.put(i) for i in range(5)}
    for i in range(5, 10):
        d[str(i)] = i
    result = ray.experimental.get(d)
    expected = {str(i): i for i in range(10)}
    assert result == expected


def test_get_with_timeout(ray_start_regular):
    @ray.remote
    def f(a):
        time.sleep(a)
        return a

    assert ray.get(f.remote(3), timeout=10) == 3

    obj_id = f.remote(3)
    with pytest.raises(RayTimeoutError):
        ray.get(obj_id, timeout=2)
    assert ray.get(obj_id, timeout=2) == 3


@pytest.mark.parametrize(
    "ray_start_cluster", [{
        "num_cpus": 1,
        "num_nodes": 1,
    }, {
        "num_cpus": 1,
        "num_nodes": 2,
    }],
    indirect=True)
def test_direct_call_simple(ray_start_cluster):
    @ray.remote
    def f(x):
        return x + 1

    f_direct = f.options(is_direct_call=True)
    assert ray.get(f_direct.remote(2)) == 3
<<<<<<< HEAD
    print("b")
    for _ in range(10):
        assert ray.get([f_direct.remote(i) for i in range(100)]) == list(
            range(1, 101))
=======
    assert ray.get([f_direct.remote(i) for i in range(100)]) == list(
        range(1, 101))
>>>>>>> 33040d73


def test_direct_call_refcount(ray_start_regular):
    @ray.remote
    def f(x):
        return x + 1

    @ray.remote
    def sleep():
        time.sleep(.1)
        return 1

    # Multiple gets should not hang with ref counting enabled.
    f_direct = f.options(is_direct_call=True)
    x = f_direct.remote(2)
    ray.get(x)
    ray.get(x)

    # Temporary objects should be retained for chained callers.
    y = f_direct.remote(sleep.options(is_direct_call=True).remote())
    assert ray.get(y) == 2


def test_direct_call_matrix(shutdown_only):
    ray.init(object_store_memory=1000 * 1024 * 1024)

    @ray.remote
    class Actor(object):
        def small_value(self):
            return 0

        def large_value(self):
            return np.zeros(10 * 1024 * 1024)

        def echo(self, x):
            if isinstance(x, list):
                x = ray.get(x[0])
            return x

    @ray.remote
    def small_value():
        return 0

    @ray.remote
    def large_value():
        return np.zeros(10 * 1024 * 1024)

    @ray.remote
    def echo(x):
        if isinstance(x, list):
            x = ray.get(x[0])
        return x

    def check(source_actor, dest_actor, is_large, out_of_band):
        print("CHECKING", "actor" if source_actor else "task", "to", "actor"
              if dest_actor else "task", "large_object"
              if is_large else "small_object", "out_of_band"
              if out_of_band else "in_band")
        if source_actor:
            a = Actor.options(is_direct_call=True).remote()
            if is_large:
                x_id = a.large_value.remote()
            else:
                x_id = a.small_value.remote()
        else:
            if is_large:
                x_id = large_value.options(is_direct_call=True).remote()
            else:
                x_id = small_value.options(is_direct_call=True).remote()
        if out_of_band:
            x_id = [x_id]
        if dest_actor:
            b = Actor.options(is_direct_call=True).remote()
            x = ray.get(b.echo.remote(x_id))
        else:
            x = ray.get(echo.options(is_direct_call=True).remote(x_id))
        if is_large:
            assert isinstance(x, np.ndarray)
        else:
            assert isinstance(x, int)

    for is_large in [False, True]:
        for source_actor in [False, True]:
            for dest_actor in [False, True]:
                for out_of_band in [False, True]:
                    check(source_actor, dest_actor, is_large, out_of_band)


@pytest.mark.parametrize(
    "ray_start_cluster", [{
        "num_cpus": 1,
        "num_nodes": 1,
    }, {
        "num_cpus": 1,
        "num_nodes": 2,
    }],
    indirect=True)
def test_direct_call_chain(ray_start_cluster):
    @ray.remote
    def g(x):
        return x + 1

    g_direct = g.options(is_direct_call=True)
    x = 0
    for _ in range(100):
        x = g_direct.remote(x)
    assert ray.get(x) == 100


def test_direct_actor_enabled(ray_start_regular):
    @ray.remote
    class Actor(object):
        def __init__(self):
            pass

        def f(self, x):
            return x * 2

    a = Actor._remote(is_direct_call=True)
    obj_id = a.f.remote(1)
    # it is not stored in plasma
    assert not ray.worker.global_worker.core_worker.object_exists(obj_id)
    assert ray.get(obj_id) == 2


def test_direct_actor_large_objects(ray_start_regular):
    @ray.remote
    class Actor(object):
        def __init__(self):
            pass

        def f(self):
            time.sleep(1)
            return np.zeros(10000000)

    a = Actor._remote(is_direct_call=True)
    obj_id = a.f.remote()
    assert not ray.worker.global_worker.core_worker.object_exists(obj_id)
    done, _ = ray.wait([obj_id])
    assert len(done) == 1
    assert ray.worker.global_worker.core_worker.object_exists(obj_id)
    assert isinstance(ray.get(obj_id), np.ndarray)


def test_direct_actor_pass_by_ref(ray_start_regular):
    @ray.remote
    class Actor(object):
        def __init__(self):
            pass

        def f(self, x):
            return x * 2

    @ray.remote
    def f(x):
        return x

    @ray.remote
    def error():
        sys.exit(0)

    a = Actor._remote(is_direct_call=True)
    assert ray.get(a.f.remote(f.remote(1))) == 2

    fut = [a.f.remote(f.remote(i)) for i in range(100)]
    assert ray.get(fut) == [i * 2 for i in range(100)]

    # propagates errors for pass by ref
    with pytest.raises(Exception):
        ray.get(a.f.remote(error.remote()))


def test_direct_actor_pass_by_ref_order_optimization(shutdown_only):
    ray.init(num_cpus=4)

    @ray.remote
    class Actor(object):
        def __init__(self):
            pass

        def f(self, x):
            pass

    a = Actor._remote(is_direct_call=True)

    @ray.remote
    def fast_value():
        print("fast value")
        pass

    @ray.remote
    def slow_value():
        print("start sleep")
        time.sleep(30)

    @ray.remote
    def runner(f):
        print("runner", a, f)
        return ray.get(a.f.remote(f.remote()))

    runner.remote(slow_value)
    time.sleep(1)
    x2 = runner.remote(fast_value)
    start = time.time()
    ray.get(x2)
    delta = time.time() - start
    assert delta < 10, "did not skip slow value"


def test_direct_actor_recursive(ray_start_regular):
    @ray.remote
    class Actor(object):
        def __init__(self, delegate=None):
            self.delegate = delegate

        def f(self, x):
            if self.delegate:
                return ray.get(self.delegate.f.remote(x))
            return x * 2

    a = Actor._remote(is_direct_call=True)
    b = Actor._remote(args=[a], is_direct_call=True)
    c = Actor._remote(args=[b], is_direct_call=True)

    result = ray.get([c.f.remote(i) for i in range(100)])
    assert result == [x * 2 for x in range(100)]

    result, _ = ray.wait([c.f.remote(i) for i in range(100)], num_returns=100)
    result = ray.get(result)
    assert result == [x * 2 for x in range(100)]


def test_direct_actor_concurrent(ray_start_regular):
    @ray.remote
    class Batcher(object):
        def __init__(self):
            self.batch = []
            self.event = threading.Event()

        def add(self, x):
            self.batch.append(x)
            if len(self.batch) >= 3:
                self.event.set()
            else:
                self.event.wait()
            return sorted(self.batch)

    a = Batcher.options(is_direct_call=True, max_concurrency=3).remote()
    x1 = a.add.remote(1)
    x2 = a.add.remote(2)
    x3 = a.add.remote(3)
    r1 = ray.get(x1)
    r2 = ray.get(x2)
    r3 = ray.get(x3)
    assert r1 == [1, 2, 3]
    assert r1 == r2 == r3


def test_wait(ray_start_regular):
    @ray.remote
    def f(delay):
        time.sleep(delay)
        return 1

    objectids = [f.remote(1.0), f.remote(0.5), f.remote(0.5), f.remote(0.5)]
    ready_ids, remaining_ids = ray.wait(objectids)
    assert len(ready_ids) == 1
    assert len(remaining_ids) == 3
    ready_ids, remaining_ids = ray.wait(objectids, num_returns=4)
    assert set(ready_ids) == set(objectids)
    assert remaining_ids == []

    objectids = [f.remote(0.5), f.remote(0.5), f.remote(0.5), f.remote(0.5)]
    start_time = time.time()
    ready_ids, remaining_ids = ray.wait(objectids, timeout=1.75, num_returns=4)
    assert time.time() - start_time < 2
    assert len(ready_ids) == 3
    assert len(remaining_ids) == 1
    ray.wait(objectids)
    objectids = [f.remote(1.0), f.remote(0.5), f.remote(0.5), f.remote(0.5)]
    start_time = time.time()
    ready_ids, remaining_ids = ray.wait(objectids, timeout=5.0)
    assert time.time() - start_time < 5
    assert len(ready_ids) == 1
    assert len(remaining_ids) == 3

    # Verify that calling wait with duplicate object IDs throws an
    # exception.
    x = ray.put(1)
    with pytest.raises(Exception):
        ray.wait([x, x])

    # Make sure it is possible to call wait with an empty list.
    ready_ids, remaining_ids = ray.wait([])
    assert ready_ids == []
    assert remaining_ids == []

    # Test semantics of num_returns with no timeout.
    oids = [ray.put(i) for i in range(10)]
    (found, rest) = ray.wait(oids, num_returns=2)
    assert len(found) == 2
    assert len(rest) == 8

    # Verify that incorrect usage raises a TypeError.
    x = ray.put(1)
    with pytest.raises(TypeError):
        ray.wait(x)
    with pytest.raises(TypeError):
        ray.wait(1)
    with pytest.raises(TypeError):
        ray.wait([1])


def test_wait_iterables(ray_start_regular):
    @ray.remote
    def f(delay):
        time.sleep(delay)
        return 1

    objectids = (f.remote(1.0), f.remote(0.5), f.remote(0.5), f.remote(0.5))
    ready_ids, remaining_ids = ray.experimental.wait(objectids)
    assert len(ready_ids) == 1
    assert len(remaining_ids) == 3

    objectids = np.array(
        [f.remote(1.0),
         f.remote(0.5),
         f.remote(0.5),
         f.remote(0.5)])
    ready_ids, remaining_ids = ray.experimental.wait(objectids)
    assert len(ready_ids) == 1
    assert len(remaining_ids) == 3


def test_multiple_waits_and_gets(shutdown_only):
    # It is important to use three workers here, so that the three tasks
    # launched in this experiment can run at the same time.
    ray.init(num_cpus=3)

    @ray.remote
    def f(delay):
        time.sleep(delay)
        return 1

    @ray.remote
    def g(l):
        # The argument l should be a list containing one object ID.
        ray.wait([l[0]])

    @ray.remote
    def h(l):
        # The argument l should be a list containing one object ID.
        ray.get(l[0])

    # Make sure that multiple wait requests involving the same object ID
    # all return.
    x = f.remote(1)
    ray.get([g.remote([x]), g.remote([x])])

    # Make sure that multiple get requests involving the same object ID all
    # return.
    x = f.remote(1)
    ray.get([h.remote([x]), h.remote([x])])


def test_caching_functions_to_run(shutdown_only):
    # Test that we export functions to run on all workers before the driver
    # is connected.
    def f(worker_info):
        sys.path.append(1)

    ray.worker.global_worker.run_function_on_all_workers(f)

    def f(worker_info):
        sys.path.append(2)

    ray.worker.global_worker.run_function_on_all_workers(f)

    def g(worker_info):
        sys.path.append(3)

    ray.worker.global_worker.run_function_on_all_workers(g)

    def f(worker_info):
        sys.path.append(4)

    ray.worker.global_worker.run_function_on_all_workers(f)

    ray.init(num_cpus=1)

    @ray.remote
    def get_state():
        time.sleep(1)
        return sys.path[-4], sys.path[-3], sys.path[-2], sys.path[-1]

    res1 = get_state.remote()
    res2 = get_state.remote()
    assert ray.get(res1) == (1, 2, 3, 4)
    assert ray.get(res2) == (1, 2, 3, 4)

    # Clean up the path on the workers.
    def f(worker_info):
        sys.path.pop()
        sys.path.pop()
        sys.path.pop()
        sys.path.pop()

    ray.worker.global_worker.run_function_on_all_workers(f)


def test_running_function_on_all_workers(ray_start_regular):
    def f(worker_info):
        sys.path.append("fake_directory")

    ray.worker.global_worker.run_function_on_all_workers(f)

    @ray.remote
    def get_path1():
        return sys.path

    assert "fake_directory" == ray.get(get_path1.remote())[-1]

    def f(worker_info):
        sys.path.pop(-1)

    ray.worker.global_worker.run_function_on_all_workers(f)

    # Create a second remote function to guarantee that when we call
    # get_path2.remote(), the second function to run will have been run on
    # the worker.
    @ray.remote
    def get_path2():
        return sys.path

    assert "fake_directory" not in ray.get(get_path2.remote())


def test_profiling_api(ray_start_2_cpus):
    @ray.remote
    def f():
        with ray.profile("custom_event", extra_data={"name": "custom name"}):
            pass

    ray.put(1)
    object_id = f.remote()
    ray.wait([object_id])
    ray.get(object_id)

    # Wait until all of the profiling information appears in the profile
    # table.
    timeout_seconds = 20
    start_time = time.time()
    while True:
        profile_data = ray.timeline()
        event_types = {event["cat"] for event in profile_data}
        expected_types = [
            "task",
            "task:deserialize_arguments",
            "task:execute",
            "task:store_outputs",
            "wait_for_function",
            "ray.get",
            "ray.put",
            "ray.wait",
            "submit_task",
            "fetch_and_run_function",
            "register_remote_function",
            "custom_event",  # This is the custom one from ray.profile.
        ]

        if all(expected_type in event_types
               for expected_type in expected_types):
            break

        if time.time() - start_time > timeout_seconds:
            raise RayTestTimeoutException(
                "Timed out while waiting for information in "
                "profile table. Missing events: {}.".format(
                    set(expected_types) - set(event_types)))

        # The profiling information only flushes once every second.
        time.sleep(1.1)


def test_wait_cluster(ray_start_cluster):
    cluster = ray_start_cluster
    cluster.add_node(num_cpus=1, resources={"RemoteResource": 1})
    cluster.add_node(num_cpus=1, resources={"RemoteResource": 1})
    ray.init(address=cluster.address)

    @ray.remote(resources={"RemoteResource": 1})
    def f():
        return

    # Make sure we have enough workers on the remote nodes to execute some
    # tasks.
    tasks = [f.remote() for _ in range(10)]
    start = time.time()
    ray.get(tasks)
    end = time.time()

    # Submit some more tasks that can only be executed on the remote nodes.
    tasks = [f.remote() for _ in range(10)]
    # Sleep for a bit to let the tasks finish.
    time.sleep((end - start) * 2)
    _, unready = ray.wait(tasks, num_returns=len(tasks), timeout=0)
    # All remote tasks should have finished.
    assert len(unready) == 0


def test_object_transfer_dump(ray_start_cluster):
    cluster = ray_start_cluster

    num_nodes = 3
    for i in range(num_nodes):
        cluster.add_node(resources={str(i): 1}, object_store_memory=10**9)
    ray.init(address=cluster.address)

    @ray.remote
    def f(x):
        return

    # These objects will live on different nodes.
    object_ids = [
        f._remote(args=[1], resources={str(i): 1}) for i in range(num_nodes)
    ]

    # Broadcast each object from each machine to each other machine.
    for object_id in object_ids:
        ray.get([
            f._remote(args=[object_id], resources={str(i): 1})
            for i in range(num_nodes)
        ])

    # The profiling information only flushes once every second.
    time.sleep(1.1)

    transfer_dump = ray.object_transfer_timeline()
    # Make sure the transfer dump can be serialized with JSON.
    json.loads(json.dumps(transfer_dump))
    assert len(transfer_dump) >= num_nodes**2
    assert len({
        event["pid"]
        for event in transfer_dump if event["name"] == "transfer_receive"
    }) == num_nodes
    assert len({
        event["pid"]
        for event in transfer_dump if event["name"] == "transfer_send"
    }) == num_nodes


def test_identical_function_names(ray_start_regular):
    # Define a bunch of remote functions and make sure that we don't
    # accidentally call an older version.

    num_calls = 200

    @ray.remote
    def f():
        return 1

    results1 = [f.remote() for _ in range(num_calls)]

    @ray.remote
    def f():
        return 2

    results2 = [f.remote() for _ in range(num_calls)]

    @ray.remote
    def f():
        return 3

    results3 = [f.remote() for _ in range(num_calls)]

    @ray.remote
    def f():
        return 4

    results4 = [f.remote() for _ in range(num_calls)]

    @ray.remote
    def f():
        return 5

    results5 = [f.remote() for _ in range(num_calls)]

    assert ray.get(results1) == num_calls * [1]
    assert ray.get(results2) == num_calls * [2]
    assert ray.get(results3) == num_calls * [3]
    assert ray.get(results4) == num_calls * [4]
    assert ray.get(results5) == num_calls * [5]

    @ray.remote
    def g():
        return 1

    @ray.remote  # noqa: F811
    def g():
        return 2

    @ray.remote  # noqa: F811
    def g():
        return 3

    @ray.remote  # noqa: F811
    def g():
        return 4

    @ray.remote  # noqa: F811
    def g():
        return 5

    result_values = ray.get([g.remote() for _ in range(num_calls)])
    assert result_values == num_calls * [5]


def test_illegal_api_calls(ray_start_regular):

    # Verify that we cannot call put on an ObjectID.
    x = ray.put(1)
    with pytest.raises(Exception):
        ray.put(x)
    # Verify that we cannot call get on a regular value.
    with pytest.raises(Exception):
        ray.get(3)


# TODO(hchen): This test currently doesn't work in Python 2. This is likely
# because plasma client isn't thread-safe. This needs to be fixed from the
# Arrow side. See #4107 for relevant discussions.
@pytest.mark.skipif(six.PY2, reason="Doesn't work in Python 2.")
def test_multithreading(ray_start_2_cpus):
    # This test requires at least 2 CPUs to finish since the worker does not
    # release resources when joining the threads.

    def run_test_in_multi_threads(test_case, num_threads=10, num_repeats=25):
        """A helper function that runs test cases in multiple threads."""

        def wrapper():
            for _ in range(num_repeats):
                test_case()
                time.sleep(random.randint(0, 10) / 1000.0)
            return "ok"

        executor = ThreadPoolExecutor(max_workers=num_threads)
        futures = [executor.submit(wrapper) for _ in range(num_threads)]
        for future in futures:
            assert future.result() == "ok"

    @ray.remote
    def echo(value, delay_ms=0):
        if delay_ms > 0:
            time.sleep(delay_ms / 1000.0)
        return value

    def test_api_in_multi_threads():
        """Test using Ray api in multiple threads."""

        @ray.remote
        class Echo(object):
            def echo(self, value):
                return value

        # Test calling remote functions in multiple threads.
        def test_remote_call():
            value = random.randint(0, 1000000)
            result = ray.get(echo.remote(value))
            assert value == result

        run_test_in_multi_threads(test_remote_call)

        # Test multiple threads calling one actor.
        actor = Echo.remote()

        def test_call_actor():
            value = random.randint(0, 1000000)
            result = ray.get(actor.echo.remote(value))
            assert value == result

        run_test_in_multi_threads(test_call_actor)

        # Test put and get.
        def test_put_and_get():
            value = random.randint(0, 1000000)
            result = ray.get(ray.put(value))
            assert value == result

        run_test_in_multi_threads(test_put_and_get)

        # Test multiple threads waiting for objects.
        num_wait_objects = 10
        objects = [
            echo.remote(i, delay_ms=10) for i in range(num_wait_objects)
        ]

        def test_wait():
            ready, _ = ray.wait(
                objects,
                num_returns=len(objects),
                timeout=1000.0,
            )
            assert len(ready) == num_wait_objects
            assert ray.get(ready) == list(range(num_wait_objects))

        run_test_in_multi_threads(test_wait, num_repeats=1)

    # Run tests in a driver.
    test_api_in_multi_threads()

    # Run tests in a worker.
    @ray.remote
    def run_tests_in_worker():
        test_api_in_multi_threads()
        return "ok"

    assert ray.get(run_tests_in_worker.remote()) == "ok"

    # Test actor that runs background threads.
    @ray.remote
    class MultithreadedActor(object):
        def __init__(self):
            self.lock = threading.Lock()
            self.thread_results = []

        def background_thread(self, wait_objects):
            try:
                # Test wait
                ready, _ = ray.wait(
                    wait_objects,
                    num_returns=len(wait_objects),
                    timeout=1000.0,
                )
                assert len(ready) == len(wait_objects)
                for _ in range(20):
                    num = 10
                    # Test remote call
                    results = [echo.remote(i) for i in range(num)]
                    assert ray.get(results) == list(range(num))
                    # Test put and get
                    objects = [ray.put(i) for i in range(num)]
                    assert ray.get(objects) == list(range(num))
                    time.sleep(random.randint(0, 10) / 1000.0)
            except Exception as e:
                with self.lock:
                    self.thread_results.append(e)
            else:
                with self.lock:
                    self.thread_results.append("ok")

        def spawn(self):
            wait_objects = [echo.remote(i, delay_ms=10) for i in range(10)]
            self.threads = [
                threading.Thread(
                    target=self.background_thread, args=(wait_objects, ))
                for _ in range(20)
            ]
            [thread.start() for thread in self.threads]

        def join(self):
            [thread.join() for thread in self.threads]
            assert self.thread_results == ["ok"] * len(self.threads)
            return "ok"

    actor = MultithreadedActor.remote()
    actor.spawn.remote()
    ray.get(actor.join.remote()) == "ok"


def test_free_objects_multi_node(ray_start_cluster):
    # This test will do following:
    # 1. Create 3 raylets that each hold an actor.
    # 2. Each actor creates an object which is the deletion target.
    # 3. Wait 0.1 second for the objects to be deleted.
    # 4. Check that the deletion targets have been deleted.
    # Caution: if remote functions are used instead of actor methods,
    # one raylet may create more than one worker to execute the
    # tasks, so the flushing operations may be executed in different
    # workers and the plasma client holding the deletion target
    # may not be flushed.
    cluster = ray_start_cluster
    config = json.dumps({"object_manager_repeated_push_delay_ms": 1000})
    for i in range(3):
        cluster.add_node(
            num_cpus=1,
            resources={"Custom{}".format(i): 1},
            _internal_config=config)
    ray.init(address=cluster.address)

    class RawActor(object):
        def get(self):
            return ray.worker.global_worker.node.unique_id

    ActorOnNode0 = ray.remote(resources={"Custom0": 1})(RawActor)
    ActorOnNode1 = ray.remote(resources={"Custom1": 1})(RawActor)
    ActorOnNode2 = ray.remote(resources={"Custom2": 1})(RawActor)

    def create(actors):
        a = actors[0].get.remote()
        b = actors[1].get.remote()
        c = actors[2].get.remote()
        (l1, l2) = ray.wait([a, b, c], num_returns=3)
        assert len(l1) == 3
        assert len(l2) == 0
        return (a, b, c)

    def run_one_test(actors, local_only, delete_creating_tasks):
        (a, b, c) = create(actors)
        # The three objects should be generated on different object stores.
        assert ray.get(a) != ray.get(b)
        assert ray.get(a) != ray.get(c)
        assert ray.get(c) != ray.get(b)
        ray.internal.free(
            [a, b, c],
            local_only=local_only,
            delete_creating_tasks=delete_creating_tasks)
        # Wait for the objects to be deleted.
        time.sleep(0.1)
        return (a, b, c)

    actors = [
        ActorOnNode0.remote(),
        ActorOnNode1.remote(),
        ActorOnNode2.remote()
    ]
    # Case 1: run this local_only=False. All 3 objects will be deleted.
    (a, b, c) = run_one_test(actors, False, False)
    (l1, l2) = ray.wait([a, b, c], timeout=0.01, num_returns=1)
    # All the objects are deleted.
    assert len(l1) == 0
    assert len(l2) == 3
    # Case 2: run this local_only=True. Only 1 object will be deleted.
    (a, b, c) = run_one_test(actors, True, False)
    (l1, l2) = ray.wait([a, b, c], timeout=0.01, num_returns=3)
    # One object is deleted and 2 objects are not.
    assert len(l1) == 2
    assert len(l2) == 1
    # The deleted object will have the same store with the driver.
    local_return = ray.worker.global_worker.node.unique_id
    for object_id in l1:
        assert ray.get(object_id) != local_return

    # Case3: These cases test the deleting creating tasks for the object.
    (a, b, c) = run_one_test(actors, False, False)
    task_table = ray.tasks()
    for obj in [a, b, c]:
        assert ray._raylet.compute_task_id(obj).hex() in task_table

    (a, b, c) = run_one_test(actors, False, True)
    task_table = ray.tasks()
    for obj in [a, b, c]:
        assert ray._raylet.compute_task_id(obj).hex() not in task_table


def test_local_mode(shutdown_only):
    @ray.remote
    def local_mode_f():
        return np.array([0, 0])

    @ray.remote
    def local_mode_g(x):
        x[0] = 1
        return x

    ray.init(local_mode=True)

    @ray.remote
    def f():
        return np.ones([3, 4, 5])

    xref = f.remote()
    # Remote functions should return ObjectIDs.
    assert isinstance(xref, ray.ObjectID)
    assert np.alltrue(ray.get(xref) == np.ones([3, 4, 5]))
    y = np.random.normal(size=[11, 12])
    # Check that ray.get(ray.put) is the identity.
    assert np.alltrue(y == ray.get(ray.put(y)))

    # Make sure objects are immutable, this example is why we need to copy
    # arguments before passing them into remote functions in python mode
    aref = local_mode_f.remote()
    assert np.alltrue(ray.get(aref) == np.array([0, 0]))
    bref = local_mode_g.remote(ray.get(aref))
    # Make sure local_mode_g does not mutate aref.
    assert np.alltrue(ray.get(aref) == np.array([0, 0]))
    assert np.alltrue(ray.get(bref) == np.array([1, 0]))

    # wait should return the first num_returns values passed in as the
    # first list and the remaining values as the second list
    num_returns = 5
    object_ids = [ray.put(i) for i in range(20)]
    ready, remaining = ray.wait(
        object_ids, num_returns=num_returns, timeout=None)
    assert ready == object_ids[:num_returns]
    assert remaining == object_ids[num_returns:]

    # Check that ray.put() and ray.internal.free() work in local mode.

    v1 = np.ones(10)
    v2 = np.zeros(10)

    k1 = ray.put(v1)
    assert np.alltrue(v1 == ray.get(k1))
    k2 = ray.put(v2)
    assert np.alltrue(v2 == ray.get(k2))

    ray.internal.free([k1, k2])
    with pytest.raises(Exception):
        ray.get(k1)
    with pytest.raises(Exception):
        ray.get(k2)

    # Should fail silently.
    ray.internal.free([k1, k2])

    # Test actors in LOCAL_MODE.

    @ray.remote
    class LocalModeTestClass(object):
        def __init__(self, array):
            self.array = array

        def set_array(self, array):
            self.array = array

        def get_array(self):
            return self.array

        def modify_and_set_array(self, array):
            array[0] = -1
            self.array = array

        @ray.method(num_return_vals=3)
        def returns_multiple(self):
            return 1, 2, 3

    test_actor = LocalModeTestClass.remote(np.arange(10))
    obj = test_actor.get_array.remote()
    assert isinstance(obj, ray.ObjectID)
    assert np.alltrue(ray.get(obj) == np.arange(10))

    test_array = np.arange(10)
    # Remote actor functions should not mutate arguments
    test_actor.modify_and_set_array.remote(test_array)
    assert np.alltrue(test_array == np.arange(10))
    # Remote actor functions should keep state
    test_array[0] = -1
    assert np.alltrue(test_array == ray.get(test_actor.get_array.remote()))

    # Check that actor handles work in local mode.

    @ray.remote
    def use_actor_handle(handle):
        array = np.ones(10)
        handle.set_array.remote(array)
        assert np.alltrue(array == ray.get(handle.get_array.remote()))

    ray.get(use_actor_handle.remote(test_actor))

    # Check that exceptions are deferred until ray.get().

    exception_str = "test_basic remote task exception"

    @ray.remote
    def throws():
        raise Exception(exception_str)

    obj = throws.remote()
    with pytest.raises(Exception, match=exception_str):
        ray.get(obj)

    # Check that multiple return values are handled properly.

    @ray.remote(num_return_vals=3)
    def returns_multiple():
        return 1, 2, 3

    obj1, obj2, obj3 = returns_multiple.remote()
    assert ray.get(obj1) == 1
    assert ray.get(obj2) == 2
    assert ray.get(obj3) == 3
    assert ray.get([obj1, obj2, obj3]) == [1, 2, 3]

    obj1, obj2, obj3 = test_actor.returns_multiple.remote()
    assert ray.get(obj1) == 1
    assert ray.get(obj2) == 2
    assert ray.get(obj3) == 3
    assert ray.get([obj1, obj2, obj3]) == [1, 2, 3]

    @ray.remote(num_return_vals=2)
    def returns_multiple_throws():
        raise Exception(exception_str)

    obj1, obj2 = returns_multiple_throws.remote()
    with pytest.raises(Exception, match=exception_str):
        ray.get(obj)
        ray.get(obj1)
    with pytest.raises(Exception, match=exception_str):
        ray.get(obj2)

    # Check that Actors are not overwritten by remote calls from different
    # classes.
    @ray.remote
    class RemoteActor1(object):
        def __init__(self):
            pass

        def function1(self):
            return 0

    @ray.remote
    class RemoteActor2(object):
        def __init__(self):
            pass

        def function2(self):
            return 1

    actor1 = RemoteActor1.remote()
    _ = RemoteActor2.remote()
    assert ray.get(actor1.function1.remote()) == 0


def test_resource_constraints(shutdown_only):
    num_workers = 20
    ray.init(num_cpus=10, num_gpus=2)

    @ray.remote(num_cpus=0)
    def get_worker_id():
        time.sleep(0.1)
        return os.getpid()

    # Attempt to wait for all of the workers to start up.
    while True:
        if len(
                set(
                    ray.get([
                        get_worker_id.remote() for _ in range(num_workers)
                    ]))) == num_workers:
            break

    time_buffer = 2

    # At most 10 copies of this can run at once.
    @ray.remote(num_cpus=1)
    def f(n):
        time.sleep(n)

    start_time = time.time()
    ray.get([f.remote(0.5) for _ in range(10)])
    duration = time.time() - start_time
    assert duration < 0.5 + time_buffer
    assert duration > 0.5

    start_time = time.time()
    ray.get([f.remote(0.5) for _ in range(11)])
    duration = time.time() - start_time
    assert duration < 1 + time_buffer
    assert duration > 1

    @ray.remote(num_cpus=3)
    def f(n):
        time.sleep(n)

    start_time = time.time()
    ray.get([f.remote(0.5) for _ in range(3)])
    duration = time.time() - start_time
    assert duration < 0.5 + time_buffer
    assert duration > 0.5

    start_time = time.time()
    ray.get([f.remote(0.5) for _ in range(4)])
    duration = time.time() - start_time
    assert duration < 1 + time_buffer
    assert duration > 1

    @ray.remote(num_gpus=1)
    def f(n):
        time.sleep(n)

    start_time = time.time()
    ray.get([f.remote(0.5) for _ in range(2)])
    duration = time.time() - start_time
    assert duration < 0.5 + time_buffer
    assert duration > 0.5

    start_time = time.time()
    ray.get([f.remote(0.5) for _ in range(3)])
    duration = time.time() - start_time
    assert duration < 1 + time_buffer
    assert duration > 1

    start_time = time.time()
    ray.get([f.remote(0.5) for _ in range(4)])
    duration = time.time() - start_time
    assert duration < 1 + time_buffer
    assert duration > 1


def test_multi_resource_constraints(shutdown_only):
    num_workers = 20
    ray.init(num_cpus=10, num_gpus=10)

    @ray.remote(num_cpus=0)
    def get_worker_id():
        time.sleep(0.1)
        return os.getpid()

    # Attempt to wait for all of the workers to start up.
    while True:
        if len(
                set(
                    ray.get([
                        get_worker_id.remote() for _ in range(num_workers)
                    ]))) == num_workers:
            break

    @ray.remote(num_cpus=1, num_gpus=9)
    def f(n):
        time.sleep(n)

    @ray.remote(num_cpus=9, num_gpus=1)
    def g(n):
        time.sleep(n)

    time_buffer = 2

    start_time = time.time()
    ray.get([f.remote(0.5), g.remote(0.5)])
    duration = time.time() - start_time
    assert duration < 0.5 + time_buffer
    assert duration > 0.5

    start_time = time.time()
    ray.get([f.remote(0.5), f.remote(0.5)])
    duration = time.time() - start_time
    assert duration < 1 + time_buffer
    assert duration > 1

    start_time = time.time()
    ray.get([g.remote(0.5), g.remote(0.5)])
    duration = time.time() - start_time
    assert duration < 1 + time_buffer
    assert duration > 1

    start_time = time.time()
    ray.get([f.remote(0.5), f.remote(0.5), g.remote(0.5), g.remote(0.5)])
    duration = time.time() - start_time
    assert duration < 1 + time_buffer
    assert duration > 1


def test_gpu_ids(shutdown_only):
    num_gpus = 10
    ray.init(num_cpus=10, num_gpus=num_gpus)

    def get_gpu_ids(num_gpus_per_worker):
        time.sleep(0.1)
        gpu_ids = ray.get_gpu_ids()
        assert len(gpu_ids) == num_gpus_per_worker
        assert (os.environ["CUDA_VISIBLE_DEVICES"] == ",".join(
            [str(i) for i in gpu_ids]))
        for gpu_id in gpu_ids:
            assert gpu_id in range(num_gpus)
        return gpu_ids

    f0 = ray.remote(num_gpus=0)(lambda: get_gpu_ids(0))
    f1 = ray.remote(num_gpus=1)(lambda: get_gpu_ids(1))
    f2 = ray.remote(num_gpus=2)(lambda: get_gpu_ids(2))
    f4 = ray.remote(num_gpus=4)(lambda: get_gpu_ids(4))
    f5 = ray.remote(num_gpus=5)(lambda: get_gpu_ids(5))

    # Wait for all workers to start up.
    @ray.remote
    def f():
        time.sleep(0.1)
        return os.getpid()

    start_time = time.time()
    while True:
        if len(set(ray.get([f.remote() for _ in range(10)]))) == 10:
            break
        if time.time() > start_time + 10:
            raise RayTestTimeoutException(
                "Timed out while waiting for workers to start "
                "up.")

    list_of_ids = ray.get([f0.remote() for _ in range(10)])
    assert list_of_ids == 10 * [[]]

    list_of_ids = ray.get([f1.remote() for _ in range(10)])
    set_of_ids = {tuple(gpu_ids) for gpu_ids in list_of_ids}
    assert set_of_ids == {(i, ) for i in range(10)}

    list_of_ids = ray.get([f2.remote(), f4.remote(), f4.remote()])
    all_ids = [gpu_id for gpu_ids in list_of_ids for gpu_id in gpu_ids]
    assert set(all_ids) == set(range(10))

    # There are only 10 GPUs, and each task uses 5 GPUs, so there should only
    # be 2 tasks scheduled at a given time.
    t1 = time.time()
    ray.get([f5.remote() for _ in range(20)])
    assert time.time() - t1 >= 10 * 0.1

    # Test that actors have CUDA_VISIBLE_DEVICES set properly.

    @ray.remote
    class Actor0(object):
        def __init__(self):
            gpu_ids = ray.get_gpu_ids()
            assert len(gpu_ids) == 0
            assert (os.environ["CUDA_VISIBLE_DEVICES"] == ",".join(
                [str(i) for i in gpu_ids]))
            # Set self.x to make sure that we got here.
            self.x = 1

        def test(self):
            gpu_ids = ray.get_gpu_ids()
            assert len(gpu_ids) == 0
            assert (os.environ["CUDA_VISIBLE_DEVICES"] == ",".join(
                [str(i) for i in gpu_ids]))
            return self.x

    @ray.remote(num_gpus=1)
    class Actor1(object):
        def __init__(self):
            gpu_ids = ray.get_gpu_ids()
            assert len(gpu_ids) == 1
            assert (os.environ["CUDA_VISIBLE_DEVICES"] == ",".join(
                [str(i) for i in gpu_ids]))
            # Set self.x to make sure that we got here.
            self.x = 1

        def test(self):
            gpu_ids = ray.get_gpu_ids()
            assert len(gpu_ids) == 1
            assert (os.environ["CUDA_VISIBLE_DEVICES"] == ",".join(
                [str(i) for i in gpu_ids]))
            return self.x

    a0 = Actor0.remote()
    ray.get(a0.test.remote())

    a1 = Actor1.remote()
    ray.get(a1.test.remote())


def test_zero_cpus(shutdown_only):
    ray.init(num_cpus=0)

    # We should be able to execute a task that requires 0 CPU resources.
    @ray.remote(num_cpus=0)
    def f():
        return 1

    ray.get(f.remote())

    # We should be able to create an actor that requires 0 CPU resources.
    @ray.remote(num_cpus=0)
    class Actor(object):
        def method(self):
            pass

    a = Actor.remote()
    x = a.method.remote()
    ray.get(x)


def test_zero_cpus_actor(ray_start_cluster):
    cluster = ray_start_cluster
    cluster.add_node(num_cpus=0)
    cluster.add_node(num_cpus=2)
    ray.init(address=cluster.address)

    node_id = ray.worker.global_worker.node.unique_id

    @ray.remote
    class Foo(object):
        def method(self):
            return ray.worker.global_worker.node.unique_id

    # Make sure tasks and actors run on the remote raylet.
    a = Foo.remote()
    assert ray.get(a.method.remote()) != node_id


def test_fractional_resources(shutdown_only):
    ray.init(num_cpus=6, num_gpus=3, resources={"Custom": 1})

    @ray.remote(num_gpus=0.5)
    class Foo1(object):
        def method(self):
            gpu_ids = ray.get_gpu_ids()
            assert len(gpu_ids) == 1
            return gpu_ids[0]

    foos = [Foo1.remote() for _ in range(6)]
    gpu_ids = ray.get([f.method.remote() for f in foos])
    for i in range(3):
        assert gpu_ids.count(i) == 2
    del foos

    @ray.remote
    class Foo2(object):
        def method(self):
            pass

    # Create an actor that requires 0.7 of the custom resource.
    f1 = Foo2._remote([], {}, resources={"Custom": 0.7})
    ray.get(f1.method.remote())
    # Make sure that we cannot create an actor that requires 0.7 of the
    # custom resource. TODO(rkn): Re-enable this once ray.wait is
    # implemented.
    f2 = Foo2._remote([], {}, resources={"Custom": 0.7})
    ready, _ = ray.wait([f2.method.remote()], timeout=0.5)
    assert len(ready) == 0
    # Make sure we can start an actor that requries only 0.3 of the custom
    # resource.
    f3 = Foo2._remote([], {}, resources={"Custom": 0.3})
    ray.get(f3.method.remote())

    del f1, f3

    # Make sure that we get exceptions if we submit tasks that require a
    # fractional number of resources greater than 1.

    @ray.remote(num_cpus=1.5)
    def test():
        pass

    with pytest.raises(ValueError):
        test.remote()

    with pytest.raises(ValueError):
        Foo2._remote([], {}, resources={"Custom": 1.5})


def test_multiple_raylets(ray_start_cluster):
    # This test will define a bunch of tasks that can only be assigned to
    # specific raylets, and we will check that they are assigned
    # to the correct raylets.
    cluster = ray_start_cluster
    cluster.add_node(num_cpus=11, num_gpus=0)
    cluster.add_node(num_cpus=5, num_gpus=5)
    cluster.add_node(num_cpus=10, num_gpus=1)
    ray.init(address=cluster.address)
    cluster.wait_for_nodes()

    # Define a bunch of remote functions that all return the socket name of
    # the plasma store. Since there is a one-to-one correspondence between
    # plasma stores and raylets (at least right now), this can be
    # used to identify which raylet the task was assigned to.

    # This must be run on the zeroth raylet.
    @ray.remote(num_cpus=11)
    def run_on_0():
        return ray.worker.global_worker.node.plasma_store_socket_name

    # This must be run on the first raylet.
    @ray.remote(num_gpus=2)
    def run_on_1():
        return ray.worker.global_worker.node.plasma_store_socket_name

    # This must be run on the second raylet.
    @ray.remote(num_cpus=6, num_gpus=1)
    def run_on_2():
        return ray.worker.global_worker.node.plasma_store_socket_name

    # This can be run anywhere.
    @ray.remote(num_cpus=0, num_gpus=0)
    def run_on_0_1_2():
        return ray.worker.global_worker.node.plasma_store_socket_name

    # This must be run on the first or second raylet.
    @ray.remote(num_gpus=1)
    def run_on_1_2():
        return ray.worker.global_worker.node.plasma_store_socket_name

    # This must be run on the zeroth or second raylet.
    @ray.remote(num_cpus=8)
    def run_on_0_2():
        return ray.worker.global_worker.node.plasma_store_socket_name

    def run_lots_of_tasks():
        names = []
        results = []
        for i in range(100):
            index = np.random.randint(6)
            if index == 0:
                names.append("run_on_0")
                results.append(run_on_0.remote())
            elif index == 1:
                names.append("run_on_1")
                results.append(run_on_1.remote())
            elif index == 2:
                names.append("run_on_2")
                results.append(run_on_2.remote())
            elif index == 3:
                names.append("run_on_0_1_2")
                results.append(run_on_0_1_2.remote())
            elif index == 4:
                names.append("run_on_1_2")
                results.append(run_on_1_2.remote())
            elif index == 5:
                names.append("run_on_0_2")
                results.append(run_on_0_2.remote())
        return names, results

    client_table = ray.nodes()
    store_names = []
    store_names += [
        client["ObjectStoreSocketName"] for client in client_table
        if client["Resources"].get("GPU", 0) == 0
    ]
    store_names += [
        client["ObjectStoreSocketName"] for client in client_table
        if client["Resources"].get("GPU", 0) == 5
    ]
    store_names += [
        client["ObjectStoreSocketName"] for client in client_table
        if client["Resources"].get("GPU", 0) == 1
    ]
    assert len(store_names) == 3

    def validate_names_and_results(names, results):
        for name, result in zip(names, ray.get(results)):
            if name == "run_on_0":
                assert result in [store_names[0]]
            elif name == "run_on_1":
                assert result in [store_names[1]]
            elif name == "run_on_2":
                assert result in [store_names[2]]
            elif name == "run_on_0_1_2":
                assert (result in [
                    store_names[0], store_names[1], store_names[2]
                ])
            elif name == "run_on_1_2":
                assert result in [store_names[1], store_names[2]]
            elif name == "run_on_0_2":
                assert result in [store_names[0], store_names[2]]
            else:
                raise Exception("This should be unreachable.")
            assert set(ray.get(results)) == set(store_names)

    names, results = run_lots_of_tasks()
    validate_names_and_results(names, results)

    # Make sure the same thing works when this is nested inside of a task.

    @ray.remote
    def run_nested1():
        names, results = run_lots_of_tasks()
        return names, results

    @ray.remote
    def run_nested2():
        names, results = ray.get(run_nested1.remote())
        return names, results

    names, results = ray.get(run_nested2.remote())
    validate_names_and_results(names, results)


def test_custom_resources(ray_start_cluster):
    cluster = ray_start_cluster
    cluster.add_node(num_cpus=3, resources={"CustomResource": 0})
    cluster.add_node(num_cpus=3, resources={"CustomResource": 1})
    ray.init(address=cluster.address)

    @ray.remote
    def f():
        time.sleep(0.001)
        return ray.worker.global_worker.node.unique_id

    @ray.remote(resources={"CustomResource": 1})
    def g():
        time.sleep(0.001)
        return ray.worker.global_worker.node.unique_id

    @ray.remote(resources={"CustomResource": 1})
    def h():
        ray.get([f.remote() for _ in range(5)])
        return ray.worker.global_worker.node.unique_id

    # The f tasks should be scheduled on both raylets.
    assert len(set(ray.get([f.remote() for _ in range(50)]))) == 2

    node_id = ray.worker.global_worker.node.unique_id

    # The g tasks should be scheduled only on the second raylet.
    raylet_ids = set(ray.get([g.remote() for _ in range(50)]))
    assert len(raylet_ids) == 1
    assert list(raylet_ids)[0] != node_id

    # Make sure that resource bookkeeping works when a task that uses a
    # custom resources gets blocked.
    ray.get([h.remote() for _ in range(5)])


def test_node_id_resource(ray_start_cluster):
    cluster = ray_start_cluster
    cluster.add_node(num_cpus=3)
    cluster.add_node(num_cpus=3)
    ray.init(address=cluster.address)

    local_node = ray.state.current_node_id()

    # Note that these will have the same IP in the test cluster
    assert len(ray.state.node_ids()) == 2
    assert local_node in ray.state.node_ids()

    @ray.remote(resources={local_node: 1})
    def f():
        return ray.state.current_node_id()

    # Check the node id resource is automatically usable for scheduling.
    assert ray.get(f.remote()) == ray.state.current_node_id()


def test_two_custom_resources(ray_start_cluster):
    cluster = ray_start_cluster
    cluster.add_node(
        num_cpus=3, resources={
            "CustomResource1": 1,
            "CustomResource2": 2
        })
    cluster.add_node(
        num_cpus=3, resources={
            "CustomResource1": 3,
            "CustomResource2": 4
        })
    ray.init(address=cluster.address)

    @ray.remote(resources={"CustomResource1": 1})
    def f():
        time.sleep(0.001)
        return ray.worker.global_worker.node.unique_id

    @ray.remote(resources={"CustomResource2": 1})
    def g():
        time.sleep(0.001)
        return ray.worker.global_worker.node.unique_id

    @ray.remote(resources={"CustomResource1": 1, "CustomResource2": 3})
    def h():
        time.sleep(0.001)
        return ray.worker.global_worker.node.unique_id

    @ray.remote(resources={"CustomResource1": 4})
    def j():
        time.sleep(0.001)
        return ray.worker.global_worker.node.unique_id

    @ray.remote(resources={"CustomResource3": 1})
    def k():
        time.sleep(0.001)
        return ray.worker.global_worker.node.unique_id

    # The f and g tasks should be scheduled on both raylets.
    assert len(set(ray.get([f.remote() for _ in range(50)]))) == 2
    assert len(set(ray.get([g.remote() for _ in range(50)]))) == 2

    node_id = ray.worker.global_worker.node.unique_id

    # The h tasks should be scheduled only on the second raylet.
    raylet_ids = set(ray.get([h.remote() for _ in range(50)]))
    assert len(raylet_ids) == 1
    assert list(raylet_ids)[0] != node_id

    # Make sure that tasks with unsatisfied custom resource requirements do
    # not get scheduled.
    ready_ids, remaining_ids = ray.wait([j.remote(), k.remote()], timeout=0.5)
    assert ready_ids == []


def test_many_custom_resources(shutdown_only):
    num_custom_resources = 10000
    total_resources = {
        str(i): np.random.randint(1, 7)
        for i in range(num_custom_resources)
    }
    ray.init(num_cpus=5, resources=total_resources)

    def f():
        return 1

    remote_functions = []
    for _ in range(20):
        num_resources = np.random.randint(0, num_custom_resources + 1)
        permuted_resources = np.random.permutation(
            num_custom_resources)[:num_resources]
        random_resources = {
            str(i): total_resources[str(i)]
            for i in permuted_resources
        }
        remote_function = ray.remote(resources=random_resources)(f)
        remote_functions.append(remote_function)

    remote_functions.append(ray.remote(f))
    remote_functions.append(ray.remote(resources=total_resources)(f))

    results = []
    for remote_function in remote_functions:
        results.append(remote_function.remote())
        results.append(remote_function.remote())
        results.append(remote_function.remote())

    ray.get(results)


# TODO: 5 retry attempts may be too little for Travis and we may need to
# increase it if this test begins to be flaky on Travis.
def test_zero_capacity_deletion_semantics(shutdown_only):
    ray.init(num_cpus=2, num_gpus=1, resources={"test_resource": 1})

    def test():
        resources = ray.available_resources()
        MAX_RETRY_ATTEMPTS = 5
        retry_count = 0

        del resources["memory"]
        del resources["object_store_memory"]
        for key in list(resources.keys()):
            if key.startswith("node:"):
                del resources[key]

        while resources and retry_count < MAX_RETRY_ATTEMPTS:
            time.sleep(0.1)
            resources = ray.available_resources()
            retry_count += 1

        if retry_count >= MAX_RETRY_ATTEMPTS:
            raise RuntimeError(
                "Resources were available even after five retries.", resources)

        return resources

    function = ray.remote(
        num_cpus=2, num_gpus=1, resources={"test_resource": 1})(test)
    cluster_resources = ray.get(function.remote())

    # All cluster resources should be utilized and
    # cluster_resources must be empty
    assert cluster_resources == {}


@pytest.fixture
def save_gpu_ids_shutdown_only():
    # Record the curent value of this environment variable so that we can
    # reset it after the test.
    original_gpu_ids = os.environ.get("CUDA_VISIBLE_DEVICES", None)

    yield None

    # The code after the yield will run as teardown code.
    ray.shutdown()
    # Reset the environment variable.
    if original_gpu_ids is not None:
        os.environ["CUDA_VISIBLE_DEVICES"] = original_gpu_ids
    else:
        del os.environ["CUDA_VISIBLE_DEVICES"]


def test_specific_gpus(save_gpu_ids_shutdown_only):
    allowed_gpu_ids = [4, 5, 6]
    os.environ["CUDA_VISIBLE_DEVICES"] = ",".join(
        [str(i) for i in allowed_gpu_ids])
    ray.init(num_gpus=3)

    @ray.remote(num_gpus=1)
    def f():
        gpu_ids = ray.get_gpu_ids()
        assert len(gpu_ids) == 1
        assert gpu_ids[0] in allowed_gpu_ids

    @ray.remote(num_gpus=2)
    def g():
        gpu_ids = ray.get_gpu_ids()
        assert len(gpu_ids) == 2
        assert gpu_ids[0] in allowed_gpu_ids
        assert gpu_ids[1] in allowed_gpu_ids

    ray.get([f.remote() for _ in range(100)])
    ray.get([g.remote() for _ in range(100)])


def test_blocking_tasks(ray_start_regular):
    @ray.remote
    def f(i, j):
        return (i, j)

    @ray.remote
    def g(i):
        # Each instance of g submits and blocks on the result of another
        # remote task.
        object_ids = [f.remote(i, j) for j in range(2)]
        return ray.get(object_ids)

    @ray.remote
    def h(i):
        # Each instance of g submits and blocks on the result of another
        # remote task using ray.wait.
        object_ids = [f.remote(i, j) for j in range(2)]
        return ray.wait(object_ids, num_returns=len(object_ids))

    ray.get([h.remote(i) for i in range(4)])

    @ray.remote
    def _sleep(i):
        time.sleep(0.01)
        return (i)

    @ray.remote
    def sleep():
        # Each instance of sleep submits and blocks on the result of
        # another remote task, which takes some time to execute.
        ray.get([_sleep.remote(i) for i in range(10)])

    ray.get(sleep.remote())


def test_max_call_tasks(ray_start_regular):
    @ray.remote(max_calls=1)
    def f():
        return os.getpid()

    pid = ray.get(f.remote())
    ray.tests.utils.wait_for_pid_to_exit(pid)

    @ray.remote(max_calls=2)
    def f():
        return os.getpid()

    pid1 = ray.get(f.remote())
    pid2 = ray.get(f.remote())
    assert pid1 == pid2
    ray.tests.utils.wait_for_pid_to_exit(pid1)


def attempt_to_load_balance(remote_function,
                            args,
                            total_tasks,
                            num_nodes,
                            minimum_count,
                            num_attempts=100):
    attempts = 0
    while attempts < num_attempts:
        locations = ray.get(
            [remote_function.remote(*args) for _ in range(total_tasks)])
        names = set(locations)
        counts = [locations.count(name) for name in names]
        logger.info("Counts are {}.".format(counts))
        if (len(names) == num_nodes
                and all(count >= minimum_count for count in counts)):
            break
        attempts += 1
    assert attempts < num_attempts


def test_load_balancing(ray_start_cluster):
    # This test ensures that tasks are being assigned to all raylets
    # in a roughly equal manner.
    cluster = ray_start_cluster
    num_nodes = 3
    num_cpus = 7
    for _ in range(num_nodes):
        cluster.add_node(num_cpus=num_cpus)
    ray.init(address=cluster.address)

    @ray.remote
    def f():
        time.sleep(0.01)
        return ray.worker.global_worker.node.unique_id

    attempt_to_load_balance(f, [], 100, num_nodes, 10)
    attempt_to_load_balance(f, [], 1000, num_nodes, 100)


def test_load_balancing_with_dependencies(ray_start_cluster):
    # This test ensures that tasks are being assigned to all raylets in a
    # roughly equal manner even when the tasks have dependencies.
    cluster = ray_start_cluster
    num_nodes = 3
    for _ in range(num_nodes):
        cluster.add_node(num_cpus=1)
    ray.init(address=cluster.address)

    @ray.remote
    def f(x):
        time.sleep(0.010)
        return ray.worker.global_worker.node.unique_id

    # This object will be local to one of the raylets. Make sure
    # this doesn't prevent tasks from being scheduled on other raylets.
    x = ray.put(np.zeros(1000000))

    attempt_to_load_balance(f, [x], 100, num_nodes, 25)


def wait_for_num_tasks(num_tasks, timeout=10):
    start_time = time.time()
    while time.time() - start_time < timeout:
        if len(ray.tasks()) >= num_tasks:
            return
        time.sleep(0.1)
    raise RayTestTimeoutException("Timed out while waiting for global state.")


def wait_for_num_objects(num_objects, timeout=10):
    start_time = time.time()
    while time.time() - start_time < timeout:
        if len(ray.objects()) >= num_objects:
            return
        time.sleep(0.1)
    raise RayTestTimeoutException("Timed out while waiting for global state.")


@pytest.mark.skipif(
    os.environ.get("RAY_USE_NEW_GCS") == "on",
    reason="New GCS API doesn't have a Python API yet.")
def test_global_state_api(shutdown_only):

    error_message = ("The ray global state API cannot be used "
                     "before ray.init has been called.")

    with pytest.raises(Exception, match=error_message):
        ray.objects()

    with pytest.raises(Exception, match=error_message):
        ray.tasks()

    with pytest.raises(Exception, match=error_message):
        ray.nodes()

    with pytest.raises(Exception, match=error_message):
        ray.jobs()

    ray.init(num_cpus=5, num_gpus=3, resources={"CustomResource": 1})

    assert ray.cluster_resources()["CPU"] == 5
    assert ray.cluster_resources()["GPU"] == 3
    assert ray.cluster_resources()["CustomResource"] == 1

    assert ray.objects() == {}

    job_id = ray.utils.compute_job_id_from_driver(
        ray.WorkerID(ray.worker.global_worker.worker_id))
    driver_task_id = ray.worker.global_worker.current_task_id.hex()

    # One task is put in the task table which corresponds to this driver.
    wait_for_num_tasks(1)
    task_table = ray.tasks()
    assert len(task_table) == 1
    assert driver_task_id == list(task_table.keys())[0]
    task_spec = task_table[driver_task_id]["TaskSpec"]
    nil_unique_id_hex = ray.UniqueID.nil().hex()
    nil_actor_id_hex = ray.ActorID.nil().hex()

    assert task_spec["TaskID"] == driver_task_id
    assert task_spec["ActorID"] == nil_actor_id_hex
    assert task_spec["Args"] == []
    assert task_spec["JobID"] == job_id.hex()
    assert task_spec["FunctionID"] == nil_unique_id_hex
    assert task_spec["ReturnObjectIDs"] == []

    client_table = ray.nodes()
    node_ip_address = ray.worker.global_worker.node_ip_address

    assert len(client_table) == 1
    assert client_table[0]["NodeManagerAddress"] == node_ip_address

    @ray.remote
    def f(*xs):
        return 1

    x_id = ray.put(1)
    result_id = f.remote(1, "hi", x_id)

    # Wait for one additional task to complete.
    wait_for_num_tasks(1 + 1)
    task_table = ray.tasks()
    assert len(task_table) == 1 + 1
    task_id_set = set(task_table.keys())
    task_id_set.remove(driver_task_id)
    task_id = list(task_id_set)[0]

    task_spec = task_table[task_id]["TaskSpec"]
    assert task_spec["ActorID"] == nil_actor_id_hex
    assert task_spec["Args"] == [
        signature.DUMMY_TYPE, 1, signature.DUMMY_TYPE, "hi",
        signature.DUMMY_TYPE, x_id
    ]
    assert task_spec["JobID"] == job_id.hex()
    assert task_spec["ReturnObjectIDs"] == [result_id]

    assert task_table[task_id] == ray.tasks(task_id)

    # Wait for two objects, one for the x_id and one for result_id.
    wait_for_num_objects(2)

    def wait_for_object_table():
        timeout = 10
        start_time = time.time()
        while time.time() - start_time < timeout:
            object_table = ray.objects()
            tables_ready = (object_table[x_id]["ManagerIDs"] is not None and
                            object_table[result_id]["ManagerIDs"] is not None)
            if tables_ready:
                return
            time.sleep(0.1)
        raise RayTestTimeoutException(
            "Timed out while waiting for object table to "
            "update.")

    object_table = ray.objects()
    assert len(object_table) == 2

    assert object_table[x_id] == ray.objects(x_id)
    object_table_entry = ray.objects(result_id)
    assert object_table[result_id] == object_table_entry

    job_table = ray.jobs()

    assert len(job_table) == 1
    assert job_table[0]["JobID"] == job_id.hex()
    assert job_table[0]["NodeManagerAddress"] == node_ip_address


# TODO(rkn): Pytest actually has tools for capturing stdout and stderr, so we
# should use those, but they seem to conflict with Ray's use of faulthandler.
class CaptureOutputAndError(object):
    """Capture stdout and stderr of some span.

    This can be used as follows.

        captured = {}
        with CaptureOutputAndError(captured):
            # Do stuff.
        # Access captured["out"] and captured["err"].
    """

    def __init__(self, captured_output_and_error):
        if sys.version_info >= (3, 0):
            import io
            self.output_buffer = io.StringIO()
            self.error_buffer = io.StringIO()
        else:
            import cStringIO
            self.output_buffer = cStringIO.StringIO()
            self.error_buffer = cStringIO.StringIO()
        self.captured_output_and_error = captured_output_and_error

    def __enter__(self):
        sys.stdout.flush()
        sys.stderr.flush()
        self.old_stdout = sys.stdout
        self.old_stderr = sys.stderr
        sys.stdout = self.output_buffer
        sys.stderr = self.error_buffer

    def __exit__(self, exc_type, exc_value, traceback):
        sys.stdout.flush()
        sys.stderr.flush()
        sys.stdout = self.old_stdout
        sys.stderr = self.old_stderr
        self.captured_output_and_error["out"] = self.output_buffer.getvalue()
        self.captured_output_and_error["err"] = self.error_buffer.getvalue()


def test_logging_to_driver(shutdown_only):
    ray.init(num_cpus=1, log_to_driver=True)

    @ray.remote
    def f():
        # It's important to make sure that these print statements occur even
        # without calling sys.stdout.flush() and sys.stderr.flush().
        for i in range(100):
            print(i)
            print(100 + i, file=sys.stderr)

    captured = {}
    with CaptureOutputAndError(captured):
        ray.get(f.remote())
        time.sleep(1)

    output_lines = captured["out"]
    for i in range(200):
        assert str(i) in output_lines

    # TODO(rkn): Check that no additional logs appear beyond what we expect
    # and that there are no duplicate logs. Once we address the issue
    # described in https://github.com/ray-project/ray/pull/5462, we should
    # also check that nothing is logged to stderr.


def test_not_logging_to_driver(shutdown_only):
    ray.init(num_cpus=1, log_to_driver=False)

    @ray.remote
    def f():
        for i in range(100):
            print(i)
            print(100 + i, file=sys.stderr)
            sys.stdout.flush()
            sys.stderr.flush()

    captured = {}
    with CaptureOutputAndError(captured):
        ray.get(f.remote())
        time.sleep(1)

    output_lines = captured["out"]
    assert len(output_lines) == 0

    # TODO(rkn): Check that no additional logs appear beyond what we expect
    # and that there are no duplicate logs. Once we address the issue
    # described in https://github.com/ray-project/ray/pull/5462, we should
    # also check that nothing is logged to stderr.


@pytest.mark.skipif(
    os.environ.get("RAY_USE_NEW_GCS") == "on",
    reason="New GCS API doesn't have a Python API yet.")
def test_workers(shutdown_only):
    num_workers = 3
    ray.init(num_cpus=num_workers)

    @ray.remote
    def f():
        return id(ray.worker.global_worker), os.getpid()

    # Wait until all of the workers have started.
    worker_ids = set()
    while len(worker_ids) != num_workers:
        worker_ids = set(ray.get([f.remote() for _ in range(10)]))


def test_specific_job_id():
    dummy_driver_id = ray.JobID.from_int(1)
    ray.init(num_cpus=1, job_id=dummy_driver_id)

    # in driver
    assert dummy_driver_id == ray._get_runtime_context().current_driver_id

    # in worker
    @ray.remote
    def f():
        return ray._get_runtime_context().current_driver_id

    assert dummy_driver_id == ray.get(f.remote())

    ray.shutdown()


def test_object_id_properties():
    id_bytes = b"00112233445566778899"
    object_id = ray.ObjectID(id_bytes)
    assert object_id.binary() == id_bytes
    object_id = ray.ObjectID.nil()
    assert object_id.is_nil()
    with pytest.raises(ValueError, match=r".*needs to have length 20.*"):
        ray.ObjectID(id_bytes + b"1234")
    with pytest.raises(ValueError, match=r".*needs to have length 20.*"):
        ray.ObjectID(b"0123456789")
    object_id = ray.ObjectID.from_random()
    assert not object_id.is_nil()
    assert object_id.binary() != id_bytes
    id_dumps = pickle.dumps(object_id)
    id_from_dumps = pickle.loads(id_dumps)
    assert id_from_dumps == object_id


@pytest.fixture
def shutdown_only_with_initialization_check():
    yield None
    # The code after the yield will run as teardown code.
    ray.shutdown()
    assert not ray.is_initialized()


def test_initialized(shutdown_only_with_initialization_check):
    assert not ray.is_initialized()
    ray.init(num_cpus=0)
    assert ray.is_initialized()


def test_initialized_local_mode(shutdown_only_with_initialization_check):
    assert not ray.is_initialized()
    ray.init(num_cpus=0, local_mode=True)
    assert ray.is_initialized()


def test_wait_reconstruction(shutdown_only):
    ray.init(num_cpus=1, object_store_memory=int(10**8))

    @ray.remote
    def f():
        return np.zeros(6 * 10**7, dtype=np.uint8)

    x_id = f.remote()
    ray.wait([x_id])
    ray.wait([f.remote()])
    assert not ray.worker.global_worker.core_worker.object_exists(x_id)
    ready_ids, _ = ray.wait([x_id])
    assert len(ready_ids) == 1


def test_ray_setproctitle(ray_start_2_cpus):
    @ray.remote
    class UniqueName(object):
        def __init__(self):
            assert setproctitle.getproctitle() == "ray_UniqueName:__init__()"

        def f(self):
            assert setproctitle.getproctitle() == "ray_UniqueName:f()"

    @ray.remote
    def unique_1():
        assert setproctitle.getproctitle(
        ) == "ray_worker:ray.tests.test_basic.unique_1()"

    actor = UniqueName.remote()
    ray.get(actor.f.remote())
    ray.get(unique_1.remote())


def test_duplicate_error_messages(shutdown_only):
    ray.init(num_cpus=0)

    driver_id = ray.WorkerID.nil()
    error_data = ray.gcs_utils.construct_error_message(driver_id, "test",
                                                       "message", 0)

    # Push the same message to the GCS twice (they are the same because we
    # do not include a timestamp).

    r = ray.worker.global_worker.redis_client

    r.execute_command("RAY.TABLE_APPEND",
                      ray.gcs_utils.TablePrefix.Value("ERROR_INFO"),
                      ray.gcs_utils.TablePubsub.Value("ERROR_INFO_PUBSUB"),
                      driver_id.binary(), error_data)

    # Before https://github.com/ray-project/ray/pull/3316 this would
    # give an error
    r.execute_command("RAY.TABLE_APPEND",
                      ray.gcs_utils.TablePrefix.Value("ERROR_INFO"),
                      ray.gcs_utils.TablePubsub.Value("ERROR_INFO_PUBSUB"),
                      driver_id.binary(), error_data)


@pytest.mark.skipif(
    os.getenv("TRAVIS") is None,
    reason="This test should only be run on Travis.")
def test_ray_stack(ray_start_2_cpus):
    def unique_name_1():
        time.sleep(1000)

    @ray.remote
    def unique_name_2():
        time.sleep(1000)

    @ray.remote
    def unique_name_3():
        unique_name_1()

    unique_name_2.remote()
    unique_name_3.remote()

    success = False
    start_time = time.time()
    while time.time() - start_time < 30:
        # Attempt to parse the "ray stack" call.
        output = ray.utils.decode(subprocess.check_output(["ray", "stack"]))
        if ("unique_name_1" in output and "unique_name_2" in output
                and "unique_name_3" in output):
            success = True
            break

    if not success:
        raise Exception("Failed to find necessary information with "
                        "'ray stack'")


def test_pandas_parquet_serialization():
    # Only test this if pandas is installed
    pytest.importorskip("pandas")

    import pandas as pd
    import pyarrow as pa
    import pyarrow.parquet as pq

    tempdir = tempfile.mkdtemp()
    filename = os.path.join(tempdir, "parquet-test")
    pd.DataFrame({"col1": [0, 1], "col2": [0, 1]}).to_parquet(filename)
    with open(os.path.join(tempdir, "parquet-compression"), "wb") as f:
        table = pa.Table.from_arrays([pa.array([1, 2, 3])], ["hello"])
        pq.write_table(table, f, compression="lz4")
    # Clean up
    shutil.rmtree(tempdir)


def test_socket_dir_not_existing(shutdown_only):
    random_name = ray.ObjectID.from_random().hex()
    temp_raylet_socket_dir = "/tmp/ray/tests/{}".format(random_name)
    temp_raylet_socket_name = os.path.join(temp_raylet_socket_dir,
                                           "raylet_socket")
    ray.init(num_cpus=1, raylet_socket_name=temp_raylet_socket_name)


def test_raylet_is_robust_to_random_messages(ray_start_regular):
    node_manager_address = None
    node_manager_port = None
    for client in ray.nodes():
        if "NodeManagerAddress" in client:
            node_manager_address = client["NodeManagerAddress"]
            node_manager_port = client["NodeManagerPort"]
    assert node_manager_address
    assert node_manager_port
    # Try to bring down the node manager:
    s = socket.socket(socket.AF_INET, socket.SOCK_STREAM)
    s.connect((node_manager_address, node_manager_port))
    s.send(1000 * b"asdf")

    @ray.remote
    def f():
        return 1

    assert ray.get(f.remote()) == 1


def test_non_ascii_comment(ray_start_regular):
    @ray.remote
    def f():
        # 日本語 Japanese comment
        return 1

    assert ray.get(f.remote()) == 1


@ray.remote
def echo(x):
    return x


@ray.remote
class WithConstructor(object):
    def __init__(self, data):
        self.data = data

    def get_data(self):
        return self.data


@ray.remote
class WithoutConstructor(object):
    def set_data(self, data):
        self.data = data

    def get_data(self):
        return self.data


class BaseClass(object):
    def __init__(self, data):
        self.data = data

    def get_data(self):
        return self.data


@ray.remote
class DerivedClass(BaseClass):
    def __init__(self, data):
        # Due to different behaviors of super in Python 2 and Python 3,
        # we use BaseClass directly here.
        BaseClass.__init__(self, data)


def test_load_code_from_local(shutdown_only):
    ray.init(load_code_from_local=True, num_cpus=4)
    message = "foo"
    # Test normal function.
    assert ray.get(echo.remote(message)) == message
    # Test actor class with constructor.
    actor = WithConstructor.remote(1)
    assert ray.get(actor.get_data.remote()) == 1
    # Test actor class without constructor.
    actor = WithoutConstructor.remote()
    actor.set_data.remote(1)
    assert ray.get(actor.get_data.remote()) == 1
    # Test derived actor class.
    actor = DerivedClass.remote(1)
    assert ray.get(actor.get_data.remote()) == 1
    # Test using ray.remote decorator on raw classes.
    base_actor_class = ray.remote(num_cpus=1)(BaseClass)
    base_actor = base_actor_class.remote(message)
    assert ray.get(base_actor.get_data.remote()) == message


def test_shutdown_disconnect_global_state():
    ray.init(num_cpus=0)
    ray.shutdown()

    with pytest.raises(Exception) as e:
        ray.objects()
    assert str(e.value).endswith("ray.init has been called.")


@pytest.mark.parametrize(
    "ray_start_object_store_memory", [150 * 1024 * 1024], indirect=True)
def test_put_pins_object(ray_start_object_store_memory):
    x_id = ray.put("HI")
    x_copy = ray.ObjectID(x_id.binary())
    assert ray.get(x_copy) == "HI"

    # x cannot be evicted since x_id pins it
    for _ in range(10):
        ray.put(np.zeros(10 * 1024 * 1024))
    assert ray.get(x_id) == "HI"
    assert ray.get(x_copy) == "HI"

    # now it can be evicted since x_id pins it but x_copy does not
    del x_id
    for _ in range(10):
        ray.put(np.zeros(10 * 1024 * 1024))
    with pytest.raises(ray.exceptions.UnreconstructableError):
        ray.get(x_copy)

    # weakref put
    y_id = ray.put("HI", weakref=True)
    for _ in range(10):
        ray.put(np.zeros(10 * 1024 * 1024))
    with pytest.raises(ray.exceptions.UnreconstructableError):
        ray.get(y_id)

    @ray.remote
    def check_no_buffer_ref(x):
        assert x[0].get_buffer_ref() is None

    z_id = ray.put("HI")
    assert z_id.get_buffer_ref() is not None
    ray.get(check_no_buffer_ref.remote([z_id]))


@pytest.mark.parametrize(
    "ray_start_object_store_memory", [150 * 1024 * 1024], indirect=True)
def test_redis_lru_with_set(ray_start_object_store_memory):
    x = np.zeros(8 * 10**7, dtype=np.uint8)
    x_id = ray.put(x, weakref=True)

    # Remove the object from the object table to simulate Redis LRU eviction.
    removed = False
    start_time = time.time()
    while time.time() < start_time + 10:
        if ray.state.state.redis_clients[0].delete(b"OBJECT" +
                                                   x_id.binary()) == 1:
            removed = True
            break
    assert removed

    # Now evict the object from the object store.
    ray.put(x)  # This should not crash.


def test_decorated_function(ray_start_regular):
    def function_invocation_decorator(f):
        def new_f(args, kwargs):
            # Reverse the arguments.
            return f(args[::-1], {"d": 5}), kwargs

        return new_f

    def f(a, b, c, d=None):
        return a, b, c, d

    f.__ray_invocation_decorator__ = function_invocation_decorator
    f = ray.remote(f)

    result_id, kwargs = f.remote(1, 2, 3, d=4)
    assert kwargs == {"d": 4}
    assert ray.get(result_id) == (3, 2, 1, 5)


def test_get_postprocess(ray_start_regular):
    def get_postprocessor(object_ids, values):
        return [value for value in values if value > 0]

    ray.worker.global_worker._post_get_hooks.append(get_postprocessor)

    assert ray.get(
        [ray.put(i) for i in [0, 1, 3, 5, -1, -3, 4]]) == [1, 3, 5, 4]


def test_export_after_shutdown(ray_start_regular):
    # This test checks that we can use actor and remote function definitions
    # across multiple Ray sessions.

    @ray.remote
    def f():
        pass

    @ray.remote
    class Actor(object):
        def method(self):
            pass

    ray.get(f.remote())
    a = Actor.remote()
    ray.get(a.method.remote())

    ray.shutdown()

    # Start Ray and use the remote function and actor again.
    ray.init(num_cpus=1)
    ray.get(f.remote())
    a = Actor.remote()
    ray.get(a.method.remote())

    ray.shutdown()

    # Start Ray again and make sure that these definitions can be exported from
    # workers.
    ray.init(num_cpus=2)

    @ray.remote
    def export_definitions_from_worker(remote_function, actor_class):
        ray.get(remote_function.remote())
        actor_handle = actor_class.remote()
        ray.get(actor_handle.method.remote())

    ray.get(export_definitions_from_worker.remote(f, Actor))


def test_invalid_unicode_in_worker_log(shutdown_only):
    info = ray.init(num_cpus=1)

    logs_dir = os.path.join(info["session_dir"], "logs")

    # Wait till first worker log file is created.
    while True:
        log_file_paths = glob.glob("{}/worker*.out".format(logs_dir))
        if len(log_file_paths) == 0:
            time.sleep(0.2)
        else:
            break

    with open(log_file_paths[0], "wb") as f:
        f.write(b"\xe5abc\nline2\nline3\n")
        f.write(b"\xe5abc\nline2\nline3\n")
        f.write(b"\xe5abc\nline2\nline3\n")
        f.flush()

    # Wait till the log monitor reads the file.
    time.sleep(1.0)

    # Make sure that nothing has died.
    assert ray.services.remaining_processes_alive()


@pytest.mark.skip(reason="This test is too expensive to run.")
def test_move_log_files_to_old(shutdown_only):
    info = ray.init(num_cpus=1)

    logs_dir = os.path.join(info["session_dir"], "logs")

    @ray.remote
    class Actor(object):
        def f(self):
            print("function f finished")

    # First create a temporary actor.
    actors = [
        Actor.remote() for i in range(ray_constants.LOG_MONITOR_MAX_OPEN_FILES)
    ]
    ray.get([a.f.remote() for a in actors])

    # Make sure no log files are in the "old" directory before the actors
    # are killed.
    assert len(glob.glob("{}/old/worker*.out".format(logs_dir))) == 0

    # Now kill the actors so the files get moved to logs/old/.
    [a.__ray_terminate__.remote() for a in actors]

    while True:
        log_file_paths = glob.glob("{}/old/worker*.out".format(logs_dir))
        if len(log_file_paths) > 0:
            with open(log_file_paths[0], "r") as f:
                assert "function f finished\n" in f.readlines()
            break

    # Make sure that nothing has died.
    assert ray.services.remaining_processes_alive()<|MERGE_RESOLUTION|>--- conflicted
+++ resolved
@@ -1221,15 +1221,9 @@
 
     f_direct = f.options(is_direct_call=True)
     assert ray.get(f_direct.remote(2)) == 3
-<<<<<<< HEAD
-    print("b")
     for _ in range(10):
         assert ray.get([f_direct.remote(i) for i in range(100)]) == list(
             range(1, 101))
-=======
-    assert ray.get([f_direct.remote(i) for i in range(100)]) == list(
-        range(1, 101))
->>>>>>> 33040d73
 
 
 def test_direct_call_refcount(ray_start_regular):
