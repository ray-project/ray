--- conflicted
+++ resolved
@@ -460,12 +460,9 @@
     # bpo-39492: reducer_override used to induce a spurious reference cycle
     # inside the Pickler object, that could prevent all serialized objects
     # from being garbage-collected without explicity invoking gc.collect.
-<<<<<<< HEAD
-    f = lambda: 4669201609102990671853203821578  # pylint: disable=E731
-=======
+
     def f():
         return 4669201609102990671853203821578
->>>>>>> 734629b4
 
     wr = weakref.ref(f)
 
