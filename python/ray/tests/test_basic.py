--- conflicted
+++ resolved
@@ -1216,7 +1216,6 @@
         range(1, 101))
 
 
-<<<<<<< HEAD
 def test_direct_call_refcount(ray_start_regular):
     @ray.remote
     def f(x):
@@ -1236,7 +1235,8 @@
     # Temporary objects should be retained for chained callers.
     y = f_direct.remote(sleep.options(is_direct_call=True).remote())
     assert ray.get(y) == 2
-=======
+
+
 def test_direct_call_matrix(shutdown_only):
     ray.init(object_store_memory=1000 * 1024 * 1024)
 
@@ -1300,7 +1300,6 @@
             for dest_actor in [False, True]:
                 for out_of_band in [False, True]:
                     check(source_actor, dest_actor, is_large, out_of_band)
->>>>>>> 8ff393a7
 
 
 def test_direct_call_chain(ray_start_regular):
