--- conflicted
+++ resolved
@@ -342,13 +342,8 @@
             _cleanup_ray_start(env)
 
 
-<<<<<<< HEAD
-def test_dashboard_with_token_auth_integration(setup_cluster_with_token_auth):
-    """Test that dashboard components work with token authentication.
-=======
 def test_e2e_operations_with_token_auth(setup_cluster_with_token_auth):
     """Test that e2e operations work with token authentication enabled.
->>>>>>> 5bff52ab
 
     This verifies that with token auth enabled:
     1. Job submission works
