--- conflicted
+++ resolved
@@ -19,11 +19,7 @@
     _RAYLET_AVAILABLE = False
     AuthenticationTokenLoader = None
 
-<<<<<<< HEAD
-from ray.tests.authentication_test_utils import (
-=======
 from ray._private.authentication_test_utils import (
->>>>>>> 30617648
     clear_auth_token_sources,
     reset_auth_token_state,
     set_auth_mode,
@@ -193,7 +189,6 @@
 
     set_env_auth_token(client_token)
     reset_auth_token_state()
-<<<<<<< HEAD
 
     if tokens_match:
         # Should succeed - test gRPC calls work
@@ -207,21 +202,6 @@
         def test_func():
             return "success"
 
-=======
-
-    if tokens_match:
-        # Should succeed - test gRPC calls work
-        ray.init(address=cluster.address)
-
-        obj_ref = ray.put("test_data")
-        result = ray.get(obj_ref)
-        assert result == "test_data"
-
-        @ray.remote
-        def test_func():
-            return "success"
-
->>>>>>> 30617648
         result = ray.get(test_func.remote())
         assert result == "success"
 
@@ -242,18 +222,13 @@
     """Test that ray start fails when auth_mode=token but no token exists."""
     # Set up environment with token auth enabled but no token
     env = os.environ.copy()
-<<<<<<< HEAD
-    env["RAY_auth_mode"] = "token"
-=======
     env["RAY_AUTH_MODE"] = "token"
->>>>>>> 30617648
     env.pop("RAY_AUTH_TOKEN", None)
     env.pop("RAY_AUTH_TOKEN_PATH", None)
 
     # Ensure no default token file exists (already cleaned by fixture)
     default_token_path = Path.home() / ".ray" / "auth_token"
     assert not default_token_path.exists()
-<<<<<<< HEAD
 
     # When specifying an address, we need a head node to connect to
     cluster_info = None
@@ -278,7 +253,7 @@
     test_token = "a" * 32
     env = os.environ.copy()
     env["RAY_AUTH_TOKEN"] = test_token
-    env["RAY_auth_mode"] = "token"
+    env["RAY_AUTH_MODE"] = "token"
 
     try:
         # Start head node - should succeed
@@ -302,56 +277,6 @@
         wait_for_condition(cluster_ready, timeout=10)
         assert ray.is_initialized()
 
-=======
-
-    # When specifying an address, we need a head node to connect to
-    cluster_info = None
-    if not is_head:
-        cluster_info = request.getfixturevalue("setup_cluster_with_token_auth")
-        cluster = cluster_info["cluster"]
-        ray.shutdown()
-
-    # Prepare arguments
-    if is_head:
-        args = ["--head", "--port=0"]
-    else:
-        args = [f"--address={cluster.address}"]
-
-    # Try to start node - should fail
-    _run_ray_start_and_verify_status(args, env, expect_success=False)
-
-
-def test_ray_start_head_with_token_succeeds():
-    """Test that ray start --head succeeds when token auth is enabled with a valid token."""
-    # Set up environment with token auth and a valid token
-    test_token = "a" * 32
-    env = os.environ.copy()
-    env["RAY_AUTH_TOKEN"] = test_token
-    env["RAY_AUTH_MODE"] = "token"
-
-    try:
-        # Start head node - should succeed
-        _run_ray_start_and_verify_status(
-            ["--head", "--port=0"], env, expect_success=True
-        )
-
-        # Verify we can connect to the cluster with ray.init()
-        set_env_auth_token(test_token)
-        set_auth_mode("token")
-        reset_auth_token_state()
-
-        # Wait for cluster to be ready
-        def cluster_ready():
-            try:
-                ray.init(address="auto")
-                return True
-            except Exception:
-                return False
-
-        wait_for_condition(cluster_ready, timeout=10)
-        assert ray.is_initialized()
-
->>>>>>> 30617648
         # Test basic operations work
         @ray.remote
         def test_func():
@@ -378,11 +303,7 @@
 
     # Set up environment for worker
     env = os.environ.copy()
-<<<<<<< HEAD
-    env["RAY_auth_mode"] = "token"
-=======
     env["RAY_AUTH_MODE"] = "token"
->>>>>>> 30617648
 
     if token_match == "correct":
         env["RAY_AUTH_TOKEN"] = cluster_token
@@ -419,8 +340,6 @@
             if ray.is_initialized():
                 ray.shutdown()
             _cleanup_ray_start(env)
-<<<<<<< HEAD
-=======
 
 
 def test_e2e_operations_with_token_auth(setup_cluster_with_token_auth):
@@ -477,7 +396,6 @@
     assert (
         final_status == "SUCCEEDED"
     ), f"Job should succeed, got status: {final_status}"
->>>>>>> 30617648
 
 
 if __name__ == "__main__":
