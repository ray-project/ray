--- conflicted
+++ resolved
@@ -11,7 +11,7 @@
 import ray._private.gcs_utils as gcs_utils
 import ray.ray_constants as ray_constants
 from ray.exceptions import RayTaskError, RayActorError, GetTimeoutError
-from ray._private.gcs_pubsub import GcsPublisher
+from ray._private.gcs_pubsub import gcs_pubsub_enabled, GcsPublisher
 from ray._private.test_utils import (wait_for_condition, SignalActor,
                                      init_error_pubsub, get_error_message,
                                      convert_actor_state)
@@ -65,16 +65,6 @@
 
 def test_publish_error_to_driver(ray_start_regular, error_pubsub):
     address_info = ray_start_regular
-<<<<<<< HEAD
-    address = address_info["address"]
-    redis_client = None
-    gcs_publisher = None
-    if gcs_utils.use_gcs_for_bootstrap():
-        gcs_publisher = GcsPublisher(address=address)
-    else:
-        redis_client = ray._private.services.create_redis_client(
-            address, password=ray.ray_constants.REDIS_DEFAULT_PASSWORD)
-=======
     redis_client = None
     gcs_publisher = None
     if gcs_pubsub_enabled():
@@ -83,7 +73,6 @@
         redis_client = ray._private.services.create_redis_client(
             address_info["redis_address"],
             password=ray.ray_constants.REDIS_DEFAULT_PASSWORD)
->>>>>>> 20ca1d85
 
     error_message = "Test error message"
     ray._private.utils.publish_error_to_driver(
