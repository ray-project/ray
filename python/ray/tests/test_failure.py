--- conflicted
+++ resolved
@@ -105,7 +105,6 @@
             ray.get(objects)
         assert err.type is exception
 
-<<<<<<< HEAD
     signal1 = SignalActor.remote()
     actor = Actor.options(max_concurrency=2).remote()
     expect_exception(
@@ -119,19 +118,6 @@
         [actor.bad_func2.remote(),
          actor.slow_func.remote(signal2)], ray.exceptions.RayActorError)
     ray.get(signal2.send.remote())
-=======
-    f = random_path()
-    actor = Actor.options(max_concurrency=2).remote()
-    expect_exception([actor.bad_func1.remote(),
-                      actor.slow_func.remote(f)], ray.exceptions.RayTaskError)
-    touch(f)
-
-    f = random_path()
-    actor = Actor.options(max_concurrency=2).remote()
-    expect_exception([actor.bad_func2.remote(),
-                      actor.slow_func.remote(f)], ray.exceptions.RayActorError)
-    touch(f)
->>>>>>> 357232d1
 
 
 def test_fail_importing_remote_function(ray_start_2_cpus):
