--- conflicted
+++ resolved
@@ -65,14 +65,8 @@
 
 def test_publish_error_to_driver(ray_start_regular, error_pubsub):
     address_info = ray_start_regular
-<<<<<<< HEAD
-    address = address_info["bootstrap_address"]
-    redis_client = ray._private.services.create_redis_client(
-        address, password=ray.ray_constants.REDIS_DEFAULT_PASSWORD)
-=======
     address = address_info["address"]
     redis_client = None
->>>>>>> dbbd2cba
     gcs_publisher = None
     if gcs_utils.use_gcs_for_bootstrap():
         gcs_publisher = GcsPublisher(address=address)
