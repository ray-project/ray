from __future__ import absolute_import
from __future__ import division
from __future__ import print_function

import json
import os
import pytest
import sys
import tempfile
import threading
import time

import numpy as np
import redis

import ray
import ray.ray_constants as ray_constants
from ray.cluster_utils import Cluster
from ray.test_utils import (
    relevant_errors,
    wait_for_errors,
    RayTestTimeoutException,
)


def test_failed_task(ray_start_regular):
    @ray.remote
    def throw_exception_fct1():
        raise Exception("Test function 1 intentionally failed.")

    @ray.remote
    def throw_exception_fct2():
        raise Exception("Test function 2 intentionally failed.")

    @ray.remote(num_return_vals=3)
    def throw_exception_fct3(x):
        raise Exception("Test function 3 intentionally failed.")

    throw_exception_fct1.remote()
    throw_exception_fct1.remote()
    wait_for_errors(ray_constants.TASK_PUSH_ERROR, 2)
    assert len(relevant_errors(ray_constants.TASK_PUSH_ERROR)) == 2
    for task in relevant_errors(ray_constants.TASK_PUSH_ERROR):
        msg = task.get("message")
        assert "Test function 1 intentionally failed." in msg

    x = throw_exception_fct2.remote()
    try:
        ray.get(x)
    except Exception as e:
        assert "Test function 2 intentionally failed." in str(e)
    else:
        # ray.get should throw an exception.
        assert False

    x, y, z = throw_exception_fct3.remote(1.0)
    for ref in [x, y, z]:
        try:
            ray.get(ref)
        except Exception as e:
            assert "Test function 3 intentionally failed." in str(e)
        else:
            # ray.get should throw an exception.
            assert False

    class CustomException(ValueError):
        pass

    @ray.remote
    def f():
        raise CustomException("This function failed.")

    try:
        ray.get(f.remote())
    except Exception as e:
        assert "This function failed." in str(e)
        assert isinstance(e, CustomException)
        assert isinstance(e, ray.exceptions.RayTaskError)
        assert "RayTaskError(CustomException)" in repr(e)
    else:
        # ray.get should throw an exception.
        assert False


def test_fail_importing_remote_function(ray_start_2_cpus):
    # Create the contents of a temporary Python file.
    temporary_python_file = """
def temporary_helper_function():
    return 1
"""

    f = tempfile.NamedTemporaryFile(suffix=".py")
    f.write(temporary_python_file.encode("ascii"))
    f.flush()
    directory = os.path.dirname(f.name)
    # Get the module name and strip ".py" from the end.
    module_name = os.path.basename(f.name)[:-3]
    sys.path.append(directory)
    module = __import__(module_name)

    # Define a function that closes over this temporary module. This should
    # fail when it is unpickled.
    @ray.remote
    def g():
        try:
            module.temporary_python_file()
        except Exception:
            # This test is not concerned with the error from running this
            # function. Only from unpickling the remote function.
            pass

    # Invoke the function so that the definition is exported.
    g.remote()

    wait_for_errors(ray_constants.REGISTER_REMOTE_FUNCTION_PUSH_ERROR, 2)
    errors = relevant_errors(ray_constants.REGISTER_REMOTE_FUNCTION_PUSH_ERROR)
    assert len(errors) == 2
    assert "No module named" in errors[0]["message"]
    assert "No module named" in errors[1]["message"]

    # Check that if we try to call the function it throws an exception and
    # does not hang.
    for _ in range(10):
        with pytest.raises(Exception):
            ray.get(g.remote())

    f.close()

    # Clean up the junk we added to sys.path.
    sys.path.pop(-1)


def test_failed_function_to_run(ray_start_2_cpus):
    def f(worker):
        if ray.worker.global_worker.mode == ray.WORKER_MODE:
            raise Exception("Function to run failed.")

    ray.worker.global_worker.run_function_on_all_workers(f)
    wait_for_errors(ray_constants.FUNCTION_TO_RUN_PUSH_ERROR, 2)
    # Check that the error message is in the task info.
    errors = relevant_errors(ray_constants.FUNCTION_TO_RUN_PUSH_ERROR)
    assert len(errors) == 2
    assert "Function to run failed." in errors[0]["message"]
    assert "Function to run failed." in errors[1]["message"]


def test_fail_importing_actor(ray_start_regular):
    # Create the contents of a temporary Python file.
    temporary_python_file = """
def temporary_helper_function():
    return 1
"""

    f = tempfile.NamedTemporaryFile(suffix=".py")
    f.write(temporary_python_file.encode("ascii"))
    f.flush()
    directory = os.path.dirname(f.name)
    # Get the module name and strip ".py" from the end.
    module_name = os.path.basename(f.name)[:-3]
    sys.path.append(directory)
    module = __import__(module_name)

    # Define an actor that closes over this temporary module. This should
    # fail when it is unpickled.
    @ray.remote
    class Foo(object):
        def __init__(self):
            self.x = module.temporary_python_file()

        def get_val(self):
            return 1

    # There should be no errors yet.
    assert len(ray.errors()) == 0

    # Create an actor.
    foo = Foo.remote()

    # Wait for the error to arrive.
    wait_for_errors(ray_constants.REGISTER_ACTOR_PUSH_ERROR, 1)
    errors = relevant_errors(ray_constants.REGISTER_ACTOR_PUSH_ERROR)
    assert "No module named" in errors[0]["message"]

    # Wait for the error from when the __init__ tries to run.
    wait_for_errors(ray_constants.TASK_PUSH_ERROR, 1)
    errors = relevant_errors(ray_constants.TASK_PUSH_ERROR)
    assert ("failed to be imported, and so cannot execute this method" in
            errors[0]["message"])

    # Check that if we try to get the function it throws an exception and
    # does not hang.
    with pytest.raises(Exception):
        ray.get(foo.get_val.remote())

    # Wait for the error from when the call to get_val.
    wait_for_errors(ray_constants.TASK_PUSH_ERROR, 2)
    errors = relevant_errors(ray_constants.TASK_PUSH_ERROR)
    assert ("failed to be imported, and so cannot execute this method" in
            errors[1]["message"])

    f.close()

    # Clean up the junk we added to sys.path.
    sys.path.pop(-1)


def test_failed_actor_init(ray_start_regular):
    error_message1 = "actor constructor failed"
    error_message2 = "actor method failed"

    @ray.remote
    class FailedActor(object):
        def __init__(self):
            raise Exception(error_message1)

        def fail_method(self):
            raise Exception(error_message2)

    a = FailedActor.remote()

    # Make sure that we get errors from a failed constructor.
    wait_for_errors(ray_constants.TASK_PUSH_ERROR, 1)
    errors = relevant_errors(ray_constants.TASK_PUSH_ERROR)
    assert len(errors) == 1
    assert error_message1 in errors[0]["message"]

    # Make sure that we get errors from a failed method.
    a.fail_method.remote()
    wait_for_errors(ray_constants.TASK_PUSH_ERROR, 2)
    errors = relevant_errors(ray_constants.TASK_PUSH_ERROR)
    assert len(errors) == 2
    assert error_message1 in errors[1]["message"]


def test_failed_actor_method(ray_start_regular):
    error_message2 = "actor method failed"

    @ray.remote
    class FailedActor(object):
        def __init__(self):
            pass

        def fail_method(self):
            raise Exception(error_message2)

    a = FailedActor.remote()

    # Make sure that we get errors from a failed method.
    a.fail_method.remote()
    wait_for_errors(ray_constants.TASK_PUSH_ERROR, 1)
    errors = relevant_errors(ray_constants.TASK_PUSH_ERROR)
    assert len(errors) == 1
    assert error_message2 in errors[0]["message"]


def test_incorrect_method_calls(ray_start_regular):
    @ray.remote
    class Actor(object):
        def __init__(self, missing_variable_name):
            pass

        def get_val(self, x):
            pass

    # Make sure that we get errors if we call the constructor incorrectly.

    # Create an actor with too few arguments.
    with pytest.raises(Exception):
        a = Actor.remote()

    # Create an actor with too many arguments.
    with pytest.raises(Exception):
        a = Actor.remote(1, 2)

    # Create an actor the correct number of arguments.
    a = Actor.remote(1)

    # Call a method with too few arguments.
    with pytest.raises(Exception):
        a.get_val.remote()

    # Call a method with too many arguments.
    with pytest.raises(Exception):
        a.get_val.remote(1, 2)
    # Call a method that doesn't exist.
    with pytest.raises(AttributeError):
        a.nonexistent_method()
    with pytest.raises(AttributeError):
        a.nonexistent_method.remote()


def test_worker_raising_exception(ray_start_regular):
    @ray.remote
    def f():
        # This is the only reasonable variable we can set here that makes the
        # execute_task function fail after the task got executed.
        ray.experimental.signal.reset = None

    # Running this task should cause the worker to raise an exception after
    # the task has successfully completed.
    f.remote()

    wait_for_errors(ray_constants.WORKER_CRASH_PUSH_ERROR, 1)
    wait_for_errors(ray_constants.WORKER_DIED_PUSH_ERROR, 1)


def test_worker_dying(ray_start_regular):
    # Define a remote function that will kill the worker that runs it.
    @ray.remote
    def f():
        eval("exit()")

    with pytest.raises(ray.exceptions.RayWorkerError):
        ray.get(f.remote())

    wait_for_errors(ray_constants.WORKER_DIED_PUSH_ERROR, 1)

    errors = relevant_errors(ray_constants.WORKER_DIED_PUSH_ERROR)
    assert len(errors) == 1
    assert "died or was killed while executing" in errors[0]["message"]


def test_actor_worker_dying(ray_start_regular):
    @ray.remote
    class Actor(object):
        def kill(self):
            eval("exit()")

    @ray.remote
    def consume(x):
        pass

    a = Actor.remote()
    [obj], _ = ray.wait([a.kill.remote()], timeout=5.0)
    with pytest.raises(ray.exceptions.RayActorError):
        ray.get(obj)
    with pytest.raises(ray.exceptions.RayTaskError):
        ray.get(consume.remote(obj))
    wait_for_errors(ray_constants.WORKER_DIED_PUSH_ERROR, 1)


def test_actor_worker_dying_future_tasks(ray_start_regular):
    @ray.remote
    class Actor(object):
        def getpid(self):
            return os.getpid()

        def sleep(self):
            time.sleep(1)

    a = Actor.remote()
    pid = ray.get(a.getpid.remote())
    tasks1 = [a.sleep.remote() for _ in range(10)]
    os.kill(pid, 9)
    time.sleep(0.1)
    tasks2 = [a.sleep.remote() for _ in range(10)]
    for obj in tasks1 + tasks2:
        with pytest.raises(Exception):
            ray.get(obj)

    wait_for_errors(ray_constants.WORKER_DIED_PUSH_ERROR, 1)


def test_actor_worker_dying_nothing_in_progress(ray_start_regular):
    @ray.remote
    class Actor(object):
        def getpid(self):
            return os.getpid()

    a = Actor.remote()
    pid = ray.get(a.getpid.remote())
    os.kill(pid, 9)
    time.sleep(0.1)
    task2 = a.getpid.remote()
    with pytest.raises(Exception):
        ray.get(task2)


def test_actor_scope_or_intentionally_killed_message(ray_start_regular):
    @ray.remote
    class Actor(object):
        pass

    a = Actor.remote()
    a = Actor.remote()
    a.__ray_terminate__.remote()
    time.sleep(1)
    assert len(
        ray.errors()) == 0, ("Should not have propogated an error - {}".format(
            ray.errors()))


@pytest.mark.skip("This test does not work yet.")
@pytest.mark.parametrize(
    "ray_start_object_store_memory", [10**6], indirect=True)
def test_put_error1(ray_start_object_store_memory):
    num_objects = 3
    object_size = 4 * 10**5

    # Define a task with a single dependency, a numpy array, that returns
    # another array.
    @ray.remote
    def single_dependency(i, arg):
        arg = np.copy(arg)
        arg[0] = i
        return arg

    @ray.remote
    def put_arg_task():
        # Launch num_objects instances of the remote task, each dependent
        # on the one before it. The result of the first task should get
        # evicted.
        args = []
        arg = single_dependency.remote(0, np.zeros(
            object_size, dtype=np.uint8))
        for i in range(num_objects):
            arg = single_dependency.remote(i, arg)
            args.append(arg)

        # Get the last value to force all tasks to finish.
        value = ray.get(args[-1])
        assert value[0] == i

        # Get the first value (which should have been evicted) to force
        # reconstruction. Currently, since we're not able to reconstruct
        # `ray.put` objects that were evicted and whose originating tasks
        # are still running, this for-loop should hang and push an error to
        # the driver.
        ray.get(args[0])

    put_arg_task.remote()

    # Make sure we receive the correct error message.
    wait_for_errors(ray_constants.PUT_RECONSTRUCTION_PUSH_ERROR, 1)


@pytest.mark.skip("This test does not work yet.")
@pytest.mark.parametrize(
    "ray_start_object_store_memory", [10**6], indirect=True)
def test_put_error2(ray_start_object_store_memory):
    # This is the same as the previous test, but it calls ray.put directly.
    num_objects = 3
    object_size = 4 * 10**5

    # Define a task with a single dependency, a numpy array, that returns
    # another array.
    @ray.remote
    def single_dependency(i, arg):
        arg = np.copy(arg)
        arg[0] = i
        return arg

    @ray.remote
    def put_task():
        # Launch num_objects instances of the remote task, each dependent
        # on the one before it. The result of the first task should get
        # evicted.
        args = []
        arg = ray.put(np.zeros(object_size, dtype=np.uint8))
        for i in range(num_objects):
            arg = single_dependency.remote(i, arg)
            args.append(arg)

        # Get the last value to force all tasks to finish.
        value = ray.get(args[-1])
        assert value[0] == i

        # Get the first value (which should have been evicted) to force
        # reconstruction. Currently, since we're not able to reconstruct
        # `ray.put` objects that were evicted and whose originating tasks
        # are still running, this for-loop should hang and push an error to
        # the driver.
        ray.get(args[0])

    put_task.remote()

    # Make sure we receive the correct error message.
    wait_for_errors(ray_constants.PUT_RECONSTRUCTION_PUSH_ERROR, 1)


def test_version_mismatch(shutdown_only):
    ray_version = ray.__version__
    ray.__version__ = "fake ray version"

    ray.init(num_cpus=1)

    wait_for_errors(ray_constants.VERSION_MISMATCH_PUSH_ERROR, 1)

    # Reset the version.
    ray.__version__ = ray_version


def test_warning_monitor_died(ray_start_2_cpus):
    @ray.remote
    def f():
        pass

    # Wait for the monitor process to start.
    ray.get(f.remote())
    time.sleep(1)

    # Cause the monitor to raise an exception by pushing a malformed message to
    # Redis. This will probably kill the raylet and the raylet_monitor in
    # addition to the monitor.
    fake_id = 20 * b"\x00"
    malformed_message = "asdf"
    redis_client = ray.worker.global_worker.redis_client
    redis_client.execute_command(
        "RAY.TABLE_ADD", ray.gcs_utils.TablePrefix.Value("HEARTBEAT_BATCH"),
        ray.gcs_utils.TablePubsub.Value("HEARTBEAT_BATCH_PUBSUB"), fake_id,
        malformed_message)

    wait_for_errors(ray_constants.MONITOR_DIED_ERROR, 1)


def test_export_large_objects(ray_start_regular):
    import ray.ray_constants as ray_constants

    large_object = np.zeros(2 * ray_constants.PICKLE_OBJECT_WARNING_SIZE)

    @ray.remote
    def f():
        large_object

    # Invoke the function so that the definition is exported.
    f.remote()

    # Make sure that a warning is generated.
    wait_for_errors(ray_constants.PICKLING_LARGE_OBJECT_PUSH_ERROR, 1)

    @ray.remote
    class Foo(object):
        def __init__(self):
            large_object

    Foo.remote()

    # Make sure that a warning is generated.
    wait_for_errors(ray_constants.PICKLING_LARGE_OBJECT_PUSH_ERROR, 2)


def test_warning_for_resource_deadlock(shutdown_only):
    # Check that we get warning messages for infeasible tasks.
    ray.init(num_cpus=1)

    @ray.remote(num_cpus=1)
    class Foo(object):
        def f(self):
            return 0

    @ray.remote
    def f():
        # Creating both actors is not possible.
        actors = [Foo.remote() for _ in range(2)]
        for a in actors:
            ray.get(a.f.remote())

    # Run in a task to check we handle the blocked task case correctly
    f.remote()
    wait_for_errors(ray_constants.RESOURCE_DEADLOCK_ERROR, 1, timeout=30)


def test_warning_for_infeasible_tasks(ray_start_regular):
    # Check that we get warning messages for infeasible tasks.

    @ray.remote(num_gpus=1)
    def f():
        pass

    @ray.remote(resources={"Custom": 1})
    class Foo(object):
        pass

    # This task is infeasible.
    f.remote()
    wait_for_errors(ray_constants.INFEASIBLE_TASK_ERROR, 1)

    # This actor placement task is infeasible.
    Foo.remote()
    wait_for_errors(ray_constants.INFEASIBLE_TASK_ERROR, 2)


def test_warning_for_infeasible_zero_cpu_actor(shutdown_only):
    # Check that we cannot place an actor on a 0 CPU machine and that we get an
    # infeasibility warning (even though the actor creation task itself
    # requires no CPUs).

    ray.init(num_cpus=0)

    @ray.remote
    class Foo(object):
        pass

    # The actor creation should be infeasible.
    Foo.remote()
    wait_for_errors(ray_constants.INFEASIBLE_TASK_ERROR, 1)


def test_warning_for_too_many_actors(shutdown_only):
    # Check that if we run a workload which requires too many workers to be
    # started that we will receive a warning.
    num_cpus = 2
    ray.init(num_cpus=num_cpus)

    @ray.remote
    class Foo(object):
        def __init__(self):
            time.sleep(1000)

    [Foo.remote() for _ in range(num_cpus * 3)]
    wait_for_errors(ray_constants.WORKER_POOL_LARGE_ERROR, 1)
    [Foo.remote() for _ in range(num_cpus)]
    wait_for_errors(ray_constants.WORKER_POOL_LARGE_ERROR, 2)


def test_warning_for_too_many_nested_tasks(shutdown_only):
    # Check that if we run a workload which requires too many workers to be
    # started that we will receive a warning.
    num_cpus = 2
    ray.init(num_cpus=num_cpus)

    @ray.remote
    def f():
        time.sleep(1000)
        return 1

    @ray.remote
    def h():
        time.sleep(1)
        ray.get(f.remote())

    @ray.remote
    def g():
        # Sleep so that the f tasks all get submitted to the scheduler after
        # the g tasks.
        time.sleep(1)
        ray.get(h.remote())

    [g.remote() for _ in range(num_cpus * 4)]
    wait_for_errors(ray_constants.WORKER_POOL_LARGE_ERROR, 1)


def test_redis_module_failure(ray_start_regular):
    address_info = ray_start_regular
    address = address_info["redis_address"]
    address = address.split(":")
    assert len(address) == 2

    def run_failure_test(expecting_message, *command):
        with pytest.raises(
                Exception, match=".*{}.*".format(expecting_message)):
            client = redis.StrictRedis(host=address[0], port=int(address[1]))
            client.execute_command(*command)

    def run_one_command(*command):
        client = redis.StrictRedis(host=address[0], port=int(address[1]))
        client.execute_command(*command)

    run_failure_test("wrong number of arguments", "RAY.TABLE_ADD", 13)
    run_failure_test("Prefix must be in the TablePrefix range",
                     "RAY.TABLE_ADD", 100000, 1, 1, 1)
    run_failure_test("Prefix must be in the TablePrefix range",
                     "RAY.TABLE_REQUEST_NOTIFICATIONS", 100000, 1, 1, 1)
    run_failure_test("Prefix must be a valid TablePrefix integer",
                     "RAY.TABLE_ADD", b"a", 1, 1, 1)
    run_failure_test("Pubsub channel must be in the TablePubsub range",
                     "RAY.TABLE_ADD", 1, 10000, 1, 1)
    run_failure_test("Pubsub channel must be a valid integer", "RAY.TABLE_ADD",
                     1, b"a", 1, 1)
    # Change the key from 1 to 2, since the previous command should have
    # succeeded at writing the key, but not publishing it.
    run_failure_test("Index is less than 0.", "RAY.TABLE_APPEND", 1, 1, 2, 1,
                     -1)
    run_failure_test("Index is not a number.", "RAY.TABLE_APPEND", 1, 1, 2, 1,
                     b"a")
    run_one_command("RAY.TABLE_APPEND", 1, 1, 2, 1)
    # It's okay to add duplicate entries.
    run_one_command("RAY.TABLE_APPEND", 1, 1, 2, 1)
    run_one_command("RAY.TABLE_APPEND", 1, 1, 2, 1, 0)
    run_one_command("RAY.TABLE_APPEND", 1, 1, 2, 1, 1)
    run_one_command("RAY.SET_ADD", 1, 1, 3, 1)
    # It's okey to add duplicate entries.
    run_one_command("RAY.SET_ADD", 1, 1, 3, 1)
    run_one_command("RAY.SET_REMOVE", 1, 1, 3, 1)
    # It's okey to remove duplicate entries.
    run_one_command("RAY.SET_REMOVE", 1, 1, 3, 1)


# Note that this test will take at least 10 seconds because it must wait for
# the monitor to detect enough missed heartbeats.
def test_warning_for_dead_node(ray_start_cluster_2_nodes):
    cluster = ray_start_cluster_2_nodes
    cluster.wait_for_nodes()

    node_ids = {item["NodeID"] for item in ray.nodes()}

    # Try to make sure that the monitor has received at least one heartbeat
    # from the node.
    time.sleep(0.5)

    # Kill both raylets.
    cluster.list_all_nodes()[1].kill_raylet()
    cluster.list_all_nodes()[0].kill_raylet()

    # Check that we get warning messages for both raylets.
    wait_for_errors(ray_constants.REMOVED_NODE_ERROR, 2, timeout=40)

    # Extract the client IDs from the error messages. This will need to be
    # changed if the error message changes.
    warning_node_ids = {
        item["message"].split(" ")[5]
        for item in relevant_errors(ray_constants.REMOVED_NODE_ERROR)
    }

    assert node_ids == warning_node_ids


def test_raylet_crash_when_get(ray_start_regular):
    def sleep_to_kill_raylet():
        # Don't kill raylet before default workers get connected.
        time.sleep(2)
        ray.worker._global_node.kill_raylet()

    thread = threading.Thread(target=sleep_to_kill_raylet)
    thread.start()
    with pytest.raises(ray.exceptions.UnreconstructableError):
        ray.get(ray.ObjectID.from_random())
    thread.join()


def test_connect_with_disconnected_node(shutdown_only):
    config = json.dumps({
        "num_heartbeats_timeout": 50,
        "raylet_heartbeat_timeout_milliseconds": 10,
    })
    cluster = Cluster()
    cluster.add_node(num_cpus=0, _internal_config=config)
    ray.init(address=cluster.address)
    info = relevant_errors(ray_constants.REMOVED_NODE_ERROR)
    assert len(info) == 0
    # This node is killed by SIGKILL, ray_monitor will mark it to dead.
    dead_node = cluster.add_node(num_cpus=0, _internal_config=config)
    cluster.remove_node(dead_node, allow_graceful=False)
    wait_for_errors(ray_constants.REMOVED_NODE_ERROR, 1, timeout=2)
    # This node is killed by SIGKILL, ray_monitor will mark it to dead.
    dead_node = cluster.add_node(num_cpus=0, _internal_config=config)
    cluster.remove_node(dead_node, allow_graceful=False)
    wait_for_errors(ray_constants.REMOVED_NODE_ERROR, 2, timeout=2)
    # This node is killed by SIGTERM, ray_monitor will not mark it again.
    removing_node = cluster.add_node(num_cpus=0, _internal_config=config)
    cluster.remove_node(removing_node, allow_graceful=True)
    with pytest.raises(RayTestTimeoutException):
        wait_for_errors(ray_constants.REMOVED_NODE_ERROR, 3, timeout=2)
    # There is no connection error to a dead node.
    info = relevant_errors(ray_constants.RAYLET_CONNECTION_ERROR)
    assert len(info) == 0


@pytest.mark.parametrize(
    "ray_start_cluster_head", [{
        "num_cpus": 5,
        "object_store_memory": 10**8
    }],
    indirect=True)
@pytest.mark.parametrize("num_actors", [1, 2, 5])
def test_parallel_actor_fill_plasma_retry(ray_start_cluster_head, num_actors):
    @ray.remote
    class LargeMemoryActor(object):
        def some_expensive_task(self):
            return np.zeros(10**8 // 2, dtype=np.uint8)

    actors = [LargeMemoryActor.remote() for _ in range(num_actors)]
    for _ in range(10):
        pending = [a.some_expensive_task.remote() for a in actors]
        while pending:
            [done], pending = ray.wait(pending, num_returns=1)


@pytest.mark.parametrize(
    "ray_start_cluster_head", [{
        "num_cpus": 2,
        "object_store_memory": 10**8
    }],
    indirect=True)
def test_fill_object_store_exception(ray_start_cluster_head):
    @ray.remote
    class LargeMemoryActor(object):
        def some_expensive_task(self):
            return np.zeros(10**8 + 2, dtype=np.uint8)

        def test(self):
            return 1

    actor = LargeMemoryActor.remote()
    with pytest.raises(ray.exceptions.RayTaskError):
        ray.get(actor.some_expensive_task.remote())
    # Make sure actor does not die
    ray.get(actor.test.remote())

    with pytest.raises(ray.exceptions.ObjectStoreFullError):
        ray.put(np.zeros(10**8 + 2, dtype=np.uint8))


<<<<<<< HEAD
if __name__ == "__main__":
    import pytest
    sys.exit(pytest.main(["-v", __file__]))
=======
@pytest.mark.parametrize(
    "ray_start_cluster", [{
        "num_nodes": 1,
        "num_cpus": 2,
    }, {
        "num_nodes": 2,
        "num_cpus": 1,
    }],
    indirect=True)
def test_direct_call_eviction(ray_start_cluster):
    @ray.remote
    def large_object():
        return np.zeros(10 * 1024 * 1024)

    large_object = large_object.options(is_direct_call=True)

    obj = large_object.remote()
    assert (isinstance(ray.get(obj), np.ndarray))
    # Evict the object.
    ray.internal.free([obj])
    while ray.worker.global_worker.core_worker.object_exists(obj):
        time.sleep(1)
    # ray.get throws an exception.
    with pytest.raises(ray.exceptions.UnreconstructableError):
        ray.get(obj)

    @ray.remote
    def dependent_task(x):
        return

    dependent_task = dependent_task.options(is_direct_call=True)

    # If the object is passed by reference, the task throws an
    # exception.
    with pytest.raises(ray.exceptions.RayTaskError):
        ray.get(dependent_task.remote(obj))


@pytest.mark.parametrize(
    "ray_start_cluster", [{
        "num_nodes": 1,
        "num_cpus": 2,
    }, {
        "num_nodes": 2,
        "num_cpus": 1,
    }],
    indirect=True)
def test_direct_call_serialized_id_eviction(ray_start_cluster):
    @ray.remote
    def large_object():
        return np.zeros(10 * 1024 * 1024)

    @ray.remote
    def get(obj_ids):
        print("get", obj_ids)
        obj_id = obj_ids[0]
        assert (isinstance(ray.get(obj_id), np.ndarray))
        # Evict the object.
        ray.internal.free(obj_ids)
        while ray.worker.global_worker.core_worker.object_exists(obj_id):
            time.sleep(1)
        with pytest.raises(ray.exceptions.UnreconstructableError):
            ray.get(obj_id)
        print("get done", obj_ids)

    large_object = large_object.options(is_direct_call=True)
    get = get.options(is_direct_call=True)

    obj = large_object.remote()
    ray.get(get.remote([obj]))


@pytest.mark.skip(
    "Uncomment once eviction errors for serialized IDs are implemented")
@pytest.mark.parametrize(
    "ray_start_cluster", [{
        "num_nodes": 2,
        "num_cpus": 10,
    }, {
        "num_nodes": 1,
        "num_cpus": 20,
    }],
    indirect=True)
def test_direct_call_serialized_id(ray_start_cluster):
    @ray.remote
    def small_object():
        # Sleep a bit before creating the object to force a timeout
        # at the getter.
        time.sleep(1)
        return 1

    @ray.remote
    def get(obj_ids):
        print("get", obj_ids)
        obj_id = obj_ids[0]
        assert ray.get(obj_id) == 1

    small_object = small_object.options(is_direct_call=True)
    get = get.options(is_direct_call=True)

    obj = small_object.remote()
    ray.get(get.remote([obj]))
>>>>>>> d2662fec
<|MERGE_RESOLUTION|>--- conflicted
+++ resolved
@@ -801,11 +801,6 @@
         ray.put(np.zeros(10**8 + 2, dtype=np.uint8))
 
 
-<<<<<<< HEAD
-if __name__ == "__main__":
-    import pytest
-    sys.exit(pytest.main(["-v", __file__]))
-=======
 @pytest.mark.parametrize(
     "ray_start_cluster", [{
         "num_nodes": 1,
@@ -908,4 +903,8 @@
 
     obj = small_object.remote()
     ray.get(get.remote([obj]))
->>>>>>> d2662fec
+
+
+if __name__ == "__main__":
+    import pytest
+    sys.exit(pytest.main(["-v", __file__]))