--- conflicted
+++ resolved
@@ -511,32 +511,6 @@
     assert errors[0].type == ray_constants.PICKLING_LARGE_OBJECT_PUSH_ERROR
 
 
-<<<<<<< HEAD
-def test_warning_all_tasks_blocked(shutdown_only):
-    ray.init(num_cpus=1, _system_config={"debug_dump_period_milliseconds": 500})
-    p = init_error_pubsub()
-
-    @ray.remote(num_cpus=1)
-    class Foo:
-        def f(self):
-            return 0
-
-    @ray.remote
-    def f():
-        # Creating both actors is not possible.
-        actors = [Foo.remote() for _ in range(3)]
-        for a in actors:
-            ray.get(a.f.remote())
-
-    # Run in a task to check we handle the blocked task case correctly
-    f.remote()
-    errors = get_error_message(p, 1, ray_constants.RESOURCE_DEADLOCK_ERROR)
-    assert len(errors) == 1
-    assert errors[0].type == ray_constants.RESOURCE_DEADLOCK_ERROR
-
-
-=======
->>>>>>> b73a007c
 def test_warning_many_actor_tasks_queued(shutdown_only):
     ray.init(num_cpus=1)
     p = init_error_pubsub()
@@ -556,49 +530,7 @@
     assert "Warning: More than 10000 tasks are pending submission to actor" in msgs[1]
     assert "Warning: More than 20000 tasks are pending submission to actor" in msgs[2]
     assert "Warning: More than 40000 tasks are pending submission to actor" in msgs[3]
-<<<<<<< HEAD
-
-
-def test_warning_actor_waiting_on_actor(shutdown_only):
-    ray.init(num_cpus=1, _system_config={"debug_dump_period_milliseconds": 500})
-    p = init_error_pubsub()
-
-    @ray.remote(num_cpus=1)
-    class Actor:
-        pass
-
-    a = Actor.remote()  # noqa
-    b = Actor.remote()  # noqa
-
-    errors = get_error_message(p, 1, ray_constants.RESOURCE_DEADLOCK_ERROR)
-    assert len(errors) == 1
-    assert errors[0].type == ray_constants.RESOURCE_DEADLOCK_ERROR
-
-
-def test_warning_task_waiting_on_actor(shutdown_only):
-    ray.init(num_cpus=1, _system_config={"debug_dump_period_milliseconds": 500})
-    p = init_error_pubsub()
-
-    @ray.remote(num_cpus=1)
-    class Actor:
-        def hello(self):
-            pass
-
-    a = Actor.remote()  # noqa
-    ray.get(a.hello.remote())
-
-    @ray.remote(num_cpus=1)
-    def f():
-        print("f running")
-        time.sleep(999)
-
-    ids = [f.remote()]  # noqa
-
-    errors = get_error_message(p, 1, ray_constants.RESOURCE_DEADLOCK_ERROR)
-    assert len(errors) == 1
-    assert errors[0].type == ray_constants.RESOURCE_DEADLOCK_ERROR
-=======
->>>>>>> b73a007c
+
 
 
 @pytest.mark.parametrize(
