--- conflicted
+++ resolved
@@ -124,39 +124,6 @@
     ray.get(signal2.send.remote())
 
 
-<<<<<<< HEAD
-=======
-def test_failed_function_to_run(ray_start_2_cpus, error_pubsub):
-    p = error_pubsub
-
-    def f(worker):
-        if ray._private.worker.global_worker.mode == ray.WORKER_MODE:
-            raise Exception("Function to run failed.")
-
-    ray._private.worker.global_worker.run_function_on_all_workers(f)
-
-    @ray.remote
-    class Actor:
-        def foo(self):
-            pass
-
-    # Functions scheduled through run_function_on_all_workers only
-    # executes on workers binded with current driver's job_id.
-    # Since the 2 prestarted workers lazily bind to job_id until the first
-    # task/actor executed, we need to schedule two actors to trigger
-    # prestart functions.
-    actors = [Actor.remote() for _ in range(2)]
-    ray.get([actor.foo.remote() for actor in actors])
-
-    # Check that the error message is in the task info.
-    errors = get_error_message(p, 2, ray_constants.FUNCTION_TO_RUN_PUSH_ERROR)
-    assert len(errors) == 2
-    assert errors[0]["type"] == ray_constants.FUNCTION_TO_RUN_PUSH_ERROR
-    assert "Function to run failed." in errors[0]["error_message"]
-    assert "Function to run failed." in errors[1]["error_message"]
-
-
->>>>>>> 478704ff
 def test_failed_actor_init(ray_start_regular, error_pubsub):
     p = error_pubsub
     error_message1 = "actor constructor failed"
