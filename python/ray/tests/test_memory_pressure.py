--- conflicted
+++ resolved
@@ -518,11 +518,7 @@
     sys.platform != "linux" and sys.platform != "linux2",
     reason="memory monitor only on linux currently",
 )
-<<<<<<< HEAD
 def test_one_actor_max_lifo_kill_next_actor(shutdown_only):
-=======
-def test_one_actor_max_fifo_kill_previous_actor(shutdown_only):
->>>>>>> e1ad0c0e
     with ray.init(
         _system_config={
             "worker_killing_policy": "retriable_fifo",
