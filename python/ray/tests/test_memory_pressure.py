from math import ceil
import sys
import time

import pytest

import ray
from ray._private import (
    ray_constants,
)
import ray._private.gcs_utils as gcs_utils
from ray._private.test_utils import wait_for_condition, raw_metrics

import numpy as np
from ray._private.utils import get_system_memory
from ray._private.utils import get_used_memory
from ray._private.state_api_test_utils import verify_failed_task

from ray.util.state.state_manager import StateDataSourceClient


memory_usage_threshold = 0.5
task_oom_retries = 1
memory_monitor_refresh_ms = 100
expected_worker_eviction_message = (
    "Task was killed due to the node running low on memory"
)


def get_local_state_client():
    hostname = ray.worker._global_node.gcs_address

    gcs_channel = ray._private.utils.init_grpc_channel(
        hostname, ray_constants.GLOBAL_GRPC_OPTIONS, asynchronous=True
    )

    gcs_aio_client = gcs_utils.GcsAioClient(address=hostname, nums_reconnect_retry=0)
    client = StateDataSourceClient(gcs_channel, gcs_aio_client)
<<<<<<< HEAD
    for node in ray.nodes():
        node_id = node["NodeID"]
        ip = node["NodeManagerAddress"]
        port = int(node["NodeManagerPort"])
        runtime_env_agent_port = int(node["RuntimeEnvAgentPort"])
        client.register_raylet_client(node_id, ip, port, runtime_env_agent_port)
=======
>>>>>>> b97d0e22

    return client


@pytest.fixture
def ray_with_memory_monitor(shutdown_only):
    with ray.init(
        num_cpus=1,
        object_store_memory=100 * 1024 * 1024,
        _system_config={
            "memory_usage_threshold": memory_usage_threshold,
            "memory_monitor_refresh_ms": memory_monitor_refresh_ms,
            "metrics_report_interval_ms": 100,
            "task_failure_entry_ttl_ms": 2 * 60 * 1000,
            "task_oom_retries": task_oom_retries,
            "min_memory_free_bytes": -1,
            "task_oom_retry_delay_base_ms": 0,
        },
    ) as addr:
        yield addr


@pytest.fixture
def ray_with_memory_monitor_no_oom_retry(shutdown_only):
    with ray.init(
        num_cpus=1,
        object_store_memory=100 * 1024 * 1024,
        _system_config={
            "memory_usage_threshold": memory_usage_threshold,
            "memory_monitor_refresh_ms": memory_monitor_refresh_ms,
            "metrics_report_interval_ms": 100,
            "task_failure_entry_ttl_ms": 2 * 60 * 1000,
            "task_oom_retries": 0,
            "min_memory_free_bytes": -1,
            "task_oom_retry_delay_base_ms": 0,
        },
    ) as addr:
        yield addr


@ray.remote
def allocate_memory(
    allocate_bytes: int,
    num_chunks: int = 10,
    allocate_interval_s: float = 0,
    post_allocate_sleep_s: float = 0,
):
    start = time.time()
    chunks = []
    # divide by 8 as each element in the array occupies 8 bytes
    bytes_per_chunk = allocate_bytes / 8 / num_chunks
    for _ in range(num_chunks):
        chunks.append([0] * ceil(bytes_per_chunk))
        time.sleep(allocate_interval_s)
    end = time.time()
    time.sleep(post_allocate_sleep_s)
    return end - start


@ray.remote
class Leaker:
    def __init__(self):
        self.leaks = []

    def allocate(self, allocate_bytes: int, sleep_time_s: int = 0):
        # divide by 8 as each element in the array occupies 8 bytes
        new_list = [0] * ceil(allocate_bytes / 8)
        self.leaks.append(new_list)

        time.sleep(sleep_time_s / 1000)

    def get_worker_id(self):
        return ray._private.worker.global_worker.core_worker.get_worker_id().hex()

    def get_actor_id(self):
        return ray._private.worker.global_worker.core_worker.get_actor_id().hex()


def get_additional_bytes_to_reach_memory_usage_pct(pct: float) -> int:
    used = get_used_memory()
    total = get_system_memory()
    bytes_needed = int(total * pct) - used
    assert bytes_needed > 0, "node has less memory than what is requested"
    return bytes_needed


def has_metric_tagged_with_value(addr, tag, value) -> bool:
    metrics = raw_metrics(addr)
    for name, samples in metrics.items():
        for sample in samples:
            if tag in set(sample.labels.values()) and sample.value == value:
                return True
    return False


@pytest.mark.skipif(
    sys.platform != "linux" and sys.platform != "linux2",
    reason="memory monitor only on linux currently",
)
def test_non_restartable_actor_throws_oom_error(ray_with_memory_monitor):
    addr = ray_with_memory_monitor
    leaker = Leaker.options(max_restarts=0, max_task_retries=0).remote()

    bytes_to_alloc = get_additional_bytes_to_reach_memory_usage_pct(
        memory_usage_threshold - 0.3
    )
    ray.get(leaker.allocate.remote(bytes_to_alloc, memory_monitor_refresh_ms * 3))

    bytes_to_alloc = get_additional_bytes_to_reach_memory_usage_pct(
        memory_usage_threshold + 0.1
    )
    with pytest.raises(ray.exceptions.OutOfMemoryError) as _:
        ray.get(leaker.allocate.remote(bytes_to_alloc, memory_monitor_refresh_ms * 3))

    wait_for_condition(
        has_metric_tagged_with_value,
        timeout=10,
        retry_interval_ms=100,
        addr=addr,
        tag="MemoryManager.ActorEviction.Total",
        value=1.0,
    )

    wait_for_condition(
        has_metric_tagged_with_value,
        timeout=10,
        retry_interval_ms=100,
        addr=addr,
        tag="Leaker.__init__",
        value=1.0,
    )


@pytest.mark.skipif(
    sys.platform != "linux" and sys.platform != "linux2",
    reason="memory monitor only on linux currently",
)
def test_restartable_actor_throws_oom_error(
    ray_with_memory_monitor,
):
    addr = ray_with_memory_monitor
    leaker = Leaker.options(max_restarts=1, max_task_retries=1).remote()

    bytes_to_alloc = get_additional_bytes_to_reach_memory_usage_pct(
        memory_usage_threshold + 0.1
    )
    with pytest.raises(ray.exceptions.OutOfMemoryError) as _:
        ray.get(leaker.allocate.remote(bytes_to_alloc, memory_monitor_refresh_ms * 3))

    wait_for_condition(
        has_metric_tagged_with_value,
        timeout=10,
        retry_interval_ms=100,
        addr=addr,
        tag="MemoryManager.ActorEviction.Total",
        value=2.0,
    )

    wait_for_condition(
        has_metric_tagged_with_value,
        timeout=10,
        retry_interval_ms=100,
        addr=addr,
        tag="Leaker.__init__",
        value=2.0,
    )


@pytest.mark.skipif(
    sys.platform != "linux" and sys.platform != "linux2",
    reason="memory monitor only on linux currently",
)
def test_restartable_actor_oom_retry_off_throws_oom_error(
    ray_with_memory_monitor_no_oom_retry,
):
    addr = ray_with_memory_monitor_no_oom_retry
    leaker = Leaker.options(max_restarts=1, max_task_retries=1).remote()

    bytes_to_alloc = get_additional_bytes_to_reach_memory_usage_pct(
        memory_usage_threshold + 0.1
    )
    with pytest.raises(ray.exceptions.OutOfMemoryError) as _:
        ray.get(leaker.allocate.remote(bytes_to_alloc, memory_monitor_refresh_ms * 3))

    wait_for_condition(
        has_metric_tagged_with_value,
        timeout=10,
        retry_interval_ms=100,
        addr=addr,
        tag="MemoryManager.ActorEviction.Total",
        value=2.0,
    )
    wait_for_condition(
        has_metric_tagged_with_value,
        timeout=10,
        retry_interval_ms=100,
        addr=addr,
        tag="Leaker.__init__",
        value=2.0,
    )


@pytest.mark.skipif(
    sys.platform != "linux" and sys.platform != "linux2",
    reason="memory monitor only on linux currently",
)
def test_non_retryable_task_killed_by_memory_monitor_with_oom_error(
    ray_with_memory_monitor,
):
    addr = ray_with_memory_monitor
    bytes_to_alloc = get_additional_bytes_to_reach_memory_usage_pct(1.1)
    with pytest.raises(ray.exceptions.OutOfMemoryError) as _:
        ray.get(allocate_memory.options(max_retries=0).remote(bytes_to_alloc))

    wait_for_condition(
        has_metric_tagged_with_value,
        timeout=10,
        retry_interval_ms=100,
        addr=addr,
        tag="MemoryManager.TaskEviction.Total",
        value=1.0,
    )
    wait_for_condition(
        has_metric_tagged_with_value,
        timeout=10,
        retry_interval_ms=100,
        addr=addr,
        tag="allocate_memory",
        value=1.0,
    )


@pytest.mark.skipif(
    sys.platform != "linux" and sys.platform != "linux2",
    reason="memory monitor only on linux currently",
)
def test_memory_pressure_kill_newest_worker(ray_with_memory_monitor):
    bytes_to_alloc = get_additional_bytes_to_reach_memory_usage_pct(
        memory_usage_threshold - 0.1
    )

    actor_ref = Leaker.options(name="actor").remote()
    ray.get(actor_ref.allocate.remote(bytes_to_alloc))

    with pytest.raises(ray.exceptions.OutOfMemoryError) as _:
        ray.get(
            allocate_memory.options(max_retries=0).remote(allocate_bytes=bytes_to_alloc)
        )

    actors = ray.util.list_named_actors()
    assert len(actors) == 1
    assert "actor" in actors


@pytest.mark.skipif(
    sys.platform != "linux" and sys.platform != "linux2",
    reason="memory monitor only on linux currently",
)
def test_memory_pressure_kill_task_if_actor_submitted_task_first(
    ray_with_memory_monitor,
):
    actor_ref = Leaker.options(name="leaker1").remote()
    ray.get(actor_ref.allocate.remote(10))

    bytes_to_alloc = get_additional_bytes_to_reach_memory_usage_pct(
        memory_usage_threshold - 0.1
    )
    task_ref = allocate_memory.options(max_retries=0).remote(
        allocate_bytes=bytes_to_alloc, allocate_interval_s=0, post_allocate_sleep_s=1000
    )

    ray.get(actor_ref.allocate.remote(bytes_to_alloc))
    with pytest.raises(ray.exceptions.OutOfMemoryError) as _:
        ray.get(task_ref)

    actors = ray.util.list_named_actors()
    assert len(actors) == 1
    assert "leaker1" in actors


@pytest.mark.asyncio
@pytest.mark.skipif(
    sys.platform != "linux" and sys.platform != "linux2",
    reason="memory monitor only on linux currently",
)
async def test_actor_oom_logs_error(ray_with_memory_monitor):
    first_actor = Leaker.options(name="first_random_actor", max_restarts=0).remote()
    ray.get(first_actor.get_worker_id.remote())

    oom_actor = Leaker.options(name="the_real_oom_actor", max_restarts=0).remote()
    worker_id = ray.get(oom_actor.get_worker_id.remote())
    actor_id = ray.get(oom_actor.get_actor_id.remote())

    bytes_to_alloc = get_additional_bytes_to_reach_memory_usage_pct(1)
    with pytest.raises(ray.exceptions.OutOfMemoryError) as _:
        ray.get(
            oom_actor.allocate.remote(bytes_to_alloc, memory_monitor_refresh_ms * 3)
        )

    state_api_client = get_local_state_client()
    result = await state_api_client.get_all_worker_info(timeout=5, limit=10)
    verified = False
    for worker in result.worker_table_data:
        if worker.worker_address.worker_id.hex() == worker_id:
            assert expected_worker_eviction_message in worker.exit_detail
            verified = True
    assert verified

    result = await state_api_client.get_all_actor_info(timeout=5, limit=10)
    verified = False
    for actor in result.actor_table_data:
        if actor.actor_id.hex() == actor_id:
            assert actor.death_cause
            assert actor.death_cause.oom_context
            assert (
                expected_worker_eviction_message
                in actor.death_cause.oom_context.error_message
            )
            verified = True
    assert verified

    # TODO(clarng): verify log info once state api can dump log info


@pytest.mark.asyncio
@pytest.mark.skipif(
    sys.platform != "linux" and sys.platform != "linux2",
    reason="memory monitor only on linux currently",
)
async def test_task_oom_logs_error(ray_with_memory_monitor):
    bytes_to_alloc = get_additional_bytes_to_reach_memory_usage_pct(1)
    with pytest.raises(ray.exceptions.OutOfMemoryError) as _:
        ray.get(
            allocate_memory.options(max_retries=0, name="allocate_memory").remote(
                allocate_bytes=bytes_to_alloc,
                allocate_interval_s=0,
                post_allocate_sleep_s=1000,
            )
        )

    state_api_client = get_local_state_client()
    result = await state_api_client.get_all_worker_info(timeout=5, limit=10)
    verified = False
    for worker in result.worker_table_data:
        if worker.exit_detail:
            assert expected_worker_eviction_message in worker.exit_detail
        verified = True
    assert verified

    wait_for_condition(
        verify_failed_task,
        name="allocate_memory",
        error_type="OUT_OF_MEMORY",
        error_message="Task was killed due to the node running low on memory",
    )

    # TODO(clarng): verify log info once state api can dump log info


@pytest.mark.skipif(
    sys.platform != "linux" and sys.platform != "linux2",
    reason="memory monitor only on linux currently",
)
def test_task_oom_no_oom_retry_fails_immediately(
    ray_with_memory_monitor_no_oom_retry,
):
    addr = ray_with_memory_monitor_no_oom_retry
    bytes_to_alloc = get_additional_bytes_to_reach_memory_usage_pct(1.1)

    with pytest.raises(ray.exceptions.OutOfMemoryError) as _:
        ray.get(
            allocate_memory.options(max_retries=1).remote(
                allocate_bytes=bytes_to_alloc, post_allocate_sleep_s=100
            )
        )

    wait_for_condition(
        has_metric_tagged_with_value,
        timeout=10,
        retry_interval_ms=100,
        addr=addr,
        tag="MemoryManager.TaskEviction.Total",
        value=1.0,
    )
    wait_for_condition(
        has_metric_tagged_with_value,
        timeout=10,
        retry_interval_ms=100,
        addr=addr,
        tag="allocate_memory",
        value=1.0,
    )


@pytest.mark.skipif(
    sys.platform != "linux" and sys.platform != "linux2",
    reason="memory monitor only on linux currently",
)
def test_task_oom_only_uses_oom_retry(
    ray_with_memory_monitor,
):
    addr = ray_with_memory_monitor

    leaker = Leaker.options(max_restarts=1, max_task_retries=1).remote()
    ray.get(leaker.allocate.remote(1))

    bytes_to_alloc = get_additional_bytes_to_reach_memory_usage_pct(1.1)

    with pytest.raises(ray.exceptions.OutOfMemoryError) as _:
        ray.get(
            allocate_memory.options(max_retries=-1).remote(
                allocate_bytes=bytes_to_alloc, post_allocate_sleep_s=100
            )
        )

    wait_for_condition(
        has_metric_tagged_with_value,
        timeout=10,
        retry_interval_ms=100,
        addr=addr,
        tag="MemoryManager.TaskEviction.Total",
        value=task_oom_retries + 1,
    )
    wait_for_condition(
        has_metric_tagged_with_value,
        timeout=10,
        retry_interval_ms=100,
        addr=addr,
        tag="allocate_memory",
        value=task_oom_retries + 1,
    )


@pytest.mark.skipif(
    sys.platform != "linux" and sys.platform != "linux2",
    reason="memory monitor only on linux currently",
)
def test_newer_task_not_retriable_kill_older_retriable_task_first(
    ray_with_memory_monitor,
):
    bytes_to_alloc = get_additional_bytes_to_reach_memory_usage_pct(
        memory_usage_threshold - 0.1
    )

    retriable_task_ref = allocate_memory.options(max_retries=1).remote(
        allocate_bytes=bytes_to_alloc, post_allocate_sleep_s=5
    )

    actor_ref = Leaker.options(name="actor", max_restarts=0).remote()
    non_retriable_actor_ref = actor_ref.allocate.remote(bytes_to_alloc)

    ray.get(non_retriable_actor_ref)
    with pytest.raises(ray.exceptions.OutOfMemoryError) as _:
        ray.get(retriable_task_ref)


@pytest.mark.skipif(
    sys.platform != "linux" and sys.platform != "linux2",
    reason="memory monitor only on linux currently",
)
def test_put_object_task_usage_slightly_below_limit_does_not_crash():
    with ray.init(
        num_cpus=1,
        object_store_memory=2 << 30,
        _system_config={
            "memory_monitor_refresh_ms": 50,
            "memory_usage_threshold": 0.98,
        },
    ):
        bytes_to_alloc = get_additional_bytes_to_reach_memory_usage_pct(0.9)
        print(bytes_to_alloc)
        ray.get(
            allocate_memory.options(max_retries=0).remote(
                allocate_bytes=bytes_to_alloc,
            ),
            timeout=90,
        )

        entries = int((1 << 30) / 8)
        obj_ref = ray.put(np.random.rand(entries))
        ray.get(obj_ref)

        bytes_to_alloc = get_additional_bytes_to_reach_memory_usage_pct(0.9)
        print(bytes_to_alloc)
        ray.get(
            allocate_memory.options(max_retries=0).remote(
                allocate_bytes=bytes_to_alloc,
            ),
            timeout=90,
        )


@pytest.mark.skipif(
    sys.platform != "linux" and sys.platform != "linux2",
    reason="memory monitor only on linux currently",
)
def test_last_task_of_the_group_fail_immediately():
    @ray.remote(max_retries=-1)
    def infinite_retry_task():
        chunks = []
        bytes_per_chunk = 1024 * 1024 * 1024
        while True:
            chunks.append([0] * bytes_per_chunk)
            time.sleep(5)

    with ray.init() as addr:
        with pytest.raises(ray.exceptions.OutOfMemoryError) as _:
            ray.get(infinite_retry_task.remote())

        wait_for_condition(
            has_metric_tagged_with_value,
            timeout=10,
            retry_interval_ms=100,
            addr=addr,
            tag="MemoryManager.TaskEviction.Total",
            value=1.0,
        )


@pytest.mark.skipif(
    sys.platform != "linux" and sys.platform != "linux2",
    reason="memory monitor only on linux currently",
)
def test_one_actor_max_fifo_kill_previous_actor(shutdown_only):
    with ray.init(
        _system_config={
            "worker_killing_policy": "retriable_fifo",
            "memory_usage_threshold": 0.7,
            "memory_monitor_refresh_ms": memory_monitor_refresh_ms,
        },
    ):
        bytes_to_alloc = get_additional_bytes_to_reach_memory_usage_pct(0.5)

        first_actor = Leaker.options(name="first_actor").remote()
        ray.get(first_actor.allocate.remote(bytes_to_alloc))

        actors = ray.util.list_named_actors()
        assert len(actors) == 1
        assert "first_actor" in actors

        second_actor = Leaker.options(name="second_actor").remote()
        ray.get(
            second_actor.allocate.remote(bytes_to_alloc, memory_monitor_refresh_ms * 3)
        )

        actors = ray.util.list_named_actors()
        assert len(actors) == 1, actors
        assert "first_actor" not in actors
        assert "second_actor" in actors

        third_actor = Leaker.options(name="third_actor").remote()
        ray.get(
            third_actor.allocate.remote(bytes_to_alloc, memory_monitor_refresh_ms * 3)
        )

        actors = ray.util.list_named_actors()
        assert len(actors) == 1
        assert "first_actor" not in actors
        assert "second_actor" not in actors
        assert "third_actor" in actors


if __name__ == "__main__":
    sys.exit(pytest.main(["-sv", __file__]))<|MERGE_RESOLUTION|>--- conflicted
+++ resolved
@@ -36,15 +36,6 @@
 
     gcs_aio_client = gcs_utils.GcsAioClient(address=hostname, nums_reconnect_retry=0)
     client = StateDataSourceClient(gcs_channel, gcs_aio_client)
-<<<<<<< HEAD
-    for node in ray.nodes():
-        node_id = node["NodeID"]
-        ip = node["NodeManagerAddress"]
-        port = int(node["NodeManagerPort"])
-        runtime_env_agent_port = int(node["RuntimeEnvAgentPort"])
-        client.register_raylet_client(node_id, ip, port, runtime_env_agent_port)
-=======
->>>>>>> b97d0e22
 
     return client
 
