# TODO(hjiang): Move conda related unit test to this file also, after addressing the `
# yaml` third-party dependency issue.

from ray._private.runtime_env import validation

import os
from pathlib import Path
import tempfile
import pytest
import sys

_PIP_LIST = ["requests==1.0.0", "pip-install-test"]


@pytest.fixture
def test_directory():
    with tempfile.TemporaryDirectory() as tmp_dir:
        path = Path(tmp_dir)
        subdir = path / "subdir"
        subdir.mkdir(parents=True)
        requirements_file = subdir / "requirements.txt"
        with requirements_file.open(mode="w") as f:
            print("\n".join(_PIP_LIST), file=f)

        old_dir = os.getcwd()
        os.chdir(tmp_dir)
        yield subdir, requirements_file
        os.chdir(old_dir)


class TestVaidationUv:
    def test_parse_and_validate_uv(self, test_directory):
        # Valid case w/o duplication.
        result = validation.parse_and_validate_uv({"packages": ["tensorflow"]})
        assert result == {"packages": ["tensorflow"]}

        # Valid case w/ duplication.
        result = validation.parse_and_validate_uv(
            {"packages": ["tensorflow", "tensorflow"]}
        )
        assert result == {"packages": ["tensorflow"]}

        # Valid case, use `list` to represent necessary packages.
        result = validation.parse_and_validate_uv(
            ["requests==1.0.0", "aiohttp", "ray[serve]"]
        )
        assert result == {"packages": ["requests==1.0.0", "aiohttp", "ray[serve]"]}

        # Invalid case, unsupport keys.
        with pytest.raises(ValueError):
            result = validation.parse_and_validate_uv({"random_key": "random_value"})

<<<<<<< HEAD
        # Valid case w/ uv version.
        result = validation.parse_and_validate_uv(
            {"packages": ["tensorflow"], "uv_version": "==0.4.30"}
        )
        assert result == {"packages": ["tensorflow"], "uv_version": "==0.4.30"}
=======
        # Valid requirement files.
        _, requirements_file = test_directory
        requirements_file = requirements_file.resolve()
        result = validation.parse_and_validate_uv(str(requirements_file))
        assert result == {"packages": ["requests==1.0.0", "pip-install-test"]}

        # Invalid requiremnt files.
        with pytest.raises(ValueError):
            result = validation.parse_and_validate_uv("some random non-existent file")
>>>>>>> 0f74ac87


class TestValidatePip:
    def test_validate_pip_invalid_types(self):
        with pytest.raises(TypeError):
            validation.parse_and_validate_pip(1)

        with pytest.raises(TypeError):
            validation.parse_and_validate_pip(True)

    def test_validate_pip_invalid_path(self):
        with pytest.raises(ValueError):
            validation.parse_and_validate_pip("../bad_path.txt")

    @pytest.mark.parametrize("absolute_path", [True, False])
    def test_validate_pip_valid_file(self, test_directory, absolute_path):
        _, requirements_file = test_directory

        if absolute_path:
            requirements_file = requirements_file.resolve()

        result = validation.parse_and_validate_pip(str(requirements_file))
        assert result["packages"] == _PIP_LIST
        assert not result["pip_check"]
        assert "pip_version" not in result

    def test_validate_pip_valid_list(self):
        result = validation.parse_and_validate_pip(_PIP_LIST)
        assert result["packages"] == _PIP_LIST
        assert not result["pip_check"]
        assert "pip_version" not in result

    def test_validate_ray(self):
        result = validation.parse_and_validate_pip(["pkg1", "ray", "pkg2"])
        assert result["packages"] == ["pkg1", "ray", "pkg2"]
        assert not result["pip_check"]
        assert "pip_version" not in result


class TestValidateEnvVars:
    def test_type_validation(self):
        # Only strings allowed.
        with pytest.raises(TypeError, match=".*Dict[str, str]*"):
            validation.parse_and_validate_env_vars({"INT_ENV": 1})

        with pytest.raises(TypeError, match=".*Dict[str, str]*"):
            validation.parse_and_validate_env_vars({1: "hi"})

        with pytest.raises(TypeError, match=".*value 123 is of type <class 'int'>*"):
            validation.parse_and_validate_env_vars({"hi": 123})

        with pytest.raises(TypeError, match=".*value True is of type <class 'bool'>*"):
            validation.parse_and_validate_env_vars({"hi": True})

        with pytest.raises(TypeError, match=".*key 1.23 is of type <class 'float'>*"):
            validation.parse_and_validate_env_vars({1.23: "hi"})


if __name__ == "__main__":
    sys.exit(pytest.main(["-vv", __file__]))<|MERGE_RESOLUTION|>--- conflicted
+++ resolved
@@ -50,13 +50,12 @@
         with pytest.raises(ValueError):
             result = validation.parse_and_validate_uv({"random_key": "random_value"})
 
-<<<<<<< HEAD
         # Valid case w/ uv version.
         result = validation.parse_and_validate_uv(
             {"packages": ["tensorflow"], "uv_version": "==0.4.30"}
         )
         assert result == {"packages": ["tensorflow"], "uv_version": "==0.4.30"}
-=======
+
         # Valid requirement files.
         _, requirements_file = test_directory
         requirements_file = requirements_file.resolve()
@@ -66,7 +65,6 @@
         # Invalid requiremnt files.
         with pytest.raises(ValueError):
             result = validation.parse_and_validate_uv("some random non-existent file")
->>>>>>> 0f74ac87
 
 
 class TestValidatePip:
