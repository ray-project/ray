--- conflicted
+++ resolved
@@ -7,11 +7,6 @@
 import ray.cluster_utils
 from ray._common.test_utils import wait_for_condition
 from ray._private.test_utils import (
-<<<<<<< HEAD
-    convert_actor_state,
-=======
-    generate_system_config_map,
->>>>>>> 4e6a1c71
     get_other_nodes,
     kill_actor_and_wait_for_failure,
     placement_group_assert_no_leak,
