--- conflicted
+++ resolved
@@ -1,219 +1,99 @@
-<<<<<<< HEAD
-"""Test that runtime_env raises good errors if ray[default] is not installed.
-
-
-In CI, this file is run with a minimal ray installation (`pip install ray`.)
-
-To run this test file locally, remove some dependency that appears in
-ray[default] but not in ray (e.g., `pip uninstall aiohttp`) and set
-`export RAY_MINIMAL=1`.
-
-"""
-
-import os
-import sys
-import pytest
-
-import ray
-from ray.exceptions import RuntimeEnvSetupError
-from ray._private.test_utils import wait_for_condition
-
-
-def _test_task_and_actor(capsys):
-    @ray.remote
-    def f():
-        pass
-
-    with pytest.raises(RuntimeEnvSetupError):
-        ray.get(f.options(runtime_env={"pip": ["requests"]}).remote())
-
-    def stderr_checker():
-        captured = capsys.readouterr()
-        return "ray[default]" in captured.err
-
-    wait_for_condition(stderr_checker)
-
-    @ray.remote
-    class A:
-        def task(self):
-            pass
-
-    A.options(runtime_env={"pip": ["requests"]}).remote()
-
-    wait_for_condition(stderr_checker)
-
-
-@pytest.mark.skipif(
-    sys.platform == "win32", reason="runtime_env unsupported on Windows."
-)
-@pytest.mark.skipif(
-    os.environ.get("RAY_MINIMAL") != "1",
-    reason="This test is only run in CI with a minimal Ray installation.",
-)
-@pytest.mark.parametrize(
-    "call_ray_start",
-    ["ray start --head --ray-client-server-port 25553 --port 0"],
-    indirect=True,
-)
-def test_ray_client_task_actor(call_ray_start, capsys):
-    ray.init("ray://localhost:25553")
-    _test_task_and_actor(capsys)
-
-
-@pytest.mark.skipif(
-    sys.platform == "win32", reason="runtime_env unsupported on Windows."
-)
-@pytest.mark.skipif(
-    os.environ.get("RAY_MINIMAL") != "1",
-    reason="This test is only run in CI with a minimal Ray installation.",
-)
-def test_task_actor(shutdown_only, capsys):
-    ray.init()
-    _test_task_and_actor(capsys)
-
-
-@pytest.mark.skipif(
-    sys.platform == "win32", reason="runtime_env unsupported on Windows."
-)
-@pytest.mark.skipif(
-    os.environ.get("RAY_MINIMAL") != "1",
-    reason="This test is only run in CI with a minimal Ray installation.",
-)
-def test_ray_init(shutdown_only, capsys):
-    with pytest.raises(RuntimeEnvSetupError):
-        ray.init(runtime_env={"pip": ["requests"]})
-
-        @ray.remote
-        def f():
-            pass
-
-        ray.get(f.remote())
-
-    def stderr_checker():
-        captured = capsys.readouterr()
-        return "ray[default]" in captured.err
-
-    wait_for_condition(stderr_checker)
-
-
-@pytest.mark.skipif(
-    sys.platform == "win32", reason="runtime_env unsupported on Windows."
-)
-@pytest.mark.skipif(
-    os.environ.get("RAY_MINIMAL") != "1",
-    reason="This test is only run in CI with a minimal Ray installation.",
-)
-@pytest.mark.parametrize(
-    "call_ray_start",
-    ["ray start --head --ray-client-server-port 25552 --port 0"],
-    indirect=True,
-)
-def test_ray_client_init(call_ray_start):
-    with pytest.raises(ConnectionAbortedError) as excinfo:
-        ray.init("ray://localhost:25552", runtime_env={"pip": ["requests"]})
-    assert "ray[default]" in str(excinfo.value)
-
-
-if __name__ == "__main__":
-    sys.exit(pytest.main(["-sv", __file__]))
-=======
-"""Test that runtime_env raises good errors if ray[default] is not installed.
-
-
-In CI, this file is run with a minimal ray installation (`pip install ray`.)
-
-To run this test file locally, remove some dependency that appears in
-ray[default] but not in ray (e.g., `pip uninstall aiohttp`) and set
-`export RAY_MINIMAL=1`.
-
-"""
-
-import os
-import sys
-import pytest
-
-import ray
-
-
-def _test_task_and_actor(capsys):
-    @ray.remote
-    def f():
-        return 1
-
-    # with pytest.raises(RuntimeEnvSetupError):
-    assert ray.get(f.options(runtime_env={"pip": ["requests"]}).remote()) == 1
-
-    @ray.remote
-    class A:
-        def task(self):
-            return 1
-
-    a = A.options(runtime_env={"pip": ["requests"]}).remote()
-    assert ray.get(a.task.remote()) == 1
-
-
-@pytest.mark.skipif(
-    sys.platform == "win32", reason="runtime_env unsupported on Windows."
-)
-@pytest.mark.skipif(
-    os.environ.get("RAY_MINIMAL") != "1",
-    reason="This test is only run in CI with a minimal Ray installation.",
-)
-@pytest.mark.parametrize(
-    "call_ray_start",
-    ["ray start --head --ray-client-server-port 25553 --port 0"],
-    indirect=True,
-)
-def test_ray_client_task_actor(call_ray_start, capsys):
-    ray.init("ray://localhost:25553")
-    _test_task_and_actor(capsys)
-
-
-@pytest.mark.skipif(
-    sys.platform == "win32", reason="runtime_env unsupported on Windows."
-)
-@pytest.mark.skipif(
-    os.environ.get("RAY_MINIMAL") != "1",
-    reason="This test is only run in CI with a minimal Ray installation.",
-)
-def test_task_actor(shutdown_only, capsys):
-    ray.init()
-    _test_task_and_actor(capsys)
-
-
-@pytest.mark.skipif(
-    sys.platform == "win32", reason="runtime_env unsupported on Windows."
-)
-@pytest.mark.skipif(
-    os.environ.get("RAY_MINIMAL") != "1",
-    reason="This test is only run in CI with a minimal Ray installation.",
-)
-def test_ray_init(shutdown_only, capsys):
-    ray.init(runtime_env={"pip": ["requests"]})
-
-    @ray.remote
-    def f():
-        return 1
-
-    assert ray.get(f.remote()) == 1
-
-
-@pytest.mark.skipif(
-    sys.platform == "win32", reason="runtime_env unsupported on Windows."
-)
-@pytest.mark.skipif(
-    os.environ.get("RAY_MINIMAL") != "1",
-    reason="This test is only run in CI with a minimal Ray installation.",
-)
-@pytest.mark.parametrize(
-    "call_ray_start",
-    ["ray start --head --ray-client-server-port 25552 --port 0"],
-    indirect=True,
-)
-def test_ray_client_init(call_ray_start):
-    ray.init("ray://localhost:25552", runtime_env={"pip": ["requests"]})
-
-
-if __name__ == "__main__":
-    sys.exit(pytest.main(["-sv", __file__]))
->>>>>>> 19672688
+"""Test that runtime_env raises good errors if ray[default] is not installed.
+
+
+In CI, this file is run with a minimal ray installation (`pip install ray`.)
+
+To run this test file locally, remove some dependency that appears in
+ray[default] but not in ray (e.g., `pip uninstall aiohttp`) and set
+`export RAY_MINIMAL=1`.
+
+"""
+
+import os
+import sys
+import pytest
+
+import ray
+
+
+def _test_task_and_actor(capsys):
+    @ray.remote
+    def f():
+        return 1
+
+    # with pytest.raises(RuntimeEnvSetupError):
+    assert ray.get(f.options(runtime_env={"pip": ["requests"]}).remote()) == 1
+
+    @ray.remote
+    class A:
+        def task(self):
+            return 1
+
+    a = A.options(runtime_env={"pip": ["requests"]}).remote()
+    assert ray.get(a.task.remote()) == 1
+
+
+@pytest.mark.skipif(
+    sys.platform == "win32", reason="runtime_env unsupported on Windows."
+)
+@pytest.mark.skipif(
+    os.environ.get("RAY_MINIMAL") != "1",
+    reason="This test is only run in CI with a minimal Ray installation.",
+)
+@pytest.mark.parametrize(
+    "call_ray_start",
+    ["ray start --head --ray-client-server-port 25553 --port 0"],
+    indirect=True,
+)
+def test_ray_client_task_actor(call_ray_start, capsys):
+    ray.init("ray://localhost:25553")
+    _test_task_and_actor(capsys)
+
+
+@pytest.mark.skipif(
+    sys.platform == "win32", reason="runtime_env unsupported on Windows."
+)
+@pytest.mark.skipif(
+    os.environ.get("RAY_MINIMAL") != "1",
+    reason="This test is only run in CI with a minimal Ray installation.",
+)
+def test_task_actor(shutdown_only, capsys):
+    ray.init()
+    _test_task_and_actor(capsys)
+
+
+@pytest.mark.skipif(
+    sys.platform == "win32", reason="runtime_env unsupported on Windows."
+)
+@pytest.mark.skipif(
+    os.environ.get("RAY_MINIMAL") != "1",
+    reason="This test is only run in CI with a minimal Ray installation.",
+)
+def test_ray_init(shutdown_only, capsys):
+    ray.init(runtime_env={"pip": ["requests"]})
+
+    @ray.remote
+    def f():
+        return 1
+
+    assert ray.get(f.remote()) == 1
+
+
+@pytest.mark.skipif(
+    sys.platform == "win32", reason="runtime_env unsupported on Windows."
+)
+@pytest.mark.skipif(
+    os.environ.get("RAY_MINIMAL") != "1",
+    reason="This test is only run in CI with a minimal Ray installation.",
+)
+@pytest.mark.parametrize(
+    "call_ray_start",
+    ["ray start --head --ray-client-server-port 25552 --port 0"],
+    indirect=True,
+)
+def test_ray_client_init(call_ray_start):
+    ray.init("ray://localhost:25552", runtime_env={"pip": ["requests"]})
+
+
+if __name__ == "__main__":
+    sys.exit(pytest.main(["-sv", __file__]))