--- conflicted
+++ resolved
@@ -3,30 +3,22 @@
 import numpy as np
 import sys
 import time
-<<<<<<< HEAD
 import signal
 import gc
 import os
 import random
-=======
 import threading
 import gc
 import random
 
 from collections import Counter
->>>>>>> 470c10bd
 
 from unittest.mock import patch, Mock
 
 import ray
 from ray._private.test_utils import wait_for_condition
-<<<<<<< HEAD
 from ray.experimental.state.api import list_objects, list_actors
 from ray._raylet import StreamingObjectRefGenerator, ObjectRefStreamEneOfStreamError
-=======
-from ray.experimental.state.api import list_objects
-from ray._raylet import StreamingObjectRefGenerator, ObjectRefStreamEndOfStreamError
->>>>>>> 470c10bd
 from ray.cloudpickle import dumps
 from ray.exceptions import WorkerCrashedError
 
@@ -686,10 +678,8 @@
     print(summary)
 
 
-<<<<<<< HEAD
 def test_ray_serve_like_generator_stress_test(ray_start_cluster, monkeypatch):
     """Mock the stressful Ray Serve workloads.
-
     Ray Serve has a single actor that invokes many generator tasks.
     All the actors are async actor for Ray Serve.
     """
@@ -837,7 +827,8 @@
             wait_for_condition(verify, timeout=400)
 
         asyncio.run(main())
-=======
+
+
 def test_generator_wait(shutdown_only):
     """
     Make sure the generator works with ray.wait.
@@ -1291,7 +1282,6 @@
 
 if __name__ == "__main__":
     import os
->>>>>>> 470c10bd
 
 
 if __name__ == "__main__":
