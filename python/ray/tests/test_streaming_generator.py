import asyncio
import pytest
import numpy as np
import sys
import time
import signal
import gc
import os
import random

from unittest.mock import patch, Mock

import ray
from ray._private.test_utils import wait_for_condition
<<<<<<< HEAD
from ray.experimental.state.api import list_objects, list_actors
=======
from ray.experimental.state.api import list_objects
>>>>>>> 4aba87b9
from ray._raylet import StreamingObjectRefGenerator, ObjectRefStreamEneOfStreamError
from ray.cloudpickle import dumps
from ray.exceptions import WorkerCrashedError


class MockedWorker:
    def __init__(self, mocked_core_worker):
        self.core_worker = mocked_core_worker

    def reset_core_worker(self):
        """Emulate the case ray.shutdown is called
        and the core_worker instance is GC'ed.
        """
        self.core_worker = None


@pytest.fixture
def mocked_worker():
    mocked_core_worker = Mock()
    mocked_core_worker.try_read_next_object_ref_stream.return_value = None
    mocked_core_worker.delete_object_ref_stream.return_value = None
    mocked_core_worker.create_object_ref_stream.return_value = None
    worker = MockedWorker(mocked_core_worker)
    yield worker


def test_streaming_object_ref_generator_basic_unit(mocked_worker):
    """
    Verify the basic case:
    create a generator -> read values -> nothing more to read -> delete.
    """
    with patch("ray.wait") as mocked_ray_wait:
        c = mocked_worker.core_worker
        generator_ref = ray.ObjectRef.from_random()
        generator = StreamingObjectRefGenerator(generator_ref, mocked_worker)
        c.try_read_next_object_ref_stream.return_value = ray.ObjectRef.nil()

        # Test when there's no new ref, it returns a nil.
        mocked_ray_wait.return_value = [], [generator_ref]
        ref = generator._next_sync(timeout_s=0)
        assert ref.is_nil()

        # When the new ref is available, next should return it.
        for _ in range(3):
            new_ref = ray.ObjectRef.from_random()
            c.try_read_next_object_ref_stream.return_value = new_ref
            ref = generator._next_sync(timeout_s=0)
            assert new_ref == ref

        # When try_read_next_object_ref_stream raises a
        # ObjectRefStreamEneOfStreamError, it should raise a stop iteration.
        c.try_read_next_object_ref_stream.side_effect = ObjectRefStreamEneOfStreamError(
            ""
        )  # noqa
        with pytest.raises(StopIteration):
            ref = generator._next_sync(timeout_s=0)
        # Make sure we cannot serialize the generator.
        with pytest.raises(TypeError):
            dumps(generator)

        del generator
        c.delete_object_ref_stream.assert_called()


def test_streaming_object_ref_generator_task_failed_unit(mocked_worker):
    """
    Verify when a task is failed by a system error,
    the generator ref is returned.
    """
    with patch("ray.get") as mocked_ray_get:
        with patch("ray.wait") as mocked_ray_wait:
            c = mocked_worker.core_worker
            generator_ref = ray.ObjectRef.from_random()
            generator = StreamingObjectRefGenerator(generator_ref, mocked_worker)

            # Simulate the worker failure happens.
            mocked_ray_wait.return_value = [generator_ref], []
            mocked_ray_get.side_effect = WorkerCrashedError()

            c.try_read_next_object_ref_stream.return_value = ray.ObjectRef.nil()
            ref = generator._next_sync(timeout_s=0)
            # If the generator task fails by a systsem error,
            # meaning the ref will raise an exception
            # it should be returned.
            assert ref == generator_ref

            # Once exception is raised, it should always
            # raise stopIteration regardless of what
            # the ref contains now.
            with pytest.raises(StopIteration):
                ref = generator._next_sync(timeout_s=0)


def test_streaming_object_ref_generator_network_failed_unit(mocked_worker):
    """
    Verify when a task is finished, but if the next ref is not available
    on time, it raises an assertion error.

    TODO(sang): Once we move the task subimssion path to use pubsub
    to guarantee the ordering, we don't need this test anymore.
    """
    with patch("ray.get") as mocked_ray_get:
        with patch("ray.wait") as mocked_ray_wait:
            c = mocked_worker.core_worker
            generator_ref = ray.ObjectRef.from_random()
            generator = StreamingObjectRefGenerator(generator_ref, mocked_worker)

            # Simulate the task has finished.
            mocked_ray_wait.return_value = [generator_ref], []
            mocked_ray_get.return_value = None

            # If StopIteration is not raised within
            # unexpected_network_failure_timeout_s second,
            # it should fail.
            c.try_read_next_object_ref_stream.return_value = ray.ObjectRef.nil()
            ref = generator._next_sync(
                timeout_s=0, unexpected_network_failure_timeout_s=1
            )
            assert ref == ray.ObjectRef.nil()
            time.sleep(1)
            with pytest.raises(AssertionError):
                generator._next_sync(
                    timeout_s=0, unexpected_network_failure_timeout_s=1
                )
            # After that StopIteration should be raised.
            with pytest.raises(StopIteration):
                generator._next_sync(
                    timeout_s=0, unexpected_network_failure_timeout_s=1
                )


@pytest.mark.asyncio
async def test_streaming_object_ref_generator_unit_async(mocked_worker):
    """
    Verify the basic case:
    create a generator -> read values -> nothing more to read -> delete.
    """
    with patch("ray.wait") as mocked_ray_wait:
        c = mocked_worker.core_worker
        generator_ref = ray.ObjectRef.from_random()
        generator = StreamingObjectRefGenerator(generator_ref, mocked_worker)
        c.try_read_next_object_ref_stream.return_value = ray.ObjectRef.nil()

        # Test when there's no new ref, it returns a nil.
        mocked_ray_wait.return_value = [], [generator_ref]
        ref = await generator._next_async(timeout_s=0)
        assert ref.is_nil()

        # When the new ref is available, next should return it.
        for _ in range(3):
            new_ref = ray.ObjectRef.from_random()
            c.try_read_next_object_ref_stream.return_value = new_ref
            ref = await generator._next_async(timeout_s=0)
            assert new_ref == ref

        # When try_read_next_object_ref_stream raises a
        # ObjectRefStreamEneOfStreamError, it should raise a stop iteration.
        c.try_read_next_object_ref_stream.side_effect = ObjectRefStreamEneOfStreamError(
            ""
        )  # noqa
        with pytest.raises(StopAsyncIteration):
            ref = await generator._next_async(timeout_s=0)


@pytest.mark.asyncio
async def test_async_ref_generator_task_failed_unit(mocked_worker):
    """
    Verify when a task is failed by a system error,
    the generator ref is returned.
    """
    with patch("ray.get") as mocked_ray_get:
        with patch("ray.wait") as mocked_ray_wait:
            c = mocked_worker.core_worker
            generator_ref = ray.ObjectRef.from_random()
            generator = StreamingObjectRefGenerator(generator_ref, mocked_worker)

            # Simulate the worker failure happens.
            mocked_ray_wait.return_value = [generator_ref], []
            mocked_ray_get.side_effect = WorkerCrashedError()

            c.try_read_next_object_ref_stream.return_value = ray.ObjectRef.nil()
            ref = await generator._next_async(timeout_s=0)
            # If the generator task fails by a systsem error,
            # meaning the ref will raise an exception
            # it should be returned.
            assert ref == generator_ref

            # Once exception is raised, it should always
            # raise stopIteration regardless of what
            # the ref contains now.
            with pytest.raises(StopAsyncIteration):
                ref = await generator._next_async(timeout_s=0)


def test_generator_basic(shutdown_only):
    ray.init(num_cpus=1)

    """Basic cases"""

    @ray.remote
    def f():
        for i in range(5):
            yield i

    gen = f.options(num_returns="streaming").remote()
    i = 0
    for ref in gen:
        print(ray.get(ref))
        assert i == ray.get(ref)
        del ref
        i += 1

    """Exceptions"""

    @ray.remote
    def f():
        for i in range(5):
            if i == 2:
                raise ValueError
            yield i

    gen = f.options(num_returns="streaming").remote()
    ray.get(next(gen))
    ray.get(next(gen))
    with pytest.raises(ray.exceptions.RayTaskError) as e:
        ray.get(next(gen))
    print(str(e.value))
    with pytest.raises(StopIteration):
        ray.get(next(gen))
    with pytest.raises(StopIteration):
        ray.get(next(gen))

    """Generator Task failure"""

    @ray.remote
    class A:
        def getpid(self):
            import os

            return os.getpid()

        def f(self):
            for i in range(5):
                time.sleep(0.1)
                yield i

    a = A.remote()
    i = 0
    gen = a.f.options(num_returns="streaming").remote()
    i = 0
    for ref in gen:
        if i == 2:
            ray.kill(a)
        if i == 3:
            with pytest.raises(ray.exceptions.RayActorError) as e:
                ray.get(ref)
            assert "The actor is dead because it was killed by `ray.kill`" in str(
                e.value
            )
            break
        assert i == ray.get(ref)
        del ref
        i += 1
    for _ in range(10):
        with pytest.raises(StopIteration):
            next(gen)

    """Retry exceptions"""
    # TODO(sang): Enable it once retry is supported.
    # @ray.remote
    # class Actor:
    #     def __init__(self):
    #         self.should_kill = True

    #     def should_kill(self):
    #         return self.should_kill

    #     async def set(self, wait_s):
    #         await asyncio.sleep(wait_s)
    #         self.should_kill = False

    # @ray.remote(retry_exceptions=[ValueError], max_retries=10)
    # def f(a):
    #     for i in range(5):
    #         should_kill = ray.get(a.should_kill.remote())
    #         if i == 3 and should_kill:
    #             raise ValueError
    #         yield i

    # a = Actor.remote()
    # gen = f.options(num_returns="streaming").remote(a)
    # assert ray.get(next(gen)) == 0
    # assert ray.get(next(gen)) == 1
    # assert ray.get(next(gen)) == 2
    # a.set.remote(3)
    # assert ray.get(next(gen)) == 3
    # assert ray.get(next(gen)) == 4
    # with pytest.raises(StopIteration):
    #     ray.get(next(gen))

    """Cancel"""

    @ray.remote
    def f():
        for i in range(5):
            time.sleep(5)
            yield i

    gen = f.options(num_returns="streaming").remote()
    assert ray.get(next(gen)) == 0
    ray.cancel(gen)
    with pytest.raises(ray.exceptions.RayTaskError) as e:
        assert ray.get(next(gen)) == 1
    assert "was cancelled" in str(e.value)
    with pytest.raises(StopIteration):
        next(gen)


@pytest.mark.parametrize("crash_type", ["exception", "worker_crash"])
def test_generator_streaming_no_leak_upon_failures(
    monkeypatch, shutdown_only, crash_type
):
    with monkeypatch.context() as m:
        # defer for 10s for the second node.
        m.setenv(
            "RAY_testing_asio_delay_us",
            "CoreWorkerService.grpc_server.ReportGeneratorItemReturns=100000:1000000",
        )
        ray.init(num_cpus=1)

        @ray.remote
        def g():
            try:
                gen = f.options(num_returns="streaming").remote()
                for ref in gen:
                    ray.get(ref)
            except Exception:
                del ref

            del gen
            gc.collect()

            # Only the ref g is alive.
            def verify():
                return len(list_objects()) == 1

            wait_for_condition(verify)
            return True

        @ray.remote
        def f():
            for i in range(10):
                time.sleep(0.2)
                if i == 4:
                    if crash_type == "exception":
                        raise ValueError
                    else:
                        sys.exit(9)
                yield 2

        for _ in range(5):
            ray.get(g.remote())


@pytest.mark.parametrize("use_actors", [False, True])
@pytest.mark.parametrize("store_in_plasma", [False, True])
def test_generator_streaming(shutdown_only, use_actors, store_in_plasma):
    """Verify the generator is working in a streaming fashion."""
    ray.init()
    remote_generator_fn = None
    if use_actors:

        @ray.remote
        class Generator:
            def __init__(self):
                pass

            def generator(self, num_returns, store_in_plasma):
                for i in range(num_returns):
                    if store_in_plasma:
                        yield np.ones(1_000_000, dtype=np.int8) * i
                    else:
                        yield [i]

        g = Generator.remote()
        remote_generator_fn = g.generator
    else:

        @ray.remote(max_retries=0)
        def generator(num_returns, store_in_plasma):
            for i in range(num_returns):
                if store_in_plasma:
                    yield np.ones(1_000_000, dtype=np.int8) * i
                else:
                    yield [i]

        remote_generator_fn = generator

    """Verify num_returns="streaming" is streaming"""
    gen = remote_generator_fn.options(num_returns="streaming").remote(
        3, store_in_plasma
    )
    i = 0
    for ref in gen:
        id = ref.hex()
        if store_in_plasma:
            expected = np.ones(1_000_000, dtype=np.int8) * i
            assert np.array_equal(ray.get(ref), expected)
        else:
            expected = [i]
            assert ray.get(ref) == expected

        del ref

        wait_for_condition(
            lambda: len(list_objects(filters=[("object_id", "=", id)])) == 0
        )
        i += 1


def test_generator_dist_chain(ray_start_cluster):
    """E2E test to verify chain of generator works properly."""
    cluster = ray_start_cluster
    cluster.add_node(num_cpus=0, object_store_memory=1 * 1024 * 1024 * 1024)
    ray.init()
    cluster.add_node(num_cpus=1)
    cluster.add_node(num_cpus=1)
    cluster.add_node(num_cpus=1)
    cluster.add_node(num_cpus=1)

    @ray.remote
    class ChainActor:
        def __init__(self, child=None):
            self.child = child

        def get_data(self):
            if not self.child:
                for _ in range(10):
                    time.sleep(0.1)
                    yield np.ones(5 * 1024 * 1024)
            else:
                for data in self.child.get_data.options(
                    num_returns="streaming"
                ).remote():
                    yield ray.get(data)

    chain_actor = ChainActor.remote()
    chain_actor_2 = ChainActor.remote(chain_actor)
    chain_actor_3 = ChainActor.remote(chain_actor_2)
    chain_actor_4 = ChainActor.remote(chain_actor_3)

    for ref in chain_actor_4.get_data.options(num_returns="streaming").remote():
        assert np.array_equal(np.ones(5 * 1024 * 1024), ray.get(ref))
        print("getting the next data")
        del ref


<<<<<<< HEAD
=======
def test_generator_slow_pinning_requests(monkeypatch, shutdown_only):
    """
    Verify when the Object pinning request from the raylet
    is reported slowly, there's no refernece leak.
    """
    with monkeypatch.context() as m:
        # defer for 10s for the second node.
        m.setenv(
            "RAY_testing_asio_delay_us",
            "CoreWorkerService.grpc_server.PubsubLongPolling=1000000:1000000",
        )

        @ray.remote
        def f():
            yield np.ones(5 * 1024 * 1024)

        for ref in f.options(num_returns="streaming").remote():
            del ref

        print(list_objects())


>>>>>>> 4aba87b9
@pytest.mark.parametrize("store_in_plasma", [False, True])
def test_actor_streaming_generator(shutdown_only, store_in_plasma):
    """Test actor/async actor with sync/async generator interfaces."""
    ray.init()

    @ray.remote
    class Actor:
        def f(self, ref):
            for i in range(3):
                yield i

        async def async_f(self, ref):
            for i in range(3):
                await asyncio.sleep(0.1)
                yield i

        def g(self):
            return 3

    a = Actor.remote()
    if store_in_plasma:
        arr = np.random.rand(5 * 1024 * 1024)
    else:
        arr = 3

    def verify_sync_task_executor():
        generator = a.f.options(num_returns="streaming").remote(ray.put(arr))
        # Verify it works with next.
        assert isinstance(generator, StreamingObjectRefGenerator)
        assert ray.get(next(generator)) == 0
        assert ray.get(next(generator)) == 1
        assert ray.get(next(generator)) == 2
        with pytest.raises(StopIteration):
            ray.get(next(generator))

        # Verify it works with for.
        generator = a.f.options(num_returns="streaming").remote(ray.put(3))
        for index, ref in enumerate(generator):
            assert index == ray.get(ref)

    def verify_async_task_executor():
        # Verify it works with next.
        generator = a.async_f.options(num_returns="streaming").remote(ray.put(arr))
        assert isinstance(generator, StreamingObjectRefGenerator)
        assert ray.get(next(generator)) == 0
        assert ray.get(next(generator)) == 1
        assert ray.get(next(generator)) == 2

        # Verify it works with for.
        generator = a.f.options(num_returns="streaming").remote(ray.put(3))
        for index, ref in enumerate(generator):
            assert index == ray.get(ref)

    async def verify_sync_task_async_generator():
        # Verify anext
        async_generator = a.f.options(num_returns="streaming").remote(ray.put(arr))
        assert isinstance(async_generator, StreamingObjectRefGenerator)
        for expected in range(3):
            ref = await async_generator.__anext__()
            assert await ref == expected
        with pytest.raises(StopAsyncIteration):
            await async_generator.__anext__()

        # Verify async for.
        async_generator = a.f.options(num_returns="streaming").remote(ray.put(arr))
        expected = 0
        async for ref in async_generator:
            value = await ref
            assert value == value
            expected += 1

    async def verify_async_task_async_generator():
        async_generator = a.async_f.options(num_returns="streaming").remote(
            ray.put(arr)
        )
        assert isinstance(async_generator, StreamingObjectRefGenerator)
        for expected in range(3):
            ref = await async_generator.__anext__()
            assert await ref == expected
        with pytest.raises(StopAsyncIteration):
            await async_generator.__anext__()

        # Verify async for.
        async_generator = a.async_f.options(num_returns="streaming").remote(
            ray.put(arr)
        )
        expected = 0
        async for value in async_generator:
            value = await ref
            assert value == value
            expected += 1

    verify_sync_task_executor()
    verify_async_task_executor()
    asyncio.run(verify_sync_task_async_generator())
    asyncio.run(verify_async_task_async_generator())


def test_streaming_generator_exception(shutdown_only):
    # Verify the exceptions are correctly raised.
    # Also verify the followup next will raise StopIteration.
    ray.init()

    @ray.remote
    class Actor:
        def f(self):
            raise ValueError
            yield 1  # noqa

        async def async_f(self):
            raise ValueError
            yield 1  # noqa
<<<<<<< HEAD
=======

    a = Actor.remote()
    g = a.f.options(num_returns="streaming").remote()
    with pytest.raises(ValueError):
        ray.get(next(g))

    with pytest.raises(StopIteration):
        ray.get(next(g))

    with pytest.raises(StopIteration):
        ray.get(next(g))

    g = a.async_f.options(num_returns="streaming").remote()
    with pytest.raises(ValueError):
        ray.get(next(g))

    with pytest.raises(StopIteration):
        ray.get(next(g))

    with pytest.raises(StopIteration):
        ray.get(next(g))


def test_threaded_actor_generator(shutdown_only):
    ray.init()

    @ray.remote(max_concurrency=10)
    class Actor:
        def f(self):
            for i in range(30):
                time.sleep(0.1)
                yield np.ones(1024 * 1024) * i

    @ray.remote(max_concurrency=20)
    class AsyncActor:
        async def f(self):
            for i in range(30):
                await asyncio.sleep(0.1)
                yield np.ones(1024 * 1024) * i

    async def main():
        a = Actor.remote()
        asy = AsyncActor.remote()

        async def run():
            i = 0
            async for ref in a.f.options(num_returns="streaming").remote():
                val = ray.get(ref)
                print(val)
                print(ref)
                assert np.array_equal(val, np.ones(1024 * 1024) * i)
                i += 1
                del ref

        async def run2():
            i = 0
            async for ref in asy.f.options(num_returns="streaming").remote():
                val = await ref
                print(ref)
                print(val)
                assert np.array_equal(val, np.ones(1024 * 1024) * i), ref
                i += 1
                del ref

        coroutines = [run() for _ in range(10)]
        coroutines = [run2() for _ in range(20)]

        await asyncio.gather(*coroutines)

    asyncio.run(main())


def test_generator_dist_gather(ray_start_cluster):
    cluster = ray_start_cluster
    cluster.add_node(num_cpus=0, object_store_memory=1 * 1024 * 1024 * 1024)
    ray.init()
    cluster.add_node(num_cpus=1)
    cluster.add_node(num_cpus=1)
    cluster.add_node(num_cpus=1)
    cluster.add_node(num_cpus=1)

    @ray.remote(num_cpus=1)
    class Actor:
        def __init__(self, child=None):
            self.child = child

        def get_data(self):
            for _ in range(10):
                time.sleep(0.1)
                yield np.ones(5 * 1024 * 1024)

    async def all_gather():
        actor = Actor.remote()
        async for ref in actor.get_data.options(num_returns="streaming").remote():
            val = await ref
            assert np.array_equal(np.ones(5 * 1024 * 1024), val)
            del ref

    async def main():
        await asyncio.gather(all_gather(), all_gather(), all_gather(), all_gather())

    asyncio.run(main())
    summary = ray._private.internal_api.memory_summary(stats_only=True)
    print(summary)


if __name__ == "__main__":
    import os
>>>>>>> 4aba87b9

    a = Actor.remote()
    g = a.f.options(num_returns="streaming").remote()
    with pytest.raises(ValueError):
        ray.get(next(g))

    with pytest.raises(StopIteration):
        ray.get(next(g))

    with pytest.raises(StopIteration):
        ray.get(next(g))

    g = a.async_f.options(num_returns="streaming").remote()
    with pytest.raises(ValueError):
        ray.get(next(g))

    with pytest.raises(StopIteration):
        ray.get(next(g))

    with pytest.raises(StopIteration):
        ray.get(next(g))


def test_threaded_actor_generator(shutdown_only):
    ray.init()

    @ray.remote(max_concurrency=10)
    class Actor:
        def f(self):
            for i in range(30):
                time.sleep(0.1)
                yield np.ones(1024 * 1024) * i

    @ray.remote(max_concurrency=20)
    class AsyncActor:
        async def f(self):
            for i in range(30):
                await asyncio.sleep(0.1)
                yield np.ones(1024 * 1024) * i

    async def main():
        a = Actor.remote()
        asy = AsyncActor.remote()

        async def run():
            i = 0
            async for ref in a.f.options(num_returns="streaming").remote():
                val = ray.get(ref)
                assert np.array_equal(val, np.ones(1024 * 1024) * i)
                i += 1
                del ref

        async def run2():
            i = 0
            async for ref in asy.f.options(num_returns="streaming").remote():
                val = await ref
                assert np.array_equal(val, np.ones(1024 * 1024) * i), ref
                i += 1
                del ref

        coroutines = [run() for _ in range(10)]
        coroutines = [run2() for _ in range(20)]

        await asyncio.gather(*coroutines)

    asyncio.run(main())


def test_generator_dist_gather(ray_start_cluster):
    cluster = ray_start_cluster
    cluster.add_node(num_cpus=0, object_store_memory=1 * 1024 * 1024 * 1024)
    ray.init()
    cluster.add_node(num_cpus=1)
    cluster.add_node(num_cpus=1)
    cluster.add_node(num_cpus=1)
    cluster.add_node(num_cpus=1)

    @ray.remote(num_cpus=1)
    class Actor:
        def __init__(self, child=None):
            self.child = child

        def get_data(self):
            for _ in range(10):
                time.sleep(0.1)
                yield np.ones(5 * 1024 * 1024)

    async def all_gather():
        actor = Actor.remote()
        async for ref in actor.get_data.options(num_returns="streaming").remote():
            val = await ref
            assert np.array_equal(np.ones(5 * 1024 * 1024), val)
            del ref

    async def main():
        await asyncio.gather(all_gather(), all_gather(), all_gather(), all_gather())

    asyncio.run(main())
    summary = ray._private.internal_api.memory_summary(stats_only=True)
    print(summary)


def test_ray_serve_like_generator_stress_test(ray_start_cluster, monkeypatch):
    """Mock the stressful Ray Serve workloads.

    Ray Serve has a single actor that invokes many generator tasks.
    All the actors are async actor for Ray Serve.
    """
    with monkeypatch.context() as m:
        # Add a 10ms ~ 1 second delay to the RPC.
        m.setenv(
            "RAY_testing_asio_delay_us",
            "CoreWorkerService.grpc_server.ReportGeneratorItemReturns=10000:1000000",
        )

        cluster = ray_start_cluster
        total_cpus = 20
        # 5 nodes cluster, 4 CPUs each.
        cluster.add_node(num_cpus=total_cpus // 5)
        ray.init()
        for _ in range(4):
            cluster.add_node(num_cpus=total_cpus // 5)

        @ray.remote(num_cpus=1)
        class ProxyActor:
            async def get_data(self, child):
                await asyncio.sleep(0.1)
                gen = child.get_data.options(num_returns="streaming").remote()
                async for ref in gen:
                    yield ref
                    del ref

        @ray.remote
        class ChainActor:
            def __init__(self, child=None):
                self.child = child

            async def get_data(self):
                if not self.child:
                    for i in range(10):
                        yield np.ones(5 * 1024) * i
                else:
                    async for ref in self.child.get_data.options(
                        num_returns="streaming"
                    ).remote():
                        yield ref

        chain_actors = []
        num_chain_actors = 16
        for _ in range(num_chain_actors):
            chain_actor = ChainActor.remote()
            chain_actor_2 = ChainActor.remote(chain_actor)
            chain_actor_3 = ChainActor.remote(chain_actor_2)
            chain_actor_4 = ChainActor.remote(chain_actor_3)
            chain_actors.append(chain_actor_4)

        proxy_actor = ProxyActor.remote()

        async def get_stream(proxy_actor, chain_actor):
            i = 0
            async for ref in proxy_actor.get_data.options(
                num_returns="streaming"
            ).remote(chain_actor):
                for _ in range(5):
                    ref = await ref
                assert np.array_equal(np.ones(5 * 1024) * i, ref)
                del ref
                i += 1

        async def main():
            await asyncio.gather(
                *[get_stream(proxy_actor, chain_actor) for chain_actor in chain_actors]
            )
            result = list_objects(raise_on_missing_output=False)
            ref_types = set()
            for r in result:
                ref_types.add(r.reference_type)
            # Verify no leaks
            assert ref_types == {"ACTOR_HANDLE"}

        asyncio.run(main())


def test_e2e_worker_failures(ray_start_cluster, monkeypatch):
    with monkeypatch.context() as m:
        # Add a 10ms ~ 1 second delay to the RPC.
        m.setenv(
            "RAY_testing_asio_delay_us",
            "CoreWorkerService.grpc_server.ReportGeneratorItemReturns=10000:1000000",
        )
        cluster = ray_start_cluster
        cluster.add_node(num_cpus=0, object_store_memory=1 * 1024 * 1024 * 1024)
        ray.init()
        cluster.add_node(num_cpus=2)
        cluster.add_node(num_cpus=2)
        cluster.add_node(num_cpus=2)
        cluster.add_node(num_cpus=2)

        @ray.remote(num_cpus=1, max_restarts=-1)
        class Actor:
            def __init__(self, child=None):
                self.child = child

            def get_data(self):
                for _ in range(10):
                    time.sleep(0.1)
                    yield np.ones(5 * 1024 * 1024)

        async def kill_actors():
            for _ in range(10):
                try:
                    actors = list_actors(filters=[("STATE", "=", "ALIVE")])
                    actor_to_kill = random.choice(actors)
                    pid = actor_to_kill.pid
                    if pid:
                        os.kill(pid, signal.SIGKILL)
                except Exception:
                    pass

                await asyncio.sleep(0.1)

        async def gather():
            actor = Actor.remote()
            finished = False
            while not finished:
                try:
                    async for ref in actor.get_data.options(
                        num_returns="streaming"
                    ).remote():
                        val = await ref
                        assert np.array_equal(np.ones(5 * 1024 * 1024), val)
                        del ref
                    finished = True
                except Exception:
                    pass

        async def main():
            await asyncio.gather(*[gather() for _ in range(8)], kill_actors())

            gc.collect()

            def verify():
                result = list_objects(raise_on_missing_output=False)
                ref_types = set()
                for r in result:
                    ref_types.add(r.reference_type)
                # Verify no leaks
                return ref_types == set()

            wait_for_condition(verify, timeout=400)

        asyncio.run(main())


if __name__ == "__main__":
    if os.environ.get("PARALLEL_CI"):
        sys.exit(pytest.main(["-n", "auto", "--boxed", "-vs", __file__]))
    else:
        sys.exit(pytest.main(["-sv", __file__]))<|MERGE_RESOLUTION|>--- conflicted
+++ resolved
@@ -12,11 +12,7 @@
 
 import ray
 from ray._private.test_utils import wait_for_condition
-<<<<<<< HEAD
 from ray.experimental.state.api import list_objects, list_actors
-=======
-from ray.experimental.state.api import list_objects
->>>>>>> 4aba87b9
 from ray._raylet import StreamingObjectRefGenerator, ObjectRefStreamEneOfStreamError
 from ray.cloudpickle import dumps
 from ray.exceptions import WorkerCrashedError
@@ -474,8 +470,6 @@
         del ref
 
 
-<<<<<<< HEAD
-=======
 def test_generator_slow_pinning_requests(monkeypatch, shutdown_only):
     """
     Verify when the Object pinning request from the raylet
@@ -498,7 +492,6 @@
         print(list_objects())
 
 
->>>>>>> 4aba87b9
 @pytest.mark.parametrize("store_in_plasma", [False, True])
 def test_actor_streaming_generator(shutdown_only, store_in_plasma):
     """Test actor/async actor with sync/async generator interfaces."""
@@ -611,117 +604,6 @@
         async def async_f(self):
             raise ValueError
             yield 1  # noqa
-<<<<<<< HEAD
-=======
-
-    a = Actor.remote()
-    g = a.f.options(num_returns="streaming").remote()
-    with pytest.raises(ValueError):
-        ray.get(next(g))
-
-    with pytest.raises(StopIteration):
-        ray.get(next(g))
-
-    with pytest.raises(StopIteration):
-        ray.get(next(g))
-
-    g = a.async_f.options(num_returns="streaming").remote()
-    with pytest.raises(ValueError):
-        ray.get(next(g))
-
-    with pytest.raises(StopIteration):
-        ray.get(next(g))
-
-    with pytest.raises(StopIteration):
-        ray.get(next(g))
-
-
-def test_threaded_actor_generator(shutdown_only):
-    ray.init()
-
-    @ray.remote(max_concurrency=10)
-    class Actor:
-        def f(self):
-            for i in range(30):
-                time.sleep(0.1)
-                yield np.ones(1024 * 1024) * i
-
-    @ray.remote(max_concurrency=20)
-    class AsyncActor:
-        async def f(self):
-            for i in range(30):
-                await asyncio.sleep(0.1)
-                yield np.ones(1024 * 1024) * i
-
-    async def main():
-        a = Actor.remote()
-        asy = AsyncActor.remote()
-
-        async def run():
-            i = 0
-            async for ref in a.f.options(num_returns="streaming").remote():
-                val = ray.get(ref)
-                print(val)
-                print(ref)
-                assert np.array_equal(val, np.ones(1024 * 1024) * i)
-                i += 1
-                del ref
-
-        async def run2():
-            i = 0
-            async for ref in asy.f.options(num_returns="streaming").remote():
-                val = await ref
-                print(ref)
-                print(val)
-                assert np.array_equal(val, np.ones(1024 * 1024) * i), ref
-                i += 1
-                del ref
-
-        coroutines = [run() for _ in range(10)]
-        coroutines = [run2() for _ in range(20)]
-
-        await asyncio.gather(*coroutines)
-
-    asyncio.run(main())
-
-
-def test_generator_dist_gather(ray_start_cluster):
-    cluster = ray_start_cluster
-    cluster.add_node(num_cpus=0, object_store_memory=1 * 1024 * 1024 * 1024)
-    ray.init()
-    cluster.add_node(num_cpus=1)
-    cluster.add_node(num_cpus=1)
-    cluster.add_node(num_cpus=1)
-    cluster.add_node(num_cpus=1)
-
-    @ray.remote(num_cpus=1)
-    class Actor:
-        def __init__(self, child=None):
-            self.child = child
-
-        def get_data(self):
-            for _ in range(10):
-                time.sleep(0.1)
-                yield np.ones(5 * 1024 * 1024)
-
-    async def all_gather():
-        actor = Actor.remote()
-        async for ref in actor.get_data.options(num_returns="streaming").remote():
-            val = await ref
-            assert np.array_equal(np.ones(5 * 1024 * 1024), val)
-            del ref
-
-    async def main():
-        await asyncio.gather(all_gather(), all_gather(), all_gather(), all_gather())
-
-    asyncio.run(main())
-    summary = ray._private.internal_api.memory_summary(stats_only=True)
-    print(summary)
-
-
-if __name__ == "__main__":
-    import os
->>>>>>> 4aba87b9
 
     a = Actor.remote()
     g = a.f.options(num_returns="streaming").remote()
