import asyncio
import pytest
import numpy as np
import sys
import time
import gc
import random

from collections import Counter

from unittest.mock import Mock

import ray
from ray._private.test_utils import wait_for_condition
from ray.experimental.state.api import list_objects
from ray._raylet import StreamingObjectRefGenerator

RECONSTRUCTION_CONFIG = {
    "health_check_failure_threshold": 10,
    "health_check_period_ms": 100,
    "health_check_initial_delay_ms": 0,
    "max_direct_call_object_size": 100,
    "task_retry_delay_ms": 100,
    "object_timeout_milliseconds": 200,
    "fetch_warn_timeout_milliseconds": 1000,
}


def assert_no_leak():
    gc.collect()
    core_worker = ray._private.worker.global_worker.core_worker
    ref_counts = core_worker.get_all_reference_counts()
    print(ref_counts)
    for rc in ref_counts.values():
        assert rc["local"] == 0
        assert rc["submitted"] == 0


class MockedWorker:
    def __init__(self, mocked_core_worker):
        self.core_worker = mocked_core_worker

    def reset_core_worker(self):
        """Emulate the case ray.shutdown is called
        and the core_worker instance is GC'ed.
        """
        self.core_worker = None


@pytest.fixture
def mocked_worker():
    mocked_core_worker = Mock()
    mocked_core_worker.try_read_next_object_ref_stream.return_value = None
    mocked_core_worker.delete_object_ref_stream.return_value = None
    mocked_core_worker.create_object_ref_stream.return_value = None
    worker = MockedWorker(mocked_core_worker)
    yield worker


# def test_streaming_object_ref_generator_basic_unit(mocked_worker):
#     """
#     Verify the basic case:
#     create a generator -> read values -> nothing more to read -> delete.
#     """
#     with patch("ray.wait") as mocked_ray_wait:
#         c = mocked_worker.core_worker
#         generator_ref = ray.ObjectRef.from_random()
#         generator = StreamingObjectRefGenerator(generator_ref, mocked_worker)
#         c.try_read_next_object_ref_stream.return_value = ray.ObjectRef.nil()

#         # Test when there's no new ref, it returns a nil.
#         mocked_ray_wait.return_value = [], [generator_ref]
#         ref = generator._next_sync(timeout_s=0)
#         assert ref.is_nil()

#         # When the new ref is available, next should return it.
#         for _ in range(3):
#             new_ref = ray.ObjectRef.from_random()
#             c.try_read_next_object_ref_stream.return_value = new_ref
#             ref = generator._next_sync(timeout_s=0)
#             assert new_ref == ref

#         # When try_read_next_object_ref_stream raises a
#         # ObjectRefStreamEneOfStreamError, it should raise a stop iteration.
#         c.try_read_next_object_ref_stream.side_effect = ObjectRefStreamEneOfStreamError( # noqa
#             ""
#         )  # noqa
#         with pytest.raises(StopIteration):
#             ref = generator._next_sync(timeout_s=0)
#         # Make sure we cannot serialize the generator.
#         with pytest.raises(TypeError):
#             dumps(generator)

#         del generator
#         c.delete_object_ref_stream.assert_called()


# def test_streaming_generator_bad_exception_not_failing(shutdown_only, capsys):
#     """This test verifies when a return value cannot be stored
#         e.g., because it holds a lock) if it handles failures gracefully.

#     Previously, when it happens, there was a check failure. This verifies
#     the check failure doesn't happen anymore.
#     """
#     ray.init()

#     class UnserializableException(Exception):
#         def __init__(self):
#             self.lock = threading.Lock()

#     @ray.remote
#     def f():
#         raise UnserializableException
#         yield 1  # noqa

#     for ref in f.options(num_returns="streaming").remote():
#         with pytest.raises(ray.exceptions.RayTaskError):
#             ray.get(ref)
#     captured = capsys.readouterr()
#     lines = captured.err.strip().split("\n")

#     # Verify check failure doesn't happen because we handle the error
#     # properly.
#     for line in lines:
#         assert "Check failed:" not in line


# def test_streaming_object_ref_generator_task_failed_unit(mocked_worker):
#     """
#     Verify when a task is failed by a system error,
#     the generator ref is returned.
#     """
#     with patch("ray.get") as mocked_ray_get:
#         with patch("ray.wait") as mocked_ray_wait:
#             c = mocked_worker.core_worker
#             generator_ref = ray.ObjectRef.from_random()
#             generator = StreamingObjectRefGenerator(generator_ref, mocked_worker)

#             # Simulate the worker failure happens.
#             mocked_ray_wait.return_value = [generator_ref], []
#             mocked_ray_get.side_effect = WorkerCrashedError()

#             c.try_read_next_object_ref_stream.return_value = ray.ObjectRef.nil()
#             ref = generator._next_sync(timeout_s=0)
#             # If the generator task fails by a systsem error,
#             # meaning the ref will raise an exception
#             # it should be returned.
#             assert ref == generator_ref

#             # Once exception is raised, it should always
#             # raise stopIteration regardless of what
#             # the ref contains now.
#             with pytest.raises(StopIteration):
#                 ref = generator._next_sync(timeout_s=0)


# def test_streaming_object_ref_generator_network_failed_unit(mocked_worker):
#     """
#     Verify when a task is finished, but if the next ref is not available
#     on time, it raises an assertion error.

#     TODO(sang): Once we move the task subimssion path to use pubsub
#     to guarantee the ordering, we don't need this test anymore.
#     """
#     with patch("ray.get") as mocked_ray_get:
#         with patch("ray.wait") as mocked_ray_wait:
#             c = mocked_worker.core_worker
#             generator_ref = ray.ObjectRef.from_random()
#             generator = StreamingObjectRefGenerator(generator_ref, mocked_worker)

#             # Simulate the task has finished.
#             mocked_ray_wait.return_value = [generator_ref], []
#             mocked_ray_get.return_value = None

#             # If StopIteration is not raised within
#             # unexpected_network_failure_timeout_s second,
#             # it should fail.
#             c.try_read_next_object_ref_stream.return_value = ray.ObjectRef.nil()
#             ref = generator._next_sync(
#                 timeout_s=0, unexpected_network_failure_timeout_s=1
#             )
#             assert ref == ray.ObjectRef.nil()
#             time.sleep(1)
#             with pytest.raises(AssertionError):
#                 generator._next_sync(
#                     timeout_s=0, unexpected_network_failure_timeout_s=1
#                 )
#             # After that StopIteration should be raised.
#             with pytest.raises(StopIteration):
#                 generator._next_sync(
#                     timeout_s=0, unexpected_network_failure_timeout_s=1
#                 )


# @pytest.mark.asyncio
# async def test_streaming_object_ref_generator_unit_async(mocked_worker):
#     """
#     Verify the basic case:
#     create a generator -> read values -> nothing more to read -> delete.
#     """
#     with patch("ray.wait") as mocked_ray_wait:
#         c = mocked_worker.core_worker
#         generator_ref = ray.ObjectRef.from_random()
#         generator = StreamingObjectRefGenerator(generator_ref, mocked_worker)
#         c.try_read_next_object_ref_stream.return_value = ray.ObjectRef.nil()

#         # Test when there's no new ref, it returns a nil.
#         mocked_ray_wait.return_value = [], [generator_ref]
#         ref = await generator._next_async(timeout_s=0)
#         assert ref.is_nil()

#         # When the new ref is available, next should return it.
#         for _ in range(3):
#             new_ref = ray.ObjectRef.from_random()
#             c.try_read_next_object_ref_stream.return_value = new_ref
#             ref = await generator._next_async(timeout_s=0)
#             assert new_ref == ref

#         # When try_read_next_object_ref_stream raises a
#         # ObjectRefStreamEneOfStreamError, it should raise a stop iteration.
#         c.try_read_next_object_ref_stream.side_effect = ObjectRefStreamEneOfStreamError( # noqa
#             ""
#         )  # noqa
#         with pytest.raises(StopAsyncIteration):
#             ref = await generator._next_async(timeout_s=0)


# @pytest.mark.asyncio
# async def test_async_ref_generator_task_failed_unit(mocked_worker):
#     """
#     Verify when a task is failed by a system error,
#     the generator ref is returned.
#     """
#     with patch("ray.get") as mocked_ray_get:
#         with patch("ray.wait") as mocked_ray_wait:
#             c = mocked_worker.core_worker
#             generator_ref = ray.ObjectRef.from_random()
#             generator = StreamingObjectRefGenerator(generator_ref, mocked_worker)

#             # Simulate the worker failure happens.
#             mocked_ray_wait.return_value = [generator_ref], []
#             mocked_ray_get.side_effect = WorkerCrashedError()

#             c.try_read_next_object_ref_stream.return_value = ray.ObjectRef.nil()
#             ref = await generator._next_async(timeout_s=0)
#             # If the generator task fails by a systsem error,
#             # meaning the ref will raise an exception
#             # it should be returned.
#             assert ref == generator_ref

#             # Once exception is raised, it should always
#             # raise stopIteration regardless of what
#             # the ref contains now.
#             with pytest.raises(StopAsyncIteration):
#                 ref = await generator._next_async(timeout_s=0)


def test_generator_basic(shutdown_only):
    ray.init(num_cpus=1)

    """Basic cases"""

    @ray.remote
    def f():
        for i in range(5):
            yield i

    gen = f.options(num_returns="streaming").remote()
    i = 0
    for ref in gen:
        print(ray.get(ref))
        assert i == ray.get(ref)
        del ref
        i += 1

    """Exceptions"""

    @ray.remote
    def f():
        for i in range(5):
            if i == 2:
                raise ValueError
            yield i

    gen = f.options(num_returns="streaming").remote()
    print(ray.get(next(gen)))
    print(ray.get(next(gen)))
    with pytest.raises(ray.exceptions.RayTaskError) as e:
        print(ray.get(next(gen)))
    with pytest.raises(StopIteration):
        ray.get(next(gen))
    with pytest.raises(StopIteration):
        ray.get(next(gen))

    """Generator Task failure"""

    @ray.remote
    class A:
        def getpid(self):
            import os

            return os.getpid()

        def f(self):
            for i in range(5):
                time.sleep(1)
                yield i

    a = A.remote()
    gen = a.f.options(num_returns="streaming").remote()
    i = 0
    for ref in gen:
        if i == 2:
            ray.kill(a)
        if i == 3:
            with pytest.raises(ray.exceptions.RayActorError) as e:
                ray.get(ref)
            assert "The actor is dead because it was killed by `ray.kill`" in str(
                e.value
            )
            break
        assert i == ray.get(ref)
        del ref
        i += 1
    for _ in range(10):
        with pytest.raises(StopIteration):
            next(gen)

    """Retry exceptions"""

    @ray.remote
    class Actor:
        def __init__(self):
            self.should_kill = True

        def should_kill(self):
            return self.should_kill

        async def set(self, wait_s):
            await asyncio.sleep(wait_s)
            self.should_kill = False

    @ray.remote(retry_exceptions=[ValueError], max_retries=10)
    def f(a):
        for i in range(5):
            should_kill = ray.get(a.should_kill.remote())
            if i == 3 and should_kill:
                raise ValueError
            yield i

    a = Actor.remote()
    gen = f.options(num_returns="streaming").remote(a)
    assert ray.get(next(gen)) == 0
    assert ray.get(next(gen)) == 1
    assert ray.get(next(gen)) == 2
    a.set.remote(3)
    assert ray.get(next(gen)) == 3
    assert ray.get(next(gen)) == 4
    with pytest.raises(StopIteration):
        ray.get(next(gen))

    """Cancel"""

    @ray.remote
    def f():
        for i in range(5):
            time.sleep(5)
            yield i

    gen = f.options(num_returns="streaming").remote()
    assert ray.get(next(gen)) == 0
    ray.cancel(gen)
    with pytest.raises(ray.exceptions.RayTaskError) as e:
        assert ray.get(next(gen)) == 1
    assert "was cancelled" in str(e.value)
    with pytest.raises(StopIteration):
        next(gen)


@pytest.mark.parametrize("crash_type", ["exception", "worker_crash"])
def test_retry_exception_undeterministic(shutdown_only, crash_type):
    """Test the case where the task retry is undeterministic
        because of exceptions or worker failures.

    By the protocol, when a generator task raised an exception
    or system fails, it shouldn't hang and raise an exception.
    """

    @ray.remote
    class SignalException:
        def __init__(self):
            self.crash_index = 2
            self._sema = asyncio.Semaphore(value=1)

        async def acquire(self):
            await self._sema.acquire()

        async def release(self):
            self._sema.release()

        async def locked(self):
            return self._sema.locked()

        def set_crash_index(self, i):
            self.crash_index = i

        def get_crash_index(self):
            return self.crash_index

    signal = SignalException.remote()

    @ray.remote(num_returns="streaming", retry_exceptions=[ValueError], max_retries=1)
    def f(signal):
        ray.get(signal.acquire.remote())
        crash_index = ray.get(signal.get_crash_index.remote())
        for i in range(3):
            if i == crash_index:
                if crash_type == "exception":
                    raise ValueError
                else:
                    sys.exit(15)
            yield i

    gen = f.remote(signal)
    assert ray.get(next(gen)) == 0
    assert ray.get(next(gen)) == 1
    ray.get(signal.release.remote())
    ray.get(signal.set_crash_index.remote(1))

    # Should raise an exception.
    if crash_type == "exception":
        with pytest.raises(ray.exceptions.RayTaskError):
            ray.get(next(gen))
    else:
        with pytest.raises(ray.exceptions.WorkerCrashedError):
            ray.get(next(gen))


@pytest.mark.parametrize("crash_type", ["exception", "worker_crash"])
def test_generator_streaming_no_leak_upon_failures(
    monkeypatch, shutdown_only, crash_type
):
    with monkeypatch.context() as m:
        m.setenv(
            "RAY_testing_asio_delay_us",
            "CoreWorkerService.grpc_server.ReportGeneratorItemReturns=100000:1000000",
        )
        ray.init(num_cpus=1)

        @ray.remote
        def g():
            try:
                gen = f.options(num_returns="streaming").remote()
                for ref in gen:
                    print(ref)
                    ray.get(ref)
            except Exception:
                print("exception!")
                del ref

            del gen
            gc.collect()

            # Only the ref g is alive.
            def verify():
                print(list_objects())
                return len(list_objects()) == 1

            wait_for_condition(verify)
            return True

        @ray.remote
        def f():
            for i in range(10):
                time.sleep(0.2)
                if i == 4:
                    if crash_type == "exception":
                        raise ValueError
                    else:
                        sys.exit(9)
                yield 2

        for _ in range(5):
            ray.get(g.remote())


@pytest.mark.parametrize("use_actors", [False, True])
@pytest.mark.parametrize("store_in_plasma", [False, True])
def test_generator_streaming(shutdown_only, use_actors, store_in_plasma):
    """Verify the generator is working in a streaming fashion."""
    ray.init()
    remote_generator_fn = None
    if use_actors:

        @ray.remote
        class Generator:
            def __init__(self):
                pass

            def generator(self, num_returns, store_in_plasma):
                for i in range(num_returns):
                    if store_in_plasma:
                        yield np.ones(1_000_000, dtype=np.int8) * i
                    else:
                        yield [i]

        g = Generator.remote()
        remote_generator_fn = g.generator
    else:

        @ray.remote(max_retries=0)
        def generator(num_returns, store_in_plasma):
            for i in range(num_returns):
                if store_in_plasma:
                    yield np.ones(1_000_000, dtype=np.int8) * i
                else:
                    yield [i]

        remote_generator_fn = generator

    """Verify num_returns="streaming" is streaming"""
    gen = remote_generator_fn.options(num_returns="streaming").remote(
        3, store_in_plasma
    )
    i = 0
    for ref in gen:
        id = ref.hex()
        if store_in_plasma:
            expected = np.ones(1_000_000, dtype=np.int8) * i
            assert np.array_equal(ray.get(ref), expected)
        else:
            expected = [i]
            assert ray.get(ref) == expected

        del ref

        wait_for_condition(
            lambda: len(list_objects(filters=[("object_id", "=", id)])) == 0
        )
        i += 1


def test_generator_dist_chain(ray_start_cluster):
    """E2E test to verify chain of generator works properly."""
    cluster = ray_start_cluster
    cluster.add_node(num_cpus=0, object_store_memory=1 * 1024 * 1024 * 1024)
    ray.init()
    cluster.add_node(num_cpus=1)
    cluster.add_node(num_cpus=1)
    cluster.add_node(num_cpus=1)
    cluster.add_node(num_cpus=1)

    @ray.remote
    class ChainActor:
        def __init__(self, child=None):
            self.child = child

        def get_data(self):
            if not self.child:
                for _ in range(10):
                    time.sleep(0.1)
                    yield np.ones(5 * 1024 * 1024)
            else:
                for data in self.child.get_data.options(
                    num_returns="streaming"
                ).remote():
                    yield ray.get(data)

    chain_actor = ChainActor.remote()
    chain_actor_2 = ChainActor.remote(chain_actor)
    chain_actor_3 = ChainActor.remote(chain_actor_2)
    chain_actor_4 = ChainActor.remote(chain_actor_3)

    for ref in chain_actor_4.get_data.options(num_returns="streaming").remote():
        assert np.array_equal(np.ones(5 * 1024 * 1024), ray.get(ref))
        print("getting the next data")
        del ref


def test_generator_slow_pinning_requests(monkeypatch, shutdown_only):
    """
    Verify when the Object pinning request from the raylet
    is reported slowly, there's no refernece leak.
    """
    with monkeypatch.context() as m:
        m.setenv(
            "RAY_testing_asio_delay_us",
            "CoreWorkerService.grpc_server.PubsubLongPolling=1000000:1000000",
        )

        @ray.remote
        def f():
            yield np.ones(5 * 1024 * 1024)

        for ref in f.options(num_returns="streaming").remote():
            del ref

        print(list_objects())


@pytest.mark.parametrize("store_in_plasma", [False, True])
def test_actor_streaming_generator(shutdown_only, store_in_plasma):
    """Test actor/async actor with sync/async generator interfaces."""
    ray.init()

    @ray.remote
    class Actor:
        def f(self, ref):
            for i in range(3):
                yield i

        async def async_f(self, ref):
            for i in range(3):
                await asyncio.sleep(0.1)
                yield i

        def g(self):
            return 3

    a = Actor.remote()
    if store_in_plasma:
        arr = np.random.rand(5 * 1024 * 1024)
    else:
        arr = 3

    def verify_sync_task_executor():
        generator = a.f.options(num_returns="streaming").remote(ray.put(arr))
        # Verify it works with next.
        assert isinstance(generator, StreamingObjectRefGenerator)
        assert ray.get(next(generator)) == 0
        assert ray.get(next(generator)) == 1
        assert ray.get(next(generator)) == 2
        with pytest.raises(StopIteration):
            ray.get(next(generator))

        # Verify it works with for.
        generator = a.f.options(num_returns="streaming").remote(ray.put(3))
        for index, ref in enumerate(generator):
            assert index == ray.get(ref)

    def verify_async_task_executor():
        # Verify it works with next.
        generator = a.async_f.options(num_returns="streaming").remote(ray.put(arr))
        assert isinstance(generator, StreamingObjectRefGenerator)
        assert ray.get(next(generator)) == 0
        assert ray.get(next(generator)) == 1
        assert ray.get(next(generator)) == 2

        # Verify it works with for.
        generator = a.f.options(num_returns="streaming").remote(ray.put(3))
        for index, ref in enumerate(generator):
            assert index == ray.get(ref)

    async def verify_sync_task_async_generator():
        # Verify anext
        async_generator = a.f.options(num_returns="streaming").remote(ray.put(arr))
        assert isinstance(async_generator, StreamingObjectRefGenerator)
        for expected in range(3):
            ref = await async_generator.__anext__()
            assert await ref == expected
        with pytest.raises(StopAsyncIteration):
            await async_generator.__anext__()

        # Verify async for.
        async_generator = a.f.options(num_returns="streaming").remote(ray.put(arr))
        expected = 0
        async for ref in async_generator:
            value = await ref
            assert value == value
            expected += 1

    async def verify_async_task_async_generator():
        async_generator = a.async_f.options(num_returns="streaming").remote(
            ray.put(arr)
        )
        assert isinstance(async_generator, StreamingObjectRefGenerator)
        for expected in range(3):
            ref = await async_generator.__anext__()
            assert await ref == expected
        with pytest.raises(StopAsyncIteration):
            await async_generator.__anext__()

        # Verify async for.
        async_generator = a.async_f.options(num_returns="streaming").remote(
            ray.put(arr)
        )
        expected = 0
        async for value in async_generator:
            value = await ref
            assert value == value
            expected += 1

    verify_sync_task_executor()
    verify_async_task_executor()
    asyncio.run(verify_sync_task_async_generator())
    asyncio.run(verify_async_task_async_generator())


def test_streaming_generator_exception(shutdown_only):
    # Verify the exceptions are correctly raised.
    # Also verify the followup next will raise StopIteration.
    ray.init()

    @ray.remote
    class Actor:
        def f(self):
            raise ValueError
            yield 1  # noqa

        async def async_f(self):
            raise ValueError
            yield 1  # noqa

    a = Actor.remote()
    g = a.f.options(num_returns="streaming").remote()
    with pytest.raises(ValueError):
        ray.get(next(g))

    with pytest.raises(StopIteration):
        ray.get(next(g))

    with pytest.raises(StopIteration):
        ray.get(next(g))

    g = a.async_f.options(num_returns="streaming").remote()
    with pytest.raises(ValueError):
        ray.get(next(g))

    with pytest.raises(StopIteration):
        ray.get(next(g))

    with pytest.raises(StopIteration):
        ray.get(next(g))


def test_threaded_actor_generator(shutdown_only):
    ray.init()

    @ray.remote(max_concurrency=10)
    class Actor:
        def f(self):
            for i in range(30):
                time.sleep(0.1)
                yield np.ones(1024 * 1024) * i

    @ray.remote(max_concurrency=20)
    class AsyncActor:
        async def f(self):
            for i in range(30):
                await asyncio.sleep(0.1)
                yield np.ones(1024 * 1024) * i

    async def main():
        a = Actor.remote()
        asy = AsyncActor.remote()

        async def run():
            i = 0
            async for ref in a.f.options(num_returns="streaming").remote():
                val = ray.get(ref)
                assert np.array_equal(val, np.ones(1024 * 1024) * i)
                i += 1
                del ref

        async def run2():
            i = 0
            async for ref in asy.f.options(num_returns="streaming").remote():
                val = await ref
                assert np.array_equal(val, np.ones(1024 * 1024) * i), ref
                i += 1
                del ref

        coroutines = [run() for _ in range(10)]
        coroutines = [run2() for _ in range(20)]

        await asyncio.gather(*coroutines)

    asyncio.run(main())


def test_generator_dist_gather(ray_start_cluster):
    cluster = ray_start_cluster
    cluster.add_node(num_cpus=0, object_store_memory=1 * 1024 * 1024 * 1024)
    ray.init()
    cluster.add_node(num_cpus=1)
    cluster.add_node(num_cpus=1)
    cluster.add_node(num_cpus=1)
    cluster.add_node(num_cpus=1)

    @ray.remote(num_cpus=1)
    class Actor:
        def __init__(self, child=None):
            self.child = child

        def get_data(self):
            for _ in range(10):
                time.sleep(0.1)
                yield np.ones(5 * 1024 * 1024)

    async def all_gather():
        actor = Actor.remote()
        async for ref in actor.get_data.options(num_returns="streaming").remote():
            val = await ref
            assert np.array_equal(np.ones(5 * 1024 * 1024), val)
            del ref

    async def main():
        await asyncio.gather(all_gather(), all_gather(), all_gather(), all_gather())

    asyncio.run(main())
    summary = ray._private.internal_api.memory_summary(stats_only=True)
    print(summary)


def test_generator_wait(shutdown_only):
    """
    Make sure the generator works with ray.wait.
    """
    ray.init(num_cpus=8)

    @ray.remote
    def f(sleep_time):
        for i in range(2):
            time.sleep(sleep_time)
            yield i

    @ray.remote
    def g(sleep_time):
        time.sleep(sleep_time)
        return 10

    gen = f.options(num_returns="streaming").remote(1)

    """
    Test basic cases.
    """
    s = time.time()
    r, ur = ray.wait([gen], num_returns=1)
    print(time.time() - s)
    assert len(r) == 1
    assert ray.get(next(r[0])) == 0
    assert len(ur) == 0

    s = time.time()
    r, ur = ray.wait([gen], num_returns=1)
    print(time.time() - s)
    assert len(r) == 1
    assert ray.get(next(r[0])) == 1
    assert len(ur) == 0

    # Should raise a stop iteration.
    for _ in range(3):
        s = time.time()
        r, ur = ray.wait([gen], num_returns=1)
        print(time.time() - s)
        assert len(r) == 1
        with pytest.raises(StopIteration):
            assert next(r[0]) == 0
        assert len(ur) == 0

    gen = f.options(num_returns="streaming").remote(0)
    # Wait until the generator task finishes
    ray.get(gen._generator_ref)
    for i in range(2):
        r, ur = ray.wait([gen], timeout=0)
        assert len(r) == 1
        assert len(ur) == 0
        assert ray.get(next(r[0])) == i

    """
    Test the case ref is mixed with regular object ref.
    """
    gen = f.options(num_returns="streaming").remote(0)
    ref = g.remote(3)
    ready, unready = [], [gen, ref]
    result_set = set()
    while unready:
        ready, unready = ray.wait(unready)
        print(ready, unready)
        assert len(ready) == 1
        for r in ready:
            if isinstance(r, StreamingObjectRefGenerator):
                try:
                    ref = next(r)
                    print(ref)
                    print(ray.get(ref))
                    result_set.add(ray.get(ref))
                except StopIteration:
                    pass
                else:
                    unready.append(r)
            else:
                result_set.add(ray.get(r))

    assert result_set == {0, 1, 10}

    """
    Test timeout.
    """
    gen = f.options(num_returns="streaming").remote(3)
    ref = g.remote(1)
    ready, unready = ray.wait([gen, ref], timeout=2)
    assert len(ready) == 1
    assert len(unready) == 1

    """
    Test num_returns
    """
    gen = f.options(num_returns="streaming").remote(1)
    ref = g.remote(1)
    ready, unready = ray.wait([ref, gen], num_returns=2)
    assert len(ready) == 2
    assert len(unready) == 0


def test_generator_wait_e2e(shutdown_only):
    ray.init(num_cpus=8)

    @ray.remote
    def f(sleep_time):
        for i in range(2):
            time.sleep(sleep_time)
            yield i

    @ray.remote
    def g(sleep_time):
        time.sleep(sleep_time)
        return 10

    gen = [f.options(num_returns="streaming").remote(1) for _ in range(4)]
    ref = [g.remote(2) for _ in range(4)]
    ready, unready = [], [*gen, *ref]
    result = []
    start = time.time()
    while unready:
        ready, unready = ray.wait(unready, num_returns=len(unready), timeout=0.1)
        for r in ready:
            if isinstance(r, StreamingObjectRefGenerator):
                try:
                    ref = next(r)
                    result.append(ray.get(ref))
                except StopIteration:
                    pass
                else:
                    unready.append(r)
            else:
                result.append(ray.get(r))
    elapsed = time.time() - start
    assert elapsed < 3
    assert 2 < elapsed

    assert len(result) == 12
    result = Counter(result)
    assert result[0] == 4
    assert result[1] == 4
    assert result[10] == 4


@pytest.mark.parametrize("delay", [True])
def test_reconstruction(monkeypatch, ray_start_cluster, delay):
    with monkeypatch.context() as m:
        if delay:
            m.setenv(
                "RAY_testing_asio_delay_us",
                "CoreWorkerService.grpc_server."
                "ReportGeneratorItemReturns=10000:1000000",
            )
        cluster = ray_start_cluster
        # Head node with no resources.
        cluster.add_node(
            num_cpus=0,
            _system_config=RECONSTRUCTION_CONFIG,
            enable_object_reconstruction=True,
        )
        ray.init(address=cluster.address)
        # Node to place the initial object.
        node_to_kill = cluster.add_node(num_cpus=1, object_store_memory=10**8)
        cluster.wait_for_nodes()

    @ray.remote(num_returns="streaming", max_retries=2)
    def dynamic_generator(num_returns):
        for i in range(num_returns):
            yield np.ones(1_000_000, dtype=np.int8) * i

    @ray.remote
    def fetch(x):
        return x[0]

    # Test recovery of all dynamic objects through re-execution.
    gen = ray.get(dynamic_generator.remote(10))
    refs = []

    for i in range(5):
        refs.append(next(gen))

    cluster.remove_node(node_to_kill, allow_graceful=False)
    node_to_kill = cluster.add_node(num_cpus=1, object_store_memory=10**8)

    for i, ref in enumerate(refs):
        print("first trial.")
        print("fetching ", i)
        assert ray.get(fetch.remote(ref)) == i

    # Try second retry.
    cluster.remove_node(node_to_kill, allow_graceful=False)
    node_to_kill = cluster.add_node(num_cpus=1, object_store_memory=10**8)

    for i in range(4):
        refs.append(next(gen))

    for i, ref in enumerate(refs):
        print("second trial")
        print("fetching ", i)
        assert ray.get(fetch.remote(ref)) == i

    # third retry should fail.
    cluster.remove_node(node_to_kill, allow_graceful=False)
    node_to_kill = cluster.add_node(num_cpus=1, object_store_memory=10**8)

    for i in range(1):
        refs.append(next(gen))

    for i, ref in enumerate(refs):
        print("third trial")
        print("fetching ", i)
        with pytest.raises(ray.exceptions.RayTaskError) as e:
            ray.get(fetch.remote(ref))
        assert "the maximum number of task retries has been exceeded" in str(e.value)


@pytest.mark.parametrize("failure_type", ["exception", "crash"])
def test_reconstruction_retry_failed(ray_start_cluster, failure_type):
    """Test the streaming generator retry fails in the second retry."""
    cluster = ray_start_cluster
    # Head node with no resources.
    cluster.add_node(
        num_cpus=0,
        _system_config=RECONSTRUCTION_CONFIG,
        enable_object_reconstruction=True,
    )
    ray.init(address=cluster.address)

    @ray.remote(num_cpus=0)
    class SignalActor:
        def __init__(self):
            self.crash = False

        def set(self):
            self.crash = True

        def get(self):
            return self.crash

    signal = SignalActor.remote()
    ray.get(signal.get.remote())

    # Node to place the initial object.
    node_to_kill = cluster.add_node(num_cpus=1, object_store_memory=10**8)
    cluster.wait_for_nodes()

    @ray.remote(num_returns="streaming")
    def dynamic_generator(num_returns, signal_actor):
        for i in range(num_returns):
            if i == 3:
                should_crash = ray.get(signal_actor.get.remote())
                if should_crash:
                    if failure_type == "exception":
                        raise Exception
                    else:
                        sys.exit(5)
            time.sleep(1)
            yield np.ones(1_000_000, dtype=np.int8) * i

    @ray.remote
    def fetch(x):
        return x[0]

    gen = ray.get(dynamic_generator.remote(10, signal))
    refs = []

    for i in range(5):
        refs.append(next(gen))

    cluster.remove_node(node_to_kill, allow_graceful=False)
    node_to_kill = cluster.add_node(num_cpus=1, object_store_memory=10**8)

    for i, ref in enumerate(refs):
        print("first trial.")
        print("fetching ", i)
        assert ray.get(fetch.remote(ref)) == i

    # Try second retry.
    cluster.remove_node(node_to_kill, allow_graceful=False)
    node_to_kill = cluster.add_node(num_cpus=1, object_store_memory=10**8)

    signal.set.remote()

    for ref in gen:
        refs.append(ref)

    for i, ref in enumerate(refs):
        print("second trial")
        print("fetching ", i)
        print(ref)
        if i < 3:
            assert ray.get(fetch.remote(ref)) == i
        else:
            with pytest.raises(ray.exceptions.RayTaskError) as e:
                assert ray.get(fetch.remote(ref)) == i
            "The worker died" in str(e.value)


<<<<<<< HEAD
def test_ray_datasetlike_mini_stress_test(monkeypatch, ray_start_cluster):
    """
    Test a workload that's like ray dataset + lineage reconstruction.
    """
    with monkeypatch.context() as m:
        m.setenv(
            "RAY_testing_asio_delay_us",
            "CoreWorkerService.grpc_server." "ReportGeneratorItemReturns=10000:1000000",
        )
        cluster = ray_start_cluster
        # Head node with no resources.
        cluster.add_node(
            num_cpus=1,
            resources={"head": 1},
            _system_config=RECONSTRUCTION_CONFIG,
            enable_object_reconstruction=True,
        )
        ray.init(address=cluster.address)

        @ray.remote(num_returns="streaming", max_retries=-1)
        def dynamic_generator(num_returns):
            for i in range(num_returns):
                time.sleep(0.1)
                yield np.ones(1_000_000, dtype=np.int8) * i

        @ray.remote(num_cpus=0, resources={"head": 1})
        def driver():
            unready = [dynamic_generator.remote(10) for _ in range(5)]
            ready = []
            while unready:
                ready, unready = ray.wait(
                    unready, num_returns=len(unready), timeout=0.1
                )
                for r in ready:
                    try:
                        ref = next(r)
                        print(ref)
                        ray.get(ref)
                    except StopIteration:
                        pass
                    else:
                        unready.append(r)
            return None

        ref = driver.remote()

        nodes = []
        for _ in range(4):
            nodes.append(cluster.add_node(num_cpus=1, object_store_memory=10**8))
        cluster.wait_for_nodes()

        for _ in range(10):
            time.sleep(0.1)
            node_to_kill = random.choices(nodes)[0]
            nodes.remove(node_to_kill)
            cluster.remove_node(node_to_kill, allow_graceful=False)
            nodes.append(cluster.add_node(num_cpus=1, object_store_memory=10**8))

        ray.get(ref)
        del ref

        assert_no_leak()
=======
def test_generator_max_returns(monkeypatch, shutdown_only):
    """
    Test when generator returns more than system limit values
    (100 million by default), it fails a task.
    """
    with monkeypatch.context() as m:
        # defer for 10s for the second node.
        m.setenv(
            "RAY_max_num_generator_returns",
            "2",
        )

        @ray.remote(num_returns="streaming")
        def generator_task():
            for _ in range(3):
                yield 1

        @ray.remote
        def driver():
            gen = generator_task.remote()
            for ref in gen:
                assert ray.get(ref) == 1

        with pytest.raises(ray.exceptions.RayTaskError):
            ray.get(driver.remote())
>>>>>>> b6125536


if __name__ == "__main__":
    import os

    if os.environ.get("PARALLEL_CI"):
        sys.exit(pytest.main(["-n", "auto", "--boxed", "-vs", __file__]))
    else:
        sys.exit(pytest.main(["-sv", __file__]))<|MERGE_RESOLUTION|>--- conflicted
+++ resolved
@@ -1110,7 +1110,6 @@
             "The worker died" in str(e.value)
 
 
-<<<<<<< HEAD
 def test_ray_datasetlike_mini_stress_test(monkeypatch, ray_start_cluster):
     """
     Test a workload that's like ray dataset + lineage reconstruction.
@@ -1173,7 +1172,8 @@
         del ref
 
         assert_no_leak()
-=======
+
+
 def test_generator_max_returns(monkeypatch, shutdown_only):
     """
     Test when generator returns more than system limit values
@@ -1199,7 +1199,6 @@
 
         with pytest.raises(ray.exceptions.RayTaskError):
             ray.get(driver.remote())
->>>>>>> b6125536
 
 
 if __name__ == "__main__":
