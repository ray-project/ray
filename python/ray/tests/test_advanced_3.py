# coding: utf-8
import glob
import logging
import os
import shutil
import json
import grpc
import sys
import socket
import tempfile
import time

import numpy as np
import pickle
import pytest

import ray
import ray.ray_constants as ray_constants
import ray.cluster_utils
import ray.test_utils
import setproctitle

<<<<<<< HEAD
from ray.core.generated import node_manager_pb2
from ray.core.generated import node_manager_pb2_grpc

from ray.test_utils import (
    RayTestTimeoutException,
    wait_for_num_actors,
    wait_for_condition,
)
=======
from ray.test_utils import (check_call_ray, RayTestTimeoutException,
                            wait_for_num_actors)
>>>>>>> 06ed2313

logger = logging.getLogger(__name__)


def attempt_to_load_balance(remote_function,
                            args,
                            total_tasks,
                            num_nodes,
                            minimum_count,
                            num_attempts=100):
    attempts = 0
    while attempts < num_attempts:
        locations = ray.get(
            [remote_function.remote(*args) for _ in range(total_tasks)])
        names = set(locations)
        counts = [locations.count(name) for name in names]
        logger.info("Counts are {}.".format(counts))
        if (len(names) == num_nodes
                and all(count >= minimum_count for count in counts)):
            break
        attempts += 1
    assert attempts < num_attempts


def test_load_balancing(ray_start_cluster):
    # This test ensures that tasks are being assigned to all raylets
    # in a roughly equal manner.
    cluster = ray_start_cluster
    num_nodes = 3
    num_cpus = 7
    for _ in range(num_nodes):
        cluster.add_node(num_cpus=num_cpus)
    ray.init(address=cluster.address)

    @ray.remote
    def f():
        time.sleep(0.01)
        return ray.worker.global_worker.node.unique_id

    attempt_to_load_balance(f, [], 100, num_nodes, 10)
    attempt_to_load_balance(f, [], 1000, num_nodes, 100)


def test_load_balancing_with_dependencies(ray_start_cluster):
    # This test ensures that tasks are being assigned to all raylets in a
    # roughly equal manner even when the tasks have dependencies.
    cluster = ray_start_cluster
    num_nodes = 3
    for _ in range(num_nodes):
        cluster.add_node(num_cpus=1)
    ray.init(address=cluster.address)

    @ray.remote
    def f(x):
        time.sleep(0.010)
        return ray.worker.global_worker.node.unique_id

    # This object will be local to one of the raylets. Make sure
    # this doesn't prevent tasks from being scheduled on other raylets.
    x = ray.put(np.zeros(1000000))

    attempt_to_load_balance(f, [x], 100, num_nodes, 25)


def wait_for_num_objects(num_objects, timeout=10):
    start_time = time.time()
    while time.time() - start_time < timeout:
        if len(ray.objects()) >= num_objects:
            return
        time.sleep(0.1)
    raise RayTestTimeoutException("Timed out while waiting for global state.")


def test_global_state_api(shutdown_only):

    error_message = ("The ray global state API cannot be used "
                     "before ray.init has been called.")

    with pytest.raises(Exception, match=error_message):
        ray.objects()

    with pytest.raises(Exception, match=error_message):
        ray.actors()

    with pytest.raises(Exception, match=error_message):
        ray.nodes()

    with pytest.raises(Exception, match=error_message):
        ray.jobs()

    ray.init(num_cpus=5, num_gpus=3, resources={"CustomResource": 1})

    assert ray.cluster_resources()["CPU"] == 5
    assert ray.cluster_resources()["GPU"] == 3
    assert ray.cluster_resources()["CustomResource"] == 1

    # A driver/worker creates a temporary object during startup. Although the
    # temporary object is freed immediately, in a rare case, we can still find
    # the object ref in GCS because Raylet removes the object ref from GCS
    # asynchronously.
    # Because we can't control when workers create the temporary objects, so
    # We can't assert that `ray.objects()` returns an empty dict. Here we just
    # make sure `ray.objects()` succeeds.
    assert len(ray.objects()) >= 0

    job_id = ray.utils.compute_job_id_from_driver(
        ray.WorkerID(ray.worker.global_worker.worker_id))

    client_table = ray.nodes()
    node_ip_address = ray.worker.global_worker.node_ip_address

    assert len(client_table) == 1
    assert client_table[0]["NodeManagerAddress"] == node_ip_address

    @ray.remote
    class Actor:
        def __init__(self):
            pass

    _ = Actor.remote()  # noqa: F841
    # Wait for actor to be created
    wait_for_num_actors(1)

    actor_table = ray.actors()
    assert len(actor_table) == 1

    actor_info, = actor_table.values()
    assert actor_info["JobID"] == job_id.hex()
    assert "IPAddress" in actor_info["Address"]
    assert "IPAddress" in actor_info["OwnerAddress"]
    assert actor_info["Address"]["Port"] != actor_info["OwnerAddress"]["Port"]

    job_table = ray.jobs()

    assert len(job_table) == 1
    assert job_table[0]["JobID"] == job_id.hex()
    assert job_table[0]["DriverIPAddress"] == node_ip_address


# TODO(rkn): Pytest actually has tools for capturing stdout and stderr, so we
# should use those, but they seem to conflict with Ray's use of faulthandler.
class CaptureOutputAndError:
    """Capture stdout and stderr of some span.

    This can be used as follows.

        captured = {}
        with CaptureOutputAndError(captured):
            # Do stuff.
        # Access captured["out"] and captured["err"].
    """

    def __init__(self, captured_output_and_error):
        import io
        self.output_buffer = io.StringIO()
        self.error_buffer = io.StringIO()
        self.captured_output_and_error = captured_output_and_error

    def __enter__(self):
        sys.stdout.flush()
        sys.stderr.flush()
        self.old_stdout = sys.stdout
        self.old_stderr = sys.stderr
        sys.stdout = self.output_buffer
        sys.stderr = self.error_buffer

    def __exit__(self, exc_type, exc_value, traceback):
        sys.stdout.flush()
        sys.stderr.flush()
        sys.stdout = self.old_stdout
        sys.stderr = self.old_stderr
        self.captured_output_and_error["out"] = self.output_buffer.getvalue()
        self.captured_output_and_error["err"] = self.error_buffer.getvalue()


def test_logging_to_driver(shutdown_only):
    ray.init(num_cpus=1, log_to_driver=True)

    @ray.remote
    def f():
        # It's important to make sure that these print statements occur even
        # without calling sys.stdout.flush() and sys.stderr.flush().
        for i in range(100):
            print(i)
            print(100 + i, file=sys.stderr)

    captured = {}
    with CaptureOutputAndError(captured):
        ray.get(f.remote())
        time.sleep(1)

    output_lines = captured["out"]
    for i in range(200):
        assert str(i) in output_lines

    # TODO(rkn): Check that no additional logs appear beyond what we expect
    # and that there are no duplicate logs. Once we address the issue
    # described in https://github.com/ray-project/ray/pull/5462, we should
    # also check that nothing is logged to stderr.


def test_not_logging_to_driver(shutdown_only):
    ray.init(num_cpus=1, log_to_driver=False)

    @ray.remote
    def f():
        for i in range(100):
            print(i)
            print(100 + i, file=sys.stderr)
            sys.stdout.flush()
            sys.stderr.flush()

    captured = {}
    with CaptureOutputAndError(captured):
        ray.get(f.remote())
        time.sleep(1)

    output_lines = captured["out"]
    assert len(output_lines) == 0

    # TODO(rkn): Check that no additional logs appear beyond what we expect
    # and that there are no duplicate logs. Once we address the issue
    # described in https://github.com/ray-project/ray/pull/5462, we should
    # also check that nothing is logged to stderr.


@pytest.mark.skipif(
    os.environ.get("RAY_USE_NEW_GCS") == "on",
    reason="New GCS API doesn't have a Python API yet.")
def test_workers(shutdown_only):
    num_workers = 3
    ray.init(num_cpus=num_workers)

    @ray.remote
    def f():
        return id(ray.worker.global_worker), os.getpid()

    # Wait until all of the workers have started.
    worker_ids = set()
    while len(worker_ids) != num_workers:
        worker_ids = set(ray.get([f.remote() for _ in range(10)]))


def test_specific_job_id():
    dummy_driver_id = ray.JobID.from_int(1)
    ray.init(num_cpus=1, job_id=dummy_driver_id)

    # in driver
    assert dummy_driver_id == ray.worker.global_worker.current_job_id

    # in worker
    @ray.remote
    def f():
        return ray.worker.global_worker.current_job_id

    assert dummy_driver_id == ray.get(f.remote())

    ray.shutdown()


def test_num_initial_workers(shutdown_only):
    ray.init(
        num_cpus=10,
        include_dashboard=True,
        job_configs=ray.job_configs.JobConfigs(num_initial_python_workers=3))
    raylet = ray.nodes()[0]
    raylet_address = "{}:{}".format(raylet["NodeManagerAddress"],
                                    raylet["NodeManagerPort"])
    channel = grpc.insecure_channel(raylet_address)
    stub = node_manager_pb2_grpc.NodeManagerServiceStub(channel)
    assert wait_for_condition(
        lambda: len([worker for worker in stub.GetNodeStats(
            node_manager_pb2.GetNodeStatsRequest()).workers_stats
            if not worker.is_driver]) == 3,
        timeout=10)


def test_object_ref_properties():
    id_bytes = b"00112233445566778899"
    object_ref = ray.ObjectRef(id_bytes)
    assert object_ref.binary() == id_bytes
    object_ref = ray.ObjectRef.nil()
    assert object_ref.is_nil()
    with pytest.raises(ValueError, match=r".*needs to have length 20.*"):
        ray.ObjectRef(id_bytes + b"1234")
    with pytest.raises(ValueError, match=r".*needs to have length 20.*"):
        ray.ObjectRef(b"0123456789")
    object_ref = ray.ObjectRef.from_random()
    assert not object_ref.is_nil()
    assert object_ref.binary() != id_bytes
    id_dumps = pickle.dumps(object_ref)
    id_from_dumps = pickle.loads(id_dumps)
    assert id_from_dumps == object_ref


@pytest.fixture
def shutdown_only_with_initialization_check():
    yield None
    # The code after the yield will run as teardown code.
    ray.shutdown()
    assert not ray.is_initialized()


def test_initialized(shutdown_only_with_initialization_check):
    assert not ray.is_initialized()
    ray.init(num_cpus=0)
    assert ray.is_initialized()


def test_initialized_local_mode(shutdown_only_with_initialization_check):
    assert not ray.is_initialized()
    ray.init(num_cpus=0, local_mode=True)
    assert ray.is_initialized()


def test_wait_reconstruction(shutdown_only):
    ray.init(
        num_cpus=1,
        object_store_memory=int(10**8),
        _internal_config=json.dumps({
            "object_pinning_enabled": 0
        }))

    @ray.remote
    def f():
        return np.zeros(6 * 10**7, dtype=np.uint8)

    x_id = f.remote()
    ray.wait([x_id])
    ray.wait([f.remote()])
    assert not ray.worker.global_worker.core_worker.object_exists(x_id)
    ready_ids, _ = ray.wait([x_id])
    assert len(ready_ids) == 1


def test_ray_setproctitle(ray_start_2_cpus):
    @ray.remote
    class UniqueName:
        def __init__(self):
            assert setproctitle.getproctitle() == "ray::UniqueName.__init__()"

        def f(self):
            assert setproctitle.getproctitle() == "ray::UniqueName.f()"

    @ray.remote
    def unique_1():
        assert "unique_1" in setproctitle.getproctitle()

    actor = UniqueName.remote()
    ray.get(actor.f.remote())
    ray.get(unique_1.remote())


def test_duplicate_error_messages(shutdown_only):
    ray.init(num_cpus=0)

    driver_id = ray.WorkerID.nil()
    error_data = ray.gcs_utils.construct_error_message(driver_id, "test",
                                                       "message", 0)

    # Push the same message to the GCS twice (they are the same because we
    # do not include a timestamp).

    r = ray.worker.global_worker.redis_client

    r.execute_command("RAY.TABLE_APPEND",
                      ray.gcs_utils.TablePrefix.Value("ERROR_INFO"),
                      ray.gcs_utils.TablePubsub.Value("ERROR_INFO_PUBSUB"),
                      driver_id.binary(), error_data)

    # Before https://github.com/ray-project/ray/pull/3316 this would
    # give an error
    r.execute_command("RAY.TABLE_APPEND",
                      ray.gcs_utils.TablePrefix.Value("ERROR_INFO"),
                      ray.gcs_utils.TablePubsub.Value("ERROR_INFO_PUBSUB"),
                      driver_id.binary(), error_data)


@pytest.mark.skipif(
    os.getenv("TRAVIS") is None,
    reason="This test should only be run on Travis.")
def test_ray_stack(ray_start_2_cpus):
    def unique_name_1():
        time.sleep(1000)

    @ray.remote
    def unique_name_2():
        time.sleep(1000)

    @ray.remote
    def unique_name_3():
        unique_name_1()

    unique_name_2.remote()
    unique_name_3.remote()

    success = False
    start_time = time.time()
    while time.time() - start_time < 30:
        # Attempt to parse the "ray stack" call.
        output = ray.utils.decode(
            check_call_ray(["stack"], capture_stdout=True))
        if ("unique_name_1" in output and "unique_name_2" in output
                and "unique_name_3" in output):
            success = True
            break

    if not success:
        raise Exception("Failed to find necessary information with "
                        "'ray stack'")


def test_pandas_parquet_serialization():
    # Only test this if pandas is installed
    pytest.importorskip("pandas")

    import pandas as pd
    import pyarrow as pa
    import pyarrow.parquet as pq

    tempdir = tempfile.mkdtemp()
    filename = os.path.join(tempdir, "parquet-test")
    pd.DataFrame({"col1": [0, 1], "col2": [0, 1]}).to_parquet(filename)
    with open(os.path.join(tempdir, "parquet-compression"), "wb") as f:
        table = pa.Table.from_arrays([pa.array([1, 2, 3])], ["hello"])
        pq.write_table(table, f, compression="lz4")
    # Clean up
    shutil.rmtree(tempdir)


def test_socket_dir_not_existing(shutdown_only):
    if sys.platform != "win32":
        random_name = ray.ObjectRef.from_random().hex()
        temp_raylet_socket_dir = os.path.join(ray.utils.get_ray_temp_dir(),
                                              "tests", random_name)
        temp_raylet_socket_name = os.path.join(temp_raylet_socket_dir,
                                               "raylet_socket")
        ray.init(num_cpus=1, raylet_socket_name=temp_raylet_socket_name)


def test_raylet_is_robust_to_random_messages(ray_start_regular):
    node_manager_address = None
    node_manager_port = None
    for client in ray.nodes():
        if "NodeManagerAddress" in client:
            node_manager_address = client["NodeManagerAddress"]
            node_manager_port = client["NodeManagerPort"]
    assert node_manager_address
    assert node_manager_port
    # Try to bring down the node manager:
    s = socket.socket(socket.AF_INET, socket.SOCK_STREAM)
    s.connect((node_manager_address, node_manager_port))
    s.send(1000 * b"asdf")

    @ray.remote
    def f():
        return 1

    assert ray.get(f.remote()) == 1


def test_non_ascii_comment(ray_start_regular):
    @ray.remote
    def f():
        # 日本語 Japanese comment
        return 1

    assert ray.get(f.remote()) == 1


def test_shutdown_disconnect_global_state():
    ray.init(num_cpus=0)
    ray.shutdown()

    with pytest.raises(Exception) as e:
        ray.objects()
    assert str(e.value).endswith("ray.init has been called.")


@pytest.mark.parametrize(
    "ray_start_object_store_memory", [150 * 1024 * 1024], indirect=True)
def test_put_pins_object(ray_start_object_store_memory):
    obj = np.ones(200 * 1024, dtype=np.uint8)
    x_id = ray.put(obj)
    x_binary = x_id.binary()
    assert (ray.get(ray.ObjectRef(x_binary)) == obj).all()

    # x cannot be evicted since x_id pins it
    for _ in range(10):
        ray.put(np.zeros(10 * 1024 * 1024))
    assert (ray.get(x_id) == obj).all()
    assert (ray.get(ray.ObjectRef(x_binary)) == obj).all()

    # now it can be evicted since x_id pins it but x_binary does not
    del x_id
    for _ in range(10):
        ray.put(np.zeros(10 * 1024 * 1024))
    assert not ray.worker.global_worker.core_worker.object_exists(
        ray.ObjectRef(x_binary))

    # weakref put
    y_id = ray.put(obj, weakref=True)
    for _ in range(10):
        ray.put(np.zeros(10 * 1024 * 1024))
    with pytest.raises(ray.exceptions.UnreconstructableError):
        ray.get(y_id)


def test_decorated_function(ray_start_regular):
    def function_invocation_decorator(f):
        def new_f(args, kwargs):
            # Reverse the arguments.
            return f(args[::-1], {"d": 5}), kwargs

        return new_f

    def f(a, b, c, d=None):
        return a, b, c, d

    f.__ray_invocation_decorator__ = function_invocation_decorator
    f = ray.remote(f)

    result_id, kwargs = f.remote(1, 2, 3, d=4)
    assert kwargs == {"d": 4}
    assert ray.get(result_id) == (3, 2, 1, 5)


def test_get_postprocess(ray_start_regular):
    def get_postprocessor(object_refs, values):
        return [value for value in values if value > 0]

    ray.worker.global_worker._post_get_hooks.append(get_postprocessor)

    assert ray.get(
        [ray.put(i) for i in [0, 1, 3, 5, -1, -3, 4]]) == [1, 3, 5, 4]


def test_export_after_shutdown(ray_start_regular):
    # This test checks that we can use actor and remote function definitions
    # across multiple Ray sessions.

    @ray.remote
    def f():
        pass

    @ray.remote
    class Actor:
        def method(self):
            pass

    ray.get(f.remote())
    a = Actor.remote()
    ray.get(a.method.remote())

    ray.shutdown()

    # Start Ray and use the remote function and actor again.
    ray.init(num_cpus=1)
    ray.get(f.remote())
    a = Actor.remote()
    ray.get(a.method.remote())

    ray.shutdown()

    # Start Ray again and make sure that these definitions can be exported from
    # workers.
    ray.init(num_cpus=2)

    @ray.remote
    def export_definitions_from_worker(remote_function, actor_class):
        ray.get(remote_function.remote())
        actor_handle = actor_class.remote()
        ray.get(actor_handle.method.remote())

    ray.get(export_definitions_from_worker.remote(f, Actor))


def test_invalid_unicode_in_worker_log(shutdown_only):
    info = ray.init(num_cpus=1)

    logs_dir = os.path.join(info["session_dir"], "logs")

    # Wait till first worker log file is created.
    while True:
        log_file_paths = glob.glob("{}/worker*.out".format(logs_dir))
        if len(log_file_paths) == 0:
            time.sleep(0.2)
        else:
            break

    with open(log_file_paths[0], "wb") as f:
        f.write(b"\xe5abc\nline2\nline3\n")
        f.write(b"\xe5abc\nline2\nline3\n")
        f.write(b"\xe5abc\nline2\nline3\n")
        f.flush()

    # Wait till the log monitor reads the file.
    time.sleep(1.0)

    # Make sure that nothing has died.
    assert ray.services.remaining_processes_alive()


@pytest.mark.skip(reason="This test is too expensive to run.")
def test_move_log_files_to_old(shutdown_only):
    info = ray.init(num_cpus=1)

    logs_dir = os.path.join(info["session_dir"], "logs")

    @ray.remote
    class Actor:
        def f(self):
            print("function f finished")

    # First create a temporary actor.
    actors = [
        Actor.remote() for i in range(ray_constants.LOG_MONITOR_MAX_OPEN_FILES)
    ]
    ray.get([a.f.remote() for a in actors])

    # Make sure no log files are in the "old" directory before the actors
    # are killed.
    assert len(glob.glob("{}/old/worker*.out".format(logs_dir))) == 0

    # Now kill the actors so the files get moved to logs/old/.
    [a.__ray_terminate__.remote() for a in actors]

    while True:
        log_file_paths = glob.glob("{}/old/worker*.out".format(logs_dir))
        if len(log_file_paths) > 0:
            with open(log_file_paths[0], "r") as f:
                assert "function f finished\n" in f.readlines()
            break

    # Make sure that nothing has died.
    assert ray.services.remaining_processes_alive()


def test_lease_request_leak(shutdown_only):
    ray.init(
        num_cpus=1,
        _internal_config=json.dumps({
            "initial_reconstruction_timeout_milliseconds": 200
        }))
    assert len(ray.objects()) == 0

    @ray.remote
    def f(x):
        time.sleep(0.1)
        return

    # Submit pairs of tasks. Tasks in a pair can reuse the same worker leased
    # from the raylet.
    tasks = []
    for _ in range(10):
        obj_ref = ray.put(1)
        for _ in range(2):
            tasks.append(f.remote(obj_ref))
        del obj_ref
    ray.get(tasks)

    time.sleep(
        1)  # Sleep for an amount longer than the reconstruction timeout.
    assert len(ray.objects()) == 0, ray.objects()


@pytest.mark.parametrize(
    "ray_start_cluster", [{
        "num_cpus": 0,
        "num_nodes": 1,
        "do_init": False,
    }],
    indirect=True)
def test_ray_address_environment_variable(ray_start_cluster):
    address = ray_start_cluster.address
    # In this test we use zero CPUs to distinguish between starting a local
    # ray cluster and connecting to an existing one.

    # Make sure we connect to an existing cluster if
    # RAY_ADDRESS is set.
    os.environ["RAY_ADDRESS"] = address
    ray.init()
    assert "CPU" not in ray.state.cluster_resources()
    del os.environ["RAY_ADDRESS"]
    ray.shutdown()

    # Make sure we start a new cluster if RAY_ADDRESS is not set.
    ray.init()
    assert "CPU" in ray.state.cluster_resources()
    ray.shutdown()


if __name__ == "__main__":
    import pytest
    sys.exit(pytest.main(["-v", __file__]))<|MERGE_RESOLUTION|>--- conflicted
+++ resolved
@@ -20,19 +20,15 @@
 import ray.test_utils
 import setproctitle
 
-<<<<<<< HEAD
 from ray.core.generated import node_manager_pb2
 from ray.core.generated import node_manager_pb2_grpc
 
 from ray.test_utils import (
+    check_call_ray,
     RayTestTimeoutException,
     wait_for_num_actors,
     wait_for_condition,
 )
-=======
-from ray.test_utils import (check_call_ray, RayTestTimeoutException,
-                            wait_for_num_actors)
->>>>>>> 06ed2313
 
 logger = logging.getLogger(__name__)
 
