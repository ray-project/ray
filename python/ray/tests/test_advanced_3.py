# coding: utf-8
import glob
import logging
import os
import shutil
import json
import sys
import socket
import tempfile
import time

import numpy as np
import pickle
import pytest

import ray
import ray.ray_constants as ray_constants
import ray.cluster_utils
import ray.test_utils
import setproctitle

from ray.test_utils import (check_call_ray, RayTestTimeoutException,
                            wait_for_num_actors)

logger = logging.getLogger(__name__)


def attempt_to_load_balance(remote_function,
                            args,
                            total_tasks,
                            num_nodes,
                            minimum_count,
                            num_attempts=100):
    attempts = 0
    while attempts < num_attempts:
        locations = ray.get(
            [remote_function.remote(*args) for _ in range(total_tasks)])
        names = set(locations)
        counts = [locations.count(name) for name in names]
        logger.info("Counts are {}.".format(counts))
        if (len(names) == num_nodes
                and all(count >= minimum_count for count in counts)):
            break
        attempts += 1
    assert attempts < num_attempts


def test_load_balancing(ray_start_cluster):
    # This test ensures that tasks are being assigned to all raylets
    # in a roughly equal manner.
    cluster = ray_start_cluster
    num_nodes = 3
    num_cpus = 7
    for _ in range(num_nodes):
        cluster.add_node(num_cpus=num_cpus)
    ray.init(address=cluster.address)

    @ray.remote
    def f():
        time.sleep(0.01)
        return ray.worker.global_worker.node.unique_id

    attempt_to_load_balance(f, [], 100, num_nodes, 10)
    attempt_to_load_balance(f, [], 1000, num_nodes, 100)


def test_load_balancing_with_dependencies(ray_start_cluster):
    # This test ensures that tasks are being assigned to all raylets in a
    # roughly equal manner even when the tasks have dependencies.
    cluster = ray_start_cluster
    num_nodes = 3
    for _ in range(num_nodes):
        cluster.add_node(num_cpus=1)
    ray.init(address=cluster.address)

    @ray.remote
    def f(x):
        time.sleep(0.010)
        return ray.worker.global_worker.node.unique_id

    # This object will be local to one of the raylets. Make sure
    # this doesn't prevent tasks from being scheduled on other raylets.
    x = ray.put(np.zeros(1000000))

    attempt_to_load_balance(f, [x], 100, num_nodes, 25)


def wait_for_num_objects(num_objects, timeout=10):
    start_time = time.time()
    while time.time() - start_time < timeout:
        if len(ray.objects()) >= num_objects:
            return
        time.sleep(0.1)
    raise RayTestTimeoutException("Timed out while waiting for global state.")


def test_global_state_api(shutdown_only):

    error_message = ("The ray global state API cannot be used "
                     "before ray.init has been called.")

    with pytest.raises(Exception, match=error_message):
        ray.objects()

    with pytest.raises(Exception, match=error_message):
        ray.actors()

    with pytest.raises(Exception, match=error_message):
        ray.nodes()

    with pytest.raises(Exception, match=error_message):
        ray.jobs()

    ray.init(num_cpus=5, num_gpus=3, resources={"CustomResource": 1})

    assert ray.cluster_resources()["CPU"] == 5
    assert ray.cluster_resources()["GPU"] == 3
    assert ray.cluster_resources()["CustomResource"] == 1

    # A driver/worker creates a temporary object during startup. Although the
    # temporary object is freed immediately, in a rare case, we can still find
    # the object ref in GCS because Raylet removes the object ref from GCS
    # asynchronously.
    # Because we can't control when workers create the temporary objects, so
    # We can't assert that `ray.objects()` returns an empty dict. Here we just
    # make sure `ray.objects()` succeeds.
    assert len(ray.objects()) >= 0

    job_id = ray.utils.compute_job_id_from_driver(
        ray.WorkerID(ray.worker.global_worker.worker_id))

    client_table = ray.nodes()
    node_ip_address = ray.worker.global_worker.node_ip_address

    assert len(client_table) == 1
    assert client_table[0]["NodeManagerAddress"] == node_ip_address

    @ray.remote
    class Actor:
        def __init__(self):
            pass

    _ = Actor.remote()  # noqa: F841
    # Wait for actor to be created
    wait_for_num_actors(1)

    actor_table = ray.actors()
    assert len(actor_table) == 1

    actor_info, = actor_table.values()
    assert actor_info["JobID"] == job_id.hex()
    assert "IPAddress" in actor_info["Address"]
    assert "IPAddress" in actor_info["OwnerAddress"]
    assert actor_info["Address"]["Port"] != actor_info["OwnerAddress"]["Port"]

    job_table = ray.jobs()

    assert len(job_table) == 1
    assert job_table[0]["JobID"] == job_id.hex()
    assert job_table[0]["DriverIPAddress"] == node_ip_address


# TODO(rkn): Pytest actually has tools for capturing stdout and stderr, so we
# should use those, but they seem to conflict with Ray's use of faulthandler.
class CaptureOutputAndError:
    """Capture stdout and stderr of some span.

    This can be used as follows.

        captured = {}
        with CaptureOutputAndError(captured):
            # Do stuff.
        # Access captured["out"] and captured["err"].
    """

    def __init__(self, captured_output_and_error):
        import io
        self.output_buffer = io.StringIO()
        self.error_buffer = io.StringIO()
        self.captured_output_and_error = captured_output_and_error

    def __enter__(self):
        sys.stdout.flush()
        sys.stderr.flush()
        self.old_stdout = sys.stdout
        self.old_stderr = sys.stderr
        sys.stdout = self.output_buffer
        sys.stderr = self.error_buffer

    def __exit__(self, exc_type, exc_value, traceback):
        sys.stdout.flush()
        sys.stderr.flush()
        sys.stdout = self.old_stdout
        sys.stderr = self.old_stderr
        self.captured_output_and_error["out"] = self.output_buffer.getvalue()
        self.captured_output_and_error["err"] = self.error_buffer.getvalue()


def test_logging_to_driver(shutdown_only):
    ray.init(num_cpus=1, log_to_driver=True)

    @ray.remote
    def f():
        # It's important to make sure that these print statements occur even
        # without calling sys.stdout.flush() and sys.stderr.flush().
        for i in range(100):
            print(i)
            print(100 + i, file=sys.stderr)

    captured = {}
    with CaptureOutputAndError(captured):
        ray.get(f.remote())
        time.sleep(1)

    output_lines = captured["out"]
    for i in range(200):
        assert str(i) in output_lines

    # TODO(rkn): Check that no additional logs appear beyond what we expect
    # and that there are no duplicate logs. Once we address the issue
    # described in https://github.com/ray-project/ray/pull/5462, we should
    # also check that nothing is logged to stderr.


def test_not_logging_to_driver(shutdown_only):
    ray.init(num_cpus=1, log_to_driver=False)

    @ray.remote
    def f():
        for i in range(100):
            print(i)
            print(100 + i, file=sys.stderr)
            sys.stdout.flush()
            sys.stderr.flush()

    captured = {}
    with CaptureOutputAndError(captured):
        ray.get(f.remote())
        time.sleep(1)

    output_lines = captured["out"]
    assert len(output_lines) == 0

    # TODO(rkn): Check that no additional logs appear beyond what we expect
    # and that there are no duplicate logs. Once we address the issue
    # described in https://github.com/ray-project/ray/pull/5462, we should
    # also check that nothing is logged to stderr.


@pytest.mark.skipif(
    os.environ.get("RAY_USE_NEW_GCS") == "on",
    reason="New GCS API doesn't have a Python API yet.")
def test_workers(shutdown_only):
    num_workers = 3
    ray.init(num_cpus=num_workers)

    @ray.remote
    def f():
        return id(ray.worker.global_worker), os.getpid()

    # Wait until all of the workers have started.
    worker_ids = set()
    while len(worker_ids) != num_workers:
        worker_ids = set(ray.get([f.remote() for _ in range(10)]))


def test_specific_job_id():
    dummy_driver_id = ray.JobID.from_int(1)
    ray.init(num_cpus=1, job_id=dummy_driver_id)

    # in driver
    assert dummy_driver_id == ray.worker.global_worker.current_job_id

    # in worker
    @ray.remote
    def f():
        return ray.worker.global_worker.current_job_id

    assert dummy_driver_id == ray.get(f.remote())

    ray.shutdown()


def test_object_ref_properties():
    id_bytes = b"00112233445566778899"
    object_ref = ray.ObjectRef(id_bytes)
    assert object_ref.binary() == id_bytes
    object_ref = ray.ObjectRef.nil()
    assert object_ref.is_nil()
    with pytest.raises(ValueError, match=r".*needs to have length 20.*"):
        ray.ObjectRef(id_bytes + b"1234")
    with pytest.raises(ValueError, match=r".*needs to have length 20.*"):
        ray.ObjectRef(b"0123456789")
    object_ref = ray.ObjectRef.from_random()
    assert not object_ref.is_nil()
    assert object_ref.binary() != id_bytes
    id_dumps = pickle.dumps(object_ref)
    id_from_dumps = pickle.loads(id_dumps)
    assert id_from_dumps == object_ref


@pytest.fixture
def shutdown_only_with_initialization_check():
    yield None
    # The code after the yield will run as teardown code.
    ray.shutdown()
    assert not ray.is_initialized()


def test_initialized(shutdown_only_with_initialization_check):
    assert not ray.is_initialized()
    ray.init(num_cpus=0)
    assert ray.is_initialized()


def test_initialized_local_mode(shutdown_only_with_initialization_check):
    assert not ray.is_initialized()
    ray.init(num_cpus=0, local_mode=True)
    assert ray.is_initialized()


def test_wait_reconstruction(shutdown_only):
    ray.init(
        num_cpus=1,
        object_store_memory=int(10**8),
        _internal_config=json.dumps({
            "object_pinning_enabled": 0
        }))

    @ray.remote
    def f():
        return np.zeros(6 * 10**7, dtype=np.uint8)

    x_id = f.remote()
    ray.wait([x_id])
    ray.wait([f.remote()])
    assert not ray.worker.global_worker.core_worker.object_exists(x_id)
    ready_ids, _ = ray.wait([x_id])
    assert len(ready_ids) == 1


def test_ray_setproctitle(ray_start_2_cpus):
    @ray.remote
    class UniqueName:
        def __init__(self):
            assert setproctitle.getproctitle() == "ray::UniqueName.__init__()"

        def f(self):
            assert setproctitle.getproctitle() == "ray::UniqueName.f()"

    @ray.remote
    def unique_1():
        assert "unique_1" in setproctitle.getproctitle()

    actor = UniqueName.remote()
    ray.get(actor.f.remote())
    ray.get(unique_1.remote())


def test_duplicate_error_messages(shutdown_only):
    ray.init(num_cpus=0)

    driver_id = ray.WorkerID.nil()
    error_data = ray.gcs_utils.construct_error_message(driver_id, "test",
                                                       "message", 0)

    # Push the same message to the GCS twice (they are the same because we
    # do not include a timestamp).

    r = ray.worker.global_worker.redis_client

    r.execute_command("RAY.TABLE_APPEND",
                      ray.gcs_utils.TablePrefix.Value("ERROR_INFO"),
                      ray.gcs_utils.TablePubsub.Value("ERROR_INFO_PUBSUB"),
                      driver_id.binary(), error_data)

    # Before https://github.com/ray-project/ray/pull/3316 this would
    # give an error
    r.execute_command("RAY.TABLE_APPEND",
                      ray.gcs_utils.TablePrefix.Value("ERROR_INFO"),
                      ray.gcs_utils.TablePubsub.Value("ERROR_INFO_PUBSUB"),
                      driver_id.binary(), error_data)


@pytest.mark.skipif(
    os.getenv("TRAVIS") is None,
    reason="This test should only be run on Travis.")
def test_ray_stack(ray_start_2_cpus):
    def unique_name_1():
        time.sleep(1000)

    @ray.remote
    def unique_name_2():
        time.sleep(1000)

    @ray.remote
    def unique_name_3():
        unique_name_1()

    unique_name_2.remote()
    unique_name_3.remote()

    success = False
    start_time = time.time()
    while time.time() - start_time < 30:
        # Attempt to parse the "ray stack" call.
        output = ray.utils.decode(
            check_call_ray(["stack"], capture_stdout=True))
        if ("unique_name_1" in output and "unique_name_2" in output
                and "unique_name_3" in output):
            success = True
            break

    if not success:
        raise Exception("Failed to find necessary information with "
                        "'ray stack'")


def test_pandas_parquet_serialization():
    # Only test this if pandas is installed
    pytest.importorskip("pandas")

    import pandas as pd
    import pyarrow as pa
    import pyarrow.parquet as pq

    tempdir = tempfile.mkdtemp()
    filename = os.path.join(tempdir, "parquet-test")
    pd.DataFrame({"col1": [0, 1], "col2": [0, 1]}).to_parquet(filename)
    with open(os.path.join(tempdir, "parquet-compression"), "wb") as f:
        table = pa.Table.from_arrays([pa.array([1, 2, 3])], ["hello"])
        pq.write_table(table, f, compression="lz4")
    # Clean up
    shutil.rmtree(tempdir)


def test_socket_dir_not_existing(shutdown_only):
<<<<<<< HEAD
    if sys.platform != "win32":
        random_name = ray.ObjectID.from_random().hex()
        temp_raylet_socket_dir = os.path.join(ray.utils.get_ray_temp_dir(),
                                              "tests", random_name)
        temp_raylet_socket_name = os.path.join(temp_raylet_socket_dir,
                                               "raylet_socket")
        ray.init(num_cpus=1, raylet_socket_name=temp_raylet_socket_name)
=======
    random_name = ray.ObjectRef.from_random().hex()
    temp_raylet_socket_dir = os.path.join(ray.utils.get_ray_temp_dir(),
                                          "tests", random_name)
    temp_raylet_socket_name = os.path.join(temp_raylet_socket_dir,
                                           "raylet_socket")
    ray.init(num_cpus=1, raylet_socket_name=temp_raylet_socket_name)
>>>>>>> d49dadf8


def test_raylet_is_robust_to_random_messages(ray_start_regular):
    node_manager_address = None
    node_manager_port = None
    for client in ray.nodes():
        if "NodeManagerAddress" in client:
            node_manager_address = client["NodeManagerAddress"]
            node_manager_port = client["NodeManagerPort"]
    assert node_manager_address
    assert node_manager_port
    # Try to bring down the node manager:
    s = socket.socket(socket.AF_INET, socket.SOCK_STREAM)
    s.connect((node_manager_address, node_manager_port))
    s.send(1000 * b"asdf")

    @ray.remote
    def f():
        return 1

    assert ray.get(f.remote()) == 1


def test_non_ascii_comment(ray_start_regular):
    @ray.remote
    def f():
        # 日本語 Japanese comment
        return 1

    assert ray.get(f.remote()) == 1


def test_shutdown_disconnect_global_state():
    ray.init(num_cpus=0)
    ray.shutdown()

    with pytest.raises(Exception) as e:
        ray.objects()
    assert str(e.value).endswith("ray.init has been called.")


@pytest.mark.parametrize(
    "ray_start_object_store_memory", [150 * 1024 * 1024], indirect=True)
def test_put_pins_object(ray_start_object_store_memory):
    obj = np.ones(200 * 1024, dtype=np.uint8)
    x_id = ray.put(obj)
    x_binary = x_id.binary()
    assert (ray.get(ray.ObjectRef(x_binary)) == obj).all()

    # x cannot be evicted since x_id pins it
    for _ in range(10):
        ray.put(np.zeros(10 * 1024 * 1024))
    assert (ray.get(x_id) == obj).all()
    assert (ray.get(ray.ObjectRef(x_binary)) == obj).all()

    # now it can be evicted since x_id pins it but x_binary does not
    del x_id
    for _ in range(10):
        ray.put(np.zeros(10 * 1024 * 1024))
    assert not ray.worker.global_worker.core_worker.object_exists(
        ray.ObjectRef(x_binary))

    # weakref put
    y_id = ray.put(obj, weakref=True)
    for _ in range(10):
        ray.put(np.zeros(10 * 1024 * 1024))
    with pytest.raises(ray.exceptions.UnreconstructableError):
        ray.get(y_id)


def test_decorated_function(ray_start_regular):
    def function_invocation_decorator(f):
        def new_f(args, kwargs):
            # Reverse the arguments.
            return f(args[::-1], {"d": 5}), kwargs

        return new_f

    def f(a, b, c, d=None):
        return a, b, c, d

    f.__ray_invocation_decorator__ = function_invocation_decorator
    f = ray.remote(f)

    result_id, kwargs = f.remote(1, 2, 3, d=4)
    assert kwargs == {"d": 4}
    assert ray.get(result_id) == (3, 2, 1, 5)


def test_get_postprocess(ray_start_regular):
    def get_postprocessor(object_refs, values):
        return [value for value in values if value > 0]

    ray.worker.global_worker._post_get_hooks.append(get_postprocessor)

    assert ray.get(
        [ray.put(i) for i in [0, 1, 3, 5, -1, -3, 4]]) == [1, 3, 5, 4]


def test_export_after_shutdown(ray_start_regular):
    # This test checks that we can use actor and remote function definitions
    # across multiple Ray sessions.

    @ray.remote
    def f():
        pass

    @ray.remote
    class Actor:
        def method(self):
            pass

    ray.get(f.remote())
    a = Actor.remote()
    ray.get(a.method.remote())

    ray.shutdown()

    # Start Ray and use the remote function and actor again.
    ray.init(num_cpus=1)
    ray.get(f.remote())
    a = Actor.remote()
    ray.get(a.method.remote())

    ray.shutdown()

    # Start Ray again and make sure that these definitions can be exported from
    # workers.
    ray.init(num_cpus=2)

    @ray.remote
    def export_definitions_from_worker(remote_function, actor_class):
        ray.get(remote_function.remote())
        actor_handle = actor_class.remote()
        ray.get(actor_handle.method.remote())

    ray.get(export_definitions_from_worker.remote(f, Actor))


def test_invalid_unicode_in_worker_log(shutdown_only):
    info = ray.init(num_cpus=1)

    logs_dir = os.path.join(info["session_dir"], "logs")

    # Wait till first worker log file is created.
    while True:
        log_file_paths = glob.glob("{}/worker*.out".format(logs_dir))
        if len(log_file_paths) == 0:
            time.sleep(0.2)
        else:
            break

    with open(log_file_paths[0], "wb") as f:
        f.write(b"\xe5abc\nline2\nline3\n")
        f.write(b"\xe5abc\nline2\nline3\n")
        f.write(b"\xe5abc\nline2\nline3\n")
        f.flush()

    # Wait till the log monitor reads the file.
    time.sleep(1.0)

    # Make sure that nothing has died.
    assert ray.services.remaining_processes_alive()


@pytest.mark.skip(reason="This test is too expensive to run.")
def test_move_log_files_to_old(shutdown_only):
    info = ray.init(num_cpus=1)

    logs_dir = os.path.join(info["session_dir"], "logs")

    @ray.remote
    class Actor:
        def f(self):
            print("function f finished")

    # First create a temporary actor.
    actors = [
        Actor.remote() for i in range(ray_constants.LOG_MONITOR_MAX_OPEN_FILES)
    ]
    ray.get([a.f.remote() for a in actors])

    # Make sure no log files are in the "old" directory before the actors
    # are killed.
    assert len(glob.glob("{}/old/worker*.out".format(logs_dir))) == 0

    # Now kill the actors so the files get moved to logs/old/.
    [a.__ray_terminate__.remote() for a in actors]

    while True:
        log_file_paths = glob.glob("{}/old/worker*.out".format(logs_dir))
        if len(log_file_paths) > 0:
            with open(log_file_paths[0], "r") as f:
                assert "function f finished\n" in f.readlines()
            break

    # Make sure that nothing has died.
    assert ray.services.remaining_processes_alive()


def test_lease_request_leak(shutdown_only):
    ray.init(
        num_cpus=1,
        _internal_config=json.dumps({
            "initial_reconstruction_timeout_milliseconds": 200
        }))
    assert len(ray.objects()) == 0

    @ray.remote
    def f(x):
        time.sleep(0.1)
        return

    # Submit pairs of tasks. Tasks in a pair can reuse the same worker leased
    # from the raylet.
    tasks = []
    for _ in range(10):
        obj_ref = ray.put(1)
        for _ in range(2):
            tasks.append(f.remote(obj_ref))
        del obj_ref
    ray.get(tasks)

    time.sleep(
        1)  # Sleep for an amount longer than the reconstruction timeout.
    assert len(ray.objects()) == 0, ray.objects()


@pytest.mark.parametrize(
    "ray_start_cluster", [{
        "num_cpus": 0,
        "num_nodes": 1,
        "do_init": False,
    }],
    indirect=True)
def test_ray_address_environment_variable(ray_start_cluster):
    address = ray_start_cluster.address
    # In this test we use zero CPUs to distinguish between starting a local
    # ray cluster and connecting to an existing one.

    # Make sure we connect to an existing cluster if
    # RAY_ADDRESS is set.
    os.environ["RAY_ADDRESS"] = address
    ray.init()
    assert "CPU" not in ray.state.cluster_resources()
    del os.environ["RAY_ADDRESS"]
    ray.shutdown()

    # Make sure we start a new cluster if RAY_ADDRESS is not set.
    ray.init()
    assert "CPU" in ray.state.cluster_resources()
    ray.shutdown()


if __name__ == "__main__":
    import pytest
    sys.exit(pytest.main(["-v", __file__]))<|MERGE_RESOLUTION|>--- conflicted
+++ resolved
@@ -435,22 +435,13 @@
 
 
 def test_socket_dir_not_existing(shutdown_only):
-<<<<<<< HEAD
     if sys.platform != "win32":
-        random_name = ray.ObjectID.from_random().hex()
+        random_name = ray.ObjectRef.from_random().hex()
         temp_raylet_socket_dir = os.path.join(ray.utils.get_ray_temp_dir(),
                                               "tests", random_name)
         temp_raylet_socket_name = os.path.join(temp_raylet_socket_dir,
                                                "raylet_socket")
         ray.init(num_cpus=1, raylet_socket_name=temp_raylet_socket_name)
-=======
-    random_name = ray.ObjectRef.from_random().hex()
-    temp_raylet_socket_dir = os.path.join(ray.utils.get_ray_temp_dir(),
-                                          "tests", random_name)
-    temp_raylet_socket_name = os.path.join(temp_raylet_socket_dir,
-                                           "raylet_socket")
-    ray.init(num_cpus=1, raylet_socket_name=temp_raylet_socket_name)
->>>>>>> d49dadf8
 
 
 def test_raylet_is_robust_to_random_messages(ray_start_regular):
