# coding: utf-8
import glob
import logging
import os
import sys
import socket
import tempfile
import time

import numpy as np
import pickle
import pytest

import ray
import ray.ray_constants as ray_constants
import ray.util.accelerators
import ray.cluster_utils
import ray.test_utils
from ray import resource_spec
import setproctitle
import subprocess

from ray.test_utils import (check_call_ray, wait_for_condition,
                            wait_for_num_actors)

logger = logging.getLogger(__name__)


<<<<<<< HEAD
def attempt_to_load_balance(remote_function,
                            args,
                            total_tasks,
                            num_nodes,
                            minimum_count,
                            num_attempts=100):
    attempts = 0
    while attempts < num_attempts:
        locations = ray.get(
            [remote_function.remote(*args) for _ in range(total_tasks)])
        counts = collections.Counter(locations)
        logger.info(f"Counts are {counts}")
        if (len(counts) == num_nodes
                and counts.most_common()[-1][1] >= minimum_count):
            break
        attempts += 1
    assert attempts < num_attempts


def test_load_balancing(ray_start_cluster):
    # This test ensures that tasks are being assigned to all raylets
    # in a roughly equal manner.
    cluster = ray_start_cluster
    num_nodes = 3
    num_cpus = 7
    for _ in range(num_nodes):
        cluster.add_node(num_cpus=num_cpus)
    ray.init(address=cluster.address)

    @ray.remote
    def f():
        time.sleep(0.01)
        return ray.worker.global_worker.node.unique_id

    attempt_to_load_balance(f, [], 100, num_nodes, 10)
    attempt_to_load_balance(f, [], 1000, num_nodes, 100)


def test_local_scheduling_first(ray_start_cluster):
    cluster = ray_start_cluster
    num_cpus = 8
    # Disable worker caching.
    cluster.add_node(
        num_cpus=num_cpus,
        _system_config={
            "worker_lease_timeout_milliseconds": 0,
        })
    cluster.add_node(num_cpus=num_cpus)
    ray.init(address=cluster.address)

    @ray.remote
    def f():
        time.sleep(0.01)
        return ray.worker.global_worker.node.unique_id

    def local():
        return ray.get(f.remote()) == ray.worker.global_worker.node.unique_id

    # Wait for a worker to get started.
    wait_for_condition(local)

    # Check that we are scheduling locally while there are resources available.
    for i in range(20):
        assert local()


@pytest.mark.parametrize("fast", [True, False])
def test_load_balancing_with_dependencies(ray_start_cluster, fast):
    if fast and new_scheduler_enabled:
        # Load-balancing on new scheduler can be inefficient if (task
        # duration:heartbeat interval) is small enough.
        pytest.skip()

    # This test ensures that tasks are being assigned to all raylets in a
    # roughly equal manner even when the tasks have dependencies.
    cluster = ray_start_cluster
    num_nodes = 3
    for _ in range(num_nodes):
        cluster.add_node(num_cpus=1)
    ray.init(address=cluster.address)

    @ray.remote
    def f(x):
        if fast:
            time.sleep(0.010)
        else:
            time.sleep(0.1)
        return ray.worker.global_worker.node.unique_id

    # This object will be local to one of the raylets. Make sure
    # this doesn't prevent tasks from being scheduled on other raylets.
    x = ray.put(np.zeros(1000000))

    attempt_to_load_balance(f, [x], 100, num_nodes, 25)


def test_load_balancing_under_constrained_memory(ray_start_cluster):
    # This test ensures that tasks are being assigned to all raylets in a
    # roughly equal manner even when the tasks have dependencies.
    cluster = ray_start_cluster
    num_nodes = 3
    num_cpus = 4
    object_size = 4e7
    num_tasks = 100
    for _ in range(num_nodes):
        cluster.add_node(
            num_cpus=num_cpus,
            memory=(num_cpus - 2) * object_size,
            object_store_memory=(num_cpus - 2) * object_size)
    cluster.add_node(
        num_cpus=0,
        resources={"custom": 1},
        memory=(num_tasks + 1) * object_size,
        object_store_memory=(num_tasks + 1) * object_size)
    ray.init(address=cluster.address)

    @ray.remote(num_cpus=0, resources={"custom": 1})
    def create_object():
        return np.zeros(int(object_size), dtype=np.uint8)

    @ray.remote
    def f(i, x):
        time.sleep(0.1)
        return ray.worker.global_worker.node.unique_id

    deps = [create_object.remote() for _ in range(num_tasks)]
    for i, dep in enumerate(deps):
        print(i, dep)

    attempts = 0
    while attempts < 100:
        locations = ray.get([f.remote(i, dep) for i, dep in enumerate(deps)])
        counts = collections.Counter(locations)
        print(f"Counts are {counts}")
        if (len(counts) == num_nodes and counts.most_common()[-1][1] >= 25):
            break
        attempts += 1
    assert attempts < 100


def test_locality_aware_leasing(ray_start_cluster):
    # This test ensures that a task will run where its task dependencies are
    # located. We run an initial non_local() task that is pinned to a
    # non-local node via a custom resource constraint, and then we run an
    # unpinned task f() that depends on the output of non_local(), ensuring
    # that f() runs on the same node as non_local().
    cluster = ray_start_cluster

    # Disable worker caching so worker leases are not reused, and disable
    # inlining of return objects so return objects are always put into Plasma.
    cluster.add_node(
        num_cpus=1,
        _system_config={
            "worker_lease_timeout_milliseconds": 0,
            "max_direct_call_object_size": 0,
        })
    # Use a custom resource for pinning tasks to a node.
    non_local_node = cluster.add_node(num_cpus=1, resources={"pin": 1})
    ray.init(address=cluster.address)

    @ray.remote(resources={"pin": 1})
    def non_local():
        return ray.worker.global_worker.node.unique_id

    @ray.remote
    def f(x):
        return ray.worker.global_worker.node.unique_id

    # Test that task f() runs on the same node as non_local().
    assert ray.get(f.remote(non_local.remote())) == non_local_node.unique_id


=======
>>>>>>> 5ce9b93f
def test_global_state_api(shutdown_only):

    ray.init(num_cpus=5, num_gpus=3, resources={"CustomResource": 1})

    assert ray.cluster_resources()["CPU"] == 5
    assert ray.cluster_resources()["GPU"] == 3
    assert ray.cluster_resources()["CustomResource"] == 1

    # A driver/worker creates a temporary object during startup. Although the
    # temporary object is freed immediately, in a rare case, we can still find
    # the object ref in GCS because Raylet removes the object ref from GCS
    # asynchronously.
    # Because we can't control when workers create the temporary objects, so
    # We can't assert that `ray.objects()` returns an empty dict. Here we just
    # make sure `ray.objects()` succeeds.
    assert len(ray.objects()) >= 0

    job_id = ray.utils.compute_job_id_from_driver(
        ray.WorkerID(ray.worker.global_worker.worker_id))

    client_table = ray.nodes()
    node_ip_address = ray.worker.global_worker.node_ip_address

    assert len(client_table) == 1
    assert client_table[0]["NodeManagerAddress"] == node_ip_address

    @ray.remote
    class Actor:
        def __init__(self):
            pass

    _ = Actor.options(name="test_actor").remote()  # noqa: F841
    # Wait for actor to be created
    wait_for_num_actors(1)

    actor_table = ray.actors()
    assert len(actor_table) == 1

    actor_info, = actor_table.values()
    assert actor_info["JobID"] == job_id.hex()
    assert actor_info["Name"] == "test_actor"
    assert "IPAddress" in actor_info["Address"]
    assert "IPAddress" in actor_info["OwnerAddress"]
    assert actor_info["Address"]["Port"] != actor_info["OwnerAddress"]["Port"]

    job_table = ray.jobs()

    assert len(job_table) == 1
    assert job_table[0]["JobID"] == job_id.hex()
    assert job_table[0]["DriverIPAddress"] == node_ip_address


# TODO(rkn): Pytest actually has tools for capturing stdout and stderr, so we
# should use those, but they seem to conflict with Ray's use of faulthandler.
class CaptureOutputAndError:
    """Capture stdout and stderr of some span.

    This can be used as follows.

        captured = {}
        with CaptureOutputAndError(captured):
            # Do stuff.
        # Access captured["out"] and captured["err"].
    """

    def __init__(self, captured_output_and_error):
        import io
        self.output_buffer = io.StringIO()
        self.error_buffer = io.StringIO()
        self.captured_output_and_error = captured_output_and_error

    def __enter__(self):
        sys.stdout.flush()
        sys.stderr.flush()
        self.old_stdout = sys.stdout
        self.old_stderr = sys.stderr
        sys.stdout = self.output_buffer
        sys.stderr = self.error_buffer

    def __exit__(self, exc_type, exc_value, traceback):
        sys.stdout.flush()
        sys.stderr.flush()
        sys.stdout = self.old_stdout
        sys.stderr = self.old_stderr
        self.captured_output_and_error["out"] = self.output_buffer.getvalue()
        self.captured_output_and_error["err"] = self.error_buffer.getvalue()


def test_logging_to_driver(shutdown_only):
    ray.init(num_cpus=1, log_to_driver=True)

    @ray.remote
    def f():
        # It's important to make sure that these print statements occur even
        # without calling sys.stdout.flush() and sys.stderr.flush().
        for i in range(10):
            print(i, end=" ")
            print(100 + i, end=" ", file=sys.stderr)

    captured = {}
    with CaptureOutputAndError(captured):
        ray.get(f.remote())
        time.sleep(1)

    out_lines = captured["out"]
    err_lines = captured["err"]
    for i in range(10):
        assert str(i) in out_lines

    for i in range(100, 110):
        assert str(i) in err_lines


def test_not_logging_to_driver(shutdown_only):
    ray.init(num_cpus=1, log_to_driver=False)

    @ray.remote
    def f():
        for i in range(100):
            print(i)
            print(100 + i, file=sys.stderr)
            sys.stdout.flush()
            sys.stderr.flush()

    captured = {}
    with CaptureOutputAndError(captured):
        ray.get(f.remote())
        time.sleep(1)

    output_lines = captured["out"]
    assert len(output_lines) == 0

    err_lines = captured["err"]
    assert len(err_lines) == 0


def test_workers(shutdown_only):
    num_workers = 3
    ray.init(num_cpus=num_workers)

    @ray.remote
    def f():
        return id(ray.worker.global_worker), os.getpid()

    # Wait until all of the workers have started.
    worker_ids = set()
    while len(worker_ids) != num_workers:
        worker_ids = set(ray.get([f.remote() for _ in range(10)]))


def test_object_ref_properties():
    id_bytes = b"0011223344556677889900001111"
    object_ref = ray.ObjectRef(id_bytes)
    assert object_ref.binary() == id_bytes
    object_ref = ray.ObjectRef.nil()
    assert object_ref.is_nil()
    with pytest.raises(ValueError, match=r".*needs to have length.*"):
        ray.ObjectRef(id_bytes + b"1234")
    with pytest.raises(ValueError, match=r".*needs to have length.*"):
        ray.ObjectRef(b"0123456789")
    object_ref = ray.ObjectRef.from_random()
    assert not object_ref.is_nil()
    assert object_ref.binary() != id_bytes
    id_dumps = pickle.dumps(object_ref)
    id_from_dumps = pickle.loads(id_dumps)
    assert id_from_dumps == object_ref


@pytest.fixture
def shutdown_only_with_initialization_check():
    yield None
    # The code after the yield will run as teardown code.
    ray.shutdown()
    assert not ray.is_initialized()


def test_initialized(shutdown_only_with_initialization_check):
    assert not ray.is_initialized()
    ray.init(num_cpus=0)
    assert ray.is_initialized()


def test_initialized_local_mode(shutdown_only_with_initialization_check):
    assert not ray.is_initialized()
    ray.init(num_cpus=0, local_mode=True)
    assert ray.is_initialized()


def test_wait_reconstruction(shutdown_only):
    ray.init(num_cpus=1, object_store_memory=int(10**8))

    @ray.remote
    def f():
        return np.zeros(6 * 10**7, dtype=np.uint8)

    x_id = f.remote()
    ray.wait([x_id])
    ray.wait([f.remote()])
    assert not ray.worker.global_worker.core_worker.object_exists(x_id)
    ready_ids, _ = ray.wait([x_id])
    assert len(ready_ids) == 1


def test_ray_setproctitle(ray_start_2_cpus):
    @ray.remote
    class UniqueName:
        def __init__(self):
            assert setproctitle.getproctitle() == "ray::UniqueName.__init__()"

        def f(self):
            assert setproctitle.getproctitle() == "ray::UniqueName.f()"

    @ray.remote
    def unique_1():
        assert "unique_1" in setproctitle.getproctitle()

    actor = UniqueName.remote()
    ray.get(actor.f.remote())
    ray.get(unique_1.remote())


def test_ray_task_name_setproctitle(ray_start_2_cpus):
    method_task_name = "foo"

    @ray.remote
    class UniqueName:
        def __init__(self):
            assert setproctitle.getproctitle() == "ray::UniqueName.__init__()"

        def f(self):
            assert setproctitle.getproctitle() == f"ray::{method_task_name}"

    task_name = "bar"

    @ray.remote
    def unique_1():
        assert task_name in setproctitle.getproctitle()

    actor = UniqueName.remote()
    ray.get(actor.f.options(name=method_task_name).remote())
    ray.get(unique_1.options(name=task_name).remote())


@pytest.mark.skipif(
    os.getenv("TRAVIS") is None,
    reason="This test should only be run on Travis.")
def test_ray_stack(ray_start_2_cpus):
    def unique_name_1():
        time.sleep(1000)

    @ray.remote
    def unique_name_2():
        time.sleep(1000)

    @ray.remote
    def unique_name_3():
        unique_name_1()

    unique_name_2.remote()
    unique_name_3.remote()

    success = False
    start_time = time.time()
    while time.time() - start_time < 30:
        # Attempt to parse the "ray stack" call.
        output = ray.utils.decode(
            check_call_ray(["stack"], capture_stdout=True))
        if ("unique_name_1" in output and "unique_name_2" in output
                and "unique_name_3" in output):
            success = True
            break

    if not success:
        raise Exception("Failed to find necessary information with "
                        "'ray stack'")


def test_raylet_is_robust_to_random_messages(ray_start_regular):
    node_manager_address = None
    node_manager_port = None
    for client in ray.nodes():
        if "NodeManagerAddress" in client:
            node_manager_address = client["NodeManagerAddress"]
            node_manager_port = client["NodeManagerPort"]
    assert node_manager_address
    assert node_manager_port
    # Try to bring down the node manager:
    s = socket.socket(socket.AF_INET, socket.SOCK_STREAM)
    s.connect((node_manager_address, node_manager_port))
    s.send(1000 * b"asdf")

    @ray.remote
    def f():
        return 1

    assert ray.get(f.remote()) == 1


def test_non_ascii_comment(ray_start_regular):
    @ray.remote
    def f():
        # 日本語 Japanese comment
        return 1

    assert ray.get(f.remote()) == 1


@pytest.mark.parametrize(
    "ray_start_object_store_memory", [150 * 1024 * 1024], indirect=True)
def test_put_pins_object(ray_start_object_store_memory):
    obj = np.ones(200 * 1024, dtype=np.uint8)
    x_id = ray.put(obj)
    x_binary = x_id.binary()
    assert (ray.get(ray.ObjectRef(x_binary)) == obj).all()

    # x cannot be evicted since x_id pins it
    for _ in range(10):
        ray.put(np.zeros(10 * 1024 * 1024))
    assert (ray.get(x_id) == obj).all()
    assert (ray.get(ray.ObjectRef(x_binary)) == obj).all()

    # now it can be evicted since x_id pins it but x_binary does not
    del x_id
    for _ in range(10):
        ray.put(np.zeros(10 * 1024 * 1024))
    assert not ray.worker.global_worker.core_worker.object_exists(
        ray.ObjectRef(x_binary))


def test_decorated_function(ray_start_regular):
    def function_invocation_decorator(f):
        def new_f(args, kwargs):
            # Reverse the arguments.
            return f(args[::-1], {"d": 5}), kwargs

        return new_f

    def f(a, b, c, d=None):
        return a, b, c, d

    f.__ray_invocation_decorator__ = function_invocation_decorator
    f = ray.remote(f)

    result_id, kwargs = f.remote(1, 2, 3, d=4)
    assert kwargs == {"d": 4}
    assert ray.get(result_id) == (3, 2, 1, 5)


def test_export_after_shutdown(ray_start_regular):
    # This test checks that we can use actor and remote function definitions
    # across multiple Ray sessions.

    @ray.remote
    def f():
        pass

    @ray.remote
    class Actor:
        def method(self):
            pass

    ray.get(f.remote())
    a = Actor.remote()
    ray.get(a.method.remote())

    ray.shutdown()

    # Start Ray and use the remote function and actor again.
    ray.init(num_cpus=1)
    ray.get(f.remote())
    a = Actor.remote()
    ray.get(a.method.remote())

    ray.shutdown()

    # Start Ray again and make sure that these definitions can be exported from
    # workers.
    ray.init(num_cpus=2)

    @ray.remote
    def export_definitions_from_worker(remote_function, actor_class):
        ray.get(remote_function.remote())
        actor_handle = actor_class.remote()
        ray.get(actor_handle.method.remote())

    ray.get(export_definitions_from_worker.remote(f, Actor))


def test_ray_start_and_stop():
    for i in range(10):
        subprocess.check_call(["ray", "start", "--head"])
        subprocess.check_call(["ray", "stop"])


def test_invalid_unicode_in_worker_log(shutdown_only):
    info = ray.init(num_cpus=1)

    logs_dir = os.path.join(info["session_dir"], "logs")

    # Wait till first worker log file is created.
    while True:
        log_file_paths = glob.glob(f"{logs_dir}/worker*.out")
        if len(log_file_paths) == 0:
            time.sleep(0.2)
        else:
            break

    with open(log_file_paths[0], "wb") as f:
        f.write(b"\xe5abc\nline2\nline3\n")
        f.write(b"\xe5abc\nline2\nline3\n")
        f.write(b"\xe5abc\nline2\nline3\n")
        f.flush()

    # Wait till the log monitor reads the file.
    time.sleep(1.0)

    # Make sure that nothing has died.
    assert ray._private.services.remaining_processes_alive()


@pytest.mark.skip(reason="This test is too expensive to run.")
def test_move_log_files_to_old(shutdown_only):
    info = ray.init(num_cpus=1)

    logs_dir = os.path.join(info["session_dir"], "logs")

    @ray.remote
    class Actor:
        def f(self):
            print("function f finished")

    # First create a temporary actor.
    actors = [
        Actor.remote() for i in range(ray_constants.LOG_MONITOR_MAX_OPEN_FILES)
    ]
    ray.get([a.f.remote() for a in actors])

    # Make sure no log files are in the "old" directory before the actors
    # are killed.
    assert len(glob.glob(f"{logs_dir}/old/worker*.out")) == 0

    # Now kill the actors so the files get moved to logs/old/.
    [a.__ray_terminate__.remote() for a in actors]

    while True:
        log_file_paths = glob.glob(f"{logs_dir}/old/worker*.out")
        if len(log_file_paths) > 0:
            with open(log_file_paths[0], "r") as f:
                assert "function f finished\n" in f.readlines()
            break

    # Make sure that nothing has died.
    assert ray._private.services.remaining_processes_alive()


@pytest.mark.parametrize(
    "ray_start_cluster", [{
        "num_cpus": 0,
        "num_nodes": 1,
        "do_init": False,
    }],
    indirect=True)
def test_ray_address_environment_variable(ray_start_cluster):
    address = ray_start_cluster.address
    # In this test we use zero CPUs to distinguish between starting a local
    # ray cluster and connecting to an existing one.

    # Make sure we connect to an existing cluster if
    # RAY_ADDRESS is set.
    os.environ["RAY_ADDRESS"] = address
    ray.init()
    assert "CPU" not in ray.state.cluster_resources()
    del os.environ["RAY_ADDRESS"]
    ray.shutdown()

    # Make sure we start a new cluster if RAY_ADDRESS is not set.
    ray.init()
    assert "CPU" in ray.state.cluster_resources()
    ray.shutdown()


def test_ray_resources_environment_variable(ray_start_cluster):
    address = ray_start_cluster.address

    os.environ[
        "RAY_OVERRIDE_RESOURCES"] = "{\"custom1\":1, \"custom2\":2, \"CPU\":3}"
    ray.init(address=address, resources={"custom1": 3, "custom3": 3})

    cluster_resources = ray.cluster_resources()
    print(cluster_resources)
    assert cluster_resources["custom1"] == 1
    assert cluster_resources["custom2"] == 2
    assert cluster_resources["custom3"] == 3
    assert cluster_resources["CPU"] == 3


def test_gpu_info_parsing():
    info_string = """Model:           Tesla V100-SXM2-16GB
IRQ:             107
GPU UUID:        GPU-8eaaebb8-bb64-8489-fda2-62256e821983
Video BIOS:      88.00.4f.00.09
Bus Type:        PCIe
DMA Size:        47 bits
DMA Mask:        0x7fffffffffff
Bus Location:    0000:00:1e.0
Device Minor:    0
Blacklisted:     No
    """
    constraints_dict = resource_spec._constraints_from_gpu_info(info_string)
    expected_dict = {
        f"{ray_constants.RESOURCE_CONSTRAINT_PREFIX}V100": 1,
    }
    assert constraints_dict == expected_dict

    info_string = """Model:           Tesla T4
IRQ:             10
GPU UUID:        GPU-415fe7a8-f784-6e3d-a958-92ecffacafe2
Video BIOS:      90.04.84.00.06
Bus Type:        PCIe
DMA Size:        47 bits
DMA Mask:        0x7fffffffffff
Bus Location:    0000:00:1b.0
Device Minor:    0
Blacklisted:     No
    """
    constraints_dict = resource_spec._constraints_from_gpu_info(info_string)
    expected_dict = {
        f"{ray_constants.RESOURCE_CONSTRAINT_PREFIX}T4": 1,
    }
    assert constraints_dict == expected_dict

    assert resource_spec._constraints_from_gpu_info(None) == {}


def test_accelerator_type_api(shutdown_only):
    v100 = ray.util.accelerators.NVIDIA_TESLA_V100
    resource_name = f"{ray_constants.RESOURCE_CONSTRAINT_PREFIX}{v100}"
    ray.init(num_cpus=4, resources={resource_name: 1})

    quantity = 1

    @ray.remote(accelerator_type=v100)
    def decorated_func(quantity):
        wait_for_condition(
            lambda: ray.available_resources()[resource_name] < quantity)
        return True

    assert ray.get(decorated_func.remote(quantity))

    def via_options_func(quantity):
        wait_for_condition(
            lambda: ray.available_resources()[resource_name] < quantity)
        return True

    assert ray.get(
        ray.remote(via_options_func).options(
            accelerator_type=v100).remote(quantity))

    @ray.remote(accelerator_type=v100)
    class DecoratedActor:
        def __init__(self):
            pass

        def initialized(self):
            pass

    class ActorWithOptions:
        def __init__(self):
            pass

        def initialized(self):
            pass

    decorated_actor = DecoratedActor.remote()
    # Avoid a race condition where the actor hasn't been initialized and
    # claimed the resources yet.
    ray.get(decorated_actor.initialized.remote())
    wait_for_condition(
        lambda: ray.available_resources()[resource_name] < quantity)

    quantity = ray.available_resources()[resource_name]
    with_options = ray.remote(ActorWithOptions).options(
        accelerator_type=v100).remote()
    ray.get(with_options.initialized.remote())
    wait_for_condition(
        lambda: ray.available_resources()[resource_name] < quantity)


def test_detect_docker_cpus():
    # No limits set
    with tempfile.NamedTemporaryFile(
            "w") as quota_file, tempfile.NamedTemporaryFile(
                "w") as period_file, tempfile.NamedTemporaryFile(
                    "w") as cpuset_file:
        quota_file.write("-1")
        period_file.write("100000")
        cpuset_file.write("0-63")
        quota_file.flush()
        period_file.flush()
        cpuset_file.flush()
        assert ray.utils._get_docker_cpus(
            cpu_quota_file_name=quota_file.name,
            cpu_share_file_name=period_file.name,
            cpuset_file_name=cpuset_file.name) == 64

    # No cpuset used
    with tempfile.NamedTemporaryFile(
            "w") as quota_file, tempfile.NamedTemporaryFile(
                "w") as period_file, tempfile.NamedTemporaryFile(
                    "w") as cpuset_file:
        quota_file.write("-1")
        period_file.write("100000")
        cpuset_file.write("0-10,20,50-63")
        quota_file.flush()
        period_file.flush()
        cpuset_file.flush()
        assert ray.utils._get_docker_cpus(
            cpu_quota_file_name=quota_file.name,
            cpu_share_file_name=period_file.name,
            cpuset_file_name=cpuset_file.name) == 26

    # Quota set
    with tempfile.NamedTemporaryFile(
            "w") as quota_file, tempfile.NamedTemporaryFile(
                "w") as period_file, tempfile.NamedTemporaryFile(
                    "w") as cpuset_file:
        quota_file.write("42")
        period_file.write("100")
        cpuset_file.write("0-63")
        quota_file.flush()
        period_file.flush()
        cpuset_file.flush()
        assert ray.utils._get_docker_cpus(
            cpu_quota_file_name=quota_file.name,
            cpu_share_file_name=period_file.name,
            cpuset_file_name=cpuset_file.name) == 0.42


def test_override_environment_variables_task(ray_start_regular):
    @ray.remote
    def get_env(key):
        return os.environ.get(key)

    assert (ray.get(
        get_env.options(override_environment_variables={
            "a": "b",
        }).remote("a")) == "b")


def test_override_environment_variables_actor(ray_start_regular):
    @ray.remote
    class EnvGetter:
        def get(self, key):
            return os.environ.get(key)

    a = EnvGetter.options(override_environment_variables={
        "a": "b",
        "c": "d",
    }).remote()
    assert (ray.get(a.get.remote("a")) == "b")
    assert (ray.get(a.get.remote("c")) == "d")


def test_override_environment_variables_nested_task(ray_start_regular):
    @ray.remote
    def get_env(key):
        return os.environ.get(key)

    @ray.remote
    def get_env_wrapper(key):
        return ray.get(get_env.remote(key))

    assert (ray.get(
        get_env_wrapper.options(override_environment_variables={
            "a": "b",
        }).remote("a")) == "b")


def test_override_environment_variables_multitenancy(shutdown_only):
    ray.init(
        job_config=ray.job_config.JobConfig(worker_env={
            "foo1": "bar1",
            "foo2": "bar2",
        }))

    @ray.remote
    def get_env(key):
        return os.environ.get(key)

    assert ray.get(get_env.remote("foo1")) == "bar1"
    assert ray.get(get_env.remote("foo2")) == "bar2"
    assert ray.get(
        get_env.options(override_environment_variables={
            "foo1": "baz1",
        }).remote("foo1")) == "baz1"
    assert ray.get(
        get_env.options(override_environment_variables={
            "foo1": "baz1",
        }).remote("foo2")) == "bar2"


def test_override_environment_variables_complex(shutdown_only):
    ray.init(
        job_config=ray.job_config.JobConfig(worker_env={
            "a": "job_a",
            "b": "job_b",
            "z": "job_z",
        }))

    @ray.remote
    def get_env(key):
        return os.environ.get(key)

    @ray.remote
    class NestedEnvGetter:
        def get(self, key):
            return os.environ.get(key)

        def get_task(self, key):
            return ray.get(get_env.remote(key))

    @ray.remote
    class EnvGetter:
        def get(self, key):
            return os.environ.get(key)

        def get_task(self, key):
            return ray.get(get_env.remote(key))

        def nested_get(self, key):
            aa = NestedEnvGetter.options(override_environment_variables={
                "c": "e",
                "d": "dd",
            }).remote()
            return ray.get(aa.get.remote(key))

    a = EnvGetter.options(override_environment_variables={
        "a": "b",
        "c": "d",
    }).remote()
    assert (ray.get(a.get.remote("a")) == "b")
    assert (ray.get(a.get_task.remote("a")) == "b")
    assert (ray.get(a.nested_get.remote("a")) == "b")
    assert (ray.get(a.nested_get.remote("c")) == "e")
    assert (ray.get(a.nested_get.remote("d")) == "dd")
    assert (ray.get(
        get_env.options(override_environment_variables={
            "a": "b",
        }).remote("a")) == "b")

    assert (ray.get(a.get.remote("z")) == "job_z")
    assert (ray.get(a.get_task.remote("z")) == "job_z")
    assert (ray.get(a.nested_get.remote("z")) == "job_z")
    assert (ray.get(
        get_env.options(override_environment_variables={
            "a": "b",
        }).remote("z")) == "job_z")


def test_sync_job_config(shutdown_only):
    num_java_workers_per_process = 8
    worker_env = {
        "key": "value",
    }

    ray.init(
        job_config=ray.job_config.JobConfig(
            num_java_workers_per_process=num_java_workers_per_process,
            worker_env=worker_env))

    # Check that the job config is synchronized at the driver side.
    job_config = ray.worker.global_worker.core_worker.get_job_config()
    assert (job_config.num_java_workers_per_process ==
            num_java_workers_per_process)
    assert (job_config.worker_env == worker_env)

    @ray.remote
    def get_job_config():
        job_config = ray.worker.global_worker.core_worker.get_job_config()
        return job_config.SerializeToString()

    # Check that the job config is synchronized at the worker side.
    job_config = ray.gcs_utils.JobConfig()
    job_config.ParseFromString(ray.get(get_job_config.remote()))
    assert (job_config.num_java_workers_per_process ==
            num_java_workers_per_process)
    assert (job_config.worker_env == worker_env)


if __name__ == "__main__":
    import pytest
    sys.exit(pytest.main(["-v", __file__]))<|MERGE_RESOLUTION|>--- conflicted
+++ resolved
@@ -26,181 +26,6 @@
 logger = logging.getLogger(__name__)
 
 
-<<<<<<< HEAD
-def attempt_to_load_balance(remote_function,
-                            args,
-                            total_tasks,
-                            num_nodes,
-                            minimum_count,
-                            num_attempts=100):
-    attempts = 0
-    while attempts < num_attempts:
-        locations = ray.get(
-            [remote_function.remote(*args) for _ in range(total_tasks)])
-        counts = collections.Counter(locations)
-        logger.info(f"Counts are {counts}")
-        if (len(counts) == num_nodes
-                and counts.most_common()[-1][1] >= minimum_count):
-            break
-        attempts += 1
-    assert attempts < num_attempts
-
-
-def test_load_balancing(ray_start_cluster):
-    # This test ensures that tasks are being assigned to all raylets
-    # in a roughly equal manner.
-    cluster = ray_start_cluster
-    num_nodes = 3
-    num_cpus = 7
-    for _ in range(num_nodes):
-        cluster.add_node(num_cpus=num_cpus)
-    ray.init(address=cluster.address)
-
-    @ray.remote
-    def f():
-        time.sleep(0.01)
-        return ray.worker.global_worker.node.unique_id
-
-    attempt_to_load_balance(f, [], 100, num_nodes, 10)
-    attempt_to_load_balance(f, [], 1000, num_nodes, 100)
-
-
-def test_local_scheduling_first(ray_start_cluster):
-    cluster = ray_start_cluster
-    num_cpus = 8
-    # Disable worker caching.
-    cluster.add_node(
-        num_cpus=num_cpus,
-        _system_config={
-            "worker_lease_timeout_milliseconds": 0,
-        })
-    cluster.add_node(num_cpus=num_cpus)
-    ray.init(address=cluster.address)
-
-    @ray.remote
-    def f():
-        time.sleep(0.01)
-        return ray.worker.global_worker.node.unique_id
-
-    def local():
-        return ray.get(f.remote()) == ray.worker.global_worker.node.unique_id
-
-    # Wait for a worker to get started.
-    wait_for_condition(local)
-
-    # Check that we are scheduling locally while there are resources available.
-    for i in range(20):
-        assert local()
-
-
-@pytest.mark.parametrize("fast", [True, False])
-def test_load_balancing_with_dependencies(ray_start_cluster, fast):
-    if fast and new_scheduler_enabled:
-        # Load-balancing on new scheduler can be inefficient if (task
-        # duration:heartbeat interval) is small enough.
-        pytest.skip()
-
-    # This test ensures that tasks are being assigned to all raylets in a
-    # roughly equal manner even when the tasks have dependencies.
-    cluster = ray_start_cluster
-    num_nodes = 3
-    for _ in range(num_nodes):
-        cluster.add_node(num_cpus=1)
-    ray.init(address=cluster.address)
-
-    @ray.remote
-    def f(x):
-        if fast:
-            time.sleep(0.010)
-        else:
-            time.sleep(0.1)
-        return ray.worker.global_worker.node.unique_id
-
-    # This object will be local to one of the raylets. Make sure
-    # this doesn't prevent tasks from being scheduled on other raylets.
-    x = ray.put(np.zeros(1000000))
-
-    attempt_to_load_balance(f, [x], 100, num_nodes, 25)
-
-
-def test_load_balancing_under_constrained_memory(ray_start_cluster):
-    # This test ensures that tasks are being assigned to all raylets in a
-    # roughly equal manner even when the tasks have dependencies.
-    cluster = ray_start_cluster
-    num_nodes = 3
-    num_cpus = 4
-    object_size = 4e7
-    num_tasks = 100
-    for _ in range(num_nodes):
-        cluster.add_node(
-            num_cpus=num_cpus,
-            memory=(num_cpus - 2) * object_size,
-            object_store_memory=(num_cpus - 2) * object_size)
-    cluster.add_node(
-        num_cpus=0,
-        resources={"custom": 1},
-        memory=(num_tasks + 1) * object_size,
-        object_store_memory=(num_tasks + 1) * object_size)
-    ray.init(address=cluster.address)
-
-    @ray.remote(num_cpus=0, resources={"custom": 1})
-    def create_object():
-        return np.zeros(int(object_size), dtype=np.uint8)
-
-    @ray.remote
-    def f(i, x):
-        time.sleep(0.1)
-        return ray.worker.global_worker.node.unique_id
-
-    deps = [create_object.remote() for _ in range(num_tasks)]
-    for i, dep in enumerate(deps):
-        print(i, dep)
-
-    attempts = 0
-    while attempts < 100:
-        locations = ray.get([f.remote(i, dep) for i, dep in enumerate(deps)])
-        counts = collections.Counter(locations)
-        print(f"Counts are {counts}")
-        if (len(counts) == num_nodes and counts.most_common()[-1][1] >= 25):
-            break
-        attempts += 1
-    assert attempts < 100
-
-
-def test_locality_aware_leasing(ray_start_cluster):
-    # This test ensures that a task will run where its task dependencies are
-    # located. We run an initial non_local() task that is pinned to a
-    # non-local node via a custom resource constraint, and then we run an
-    # unpinned task f() that depends on the output of non_local(), ensuring
-    # that f() runs on the same node as non_local().
-    cluster = ray_start_cluster
-
-    # Disable worker caching so worker leases are not reused, and disable
-    # inlining of return objects so return objects are always put into Plasma.
-    cluster.add_node(
-        num_cpus=1,
-        _system_config={
-            "worker_lease_timeout_milliseconds": 0,
-            "max_direct_call_object_size": 0,
-        })
-    # Use a custom resource for pinning tasks to a node.
-    non_local_node = cluster.add_node(num_cpus=1, resources={"pin": 1})
-    ray.init(address=cluster.address)
-
-    @ray.remote(resources={"pin": 1})
-    def non_local():
-        return ray.worker.global_worker.node.unique_id
-
-    @ray.remote
-    def f(x):
-        return ray.worker.global_worker.node.unique_id
-
-    # Test that task f() runs on the same node as non_local().
-    assert ray.get(f.remote(non_local.remote())) == non_local_node.unique_id
-
-
-=======
->>>>>>> 5ce9b93f
 def test_global_state_api(shutdown_only):
 
     ray.init(num_cpus=5, num_gpus=3, resources={"CustomResource": 1})
