# coding: utf-8
import glob
import logging
import os
<<<<<<< HEAD
import ray.thirdparty_files.setproctitle as setproctitle
=======
>>>>>>> 3f99be8d
import shutil
import json
import sys
import socket
import subprocess
import tempfile
import time

import numpy as np
import pickle
import pytest

import ray
from ray import signature
import ray.ray_constants as ray_constants
import ray.cluster_utils
import ray.test_utils
import setproctitle

from ray.test_utils import RayTestTimeoutException

logger = logging.getLogger(__name__)


def attempt_to_load_balance(remote_function,
                            args,
                            total_tasks,
                            num_nodes,
                            minimum_count,
                            num_attempts=100):
    attempts = 0
    while attempts < num_attempts:
        locations = ray.get(
            [remote_function.remote(*args) for _ in range(total_tasks)])
        names = set(locations)
        counts = [locations.count(name) for name in names]
        logger.info("Counts are {}.".format(counts))
        if (len(names) == num_nodes
                and all(count >= minimum_count for count in counts)):
            break
        attempts += 1
    assert attempts < num_attempts


def test_load_balancing(ray_start_cluster):
    # This test ensures that tasks are being assigned to all raylets
    # in a roughly equal manner.
    cluster = ray_start_cluster
    num_nodes = 3
    num_cpus = 7
    for _ in range(num_nodes):
        cluster.add_node(num_cpus=num_cpus)
    ray.init(address=cluster.address)

    @ray.remote
    def f():
        time.sleep(0.01)
        return ray.worker.global_worker.node.unique_id

    attempt_to_load_balance(f, [], 100, num_nodes, 10)
    attempt_to_load_balance(f, [], 1000, num_nodes, 100)


def test_load_balancing_with_dependencies(ray_start_cluster):
    # This test ensures that tasks are being assigned to all raylets in a
    # roughly equal manner even when the tasks have dependencies.
    cluster = ray_start_cluster
    num_nodes = 3
    for _ in range(num_nodes):
        cluster.add_node(num_cpus=1)
    ray.init(address=cluster.address)

    @ray.remote
    def f(x):
        time.sleep(0.010)
        return ray.worker.global_worker.node.unique_id

    # This object will be local to one of the raylets. Make sure
    # this doesn't prevent tasks from being scheduled on other raylets.
    x = ray.put(np.zeros(1000000))

    attempt_to_load_balance(f, [x], 100, num_nodes, 25)


def wait_for_num_actors(num_actors, timeout=10):
    start_time = time.time()
    while time.time() - start_time < timeout:
        if len(ray.actors()) >= num_actors:
            return
        time.sleep(0.1)
    raise RayTestTimeoutException("Timed out while waiting for global state.")


def wait_for_num_tasks(num_tasks, timeout=10):
    start_time = time.time()
    while time.time() - start_time < timeout:
        if len(ray.tasks()) >= num_tasks:
            return
        time.sleep(0.1)
    raise RayTestTimeoutException("Timed out while waiting for global state.")


def wait_for_num_objects(num_objects, timeout=10):
    start_time = time.time()
    while time.time() - start_time < timeout:
        if len(ray.objects()) >= num_objects:
            return
        time.sleep(0.1)
    raise RayTestTimeoutException("Timed out while waiting for global state.")


def test_global_state_api(shutdown_only):

    error_message = ("The ray global state API cannot be used "
                     "before ray.init has been called.")

    with pytest.raises(Exception, match=error_message):
        ray.objects()

    with pytest.raises(Exception, match=error_message):
        ray.actors()

    with pytest.raises(Exception, match=error_message):
        ray.tasks()

    with pytest.raises(Exception, match=error_message):
        ray.nodes()

    with pytest.raises(Exception, match=error_message):
        ray.jobs()

    ray.init(num_cpus=5, num_gpus=3, resources={"CustomResource": 1})

    assert ray.cluster_resources()["CPU"] == 5
    assert ray.cluster_resources()["GPU"] == 3
    assert ray.cluster_resources()["CustomResource"] == 1

    assert ray.objects() == {}

    job_id = ray.utils.compute_job_id_from_driver(
        ray.WorkerID(ray.worker.global_worker.worker_id))
    driver_task_id = ray.worker.global_worker.current_task_id.hex()

    # One task is put in the task table which corresponds to this driver.
    wait_for_num_tasks(1)
    task_table = ray.tasks()
    assert len(task_table) == 1
    assert driver_task_id == list(task_table.keys())[0]
    task_spec = task_table[driver_task_id]["TaskSpec"]
    nil_actor_id_hex = ray.ActorID.nil().hex()

    assert task_spec["TaskID"] == driver_task_id
    assert task_spec["ActorID"] == nil_actor_id_hex
    assert task_spec["Args"] == []
    assert task_spec["JobID"] == job_id.hex()
    assert task_spec["FunctionDescriptor"]["type"] == "EmptyFunctionDescriptor"
    assert task_spec["ReturnObjectIDs"] == []

    client_table = ray.nodes()
    node_ip_address = ray.worker.global_worker.node_ip_address

    assert len(client_table) == 1
    assert client_table[0]["NodeManagerAddress"] == node_ip_address

    @ray.remote
    class Actor:
        def __init__(self):
            pass

    _ = Actor.remote()  # noqa: F841
    # Wait for actor to be created
    wait_for_num_actors(1)

    actor_table = ray.actors()
    assert len(actor_table) == 1

    actor_info, = actor_table.values()
    assert actor_info["JobID"] == job_id.hex()
    assert "IPAddress" in actor_info["Address"]
    assert "IPAddress" in actor_info["OwnerAddress"]
    assert actor_info["Address"]["Port"] != actor_info["OwnerAddress"]["Port"]

    job_table = ray.jobs()

    assert len(job_table) == 1
    assert job_table[0]["JobID"] == job_id.hex()
    assert job_table[0]["NodeManagerAddress"] == node_ip_address


@pytest.mark.skipif(
    ray_constants.direct_call_enabled(),
    reason="object and task API not supported")
def test_global_state_task_object_api(shutdown_only):
    ray.init()

    job_id = ray.utils.compute_job_id_from_driver(
        ray.WorkerID(ray.worker.global_worker.worker_id))
    driver_task_id = ray.worker.global_worker.current_task_id.hex()

    nil_actor_id_hex = ray.ActorID.nil().hex()

    @ray.remote
    def f(*xs):
        return 1

    x_id = ray.put(1)
    result_id = f.remote(1, "hi", x_id)

    # Wait for one additional task to complete.
    wait_for_num_tasks(1 + 1)
    task_table = ray.tasks()
    assert len(task_table) == 1 + 1
    task_id_set = set(task_table.keys())
    task_id_set.remove(driver_task_id)
    task_id = list(task_id_set)[0]

    task_spec = task_table[task_id]["TaskSpec"]
    assert task_spec["ActorID"] == nil_actor_id_hex
    assert task_spec["Args"] == [
        signature.DUMMY_TYPE, 1, signature.DUMMY_TYPE, "hi",
        signature.DUMMY_TYPE, x_id
    ]
    assert task_spec["JobID"] == job_id.hex()
    assert task_spec["ReturnObjectIDs"] == [result_id]

    assert task_table[task_id] == ray.tasks(task_id)

    # Wait for two objects, one for the x_id and one for result_id.
    wait_for_num_objects(2)

    def wait_for_object_table():
        timeout = 10
        start_time = time.time()
        while time.time() - start_time < timeout:
            object_table = ray.objects()
            tables_ready = (object_table[x_id]["ManagerIDs"] is not None and
                            object_table[result_id]["ManagerIDs"] is not None)
            if tables_ready:
                return
            time.sleep(0.1)
        raise RayTestTimeoutException(
            "Timed out while waiting for object table to "
            "update.")

    object_table = ray.objects()
    assert len(object_table) == 2

    assert object_table[x_id] == ray.objects(x_id)
    object_table_entry = ray.objects(result_id)
    assert object_table[result_id] == object_table_entry


# TODO(rkn): Pytest actually has tools for capturing stdout and stderr, so we
# should use those, but they seem to conflict with Ray's use of faulthandler.
class CaptureOutputAndError:
    """Capture stdout and stderr of some span.

    This can be used as follows.

        captured = {}
        with CaptureOutputAndError(captured):
            # Do stuff.
        # Access captured["out"] and captured["err"].
    """

    def __init__(self, captured_output_and_error):
        import io
        self.output_buffer = io.StringIO()
        self.error_buffer = io.StringIO()
        self.captured_output_and_error = captured_output_and_error

    def __enter__(self):
        sys.stdout.flush()
        sys.stderr.flush()
        self.old_stdout = sys.stdout
        self.old_stderr = sys.stderr
        sys.stdout = self.output_buffer
        sys.stderr = self.error_buffer

    def __exit__(self, exc_type, exc_value, traceback):
        sys.stdout.flush()
        sys.stderr.flush()
        sys.stdout = self.old_stdout
        sys.stderr = self.old_stderr
        self.captured_output_and_error["out"] = self.output_buffer.getvalue()
        self.captured_output_and_error["err"] = self.error_buffer.getvalue()


def test_logging_to_driver(shutdown_only):
    ray.init(num_cpus=1, log_to_driver=True)

    @ray.remote
    def f():
        # It's important to make sure that these print statements occur even
        # without calling sys.stdout.flush() and sys.stderr.flush().
        for i in range(100):
            print(i)
            print(100 + i, file=sys.stderr)

    captured = {}
    with CaptureOutputAndError(captured):
        ray.get(f.remote())
        time.sleep(1)

    output_lines = captured["out"]
    for i in range(200):
        assert str(i) in output_lines

    # TODO(rkn): Check that no additional logs appear beyond what we expect
    # and that there are no duplicate logs. Once we address the issue
    # described in https://github.com/ray-project/ray/pull/5462, we should
    # also check that nothing is logged to stderr.


def test_not_logging_to_driver(shutdown_only):
    ray.init(num_cpus=1, log_to_driver=False)

    @ray.remote
    def f():
        for i in range(100):
            print(i)
            print(100 + i, file=sys.stderr)
            sys.stdout.flush()
            sys.stderr.flush()

    captured = {}
    with CaptureOutputAndError(captured):
        ray.get(f.remote())
        time.sleep(1)

    output_lines = captured["out"]
    assert len(output_lines) == 0

    # TODO(rkn): Check that no additional logs appear beyond what we expect
    # and that there are no duplicate logs. Once we address the issue
    # described in https://github.com/ray-project/ray/pull/5462, we should
    # also check that nothing is logged to stderr.


@pytest.mark.skipif(
    os.environ.get("RAY_USE_NEW_GCS") == "on",
    reason="New GCS API doesn't have a Python API yet.")
def test_workers(shutdown_only):
    num_workers = 3
    ray.init(num_cpus=num_workers)

    @ray.remote
    def f():
        return id(ray.worker.global_worker), os.getpid()

    # Wait until all of the workers have started.
    worker_ids = set()
    while len(worker_ids) != num_workers:
        worker_ids = set(ray.get([f.remote() for _ in range(10)]))


def test_specific_job_id():
    dummy_driver_id = ray.JobID.from_int(1)
    ray.init(num_cpus=1, job_id=dummy_driver_id)

    # in driver
    assert dummy_driver_id == ray._get_runtime_context().current_driver_id

    # in worker
    @ray.remote
    def f():
        return ray._get_runtime_context().current_driver_id

    assert dummy_driver_id == ray.get(f.remote())

    ray.shutdown()


def test_object_id_properties():
    id_bytes = b"00112233445566778899"
    object_id = ray.ObjectID(id_bytes)
    assert object_id.binary() == id_bytes
    object_id = ray.ObjectID.nil()
    assert object_id.is_nil()
    with pytest.raises(ValueError, match=r".*needs to have length 20.*"):
        ray.ObjectID(id_bytes + b"1234")
    with pytest.raises(ValueError, match=r".*needs to have length 20.*"):
        ray.ObjectID(b"0123456789")
    object_id = ray.ObjectID.from_random()
    assert not object_id.is_nil()
    assert object_id.binary() != id_bytes
    id_dumps = pickle.dumps(object_id)
    id_from_dumps = pickle.loads(id_dumps)
    assert id_from_dumps == object_id


@pytest.fixture
def shutdown_only_with_initialization_check():
    yield None
    # The code after the yield will run as teardown code.
    ray.shutdown()
    assert not ray.is_initialized()


def test_initialized(shutdown_only_with_initialization_check):
    assert not ray.is_initialized()
    ray.init(num_cpus=0)
    assert ray.is_initialized()


def test_initialized_local_mode(shutdown_only_with_initialization_check):
    assert not ray.is_initialized()
    ray.init(num_cpus=0, local_mode=True)
    assert ray.is_initialized()


def test_wait_reconstruction(shutdown_only):
    ray.init(
        num_cpus=1,
        object_store_memory=int(10**8),
        _internal_config=json.dumps({
            "object_pinning_enabled": 0
        }))

    @ray.remote
    def f():
        return np.zeros(6 * 10**7, dtype=np.uint8)

    x_id = f.remote()
    ray.wait([x_id])
    ray.wait([f.remote()])
    assert not ray.worker.global_worker.core_worker.object_exists(x_id)
    ready_ids, _ = ray.wait([x_id])
    assert len(ready_ids) == 1


def test_ray_setproctitle(ray_start_2_cpus):
    @ray.remote
    class UniqueName:
        def __init__(self):
            assert setproctitle.getproctitle() == "ray::UniqueName.__init__()"

        def f(self):
            assert setproctitle.getproctitle() == "ray::UniqueName.f()"

    @ray.remote
    def unique_1():
        assert "unique_1" in setproctitle.getproctitle()

    actor = UniqueName.remote()
    ray.get(actor.f.remote())
    ray.get(unique_1.remote())


def test_duplicate_error_messages(shutdown_only):
    ray.init(num_cpus=0)

    driver_id = ray.WorkerID.nil()
    error_data = ray.gcs_utils.construct_error_message(driver_id, "test",
                                                       "message", 0)

    # Push the same message to the GCS twice (they are the same because we
    # do not include a timestamp).

    r = ray.worker.global_worker.redis_client

    r.execute_command("RAY.TABLE_APPEND",
                      ray.gcs_utils.TablePrefix.Value("ERROR_INFO"),
                      ray.gcs_utils.TablePubsub.Value("ERROR_INFO_PUBSUB"),
                      driver_id.binary(), error_data)

    # Before https://github.com/ray-project/ray/pull/3316 this would
    # give an error
    r.execute_command("RAY.TABLE_APPEND",
                      ray.gcs_utils.TablePrefix.Value("ERROR_INFO"),
                      ray.gcs_utils.TablePubsub.Value("ERROR_INFO_PUBSUB"),
                      driver_id.binary(), error_data)


@pytest.mark.skipif(
    os.getenv("TRAVIS") is None,
    reason="This test should only be run on Travis.")
def test_ray_stack(ray_start_2_cpus):
    def unique_name_1():
        time.sleep(1000)

    @ray.remote
    def unique_name_2():
        time.sleep(1000)

    @ray.remote
    def unique_name_3():
        unique_name_1()

    unique_name_2.remote()
    unique_name_3.remote()

    success = False
    start_time = time.time()
    while time.time() - start_time < 30:
        # Attempt to parse the "ray stack" call.
        output = ray.utils.decode(subprocess.check_output(["ray", "stack"]))
        if ("unique_name_1" in output and "unique_name_2" in output
                and "unique_name_3" in output):
            success = True
            break

    if not success:
        raise Exception("Failed to find necessary information with "
                        "'ray stack'")


def test_pandas_parquet_serialization():
    # Only test this if pandas is installed
    pytest.importorskip("pandas")

    import pandas as pd
    import pyarrow as pa
    import pyarrow.parquet as pq

    tempdir = tempfile.mkdtemp()
    filename = os.path.join(tempdir, "parquet-test")
    pd.DataFrame({"col1": [0, 1], "col2": [0, 1]}).to_parquet(filename)
    with open(os.path.join(tempdir, "parquet-compression"), "wb") as f:
        table = pa.Table.from_arrays([pa.array([1, 2, 3])], ["hello"])
        pq.write_table(table, f, compression="lz4")
    # Clean up
    shutil.rmtree(tempdir)


def test_socket_dir_not_existing(shutdown_only):
    random_name = ray.ObjectID.from_random().hex()
    temp_raylet_socket_dir = "/tmp/ray/tests/{}".format(random_name)
    temp_raylet_socket_name = os.path.join(temp_raylet_socket_dir,
                                           "raylet_socket")
    ray.init(num_cpus=1, raylet_socket_name=temp_raylet_socket_name)


def test_raylet_is_robust_to_random_messages(ray_start_regular):
    node_manager_address = None
    node_manager_port = None
    for client in ray.nodes():
        if "NodeManagerAddress" in client:
            node_manager_address = client["NodeManagerAddress"]
            node_manager_port = client["NodeManagerPort"]
    assert node_manager_address
    assert node_manager_port
    # Try to bring down the node manager:
    s = socket.socket(socket.AF_INET, socket.SOCK_STREAM)
    s.connect((node_manager_address, node_manager_port))
    s.send(1000 * b"asdf")

    @ray.remote
    def f():
        return 1

    assert ray.get(f.remote()) == 1


def test_non_ascii_comment(ray_start_regular):
    @ray.remote
    def f():
        # 日本語 Japanese comment
        return 1

    assert ray.get(f.remote()) == 1


def test_shutdown_disconnect_global_state():
    ray.init(num_cpus=0)
    ray.shutdown()

    with pytest.raises(Exception) as e:
        ray.objects()
    assert str(e.value).endswith("ray.init has been called.")


@pytest.mark.parametrize(
    "ray_start_object_store_memory", [150 * 1024 * 1024], indirect=True)
def test_put_pins_object(ray_start_object_store_memory):
    x_id = ray.put("HI")
    x_binary = x_id.binary()
    assert ray.get(ray.ObjectID(x_binary)) == "HI"

    # x cannot be evicted since x_id pins it
    for _ in range(10):
        ray.put(np.zeros(10 * 1024 * 1024))
    assert ray.get(x_id) == "HI"
    assert ray.get(ray.ObjectID(x_binary)) == "HI"

    # now it can be evicted since x_id pins it but x_binary does not
    del x_id
    for _ in range(10):
        ray.put(np.zeros(10 * 1024 * 1024))
    with pytest.raises(ray.exceptions.UnreconstructableError):
        ray.get(ray.ObjectID(x_binary))

    # weakref put
    y_id = ray.put("HI", weakref=True)
    for _ in range(10):
        ray.put(np.zeros(10 * 1024 * 1024))
    with pytest.raises(ray.exceptions.UnreconstructableError):
        ray.get(y_id)


@pytest.mark.parametrize(
    "ray_start_object_store_memory", [150 * 1024 * 1024], indirect=True)
def test_redis_lru_with_set(ray_start_object_store_memory):
    x = np.zeros(8 * 10**7, dtype=np.uint8)
    x_id = ray.put(x, weakref=True)

    # Remove the object from the object table to simulate Redis LRU eviction.
    removed = False
    start_time = time.time()
    while time.time() < start_time + 10:
        if ray.state.state.redis_clients[0].delete(b"OBJECT" +
                                                   x_id.binary()) == 1:
            removed = True
            break
    assert removed

    # Now evict the object from the object store.
    ray.put(x)  # This should not crash.


def test_decorated_function(ray_start_regular):
    def function_invocation_decorator(f):
        def new_f(args, kwargs):
            # Reverse the arguments.
            return f(args[::-1], {"d": 5}), kwargs

        return new_f

    def f(a, b, c, d=None):
        return a, b, c, d

    f.__ray_invocation_decorator__ = function_invocation_decorator
    f = ray.remote(f)

    result_id, kwargs = f.remote(1, 2, 3, d=4)
    assert kwargs == {"d": 4}
    assert ray.get(result_id) == (3, 2, 1, 5)


def test_get_postprocess(ray_start_regular):
    def get_postprocessor(object_ids, values):
        return [value for value in values if value > 0]

    ray.worker.global_worker._post_get_hooks.append(get_postprocessor)

    assert ray.get(
        [ray.put(i) for i in [0, 1, 3, 5, -1, -3, 4]]) == [1, 3, 5, 4]


def test_export_after_shutdown(ray_start_regular):
    # This test checks that we can use actor and remote function definitions
    # across multiple Ray sessions.

    @ray.remote
    def f():
        pass

    @ray.remote
    class Actor:
        def method(self):
            pass

    ray.get(f.remote())
    a = Actor.remote()
    ray.get(a.method.remote())

    ray.shutdown()

    # Start Ray and use the remote function and actor again.
    ray.init(num_cpus=1)
    ray.get(f.remote())
    a = Actor.remote()
    ray.get(a.method.remote())

    ray.shutdown()

    # Start Ray again and make sure that these definitions can be exported from
    # workers.
    ray.init(num_cpus=2)

    @ray.remote
    def export_definitions_from_worker(remote_function, actor_class):
        ray.get(remote_function.remote())
        actor_handle = actor_class.remote()
        ray.get(actor_handle.method.remote())

    ray.get(export_definitions_from_worker.remote(f, Actor))


def test_invalid_unicode_in_worker_log(shutdown_only):
    info = ray.init(num_cpus=1)

    logs_dir = os.path.join(info["session_dir"], "logs")

    # Wait till first worker log file is created.
    while True:
        log_file_paths = glob.glob("{}/worker*.out".format(logs_dir))
        if len(log_file_paths) == 0:
            time.sleep(0.2)
        else:
            break

    with open(log_file_paths[0], "wb") as f:
        f.write(b"\xe5abc\nline2\nline3\n")
        f.write(b"\xe5abc\nline2\nline3\n")
        f.write(b"\xe5abc\nline2\nline3\n")
        f.flush()

    # Wait till the log monitor reads the file.
    time.sleep(1.0)

    # Make sure that nothing has died.
    assert ray.services.remaining_processes_alive()


@pytest.mark.skip(reason="This test is too expensive to run.")
def test_move_log_files_to_old(shutdown_only):
    info = ray.init(num_cpus=1)

    logs_dir = os.path.join(info["session_dir"], "logs")

    @ray.remote
    class Actor:
        def f(self):
            print("function f finished")

    # First create a temporary actor.
    actors = [
        Actor.remote() for i in range(ray_constants.LOG_MONITOR_MAX_OPEN_FILES)
    ]
    ray.get([a.f.remote() for a in actors])

    # Make sure no log files are in the "old" directory before the actors
    # are killed.
    assert len(glob.glob("{}/old/worker*.out".format(logs_dir))) == 0

    # Now kill the actors so the files get moved to logs/old/.
    [a.__ray_terminate__.remote() for a in actors]

    while True:
        log_file_paths = glob.glob("{}/old/worker*.out".format(logs_dir))
        if len(log_file_paths) > 0:
            with open(log_file_paths[0], "r") as f:
                assert "function f finished\n" in f.readlines()
            break

    # Make sure that nothing has died.
    assert ray.services.remaining_processes_alive()


if __name__ == "__main__":
    import pytest
    sys.exit(pytest.main(["-v", __file__]))<|MERGE_RESOLUTION|>--- conflicted
+++ resolved
@@ -2,10 +2,6 @@
 import glob
 import logging
 import os
-<<<<<<< HEAD
-import ray.thirdparty_files.setproctitle as setproctitle
-=======
->>>>>>> 3f99be8d
 import shutil
 import json
 import sys
