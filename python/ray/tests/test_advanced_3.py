# coding: utf-8
import glob
import logging
import os
import sys
import socket
import time

import numpy as np
import pickle
import pytest

import ray
import ray.ray_constants as ray_constants
import ray.cluster_utils
import ray.test_utils
from ray import resource_spec
import setproctitle

from ray.test_utils import (check_call_ray, RayTestTimeoutException,
                            wait_for_condition, wait_for_num_actors)

logger = logging.getLogger(__name__)


def attempt_to_load_balance(remote_function,
                            args,
                            total_tasks,
                            num_nodes,
                            minimum_count,
                            num_attempts=100):
    attempts = 0
    while attempts < num_attempts:
        locations = ray.get(
            [remote_function.remote(*args) for _ in range(total_tasks)])
        names = set(locations)
        counts = [locations.count(name) for name in names]
        logger.info("Counts are {}.".format(counts))
        if (len(names) == num_nodes
                and all(count >= minimum_count for count in counts)):
            break
        attempts += 1
    assert attempts < num_attempts


def test_load_balancing(ray_start_cluster):
    # This test ensures that tasks are being assigned to all raylets
    # in a roughly equal manner.
    cluster = ray_start_cluster
    num_nodes = 3
    num_cpus = 7
    for _ in range(num_nodes):
        cluster.add_node(num_cpus=num_cpus)
    ray.init(address=cluster.address)

    @ray.remote
    def f():
        time.sleep(0.01)
        return ray.worker.global_worker.node.unique_id

    attempt_to_load_balance(f, [], 100, num_nodes, 10)
    attempt_to_load_balance(f, [], 1000, num_nodes, 100)


def test_local_scheduling_first(ray_start_cluster):
    cluster = ray_start_cluster
    num_cpus = 8
    # Disable worker caching.
    cluster.add_node(
        num_cpus=num_cpus,
        _system_config={
            "worker_lease_timeout_milliseconds": 0,
        })
    cluster.add_node(num_cpus=num_cpus)
    ray.init(address=cluster.address)

    @ray.remote
    def f():
        time.sleep(0.01)
        return ray.worker.global_worker.node.unique_id

    def local():
        return ray.get(f.remote()) == ray.worker.global_worker.node.unique_id

    # Wait for a worker to get started.
    wait_for_condition(local)

    # Check that we are scheduling locally while there are resources available.
    for i in range(20):
        assert local()


def test_load_balancing_with_dependencies(ray_start_cluster):
    # This test ensures that tasks are being assigned to all raylets in a
    # roughly equal manner even when the tasks have dependencies.
    cluster = ray_start_cluster
    num_nodes = 3
    for _ in range(num_nodes):
        cluster.add_node(num_cpus=1)
    ray.init(address=cluster.address)

    @ray.remote
    def f(x):
        time.sleep(0.010)
        return ray.worker.global_worker.node.unique_id

    # This object will be local to one of the raylets. Make sure
    # this doesn't prevent tasks from being scheduled on other raylets.
    x = ray.put(np.zeros(1000000))

    attempt_to_load_balance(f, [x], 100, num_nodes, 25)


def wait_for_num_objects(num_objects, timeout=10):
    start_time = time.time()
    while time.time() - start_time < timeout:
        if len(ray.objects()) >= num_objects:
            return
        time.sleep(0.1)
    raise RayTestTimeoutException("Timed out while waiting for global state.")


def test_global_state_api(shutdown_only):

    ray.init(num_cpus=5, num_gpus=3, resources={"CustomResource": 1})

    assert ray.cluster_resources()["CPU"] == 5
    assert ray.cluster_resources()["GPU"] == 3
    assert ray.cluster_resources()["CustomResource"] == 1

    # A driver/worker creates a temporary object during startup. Although the
    # temporary object is freed immediately, in a rare case, we can still find
    # the object ref in GCS because Raylet removes the object ref from GCS
    # asynchronously.
    # Because we can't control when workers create the temporary objects, so
    # We can't assert that `ray.objects()` returns an empty dict. Here we just
    # make sure `ray.objects()` succeeds.
    assert len(ray.objects()) >= 0

    job_id = ray.utils.compute_job_id_from_driver(
        ray.WorkerID(ray.worker.global_worker.worker_id))

    client_table = ray.nodes()
    node_ip_address = ray.worker.global_worker.node_ip_address

    assert len(client_table) == 1
    assert client_table[0]["NodeManagerAddress"] == node_ip_address

    @ray.remote
    class Actor:
        def __init__(self):
            pass

    _ = Actor.remote()  # noqa: F841
    # Wait for actor to be created
    wait_for_num_actors(1)

    actor_table = ray.actors()
    assert len(actor_table) == 1

    actor_info, = actor_table.values()
    assert actor_info["JobID"] == job_id.hex()
    assert "IPAddress" in actor_info["Address"]
    assert "IPAddress" in actor_info["OwnerAddress"]
    assert actor_info["Address"]["Port"] != actor_info["OwnerAddress"]["Port"]

    job_table = ray.jobs()

    assert len(job_table) == 1
    assert job_table[0]["JobID"] == job_id.hex()
    assert job_table[0]["DriverIPAddress"] == node_ip_address


# TODO(rkn): Pytest actually has tools for capturing stdout and stderr, so we
# should use those, but they seem to conflict with Ray's use of faulthandler.
class CaptureOutputAndError:
    """Capture stdout and stderr of some span.

    This can be used as follows.

        captured = {}
        with CaptureOutputAndError(captured):
            # Do stuff.
        # Access captured["out"] and captured["err"].
    """

    def __init__(self, captured_output_and_error):
        import io
        self.output_buffer = io.StringIO()
        self.error_buffer = io.StringIO()
        self.captured_output_and_error = captured_output_and_error

    def __enter__(self):
        sys.stdout.flush()
        sys.stderr.flush()
        self.old_stdout = sys.stdout
        self.old_stderr = sys.stderr
        sys.stdout = self.output_buffer
        sys.stderr = self.error_buffer

    def __exit__(self, exc_type, exc_value, traceback):
        sys.stdout.flush()
        sys.stderr.flush()
        sys.stdout = self.old_stdout
        sys.stderr = self.old_stderr
        self.captured_output_and_error["out"] = self.output_buffer.getvalue()
        self.captured_output_and_error["err"] = self.error_buffer.getvalue()


def test_logging_to_driver(shutdown_only):
    ray.init(num_cpus=1, _log_to_driver=True)

    @ray.remote
    def f():
        # It's important to make sure that these print statements occur even
        # without calling sys.stdout.flush() and sys.stderr.flush().
        for i in range(10):
            print(i, end=" ")
            print(100 + i, end=" ", file=sys.stderr)

    captured = {}
    with CaptureOutputAndError(captured):
        ray.get(f.remote())
        time.sleep(1)

    out_lines = captured["out"]
    err_lines = captured["err"]
    for i in range(10):
        assert str(i) in out_lines

    for i in range(100, 110):
        assert str(i) in err_lines


def test_not_logging_to_driver(shutdown_only):
    ray.init(num_cpus=1, _log_to_driver=False)

    @ray.remote
    def f():
        for i in range(100):
            print(i)
            print(100 + i, file=sys.stderr)
            sys.stdout.flush()
            sys.stderr.flush()

    captured = {}
    with CaptureOutputAndError(captured):
        ray.get(f.remote())
        time.sleep(1)

    output_lines = captured["out"]
    assert len(output_lines) == 0

    err_lines = captured["err"]
    assert len(err_lines) == 0


@pytest.mark.skipif(
    os.environ.get("RAY_USE_NEW_GCS") == "on",
    reason="New GCS API doesn't have a Python API yet.")
def test_workers(shutdown_only):
    num_workers = 3
    ray.init(num_cpus=num_workers)

    @ray.remote
    def f():
        return id(ray.worker.global_worker), os.getpid()

    # Wait until all of the workers have started.
    worker_ids = set()
    while len(worker_ids) != num_workers:
        worker_ids = set(ray.get([f.remote() for _ in range(10)]))


def test_object_ref_properties():
    id_bytes = b"00112233445566778899"
    object_ref = ray.ObjectRef(id_bytes)
    assert object_ref.binary() == id_bytes
    object_ref = ray.ObjectRef.nil()
    assert object_ref.is_nil()
    with pytest.raises(ValueError, match=r".*needs to have length 20.*"):
        ray.ObjectRef(id_bytes + b"1234")
    with pytest.raises(ValueError, match=r".*needs to have length 20.*"):
        ray.ObjectRef(b"0123456789")
    object_ref = ray.ObjectRef.from_random()
    assert not object_ref.is_nil()
    assert object_ref.binary() != id_bytes
    id_dumps = pickle.dumps(object_ref)
    id_from_dumps = pickle.loads(id_dumps)
    assert id_from_dumps == object_ref


@pytest.fixture
def shutdown_only_with_initialization_check():
    yield None
    # The code after the yield will run as teardown code.
    ray.shutdown()
    assert not ray.is_initialized()


def test_initialized(shutdown_only_with_initialization_check):
    assert not ray.is_initialized()
    ray.init(num_cpus=0)
    assert ray.is_initialized()


def test_initialized_local_mode(shutdown_only_with_initialization_check):
    assert not ray.is_initialized()
    ray.init(num_cpus=0, local_mode=True)
    assert ray.is_initialized()


def test_wait_reconstruction(shutdown_only):
    ray.init(
        num_cpus=1,
        object_store_memory=int(10**8),
        _system_config={"object_pinning_enabled": 0})

    @ray.remote
    def f():
        return np.zeros(6 * 10**7, dtype=np.uint8)

    x_id = f.remote()
    ray.wait([x_id])
    ray.wait([f.remote()])
    assert not ray.worker.global_worker.core_worker.object_exists(x_id)
    ready_ids, _ = ray.wait([x_id])
    assert len(ready_ids) == 1


def test_ray_setproctitle(ray_start_2_cpus):
    @ray.remote
    class UniqueName:
        def __init__(self):
            assert setproctitle.getproctitle() == "ray::UniqueName.__init__()"

        def f(self):
            assert setproctitle.getproctitle() == "ray::UniqueName.f()"

    @ray.remote
    def unique_1():
        assert "unique_1" in setproctitle.getproctitle()

    actor = UniqueName.remote()
    ray.get(actor.f.remote())
    ray.get(unique_1.remote())


@pytest.mark.skipif(
    os.getenv("TRAVIS") is None,
    reason="This test should only be run on Travis.")
def test_ray_stack(ray_start_2_cpus):
    def unique_name_1():
        time.sleep(1000)

    @ray.remote
    def unique_name_2():
        time.sleep(1000)

    @ray.remote
    def unique_name_3():
        unique_name_1()

    unique_name_2.remote()
    unique_name_3.remote()

    success = False
    start_time = time.time()
    while time.time() - start_time < 30:
        # Attempt to parse the "ray stack" call.
        output = ray.utils.decode(
            check_call_ray(["stack"], capture_stdout=True))
        if ("unique_name_1" in output and "unique_name_2" in output
                and "unique_name_3" in output):
            success = True
            break

    if not success:
        raise Exception("Failed to find necessary information with "
                        "'ray stack'")


def test_raylet_is_robust_to_random_messages(ray_start_regular):
    node_manager_address = None
    node_manager_port = None
    for client in ray.nodes():
        if "NodeManagerAddress" in client:
            node_manager_address = client["NodeManagerAddress"]
            node_manager_port = client["NodeManagerPort"]
    assert node_manager_address
    assert node_manager_port
    # Try to bring down the node manager:
    s = socket.socket(socket.AF_INET, socket.SOCK_STREAM)
    s.connect((node_manager_address, node_manager_port))
    s.send(1000 * b"asdf")

    @ray.remote
    def f():
        return 1

    assert ray.get(f.remote()) == 1


def test_non_ascii_comment(ray_start_regular):
    @ray.remote
    def f():
        # 日本語 Japanese comment
        return 1

    assert ray.get(f.remote()) == 1


@pytest.mark.parametrize(
    "ray_start_object_store_memory", [150 * 1024 * 1024], indirect=True)
def test_put_pins_object(ray_start_object_store_memory):
    obj = np.ones(200 * 1024, dtype=np.uint8)
    x_id = ray.put(obj)
    x_binary = x_id.binary()
    assert (ray.get(ray.ObjectRef(x_binary)) == obj).all()

    # x cannot be evicted since x_id pins it
    for _ in range(10):
        ray.put(np.zeros(10 * 1024 * 1024))
    assert (ray.get(x_id) == obj).all()
    assert (ray.get(ray.ObjectRef(x_binary)) == obj).all()

    # now it can be evicted since x_id pins it but x_binary does not
    del x_id
    for _ in range(10):
        ray.put(np.zeros(10 * 1024 * 1024))
    assert not ray.worker.global_worker.core_worker.object_exists(
        ray.ObjectRef(x_binary))

<<<<<<< HEAD
    # weakref put
    y_id = ray.put(obj, weakref=True)
    for _ in range(10):
        ray.put(np.zeros(10 * 1024 * 1024))
    with pytest.raises(ray.exceptions.ObjectLostError):
        ray.get(y_id)

=======
>>>>>>> 519354a3

def test_decorated_function(ray_start_regular):
    def function_invocation_decorator(f):
        def new_f(args, kwargs):
            # Reverse the arguments.
            return f(args[::-1], {"d": 5}), kwargs

        return new_f

    def f(a, b, c, d=None):
        return a, b, c, d

    f.__ray_invocation_decorator__ = function_invocation_decorator
    f = ray.remote(f)

    result_id, kwargs = f.remote(1, 2, 3, d=4)
    assert kwargs == {"d": 4}
    assert ray.get(result_id) == (3, 2, 1, 5)


def test_get_postprocess(ray_start_regular):
    def get_postprocessor(object_refs, values):
        return [value for value in values if value > 0]

    ray.worker.global_worker._post_get_hooks.append(get_postprocessor)

    assert ray.get(
        [ray.put(i) for i in [0, 1, 3, 5, -1, -3, 4]]) == [1, 3, 5, 4]


def test_export_after_shutdown(ray_start_regular):
    # This test checks that we can use actor and remote function definitions
    # across multiple Ray sessions.

    @ray.remote
    def f():
        pass

    @ray.remote
    class Actor:
        def method(self):
            pass

    ray.get(f.remote())
    a = Actor.remote()
    ray.get(a.method.remote())

    ray.shutdown()

    # Start Ray and use the remote function and actor again.
    ray.init(num_cpus=1)
    ray.get(f.remote())
    a = Actor.remote()
    ray.get(a.method.remote())

    ray.shutdown()

    # Start Ray again and make sure that these definitions can be exported from
    # workers.
    ray.init(num_cpus=2)

    @ray.remote
    def export_definitions_from_worker(remote_function, actor_class):
        ray.get(remote_function.remote())
        actor_handle = actor_class.remote()
        ray.get(actor_handle.method.remote())

    ray.get(export_definitions_from_worker.remote(f, Actor))


def test_invalid_unicode_in_worker_log(shutdown_only):
    info = ray.init(num_cpus=1)

    logs_dir = os.path.join(info["session_dir"], "logs")

    # Wait till first worker log file is created.
    while True:
        log_file_paths = glob.glob("{}/worker*.out".format(logs_dir))
        if len(log_file_paths) == 0:
            time.sleep(0.2)
        else:
            break

    with open(log_file_paths[0], "wb") as f:
        f.write(b"\xe5abc\nline2\nline3\n")
        f.write(b"\xe5abc\nline2\nline3\n")
        f.write(b"\xe5abc\nline2\nline3\n")
        f.flush()

    # Wait till the log monitor reads the file.
    time.sleep(1.0)

    # Make sure that nothing has died.
    assert ray.services.remaining_processes_alive()


@pytest.mark.skip(reason="This test is too expensive to run.")
def test_move_log_files_to_old(shutdown_only):
    info = ray.init(num_cpus=1)

    logs_dir = os.path.join(info["session_dir"], "logs")

    @ray.remote
    class Actor:
        def f(self):
            print("function f finished")

    # First create a temporary actor.
    actors = [
        Actor.remote() for i in range(ray_constants.LOG_MONITOR_MAX_OPEN_FILES)
    ]
    ray.get([a.f.remote() for a in actors])

    # Make sure no log files are in the "old" directory before the actors
    # are killed.
    assert len(glob.glob("{}/old/worker*.out".format(logs_dir))) == 0

    # Now kill the actors so the files get moved to logs/old/.
    [a.__ray_terminate__.remote() for a in actors]

    while True:
        log_file_paths = glob.glob("{}/old/worker*.out".format(logs_dir))
        if len(log_file_paths) > 0:
            with open(log_file_paths[0], "r") as f:
                assert "function f finished\n" in f.readlines()
            break

    # Make sure that nothing has died.
    assert ray.services.remaining_processes_alive()


def test_lease_request_leak(shutdown_only):
    ray.init(num_cpus=1, _system_config={"object_timeout_milliseconds": 200})
    assert len(ray.objects()) == 0

    @ray.remote
    def f(x):
        time.sleep(0.1)
        return

    # Submit pairs of tasks. Tasks in a pair can reuse the same worker leased
    # from the raylet.
    tasks = []
    for _ in range(10):
        obj_ref = ray.put(1)
        for _ in range(2):
            tasks.append(f.remote(obj_ref))
        del obj_ref
    ray.get(tasks)

    time.sleep(
        1)  # Sleep for an amount longer than the reconstruction timeout.
    assert len(ray.objects()) == 0, ray.objects()


@pytest.mark.parametrize(
    "ray_start_cluster", [{
        "num_cpus": 0,
        "num_nodes": 1,
        "do_init": False,
    }],
    indirect=True)
def test_ray_address_environment_variable(ray_start_cluster):
    address = ray_start_cluster.address
    # In this test we use zero CPUs to distinguish between starting a local
    # ray cluster and connecting to an existing one.

    # Make sure we connect to an existing cluster if
    # RAY_ADDRESS is set.
    os.environ["RAY_ADDRESS"] = address
    ray.init()
    assert "CPU" not in ray.state.cluster_resources()
    del os.environ["RAY_ADDRESS"]
    ray.shutdown()

    # Make sure we start a new cluster if RAY_ADDRESS is not set.
    ray.init()
    assert "CPU" in ray.state.cluster_resources()
    ray.shutdown()


def test_ray_resources_environment_variable(ray_start_cluster):
    address = ray_start_cluster.address

    os.environ["RAY_OVERRIDE_RESOURCES"] = "{\"custom1\":1, \"custom2\":2}"
    ray.init(address=address, resources={"custom1": 3, "custom3": 3})

    cluster_resources = ray.cluster_resources()
    print(cluster_resources)
    assert cluster_resources["custom1"] == 1
    assert cluster_resources["custom2"] == 2
    assert cluster_resources["custom3"] == 3


def test_gpu_info_parsing():
    info_string = """Model:           Tesla V100-SXM2-16GB
IRQ:             107
GPU UUID:        GPU-8eaaebb8-bb64-8489-fda2-62256e821983
Video BIOS:      88.00.4f.00.09
Bus Type:        PCIe
DMA Size:        47 bits
DMA Mask:        0x7fffffffffff
Bus Location:    0000:00:1e.0
Device Minor:    0
Blacklisted:     No
    """
    constraints_dict = resource_spec._constraints_from_gpu_info(info_string)
    expected_dict = {
        "{}V100".format(ray_constants.RESOURCE_CONSTRAINT_PREFIX): 1
    }
    assert constraints_dict == expected_dict

    info_string = """Model:           Tesla T4
IRQ:             10
GPU UUID:        GPU-415fe7a8-f784-6e3d-a958-92ecffacafe2
Video BIOS:      90.04.84.00.06
Bus Type:        PCIe
DMA Size:        47 bits
DMA Mask:        0x7fffffffffff
Bus Location:    0000:00:1b.0
Device Minor:    0
Blacklisted:     No
    """
    constraints_dict = resource_spec._constraints_from_gpu_info(info_string)
    expected_dict = {
        "{}T4".format(ray_constants.RESOURCE_CONSTRAINT_PREFIX): 1
    }
    assert constraints_dict == expected_dict

    assert resource_spec._constraints_from_gpu_info(None) == {}


if __name__ == "__main__":
    import pytest
    sys.exit(pytest.main(["-v", __file__]))<|MERGE_RESOLUTION|>--- conflicted
+++ resolved
@@ -431,16 +431,6 @@
     assert not ray.worker.global_worker.core_worker.object_exists(
         ray.ObjectRef(x_binary))
 
-<<<<<<< HEAD
-    # weakref put
-    y_id = ray.put(obj, weakref=True)
-    for _ in range(10):
-        ray.put(np.zeros(10 * 1024 * 1024))
-    with pytest.raises(ray.exceptions.ObjectLostError):
-        ray.get(y_id)
-
-=======
->>>>>>> 519354a3
 
 def test_decorated_function(ray_start_regular):
     def function_invocation_decorator(f):
