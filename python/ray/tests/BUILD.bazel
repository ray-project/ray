load("@rules_python//python:defs.bzl", "py_library", "py_test")
load("//bazel:python.bzl", "py_test_module_list")

py_library(
    name = "conftest",
    srcs = glob(["**/conftest.py"]),
    visibility = [
        "//python/ray/_common/tests:__subpackages__",
        "//python/ray/autoscaler/v2:__pkg__",
        "//python/ray/dashboard:__pkg__",
        "//python/ray/data:__pkg__",
        "//python/ray/tests:__subpackages__",
    ],
)

py_test_module_list(
    size = "large",
    files = [
        "test_dashboard.py",
    ],
    tags = [
        "exclusive",
        "manual",
        "team:core",
    ],
    deps = [
        ":conftest",
        "//:ray_lib",
    ],
)

py_test_module_list(
    size = "medium",
    files = [
        "test_actor_cancel.py",
        "test_actor_group.py",
        "test_actor_lifetime.py",
        "test_actor_pool.py",
        "test_advanced.py",
        "test_advanced_2.py",
        "test_advanced_3.py",
        "test_advanced_4.py",
        "test_advanced_5.py",
        "test_advanced_6.py",
        "test_advanced_7.py",
        "test_advanced_8.py",
        "test_advanced_9.py",
        "test_async.py",
        "test_asyncio.py",
        "test_component_failures_2.py",
        "test_component_failures_3.py",
        "test_dashboard_profiler.py",
        "test_exit_observability.py",
        "test_experimental_collective.py",
        "test_failure_3.py",
        "test_gcs_utils.py",
        "test_get_locations.py",
        "test_global_state.py",
        "test_grpc_authentication_server_interceptor.py",
        "test_healthcheck.py",
        "test_metric_cardinality.py",
        "test_metrics_agent.py",
        "test_metrics_head.py",
        "test_multiprocessing.py",
        "test_multiprocessing_standalone.py",
        "test_node_label_scheduling_strategy.py",
        "test_object_spilling_2.py",
        "test_ray_event_export_task_events.py",
        "test_reference_counting_2.py",
        "test_reference_counting_standalone.py",
        "test_runtime_env_agent.py",
        "test_runtime_env_agent_auth.py",
        "test_util_helpers.py",
    ],
    tags = [
        "exclusive",
        "medium_size_python_tests_a_to_j",
        "team:core",
    ],
    deps = [
        ":conftest",
        "//:ray_lib",
    ],
)

py_test_module_list(
    size = "medium",
<<<<<<< HEAD
    env = {
        "RAY_enable_open_telemetry": "true",
    },
    files = [
        "test_metric_cardinality.py",
        "test_metrics_agent.py",
        "test_task_metrics.py",
    ],
    name_suffix = "_otel",
    tags = [
        "exclusive",
        "medium_size_python_tests_a_to_j",
        "team:core",
    ],
    deps = [
        ":conftest",
        "//:ray_lib",
    ],
)

py_test_module_list(
    size = "medium",
=======
>>>>>>> 30617648
    files = [
        "test_global_gc.py",
        "test_job.py",
        "test_kill_subprocesses.py",
        "test_memstat.py",
    ],
    tags = [
        "exclusive",
        "medium_size_python_tests_a_to_j",
        "no_windows",
        "team:core",
    ],
    deps = [
        ":conftest",
        "//:ray_lib",
    ],
)

py_test(
    name = "test_joblib",
    size = "medium",
    srcs = ["test_joblib.py"],
    data = ["mnist_784_100_samples.pkl"],
    tags = [
        "exclusive",
        "medium_size_python_tests_a_to_j",
        "team:core",
    ],
    deps = [
        ":conftest",
        "//:ray_lib",
    ],
)

##### Begin Ray Client tests #####

py_test_module_list(
    size = "large",
    files = [
        "test_client.py",
        "test_client_reconnect.py",
    ],
    tags = [
        "custom_setup",
        "exclusive",
        "ray_client",
        "team:core",
    ],
    deps = [
        ":conftest",
        "//:ray_lib",
    ],
)

py_test_module_list(
    size = "medium",
    files = [
        "test_client_builder.py",
        "test_client_multi.py",
        "test_client_proxy.py",
        "test_client_references.py",
        "test_client_warnings.py",
    ],
    tags = [
        "custom_setup",
        "exclusive",
        "ray_client",
        "team:core",
    ],
    deps = [
        ":conftest",
        "//:ray_lib",
    ],
)

py_test_module_list(
    size = "medium",
    files = [
        "test_client_init.py",
    ],
    tags = [
        "custom_setup",
        "exclusive",
        "no_windows",
        "ray_client",
        "team:core",
    ],
    deps = [
        ":conftest",
        "//:ray_lib",
    ],
)

py_test_module_list(
    size = "large",
    env = {
        "RAY_CLIENT_MODE": "1",
        "RAY_PROFILING": "1",
    },
    files = [
        "test_actor.py",
        "test_advanced.py",
        "test_asyncio.py",
        "test_basic.py",
        "test_basic_2.py",
        "test_basic_3.py",
        "test_basic_4.py",
        "test_basic_5.py",
        "test_list_actors.py",
        "test_list_actors_2.py",
        "test_list_actors_3.py",
        "test_list_actors_4.py",
        "test_multiprocessing.py",
        "test_placement_group.py",
        "test_placement_group_2.py",
        "test_placement_group_3.py",
        "test_placement_group_4.py",
        "test_placement_group_5.py",
        "test_scheduling.py",
        "test_scheduling_2.py",
        "test_wait.py",
    ],
    name_suffix = "_client_mode",
    tags = [
        "custom_setup",
        "exclusive",
        "ray_client",
        "team:core",
    ],
    deps = [
        ":conftest",
        "//:ray_lib",
    ],
)

# Ray Client runtime_env tests that *don't* require being part of the post-wheel build.
py_test_module_list(
    size = "large",
    data = ["pip_install_test-0.5-py3-none-any.whl"],
    env = {
        "RAY_CLIENT_MODE": "1",
    },
    files = [
        "test_runtime_env.py",
        "test_runtime_env_env_vars.py",
        "test_runtime_env_failure.py",
        "test_runtime_env_working_dir.py",
        "test_runtime_env_working_dir_uri.py",
    ],
    name_suffix = "_client_mode",
    tags = [
        "custom_setup",
        "exclusive",
        "ray_client",
        "team:core",
    ],
    deps = [
        ":conftest",
        "//:ray_lib",
    ],
)

# Ray Client runtime_env tests that *do* require being part of the post-wheel build.
py_test_module_list(
    size = "large",
    data = [
        "pip_install_test-0.5-py3-none-any.whl",
    ],
    env = {
        "RAY_CLIENT_MODE": "1",
    },
    files = [
        "test_runtime_env_conda_and_pip.py",
        "test_runtime_env_uv_run.py",
    ],
    name_suffix = "_client_mode",
    tags = [
        "custom_setup",
        "exclusive",
        "post_wheel_build",
        "ray_client",
        "team:core",
    ],
    deps = [
        ":conftest",
        "//:ray_lib",
    ],
)

##### End Ray Client tests #####

# Issue #33491
# Once test_memory_deadlock is fixed, remove this rule and move
# test_memory_deadlock.py to the files list in the rule below.
# Also, edit test_memory_deadlock and uncomment the last line
# (the pytest.main invocation in the if __name__ == "__main__":
# block)
py_test_module_list(
    size = "medium",
    files = [
        "test_memory_deadlock.py",  # Timing out right now. #33491
    ],
    tags = [
        "exclusive",
        "medium_size_python_tests_k_to_z",
        "no_main",
        "team:core",
    ],
    deps = [
        ":conftest",
        "//:ray_lib",
    ],
)

py_test_module_list(
    size = "medium",
    files = [
        "accelerators/test_hpu.py",
        "accelerators/test_neuron.py",
        "test_actor_bounded_threads.py",
        "test_actor_retry_1.py",
        "test_actor_retry_2.py",
        "test_actor_state_metrics.py",
        "test_autoscaler_fake_scaledown.py",
        "test_draining.py",
        "test_logging.py",
        "test_logging_2.py",
        "test_metrics.py",
        "test_multi_node_2.py",
        "test_multi_tenancy.py",
        "test_multinode_failures.py",
        "test_namespace.py",
        "test_nested_task.py",
        "test_node_labels.py",
        "test_node_manager.py",
        "test_object_assign_owner.py",
        "test_object_store_metrics.py",
        "test_placement_group_2.py",
        "test_placement_group_4.py",
        "test_placement_group_failover.py",
        "test_ray_debugger.py",
        "test_ray_init.py",
        "test_ray_init_2.py",
        "test_ray_shutdown.py",
        "test_resource_metrics.py",
        "test_runtime_context.py",
        "test_runtime_env_env_vars.py",
        "test_runtime_env_packaging.py",
        "test_runtime_env_plugin.py",
        "test_runtime_env_setup_func.py",
        "test_runtime_env_strong_type.py",
        "test_scheduling.py",
        "test_serialization.py",
        "test_shuffle.py",
        "test_state_api_log.py",
        "test_streaming_generator.py",
        "test_streaming_generator_2.py",
        "test_streaming_generator_3.py",
        "test_streaming_generator_4.py",
        "test_streaming_generator_backpressure.py",
        "test_task_metrics.py",
        "test_tempdir.py",
        "test_tls_auth.py",
        "test_token_auth_integration.py",
        "test_traceback.py",
        "test_worker_capping.py",
        "test_worker_state.py",
    ],
    tags = [
        "exclusive",
        "medium_size_python_tests_k_to_z",
        "team:core",
    ],
    deps = [
        ":conftest",
        "//:ray_lib",
    ],
)

py_test_module_list(
    size = "medium",
    files = [
        "test_logging_java.py",
    ],
    tags = [
        "custom_setup",
        "exclusive",
        "medium_size_python_tests_k_to_z",
        "needs_java",
        "team:core",
    ],
    deps = [
        ":conftest",
        "//:ray_lib",
    ],
)

py_test_module_list(
    size = "medium",
    files = [
        "test_multi_node_3.py",
        "test_object_manager.py",
        "test_resource_demand_scheduler.py",
        "test_stress.py",
        "test_stress_sharded.py",
    ],
    tags = [
        "exclusive",
        "medium_size_python_tests_k_to_z",
        "no_windows",
        "team:core",
    ],
    deps = [
        ":conftest",
        "//:ray_lib",
    ],
)

##### Begin 'minimal installation' tests #####

py_test_module_list(
    size = "small",
    files = [
        "test_basic_3.py",
        "test_label_utils.py",
        "test_utils.py",
    ],
    tags = [
        "basic_test",
        "exclusive",
        "minimal",
        "team:core",
    ],
    deps = [
        ":conftest",
        "//:ray_lib",
    ],
)

py_test_module_list(
    size = "medium",
    files = [
        "test_basic_2.py",
        "test_basic_4.py",
        "test_basic_5.py",
    ],
    tags = [
        "basic_test",
        "exclusive",
        "minimal",
        "team:core",
    ],
    deps = [
        ":conftest",
        "//:ray_lib",
    ],
)

py_test_module_list(
    size = "large",
    files = [
        "test_basic.py",
    ],
    tags = [
        "basic_test",
        "exclusive",
        "minimal",
        "team:core",
    ],
    deps = [
        ":conftest",
        "//:ray_lib",
    ],
)

py_test_module_list(
    size = "medium",
    files = [
        "test_bundle_label_selector.py",
        "test_label_scheduling.py",
        "test_minimal_install.py",
        "test_path_utils.py",
        "test_runtime_env_ray_minimal.py",
    ],
    tags = [
        "exclusive",
        "minimal",
        "no_basic_test",
        "team:core",
    ],
    deps = [
        ":conftest",
        "//:ray_lib",
    ],
)

py_test_module_list(
    size = "large",
    files = [
        "test_output.py",
    ],
    tags = [
        "exclusive",
        "minimal",
        "no_basic_test",
        "team:core",
    ],
    deps = [
        ":conftest",
        "//:ray_lib",
    ],
)

##### End 'minimal installation' tests #####

py_test_module_list(
    size = "small",
    files = [
        "accelerators/test_accelerators.py",
        "accelerators/test_amd_gpu.py",
        "accelerators/test_intel_gpu.py",
        "accelerators/test_npu.py",
        "accelerators/test_nvidia_gpu.py",
        "accelerators/test_rbln.py",
        "accelerators/test_tpu.py",
        "test_actor_lineage_reconstruction.py",
        "test_actor_out_of_order.py",
        "test_annotations.py",
        "test_args.py",
        "test_async_compat.py",
        "test_asyncio_cluster.py",
        "test_autoscaling_policy.py",
        "test_baseexceptionandgroup.py",
        "test_bounded_unix_sockets.py",
        "test_component_failures.py",
        "test_concurrency_group.py",
        "test_core_worker_io_thread_stack_size.py",
        "test_cross_language.py",
        "test_debug_tools.py",
        "test_distributed_sort.py",
        "test_environ.py",
        "test_error_ray_not_initialized.py",
        "test_gcs_pubsub.py",
        "test_get_or_create_actor.py",
        "test_grpc_client_credentials.py",
        "test_ids.py",
        "test_kill_raylet_signal_log.py",
        "test_list_actors.py",
        "test_list_actors_2.py",
        "test_list_actors_3.py",
        "test_list_actors_4.py",
        "test_log_dedup.py",
        "test_memory_scheduling.py",
        "test_metrics_agent_2.py",
        "test_microbenchmarks.py",
        "test_mini.py",
        "test_multinode_failures_2.py",
        "test_node_death.py",
        "test_numba.py",
        "test_object_spilling_no_asan.py",
        "test_open_telemetry_metric_recorder.py",
        "test_placement_group_metrics.py",
        "test_protobuf_compatibility.py",
        "test_queue.py",
        "test_raylet_output.py",
        "test_reconstruction_stress.py",
        "test_reconstruction_stress_spill.py",
        "test_reference_counting.py",
        "test_runtime_env_fork_process.py",
        "test_runtime_env_get_wheel_names.py",
        "test_runtime_env_py_executable.py",
        "test_state_api_summary.py",
        "test_streaming_generator_regression.py",
        "test_submission_client_auth.py",
        "test_system_metrics.py",
        "test_task_events_3.py",
        "test_task_metrics_reconstruction.py",
        "test_top_level_api.py",
        "test_tpu.py",
        "test_tqdm.py",
        "test_unhandled_error.py",
        "test_wait.py",
        "test_widgets.py",
        "test_worker_graceful_shutdown.py",
    ],
    tags = [
        "exclusive",
        "small_size_python_tests",
        "team:core",
    ],
    deps = [
        ":conftest",
        "//:ray_lib",
    ],
)

py_test_module_list(
    size = "small",
    files = [
        "test_channel_serialization.py",
    ],
    tags = [
        "compiled_graphs",
        "exclusive",
        "no_windows",
        "team:core",
    ],
    deps = [
        ":conftest",
        "//:ray_lib",
    ],
)

py_test_module_list(
    size = "large",
    files = [
        "test_channel.py",
        "test_nccl_channel.py",
    ],
    tags = [
        "compiled_graphs",
        "exclusive",
        "no_windows",
        "team:core",
    ],
    deps = [
        ":conftest",
        "//:ray_lib",
    ],
)

py_test_module_list(
    size = "large",
    files = [
        "gpu_objects/test_gpu_objects_gloo.py",
    ],
    tags = [
        "exclusive",
        "gpu_objects",
        "no_windows",
        "team:core",
    ],
    deps = [
        ":conftest",
        "//:ray_lib",
    ],
)

py_test_module_list(
    size = "medium",
    env = {"RAY_PYTEST_USE_GPU": "1"},
    files = [
        "gpu_objects/test_gpu_objects_nccl.py",
        "gpu_objects/test_gpu_objects_nixl.py",
    ],
    tags = [
        "custom_setup",
        "exclusive",
        "gpu_objects",
        "multi_gpu",
        "no_windows",
        "team:core",
    ],
    deps = [
        ":conftest",
        "//:ray_lib",
    ],
)

py_test_module_list(
    size = "small",
    data = glob(["tls/*"]),
    files = [
        "test_redis_tls.py",
    ],
    tags = [
        "exclusive",
        "small_size_python_tests",
        "team:core",
    ],
    deps = [
        ":conftest",
        "//:ray_lib",
    ],
)

py_test_module_list(
    size = "medium",
    files = [
        "test_gcs_ha_e2e.py",
        "test_gcs_ha_e2e_2.py",
    ],
    tags = [
        "custom_setup",
        "exclusive",
        "ha_integration",
        "team:core",
    ],
    deps = [
        ":conftest",
        "//:ray_lib",
    ],
)

py_test_module_list(
    size = "medium",
    files = [
        "test_network_failure_e2e.py",
    ],
    tags = [
        "custom_setup",
        "exclusive",
        "ha_integration",
        "no_windows",
        "team:core",
    ],
    deps = [
        ":conftest",
        "//:ray_lib",
    ],
)

py_test_module_list(
    size = "medium",
    files = ["test_memory_pressure.py"],
    tags = [
        "custom_setup",
        "exclusive",
        "mem_pressure",
        "team:core",
    ],
    deps = [
        ":conftest",
        "//:ray_lib",
    ],
)

py_test_module_list(
    size = "medium",
    files = [
        "test_autoscaler_e2e.py",
        "test_autoscaler_fake_multinode.py",  # Temporarily owned by core.
    ],
    tags = [
        "exclusive",
        "medium_size_python_tests_k_to_z",
        "team:core",
    ],
    deps = [
        ":conftest",
        "//:ray_lib",
    ],
)

py_test_module_list(
    size = "medium",
    files = [
        "test_autoscaler.py",
        "test_symmetric_run.py",
    ],
    tags = [
        "exclusive",
        "no_windows",
        "small_size_python_tests",
        "team:core",
    ],
    deps = [
        ":conftest",
        "//:ray_lib",
    ],
)

py_test_module_list(
    size = "small",
    files = [
        "test_autoscaler_azure.py",
        "test_autoscaler_gcp.py",
        "test_autoscaler_util.py",
        "test_azure_ssh_config.py",
    ],
    tags = [
        "exclusive",
        "small_size_python_tests",
        "team:core",
    ],
    deps = [
        ":conftest",
        "//:ray_lib",
    ],
)

py_test_module_list(
    size = "small",
    files = [
        "autoscaler/test_providers.py",
    ],
    tags = [
        "exclusive",
        "small_size_python_tests",
        "team:core",
    ],
    deps = [
        ":conftest",
        "//:ray_lib",
    ],
)

py_test_module_list(
    size = "small",
    files = [
        "kuberay/test_autoscaling_config.py",
        "kuberay/test_kuberay_node_provider.py",
        "test_cli_logger.py",
        "test_client_metadata.py",
        "test_client_terminate.py",
        "test_coordinator_server.py",
        "test_monitor.py",
        "test_node_provider_availability_tracker.py",
        "test_response_cache.py",
    ],
    tags = [
        "exclusive",
        "small_size_python_tests",
        "team:core",
    ],
    deps = [
        ":conftest",
        "//:ray_lib",
    ],
)

py_test_module_list(
    size = "small",
    files = [
        "test_batch_node_provider_integration.py",
        "test_batch_node_provider_unit.py",
        "test_command_runner.py",
    ],
    tags = [
        "exclusive",
        "no_windows",
        "small_size_python_tests",
        "team:core",
    ],
    deps = [
        ":conftest",
        "//:ray_lib",
    ],
)

py_test(
    name = "test_autoscaler_yaml",
    size = "small",
    srcs = ["test_autoscaler_yaml.py"],
    data = [
        "additional_property.yaml",
        "test_cli_patterns/test_multi_node.yaml",
        "test_cli_patterns/test_no_head.yaml",
        "test_cli_patterns/test_no_workers.yaml",
        "//python/ray/autoscaler/aws:example",
        "//python/ray/autoscaler/azure:example",
        "//python/ray/autoscaler/gcp:example",
        "//python/ray/autoscaler/local:example",
    ],
    tags = [
        "exclusive",
        "small_size_python_tests",
        "team:core",
    ],
    deps = [
        ":conftest",
        "//:ray_lib",
    ],
)

py_test_module_list(
    size = "medium",
    files = [
        "test_actor_resources.py",
        "test_autoscaler_drain_node_api.py",
        "test_dataclient_disconnect.py",
        "test_iter.py",
        "test_placement_group.py",
        "test_ray_get.py",
        "test_state_api_2.py",
        "test_task_events.py",
        "test_unavailable_actors.py",
    ],
    tags = [
        "exclusive",
        "medium_size_python_tests_a_to_j",
        "team:core",
    ],
    deps = [
        ":conftest",
        "//:ray_lib",
    ],
)

py_test_module_list(
    size = "large",
    files = [
        "test_actor.py",
        "test_actor_failures.py",
        "test_cancel.py",
        "test_chaos.py",
        "test_core_worker_fault_tolerance.py",
        "test_failure.py",
        "test_failure_2.py",
        "test_generators.py",
        "test_multi_node.py",
        "test_object_manager_fault_tolerance.py",
        "test_placement_group_3.py",
        "test_placement_group_5.py",
        "test_raylet_fault_tolerance.py",
        "test_reconstruction.py",
        "test_reconstruction_2.py",
        "test_runtime_env_working_dir_uri.py",
        "test_state_api.py",
        "test_task_events_2.py",
    ],
    tags = [
        "exclusive",
        "large_size_python_tests_shard_0",
        "team:core",
    ],
    deps = [
        ":conftest",
        "//:ray_lib",
    ],
)

py_test_module_list(
    size = "large",
    files = [
        "test_actor_advanced.py",
        "test_gcs_fault_tolerance.py",
    ],
    tags = [
        "exclusive",
        "large_size_python_tests_shard_0",
        "no_windows",
        "team:core",
    ],
    deps = [
        ":conftest",
        "//:ray_lib",
    ],
)

py_test(
    name = "test_cli",
    size = "large",
    srcs = ["test_cli.py"],
    data = glob([
        "test_cli_patterns/*.txt",
        "test_cli_patterns/*.yaml",
    ]),
    tags = [
        "exclusive",
        "large_size_python_tests_shard_0",
        "no_windows",
        "team:core",
    ],
    deps = [
        ":conftest",
        "//:ray_lib",
    ],
)

py_test_module_list(
    size = "large",
    files = [
        "test_out_of_disk_space.py",
    ],
    tags = [
        "custom_setup",
        "exclusive",
        "team:core",
        "tmpfs",
    ],
    deps = [
        ":conftest",
        "//:ray_lib",
    ],
)

py_test_module_list(
    size = "large",
    files = [
        "test_failure_4.py",
        "test_object_spilling.py",
        "test_object_spilling_3.py",
        "test_placement_group_mini_integration.py",
        "test_scheduling_2.py",
    ],
    tags = [
        "exclusive",
        "large_size_python_tests_shard_1",
        "team:core",
    ],
    deps = [
        ":conftest",
        "//:ray_lib",
    ],
)

py_test_module_list(
    size = "medium",
    files = [
        "test_implicit_resource.py",
        "test_plasma_unlimited.py",
        "test_threaded_actor.py",
    ],
    tags = [
        "exclusive",
        "large_size_python_tests_shard_1",
        "team:core",
    ],
    deps = [
        ":conftest",
        "//:ray_lib",
    ],
)

py_test_module_list(
    size = "medium",
    data = ["pip_install_test-0.5-py3-none-any.whl"],
    files = [
        "test_runtime_env_failure.py",
        "test_runtime_env_profiler.py",
    ],
    tags = [
        "exclusive",
        "medium_size_python_tests_a_to_j",
        "team:core",
    ],
    deps = [
        ":conftest",
        "//:ray_lib",
    ],
)

py_test_module_list(
    size = "medium",
    data = ["pip_install_test-0.5-py3-none-any.whl"],
    files = [
        "test_runtime_env.py",
        "test_runtime_env_working_dir_2.py",
        "test_runtime_env_working_dir_3.py",
    ],
    tags = [
        "exclusive",
        "medium_size_python_tests_a_to_j",
        "team:core",
    ],
    deps = [
        ":conftest",
        "//:ray_lib",
    ],
)

py_test_module_list(
    size = "large",
    data = ["pip_install_test-0.5-py3-none-any.whl"],
    files = [
        "test_runtime_env_standalone.py",
        "test_runtime_env_working_dir.py",
        "test_runtime_env_working_dir_4.py",
    ],
    tags = [
        "exclusive",
        "large_size_python_tests_shard_2",
        "team:core",
    ],
    deps = [
        ":conftest",
        "//:ray_lib",
    ],
)

py_test_module_list(
    size = "large",
    files = [
        "test_runtime_env_complicated.py",
        "test_runtime_env_conda_and_pip.py",
        "test_runtime_env_conda_and_pip_2.py",
        "test_runtime_env_conda_and_pip_3.py",
        "test_runtime_env_conda_and_pip_4.py",
        "test_runtime_env_conda_and_pip_5.py",
        "test_runtime_env_uv.py",
        "test_runtime_env_uv_run.py",
    ],
    tags = [
        "custom_setup",
        "exclusive",
        "post_wheel_build",
        "team:core",
    ],
    deps = [
        ":conftest",
        "//:ray_lib",
    ],
)

py_test(
    name = "test_runtime_env_container",
    size = "large",
    srcs = ["test_runtime_env_container.py"],
    tags = [
        "custom_setup",
        "exclusive",
        "runtime_env_container",
        "team:core",
    ],
    deps = [
        ":conftest",
        "//:ray_lib",
    ],
)

# TODO(barakmich): aws/ might want its own buildfile, or
#    py_test_module_list should support subdirectories.
py_test(
    name = "test_autoscaler_aws",
    size = "small",
    srcs = ["aws/test_autoscaler_aws.py"],
    tags = [
        "exclusive",
        "no_windows",
        "small_size_python_tests",
        "team:core",
    ],
    deps = [
        ":conftest",
        "//:ray_lib",
    ],
)

py_test(
    name = "test_aws_batch_tag_update",
    size = "small",
    srcs = ["aws/test_aws_batch_tag_update.py"],
    tags = [
        "exclusive",
        "small_size_python_tests",
        "team:core",
    ],
    deps = [
        ":conftest",
        "//:ray_lib",
    ],
)

py_test(
    name = "test_gcp_node_provider",
    size = "small",
    srcs = ["gcp/test_gcp_node_provider.py"],
    tags = [
        "exclusive",
        "small_size_python_tests",
        "team:core",
    ],
    deps = [
        ":conftest",
        "//:ray_lib",
    ],
)

py_test(
    name = "test_gcp_tpu_command_runner",
    size = "small",
    srcs = ["gcp/test_gcp_tpu_command_runner.py"],
    tags = [
        "exclusive",
        "no_windows",
        "small_size_python_tests",
        "team:core",
    ],
    deps = [
        ":conftest",
        "//:ray_lib",
    ],
)

py_test(
    name = "vsphere/test_cluster_operator",
    size = "small",
    srcs = ["vsphere/test_cluster_operator.py"],
    tags = [
        "exclusive",
        "no_windows",
        "small_size_python_tests",
        "team:core",
    ],
    deps = [
        ":conftest",
        "//:ray_lib",
    ],
)

py_test(
    name = "vsphere/test_vmray_node_provider",
    size = "small",
    srcs = ["vsphere/test_vmray_node_provider.py"],
    tags = [
        "exclusive",
        "no_windows",
        "small_size_python_tests",
        "team:core",
    ],
    deps = [
        ":conftest",
        "//:ray_lib",
    ],
)

# Note(simon): typing tests are not included in module list
#    because they requires globs and it might be refactored in the future.
py_test(
    name = "test_typing",
    size = "small",
    srcs = [
        "test_typing.py",
        "typing_files/check_typing_bad.py",
        "typing_files/check_typing_good.py",
    ],
    # Note(can): known issue of mypy and latest torch on windows
    # (https://github.com/python/mypy/issues/17189)
    tags = [
        "exclusive",
        "no_windows",
        "small_size_python_tests",
        "team:core",
    ],
    deps = [
        ":conftest",
        "//:ray_lib",
    ],
)

# TODO: use py_test(env = ...) in the build file with bazel 4.0
py_test(
    name = "test_tracing",
    size = "medium",
    srcs = ["test_tracing.py"],
    tags = [
        "exclusive",
        "medium_size_python_tests_k_to_z",
        "no_windows",
        "serve_tracing",
        "team:serve",
    ],
    deps = [
        ":conftest",
        "//:ray_lib",
    ],
)

py_test(
    name = "test_pydantic_serialization",
    size = "small",
    srcs = [
        "pydantic_module.py",
        "test_pydantic_serialization.py",
    ],
    tags = [
        "exclusive",
        "small_size_python_tests",
        "team:serve",
    ],
    deps = [
        ":conftest",
        "//:ray_lib",
    ],
)

py_test(
    name = "test_collections_utils",
    size = "small",
    srcs = ["test_collections_utils.py"],
    tags = [
        "exclusive",
        "small_size_python_tests",
        "team:core",
    ],
    deps = [
        ":conftest",
        "//:ray_lib",
    ],
)

py_test(
    name = "kuberay/test_autoscaling_e2e",
    size = "large",
    srcs = ["kuberay/test_autoscaling_e2e.py"],
    tags = [
        "exclusive",
        "no_windows",
        "team:kuberay",
    ],
    deps = [
        ":conftest",
        "//:ray_lib",
    ],
)

py_test_module_list(
    size = "large",
    env = {
        "RAY_DEBUG_MODE": "1",
    },
    files = [
        "test_object_spilling.py",
        "test_object_spilling_2.py",
        "test_object_spilling_3.py",
        "test_scheduling.py",
        "test_scheduling_2.py",
    ],
    name_suffix = "_debug_mode",
    tags = [
        "custom_setup",
        "debug_tests",
        "exclusive",
        "team:core",
    ],
    deps = [
        ":conftest",
        "//:ray_lib",
    ],
)

py_test_module_list(
    size = "large",
    files = [
        "test_object_spilling.py",
        "test_object_spilling_2.py",
        "test_object_spilling_3.py",
        "test_scheduling.py",
        "test_scheduling_2.py",
    ],
    name_suffix = "_asan",
    tags = [
        "asan_tests",
        "custom_setup",
        "exclusive",
        "team:core",
    ],
    deps = [
        ":conftest",
        "//:ray_lib",
    ],
)

py_test_module_list(
    size = "enormous",
    data = [
        "spark/discover_2_gpu.sh",
        "spark/discover_4_gpu.sh",
    ],
    files = [
        "spark/test_GPU.py",
        "spark/test_basic.py",
        "spark/test_databricks_hook.py",
        "spark/test_multicores_per_task.py",
        "spark/test_utils.py",
    ],
    tags = [
        "custom_setup",
        "exclusive",
        "spark_on_ray",
        "team:core",
    ],
    deps = [
        ":conftest",
        "//:ray_lib",
    ],
)<|MERGE_RESOLUTION|>--- conflicted
+++ resolved
@@ -85,31 +85,6 @@
 
 py_test_module_list(
     size = "medium",
-<<<<<<< HEAD
-    env = {
-        "RAY_enable_open_telemetry": "true",
-    },
-    files = [
-        "test_metric_cardinality.py",
-        "test_metrics_agent.py",
-        "test_task_metrics.py",
-    ],
-    name_suffix = "_otel",
-    tags = [
-        "exclusive",
-        "medium_size_python_tests_a_to_j",
-        "team:core",
-    ],
-    deps = [
-        ":conftest",
-        "//:ray_lib",
-    ],
-)
-
-py_test_module_list(
-    size = "medium",
-=======
->>>>>>> 30617648
     files = [
         "test_global_gc.py",
         "test_job.py",
