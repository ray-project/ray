import sys
import time

import pytest

import ray
from ray._private.test_utils import (
    Semaphore,
    enable_external_redis,
    client_test_enabled,
    run_string_as_driver,
    wait_for_condition,
    get_gcs_memory_used,
    run_string_as_driver_nonblocking,
)
from ray.experimental.internal_kv import _internal_kv_list
from ray.tests.conftest import call_ray_start
import subprocess


@pytest.fixture
def shutdown_only_with_initialization_check():
    yield None
    # The code after the yield will run as teardown code.
    ray.shutdown()
    assert not ray.is_initialized()


def test_back_pressure(shutdown_only_with_initialization_check):
    ray.init()

    signal_actor = Semaphore.options(max_pending_calls=10).remote(value=0)

    try:
        for i in range(10):
            signal_actor.acquire.remote()
    except ray.exceptions.PendingCallsLimitExceeded:
        assert False

    with pytest.raises(ray.exceptions.PendingCallsLimitExceeded):
        signal_actor.acquire.remote()

    @ray.remote
    def release(signal_actor):
        ray.get(signal_actor.release.remote())
        return 1

    # Release signal actor through common task,
    # because actor tasks will be back pressured
    for i in range(10):
        ray.get(release.remote(signal_actor))

    # Check whether we can call remote actor normally after
    # back presssure released.
    try:
        signal_actor.acquire.remote()
    except ray.exceptions.PendingCallsLimitExceeded:
        assert False

    ray.shutdown()


def test_local_mode_deadlock(shutdown_only_with_initialization_check):
    ray.init(local_mode=True)

    @ray.remote
    class Foo:
        def __init__(self):
            pass

        def ping_actor(self, actor):
            actor.ping.remote()
            return 3

    @ray.remote
    class Bar:
        def __init__(self):
            pass

        def ping(self):
            return 1

    foo = Foo.remote()
    bar = Bar.remote()
    # Expect ping_actor call returns normally without deadlock.
    assert ray.get(foo.ping_actor.remote(bar)) == 3


def function_entry_num(job_id):
    from ray._private.ray_constants import KV_NAMESPACE_FUNCTION_TABLE

    return (
        len(
            _internal_kv_list(
                b"IsolatedExports:" + job_id, namespace=KV_NAMESPACE_FUNCTION_TABLE
            )
        )
        + len(
            _internal_kv_list(
                b"RemoteFunction:" + job_id, namespace=KV_NAMESPACE_FUNCTION_TABLE
            )
        )
        + len(
            _internal_kv_list(
                b"ActorClass:" + job_id, namespace=KV_NAMESPACE_FUNCTION_TABLE
            )
        )
        + len(
            _internal_kv_list(
                b"FunctionsToRun:" + job_id, namespace=KV_NAMESPACE_FUNCTION_TABLE
            )
        )
    )


@pytest.mark.skipif(
    client_test_enabled(), reason="client api doesn't support namespace right now."
)
def test_function_table_gc(call_ray_start):
    """This test tries to verify that function table is cleaned up
    after job exits.
    """

    def f():
        data = "0" * 1024 * 1024  # 1MB

        @ray.remote
        def r():
            nonlocal data

            @ray.remote
            class Actor:
                pass

        return r.remote()

    ray.init(address="auto", namespace="b")

    # It should use > 500MB data
    ray.get([f() for _ in range(500)])

    # It's not working on win32.
    if sys.platform != "win32":
        assert get_gcs_memory_used() > 500 * 1024 * 1024
    job_id = ray._private.worker.global_worker.current_job_id.hex().encode()
    assert function_entry_num(job_id) > 0
    ray.shutdown()

    # now check the function table is cleaned up after job finished
    ray.init(address="auto", namespace="a")
    wait_for_condition(lambda: function_entry_num(job_id) == 0, timeout=30)


@pytest.mark.skipif(
    client_test_enabled(), reason="client api doesn't support namespace right now."
)
def test_function_table_gc_actor(call_ray_start):
    """If there is a detached actor, the table won't be cleaned up."""
    ray.init(address="auto", namespace="a")

    @ray.remote
    class Actor:
        def ready(self):
            return

    # If there is a detached actor, the function won't be deleted.
    a = Actor.options(lifetime="detached", name="a").remote()
    ray.get(a.ready.remote())
    job_id = ray._private.worker.global_worker.current_job_id.hex().encode()
    ray.shutdown()

    ray.init(address="auto", namespace="b")
    with pytest.raises(Exception):
        wait_for_condition(lambda: function_entry_num(job_id) == 0)
    a = ray.get_actor("a", namespace="a")
    ray.kill(a)
    wait_for_condition(lambda: function_entry_num(job_id) == 0)

    # If there is not a detached actor, it'll be deleted when the job finishes.
    a = Actor.remote()
    ray.get(a.ready.remote())
    job_id = ray._private.worker.global_worker.current_job_id.hex().encode()
    ray.shutdown()
    ray.init(address="auto", namespace="c")
    wait_for_condition(lambda: function_entry_num(job_id) == 0)


def test_node_liveness_after_restart(ray_start_cluster):
    cluster = ray_start_cluster
    cluster.add_node()
    ray.init(cluster.address)
    worker = cluster.add_node(node_manager_port=9037)
    wait_for_condition(lambda: len([n for n in ray.nodes() if n["Alive"]]) == 2)

    cluster.remove_node(worker)
    worker = cluster.add_node(node_manager_port=9037)
    for _ in range(10):
        wait_for_condition(lambda: len([n for n in ray.nodes() if n["Alive"]]) == 2)
        time.sleep(1)


@pytest.mark.skipif(
    sys.platform != "linux",
    reason="This test is only run on linux machines.",
)
def test_worker_oom_score(shutdown_only):
    @ray.remote
    def get_oom_score():
        import os

        pid = os.getpid()
        with open(f"/proc/{pid}/oom_score", "r") as f:
            oom_score = f.read()
            return int(oom_score)

    assert ray.get(get_oom_score.remote()) >= 1000


call_ray_start_2 = call_ray_start


@pytest.mark.skipif(not enable_external_redis(), reason="Only valid in redis env")
@pytest.mark.parametrize(
    "call_ray_start,call_ray_start_2",
    [
        (
            {"env": {"RAY_external_storage_namespace": "A1"}},
            {"env": {"RAY_external_storage_namespace": "A2"}},
        )
    ],
    indirect=True,
)
def test_storage_isolation(external_redis, call_ray_start, call_ray_start_2):
    script = """
import ray
ray.init("{address}", namespace="a")
@ray.remote
class A:
    def ready(self):
        return {val}
    pass

a = A.options(lifetime="detached", name="A").remote()
assert ray.get(a.ready.remote()) == {val}
assert ray.get_runtime_context().get_job_id() == '01000000'
    """
    run_string_as_driver(script.format(address=call_ray_start, val=1))
    run_string_as_driver(script.format(address=call_ray_start_2, val=2))

    script = """
import ray
ray.init("{address}", namespace="a")
a = ray.get_actor(name="A")
assert ray.get(a.ready.remote()) == {val}
assert ray.get_runtime_context().get_job_id() == '02000000'
"""
    run_string_as_driver(script.format(address=call_ray_start, val=1))
    run_string_as_driver(script.format(address=call_ray_start_2, val=2))


@pytest.mark.skipif(sys.platform != "linux", reason="Only works on linux.")
def test_gcs_connection_no_leak(ray_start_cluster):
    cluster = ray_start_cluster
    head_node = cluster.add_node()

    gcs_server_process = head_node.all_processes["gcs_server"][0].process
    gcs_server_pid = gcs_server_process.pid

    ray.init(cluster.address)

    def get_gcs_num_of_connections():
        import psutil

        p = psutil.Process(gcs_server_pid)
        print(">>", p.num_fds())
        return p.num_fds()

    # Wait for everything to be ready.
    import time

    time.sleep(10)

    curr_fds = get_gcs_num_of_connections()

    @ray.remote
    class A:
        def ready(self):
            print("HELLO")
            return "WORLD"

    num_of_actors = 10
    a = [A.remote() for _ in range(num_of_actors)]
    print(ray.get([t.ready.remote() for t in a]))

    # Kill the actor
    del a

    # Make sure the # of fds opened by the GCS dropped.
    wait_for_condition(lambda: get_gcs_num_of_connections() == curr_fds)

    n = cluster.add_node(wait=True)

    # Make sure the # of fds opened by the GCS increased.
    wait_for_condition(lambda: get_gcs_num_of_connections() > curr_fds)

    cluster.remove_node(n)

    # Make sure the # of fds opened by the GCS dropped.
    wait_for_condition(lambda: get_gcs_num_of_connections() == curr_fds)


@pytest.mark.parametrize(
    "call_ray_start",
    ["ray start --head --num-cpus=2"],
    indirect=True,
)
def test_demands_when_driver_exits(call_ray_start):
    script = f"""
import ray
ray.init(address='{call_ray_start}')

import os
import time
@ray.remote(num_cpus=3)
def use_gpu():
    time.sleep(1)

@ray.remote(num_gpus=10)
class A:
    pass

A.options(name="a", lifetime="detached").remote()

print(ray.get([use_gpu.remote(), use_gpu.remote()]))
"""

    proc = run_string_as_driver_nonblocking(script)
    gcs_cli = ray._private.gcs_utils.GcsClient(address=f"{call_ray_start}")

    def check_demands(n):
        status = gcs_cli.internal_kv_get(
            ray._private.ray_constants.DEBUG_AUTOSCALING_STATUS.encode(), namespace=None
        )
        import json

        status = json.loads(status.decode())
        return len(status["load_metrics_report"]["resource_demand"]) == n

    wait_for_condition(lambda: check_demands(2))
    proc.terminate()
    wait_for_condition(lambda: check_demands(1))


@pytest.mark.skipif(enable_external_redis(), reason="Only valid in non redis env")
def test_redis_not_available(monkeypatch, call_ray_stop_only):
    monkeypatch.setenv("RAY_NUM_REDIS_GET_RETRIES", "2")
    monkeypatch.setenv("RAY_REDIS_ADDRESS", "localhost:12345")
    p = subprocess.run(
        "ray start --head",
        shell=True,
        capture_output=True,
    )
<<<<<<< HEAD
    assert "Could not establish connection to Redis" in p.stderr.decode()
    assert "Please check /tmp/ray/session" in p.stderr.decode()
=======
    assert (
        "Could not establish connection to Redis localhost:12345" in p.stderr.decode()
    )
    assert "Please check" in p.stderr.decode()
    assert "gcs_server.out for details" in p.stderr.decode()
>>>>>>> d7bb3a8e
    assert "RuntimeError: Failed to start GCS" in p.stderr.decode()


@pytest.mark.skipif(not enable_external_redis(), reason="Only valid in redis env")
def test_redis_wrong_password(monkeypatch, external_redis, call_ray_stop_only):
    monkeypatch.setenv("RAY_NUM_REDIS_GET_RETRIES", "2")
    p = subprocess.run(
        "ray start --head  --redis-password=1234",
        shell=True,
        capture_output=True,
    )

    assert "RedisError: ERR AUTH <password> called" in p.stderr.decode()
    assert "Please check /tmp/ray/session" in p.stderr.decode()
    assert "RuntimeError: Failed to start GCS" in p.stderr.decode()


@pytest.mark.skipif(not enable_external_redis(), reason="Only valid in redis env")
def test_redis_full(ray_start_cluster_head):
    import os
    import redis

    gcs_address = ray_start_cluster_head.gcs_address
    redis_addr = os.environ["RAY_REDIS_ADDRESS"]
    host, port = redis_addr.split(":")
    if os.environ.get("TEST_EXTERNAL_REDIS_REPLICAS", "1") != "1":
        cli = redis.RedisCluster(host, int(port))
    else:
        cli = redis.Redis(host, int(port))
    # Set the max memory to 10MB
    cli.config_set("maxmemory", 5 * 1024 * 1024)

    gcs_cli = ray._private.gcs_utils.GcsClient(address=gcs_address)
    # GCS should fail
    import grpc

    with pytest.raises(grpc.RpcError):
        gcs_cli.internal_kv_put(b"A", b"A" * 6 * 1024 * 1024, True, None)
    logs_dir = ray_start_cluster_head.head_node._logs_dir

    with open(os.path.join(logs_dir, "gcs_server.err")) as err:
        assert "OOM command not allowed when used" in err.read()


def test_omp_threads_set_third_party(ray_start_cluster, monkeypatch):
    ###########################
    # Test the OMP_NUM_THREADS are picked up by 3rd party libraries
    # when running tasks if no OMP_NUM_THREADS is set by user.
    # e.g. numpy, numexpr
    ###########################
    with monkeypatch.context() as m:
        m.delenv("OMP_NUM_THREADS", raising=False)

        cluster = ray_start_cluster
        cluster.add_node(num_cpus=4)
        ray.init(address=cluster.address)

        @ray.remote(num_cpus=2)
        def f():
            # Assert numpy using 2 threads for it's parallelism backend.
            import numpy  # noqa: F401
            from threadpoolctl import threadpool_info

            for pool_info in threadpool_info():
                assert pool_info["num_threads"] == 2

            import numexpr

            assert numexpr.nthreads == 2
            return True

        assert ray.get(f.remote())


if __name__ == "__main__":
    import pytest
    import os

    if os.environ.get("PARALLEL_CI"):
        sys.exit(pytest.main(["-n", "auto", "--boxed", "-vs", __file__]))
    else:
        sys.exit(pytest.main(["-sv", __file__]))<|MERGE_RESOLUTION|>--- conflicted
+++ resolved
@@ -360,16 +360,9 @@
         shell=True,
         capture_output=True,
     )
-<<<<<<< HEAD
     assert "Could not establish connection to Redis" in p.stderr.decode()
-    assert "Please check /tmp/ray/session" in p.stderr.decode()
-=======
-    assert (
-        "Could not establish connection to Redis localhost:12345" in p.stderr.decode()
-    )
     assert "Please check" in p.stderr.decode()
     assert "gcs_server.out for details" in p.stderr.decode()
->>>>>>> d7bb3a8e
     assert "RuntimeError: Failed to start GCS" in p.stderr.decode()
 
 
