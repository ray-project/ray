import sys
import time

import pytest

import ray
from ray._private.test_utils import (
    Semaphore,
    enable_external_redis,
    client_test_enabled,
    run_string_as_driver,
    wait_for_condition,
    get_gcs_memory_used,
    run_string_as_driver_nonblocking,
)
from ray.experimental.internal_kv import _internal_kv_list
from ray.tests.conftest import call_ray_start
import subprocess


@pytest.fixture
def shutdown_only_with_initialization_check():
    yield None
    # The code after the yield will run as teardown code.
    ray.shutdown()
    assert not ray.is_initialized()


def test_back_pressure(shutdown_only_with_initialization_check):
    ray.init()

    signal_actor = Semaphore.options(max_pending_calls=10).remote(value=0)

    try:
        for i in range(10):
            signal_actor.acquire.remote()
    except ray.exceptions.PendingCallsLimitExceeded:
        assert False

    with pytest.raises(ray.exceptions.PendingCallsLimitExceeded):
        signal_actor.acquire.remote()

    @ray.remote
    def release(signal_actor):
        ray.get(signal_actor.release.remote())
        return 1

    # Release signal actor through common task,
    # because actor tasks will be back pressured
    for i in range(10):
        ray.get(release.remote(signal_actor))

    # Check whether we can call remote actor normally after
    # back presssure released.
    try:
        signal_actor.acquire.remote()
    except ray.exceptions.PendingCallsLimitExceeded:
        assert False

    ray.shutdown()


def test_local_mode_deadlock(shutdown_only_with_initialization_check):
    ray.init(local_mode=True)

    @ray.remote
    class Foo:
        def __init__(self):
            pass

        def ping_actor(self, actor):
            actor.ping.remote()
            return 3

    @ray.remote
    class Bar:
        def __init__(self):
            pass

        def ping(self):
            return 1

    foo = Foo.remote()
    bar = Bar.remote()
    # Expect ping_actor call returns normally without deadlock.
    assert ray.get(foo.ping_actor.remote(bar)) == 3


def function_entry_num(job_id):
    from ray._private.ray_constants import KV_NAMESPACE_FUNCTION_TABLE

    return (
        len(
            _internal_kv_list(
                b"IsolatedExports:" + job_id, namespace=KV_NAMESPACE_FUNCTION_TABLE
            )
        )
        + len(
            _internal_kv_list(
                b"RemoteFunction:" + job_id, namespace=KV_NAMESPACE_FUNCTION_TABLE
            )
        )
        + len(
            _internal_kv_list(
                b"ActorClass:" + job_id, namespace=KV_NAMESPACE_FUNCTION_TABLE
            )
        )
        + len(
            _internal_kv_list(
                b"FunctionsToRun:" + job_id, namespace=KV_NAMESPACE_FUNCTION_TABLE
            )
        )
    )


@pytest.mark.skipif(
    client_test_enabled(), reason="client api doesn't support namespace right now."
)
def test_function_table_gc(call_ray_start):
    """This test tries to verify that function table is cleaned up
    after job exits.
    """

    def f():
        data = "0" * 1024 * 1024  # 1MB

        @ray.remote
        def r():
            nonlocal data

            @ray.remote
            class Actor:
                pass

        return r.remote()

    ray.init(address="auto", namespace="b")

    # It should use > 500MB data
    ray.get([f() for _ in range(500)])

    # It's not working on win32.
    if sys.platform != "win32":
        assert get_gcs_memory_used() > 500 * 1024 * 1024
    job_id = ray._private.worker.global_worker.current_job_id.hex().encode()
    assert function_entry_num(job_id) > 0
    ray.shutdown()

    # now check the function table is cleaned up after job finished
    ray.init(address="auto", namespace="a")
    wait_for_condition(lambda: function_entry_num(job_id) == 0, timeout=30)


@pytest.mark.skipif(
    client_test_enabled(), reason="client api doesn't support namespace right now."
)
def test_function_table_gc_actor(call_ray_start):
    """If there is a detached actor, the table won't be cleaned up."""
    ray.init(address="auto", namespace="a")

    @ray.remote
    class Actor:
        def ready(self):
            return

    # If there is a detached actor, the function won't be deleted.
    a = Actor.options(lifetime="detached", name="a").remote()
    ray.get(a.ready.remote())
    job_id = ray._private.worker.global_worker.current_job_id.hex().encode()
    ray.shutdown()

    ray.init(address="auto", namespace="b")
    with pytest.raises(Exception):
        wait_for_condition(lambda: function_entry_num(job_id) == 0)
    a = ray.get_actor("a", namespace="a")
    ray.kill(a)
    wait_for_condition(lambda: function_entry_num(job_id) == 0)

    # If there is not a detached actor, it'll be deleted when the job finishes.
    a = Actor.remote()
    ray.get(a.ready.remote())
    job_id = ray._private.worker.global_worker.current_job_id.hex().encode()
    ray.shutdown()
    ray.init(address="auto", namespace="c")
    wait_for_condition(lambda: function_entry_num(job_id) == 0)


def test_node_liveness_after_restart(ray_start_cluster):
    cluster = ray_start_cluster
    cluster.add_node()
    ray.init(cluster.address)
    worker = cluster.add_node(node_manager_port=9037)
    wait_for_condition(lambda: len([n for n in ray.nodes() if n["Alive"]]) == 2)

    cluster.remove_node(worker)
    worker = cluster.add_node(node_manager_port=9037)
    for _ in range(10):
        wait_for_condition(lambda: len([n for n in ray.nodes() if n["Alive"]]) == 2)
        time.sleep(1)


@pytest.mark.skipif(
    sys.platform != "linux",
    reason="This test is only run on linux machines.",
)
def test_worker_oom_score(shutdown_only):
    @ray.remote
    def get_oom_score():
        import os

        pid = os.getpid()
        with open(f"/proc/{pid}/oom_score", "r") as f:
            oom_score = f.read()
            return int(oom_score)

    assert ray.get(get_oom_score.remote()) >= 1000


call_ray_start_2 = call_ray_start


@pytest.mark.skipif(not enable_external_redis(), reason="Only valid in redis env")
@pytest.mark.parametrize(
    "call_ray_start,call_ray_start_2",
    [
        (
            {"env": {"RAY_external_storage_namespace": "A1"}},
            {"env": {"RAY_external_storage_namespace": "A2"}},
        )
    ],
    indirect=True,
)
def test_storage_isolation(external_redis, call_ray_start, call_ray_start_2):
    script = """
import ray
ray.init("{address}", namespace="a")
@ray.remote
class A:
    def ready(self):
        return {val}
    pass

a = A.options(lifetime="detached", name="A").remote()
assert ray.get(a.ready.remote()) == {val}
assert ray.get_runtime_context().get_job_id() == '01000000'
    """
    run_string_as_driver(script.format(address=call_ray_start, val=1))
    run_string_as_driver(script.format(address=call_ray_start_2, val=2))

    script = """
import ray
ray.init("{address}", namespace="a")
a = ray.get_actor(name="A")
assert ray.get(a.ready.remote()) == {val}
assert ray.get_runtime_context().get_job_id() == '02000000'
"""
    run_string_as_driver(script.format(address=call_ray_start, val=1))
    run_string_as_driver(script.format(address=call_ray_start_2, val=2))


@pytest.mark.skipif(sys.platform != "linux", reason="Only works on linux.")
def test_gcs_connection_no_leak(ray_start_cluster):
    cluster = ray_start_cluster
    head_node = cluster.add_node()

    gcs_server_process = head_node.all_processes["gcs_server"][0].process
    gcs_server_pid = gcs_server_process.pid

    ray.init(cluster.address)

    def get_gcs_num_of_connections():
        import psutil

        p = psutil.Process(gcs_server_pid)
        print(">>", p.num_fds())
        return p.num_fds()

    # Wait for everything to be ready.
    import time

    time.sleep(10)

    curr_fds = get_gcs_num_of_connections()

    @ray.remote
    class A:
        def ready(self):
            print("HELLO")
            return "WORLD"

    num_of_actors = 10
    a = [A.remote() for _ in range(num_of_actors)]
    print(ray.get([t.ready.remote() for t in a]))

    # Kill the actor
    del a

    # Make sure the # of fds opened by the GCS dropped.
    wait_for_condition(lambda: get_gcs_num_of_connections() == curr_fds)

    n = cluster.add_node(wait=True)

    # Make sure the # of fds opened by the GCS increased.
    wait_for_condition(lambda: get_gcs_num_of_connections() > curr_fds)

    cluster.remove_node(n)

    # Make sure the # of fds opened by the GCS dropped.
    wait_for_condition(lambda: get_gcs_num_of_connections() == curr_fds)


@pytest.mark.parametrize(
    "call_ray_start",
    ["ray start --head --num-cpus=2"],
    indirect=True,
)
def test_demands_when_driver_exits(call_ray_start):
    script = f"""
import ray
ray.init(address='{call_ray_start}')

import os
import time
@ray.remote(num_cpus=3)
def use_gpu():
    time.sleep(1)

@ray.remote(num_gpus=10)
class A:
    pass

A.options(name="a", lifetime="detached").remote()

print(ray.get([use_gpu.remote(), use_gpu.remote()]))
"""

    proc = run_string_as_driver_nonblocking(script)
    gcs_cli = ray._private.gcs_utils.GcsClient(address=f"{call_ray_start}")

    def check_demands(n):
        status = gcs_cli.internal_kv_get(
            ray._private.ray_constants.DEBUG_AUTOSCALING_STATUS.encode(), namespace=None
        )
        import json

        status = json.loads(status.decode())
        return len(status["load_metrics_report"]["resource_demand"]) == n

    wait_for_condition(lambda: check_demands(2))
    proc.terminate()
    wait_for_condition(lambda: check_demands(1))


<<<<<<< HEAD
@pytest.mark.skipif(enable_external_redis(), reason="Only valid in non redis env")
def test_redis_not_available(monkeypatch, call_ray_stop_only):
    monkeypatch.setenv("RAY_NUM_REDIS_GET_RETRIES", "2")
    monkeypatch.setenv("RAY_REDIS_ADDRESS", "localhost:12345")
    p = subprocess.run(
        "ray start --head",
        shell=True,
        capture_output=True,
    )
    assert (
        "Could not establish connection to Redis localhost:12345" in p.stderr.decode()
    )
    assert "Please check /tmp/ray/session" in p.stderr.decode()
    assert "RuntimeError: Failed to start GCS" in p.stderr.decode()


@pytest.mark.skipif(not enable_external_redis(), reason="Only valid in redis env")
def test_redis_wrong_password(monkeypatch, external_redis, call_ray_stop_only):
    monkeypatch.setenv("RAY_NUM_REDIS_GET_RETRIES", "2")
    p = subprocess.run(
        "ray start --head  --redis-password=1234",
        shell=True,
        capture_output=True,
    )

    assert "RedisError: ERR AUTH <password> called" in p.stderr.decode()
    assert "Please check /tmp/ray/session" in p.stderr.decode()
    assert "RuntimeError: Failed to start GCS" in p.stderr.decode()


@pytest.mark.skipif(not enable_external_redis(), reason="Only valid in redis env")
def test_redis_full(ray_start_cluster_head):
    import os
    import redis

    gcs_address = ray_start_cluster_head.gcs_address
    redis_addr = os.environ["RAY_REDIS_ADDRESS"]
    host, port = redis_addr.split(":")
    if os.environ.get("TEST_EXTERNAL_REDIS_REPLICAS", "1") != "1":
        cli = redis.RedisCluster(host, int(port))
    else:
        cli = redis.Redis(host, int(port))
    # Set the max memory to 10MB
    cli.config_set("maxmemory", 5 * 1024 * 1024)

    gcs_cli = ray._private.gcs_utils.GcsClient(address=gcs_address)
    # GCS should fail
    with pytest.raises(RuntimeError) as execinfo:
        gcs_cli.internal_kv_put(b"A", b"A" * 6 * 1024 * 1024, True, None)
    assert (
        "Failed to connect to GCS. Please check `gcs_server.out` for more details."
        in str(execinfo.value)
    )
    logs_dir = ray_start_cluster_head.head_node._logs_dir

    with open(os.path.join(logs_dir, "gcs_server.err")) as err:
        assert "OOM command not allowed when used" in err.read()
=======
def test_omp_threads_set_third_party(ray_start_cluster, monkeypatch):
    ###########################
    # Test the OMP_NUM_THREADS are picked up by 3rd party libraries
    # when running tasks if no OMP_NUM_THREADS is set by user.
    # e.g. numpy, numexpr
    ###########################
    with monkeypatch.context() as m:
        m.delenv("OMP_NUM_THREADS", raising=False)

        cluster = ray_start_cluster
        cluster.add_node(num_cpus=4)
        ray.init(address=cluster.address)

        @ray.remote(num_cpus=2)
        def f():
            # Assert numpy using 2 threads for it's parallelism backend.
            import numpy  # noqa: F401
            from threadpoolctl import threadpool_info

            for pool_info in threadpool_info():
                assert pool_info["num_threads"] == 2

            import numexpr

            assert numexpr.nthreads == 2
            return True

        assert ray.get(f.remote())
>>>>>>> a2259b62


if __name__ == "__main__":
    import pytest
    import os

    if os.environ.get("PARALLEL_CI"):
        sys.exit(pytest.main(["-n", "auto", "--boxed", "-vs", __file__]))
    else:
        sys.exit(pytest.main(["-sv", __file__]))<|MERGE_RESOLUTION|>--- conflicted
+++ resolved
@@ -351,7 +351,6 @@
     wait_for_condition(lambda: check_demands(1))
 
 
-<<<<<<< HEAD
 @pytest.mark.skipif(enable_external_redis(), reason="Only valid in non redis env")
 def test_redis_not_available(monkeypatch, call_ray_stop_only):
     monkeypatch.setenv("RAY_NUM_REDIS_GET_RETRIES", "2")
@@ -409,7 +408,8 @@
 
     with open(os.path.join(logs_dir, "gcs_server.err")) as err:
         assert "OOM command not allowed when used" in err.read()
-=======
+
+
 def test_omp_threads_set_third_party(ray_start_cluster, monkeypatch):
     ###########################
     # Test the OMP_NUM_THREADS are picked up by 3rd party libraries
@@ -438,7 +438,6 @@
             return True
 
         assert ray.get(f.remote())
->>>>>>> a2259b62
 
 
 if __name__ == "__main__":
