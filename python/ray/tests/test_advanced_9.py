import sys
import time

import pytest

import ray
from ray._private.test_utils import (
    Semaphore,
    enable_external_redis,
    client_test_enabled,
    run_string_as_driver,
    wait_for_condition,
    get_gcs_memory_used,
    run_string_as_driver_nonblocking,
)
from ray.experimental.internal_kv import _internal_kv_list
from ray.tests.conftest import call_ray_start


@pytest.fixture
def shutdown_only_with_initialization_check():
    yield None
    # The code after the yield will run as teardown code.
    ray.shutdown()
    assert not ray.is_initialized()


def test_back_pressure(shutdown_only_with_initialization_check):
    ray.init()

    signal_actor = Semaphore.options(max_pending_calls=10).remote(value=0)

    try:
        for i in range(10):
            signal_actor.acquire.remote()
    except ray.exceptions.PendingCallsLimitExceeded:
        assert False

    with pytest.raises(ray.exceptions.PendingCallsLimitExceeded):
        signal_actor.acquire.remote()

    @ray.remote
    def release(signal_actor):
        ray.get(signal_actor.release.remote())
        return 1

    # Release signal actor through common task,
    # because actor tasks will be back pressured
    for i in range(10):
        ray.get(release.remote(signal_actor))

    # Check whether we can call remote actor normally after
    # back presssure released.
    try:
        signal_actor.acquire.remote()
    except ray.exceptions.PendingCallsLimitExceeded:
        assert False

    ray.shutdown()


def test_local_mode_deadlock(shutdown_only_with_initialization_check):
    ray.init(local_mode=True)

    @ray.remote
    class Foo:
        def __init__(self):
            pass

        def ping_actor(self, actor):
            actor.ping.remote()
            return 3

    @ray.remote
    class Bar:
        def __init__(self):
            pass

        def ping(self):
            return 1

    foo = Foo.remote()
    bar = Bar.remote()
    # Expect ping_actor call returns normally without deadlock.
    assert ray.get(foo.ping_actor.remote(bar)) == 3


def function_entry_num(job_id):
    from ray._private.ray_constants import KV_NAMESPACE_FUNCTION_TABLE

    return (
        len(
            _internal_kv_list(
                b"IsolatedExports:" + job_id, namespace=KV_NAMESPACE_FUNCTION_TABLE
            )
        )
        + len(
            _internal_kv_list(
                b"RemoteFunction:" + job_id, namespace=KV_NAMESPACE_FUNCTION_TABLE
            )
        )
        + len(
            _internal_kv_list(
                b"ActorClass:" + job_id, namespace=KV_NAMESPACE_FUNCTION_TABLE
            )
        )
        + len(
            _internal_kv_list(
                b"FunctionsToRun:" + job_id, namespace=KV_NAMESPACE_FUNCTION_TABLE
            )
        )
    )


@pytest.mark.skipif(
    client_test_enabled(), reason="client api doesn't support namespace right now."
)
def test_function_table_gc(call_ray_start):
    """This test tries to verify that function table is cleaned up
    after job exits.
    """

    def f():
        data = "0" * 1024 * 1024  # 1MB

        @ray.remote
        def r():
            nonlocal data

            @ray.remote
            class Actor:
                pass

        return r.remote()

    ray.init(address="auto", namespace="b")

    # It should use > 500MB data
    ray.get([f() for _ in range(500)])

    # It's not working on win32.
    if sys.platform != "win32":
        assert get_gcs_memory_used() > 500 * 1024 * 1024
    job_id = ray._private.worker.global_worker.current_job_id.hex().encode()
    assert function_entry_num(job_id) > 0
    ray.shutdown()

    # now check the function table is cleaned up after job finished
    ray.init(address="auto", namespace="a")
    wait_for_condition(lambda: function_entry_num(job_id) == 0, timeout=30)


@pytest.mark.skipif(
    client_test_enabled(), reason="client api doesn't support namespace right now."
)
def test_function_table_gc_actor(call_ray_start):
    """If there is a detached actor, the table won't be cleaned up."""
    ray.init(address="auto", namespace="a")

    @ray.remote
    class Actor:
        def ready(self):
            return

    # If there is a detached actor, the function won't be deleted.
    a = Actor.options(lifetime="detached", name="a").remote()
    ray.get(a.ready.remote())
    job_id = ray._private.worker.global_worker.current_job_id.hex().encode()
    ray.shutdown()

    ray.init(address="auto", namespace="b")
    with pytest.raises(Exception):
        wait_for_condition(lambda: function_entry_num(job_id) == 0)
    a = ray.get_actor("a", namespace="a")
    ray.kill(a)
    wait_for_condition(lambda: function_entry_num(job_id) == 0)

    # If there is not a detached actor, it'll be deleted when the job finishes.
    a = Actor.remote()
    ray.get(a.ready.remote())
    job_id = ray._private.worker.global_worker.current_job_id.hex().encode()
    ray.shutdown()
    ray.init(address="auto", namespace="c")
    wait_for_condition(lambda: function_entry_num(job_id) == 0)


def test_node_liveness_after_restart(ray_start_cluster):
    cluster = ray_start_cluster
    cluster.add_node()
    ray.init(cluster.address)
    worker = cluster.add_node(node_manager_port=9037)
    wait_for_condition(lambda: len([n for n in ray.nodes() if n["Alive"]]) == 2)

    cluster.remove_node(worker)
    worker = cluster.add_node(node_manager_port=9037)
    for _ in range(10):
        wait_for_condition(lambda: len([n for n in ray.nodes() if n["Alive"]]) == 2)
        time.sleep(1)


@pytest.mark.skipif(
    sys.platform != "linux",
    reason="This test is only run on linux machines.",
)
def test_worker_oom_score(shutdown_only):
    @ray.remote
    def get_oom_score():
        import os

        pid = os.getpid()
        with open(f"/proc/{pid}/oom_score", "r") as f:
            oom_score = f.read()
            return int(oom_score)

    assert ray.get(get_oom_score.remote()) >= 1000


call_ray_start_2 = call_ray_start


@pytest.mark.skipif(not enable_external_redis(), reason="Only valid in redis env")
@pytest.mark.parametrize(
    "call_ray_start,call_ray_start_2",
    [
        (
            {"env": {"RAY_external_storage_namespace": "A1"}},
            {"env": {"RAY_external_storage_namespace": "A2"}},
        )
    ],
    indirect=True,
)
def test_storage_isolation(external_redis, call_ray_start, call_ray_start_2):
    script = """
import ray
ray.init("{address}", namespace="a")
@ray.remote
class A:
    def ready(self):
        return {val}
    pass

a = A.options(lifetime="detached", name="A").remote()
assert ray.get(a.ready.remote()) == {val}
assert ray.get_runtime_context().get_job_id() == '01000000'
    """
    run_string_as_driver(script.format(address=call_ray_start, val=1))
    run_string_as_driver(script.format(address=call_ray_start_2, val=2))

    script = """
import ray
ray.init("{address}", namespace="a")
a = ray.get_actor(name="A")
assert ray.get(a.ready.remote()) == {val}
assert ray.get_runtime_context().get_job_id() == '02000000'
"""
    run_string_as_driver(script.format(address=call_ray_start, val=1))
    run_string_as_driver(script.format(address=call_ray_start_2, val=2))


<<<<<<< HEAD
@pytest.mark.skipif(sys.platform != "linux", reason="Only works on linux.")
def test_gcs_connection_no_leak(ray_start_cluster):
    cluster = ray_start_cluster
    head_node = cluster.add_node()

    gcs_server_process = head_node.all_processes["gcs_server"][0].process
    gcs_server_pid = gcs_server_process.pid

    ray.init(cluster.address)

    def get_gcs_num_of_connections():
        import psutil

        p = psutil.Process(gcs_server_pid)
        print(">>", p.num_fds())
        return p.num_fds()

    # Wait for everything to be ready.
    import time

    time.sleep(10)

    curr_fds = get_gcs_num_of_connections()

    @ray.remote
    class A:
        def ready(self):
            print("HELLO")
            return "WORLD"

    num_of_actors = 10
    a = [A.remote() for _ in range(num_of_actors)]
    print(ray.get([t.ready.remote() for t in a]))

    # Kill the actor
    del a

    # Make sure the # of fds opened by the GCS dropped.
    wait_for_condition(lambda: get_gcs_num_of_connections() == curr_fds)

    n = cluster.add_node(wait=True)

    # Make sure the # of fds opened by the GCS increased.
    wait_for_condition(lambda: get_gcs_num_of_connections() > curr_fds)

    cluster.remove_node(n)

    # Make sure the # of fds opened by the GCS dropped.
    wait_for_condition(lambda: get_gcs_num_of_connections() == curr_fds)
=======
@pytest.mark.parametrize(
    "call_ray_start",
    ["ray start --head --num-cpus=2"],
    indirect=True,
)
def test_demands_when_driver_exits(call_ray_start):
    script = f"""
import ray
ray.init(address='{call_ray_start}')

import os
import time
@ray.remote(num_cpus=3)
def use_gpu():
    time.sleep(1)

@ray.remote(num_gpus=10)
class A:
    pass

A.options(name="a", lifetime="detached").remote()

print(ray.get([use_gpu.remote(), use_gpu.remote()]))
"""

    proc = run_string_as_driver_nonblocking(script)
    gcs_cli = ray._private.gcs_utils.GcsClient(address=f"{call_ray_start}")

    def check_demands(n):
        status = gcs_cli.internal_kv_get(
            ray._private.ray_constants.DEBUG_AUTOSCALING_STATUS.encode(), namespace=None
        )
        import json

        status = json.loads(status.decode())
        return len(status["load_metrics_report"]["resource_demand"]) == n

    wait_for_condition(lambda: check_demands(2))
    proc.terminate()
    wait_for_condition(lambda: check_demands(1))
>>>>>>> 1bb5de0a


if __name__ == "__main__":
    import pytest
    import os

    if os.environ.get("PARALLEL_CI"):
        sys.exit(pytest.main(["-n", "auto", "--boxed", "-vs", __file__]))
    else:
        sys.exit(pytest.main(["-sv", __file__]))<|MERGE_RESOLUTION|>--- conflicted
+++ resolved
@@ -257,7 +257,6 @@
     run_string_as_driver(script.format(address=call_ray_start_2, val=2))
 
 
-<<<<<<< HEAD
 @pytest.mark.skipif(sys.platform != "linux", reason="Only works on linux.")
 def test_gcs_connection_no_leak(ray_start_cluster):
     cluster = ray_start_cluster
@@ -307,7 +306,8 @@
 
     # Make sure the # of fds opened by the GCS dropped.
     wait_for_condition(lambda: get_gcs_num_of_connections() == curr_fds)
-=======
+
+
 @pytest.mark.parametrize(
     "call_ray_start",
     ["ray start --head --num-cpus=2"],
@@ -348,7 +348,6 @@
     wait_for_condition(lambda: check_demands(2))
     proc.terminate()
     wait_for_condition(lambda: check_demands(1))
->>>>>>> 1bb5de0a
 
 
 if __name__ == "__main__":
