--- conflicted
+++ resolved
@@ -287,11 +287,6 @@
     cluster = ray_start_cluster
     # Head node with no resources.
     cluster.add_node(num_cpus=0, _internal_config=config)
-<<<<<<< HEAD
-    # Node to place the actor.
-    cluster.add_node(num_cpus=1)
-=======
->>>>>>> e0b6984d
     cluster.wait_for_nodes()
     ray.init(address=cluster.address)
 
@@ -317,13 +312,8 @@
     ray.get(actor.ready.remote())
     results = [actor.increase.remote() for _ in range(100)]
     # Kill actor node, while the above task is still being executed.
-<<<<<<< HEAD
-    cluster.remove_node(get_non_head_nodes(cluster)[-1])
+    cluster.remove_node(actor_node)
     cluster.add_node(num_cpus=1)
-=======
-    cluster.remove_node(actor_node)
-    cluster.add_node(num_cpus=1, _internal_config=config)
->>>>>>> e0b6984d
     cluster.wait_for_nodes()
     # Check that none of the tasks failed and the actor is restarted.
     seq = list(range(1, 101))
