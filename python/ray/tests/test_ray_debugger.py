import json
import os
import platform
import subprocess
import sys
from telnetlib import Telnet

import pexpect
import pytest

import ray
from ray.cluster_utils import Cluster, cluster_not_supported
from ray import ray_constants
from ray._private.test_utils import run_string_as_driver, wait_for_condition
from ray._private import services


def test_ray_debugger_breakpoint(shutdown_only):
    ray.init(num_cpus=1)

    @ray.remote
    def f():
        ray.util.pdb.set_trace()
        return 1

    result = f.remote()

    wait_for_condition(lambda: len(
        ray.experimental.internal_kv._internal_kv_list(
            "RAY_PDB_", namespace=ray_constants.KV_NAMESPACE_PDB)) > 0)
    active_sessions = ray.experimental.internal_kv._internal_kv_list(
        "RAY_PDB_", namespace=ray_constants.KV_NAMESPACE_PDB)
    assert len(active_sessions) == 1

    # Now continue execution:
    session = json.loads(
        ray.experimental.internal_kv._internal_kv_get(
            active_sessions[0], namespace=ray_constants.KV_NAMESPACE_PDB))
    host, port = session["pdb_address"].split(":")
    assert host == "localhost"  # Should be private by default.

    tn = Telnet(host, int(port))
    tn.write(b"c\n")

    # The message above should cause this to return now.
    ray.get(result)


@pytest.mark.skipif(
    platform.system() == "Windows", reason="Failing on Windows.")
def test_ray_debugger_commands(shutdown_only):
    ray.init(num_cpus=2)

    @ray.remote
    def f():
        """We support unicode too: 🐛"""
        ray.util.pdb.set_trace()

    result1 = f.remote()
    result2 = f.remote()

    # Make sure that calling "continue" in the debugger
    # gives back control to the debugger loop:
    p = pexpect.spawn("ray debug")
    p.expect("Enter breakpoint index or press enter to refresh: ")
    p.sendline("0")
    p.expect("-> ray.util.pdb.set_trace()")
    p.sendline("ll")
    # Cannot use the 🐛 symbol here because pexpect doesn't support
    # unicode, but this test also does nicely:
    p.expect("unicode")
    p.sendline("c")
    p.expect("Enter breakpoint index or press enter to refresh: ")
    p.sendline("0")
    p.expect("-> ray.util.pdb.set_trace()")
    p.sendline("c")

    ray.get([result1, result2])


@pytest.mark.skipif(
    platform.system() == "Windows", reason="Failing on Windows.")
def test_ray_debugger_stepping(shutdown_only):
    ray.init(num_cpus=1)

    @ray.remote
    def g():
        return None

    @ray.remote
    def f():
        ray.util.pdb.set_trace()
        x = g.remote()
        return ray.get(x)

    result = f.remote()

    p = pexpect.spawn("ray debug")
    p.expect("Enter breakpoint index or press enter to refresh: ")
    p.sendline("0")
    p.expect("-> x = g.remote()")
    p.sendline("remote")
    p.expect("(Pdb)")
    p.sendline("get")
    p.expect("(Pdb)")
    p.sendline("continue")

    # This should succeed now!
    ray.get(result)


@pytest.mark.skipif(
    platform.system() == "Windows", reason="Failing on Windows.")
def test_ray_debugger_recursive(shutdown_only):
    ray.init(num_cpus=1)

    @ray.remote
    def fact(n):
        if n < 1:
            return n
        ray.util.pdb.set_trace()
        n_id = fact.remote(n - 1)
        return n * ray.get(n_id)

    result = fact.remote(5)

    p = pexpect.spawn("ray debug")
    p.expect("Enter breakpoint index or press enter to refresh: ")
    p.sendline("0")
    p.expect("(Pdb)")
    p.sendline("remote")
    p.expect("(Pdb)")
    p.sendline("remote")
    p.expect("(Pdb)")
    p.sendline("remote")
    p.expect("(Pdb)")
    p.sendline("remote")
    p.expect("(Pdb)")
    p.sendline("remote")
    p.expect("(Pdb)")
    p.sendline("remote")

    ray.get(result)


@pytest.mark.skipif(
    platform.system() == "Windows", reason="Failing on Windows.")
def test_job_exit_cleanup(ray_start_regular):
<<<<<<< HEAD
    address = ray_start_regular["bootstrap_address"]
=======
    address = ray_start_regular["address"]
>>>>>>> dbbd2cba

    driver_script = """
import time

import ray
ray.init(address="{}")

@ray.remote
def f():
    ray.util.rpdb.set_trace()

f.remote()
# Give the remote function long enough to actually run.
time.sleep(5)
""".format(address)

    assert not len(
        ray.experimental.internal_kv._internal_kv_list(
            "RAY_PDB_", namespace=ray_constants.KV_NAMESPACE_PDB))

    run_string_as_driver(driver_script)

    def one_active_session():
        return len(
            ray.experimental.internal_kv._internal_kv_list(
                "RAY_PDB_", namespace=ray_constants.KV_NAMESPACE_PDB))

    wait_for_condition(one_active_session)

    # Start the debugger. This should clean up any existing sessions that
    # belong to dead jobs.
    p = pexpect.spawn("ray debug")  # noqa:F841

    def no_active_sessions():
        return not len(
            ray.experimental.internal_kv._internal_kv_list(
                "RAY_PDB_", namespace=ray_constants.KV_NAMESPACE_PDB))

    wait_for_condition(no_active_sessions)


@pytest.mark.skipif(
    platform.system() == "Windows", reason="Failing on Windows.")
@pytest.mark.parametrize("ray_debugger_external", [False, True])
def test_ray_debugger_public(shutdown_only, call_ray_stop_only,
                             ray_debugger_external):
    redis_substring_prefix = "--address='"
    cmd = ["ray", "start", "--head", "--num-cpus=1"]
    if ray_debugger_external:
        cmd.append("--ray-debugger-external")
    out = ray._private.utils.decode(
        subprocess.check_output(cmd, stderr=subprocess.STDOUT))
    # Get the redis address from the output.
    redis_substring_prefix = "--address='"
    address_location = (
        out.find(redis_substring_prefix) + len(redis_substring_prefix))
    address = out[address_location:]
    address = address.split("'")[0]

    ray.init(address=address)

    @ray.remote
    def f():
        ray.util.pdb.set_trace()
        return 1

    result = f.remote()

    wait_for_condition(lambda: len(
        ray.experimental.internal_kv._internal_kv_list(
            "RAY_PDB_",
            namespace=ray_constants.KV_NAMESPACE_PDB)) > 0)

    active_sessions = ray.experimental.internal_kv._internal_kv_list(
        "RAY_PDB_", namespace=ray_constants.KV_NAMESPACE_PDB)
    assert len(active_sessions) == 1
    session = json.loads(
        ray.experimental.internal_kv._internal_kv_get(
            active_sessions[0], namespace=ray_constants.KV_NAMESPACE_PDB))

    host, port = session["pdb_address"].split(":")
    if ray_debugger_external:
        assert host == services.get_node_ip_address(), host
    else:
        assert host == "localhost", host

    # Check that we can successfully connect to both breakpoints.
    tn = Telnet(host, int(port))
    tn.write(b"c\n")

    # The message above should cause this to return now.
    ray.get(result)


@pytest.mark.xfail(cluster_not_supported, reason="cluster not supported")
@pytest.mark.parametrize("ray_debugger_external", [False, True])
def test_ray_debugger_public_multi_node(shutdown_only, ray_debugger_external):
    c = Cluster(
        initialize_head=True,
        connect=True,
        head_node_args={
            "num_cpus": 0,
            "num_gpus": 1,
            "ray_debugger_external": ray_debugger_external
        })
    c.add_node(num_cpus=1, ray_debugger_external=ray_debugger_external)

    @ray.remote
    def f():
        ray.util.pdb.set_trace()
        return 1

    # num_gpus=1 forces the task onto the head node.
    head_node_result = f.options(num_cpus=0, num_gpus=1).remote()

    # num_cpus=1 forces the task onto the worker node.
    worker_node_result = f.options(num_cpus=1).remote()

    wait_for_condition(lambda: len(
        ray.experimental.internal_kv._internal_kv_list(
            "RAY_PDB_", namespace=ray_constants.KV_NAMESPACE_PDB)) == 2)

    active_sessions = ray.experimental.internal_kv._internal_kv_list(
        "RAY_PDB_", namespace=ray_constants.KV_NAMESPACE_PDB)
    assert len(active_sessions) == 2
    session1 = json.loads(
        ray.experimental.internal_kv._internal_kv_get(
            active_sessions[0], namespace=ray_constants.KV_NAMESPACE_PDB))
    session2 = json.loads(
        ray.experimental.internal_kv._internal_kv_get(
            active_sessions[1], namespace=ray_constants.KV_NAMESPACE_PDB))

    host1, port1 = session1["pdb_address"].split(":")
    if ray_debugger_external:
        assert host1 == services.get_node_ip_address(), host1
    else:
        assert host1 == "localhost", host1

    host2, port2 = session2["pdb_address"].split(":")
    if ray_debugger_external:
        assert host2 == services.get_node_ip_address(), host2
    else:
        assert host2 == "localhost", host2

    # Check that we can successfully connect to both breakpoints.
    tn1 = Telnet(host1, int(port1))
    tn1.write(b"c\n")

    tn2 = Telnet(host2, int(port2))
    tn2.write(b"c\n")

    # The messages above should cause these to return now.
    ray.get([head_node_result, worker_node_result])


if __name__ == "__main__":
    import pytest
    # Make subprocess happy in bazel.
    os.environ["LC_ALL"] = "en_US.UTF-8"
    os.environ["LANG"] = "en_US.UTF-8"
    sys.exit(pytest.main(["-v", __file__]))<|MERGE_RESOLUTION|>--- conflicted
+++ resolved
@@ -146,11 +146,7 @@
 @pytest.mark.skipif(
     platform.system() == "Windows", reason="Failing on Windows.")
 def test_job_exit_cleanup(ray_start_regular):
-<<<<<<< HEAD
-    address = ray_start_regular["bootstrap_address"]
-=======
     address = ray_start_regular["address"]
->>>>>>> dbbd2cba
 
     driver_script = """
 import time
