--- conflicted
+++ resolved
@@ -1,690 +1,348 @@
-<<<<<<< HEAD
-import json
-import os
-import platform
-import subprocess
-import sys
-from telnetlib import Telnet
-
-import pexpect
-import pytest
-
-import ray
-from ray.cluster_utils import Cluster, cluster_not_supported
-from ray import ray_constants
-from ray._private.test_utils import run_string_as_driver, wait_for_condition
-from ray._private import services
-
-
-def test_ray_debugger_breakpoint(shutdown_only):
-    ray.init(num_cpus=1)
-
-    @ray.remote
-    def f():
-        ray.util.pdb.set_trace()
-        return 1
-
-    result = f.remote()
-
-    wait_for_condition(
-        lambda: len(
-            ray.experimental.internal_kv._internal_kv_list(
-                "RAY_PDB_", namespace=ray_constants.KV_NAMESPACE_PDB
-            )
-        )
-        > 0
-    )
-    active_sessions = ray.experimental.internal_kv._internal_kv_list(
-        "RAY_PDB_", namespace=ray_constants.KV_NAMESPACE_PDB
-    )
-    assert len(active_sessions) == 1
-
-    # Now continue execution:
-    session = json.loads(
-        ray.experimental.internal_kv._internal_kv_get(
-            active_sessions[0], namespace=ray_constants.KV_NAMESPACE_PDB
-        )
-    )
-    host, port = session["pdb_address"].split(":")
-    assert host == "localhost"  # Should be private by default.
-
-    tn = Telnet(host, int(port))
-    tn.write(b"c\n")
-
-    # The message above should cause this to return now.
-    ray.get(result)
-
-
-@pytest.mark.skipif(platform.system() == "Windows", reason="Failing on Windows.")
-def test_ray_debugger_commands(shutdown_only):
-    ray.init(num_cpus=2)
-
-    @ray.remote
-    def f():
-        """We support unicode too: 🐛"""
-        ray.util.pdb.set_trace()
-
-    result1 = f.remote()
-    result2 = f.remote()
-
-    # Make sure that calling "continue" in the debugger
-    # gives back control to the debugger loop:
-    p = pexpect.spawn("ray debug")
-    p.expect("Enter breakpoint index or press enter to refresh: ")
-    p.sendline("0")
-    p.expect("-> ray.util.pdb.set_trace()")
-    p.sendline("ll")
-    # Cannot use the 🐛 symbol here because pexpect doesn't support
-    # unicode, but this test also does nicely:
-    p.expect("unicode")
-    p.sendline("c")
-    p.expect("Enter breakpoint index or press enter to refresh: ")
-    p.sendline("0")
-    p.expect("-> ray.util.pdb.set_trace()")
-    p.sendline("c")
-
-    ray.get([result1, result2])
-
-
-@pytest.mark.skipif(platform.system() == "Windows", reason="Failing on Windows.")
-def test_ray_debugger_stepping(shutdown_only):
-    ray.init(num_cpus=1)
-
-    @ray.remote
-    def g():
-        return None
-
-    @ray.remote
-    def f():
-        ray.util.pdb.set_trace()
-        x = g.remote()
-        return ray.get(x)
-
-    result = f.remote()
-
-    p = pexpect.spawn("ray debug")
-    p.expect("Enter breakpoint index or press enter to refresh: ")
-    p.sendline("0")
-    p.expect("-> x = g.remote()")
-    p.sendline("remote")
-    p.expect("(Pdb)")
-    p.sendline("get")
-    p.expect("(Pdb)")
-    p.sendline("continue")
-
-    # This should succeed now!
-    ray.get(result)
-
-
-@pytest.mark.skipif(platform.system() == "Windows", reason="Failing on Windows.")
-def test_ray_debugger_recursive(shutdown_only):
-    ray.init(num_cpus=1)
-
-    @ray.remote
-    def fact(n):
-        if n < 1:
-            return n
-        ray.util.pdb.set_trace()
-        n_id = fact.remote(n - 1)
-        return n * ray.get(n_id)
-
-    result = fact.remote(5)
-
-    p = pexpect.spawn("ray debug")
-    p.expect("Enter breakpoint index or press enter to refresh: ")
-    p.sendline("0")
-    p.expect("(Pdb)")
-    p.sendline("remote")
-    p.expect("(Pdb)")
-    p.sendline("remote")
-    p.expect("(Pdb)")
-    p.sendline("remote")
-    p.expect("(Pdb)")
-    p.sendline("remote")
-    p.expect("(Pdb)")
-    p.sendline("remote")
-    p.expect("(Pdb)")
-    p.sendline("remote")
-
-    ray.get(result)
-
-
-@pytest.mark.skipif(platform.system() == "Windows", reason="Failing on Windows.")
-def test_job_exit_cleanup(ray_start_regular):
-    address = ray_start_regular["redis_address"]
-
-    driver_script = """
-import time
-
-import ray
-ray.init(address="{}")
-
-@ray.remote
-def f():
-    ray.util.rpdb.set_trace()
-
-f.remote()
-# Give the remote function long enough to actually run.
-time.sleep(5)
-""".format(
-        address
-    )
-
-    assert not len(
-        ray.experimental.internal_kv._internal_kv_list(
-            "RAY_PDB_", namespace=ray_constants.KV_NAMESPACE_PDB
-        )
-    )
-
-    run_string_as_driver(driver_script)
-
-    def one_active_session():
-        return len(
-            ray.experimental.internal_kv._internal_kv_list(
-                "RAY_PDB_", namespace=ray_constants.KV_NAMESPACE_PDB
-            )
-        )
-
-    wait_for_condition(one_active_session)
-
-    # Start the debugger. This should clean up any existing sessions that
-    # belong to dead jobs.
-    p = pexpect.spawn("ray debug")  # noqa:F841
-
-    def no_active_sessions():
-        return not len(
-            ray.experimental.internal_kv._internal_kv_list(
-                "RAY_PDB_", namespace=ray_constants.KV_NAMESPACE_PDB
-            )
-        )
-
-    wait_for_condition(no_active_sessions)
-
-
-@pytest.mark.skipif(platform.system() == "Windows", reason="Failing on Windows.")
-@pytest.mark.parametrize("ray_debugger_external", [False, True])
-def test_ray_debugger_public(shutdown_only, call_ray_stop_only, ray_debugger_external):
-    redis_substring_prefix = "--address='"
-    cmd = ["ray", "start", "--head", "--num-cpus=1"]
-    if ray_debugger_external:
-        cmd.append("--ray-debugger-external")
-    out = ray._private.utils.decode(
-        subprocess.check_output(cmd, stderr=subprocess.STDOUT)
-    )
-    # Get the redis address from the output.
-    redis_substring_prefix = "--address='"
-    address_location = out.find(redis_substring_prefix) + len(redis_substring_prefix)
-    address = out[address_location:]
-    address = address.split("'")[0]
-
-    ray.init(address=address)
-
-    @ray.remote
-    def f():
-        ray.util.pdb.set_trace()
-        return 1
-
-    result = f.remote()
-
-    wait_for_condition(
-        lambda: len(
-            ray.experimental.internal_kv._internal_kv_list(
-                "RAY_PDB_", namespace=ray_constants.KV_NAMESPACE_PDB
-            )
-        )
-        > 0
-    )
-
-    active_sessions = ray.experimental.internal_kv._internal_kv_list(
-        "RAY_PDB_", namespace=ray_constants.KV_NAMESPACE_PDB
-    )
-    assert len(active_sessions) == 1
-    session = json.loads(
-        ray.experimental.internal_kv._internal_kv_get(
-            active_sessions[0], namespace=ray_constants.KV_NAMESPACE_PDB
-        )
-    )
-
-    host, port = session["pdb_address"].split(":")
-    if ray_debugger_external:
-        assert host == services.get_node_ip_address(), host
-    else:
-        assert host == "localhost", host
-
-    # Check that we can successfully connect to both breakpoints.
-    tn = Telnet(host, int(port))
-    tn.write(b"c\n")
-
-    # The message above should cause this to return now.
-    ray.get(result)
-
-
-@pytest.mark.xfail(cluster_not_supported, reason="cluster not supported")
-@pytest.mark.parametrize("ray_debugger_external", [False, True])
-def test_ray_debugger_public_multi_node(shutdown_only, ray_debugger_external):
-    c = Cluster(
-        initialize_head=True,
-        connect=True,
-        head_node_args={
-            "num_cpus": 0,
-            "num_gpus": 1,
-            "ray_debugger_external": ray_debugger_external,
-        },
-    )
-    c.add_node(num_cpus=1, ray_debugger_external=ray_debugger_external)
-
-    @ray.remote
-    def f():
-        ray.util.pdb.set_trace()
-        return 1
-
-    # num_gpus=1 forces the task onto the head node.
-    head_node_result = f.options(num_cpus=0, num_gpus=1).remote()
-
-    # num_cpus=1 forces the task onto the worker node.
-    worker_node_result = f.options(num_cpus=1).remote()
-
-    wait_for_condition(
-        lambda: len(
-            ray.experimental.internal_kv._internal_kv_list(
-                "RAY_PDB_", namespace=ray_constants.KV_NAMESPACE_PDB
-            )
-        )
-        == 2
-    )
-
-    active_sessions = ray.experimental.internal_kv._internal_kv_list(
-        "RAY_PDB_", namespace=ray_constants.KV_NAMESPACE_PDB
-    )
-    assert len(active_sessions) == 2
-    session1 = json.loads(
-        ray.experimental.internal_kv._internal_kv_get(
-            active_sessions[0], namespace=ray_constants.KV_NAMESPACE_PDB
-        )
-    )
-    session2 = json.loads(
-        ray.experimental.internal_kv._internal_kv_get(
-            active_sessions[1], namespace=ray_constants.KV_NAMESPACE_PDB
-        )
-    )
-
-    host1, port1 = session1["pdb_address"].split(":")
-    if ray_debugger_external:
-        assert host1 == services.get_node_ip_address(), host1
-    else:
-        assert host1 == "localhost", host1
-
-    host2, port2 = session2["pdb_address"].split(":")
-    if ray_debugger_external:
-        assert host2 == services.get_node_ip_address(), host2
-    else:
-        assert host2 == "localhost", host2
-
-    # Check that we can successfully connect to both breakpoints.
-    tn1 = Telnet(host1, int(port1))
-    tn1.write(b"c\n")
-
-    tn2 = Telnet(host2, int(port2))
-    tn2.write(b"c\n")
-
-    # The messages above should cause these to return now.
-    ray.get([head_node_result, worker_node_result])
-
-
-if __name__ == "__main__":
-    import pytest
-
-    # Make subprocess happy in bazel.
-    os.environ["LC_ALL"] = "en_US.UTF-8"
-    os.environ["LANG"] = "en_US.UTF-8"
-    sys.exit(pytest.main(["-v", __file__]))
-=======
-import json
-import os
-import platform
-import subprocess
-import sys
-from telnetlib import Telnet
-
-import pexpect
-import pytest
-
-import ray
-from ray.cluster_utils import Cluster, cluster_not_supported
-from ray import ray_constants
-from ray._private.test_utils import run_string_as_driver, wait_for_condition
-from ray._private import services
-
-
-def test_ray_debugger_breakpoint(shutdown_only):
-    ray.init(num_cpus=1)
-
-    @ray.remote
-    def f():
-        ray.util.pdb.set_trace()
-        return 1
-
-    result = f.remote()
-
-    wait_for_condition(
-        lambda: len(
-            ray.experimental.internal_kv._internal_kv_list(
-                "RAY_PDB_", namespace=ray_constants.KV_NAMESPACE_PDB
-            )
-        )
-        > 0
-    )
-    active_sessions = ray.experimental.internal_kv._internal_kv_list(
-        "RAY_PDB_", namespace=ray_constants.KV_NAMESPACE_PDB
-    )
-    assert len(active_sessions) == 1
-
-    # Now continue execution:
-    session = json.loads(
-        ray.experimental.internal_kv._internal_kv_get(
-            active_sessions[0], namespace=ray_constants.KV_NAMESPACE_PDB
-        )
-    )
-    host, port = session["pdb_address"].split(":")
-    assert host == "localhost"  # Should be private by default.
-
-    tn = Telnet(host, int(port))
-    tn.write(b"c\n")
-
-    # The message above should cause this to return now.
-    ray.get(result)
-
-
-@pytest.mark.skipif(platform.system() == "Windows", reason="Failing on Windows.")
-def test_ray_debugger_commands(shutdown_only):
-    ray.init(num_cpus=2)
-
-    @ray.remote
-    def f():
-        """We support unicode too: 🐛"""
-        ray.util.pdb.set_trace()
-
-    result1 = f.remote()
-    result2 = f.remote()
-
-    wait_for_condition(
-        lambda: len(
-            ray.experimental.internal_kv._internal_kv_list(
-                "RAY_PDB_", namespace=ray_constants.KV_NAMESPACE_PDB
-            )
-        )
-        > 0
-    )
-
-    # Make sure that calling "continue" in the debugger
-    # gives back control to the debugger loop:
-    p = pexpect.spawn("ray debug")
-    p.expect("Enter breakpoint index or press enter to refresh: ")
-    p.sendline("0")
-    p.expect("-> ray.util.pdb.set_trace()")
-    p.sendline("ll")
-    # Cannot use the 🐛 symbol here because pexpect doesn't support
-    # unicode, but this test also does nicely:
-    p.expect("unicode")
-    p.sendline("c")
-    p.expect("Enter breakpoint index or press enter to refresh: ")
-    p.sendline("0")
-    p.expect("-> ray.util.pdb.set_trace()")
-    p.sendline("c")
-
-    ray.get([result1, result2])
-
-
-@pytest.mark.skipif(platform.system() == "Windows", reason="Failing on Windows.")
-def test_ray_debugger_stepping(shutdown_only):
-    ray.init(num_cpus=1)
-
-    @ray.remote
-    def g():
-        return None
-
-    @ray.remote
-    def f():
-        ray.util.pdb.set_trace()
-        x = g.remote()
-        return ray.get(x)
-
-    result = f.remote()
-
-    p = pexpect.spawn("ray debug")
-    p.expect("Enter breakpoint index or press enter to refresh: ")
-    p.sendline("0")
-    p.expect("-> x = g.remote()")
-    p.sendline("remote")
-    p.expect("(Pdb)")
-    p.sendline("get")
-    p.expect("(Pdb)")
-    p.sendline("continue")
-
-    # This should succeed now!
-    ray.get(result)
-
-
-@pytest.mark.skipif(platform.system() == "Windows", reason="Failing on Windows.")
-def test_ray_debugger_recursive(shutdown_only):
-    ray.init(num_cpus=1)
-
-    @ray.remote
-    def fact(n):
-        if n < 1:
-            return n
-        ray.util.pdb.set_trace()
-        n_id = fact.remote(n - 1)
-        return n * ray.get(n_id)
-
-    result = fact.remote(5)
-
-    p = pexpect.spawn("ray debug")
-    p.expect("Enter breakpoint index or press enter to refresh: ")
-    p.sendline("0")
-    p.expect("(Pdb)")
-    p.sendline("remote")
-    p.expect("(Pdb)")
-    p.sendline("remote")
-    p.expect("(Pdb)")
-    p.sendline("remote")
-    p.expect("(Pdb)")
-    p.sendline("remote")
-    p.expect("(Pdb)")
-    p.sendline("remote")
-    p.expect("(Pdb)")
-    p.sendline("remote")
-
-    ray.get(result)
-
-
-@pytest.mark.skipif(platform.system() == "Windows", reason="Failing on Windows.")
-def test_job_exit_cleanup(ray_start_regular):
-    address = ray_start_regular["address"]
-
-    driver_script = """
-import time
-
-import ray
-ray.init(address="{}")
-
-@ray.remote
-def f():
-    ray.util.rpdb.set_trace()
-
-f.remote()
-# Give the remote function long enough to actually run.
-time.sleep(5)
-""".format(
-        address
-    )
-
-    assert not len(
-        ray.experimental.internal_kv._internal_kv_list(
-            "RAY_PDB_", namespace=ray_constants.KV_NAMESPACE_PDB
-        )
-    )
-
-    run_string_as_driver(driver_script)
-
-    def one_active_session():
-        return len(
-            ray.experimental.internal_kv._internal_kv_list(
-                "RAY_PDB_", namespace=ray_constants.KV_NAMESPACE_PDB
-            )
-        )
-
-    wait_for_condition(one_active_session)
-
-    # Start the debugger. This should clean up any existing sessions that
-    # belong to dead jobs.
-    p = pexpect.spawn("ray debug")  # noqa:F841
-
-    def no_active_sessions():
-        return not len(
-            ray.experimental.internal_kv._internal_kv_list(
-                "RAY_PDB_", namespace=ray_constants.KV_NAMESPACE_PDB
-            )
-        )
-
-    wait_for_condition(no_active_sessions)
-
-
-@pytest.mark.skipif(platform.system() == "Windows", reason="Failing on Windows.")
-@pytest.mark.parametrize("ray_debugger_external", [False, True])
-def test_ray_debugger_public(shutdown_only, call_ray_stop_only, ray_debugger_external):
-    redis_substring_prefix = "--address='"
-    cmd = ["ray", "start", "--head", "--num-cpus=1"]
-    if ray_debugger_external:
-        cmd.append("--ray-debugger-external")
-    out = ray._private.utils.decode(
-        subprocess.check_output(cmd, stderr=subprocess.STDOUT)
-    )
-    # Get the redis address from the output.
-    redis_substring_prefix = "--address='"
-    address_location = out.find(redis_substring_prefix) + len(redis_substring_prefix)
-    address = out[address_location:]
-    address = address.split("'")[0]
-
-    ray.init(address=address)
-
-    @ray.remote
-    def f():
-        ray.util.pdb.set_trace()
-        return 1
-
-    result = f.remote()
-
-    wait_for_condition(
-        lambda: len(
-            ray.experimental.internal_kv._internal_kv_list(
-                "RAY_PDB_", namespace=ray_constants.KV_NAMESPACE_PDB
-            )
-        )
-        > 0
-    )
-
-    active_sessions = ray.experimental.internal_kv._internal_kv_list(
-        "RAY_PDB_", namespace=ray_constants.KV_NAMESPACE_PDB
-    )
-    assert len(active_sessions) == 1
-    session = json.loads(
-        ray.experimental.internal_kv._internal_kv_get(
-            active_sessions[0], namespace=ray_constants.KV_NAMESPACE_PDB
-        )
-    )
-
-    host, port = session["pdb_address"].split(":")
-    if ray_debugger_external:
-        assert host == services.get_node_ip_address(), host
-    else:
-        assert host == "localhost", host
-
-    # Check that we can successfully connect to both breakpoints.
-    tn = Telnet(host, int(port))
-    tn.write(b"c\n")
-
-    # The message above should cause this to return now.
-    ray.get(result)
-
-
-@pytest.mark.xfail(cluster_not_supported, reason="cluster not supported")
-@pytest.mark.parametrize("ray_debugger_external", [False, True])
-def test_ray_debugger_public_multi_node(shutdown_only, ray_debugger_external):
-    c = Cluster(
-        initialize_head=True,
-        connect=True,
-        head_node_args={
-            "num_cpus": 0,
-            "num_gpus": 1,
-            "ray_debugger_external": ray_debugger_external,
-        },
-    )
-    c.add_node(num_cpus=1, ray_debugger_external=ray_debugger_external)
-
-    @ray.remote
-    def f():
-        ray.util.pdb.set_trace()
-        return 1
-
-    # num_gpus=1 forces the task onto the head node.
-    head_node_result = f.options(num_cpus=0, num_gpus=1).remote()
-
-    # num_cpus=1 forces the task onto the worker node.
-    worker_node_result = f.options(num_cpus=1).remote()
-
-    wait_for_condition(
-        lambda: len(
-            ray.experimental.internal_kv._internal_kv_list(
-                "RAY_PDB_", namespace=ray_constants.KV_NAMESPACE_PDB
-            )
-        )
-        == 2
-    )
-
-    active_sessions = ray.experimental.internal_kv._internal_kv_list(
-        "RAY_PDB_", namespace=ray_constants.KV_NAMESPACE_PDB
-    )
-    assert len(active_sessions) == 2
-    session1 = json.loads(
-        ray.experimental.internal_kv._internal_kv_get(
-            active_sessions[0], namespace=ray_constants.KV_NAMESPACE_PDB
-        )
-    )
-    session2 = json.loads(
-        ray.experimental.internal_kv._internal_kv_get(
-            active_sessions[1], namespace=ray_constants.KV_NAMESPACE_PDB
-        )
-    )
-
-    host1, port1 = session1["pdb_address"].split(":")
-    if ray_debugger_external:
-        assert host1 == services.get_node_ip_address(), host1
-    else:
-        assert host1 == "localhost", host1
-
-    host2, port2 = session2["pdb_address"].split(":")
-    if ray_debugger_external:
-        assert host2 == services.get_node_ip_address(), host2
-    else:
-        assert host2 == "localhost", host2
-
-    # Check that we can successfully connect to both breakpoints.
-    tn1 = Telnet(host1, int(port1))
-    tn1.write(b"c\n")
-
-    tn2 = Telnet(host2, int(port2))
-    tn2.write(b"c\n")
-
-    # The messages above should cause these to return now.
-    ray.get([head_node_result, worker_node_result])
-
-
-if __name__ == "__main__":
-    import pytest
-
-    # Make subprocess happy in bazel.
-    os.environ["LC_ALL"] = "en_US.UTF-8"
-    os.environ["LANG"] = "en_US.UTF-8"
-    sys.exit(pytest.main(["-v", __file__]))
->>>>>>> 19672688
+import json
+import os
+import platform
+import subprocess
+import sys
+from telnetlib import Telnet
+
+import pexpect
+import pytest
+
+import ray
+from ray.cluster_utils import Cluster, cluster_not_supported
+from ray import ray_constants
+from ray._private.test_utils import run_string_as_driver, wait_for_condition
+from ray._private import services
+
+
+def test_ray_debugger_breakpoint(shutdown_only):
+    ray.init(num_cpus=1)
+
+    @ray.remote
+    def f():
+        ray.util.pdb.set_trace()
+        return 1
+
+    result = f.remote()
+
+    wait_for_condition(
+        lambda: len(
+            ray.experimental.internal_kv._internal_kv_list(
+                "RAY_PDB_", namespace=ray_constants.KV_NAMESPACE_PDB
+            )
+        )
+        > 0
+    )
+    active_sessions = ray.experimental.internal_kv._internal_kv_list(
+        "RAY_PDB_", namespace=ray_constants.KV_NAMESPACE_PDB
+    )
+    assert len(active_sessions) == 1
+
+    # Now continue execution:
+    session = json.loads(
+        ray.experimental.internal_kv._internal_kv_get(
+            active_sessions[0], namespace=ray_constants.KV_NAMESPACE_PDB
+        )
+    )
+    host, port = session["pdb_address"].split(":")
+    assert host == "localhost"  # Should be private by default.
+
+    tn = Telnet(host, int(port))
+    tn.write(b"c\n")
+
+    # The message above should cause this to return now.
+    ray.get(result)
+
+
+@pytest.mark.skipif(platform.system() == "Windows", reason="Failing on Windows.")
+def test_ray_debugger_commands(shutdown_only):
+    ray.init(num_cpus=2)
+
+    @ray.remote
+    def f():
+        """We support unicode too: 🐛"""
+        ray.util.pdb.set_trace()
+
+    result1 = f.remote()
+    result2 = f.remote()
+
+    wait_for_condition(
+        lambda: len(
+            ray.experimental.internal_kv._internal_kv_list(
+                "RAY_PDB_", namespace=ray_constants.KV_NAMESPACE_PDB
+            )
+        )
+        > 0
+    )
+
+    # Make sure that calling "continue" in the debugger
+    # gives back control to the debugger loop:
+    p = pexpect.spawn("ray debug")
+    p.expect("Enter breakpoint index or press enter to refresh: ")
+    p.sendline("0")
+    p.expect("-> ray.util.pdb.set_trace()")
+    p.sendline("ll")
+    # Cannot use the 🐛 symbol here because pexpect doesn't support
+    # unicode, but this test also does nicely:
+    p.expect("unicode")
+    p.sendline("c")
+    p.expect("Enter breakpoint index or press enter to refresh: ")
+    p.sendline("0")
+    p.expect("-> ray.util.pdb.set_trace()")
+    p.sendline("c")
+
+    ray.get([result1, result2])
+
+
+@pytest.mark.skipif(platform.system() == "Windows", reason="Failing on Windows.")
+def test_ray_debugger_stepping(shutdown_only):
+    ray.init(num_cpus=1)
+
+    @ray.remote
+    def g():
+        return None
+
+    @ray.remote
+    def f():
+        ray.util.pdb.set_trace()
+        x = g.remote()
+        return ray.get(x)
+
+    result = f.remote()
+
+    p = pexpect.spawn("ray debug")
+    p.expect("Enter breakpoint index or press enter to refresh: ")
+    p.sendline("0")
+    p.expect("-> x = g.remote()")
+    p.sendline("remote")
+    p.expect("(Pdb)")
+    p.sendline("get")
+    p.expect("(Pdb)")
+    p.sendline("continue")
+
+    # This should succeed now!
+    ray.get(result)
+
+
+@pytest.mark.skipif(platform.system() == "Windows", reason="Failing on Windows.")
+def test_ray_debugger_recursive(shutdown_only):
+    ray.init(num_cpus=1)
+
+    @ray.remote
+    def fact(n):
+        if n < 1:
+            return n
+        ray.util.pdb.set_trace()
+        n_id = fact.remote(n - 1)
+        return n * ray.get(n_id)
+
+    result = fact.remote(5)
+
+    p = pexpect.spawn("ray debug")
+    p.expect("Enter breakpoint index or press enter to refresh: ")
+    p.sendline("0")
+    p.expect("(Pdb)")
+    p.sendline("remote")
+    p.expect("(Pdb)")
+    p.sendline("remote")
+    p.expect("(Pdb)")
+    p.sendline("remote")
+    p.expect("(Pdb)")
+    p.sendline("remote")
+    p.expect("(Pdb)")
+    p.sendline("remote")
+    p.expect("(Pdb)")
+    p.sendline("remote")
+
+    ray.get(result)
+
+
+@pytest.mark.skipif(platform.system() == "Windows", reason="Failing on Windows.")
+def test_job_exit_cleanup(ray_start_regular):
+    address = ray_start_regular["address"]
+
+    driver_script = """
+import time
+
+import ray
+ray.init(address="{}")
+
+@ray.remote
+def f():
+    ray.util.rpdb.set_trace()
+
+f.remote()
+# Give the remote function long enough to actually run.
+time.sleep(5)
+""".format(
+        address
+    )
+
+    assert not len(
+        ray.experimental.internal_kv._internal_kv_list(
+            "RAY_PDB_", namespace=ray_constants.KV_NAMESPACE_PDB
+        )
+    )
+
+    run_string_as_driver(driver_script)
+
+    def one_active_session():
+        return len(
+            ray.experimental.internal_kv._internal_kv_list(
+                "RAY_PDB_", namespace=ray_constants.KV_NAMESPACE_PDB
+            )
+        )
+
+    wait_for_condition(one_active_session)
+
+    # Start the debugger. This should clean up any existing sessions that
+    # belong to dead jobs.
+    p = pexpect.spawn("ray debug")  # noqa:F841
+
+    def no_active_sessions():
+        return not len(
+            ray.experimental.internal_kv._internal_kv_list(
+                "RAY_PDB_", namespace=ray_constants.KV_NAMESPACE_PDB
+            )
+        )
+
+    wait_for_condition(no_active_sessions)
+
+
+@pytest.mark.skipif(platform.system() == "Windows", reason="Failing on Windows.")
+@pytest.mark.parametrize("ray_debugger_external", [False, True])
+def test_ray_debugger_public(shutdown_only, call_ray_stop_only, ray_debugger_external):
+    redis_substring_prefix = "--address='"
+    cmd = ["ray", "start", "--head", "--num-cpus=1"]
+    if ray_debugger_external:
+        cmd.append("--ray-debugger-external")
+    out = ray._private.utils.decode(
+        subprocess.check_output(cmd, stderr=subprocess.STDOUT)
+    )
+    # Get the redis address from the output.
+    redis_substring_prefix = "--address='"
+    address_location = out.find(redis_substring_prefix) + len(redis_substring_prefix)
+    address = out[address_location:]
+    address = address.split("'")[0]
+
+    ray.init(address=address)
+
+    @ray.remote
+    def f():
+        ray.util.pdb.set_trace()
+        return 1
+
+    result = f.remote()
+
+    wait_for_condition(
+        lambda: len(
+            ray.experimental.internal_kv._internal_kv_list(
+                "RAY_PDB_", namespace=ray_constants.KV_NAMESPACE_PDB
+            )
+        )
+        > 0
+    )
+
+    active_sessions = ray.experimental.internal_kv._internal_kv_list(
+        "RAY_PDB_", namespace=ray_constants.KV_NAMESPACE_PDB
+    )
+    assert len(active_sessions) == 1
+    session = json.loads(
+        ray.experimental.internal_kv._internal_kv_get(
+            active_sessions[0], namespace=ray_constants.KV_NAMESPACE_PDB
+        )
+    )
+
+    host, port = session["pdb_address"].split(":")
+    if ray_debugger_external:
+        assert host == services.get_node_ip_address(), host
+    else:
+        assert host == "localhost", host
+
+    # Check that we can successfully connect to both breakpoints.
+    tn = Telnet(host, int(port))
+    tn.write(b"c\n")
+
+    # The message above should cause this to return now.
+    ray.get(result)
+
+
+@pytest.mark.xfail(cluster_not_supported, reason="cluster not supported")
+@pytest.mark.parametrize("ray_debugger_external", [False, True])
+def test_ray_debugger_public_multi_node(shutdown_only, ray_debugger_external):
+    c = Cluster(
+        initialize_head=True,
+        connect=True,
+        head_node_args={
+            "num_cpus": 0,
+            "num_gpus": 1,
+            "ray_debugger_external": ray_debugger_external,
+        },
+    )
+    c.add_node(num_cpus=1, ray_debugger_external=ray_debugger_external)
+
+    @ray.remote
+    def f():
+        ray.util.pdb.set_trace()
+        return 1
+
+    # num_gpus=1 forces the task onto the head node.
+    head_node_result = f.options(num_cpus=0, num_gpus=1).remote()
+
+    # num_cpus=1 forces the task onto the worker node.
+    worker_node_result = f.options(num_cpus=1).remote()
+
+    wait_for_condition(
+        lambda: len(
+            ray.experimental.internal_kv._internal_kv_list(
+                "RAY_PDB_", namespace=ray_constants.KV_NAMESPACE_PDB
+            )
+        )
+        == 2
+    )
+
+    active_sessions = ray.experimental.internal_kv._internal_kv_list(
+        "RAY_PDB_", namespace=ray_constants.KV_NAMESPACE_PDB
+    )
+    assert len(active_sessions) == 2
+    session1 = json.loads(
+        ray.experimental.internal_kv._internal_kv_get(
+            active_sessions[0], namespace=ray_constants.KV_NAMESPACE_PDB
+        )
+    )
+    session2 = json.loads(
+        ray.experimental.internal_kv._internal_kv_get(
+            active_sessions[1], namespace=ray_constants.KV_NAMESPACE_PDB
+        )
+    )
+
+    host1, port1 = session1["pdb_address"].split(":")
+    if ray_debugger_external:
+        assert host1 == services.get_node_ip_address(), host1
+    else:
+        assert host1 == "localhost", host1
+
+    host2, port2 = session2["pdb_address"].split(":")
+    if ray_debugger_external:
+        assert host2 == services.get_node_ip_address(), host2
+    else:
+        assert host2 == "localhost", host2
+
+    # Check that we can successfully connect to both breakpoints.
+    tn1 = Telnet(host1, int(port1))
+    tn1.write(b"c\n")
+
+    tn2 = Telnet(host2, int(port2))
+    tn2.write(b"c\n")
+
+    # The messages above should cause these to return now.
+    ray.get([head_node_result, worker_node_result])
+
+
+if __name__ == "__main__":
+    import pytest
+
+    # Make subprocess happy in bazel.
+    os.environ["LC_ALL"] = "en_US.UTF-8"
+    os.environ["LANG"] = "en_US.UTF-8"
+    sys.exit(pytest.main(["-v", __file__]))