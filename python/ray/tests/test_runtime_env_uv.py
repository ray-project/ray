--- conflicted
+++ resolved
@@ -69,19 +69,24 @@
         ray.get(f.remote())
 
 
-<<<<<<< HEAD
 # Specify uv version.
 def test_uv_with_version():
     @ray.remote(
         runtime_env={"uv": {"packages": ["requests==2.3.0"], "uv_version": "==0.4.0"}}
     )
-=======
+    def f():
+        import requests
+
+        return requests.__version__
+
+    assert ray.get(f.remote()) == "2.3.0"
+
+
 # Package installation via requirements file.
 def test_package_install_with_requirements(shutdown_only, tmp_working_dir):
     requirements_file = tmp_working_dir
 
     @ray.remote(runtime_env={"uv": requirements_file})
->>>>>>> 0f74ac87
     def f():
         import requests
 
