--- conflicted
+++ resolved
@@ -1,637 +1,318 @@
-<<<<<<< HEAD
-import numpy as np
-import platform
-import pytest
-import sys
-import time
-
-import ray
-from ray.util.client.ray_client_helpers import connect_to_client_or_not
-import ray.experimental.internal_kv as internal_kv
-from ray.util.scheduling_strategies import (
-    DEFAULT_SCHEDULING_STRATEGY,
-    SPREAD_SCHEDULING_STRATEGY,
-    PlacementGroupSchedulingStrategy,
-)
-
-
-@pytest.mark.skipif(
-    platform.system() == "Windows", reason="Failing on Windows. Multi node."
-)
-def test_load_balancing_under_constrained_memory(ray_start_cluster):
-    # This test ensures that tasks are being assigned to all raylets in a
-    # roughly equal manner even when the tasks have dependencies.
-    cluster = ray_start_cluster
-    num_nodes = 3
-    num_cpus = 4
-    object_size = 4e7
-    num_tasks = 100
-    for _ in range(num_nodes):
-        cluster.add_node(
-            num_cpus=num_cpus,
-            memory=(num_cpus - 2) * object_size,
-            object_store_memory=(num_cpus - 2) * object_size,
-        )
-    cluster.add_node(
-        num_cpus=0,
-        resources={"custom": 1},
-        memory=(num_tasks + 1) * object_size,
-        object_store_memory=(num_tasks + 1) * object_size,
-    )
-    ray.init(address=cluster.address)
-
-    @ray.remote(num_cpus=0, resources={"custom": 1})
-    def create_object():
-        return np.zeros(int(object_size), dtype=np.uint8)
-
-    @ray.remote
-    def f(i, x):
-        print(i, ray.worker.global_worker.node.unique_id)
-        time.sleep(0.1)
-        return ray.worker.global_worker.node.unique_id
-
-    deps = [create_object.remote() for _ in range(num_tasks)]
-    for i, dep in enumerate(deps):
-        print(i, dep)
-
-    # TODO(swang): Actually test load balancing. Load balancing is currently
-    # flaky on Travis, probably due to the scheduling policy ping-ponging
-    # waiting tasks.
-    deps = [create_object.remote() for _ in range(num_tasks)]
-    tasks = [f.remote(i, dep) for i, dep in enumerate(deps)]
-    for i, dep in enumerate(deps):
-        print(i, dep)
-    ray.get(tasks)
-
-
-@pytest.mark.parametrize("connect_to_client", [True, False])
-def test_default_scheduling_strategy(ray_start_cluster, connect_to_client):
-    cluster = ray_start_cluster
-    cluster.add_node(
-        num_cpus=16,
-        resources={"head": 1},
-        _system_config={"scheduler_spread_threshold": 1},
-    )
-    cluster.add_node(num_cpus=8, num_gpus=8, resources={"worker": 1})
-    cluster.wait_for_nodes()
-
-    ray.init(address=cluster.address)
-    pg = ray.util.placement_group(bundles=[{"CPU": 1, "GPU": 1}, {"CPU": 1, "GPU": 1}])
-    ray.get(pg.ready())
-    ray.get(pg.ready())
-
-    with connect_to_client_or_not(connect_to_client):
-
-        @ray.remote(scheduling_strategy=DEFAULT_SCHEDULING_STRATEGY)
-        def get_node_id_1():
-            return ray.worker.global_worker.current_node_id
-
-        head_node_id = ray.get(get_node_id_1.options(resources={"head": 1}).remote())
-        worker_node_id = ray.get(
-            get_node_id_1.options(resources={"worker": 1}).remote()
-        )
-
-        assert ray.get(get_node_id_1.remote()) == head_node_id
-
-        @ray.remote(
-            num_cpus=1,
-            scheduling_strategy=PlacementGroupSchedulingStrategy(placement_group=pg),
-        )
-        def get_node_id_2():
-            return ray.worker.global_worker.current_node_id
-
-        assert (
-            ray.get(
-                get_node_id_2.options(
-                    scheduling_strategy=DEFAULT_SCHEDULING_STRATEGY
-                ).remote()
-            )
-            == head_node_id
-        )
-
-        @ray.remote
-        def get_node_id_3():
-            return ray.worker.global_worker.current_node_id
-
-        @ray.remote(
-            num_cpus=1,
-            scheduling_strategy=PlacementGroupSchedulingStrategy(
-                placement_group=pg, placement_group_capture_child_tasks=True
-            ),
-        )
-        class Actor1:
-            def get_node_ids(self):
-                return [
-                    ray.worker.global_worker.current_node_id,
-                    # Use parent's placement group
-                    ray.get(get_node_id_3.remote()),
-                    ray.get(
-                        get_node_id_3.options(
-                            scheduling_strategy=DEFAULT_SCHEDULING_STRATEGY
-                        ).remote()
-                    ),
-                ]
-
-        actor1 = Actor1.remote()
-        assert ray.get(actor1.get_node_ids.remote()) == [
-            worker_node_id,
-            worker_node_id,
-            head_node_id,
-        ]
-
-
-@pytest.mark.parametrize("connect_to_client", [True, False])
-def test_placement_group_scheduling_strategy(ray_start_cluster, connect_to_client):
-    cluster = ray_start_cluster
-    cluster.add_node(num_cpus=8, resources={"head": 1})
-    cluster.add_node(num_cpus=8, num_gpus=8, resources={"worker": 1})
-    cluster.wait_for_nodes()
-
-    ray.init(address=cluster.address)
-    pg = ray.util.placement_group(bundles=[{"CPU": 1, "GPU": 1}, {"CPU": 1, "GPU": 1}])
-    ray.get(pg.ready())
-
-    with connect_to_client_or_not(connect_to_client):
-
-        @ray.remote(scheduling_strategy=DEFAULT_SCHEDULING_STRATEGY)
-        def get_node_id_1():
-            return ray.worker.global_worker.current_node_id
-
-        worker_node_id = ray.get(
-            get_node_id_1.options(resources={"worker": 1}).remote()
-        )
-
-        assert (
-            ray.get(
-                get_node_id_1.options(
-                    num_cpus=1,
-                    scheduling_strategy=PlacementGroupSchedulingStrategy(
-                        placement_group=pg
-                    ),
-                ).remote()
-            )
-            == worker_node_id
-        )
-
-        @ray.remote(
-            num_cpus=1,
-            scheduling_strategy=PlacementGroupSchedulingStrategy(placement_group=pg),
-        )
-        def get_node_id_2():
-            return ray.worker.global_worker.current_node_id
-
-        assert ray.get(get_node_id_2.remote()) == worker_node_id
-
-        @ray.remote(
-            num_cpus=1,
-            scheduling_strategy=PlacementGroupSchedulingStrategy(placement_group=pg),
-        )
-        class Actor1:
-            def get_node_id(self):
-                return ray.worker.global_worker.current_node_id
-
-        actor1 = Actor1.remote()
-        assert ray.get(actor1.get_node_id.remote()) == worker_node_id
-
-        @ray.remote
-        class Actor2:
-            def get_node_id(self):
-                return ray.worker.global_worker.current_node_id
-
-        actor2 = Actor2.options(
-            scheduling_strategy=PlacementGroupSchedulingStrategy(placement_group=pg)
-        ).remote()
-        assert ray.get(actor2.get_node_id.remote()) == worker_node_id
-
-    with pytest.raises(ValueError):
-
-        @ray.remote(
-            scheduling_strategy=PlacementGroupSchedulingStrategy(placement_group=pg)
-        )
-        def func():
-            return 0
-
-        func.options(placement_group=pg).remote()
-
-    with pytest.raises(ValueError):
-
-        @ray.remote
-        def func():
-            return 0
-
-        func.options(scheduling_strategy="XXX").remote()
-
-    with pytest.raises(ValueError):
-
-        @ray.remote
-        def func():
-            return 0
-
-        func.options(
-            scheduling_strategy=PlacementGroupSchedulingStrategy(placement_group=None)
-        ).remote()
-
-
-@pytest.mark.parametrize("connect_to_client", [True, False])
-def test_spread_scheduling_strategy(ray_start_cluster, connect_to_client):
-    cluster = ray_start_cluster
-    # Create a head node
-    cluster.add_node(
-        num_cpus=0,
-        _system_config={
-            "scheduler_spread_threshold": 1,
-        },
-    )
-    for i in range(2):
-        cluster.add_node(num_cpus=8, resources={f"foo:{i}": 1})
-    cluster.wait_for_nodes()
-
-    ray.init(address=cluster.address)
-
-    with connect_to_client_or_not(connect_to_client):
-
-        @ray.remote
-        def get_node_id():
-            return ray.worker.global_worker.current_node_id
-
-        worker_node_ids = {
-            ray.get(get_node_id.options(resources={f"foo:{i}": 1}).remote())
-            for i in range(2)
-        }
-        # Wait for updating driver raylet's resource view.
-        time.sleep(5)
-
-        @ray.remote(scheduling_strategy=SPREAD_SCHEDULING_STRATEGY)
-        def task1():
-            internal_kv._internal_kv_put("test_task1", "task1")
-            while internal_kv._internal_kv_exists("test_task1"):
-                time.sleep(0.1)
-            return ray.worker.global_worker.current_node_id
-
-        @ray.remote
-        def task2():
-            internal_kv._internal_kv_put("test_task2", "task2")
-            return ray.worker.global_worker.current_node_id
-
-        locations = []
-        locations.append(task1.remote())
-        while not internal_kv._internal_kv_exists("test_task1"):
-            time.sleep(0.1)
-        # Wait for updating driver raylet's resource view.
-        time.sleep(5)
-        locations.append(
-            task2.options(scheduling_strategy=SPREAD_SCHEDULING_STRATEGY).remote()
-        )
-        while not internal_kv._internal_kv_exists("test_task2"):
-            time.sleep(0.1)
-        internal_kv._internal_kv_del("test_task1")
-        internal_kv._internal_kv_del("test_task2")
-        assert set(ray.get(locations)) == worker_node_ids
-
-        # Wait for updating driver raylet's resource view.
-        time.sleep(5)
-
-        @ray.remote(scheduling_strategy=SPREAD_SCHEDULING_STRATEGY, num_cpus=1)
-        class Actor1:
-            def get_node_id(self):
-                return ray.worker.global_worker.current_node_id
-
-        @ray.remote(num_cpus=1)
-        class Actor2:
-            def get_node_id(self):
-                return ray.worker.global_worker.current_node_id
-
-        locations = []
-        actor1 = Actor1.remote()
-        locations.append(ray.get(actor1.get_node_id.remote()))
-        # Wait for updating driver raylet's resource view.
-        time.sleep(5)
-        actor2 = Actor2.options(scheduling_strategy=SPREAD_SCHEDULING_STRATEGY).remote()
-        locations.append(ray.get(actor2.get_node_id.remote()))
-        assert set(locations) == worker_node_ids
-
-
-if __name__ == "__main__":
-    import pytest
-
-    sys.exit(pytest.main(["-v", __file__]))
-=======
-import numpy as np
-import platform
-import pytest
-import sys
-import time
-
-import ray
-from ray.util.client.ray_client_helpers import connect_to_client_or_not
-import ray.experimental.internal_kv as internal_kv
-from ray.util.scheduling_strategies import (
-    DEFAULT_SCHEDULING_STRATEGY,
-    SPREAD_SCHEDULING_STRATEGY,
-    PlacementGroupSchedulingStrategy,
-)
-
-
-@pytest.mark.skipif(
-    platform.system() == "Windows", reason="Failing on Windows. Multi node."
-)
-def test_load_balancing_under_constrained_memory(
-    enable_mac_large_object_store, ray_start_cluster
-):
-    # This test ensures that tasks are being assigned to all raylets in a
-    # roughly equal manner even when the tasks have dependencies.
-    cluster = ray_start_cluster
-    num_nodes = 3
-    num_cpus = 4
-    object_size = 4e7
-    num_tasks = 100
-    for _ in range(num_nodes):
-        cluster.add_node(
-            num_cpus=num_cpus,
-            memory=(num_cpus - 2) * object_size,
-            object_store_memory=(num_cpus - 2) * object_size,
-        )
-    cluster.add_node(
-        num_cpus=0,
-        resources={"custom": 1},
-        memory=(num_tasks + 1) * object_size,
-        object_store_memory=(num_tasks + 1) * object_size,
-    )
-    ray.init(address=cluster.address)
-
-    @ray.remote(num_cpus=0, resources={"custom": 1})
-    def create_object():
-        return np.zeros(int(object_size), dtype=np.uint8)
-
-    @ray.remote
-    def f(i, x):
-        print(i, ray.worker.global_worker.node.unique_id)
-        time.sleep(0.1)
-        return ray.worker.global_worker.node.unique_id
-
-    deps = [create_object.remote() for _ in range(num_tasks)]
-    for i, dep in enumerate(deps):
-        print(i, dep)
-
-    # TODO(swang): Actually test load balancing. Load balancing is currently
-    # flaky on Travis, probably due to the scheduling policy ping-ponging
-    # waiting tasks.
-    deps = [create_object.remote() for _ in range(num_tasks)]
-    tasks = [f.remote(i, dep) for i, dep in enumerate(deps)]
-    for i, dep in enumerate(deps):
-        print(i, dep)
-    ray.get(tasks)
-
-
-@pytest.mark.parametrize("connect_to_client", [True, False])
-def test_default_scheduling_strategy(ray_start_cluster, connect_to_client):
-    cluster = ray_start_cluster
-    cluster.add_node(
-        num_cpus=16,
-        resources={"head": 1},
-        _system_config={"scheduler_spread_threshold": 1},
-    )
-    cluster.add_node(num_cpus=8, num_gpus=8, resources={"worker": 1})
-    cluster.wait_for_nodes()
-
-    ray.init(address=cluster.address)
-    pg = ray.util.placement_group(bundles=[{"CPU": 1, "GPU": 1}, {"CPU": 1, "GPU": 1}])
-    ray.get(pg.ready())
-    ray.get(pg.ready())
-
-    with connect_to_client_or_not(connect_to_client):
-
-        @ray.remote(scheduling_strategy=DEFAULT_SCHEDULING_STRATEGY)
-        def get_node_id_1():
-            return ray.worker.global_worker.current_node_id
-
-        head_node_id = ray.get(get_node_id_1.options(resources={"head": 1}).remote())
-        worker_node_id = ray.get(
-            get_node_id_1.options(resources={"worker": 1}).remote()
-        )
-
-        assert ray.get(get_node_id_1.remote()) == head_node_id
-
-        @ray.remote(
-            num_cpus=1,
-            scheduling_strategy=PlacementGroupSchedulingStrategy(placement_group=pg),
-        )
-        def get_node_id_2():
-            return ray.worker.global_worker.current_node_id
-
-        assert (
-            ray.get(
-                get_node_id_2.options(
-                    scheduling_strategy=DEFAULT_SCHEDULING_STRATEGY
-                ).remote()
-            )
-            == head_node_id
-        )
-
-        @ray.remote
-        def get_node_id_3():
-            return ray.worker.global_worker.current_node_id
-
-        @ray.remote(
-            num_cpus=1,
-            scheduling_strategy=PlacementGroupSchedulingStrategy(
-                placement_group=pg, placement_group_capture_child_tasks=True
-            ),
-        )
-        class Actor1:
-            def get_node_ids(self):
-                return [
-                    ray.worker.global_worker.current_node_id,
-                    # Use parent's placement group
-                    ray.get(get_node_id_3.remote()),
-                    ray.get(
-                        get_node_id_3.options(
-                            scheduling_strategy=DEFAULT_SCHEDULING_STRATEGY
-                        ).remote()
-                    ),
-                ]
-
-        actor1 = Actor1.remote()
-        assert ray.get(actor1.get_node_ids.remote()) == [
-            worker_node_id,
-            worker_node_id,
-            head_node_id,
-        ]
-
-
-@pytest.mark.parametrize("connect_to_client", [True, False])
-def test_placement_group_scheduling_strategy(ray_start_cluster, connect_to_client):
-    cluster = ray_start_cluster
-    cluster.add_node(num_cpus=8, resources={"head": 1})
-    cluster.add_node(num_cpus=8, num_gpus=8, resources={"worker": 1})
-    cluster.wait_for_nodes()
-
-    ray.init(address=cluster.address)
-    pg = ray.util.placement_group(bundles=[{"CPU": 1, "GPU": 1}, {"CPU": 1, "GPU": 1}])
-    ray.get(pg.ready())
-
-    with connect_to_client_or_not(connect_to_client):
-
-        @ray.remote(scheduling_strategy=DEFAULT_SCHEDULING_STRATEGY)
-        def get_node_id_1():
-            return ray.worker.global_worker.current_node_id
-
-        worker_node_id = ray.get(
-            get_node_id_1.options(resources={"worker": 1}).remote()
-        )
-
-        assert (
-            ray.get(
-                get_node_id_1.options(
-                    num_cpus=1,
-                    scheduling_strategy=PlacementGroupSchedulingStrategy(
-                        placement_group=pg
-                    ),
-                ).remote()
-            )
-            == worker_node_id
-        )
-
-        @ray.remote(
-            num_cpus=1,
-            scheduling_strategy=PlacementGroupSchedulingStrategy(placement_group=pg),
-        )
-        def get_node_id_2():
-            return ray.worker.global_worker.current_node_id
-
-        assert ray.get(get_node_id_2.remote()) == worker_node_id
-
-        @ray.remote(
-            num_cpus=1,
-            scheduling_strategy=PlacementGroupSchedulingStrategy(placement_group=pg),
-        )
-        class Actor1:
-            def get_node_id(self):
-                return ray.worker.global_worker.current_node_id
-
-        actor1 = Actor1.remote()
-        assert ray.get(actor1.get_node_id.remote()) == worker_node_id
-
-        @ray.remote
-        class Actor2:
-            def get_node_id(self):
-                return ray.worker.global_worker.current_node_id
-
-        actor2 = Actor2.options(
-            scheduling_strategy=PlacementGroupSchedulingStrategy(placement_group=pg)
-        ).remote()
-        assert ray.get(actor2.get_node_id.remote()) == worker_node_id
-
-    with pytest.raises(ValueError):
-
-        @ray.remote(
-            scheduling_strategy=PlacementGroupSchedulingStrategy(placement_group=pg)
-        )
-        def func():
-            return 0
-
-        func.options(placement_group=pg).remote()
-
-    with pytest.raises(ValueError):
-
-        @ray.remote
-        def func():
-            return 0
-
-        func.options(scheduling_strategy="XXX").remote()
-
-    with pytest.raises(ValueError):
-
-        @ray.remote
-        def func():
-            return 0
-
-        func.options(
-            scheduling_strategy=PlacementGroupSchedulingStrategy(placement_group=None)
-        ).remote()
-
-
-@pytest.mark.parametrize("connect_to_client", [True, False])
-def test_spread_scheduling_strategy(ray_start_cluster, connect_to_client):
-    cluster = ray_start_cluster
-    # Create a head node
-    cluster.add_node(
-        num_cpus=0,
-        _system_config={
-            "scheduler_spread_threshold": 1,
-        },
-    )
-    for i in range(2):
-        cluster.add_node(num_cpus=8, resources={f"foo:{i}": 1})
-    cluster.wait_for_nodes()
-
-    ray.init(address=cluster.address)
-
-    with connect_to_client_or_not(connect_to_client):
-
-        @ray.remote
-        def get_node_id():
-            return ray.worker.global_worker.current_node_id
-
-        worker_node_ids = {
-            ray.get(get_node_id.options(resources={f"foo:{i}": 1}).remote())
-            for i in range(2)
-        }
-        # Wait for updating driver raylet's resource view.
-        time.sleep(5)
-
-        @ray.remote(scheduling_strategy=SPREAD_SCHEDULING_STRATEGY)
-        def task1():
-            internal_kv._internal_kv_put("test_task1", "task1")
-            while internal_kv._internal_kv_exists("test_task1"):
-                time.sleep(0.1)
-            return ray.worker.global_worker.current_node_id
-
-        @ray.remote
-        def task2():
-            internal_kv._internal_kv_put("test_task2", "task2")
-            return ray.worker.global_worker.current_node_id
-
-        locations = []
-        locations.append(task1.remote())
-        while not internal_kv._internal_kv_exists("test_task1"):
-            time.sleep(0.1)
-        # Wait for updating driver raylet's resource view.
-        time.sleep(5)
-        locations.append(
-            task2.options(scheduling_strategy=SPREAD_SCHEDULING_STRATEGY).remote()
-        )
-        while not internal_kv._internal_kv_exists("test_task2"):
-            time.sleep(0.1)
-        internal_kv._internal_kv_del("test_task1")
-        internal_kv._internal_kv_del("test_task2")
-        assert set(ray.get(locations)) == worker_node_ids
-
-        # Wait for updating driver raylet's resource view.
-        time.sleep(5)
-
-        @ray.remote(scheduling_strategy=SPREAD_SCHEDULING_STRATEGY, num_cpus=1)
-        class Actor1:
-            def get_node_id(self):
-                return ray.worker.global_worker.current_node_id
-
-        @ray.remote(num_cpus=1)
-        class Actor2:
-            def get_node_id(self):
-                return ray.worker.global_worker.current_node_id
-
-        locations = []
-        actor1 = Actor1.remote()
-        locations.append(ray.get(actor1.get_node_id.remote()))
-        # Wait for updating driver raylet's resource view.
-        time.sleep(5)
-        actor2 = Actor2.options(scheduling_strategy=SPREAD_SCHEDULING_STRATEGY).remote()
-        locations.append(ray.get(actor2.get_node_id.remote()))
-        assert set(locations) == worker_node_ids
-
-
-if __name__ == "__main__":
-    import pytest
-
-    sys.exit(pytest.main(["-v", __file__]))
->>>>>>> 19672688
+import numpy as np
+import platform
+import pytest
+import sys
+import time
+
+import ray
+from ray.util.client.ray_client_helpers import connect_to_client_or_not
+import ray.experimental.internal_kv as internal_kv
+from ray.util.scheduling_strategies import (
+    DEFAULT_SCHEDULING_STRATEGY,
+    SPREAD_SCHEDULING_STRATEGY,
+    PlacementGroupSchedulingStrategy,
+)
+
+
+@pytest.mark.skipif(
+    platform.system() == "Windows", reason="Failing on Windows. Multi node."
+)
+def test_load_balancing_under_constrained_memory(
+    enable_mac_large_object_store, ray_start_cluster
+):
+    # This test ensures that tasks are being assigned to all raylets in a
+    # roughly equal manner even when the tasks have dependencies.
+    cluster = ray_start_cluster
+    num_nodes = 3
+    num_cpus = 4
+    object_size = 4e7
+    num_tasks = 100
+    for _ in range(num_nodes):
+        cluster.add_node(
+            num_cpus=num_cpus,
+            memory=(num_cpus - 2) * object_size,
+            object_store_memory=(num_cpus - 2) * object_size,
+        )
+    cluster.add_node(
+        num_cpus=0,
+        resources={"custom": 1},
+        memory=(num_tasks + 1) * object_size,
+        object_store_memory=(num_tasks + 1) * object_size,
+    )
+    ray.init(address=cluster.address)
+
+    @ray.remote(num_cpus=0, resources={"custom": 1})
+    def create_object():
+        return np.zeros(int(object_size), dtype=np.uint8)
+
+    @ray.remote
+    def f(i, x):
+        print(i, ray.worker.global_worker.node.unique_id)
+        time.sleep(0.1)
+        return ray.worker.global_worker.node.unique_id
+
+    deps = [create_object.remote() for _ in range(num_tasks)]
+    for i, dep in enumerate(deps):
+        print(i, dep)
+
+    # TODO(swang): Actually test load balancing. Load balancing is currently
+    # flaky on Travis, probably due to the scheduling policy ping-ponging
+    # waiting tasks.
+    deps = [create_object.remote() for _ in range(num_tasks)]
+    tasks = [f.remote(i, dep) for i, dep in enumerate(deps)]
+    for i, dep in enumerate(deps):
+        print(i, dep)
+    ray.get(tasks)
+
+
+@pytest.mark.parametrize("connect_to_client", [True, False])
+def test_default_scheduling_strategy(ray_start_cluster, connect_to_client):
+    cluster = ray_start_cluster
+    cluster.add_node(
+        num_cpus=16,
+        resources={"head": 1},
+        _system_config={"scheduler_spread_threshold": 1},
+    )
+    cluster.add_node(num_cpus=8, num_gpus=8, resources={"worker": 1})
+    cluster.wait_for_nodes()
+
+    ray.init(address=cluster.address)
+    pg = ray.util.placement_group(bundles=[{"CPU": 1, "GPU": 1}, {"CPU": 1, "GPU": 1}])
+    ray.get(pg.ready())
+    ray.get(pg.ready())
+
+    with connect_to_client_or_not(connect_to_client):
+
+        @ray.remote(scheduling_strategy=DEFAULT_SCHEDULING_STRATEGY)
+        def get_node_id_1():
+            return ray.worker.global_worker.current_node_id
+
+        head_node_id = ray.get(get_node_id_1.options(resources={"head": 1}).remote())
+        worker_node_id = ray.get(
+            get_node_id_1.options(resources={"worker": 1}).remote()
+        )
+
+        assert ray.get(get_node_id_1.remote()) == head_node_id
+
+        @ray.remote(
+            num_cpus=1,
+            scheduling_strategy=PlacementGroupSchedulingStrategy(placement_group=pg),
+        )
+        def get_node_id_2():
+            return ray.worker.global_worker.current_node_id
+
+        assert (
+            ray.get(
+                get_node_id_2.options(
+                    scheduling_strategy=DEFAULT_SCHEDULING_STRATEGY
+                ).remote()
+            )
+            == head_node_id
+        )
+
+        @ray.remote
+        def get_node_id_3():
+            return ray.worker.global_worker.current_node_id
+
+        @ray.remote(
+            num_cpus=1,
+            scheduling_strategy=PlacementGroupSchedulingStrategy(
+                placement_group=pg, placement_group_capture_child_tasks=True
+            ),
+        )
+        class Actor1:
+            def get_node_ids(self):
+                return [
+                    ray.worker.global_worker.current_node_id,
+                    # Use parent's placement group
+                    ray.get(get_node_id_3.remote()),
+                    ray.get(
+                        get_node_id_3.options(
+                            scheduling_strategy=DEFAULT_SCHEDULING_STRATEGY
+                        ).remote()
+                    ),
+                ]
+
+        actor1 = Actor1.remote()
+        assert ray.get(actor1.get_node_ids.remote()) == [
+            worker_node_id,
+            worker_node_id,
+            head_node_id,
+        ]
+
+
+@pytest.mark.parametrize("connect_to_client", [True, False])
+def test_placement_group_scheduling_strategy(ray_start_cluster, connect_to_client):
+    cluster = ray_start_cluster
+    cluster.add_node(num_cpus=8, resources={"head": 1})
+    cluster.add_node(num_cpus=8, num_gpus=8, resources={"worker": 1})
+    cluster.wait_for_nodes()
+
+    ray.init(address=cluster.address)
+    pg = ray.util.placement_group(bundles=[{"CPU": 1, "GPU": 1}, {"CPU": 1, "GPU": 1}])
+    ray.get(pg.ready())
+
+    with connect_to_client_or_not(connect_to_client):
+
+        @ray.remote(scheduling_strategy=DEFAULT_SCHEDULING_STRATEGY)
+        def get_node_id_1():
+            return ray.worker.global_worker.current_node_id
+
+        worker_node_id = ray.get(
+            get_node_id_1.options(resources={"worker": 1}).remote()
+        )
+
+        assert (
+            ray.get(
+                get_node_id_1.options(
+                    num_cpus=1,
+                    scheduling_strategy=PlacementGroupSchedulingStrategy(
+                        placement_group=pg
+                    ),
+                ).remote()
+            )
+            == worker_node_id
+        )
+
+        @ray.remote(
+            num_cpus=1,
+            scheduling_strategy=PlacementGroupSchedulingStrategy(placement_group=pg),
+        )
+        def get_node_id_2():
+            return ray.worker.global_worker.current_node_id
+
+        assert ray.get(get_node_id_2.remote()) == worker_node_id
+
+        @ray.remote(
+            num_cpus=1,
+            scheduling_strategy=PlacementGroupSchedulingStrategy(placement_group=pg),
+        )
+        class Actor1:
+            def get_node_id(self):
+                return ray.worker.global_worker.current_node_id
+
+        actor1 = Actor1.remote()
+        assert ray.get(actor1.get_node_id.remote()) == worker_node_id
+
+        @ray.remote
+        class Actor2:
+            def get_node_id(self):
+                return ray.worker.global_worker.current_node_id
+
+        actor2 = Actor2.options(
+            scheduling_strategy=PlacementGroupSchedulingStrategy(placement_group=pg)
+        ).remote()
+        assert ray.get(actor2.get_node_id.remote()) == worker_node_id
+
+    with pytest.raises(ValueError):
+
+        @ray.remote(
+            scheduling_strategy=PlacementGroupSchedulingStrategy(placement_group=pg)
+        )
+        def func():
+            return 0
+
+        func.options(placement_group=pg).remote()
+
+    with pytest.raises(ValueError):
+
+        @ray.remote
+        def func():
+            return 0
+
+        func.options(scheduling_strategy="XXX").remote()
+
+    with pytest.raises(ValueError):
+
+        @ray.remote
+        def func():
+            return 0
+
+        func.options(
+            scheduling_strategy=PlacementGroupSchedulingStrategy(placement_group=None)
+        ).remote()
+
+
+@pytest.mark.parametrize("connect_to_client", [True, False])
+def test_spread_scheduling_strategy(ray_start_cluster, connect_to_client):
+    cluster = ray_start_cluster
+    # Create a head node
+    cluster.add_node(
+        num_cpus=0,
+        _system_config={
+            "scheduler_spread_threshold": 1,
+        },
+    )
+    for i in range(2):
+        cluster.add_node(num_cpus=8, resources={f"foo:{i}": 1})
+    cluster.wait_for_nodes()
+
+    ray.init(address=cluster.address)
+
+    with connect_to_client_or_not(connect_to_client):
+
+        @ray.remote
+        def get_node_id():
+            return ray.worker.global_worker.current_node_id
+
+        worker_node_ids = {
+            ray.get(get_node_id.options(resources={f"foo:{i}": 1}).remote())
+            for i in range(2)
+        }
+        # Wait for updating driver raylet's resource view.
+        time.sleep(5)
+
+        @ray.remote(scheduling_strategy=SPREAD_SCHEDULING_STRATEGY)
+        def task1():
+            internal_kv._internal_kv_put("test_task1", "task1")
+            while internal_kv._internal_kv_exists("test_task1"):
+                time.sleep(0.1)
+            return ray.worker.global_worker.current_node_id
+
+        @ray.remote
+        def task2():
+            internal_kv._internal_kv_put("test_task2", "task2")
+            return ray.worker.global_worker.current_node_id
+
+        locations = []
+        locations.append(task1.remote())
+        while not internal_kv._internal_kv_exists("test_task1"):
+            time.sleep(0.1)
+        # Wait for updating driver raylet's resource view.
+        time.sleep(5)
+        locations.append(
+            task2.options(scheduling_strategy=SPREAD_SCHEDULING_STRATEGY).remote()
+        )
+        while not internal_kv._internal_kv_exists("test_task2"):
+            time.sleep(0.1)
+        internal_kv._internal_kv_del("test_task1")
+        internal_kv._internal_kv_del("test_task2")
+        assert set(ray.get(locations)) == worker_node_ids
+
+        # Wait for updating driver raylet's resource view.
+        time.sleep(5)
+
+        @ray.remote(scheduling_strategy=SPREAD_SCHEDULING_STRATEGY, num_cpus=1)
+        class Actor1:
+            def get_node_id(self):
+                return ray.worker.global_worker.current_node_id
+
+        @ray.remote(num_cpus=1)
+        class Actor2:
+            def get_node_id(self):
+                return ray.worker.global_worker.current_node_id
+
+        locations = []
+        actor1 = Actor1.remote()
+        locations.append(ray.get(actor1.get_node_id.remote()))
+        # Wait for updating driver raylet's resource view.
+        time.sleep(5)
+        actor2 = Actor2.options(scheduling_strategy=SPREAD_SCHEDULING_STRATEGY).remote()
+        locations.append(ray.get(actor2.get_node_id.remote()))
+        assert set(locations) == worker_node_ids
+
+
+if __name__ == "__main__":
+    import pytest
+
+    sys.exit(pytest.main(["-v", __file__]))