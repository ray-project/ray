--- conflicted
+++ resolved
@@ -9,16 +9,10 @@
 bad_runtime_env_cache_ttl_seconds = 10
 
 
-<<<<<<< HEAD
-=======
-@pytest.mark.skipif(
-    sys.platform == "win32", reason="conda in runtime_env unsupported on Windows."
-)
 @pytest.mark.skipif(
     sys.version_info >= (3, 10, 0),
     reason=("Currently not passing on Python 3.10"),
 )
->>>>>>> 58255c79
 @pytest.mark.parametrize("runtime_env_class", [dict, RuntimeEnv])
 @pytest.mark.parametrize(
     "set_bad_runtime_env_cache_ttl_seconds",
