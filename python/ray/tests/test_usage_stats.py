import json
import os
import pathlib
import sys
import time
from dataclasses import asdict
from pathlib import Path
from unittest.mock import patch

import requests
import pytest
from jsonschema import validate
from http.server import BaseHTTPRequestHandler, HTTPServer

import ray
import ray._private.usage.usage_constants as usage_constants
import ray._private.usage.usage_lib as ray_usage_lib
from ray._private.test_utils import (
    format_web_url,
    run_string_as_driver,
    wait_for_condition,
    wait_until_server_available,
)
from ray._private.usage.usage_lib import ClusterConfigToReport, UsageStatsEnabledness
from ray.autoscaler._private.cli_logger import cli_logger
from ray.util.placement_group import (
    placement_group,
)
from ray._private.accelerators import NvidiaGPUAcceleratorManager

schema = {
    "$schema": "http://json-schema.org/draft-07/schema#",
    "type": "object",
    "properties": {
        "schema_version": {"type": "string"},
        "source": {"type": "string"},
        "session_id": {"type": "string"},
        "ray_version": {"type": "string"},
        "git_commit": {"type": "string"},
        "os": {"type": "string"},
        "python_version": {"type": "string"},
        "collect_timestamp_ms": {"type": "integer"},
        "session_start_timestamp_ms": {"type": "integer"},
        "cloud_provider": {"type": ["null", "string"]},
        "min_workers": {"type": ["null", "integer"]},
        "max_workers": {"type": ["null", "integer"]},
        "head_node_instance_type": {"type": ["null", "string"]},
        "libc_version": {"type": ["null", "string"]},
        "worker_node_instance_types": {
            "type": ["null", "array"],
            "items": {"type": "string"},
        },
        "total_num_cpus": {"type": ["null", "integer"]},
        "total_num_gpus": {"type": ["null", "integer"]},
        "total_memory_gb": {"type": ["null", "number"]},
        "total_object_store_memory_gb": {"type": ["null", "number"]},
        "library_usages": {
            "type": ["null", "array"],
            "items": {"type": "string"},
        },
        "hardware_usages": {
            "type": ["null", "array"],
            "items": {"type": "string"},
        },
        "total_success": {"type": "integer"},
        "total_failed": {"type": "integer"},
        "seq_number": {"type": "integer"},
        "extra_usage_tags": {"type": ["null", "object"]},
        "total_num_nodes": {"type": ["null", "integer"]},
        "total_num_running_jobs": {"type": ["null", "integer"]},
    },
    "additionalProperties": False,
}


def file_exists(temp_dir: Path):
    for path in temp_dir.iterdir():
        if usage_constants.USAGE_STATS_FILE in str(path):
            return True
    return False


def read_file(temp_dir: Path, column: str):
    usage_stats_file = temp_dir / usage_constants.USAGE_STATS_FILE
    with usage_stats_file.open() as f:
        result = json.load(f)
        return result[column]


def print_dashboard_log():
    session_dir = ray._private.worker.global_worker.node.address_info["session_dir"]
    session_path = Path(session_dir)
    log_dir_path = session_path / "logs"

    paths = list(log_dir_path.iterdir())

    contents = None
    for path in paths:
        if "dashboard.log" in str(path):
            with open(str(path), "r") as f:
                contents = f.readlines()
    from pprint import pprint

    pprint(contents)


@pytest.fixture
def gcs_storage_type():
    storage = "redis" if os.environ.get("RAY_REDIS_ADDRESS") else "memory"
    yield storage


@pytest.fixture
def reset_usage_stats():
    yield
    ray.experimental.internal_kv._internal_kv_reset()
    ray_usage_lib._recorded_library_usages.clear()
    ray_usage_lib._recorded_extra_usage_tags.clear()


@pytest.fixture
def reset_ray_version_commit():
    saved_ray_version = ray.__version__
    saved_ray_commit = ray.__commit__
    yield
    ray.__version__ = saved_ray_version
    ray.__commit__ = saved_ray_commit


@pytest.mark.parametrize("ray_client", [True, False])
def test_get_extra_usage_tags_to_report(
    monkeypatch, call_ray_start, reset_usage_stats, ray_client, gcs_storage_type
):
    if os.environ.get("RAY_MINIMAL") == "1" and ray_client:
        pytest.skip("Skipping due to we don't have ray client in minimal.")
    with monkeypatch.context() as m:
        # Test a normal case.
        m.setenv("RAY_USAGE_STATS_EXTRA_TAGS", "key=val;key2=val2")
        result = ray_usage_lib.get_extra_usage_tags_to_report(
            ray.experimental.internal_kv.internal_kv_get_gcs_client()
        )
        assert result["key"] == "val"
        assert result["key2"] == "val2"

        m.setenv("RAY_USAGE_STATS_EXTRA_TAGS", "key=val;key2=val2;")
        result = ray_usage_lib.get_extra_usage_tags_to_report(
            ray.experimental.internal_kv.internal_kv_get_gcs_client()
        )
        assert result["key"] == "val"
        assert result["key2"] == "val2"

        # Test that the env var is not given.
        m.delenv("RAY_USAGE_STATS_EXTRA_TAGS")
        result = ray_usage_lib.get_extra_usage_tags_to_report(
            ray.experimental.internal_kv.internal_kv_get_gcs_client()
        )
        assert result == {}

        # Test the parsing failure.
        m.setenv("RAY_USAGE_STATS_EXTRA_TAGS", "key=val,key2=val2")
        result = ray_usage_lib.get_extra_usage_tags_to_report(
            ray.experimental.internal_kv.internal_kv_get_gcs_client()
        )
        assert result == {}

        # Test differnt types of parsing failures.
        m.setenv("RAY_USAGE_STATS_EXTRA_TAGS", "key=v=al,key2=val2")
        result = ray_usage_lib.get_extra_usage_tags_to_report(
            ray.experimental.internal_kv.internal_kv_get_gcs_client()
        )
        assert result == {}

        address = call_ray_start
        ray.init(address=address)
        m.setenv("RAY_USAGE_STATS_EXTRA_TAGS", "key=val")
        driver = """
import ray
import ray._private.usage.usage_lib as ray_usage_lib

ray_usage_lib.record_extra_usage_tag(ray_usage_lib.TagKey._TEST1, "val1")
ray.init(address="{}")
ray_usage_lib.record_extra_usage_tag(ray_usage_lib.TagKey._TEST2, "val2")
""".format(
            "ray://127.0.0.1:10001" if ray_client else address
        )
        run_string_as_driver(driver)
        wait_for_condition(
            lambda: ray_usage_lib.get_extra_usage_tags_to_report(
                ray.experimental.internal_kv.internal_kv_get_gcs_client()
            )
            == {
                "key": "val",
                "_test1": "val1",
                "_test2": "val2",
                "actor_num_created": "0",
                "pg_num_created": "0",
                "num_actor_creation_tasks": "0",
                "num_actor_tasks": "0",
                "num_normal_tasks": "0",
                "num_drivers": "2",
                "gcs_storage": gcs_storage_type,
                "dashboard_used": "False",
            },
            timeout=10,
        )
        # Make sure the value is overwritten.
        ray_usage_lib.record_extra_usage_tag(ray_usage_lib.TagKey._TEST2, "val3")
        wait_for_condition(
            lambda: ray_usage_lib.get_extra_usage_tags_to_report(
                ray.experimental.internal_kv.internal_kv_get_gcs_client()
            )
            == {
                "key": "val",
                "_test1": "val1",
                "_test2": "val3",
                "actor_num_created": "0",
                "pg_num_created": "0",
                "num_actor_creation_tasks": "0",
                "num_actor_tasks": "0",
                "num_normal_tasks": "0",
                "num_drivers": "2",
                "gcs_storage": gcs_storage_type,
                "dashboard_used": "False",
            },
            timeout=10,
        )


@pytest.mark.skipif(
    sys.platform != "linux" and sys.platform != "linux2",
    reason="memory monitor only on linux currently",
)
def test_worker_crash_increment_stats():
    @ray.remote
    def crasher():
        exit(1)

    @ray.remote
    def oomer():
        mem = []
        while True:
            mem.append([0] * 1000000000)

    with ray.init() as ctx:
        with pytest.raises(ray.exceptions.WorkerCrashedError):
            ray.get(crasher.options(max_retries=1).remote())

        with pytest.raises(ray.exceptions.OutOfMemoryError):
            ray.get(oomer.options(max_retries=0).remote())

        gcs_client = ray._raylet.GcsClient(address=ctx.address_info["gcs_address"])
        wait_for_condition(
            lambda: "worker_crash_system_error"
            in ray_usage_lib.get_extra_usage_tags_to_report(gcs_client),
            timeout=4,
        )

        result = ray_usage_lib.get_extra_usage_tags_to_report(gcs_client)

        assert "worker_crash_system_error" in result
        assert result["worker_crash_system_error"] == "2"

        assert "worker_crash_oom" in result
        assert result["worker_crash_oom"] == "1"


def test_actor_stats(reset_usage_stats):
    @ray.remote
    class Actor:
        def foo(self):
            pass

    with ray.init(
        _system_config={"metrics_report_interval_ms": 1000},
    ) as ctx:
        gcs_client = ray._raylet.GcsClient(address=ctx.address_info["gcs_address"])

        actor = Actor.remote()
        wait_for_condition(
            lambda: ray_usage_lib.get_extra_usage_tags_to_report(gcs_client).get(
                "actor_num_created"
            )
            == "1"
            and ray_usage_lib.get_extra_usage_tags_to_report(gcs_client).get(
                "num_actor_creation_tasks"
            )
            == "1",
            timeout=10,
        )
        actor = Actor.remote()
        wait_for_condition(
            lambda: ray_usage_lib.get_extra_usage_tags_to_report(gcs_client).get(
                "actor_num_created"
            )
            == "2"
            and ray_usage_lib.get_extra_usage_tags_to_report(gcs_client).get(
                "num_actor_creation_tasks"
            )
            == "2"
            and ray_usage_lib.get_extra_usage_tags_to_report(gcs_client).get(
                "num_actor_tasks"
            )
            == "0",
            timeout=10,
        )

        ray.get(actor.foo.remote())
        wait_for_condition(
            lambda: ray_usage_lib.get_extra_usage_tags_to_report(gcs_client).get(
                "actor_num_created"
            )
            == "2"
            and ray_usage_lib.get_extra_usage_tags_to_report(gcs_client).get(
                "num_actor_creation_tasks"
            )
            == "2"
            and ray_usage_lib.get_extra_usage_tags_to_report(gcs_client).get(
                "num_actor_tasks"
            )
            == "1",
            timeout=10,
        )
        del actor


def test_pg_stats(reset_usage_stats):
    with ray.init(
        num_cpus=3,
        _system_config={"metrics_report_interval_ms": 1000},
    ) as ctx:
        gcs_client = ray._raylet.GcsClient(address=ctx.address_info["gcs_address"])

        pg = placement_group([{"CPU": 1}], strategy="STRICT_PACK")
        ray.get(pg.ready())
        wait_for_condition(
            lambda: ray_usage_lib.get_extra_usage_tags_to_report(gcs_client).get(
                "pg_num_created"
            )
            == "1",
            timeout=5,
        )
        pg1 = placement_group([{"CPU": 1}], strategy="STRICT_PACK")
        ray.get(pg1.ready())
        wait_for_condition(
            lambda: ray_usage_lib.get_extra_usage_tags_to_report(gcs_client).get(
                "pg_num_created"
            )
            == "2",
            timeout=5,
        )


def test_task_stats(reset_usage_stats):
    @ray.remote
    def foo():
        pass

    with ray.init(
        _system_config={"metrics_report_interval_ms": 1000},
    ) as ctx:
        gcs_client = ray._raylet.GcsClient(address=ctx.address_info["gcs_address"])

        wait_for_condition(
            lambda: ray_usage_lib.get_extra_usage_tags_to_report(gcs_client).get(
                "num_normal_tasks"
            )
            == "0"
            and ray_usage_lib.get_extra_usage_tags_to_report(gcs_client).get(
                "num_drivers"
            )
            == "1",
            timeout=10,
        )
        ray.get(foo.remote())
        wait_for_condition(
            lambda: ray_usage_lib.get_extra_usage_tags_to_report(gcs_client).get(
                "num_normal_tasks"
            )
            == "1",
            timeout=10,
        )
        ray.get(foo.remote())
        wait_for_condition(
            lambda: ray_usage_lib.get_extra_usage_tags_to_report(gcs_client).get(
                "num_normal_tasks"
            )
            == "2"
            and ray_usage_lib.get_extra_usage_tags_to_report(gcs_client).get(
                "num_drivers"
            )
            == "1",
            timeout=10,
        )


def test_usage_stats_enabledness(monkeypatch, tmp_path, reset_usage_stats):
    with monkeypatch.context() as m:
        m.setenv("RAY_USAGE_STATS_ENABLED", "1")
        assert (
            ray_usage_lib._usage_stats_enabledness()
            is UsageStatsEnabledness.ENABLED_EXPLICITLY
        )

    with monkeypatch.context() as m:
        m.setenv("RAY_USAGE_STATS_ENABLED", "0")
        assert (
            ray_usage_lib._usage_stats_enabledness()
            is UsageStatsEnabledness.DISABLED_EXPLICITLY
        )

    with monkeypatch.context() as m:
        m.setenv("RAY_USAGE_STATS_ENABLED", "xxx")
        with pytest.raises(ValueError):
            ray_usage_lib._usage_stats_enabledness()

    with monkeypatch.context() as m:
        m.delenv("RAY_USAGE_STATS_ENABLED", raising=False)
        tmp_usage_stats_config_path = tmp_path / "config.json"
        monkeypatch.setenv(
            "RAY_USAGE_STATS_CONFIG_PATH", str(tmp_usage_stats_config_path)
        )
        tmp_usage_stats_config_path.write_text('{"usage_stats": true}')
        assert (
            ray_usage_lib._usage_stats_enabledness()
            is UsageStatsEnabledness.ENABLED_EXPLICITLY
        )
        tmp_usage_stats_config_path.write_text('{"usage_stats": false}')
        assert (
            ray_usage_lib._usage_stats_enabledness()
            is UsageStatsEnabledness.DISABLED_EXPLICITLY
        )
        tmp_usage_stats_config_path.write_text('{"usage_stats": "xxx"}')
        with pytest.raises(ValueError):
            ray_usage_lib._usage_stats_enabledness()
        tmp_usage_stats_config_path.write_text("")
        assert (
            ray_usage_lib._usage_stats_enabledness()
            is UsageStatsEnabledness.ENABLED_BY_DEFAULT
        )
        tmp_usage_stats_config_path.unlink()
        assert (
            ray_usage_lib._usage_stats_enabledness()
            is UsageStatsEnabledness.ENABLED_BY_DEFAULT
        )


def test_set_usage_stats_enabled_via_config(monkeypatch, tmp_path, reset_usage_stats):
    tmp_usage_stats_config_path = tmp_path / "config1.json"
    monkeypatch.setenv("RAY_USAGE_STATS_CONFIG_PATH", str(tmp_usage_stats_config_path))
    ray_usage_lib.set_usage_stats_enabled_via_config(True)
    assert '{"usage_stats": true}' == tmp_usage_stats_config_path.read_text()
    ray_usage_lib.set_usage_stats_enabled_via_config(False)
    assert '{"usage_stats": false}' == tmp_usage_stats_config_path.read_text()
    tmp_usage_stats_config_path.write_text('"xxx"')
    ray_usage_lib.set_usage_stats_enabled_via_config(True)
    assert '{"usage_stats": true}' == tmp_usage_stats_config_path.read_text()
    tmp_usage_stats_config_path.unlink()
    os.makedirs(os.path.dirname(tmp_usage_stats_config_path / "xxx.txt"), exist_ok=True)
    with pytest.raises(Exception, match="Failed to enable usage stats.*"):
        ray_usage_lib.set_usage_stats_enabled_via_config(True)


@pytest.fixture
def clear_loggers():
    """Remove handlers from all loggers"""
    yield
    import logging

    loggers = [logging.getLogger()] + list(logging.Logger.manager.loggerDict.values())
    for logger in loggers:
        handlers = getattr(logger, "handlers", [])
        for handler in handlers:
            logger.removeHandler(handler)


# NOTE: We are clearing loggers because otherwise, the next test's
# logger will access the capsys buffer that's already closed when this
# test is terminated. It seems like loggers are shared across drivers
# although we call ray.shutdown().
def test_usage_stats_prompt(
    monkeypatch,
    capsys,
    tmp_path,
    reset_usage_stats,
    shutdown_only,
    clear_loggers,
    reset_ray_version_commit,
):
    """
    Test usage stats prompt is shown in the proper cases.
    """
    with monkeypatch.context() as m:
        m.setenv("RAY_USAGE_STATS_ENABLED", "1")
        m.setenv("RAY_USAGE_STATS_PROMPT_ENABLED", "0")
        ray_usage_lib.show_usage_stats_prompt(cli=True)
        captured = capsys.readouterr()
        assert usage_constants.USAGE_STATS_ENABLED_FOR_CLI_MESSAGE not in captured.out
        assert usage_constants.USAGE_STATS_ENABLED_FOR_CLI_MESSAGE not in captured.err

    with monkeypatch.context() as m:
        m.setenv("RAY_USAGE_STATS_ENABLED", "1")
        m.setenv("RAY_USAGE_STATS_PROMPT_ENABLED", "0")
        ray_usage_lib.show_usage_stats_prompt(cli=False)
        captured = capsys.readouterr()
        assert (
            usage_constants.USAGE_STATS_ENABLED_FOR_RAY_INIT_MESSAGE not in captured.out
        )
        assert (
            usage_constants.USAGE_STATS_ENABLED_FOR_RAY_INIT_MESSAGE not in captured.err
        )

    with monkeypatch.context() as m:
        m.setenv("RAY_USAGE_STATS_ENABLED", "0")
        ray_usage_lib.show_usage_stats_prompt(cli=True)
        captured = capsys.readouterr()
        assert usage_constants.USAGE_STATS_DISABLED_MESSAGE in captured.out

    with monkeypatch.context() as m:
        m.delenv("RAY_USAGE_STATS_ENABLED", raising=False)
        tmp_usage_stats_config_path = tmp_path / "config1.json"
        m.setenv("RAY_USAGE_STATS_CONFIG_PATH", str(tmp_usage_stats_config_path))
        # Usage stats collection is enabled by default.
        ray_usage_lib.show_usage_stats_prompt(cli=True)
        captured = capsys.readouterr()
        assert (
            usage_constants.USAGE_STATS_ENABLED_BY_DEFAULT_FOR_CLI_MESSAGE
            in captured.out
        )

    with monkeypatch.context() as m:
        # Win impl relies on kbhit() instead of select()
        # so the pipe trick won't work.
        if sys.platform != "win32":
            m.delenv("RAY_USAGE_STATS_ENABLED", raising=False)
            saved_interactive = cli_logger.interactive
            saved_stdin = sys.stdin
            tmp_usage_stats_config_path = tmp_path / "config2.json"
            m.setenv("RAY_USAGE_STATS_CONFIG_PATH", str(tmp_usage_stats_config_path))
            cli_logger.interactive = True
            (r_pipe, w_pipe) = os.pipe()
            sys.stdin = open(r_pipe)
            os.write(w_pipe, b"y\n")
            ray_usage_lib.show_usage_stats_prompt(cli=True)
            captured = capsys.readouterr()
            assert usage_constants.USAGE_STATS_CONFIRMATION_MESSAGE in captured.out
            assert usage_constants.USAGE_STATS_ENABLED_FOR_CLI_MESSAGE in captured.out
            cli_logger.interactive = saved_interactive
            sys.stdin = saved_stdin

    with monkeypatch.context() as m:
        if sys.platform != "win32":
            m.delenv("RAY_USAGE_STATS_ENABLED", raising=False)
            saved_interactive = cli_logger.interactive
            saved_stdin = sys.stdin
            tmp_usage_stats_config_path = tmp_path / "config3.json"
            m.setenv("RAY_USAGE_STATS_CONFIG_PATH", str(tmp_usage_stats_config_path))
            cli_logger.interactive = True
            (r_pipe, w_pipe) = os.pipe()
            sys.stdin = open(r_pipe)
            os.write(w_pipe, b"n\n")
            ray_usage_lib.show_usage_stats_prompt(cli=True)
            captured = capsys.readouterr()
            assert usage_constants.USAGE_STATS_CONFIRMATION_MESSAGE in captured.out
            assert usage_constants.USAGE_STATS_DISABLED_MESSAGE in captured.out
            cli_logger.interactive = saved_interactive
            sys.stdin = saved_stdin

    with monkeypatch.context() as m:
        m.delenv("RAY_USAGE_STATS_ENABLED", raising=False)
        saved_interactive = cli_logger.interactive
        saved_stdin = sys.stdin
        tmp_usage_stats_config_path = tmp_path / "config4.json"
        m.setenv("RAY_USAGE_STATS_CONFIG_PATH", str(tmp_usage_stats_config_path))
        cli_logger.interactive = True
        (r_pipe, w_pipe) = os.pipe()
        sys.stdin = open(r_pipe)
        ray_usage_lib.show_usage_stats_prompt(cli=True)
        captured = capsys.readouterr()
        assert usage_constants.USAGE_STATS_CONFIRMATION_MESSAGE in captured.out
        assert usage_constants.USAGE_STATS_ENABLED_FOR_CLI_MESSAGE in captured.out
        cli_logger.interactive = saved_interactive
        sys.stdin = saved_stdin

    with monkeypatch.context() as m:
        # Usage stats is not enabled for ray.init() unless it's nightly wheel.
        m.delenv("RAY_USAGE_STATS_ENABLED", raising=False)
        tmp_usage_stats_config_path = tmp_path / "config5.json"
        m.setenv("RAY_USAGE_STATS_CONFIG_PATH", str(tmp_usage_stats_config_path))
        ray.__version__ = "2.0.0"
        ray.__commit__ = "xyzf"
        ray.init()
        ray.shutdown()
        captured = capsys.readouterr()
        assert (
            usage_constants.USAGE_STATS_ENABLED_BY_DEFAULT_FOR_RAY_INIT_MESSAGE
            not in captured.out
        )
        assert (
            usage_constants.USAGE_STATS_ENABLED_FOR_RAY_INIT_MESSAGE not in captured.out
        )

    with monkeypatch.context() as m:
        # Usage stats is enabled for ray.init() for nightly wheel.
        m.delenv("RAY_USAGE_STATS_ENABLED", raising=False)
        tmp_usage_stats_config_path = tmp_path / "config6.json"
        m.setenv("RAY_USAGE_STATS_CONFIG_PATH", str(tmp_usage_stats_config_path))
        ray.__version__ = "2.0.0.dev0"
        ray.__commit__ = "xyzf"
        ray.init()
        ray.shutdown()
        captured = capsys.readouterr()
        assert (
            usage_constants.USAGE_STATS_ENABLED_BY_DEFAULT_FOR_RAY_INIT_MESSAGE
            in captured.out
        )

    with monkeypatch.context() as m:
        m.setenv("RAY_USAGE_STATS_ENABLED", "0")
        ray.__version__ = "2.0.0.dev0"
        ray.__commit__ = "xyzf"
        ray.init()
        ray.shutdown()
        captured = capsys.readouterr()
        assert usage_constants.USAGE_STATS_DISABLED_MESSAGE in captured.out

    with monkeypatch.context() as m:
        m.setenv("RAY_USAGE_STATS_ENABLED", "1")
        ray.__version__ = "2.0.0.dev0"
        ray.__commit__ = "xyzf"
        ray.init()
        ray.shutdown()
        captured = capsys.readouterr()
        assert usage_constants.USAGE_STATS_ENABLED_FOR_RAY_INIT_MESSAGE in captured.out


def test_is_nightly_wheel(reset_ray_version_commit):
    ray.__version__ = "2.0.0"
    ray.__commit__ = "xyz"
    assert not ray_usage_lib.is_nightly_wheel()

    ray.__version__ = "2.0.0dev0"
    ray.__commit__ = "{{RAY_COMMIT_SHA}}"
    assert not ray_usage_lib.is_nightly_wheel()

    ray.__version__ = "2.0.0dev0"
    ray.__commit__ = "xyz"
    assert ray_usage_lib.is_nightly_wheel()


def test_usage_lib_cluster_metadata_generation(
    monkeypatch, ray_start_cluster, reset_usage_stats
):
    with monkeypatch.context() as m:
        m.setenv("RAY_USAGE_STATS_ENABLED", "1")
        m.setenv("RAY_USAGE_STATS_REPORT_URL", "http://127.0.0.1:8000")
        cluster = ray_start_cluster
        cluster.add_node(num_cpus=0)
        ray.init(address=cluster.address)
        """
        Test metadata stored is equivalent to `_generate_cluster_metadata`.
        """
        meta = ray_usage_lib._generate_cluster_metadata()
        cluster_metadata = ray_usage_lib.get_cluster_metadata(
            ray.experimental.internal_kv.internal_kv_get_gcs_client()
        )
        # Remove fields that are dynamically changed.
        assert meta.pop("session_id")
        assert meta.pop("session_start_timestamp_ms")
        assert cluster_metadata.pop("session_id")
        assert cluster_metadata.pop("session_start_timestamp_ms")
        assert meta == cluster_metadata

        """
        Make sure put & get works properly.
        """
        cluster_metadata = ray_usage_lib.put_cluster_metadata(
            ray.experimental.internal_kv.internal_kv_get_gcs_client()
        )
        assert cluster_metadata == ray_usage_lib.get_cluster_metadata(
            ray.experimental.internal_kv.internal_kv_get_gcs_client()
        )


@pytest.mark.skipif(
    os.environ.get("RAY_MINIMAL") == "1",
    reason="This test is not supposed to work for minimal installation.",
)
def test_usage_stats_enabled_endpoint(
    monkeypatch, ray_start_cluster, reset_usage_stats
):
    import requests

    with monkeypatch.context() as m:
        m.setenv("RAY_USAGE_STATS_ENABLED", "0")
        m.setenv("RAY_USAGE_STATS_PROMPT_ENABLED", "0")
        cluster = ray_start_cluster
        cluster.add_node(num_cpus=0)
        context = ray.init(address=cluster.address)
        webui_url = context["webui_url"]
        assert wait_until_server_available(webui_url)
        webui_url = format_web_url(webui_url)
        response = requests.get(f"{webui_url}/usage_stats_enabled")
        assert response.status_code == 200
        assert response.json()["result"] is True
        assert response.json()["data"]["usageStatsEnabled"] is False
        assert response.json()["data"]["usageStatsPromptEnabled"] is False


def test_hardware_usages(shutdown_only, reset_usage_stats):
    with patch.object(
        NvidiaGPUAcceleratorManager,
        "get_current_node_accelerator_type",
        return_value="TestAccelerator",
    ), patch.object(
        ray._private.utils, "get_current_node_cpu_model_name", return_value="TestCPU"
    ):
        ray.init(num_gpus=4)
        assert set(
            ray_usage_lib.get_hardware_usages_to_report(
                ray.experimental.internal_kv.internal_kv_get_gcs_client()
            )
        ) == {"TestAccelerator", "TestCPU"}


@pytest.mark.skipif(
    os.environ.get("RAY_MINIMAL") == "1",
    reason="This test is not supposed to work for minimal installation "
    "since we import serve.",
)
@pytest.mark.parametrize("ray_client", [True, False])
def test_library_usages(call_ray_start, reset_usage_stats, ray_client):
    from ray.job_submission import JobSubmissionClient

    address = call_ray_start
    ray.init(address=address)

    driver = """
import ray
import ray._private.usage.usage_lib as ray_usage_lib

ray_usage_lib.record_library_usage("pre_init")
ray.init(address="{}")

ray_usage_lib.record_library_usage("post_init")
ray.workflow.init()
ray.data.range(10)
from ray import serve

serve.start()
serve.shutdown()

class Actor:
    def get_actor_metadata(self):
        return "metadata"

from ray.util.actor_group import ActorGroup
actor_group = ActorGroup(Actor)

actor_pool = ray.util.actor_pool.ActorPool([])

from ray.util.multiprocessing import Pool
pool = Pool()

from ray.util.queue import Queue
queue = Queue()

import joblib
from ray.util.joblib import register_ray
register_ray()
with joblib.parallel_backend("ray"):
    pass
""".format(
        "ray://127.0.0.1:10001" if ray_client else address
    )
    run_string_as_driver(driver)

    if sys.platform != "win32":
        job_submission_client = JobSubmissionClient("http://127.0.0.1:8265")
        job_id = job_submission_client.submit_job(entrypoint="ls")
        wait_for_condition(
            lambda: job_submission_client.get_job_status(job_id)
            == ray.job_submission.JobStatus.SUCCEEDED
        )

    library_usages = ray_usage_lib.get_library_usages_to_report(
        ray.experimental.internal_kv.internal_kv_get_gcs_client()
    )
    expected = {
        "pre_init",
        "post_init",
        "dataset",
        "workflow",
        "serve",
        "util.ActorGroup",
        "util.ActorPool",
        "util.multiprocessing.Pool",
        "util.Queue",
        "util.joblib",
    }
    if sys.platform != "win32":
        expected.add("job_submission")
    if ray_client:
        expected.add("client")
    assert set(library_usages) == expected


def test_usage_lib_cluster_metadata_generation_usage_disabled(
    monkeypatch, shutdown_only, reset_usage_stats
):
    """
    Make sure only version information is generated when usage stats are not enabled.
    """
    with monkeypatch.context() as m:
        m.setenv("RAY_USAGE_STATS_ENABLED", "0")
        meta = ray_usage_lib._generate_cluster_metadata()
        assert "ray_version" in meta
        assert "python_version" in meta
        assert len(meta) == 2


def test_usage_lib_get_total_num_running_jobs_to_report(
    ray_start_cluster, reset_usage_stats
):
    cluster = ray_start_cluster
    cluster.add_node(num_cpus=1)
    gcs_client = ray._raylet.GcsClient(address=cluster.gcs_address)
    assert ray_usage_lib.get_total_num_running_jobs_to_report(gcs_client) == 0

    ray.init(address=cluster.address)
    assert ray_usage_lib.get_total_num_running_jobs_to_report(gcs_client) == 1
    ray.shutdown()

    ray.init(address=cluster.address)
    # Make sure the previously finished job is not counted.
    assert ray_usage_lib.get_total_num_running_jobs_to_report(gcs_client) == 1
    ray.shutdown()


def test_usage_lib_get_total_num_nodes_to_report(ray_start_cluster, reset_usage_stats):
    cluster = ray_start_cluster
    cluster.add_node(num_cpus=1)
    ray.init(address=cluster.address)
    worker_node = cluster.add_node(num_cpus=2)
    assert (
        ray_usage_lib.get_total_num_nodes_to_report(
            ray.experimental.internal_kv.internal_kv_get_gcs_client()
        )
        == 2
    )
    cluster.remove_node(worker_node)
    # Make sure only alive nodes are counted
    assert (
        ray_usage_lib.get_total_num_nodes_to_report(
            ray.experimental.internal_kv.internal_kv_get_gcs_client()
        )
        == 1
    )


@pytest.mark.parametrize("enable_v2", [True, False])
def test_usage_lib_get_cluster_status_to_report(
    enable_v2, shutdown_only, reset_usage_stats
):
    ray.init(
        num_cpus=3,
        num_gpus=1,
        object_store_memory=2**30,
        _system_config={"enable_autoscaler_v2": enable_v2},
    )
    # Wait for monitor.py to update cluster status
    wait_for_condition(
        lambda: ray_usage_lib.get_cluster_status_to_report(
            ray.experimental.internal_kv.internal_kv_get_gcs_client()
        ).total_num_cpus
        == 3,
        timeout=10,
    )
    cluster_status_to_report = ray_usage_lib.get_cluster_status_to_report(
        ray.experimental.internal_kv.internal_kv_get_gcs_client()
    )
    assert cluster_status_to_report.total_num_cpus == 3
    assert cluster_status_to_report.total_num_gpus == 1
    assert cluster_status_to_report.total_memory_gb > 0
    assert cluster_status_to_report.total_object_store_memory_gb == 1.0


def test_usage_lib_get_cluster_config_to_report(
    monkeypatch, tmp_path, reset_usage_stats
):
    cluster_config_file_path = tmp_path / "ray_bootstrap_config.yaml"
    """ Test minimal cluster config"""
    cluster_config_file_path.write_text(
        """
cluster_name: minimal
max_worker_nodes: 1
provider:
    type: aws
    region: us-west-2
    availability_zone: us-west-2a
"""
    )
    cluster_config_to_report = ray_usage_lib.get_cluster_config_to_report(
        cluster_config_file_path
    )
    assert cluster_config_to_report.cloud_provider == "aws"
    assert cluster_config_to_report.min_worker_nodes is None
    assert cluster_config_to_report.max_worker_nodes == 1
    assert cluster_config_to_report.head_node_instance_type is None
    assert cluster_config_to_report.worker_node_instance_types is None

    cluster_config_file_path.write_text(
        """
cluster_name: full
min_worker_nodes: 1
provider:
    type: gcp
head_node_type: head_node
available_node_types:
    head_node:
        node_config:
            InstanceType: m5.large
        min_worker_nodes: 0
        max_worker_nodes: 0
    aws_worker_node:
        node_config:
            InstanceType: m3.large
        min_worker_nodes: 0
        max_worker_nodes: 0
    azure_worker_node:
        node_config:
            azure_arm_parameters:
                vmSize: Standard_D2s_v3
    gcp_worker_node:
        node_config:
            machineType: n1-standard-2
"""
    )
    cluster_config_to_report = ray_usage_lib.get_cluster_config_to_report(
        cluster_config_file_path
    )
    assert cluster_config_to_report.cloud_provider == "gcp"
    assert cluster_config_to_report.min_worker_nodes == 1
    assert cluster_config_to_report.max_worker_nodes is None
    assert cluster_config_to_report.head_node_instance_type == "m5.large"
    assert set(cluster_config_to_report.worker_node_instance_types) == {
        "m3.large",
        "Standard_D2s_v3",
        "n1-standard-2",
    }

    cluster_config_file_path.write_text(
        """
cluster_name: full
head_node_type: head_node
available_node_types:
    worker_node_1:
        node_config:
            ImageId: xyz
    worker_node_2:
        resources: {}
    worker_node_3:
        node_config:
            InstanceType: m5.large
"""
    )
    cluster_config_to_report = ray_usage_lib.get_cluster_config_to_report(
        cluster_config_file_path
    )
    assert cluster_config_to_report.cloud_provider is None
    assert cluster_config_to_report.min_worker_nodes is None
    assert cluster_config_to_report.max_worker_nodes is None
    assert cluster_config_to_report.head_node_instance_type is None
    assert cluster_config_to_report.worker_node_instance_types == ["m5.large"]

    cluster_config_file_path.write_text("[invalid")
    cluster_config_to_report = ray_usage_lib.get_cluster_config_to_report(
        cluster_config_file_path
    )
    assert cluster_config_to_report == ClusterConfigToReport()

    cluster_config_to_report = ray_usage_lib.get_cluster_config_to_report(
        tmp_path / "does_not_exist.yaml"
    )
    assert cluster_config_to_report == ClusterConfigToReport()

    monkeypatch.setenv("KUBERNETES_SERVICE_HOST", "localhost")
    cluster_config_to_report = ray_usage_lib.get_cluster_config_to_report(
        tmp_path / "does_not_exist.yaml"
    )
    assert cluster_config_to_report.cloud_provider == "kubernetes"
    assert cluster_config_to_report.min_worker_nodes is None
    assert cluster_config_to_report.max_worker_nodes is None
    assert cluster_config_to_report.head_node_instance_type is None
    assert cluster_config_to_report.worker_node_instance_types is None

    monkeypatch.setenv("RAY_USAGE_STATS_KUBERAY_IN_USE", "1")
    cluster_config_to_report = ray_usage_lib.get_cluster_config_to_report(
        tmp_path / "does_not_exist.yaml"
    )
    assert cluster_config_to_report.cloud_provider == "kuberay"


# TODO(https://github.com/ray-project/ray/issues/33486)
@pytest.mark.skipif(
    sys.version_info >= (3, 11, 0),
    reason=("Currently not passing for Python 3.11"),
)
def test_usage_lib_report_data(
    monkeypatch, ray_start_cluster, tmp_path, reset_usage_stats
):
    with monkeypatch.context() as m:
        m.setenv("RAY_USAGE_STATS_ENABLED", "1")
        m.setenv("RAY_USAGE_STATS_REPORT_URL", "http://127.0.0.1:8000")
        cluster = ray_start_cluster
        cluster.add_node(num_cpus=0)
        ray.init(address=cluster.address)
        """
        Make sure the generated data is following the schema.
        """
        cluster_config_file_path = tmp_path / "ray_bootstrap_config.yaml"
        cluster_config_file_path.write_text(
            """
cluster_name: minimal
max_worker_nodes: 1
provider:
    type: aws
    region: us-west-2
    availability_zone: us-west-2a
"""
        )
        cluster_config_to_report = ray_usage_lib.get_cluster_config_to_report(
            cluster_config_file_path
        )
        d = ray_usage_lib.generate_report_data(
            cluster_config_to_report,
            2,
            2,
            2,
            ray.worker.global_worker.gcs_client.address,
        )
        validate(instance=asdict(d), schema=schema)

        """
        Make sure writing to a file works as expected
        """
        client = ray_usage_lib.UsageReportClient()
        temp_dir = Path(tmp_path)
        client.write_usage_data(d, temp_dir)

        wait_for_condition(lambda: file_exists(temp_dir))

        """
        Make sure report usage data works as expected
        """

        class UsageStatsServer(BaseHTTPRequestHandler):
            expected_data = None

            def do_POST(self):
                content_length = int(self.headers["Content-Length"])
                post_data = self.rfile.read(content_length)
                if json.loads(post_data) == self.expected_data:
                    self.send_response(200)
                else:
                    self.send_response(400)
                self.send_header("Content-type", "text/html")
                self.end_headers()

        @ray.remote(num_cpus=0)
        def run_usage_stats_server(expected_data):
            UsageStatsServer.expected_data = expected_data
            server = HTTPServer(("127.0.0.1", 8000), UsageStatsServer)
            server.serve_forever()

        run_usage_stats_server.remote(asdict(d))

        # Query our endpoint over HTTP.
        wait_for_condition(
            lambda: client.report_usage_data("http://127.0.0.1:8000", d), timeout=30
        )


# TODO(https://github.com/ray-project/ray/issues/33486)
@pytest.mark.skipif(
    sys.version_info >= (3, 11, 0),
    reason=("Currently not passing for Python 3.11"),
)
@pytest.mark.parametrize("legacy_worker_param", [True, False])
def test_usage_report_e2e(
    monkeypatch,
    ray_start_cluster,
    tmp_path,
    reset_usage_stats,
    gcs_storage_type,
    legacy_worker_param,
):
    """
    Test usage report works end-to-end with environment variables.
    """
    cluster_config_file_path = tmp_path / "ray_bootstrap_config.yaml"
    if legacy_worker_param:
        worker_setting = "max_workers: 1"
    else:
        worker_setting = "max_worker_nodes: 1"

    cluster_config = f"""
cluster_name: minimal
{worker_setting}
provider:
    type: aws
    region: us-west-2
    availability_zone: us-west-2a
"""
<<<<<<< HEAD
    cluster_config_file_path.write_text(cluster_config)
    with monkeypatch.context() as m:
=======
    )
    with patch.object(
        ray._private.utils, "get_current_node_cpu_model_name", return_value="TestCPU"
    ), monkeypatch.context() as m:
>>>>>>> c187edcb
        m.setenv("HOME", str(tmp_path))
        m.setenv("RAY_USAGE_STATS_ENABLED", "1")
        m.setenv("RAY_USAGE_STATS_REPORT_URL", "http://127.0.0.1:8000")
        m.setenv("RAY_USAGE_STATS_REPORT_INTERVAL_S", "1")
        m.setenv("RAY_USAGE_STATS_EXTRA_TAGS", "extra_k1=extra_v1")
        cluster = ray_start_cluster
        cluster.add_node(num_cpus=3)
        if os.environ.get("RAY_MINIMAL") != "1":
            from ray import train  # noqa: F401
            from ray.rllib.algorithms.ppo import PPO  # noqa: F401

        ray_usage_lib.record_extra_usage_tag(ray_usage_lib.TagKey._TEST1, "extra_v2")

        ray.init(address=cluster.address)

        ray_usage_lib.record_extra_usage_tag(ray_usage_lib.TagKey._TEST2, "extra_v3")

        if os.environ.get("RAY_MINIMAL") != "1":
            from ray import tune  # noqa: F401

            def objective(*args):
                pass

            tuner = tune.Tuner(objective)
            tuner.fit()

        @ray.remote(num_cpus=0)
        class StatusReporter:
            def __init__(self):
                self.reported = 0
                self.payload = None

            def report_payload(self, payload):
                self.payload = payload

            def reported(self):
                self.reported += 1

            def get(self):
                return self.reported

            def get_payload(self):
                return self.payload

        reporter = StatusReporter.remote()

        class UsageStatsServer(BaseHTTPRequestHandler):
            reporter = None

            def do_POST(self):
                content_length = int(self.headers["Content-Length"])
                post_data = self.rfile.read(content_length)
                self.reporter.reported.remote()
                self.reporter.report_payload.remote(json.loads(post_data))
                self.send_response(200)
                self.send_header("Content-type", "text/html")
                self.end_headers()

        @ray.remote(num_cpus=0)
        def run_usage_stats_server(reporter):
            UsageStatsServer.reporter = reporter
            server = HTTPServer(("127.0.0.1", 8000), UsageStatsServer)
            server.serve_forever()

        run_usage_stats_server.remote(reporter)

        """
        Verify the usage stats are reported to the server.
        """
        print("Verifying usage stats report.")
        # Since the interval is 1 second, there must have been
        # more than 5 requests sent within 30 seconds.
        try:
            wait_for_condition(lambda: ray.get(reporter.get.remote()) > 5, timeout=30)
        except Exception:
            print_dashboard_log()
            raise
        payload = ray.get(reporter.get_payload.remote())
        ray_version, python_version = ray._private.utils.compute_version_info()
        assert payload["ray_version"] == ray_version
        assert payload["python_version"] == python_version
        assert payload["schema_version"] == "0.1"
        assert payload["os"] == sys.platform
        if sys.platform != "linux":
            payload["libc_version"] is None
        else:
            import platform

            assert (
                payload["libc_version"]
                == f"{platform.libc_ver()[0]}:{platform.libc_ver()[1]}"
            )

        assert payload["source"] == "OSS"
        assert payload["cloud_provider"] == "aws"
        assert payload["min_workers"] is None
        assert payload["max_workers"] == 1
        assert payload["head_node_instance_type"] is None
        assert payload["worker_node_instance_types"] is None
        assert payload["total_num_cpus"] == 3
        assert payload["total_num_gpus"] is None
        assert payload["total_memory_gb"] > 0
        assert payload["total_object_store_memory_gb"] > 0
        assert int(payload["extra_usage_tags"]["actor_num_created"]) >= 0
        assert int(payload["extra_usage_tags"]["pg_num_created"]) >= 0
        assert int(payload["extra_usage_tags"]["num_actor_creation_tasks"]) >= 0
        assert int(payload["extra_usage_tags"]["num_actor_tasks"]) >= 0
        assert int(payload["extra_usage_tags"]["num_normal_tasks"]) >= 0
        assert int(payload["extra_usage_tags"]["num_drivers"]) >= 0
        payload["extra_usage_tags"]["actor_num_created"] = "0"
        payload["extra_usage_tags"]["pg_num_created"] = "0"
        payload["extra_usage_tags"]["num_actor_creation_tasks"] = "0"
        payload["extra_usage_tags"]["num_actor_tasks"] = "0"
        payload["extra_usage_tags"]["num_normal_tasks"] = "0"
        payload["extra_usage_tags"]["num_drivers"] = "0"
        expected_payload = {
            "extra_k1": "extra_v1",
            "_test1": "extra_v2",
            "_test2": "extra_v3",
            "dashboard_metrics_grafana_enabled": "False",
            "dashboard_metrics_prometheus_enabled": "False",
            "actor_num_created": "0",
            "pg_num_created": "0",
            "num_actor_creation_tasks": "0",
            "num_actor_tasks": "0",
            "num_normal_tasks": "0",
            "num_drivers": "0",
            "gcs_storage": gcs_storage_type,
            "dashboard_used": "False",
        }
        if os.environ.get("RAY_MINIMAL") != "1":
            expected_payload["tune_scheduler"] = "FIFOScheduler"
            expected_payload["tune_searcher"] = "BasicVariantGenerator"
            expected_payload["air_entrypoint"] = "Tuner.fit"
            expected_payload["air_storage_configuration"] = "local"
        assert payload["extra_usage_tags"] == expected_payload
        assert payload["total_num_nodes"] == 1
        assert payload["total_num_running_jobs"] == 1
        if os.environ.get("RAY_MINIMAL") == "1":
            assert set(payload["library_usages"]) == set()
        else:
            assert set(payload["library_usages"]) == {"rllib", "train", "tune"}
        assert payload["hardware_usages"] == ["TestCPU"]
        validate(instance=payload, schema=schema)
        """
        Verify the usage_stats.json is updated.
        """
        print("Verifying usage stats write.")
        global_node = ray._private.worker._global_node
        temp_dir = pathlib.Path(global_node.get_session_dir_path())

        wait_for_condition(lambda: file_exists(temp_dir), timeout=30)

        timestamp_old = read_file(temp_dir, "usage_stats")["collect_timestamp_ms"]
        success_old = read_file(temp_dir, "usage_stats")["total_success"]
        # Test if the timestampe has been updated.
        wait_for_condition(
            lambda: timestamp_old
            < read_file(temp_dir, "usage_stats")["collect_timestamp_ms"]
        )
        wait_for_condition(
            lambda: success_old < read_file(temp_dir, "usage_stats")["total_success"]
        )
        assert read_file(temp_dir, "success")


def test_first_usage_report_delayed(monkeypatch, ray_start_cluster, reset_usage_stats):
    with monkeypatch.context() as m:
        m.setenv("RAY_USAGE_STATS_ENABLED", "1")
        m.setenv("RAY_USAGE_STATS_REPORT_URL", "http://127.0.0.1:8000")
        m.setenv("RAY_USAGE_STATS_REPORT_INTERVAL_S", "10")
        cluster = ray_start_cluster
        cluster.add_node(num_cpus=0)
        ray.init(address=cluster.address)

        # The first report should be delayed for 10s.
        time.sleep(5)
        session_dir = ray._private.worker.global_worker.node.address_info["session_dir"]
        session_path = Path(session_dir)
        assert not (session_path / usage_constants.USAGE_STATS_FILE).exists()

        time.sleep(10)
        assert (session_path / usage_constants.USAGE_STATS_FILE).exists()


def test_usage_report_disabled(monkeypatch, ray_start_cluster, reset_usage_stats):
    """
    Make sure usage report module is disabled when the env var is not set.
    It also verifies that the failure message is not printed (note that
    the invalid report url is given as an env var).
    """
    with monkeypatch.context() as m:
        m.setenv("RAY_USAGE_STATS_ENABLED", "0")
        m.setenv("RAY_USAGE_STATS_REPORT_URL", "http://127.0.0.1:8000")
        m.setenv("RAY_USAGE_STATS_REPORT_INTERVAL_S", "1")
        cluster = ray_start_cluster
        cluster.add_node(num_cpus=0)
        ray.init(address=cluster.address)
        # Wait enough so that usage report should happen.
        time.sleep(5)

        session_dir = ray._private.worker.global_worker.node.address_info["session_dir"]
        session_path = Path(session_dir)
        log_dir_path = session_path / "logs"

        paths = list(log_dir_path.iterdir())

        contents = None
        for path in paths:
            if "dashboard.log" in str(path):
                with open(str(path), "r") as f:
                    contents = f.readlines()
                break
        assert contents is not None
        assert any(["Usage reporting is disabled" in c for c in contents])
        assert all(["Failed to report usage stats" not in c for c in contents])


def test_usage_file_error_message(monkeypatch, ray_start_cluster, reset_usage_stats):
    """
    Make sure the usage report file is generated with a proper
    error message when the report is failed.
    """
    with monkeypatch.context() as m:
        m.setenv("RAY_USAGE_STATS_ENABLED", "1")
        m.setenv("RAY_USAGE_STATS_REPORT_URL", "http://127.0.0.1:8000")
        m.setenv("RAY_USAGE_STATS_REPORT_INTERVAL_S", "1")
        cluster = ray_start_cluster
        cluster.add_node(num_cpus=0)
        ray.init(address=cluster.address)

        global_node = ray._private.worker._global_node
        temp_dir = pathlib.Path(global_node.get_session_dir_path())
        try:
            wait_for_condition(lambda: file_exists(temp_dir), timeout=30)
        except Exception:
            print_dashboard_log()
            raise

        error_message = read_file(temp_dir, "error")
        failure_old = read_file(temp_dir, "usage_stats")["total_failed"]
        report_success = read_file(temp_dir, "success")
        # Test if the timestampe has been updated.
        assert (
            "HTTPConnectionPool(host='127.0.0.1', port=8000): "
            "Max retries exceeded with url:"
        ) in error_message
        assert not report_success
        try:
            wait_for_condition(
                lambda: failure_old < read_file(temp_dir, "usage_stats")["total_failed"]
            )
        except Exception:
            print_dashboard_log()
            read_file(temp_dir, "usage_stats")["total_failed"]
            raise
        assert read_file(temp_dir, "usage_stats")["total_success"] == 0


def test_lib_used_from_driver(monkeypatch, ray_start_cluster, reset_usage_stats):
    """
    Test library usage is correctly reported when they are imported from
    a driver.
    """
    with monkeypatch.context() as m:
        m.setenv("RAY_USAGE_STATS_ENABLED", "1")
        m.setenv("RAY_USAGE_STATS_REPORT_URL", "http://127.0.0.1:8000/usage")
        m.setenv("RAY_USAGE_STATS_REPORT_INTERVAL_S", "1")
        cluster = ray_start_cluster
        cluster.add_node(num_cpus=3)
        ray.init(address=cluster.address)

        script = """
import ray
import os
if os.environ.get("RAY_MINIMAL") != "1":
    from ray import train  # noqa: F401
    from ray.rllib.algorithms.ppo import PPO  # noqa: F401

ray.init(address="{addr}")

if os.environ.get("RAY_MINIMAL") != "1":
    from ray import tune  # noqa: F401
    def objective(*args):
        pass

    tune.run(objective)
"""
        # Run a script in a separate process. It is a workaround to
        # reimport libraries. Without this, `import train`` will become
        # no-op since we already imported this lib in previous tests.
        run_string_as_driver(script.format(addr=cluster.address))

        """
        Verify the usage_stats.json is updated.
        """
        print("Verifying lib usage report.")
        global_node = ray.worker._global_node
        temp_dir = pathlib.Path(global_node.get_session_dir_path())

        wait_for_condition(lambda: file_exists(temp_dir), timeout=30)

        def verify():
            lib_usages = read_file(temp_dir, "usage_stats")["library_usages"]
            print(lib_usages)
            if os.environ.get("RAY_MINIMAL") == "1":
                return set(lib_usages) == set()
            else:
                return set(lib_usages) == {"rllib", "train", "tune"}

        wait_for_condition(verify)


@pytest.mark.skipif(
    os.environ.get("RAY_MINIMAL") == "1",
    reason="This test is not supposed to work for minimal installation.",
)
# TODO(https://github.com/ray-project/ray/issues/33486)
@pytest.mark.skipif(
    sys.version_info >= (3, 11, 0),
    reason=("Currently not passing for Python 3.11"),
)
def test_lib_used_from_workers(monkeypatch, ray_start_cluster, reset_usage_stats):
    """
    Test library usage is correctly reported when they are imported from
    workers.
    """
    with monkeypatch.context() as m:
        m.setenv("RAY_USAGE_STATS_ENABLED", "1")
        m.setenv("RAY_USAGE_STATS_REPORT_URL", "http://127.0.0.1:8000/usage")
        m.setenv("RAY_USAGE_STATS_REPORT_INTERVAL_S", "1")
        cluster = ray_start_cluster
        cluster.add_node(num_cpus=3)
        ray_usage_lib._recorded_library_usages.clear()

        ray.init(address=cluster.address)

        @ray.remote
        class ActorWithLibImport:
            def __init__(self):
                from ray import train  # noqa: F401
                from ray.rllib.algorithms.ppo import PPO  # noqa: F401

            def ready(self):
                from ray import tune  # noqa: F401

                def objective(*args):
                    pass

                tune.run(objective)

        a = ActorWithLibImport.remote()
        ray.get(a.ready.remote())

        """
        Verify the usage_stats.json contains the lib usage.
        """
        global_node = ray.worker._global_node
        temp_dir = pathlib.Path(global_node.get_session_dir_path())
        wait_for_condition(lambda: file_exists(temp_dir), timeout=30)

        def verify():
            lib_usages = read_file(temp_dir, "usage_stats")["library_usages"]
            return set(lib_usages) == {"tune", "rllib", "train"}

        wait_for_condition(verify)


def test_usage_stats_tags(
    monkeypatch, ray_start_cluster, reset_usage_stats, gcs_storage_type
):
    """
    Test usage tags are correctly reported.
    """
    with monkeypatch.context() as m:
        m.setenv("RAY_USAGE_STATS_ENABLED", "1")
        m.setenv("RAY_USAGE_STATS_REPORT_URL", "http://127.0.0.1:8000/usage")
        m.setenv("RAY_USAGE_STATS_REPORT_INTERVAL_S", "1")
        m.setenv("RAY_USAGE_STATS_EXTRA_TAGS", "key=val;key2=val2")
        cluster = ray_start_cluster
        cluster.add_node(num_cpus=3)
        cluster.add_node(num_cpus=3)

        context = ray.init(address=cluster.address)

        """
        Verify the usage_stats.json contains the lib usage.
        """
        temp_dir = pathlib.Path(context.address_info["session_dir"])
        wait_for_condition(lambda: file_exists(temp_dir), timeout=30)

        def verify():
            tags = read_file(temp_dir, "usage_stats")["extra_usage_tags"]
            num_nodes = read_file(temp_dir, "usage_stats")["total_num_nodes"]
            assert tags == {
                "key": "val",
                "key2": "val2",
                "dashboard_metrics_grafana_enabled": "False",
                "dashboard_metrics_prometheus_enabled": "False",
                "gcs_storage": gcs_storage_type,
                "dashboard_used": "False",
                "actor_num_created": "0",
                "pg_num_created": "0",
                "num_actor_creation_tasks": "0",
                "num_actor_tasks": "0",
                "num_normal_tasks": "0",
                "num_drivers": "1",
            }
            assert num_nodes == 2
            return True

        wait_for_condition(verify)


def test_usage_stats_gcs_query_failure(
    monkeypatch, ray_start_cluster, reset_usage_stats
):
    """Test None data is reported when the GCS query is failed."""
    with monkeypatch.context() as m:
        m.setenv(
            "RAY_testing_asio_delay_us",
            "NodeInfoGcsService.grpc_server.GetAllNodeInfo=2000000:2000000",
        )
        cluster = ray_start_cluster
        cluster.add_node(num_cpus=3)

        ray.init(address=cluster.address)
        assert (
            ray_usage_lib.get_total_num_nodes_to_report(
                ray.experimental.internal_kv.internal_kv_get_gcs_client(), timeout=1
            )
            is None
        )


def test_usages_stats_available_when_dashboard_not_included(
    monkeypatch, ray_start_cluster, reset_usage_stats
):
    """
    Test library usage is correctly reported when they are imported from
    workers.
    """
    with monkeypatch.context() as m:
        m.setenv("RAY_USAGE_STATS_ENABLED", "1")
        m.setenv("RAY_USAGE_STATS_REPORT_URL", "http://127.0.0.1:8000/usage")
        m.setenv("RAY_USAGE_STATS_REPORT_INTERVAL_S", "1")
        cluster = ray_start_cluster
        cluster.add_node(num_cpus=1, include_dashboard=False)
        ray.init(address=cluster.address)

        """
        Verify the usage_stats.json contains the lib usage.
        """
        temp_dir = pathlib.Path(cluster.head_node.get_session_dir_path())
        wait_for_condition(lambda: file_exists(temp_dir), timeout=30)

        def verify():
            return read_file(temp_dir, "usage_stats")["seq_number"] > 2

        wait_for_condition(verify)


def test_usages_stats_dashboard(monkeypatch, ray_start_cluster, reset_usage_stats):
    """
    Test dashboard usage metrics are correctly reported.
    This is tested on both minimal / non minimal ray.
    """
    with monkeypatch.context() as m:
        m.setenv("RAY_USAGE_STATS_ENABLED", "1")
        m.setenv("RAY_USAGE_STATS_REPORT_URL", "http://127.0.0.1:8000/usage")
        m.setenv("RAY_USAGE_STATS_REPORT_INTERVAL_S", "1")
        cluster = ray_start_cluster
        cluster.add_node(num_cpus=0)
        addr = ray.init(address=cluster.address)

        """
        Verify the usage_stats.json contains the lib usage.
        """
        temp_dir = pathlib.Path(ray._private.worker._global_node.get_session_dir_path())
        webui_url = format_web_url(addr["webui_url"])
        wait_for_condition(lambda: file_exists(temp_dir), timeout=30)

        def verify_dashboard_not_used():
            dashboard_used = read_file(temp_dir, "usage_stats")["extra_usage_tags"][
                "dashboard_used"
            ]
            return dashboard_used == "False"

        wait_for_condition(verify_dashboard_not_used)

        if os.environ.get("RAY_MINIMAL") == "1":
            # In the minimal Ray, dashboard is not available.
            return

        # Open the dashboard will set the dashboard_used == "True".
        resp = requests.get(webui_url)
        resp.raise_for_status()

        def verify_dashboard_used():
            dashboard_used = read_file(temp_dir, "usage_stats")["extra_usage_tags"][
                "dashboard_used"
            ]
            if os.environ.get("RAY_MINIMAL") == "1":
                return dashboard_used == "False"
            else:
                return dashboard_used == "True"

        wait_for_condition(verify_dashboard_used)


if __name__ == "__main__":
    if os.environ.get("PARALLEL_CI"):
        sys.exit(pytest.main(["-n", "auto", "--boxed", "-vs", __file__]))
    else:
        sys.exit(pytest.main(["-sv", __file__]))<|MERGE_RESOLUTION|>--- conflicted
+++ resolved
@@ -1103,7 +1103,7 @@
     else:
         worker_setting = "max_worker_nodes: 1"
 
-    cluster_config = f"""
+    cluster_config_file_path.write_text(f"""
 cluster_name: minimal
 {worker_setting}
 provider:
@@ -1111,15 +1111,10 @@
     region: us-west-2
     availability_zone: us-west-2a
 """
-<<<<<<< HEAD
-    cluster_config_file_path.write_text(cluster_config)
-    with monkeypatch.context() as m:
-=======
     )
     with patch.object(
         ray._private.utils, "get_current_node_cpu_model_name", return_value="TestCPU"
     ), monkeypatch.context() as m:
->>>>>>> c187edcb
         m.setenv("HOME", str(tmp_path))
         m.setenv("RAY_USAGE_STATS_ENABLED", "1")
         m.setenv("RAY_USAGE_STATS_REPORT_URL", "http://127.0.0.1:8000")
