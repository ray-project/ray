# coding: utf-8
import asyncio
import threading
import pytest
import sys

import ray


def test_asyncio_actor(ray_start_regular_shared):
    @ray.remote
    class AsyncBatcher:
        def __init__(self):
            self.batch = []
            self.event = asyncio.Event()

        async def add(self, x):
            self.batch.append(x)
            if len(self.batch) >= 3:
                self.event.set()
            else:
                await self.event.wait()
            return sorted(self.batch)

    a = AsyncBatcher.remote()
    x1 = a.add.remote(1)
    x2 = a.add.remote(2)
    x3 = a.add.remote(3)
    r1 = ray.get(x1)
    r2 = ray.get(x2)
    r3 = ray.get(x3)
    assert r1 == [1, 2, 3]
    assert r1 == r2 == r3


def test_asyncio_actor_same_thread(ray_start_regular_shared):
    @ray.remote
    class Actor:
        def sync_thread_id(self):
            return threading.current_thread().ident

        async def async_thread_id(self):
            return threading.current_thread().ident

    a = Actor.remote()
    sync_id, async_id = ray.get(
        [a.sync_thread_id.remote(),
         a.async_thread_id.remote()])
    assert sync_id == async_id


def test_asyncio_actor_concurrency(ray_start_regular_shared):
    @ray.remote
    class RecordOrder:
        def __init__(self):
            self.history = []

        async def do_work(self):
            self.history.append("STARTED")
            # Force a context switch
            await asyncio.sleep(0)
            self.history.append("ENDED")

        def get_history(self):
            return self.history

    num_calls = 10

    a = RecordOrder.options(max_concurrency=1).remote()
    ray.get([a.do_work.remote() for _ in range(num_calls)])
    history = ray.get(a.get_history.remote())

    # We only care about ordered start-end-start-end sequence because
    # coroutines may be executed out of enqueued order.
    answer = []
    for _ in range(num_calls):
        for status in ["STARTED", "ENDED"]:
            answer.append(status)

    assert history == answer


def test_asyncio_actor_high_concurrency(ray_start_regular_shared):
    # This tests actor can handle concurrency above recursionlimit.

    @ray.remote
    class AsyncConcurrencyBatcher:
        def __init__(self, batch_size):
            self.batch = []
            self.event = asyncio.Event()
            self.batch_size = batch_size

        async def add(self, x):
            self.batch.append(x)
            if len(self.batch) >= self.batch_size:
                self.event.set()
            else:
                await self.event.wait()
            return sorted(self.batch)

    batch_size = sys.getrecursionlimit() * 4
    actor = AsyncConcurrencyBatcher.options(max_concurrency=batch_size *
                                            2).remote(batch_size)
    result = ray.get([actor.add.remote(i) for i in range(batch_size)])
    assert result[0] == list(range(batch_size))
    assert result[-1] == list(range(batch_size))


@pytest.mark.asyncio
async def test_asyncio_get(ray_start_regular_shared, event_loop):
    loop = event_loop
    asyncio.set_event_loop(loop)
    loop.set_debug(True)

    # This is needed for async plasma
    from ray.experimental.async_api import _async_init
    await _async_init()

    # Test Async Plasma
    @ray.remote
    def task():
        return 1

    assert await ray.async_compat.get_async(task.remote()) == 1

    @ray.remote
    def task_throws():
        1 / 0

    with pytest.raises(ray.exceptions.RayTaskError):
        await ray.async_compat.get_async(task_throws.remote())

    # Test actor calls.
    str_len = 200 * 1024

    @ray.remote
    class Actor:
        def echo(self, i):
            return i

        def big_object(self):
            # 100Kb is the limit for direct call
            return "a" * (str_len)

        def throw_error(self):
            1 / 0

<<<<<<< HEAD
    direct = DirectActor.remote()
=======
    actor = Actor.remote()
>>>>>>> ed7d959b

    actor_call_future = ray.async_compat.get_async(actor.echo.remote(2))
    assert await actor_call_future == 2

    promoted_to_plasma_future = ray.async_compat.get_async(
        actor.big_object.remote())
    assert await promoted_to_plasma_future == "a" * str_len

    with pytest.raises(ray.exceptions.RayTaskError):
        await ray.async_compat.get_async(actor.throw_error.remote())


def test_asyncio_actor_async_get(ray_start_regular_shared):
    @ray.remote
    def remote_task():
        return 1

    @ray.remote
    class AsyncGetter:
        async def get(self):
            return await remote_task.remote()

        async def plasma_get(self, plasma_object):
            return await plasma_object[0]

    plasma_object = ray.put(2)
    getter = AsyncGetter.remote()
    assert ray.get(getter.get.remote()) == 1
    assert ray.get(getter.plasma_get.remote([plasma_object])) == 2


if __name__ == "__main__":
    import pytest
    sys.exit(pytest.main(["-v", __file__]))<|MERGE_RESOLUTION|>--- conflicted
+++ resolved
@@ -145,11 +145,7 @@
         def throw_error(self):
             1 / 0
 
-<<<<<<< HEAD
-    direct = DirectActor.remote()
-=======
     actor = Actor.remote()
->>>>>>> ed7d959b
 
     actor_call_future = ray.async_compat.get_async(actor.echo.remote(2))
     assert await actor_call_future == 2
