from contextlib import contextmanager
from importlib import import_module
import os
from pathlib import Path
import sys
import tempfile

import pytest
from pytest_lazyfixture import lazy_fixture
from ray._private.test_utils import run_string_as_driver

import ray
import ray.experimental.internal_kv as kv
from ray._private.test_utils import wait_for_condition
from ray._private.runtime_env import RAY_WORKER_DEV_EXCLUDES
from ray._private.runtime_env.packaging import GCS_STORAGE_MAX_SIZE

# This test requires you have AWS credentials set up (any AWS credentials will
# do, this test only accesses a public bucket).

# This package contains a subdirectory called `test_module`.
# Calling `test_module.one()` should return `2`.
# If you find that confusing, take it up with @jiaodong...
S3_PACKAGE_URI = "s3://runtime-env-test/remote_runtime_env.zip"


@pytest.fixture(scope="function", params=["ray_client", "no_ray_client"])
def start_cluster(ray_start_cluster, request):
    assert request.param in {"ray_client", "no_ray_client"}
    use_ray_client: bool = request.param == "ray_client"

    cluster = ray_start_cluster
    cluster.add_node(num_cpus=4)
    if use_ray_client:
        cluster.head_node._ray_params.ray_client_server_port = "10003"
        cluster.head_node.start_ray_client_server()
        address = "ray://localhost:10003"
    else:
        address = cluster.address

    yield cluster, address


@pytest.fixture(scope="function")
def tmp_working_dir():
    with tempfile.TemporaryDirectory() as tmp_dir:
        path = Path(tmp_dir)

        hello_file = path / "hello"
        with hello_file.open(mode="w") as f:
            f.write("world")

        module_path = path / "test_module"
        module_path.mkdir(parents=True)

        test_file = module_path / "test.py"
        with test_file.open(mode="w") as f:
            f.write("def one():\n")
            f.write("    return 1\n")

        init_file = module_path / "__init__.py"
        with init_file.open(mode="w") as f:
            f.write("from test_module.test import one\n")

        yield tmp_dir


@pytest.mark.parametrize("option", ["failure", "working_dir", "py_modules"])
@pytest.mark.skipif(sys.platform == "win32", reason="Fail to create temp dir.")
def test_lazy_reads(start_cluster, tmp_working_dir, option: str):
    """Tests the case where we lazily read files or import inside a task/actor.

    This tests both that this fails *without* the working_dir and that it
    passes with it.
    """
    cluster, address = start_cluster

    def call_ray_init():
        if option == "failure":
            # Don't pass the files at all, so it should fail!
            ray.init(address)
        elif option == "working_dir":
            ray.init(address, runtime_env={"working_dir": tmp_working_dir})
        elif option == "py_modules":
            ray.init(
                address,
                runtime_env={
                    "py_modules": [str(Path(tmp_working_dir) / "test_module")]
                })

    call_ray_init()

    def reinit():
        ray.shutdown()
        call_ray_init()

    @ray.remote
    def test_import():
        import test_module
        return test_module.one()

    if option == "failure":
        with pytest.raises(ImportError):
            ray.get(test_import.remote())
    else:
        assert ray.get(test_import.remote()) == 1

    reinit()

    @ray.remote
    def test_read():
        return open("hello").read()

    if option == "failure":
        with pytest.raises(FileNotFoundError):
            ray.get(test_read.remote())
    elif option == "working_dir":
        assert ray.get(test_read.remote()) == "world"

    reinit()

    @ray.remote
    class Actor:
        def test_import(self):
            import test_module
            return test_module.one()

        def test_read(self):
            return open("hello").read()

    a = Actor.remote()
    if option == "failure":
        with pytest.raises(ImportError):
            assert ray.get(a.test_import.remote()) == 1
        with pytest.raises(FileNotFoundError):
            assert ray.get(a.test_read.remote()) == "world"
    elif option == "working_dir":
        assert ray.get(a.test_import.remote()) == 1
        assert ray.get(a.test_read.remote()) == "world"


@pytest.mark.parametrize("option", ["failure", "working_dir", "py_modules"])
@pytest.mark.skipif(sys.platform == "win32", reason="Fail to create temp dir.")
def test_captured_import(start_cluster, tmp_working_dir, option: str):
    """Tests importing a module in the driver and capturing it in a task/actor.

    This tests both that this fails *without* the working_dir and that it
    passes with it.
    """
    cluster, address = start_cluster

    def call_ray_init():
        if option == "failure":
            # Don't pass the files at all, so it should fail!
            ray.init(address)
        elif option == "working_dir":
            ray.init(address, runtime_env={"working_dir": tmp_working_dir})
        elif option == "py_modules":
            ray.init(
                address,
                runtime_env={
                    "py_modules": [
                        os.path.join(tmp_working_dir, "test_module")
                    ]
                })

    call_ray_init()

    def reinit():
        ray.shutdown()
        call_ray_init()

    # Import in the driver.
    sys.path.insert(0, tmp_working_dir)
    import test_module

    @ray.remote
    def test_import():
        return test_module.one()

    if option == "failure":
        with pytest.raises(Exception):
            ray.get(test_import.remote())
    else:
        assert ray.get(test_import.remote()) == 1

    reinit()

    @ray.remote
    class Actor:
        def test_import(self):
            return test_module.one()

    if option == "failure":
        with pytest.raises(Exception):
            a = Actor.remote()
            assert ray.get(a.test_import.remote()) == 1
    else:
        a = Actor.remote()
        assert ray.get(a.test_import.remote()) == 1


@pytest.mark.skipif(sys.platform == "win32", reason="Fail to create temp dir.")
def test_empty_working_dir(start_cluster):
    """Tests the case where we pass an empty directory as the working_dir."""
    cluster, address = start_cluster
    with tempfile.TemporaryDirectory() as working_dir:
        ray.init(address, runtime_env={"working_dir": working_dir})

        @ray.remote
        def listdir():
            return os.listdir()

        assert len(ray.get(listdir.remote())) == 0

        @ray.remote
        class A:
            def listdir(self):
                return os.listdir()
                pass

        a = A.remote()
        assert len(ray.get(a.listdir.remote())) == 0

        # Test that we can reconnect with no errors
        ray.shutdown()
        ray.init(address, runtime_env={"working_dir": working_dir})


@pytest.mark.parametrize("option", ["working_dir", "py_modules"])
@pytest.mark.skipif(sys.platform == "win32", reason="Fail to create temp dir.")
def test_input_validation(start_cluster, option: str):
    """Tests input validation for working_dir and py_modules."""
    cluster, address = start_cluster

    with pytest.raises(TypeError):
        if option == "working_dir":
            ray.init(address, runtime_env={"working_dir": 10})
        else:
            ray.init(address, runtime_env={"py_modules": [10]})

    ray.shutdown()

    with pytest.raises(ValueError):
        if option == "working_dir":
            ray.init(address, runtime_env={"working_dir": "/does/not/exist"})
        else:
            ray.init(address, runtime_env={"py_modules": ["/does/not/exist"]})

    ray.shutdown()

    with pytest.raises(ValueError):
        if option == "working_dir":
            ray.init(address, runtime_env={"working_dir": "does_not_exist"})
        else:
            ray.init(address, runtime_env={"py_modules": ["does_not_exist"]})

    ray.shutdown()

    with pytest.raises(ValueError):
        if option == "working_dir":
            ray.init(address, runtime_env={"working_dir": "s3://no_dot_zip"})
        else:
            ray.init(address, runtime_env={"py_modules": ["s3://no_dot_zip"]})

    ray.shutdown()

    if option == "py_modules":
        with pytest.raises(TypeError):
            # Must be in a list.
            ray.init(address, runtime_env={"py_modules": "."})


@pytest.mark.skipif(sys.platform == "win32", reason="Fail to create temp dir.")
@pytest.mark.parametrize("option", ["failure", "working_dir", "py_modules"])
@pytest.mark.parametrize("per_task_actor", [True, False])
def test_s3_uri(start_cluster, option, per_task_actor):
    """Tests the case where we lazily read files or import inside a task/actor.

    In this case, the files come from an S3 URI.

    This tests both that this fails *without* the working_dir and that it
    passes with it.
    """
    cluster, address = start_cluster

    if option == "working_dir":
        env = {"working_dir": S3_PACKAGE_URI}
    elif option == "py_modules":
        env = {"py_modules": [S3_PACKAGE_URI]}

    if option == "failure" or per_task_actor:
        ray.init(address)
    else:
        ray.init(address, runtime_env=env)

    @ray.remote
    def test_import():
        import test_module
        return test_module.one()

    if option != "failure" and per_task_actor:
        test_import = test_import.options(runtime_env=env)

    if option == "failure":
        with pytest.raises(ImportError):
            ray.get(test_import.remote())
    else:
        assert ray.get(test_import.remote()) == 2

    @ray.remote
    class Actor:
        def test_import(self):
            import test_module
            return test_module.one()

    if option != "failure" and per_task_actor:
        Actor = Actor.options(runtime_env=env)

    a = Actor.remote()
    if option == "failure":
        with pytest.raises(ImportError):
            assert ray.get(a.test_import.remote()) == 2
    else:
        assert ray.get(a.test_import.remote()) == 2


@pytest.mark.skipif(sys.platform == "win32", reason="Fail to create temp dir.")
@pytest.mark.parametrize("option", ["working_dir", "py_modules"])
@pytest.mark.parametrize(
    "source", [S3_PACKAGE_URI, lazy_fixture("tmp_working_dir")])
def test_multi_node(start_cluster, option: str, source: str):
    """Tests that the working_dir is propagated across multi-node clusters."""
    NUM_NODES = 3
    cluster, address = start_cluster
    for _ in range(NUM_NODES - 1):  # Head node already added.
        cluster.add_node(num_cpus=1)

    if option == "working_dir":
        ray.init(address, runtime_env={"working_dir": source})
    elif option == "py_modules":
        if source != S3_PACKAGE_URI:
            source = str(Path(source) / "test_module")
        ray.init(address, runtime_env={"py_modules": [source]})

    @ray.remote(num_cpus=1)
    class A:
        def check_and_get_node_id(self):
            import test_module
            test_module.one()
            return ray.get_runtime_context().node_id

    num_cpus = int(ray.available_resources()["CPU"])
    actors = [A.remote() for _ in range(num_cpus)]
    object_refs = [a.check_and_get_node_id.remote() for a in actors]
    assert len(set(ray.get(object_refs))) == NUM_NODES


def check_internal_kv_gced():
    return len(kv._internal_kv_list("gcs://")) == 0


def check_local_files_gced(cluster):
    for node in cluster.list_all_nodes():
<<<<<<< HEAD
        all_files = os.listdir(node.get_runtime_env_dir_path())
        # Check that there are no files remaining except for .lock files.
        # TODO(edoakes): the lock files should get cleaned up too!
        if len(list(filter(lambda f: not f.endswith(".lock"), all_files))) > 0:
            print(all_files)
            return False
=======
        for subdir in ["working_dir_files", "py_modules_files"]:
            all_files = os.listdir(
                os.path.join(node.get_runtime_env_dir_path(), subdir))
            # Check that there are no files remaining except for .lock files.
            # TODO(edoakes): the lock files should get cleaned up too!
            if len(list(filter(lambda f: not f.endswith(".lock"),
                               all_files))) > 0:
                return False
>>>>>>> 36099361

    return True


@pytest.mark.skipif(sys.platform == "win32", reason="Fail to create temp dir.")
@pytest.mark.parametrize("option", ["working_dir", "py_modules"])
@pytest.mark.parametrize(
    "source", [S3_PACKAGE_URI, lazy_fixture("tmp_working_dir")])
def test_job_level_gc(start_cluster, option: str, source: str):
    """Tests that job-level working_dir is GC'd when the job exits."""
    NUM_NODES = 3
    cluster, address = start_cluster
    for _ in range(NUM_NODES - 1):  # Head node already added.
        cluster.add_node(num_cpus=1)

    if option == "working_dir":
        ray.init(address, runtime_env={"working_dir": source})
    elif option == "py_modules":
        if source != S3_PACKAGE_URI:
            source = str(Path(source) / "test_module")
        ray.init(address, runtime_env={"py_modules": [source]})

    # For a local directory, the package should be in the GCS.
    # For an S3 URI, there should be nothing in the GCS because
    # it will be downloaded from S3 directly on each node.
    if source == S3_PACKAGE_URI:
        assert check_internal_kv_gced()
    else:
        assert not check_internal_kv_gced()

    @ray.remote(num_cpus=1)
    class A:
        def test_import(self):
            import test_module
            test_module.one()

    num_cpus = int(ray.available_resources()["CPU"])
    actors = [A.remote() for _ in range(num_cpus)]
    ray.get([a.test_import.remote() for a in actors])

    if source == S3_PACKAGE_URI:
        assert check_internal_kv_gced()
    else:
        assert not check_internal_kv_gced()
    assert not check_local_files_gced(cluster)

    ray.shutdown()

    # Need to re-connect to use internal_kv.
    ray.init(address=address)
    wait_for_condition(check_internal_kv_gced)
    wait_for_condition(lambda: check_local_files_gced(cluster))


# TODO(edoakes): fix this bug and enable test.
@pytest.mark.skip("Currently failing.")
@pytest.mark.skipif(sys.platform == "win32", reason="Fail to create temp dir.")
@pytest.mark.parametrize("option", ["working_dir", "py_modules"])
def test_actor_level_gc(start_cluster, option: str):
    """Tests that actor-level working_dir is GC'd when the actor exits."""
    NUM_NODES = 3
    cluster, address = start_cluster
    for _ in range(NUM_NODES - 1):  # Head node already added.
        cluster.add_node(num_cpus=1)

    ray.init(address)

    @ray.remote
    class A:
        def check(self):
            assert "test_module" in os.listdir()

    if option == "working_dir":
        A = A.options(runtime_env={"working_dir": S3_PACKAGE_URI})
    else:
        A = A.options(runtime_env={"py_modules": [S3_PACKAGE_URI]})

    actors = [A.remote() for _ in range(5)]
    ray.get([a.check.remote() for a in actors])

    assert not check_local_files_gced(cluster)

    [ray.kill(a) for a in actors]

    wait_for_condition(lambda: check_local_files_gced(cluster))


@pytest.mark.skipif(sys.platform == "win32", reason="Fail to create temp dir.")
@pytest.mark.parametrize("option", ["working_dir", "py_modules"])
@pytest.mark.parametrize(
    "source", [S3_PACKAGE_URI, lazy_fixture("tmp_working_dir")])
def test_detached_actor_gc(start_cluster, option: str, source: str):
    """Tests that URIs for detached actors are GC'd only when they exit."""
    cluster, address = start_cluster

    if option == "working_dir":
        ray.init(
            address, namespace="test", runtime_env={"working_dir": source})
    elif option == "py_modules":
        if source != S3_PACKAGE_URI:
            source = str(Path(source) / "test_module")
        ray.init(
            address, namespace="test", runtime_env={"py_modules": [source]})

    # For a local directory, the package should be in the GCS.
    # For an S3 URI, there should be nothing in the GCS because
    # it will be downloaded from S3 directly on each node.
    if source == S3_PACKAGE_URI:
        assert check_internal_kv_gced()
    else:
        assert not check_internal_kv_gced()

    @ray.remote
    class A:
        def test_import(self):
            import test_module
            test_module.one()

    a = A.options(name="test", lifetime="detached").remote()
    ray.get(a.test_import.remote())

    if source == S3_PACKAGE_URI:
        assert check_internal_kv_gced()
    else:
        assert not check_internal_kv_gced()
    assert not check_local_files_gced(cluster)

    ray.shutdown()

    ray.init(address, namespace="test")

    if source == S3_PACKAGE_URI:
        assert check_internal_kv_gced()
    else:
        assert not check_internal_kv_gced()
    assert not check_local_files_gced(cluster)

    a = ray.get_actor("test")
    ray.get(a.test_import.remote())

    ray.kill(a)
    wait_for_condition(check_internal_kv_gced)
    wait_for_condition(lambda: check_local_files_gced(cluster))


@pytest.mark.parametrize("option", ["working_dir", "py_modules"])
@pytest.mark.skipif(sys.platform == "win32", reason="Fail to create temp dir.")
def test_exclusion(start_cluster, tmp_working_dir, option):
    """Tests various forms of the 'excludes' parameter."""
    cluster, address = start_cluster

    def create_file(p, empty=False):
        if not p.parent.exists():
            p.parent.mkdir(parents=True)
        with p.open("w") as f:
            if not empty:
                f.write("Test")

    working_path = Path(tmp_working_dir)
    create_file(working_path / "__init__.py", empty=True)
    create_file(working_path / "test1")
    create_file(working_path / "test2")
    create_file(working_path / "test3")
    create_file(working_path / "tmp_dir" / "test_1")
    create_file(working_path / "tmp_dir" / "test_2")
    create_file(working_path / "tmp_dir" / "test_3")
    create_file(working_path / "tmp_dir" / "sub_dir" / "test_1")
    create_file(working_path / "tmp_dir" / "sub_dir" / "test_2")
    create_file(working_path / "cache" / "test_1")
    create_file(working_path / "tmp_dir" / "cache" / "test_1")
    create_file(working_path / "another_dir" / "cache" / "test_1")

    module_name = Path(tmp_working_dir).name

    # Test that all files are present without excluding.
    if option == "working_dir":
        ray.init(address, runtime_env={"working_dir": tmp_working_dir})
    else:
        ray.init(address, runtime_env={"py_modules": [tmp_working_dir]})

    @ray.remote
    def check_file(name):
        if option == "py_modules":
            try:
                module = import_module(module_name)
            except ImportError:
                return "FAILED"
            name = os.path.join(module.__path__[0], name)
        try:
            with open(name) as f:
                return f.read()
        except Exception:
            return "FAILED"

    def get_all():
        return ray.get([
            check_file.remote("test1"),
            check_file.remote("test2"),
            check_file.remote("test3"),
            check_file.remote(os.path.join("tmp_dir", "test_1")),
            check_file.remote(os.path.join("tmp_dir", "test_2")),
            check_file.remote(os.path.join("tmp_dir", "test_3")),
            check_file.remote(os.path.join("tmp_dir", "sub_dir", "test_1")),
            check_file.remote(os.path.join("tmp_dir", "sub_dir", "test_2")),
            check_file.remote(os.path.join("cache", "test_1")),
            check_file.remote(os.path.join("tmp_dir", "cache", "test_1")),
            check_file.remote(os.path.join("another_dir", "cache", "test_1")),
        ])

    assert get_all() == [
        "Test", "Test", "Test", "Test", "Test", "Test", "Test", "Test", "Test",
        "Test", "Test"
    ]

    ray.shutdown()

    # Test various exclusion methods.
    excludes = [
        # exclude by relative path
        "test2",
        # exclude by dir
        str(Path("tmp_dir") / "sub_dir"),
        # exclude part of the dir
        str(Path("tmp_dir") / "test_1"),
        # exclude part of the dir
        str(Path("tmp_dir") / "test_2"),
    ]

    if option == "working_dir":
        ray.init(
            address,
            runtime_env={
                "working_dir": tmp_working_dir,
                "excludes": excludes
            })
    else:
        ray.init(
            address,
            runtime_env={
                "py_modules": [tmp_working_dir],
                "excludes": excludes
            })

    assert get_all() == [
        "Test", "FAILED", "Test", "FAILED", "FAILED", "Test", "FAILED",
        "FAILED", "Test", "Test", "Test"
    ]

    ray.shutdown()

    # Test excluding all files using gitignore pattern matching syntax
    excludes = ["*"]
    if option == "working_dir":
        ray.init(
            address,
            runtime_env={
                "working_dir": tmp_working_dir,
                "excludes": excludes
            })
    else:
        module_name = Path(tmp_working_dir).name
        ray.init(
            address,
            runtime_env={
                "py_modules": [tmp_working_dir],
                "excludes": excludes
            })

    assert get_all() == [
        "FAILED", "FAILED", "FAILED", "FAILED", "FAILED", "FAILED", "FAILED",
        "FAILED", "FAILED", "FAILED", "FAILED"
    ]

    ray.shutdown()

    # Test excluding with a .gitignore file.
    with open(f"{tmp_working_dir}/.gitignore", "w") as f:
        f.write("""
# Comment
test_[12]
/test1
!/tmp_dir/sub_dir/test_1
cache/
""")

    if option == "working_dir":
        ray.init(address, runtime_env={"working_dir": tmp_working_dir})
    else:
        module_name = Path(tmp_working_dir).name
        ray.init(address, runtime_env={"py_modules": [tmp_working_dir]})

    assert get_all() == [
        "FAILED", "Test", "Test", "FAILED", "FAILED", "Test", "Test", "FAILED",
        "FAILED", "FAILED", "FAILED"
    ]


@pytest.mark.skipif(sys.platform == "win32", reason="Fail to create temp dir.")
@pytest.mark.parametrize(
    "working_dir",
    [S3_PACKAGE_URI, lazy_fixture("tmp_working_dir")])
def test_runtime_context(start_cluster, working_dir):
    """Tests that the working_dir is propagated in the runtime_context."""
    cluster, address = start_cluster
    ray.init(runtime_env={"working_dir": working_dir})

    def check():
        wd = ray.get_runtime_context().runtime_env.working_dir
        if working_dir == S3_PACKAGE_URI:
            assert wd == S3_PACKAGE_URI
        else:
            assert wd.startswith("gcs://_ray_pkg_")

    check()

    @ray.remote
    def task():
        check()

    ray.get(task.remote())

    @ray.remote
    class Actor:
        def check(self):
            check()

    a = Actor.remote()
    ray.get(a.check.remote())


def test_override_failure(shutdown_only):
    """Tests invalid override behaviors."""
    ray.init()

    with pytest.raises(ValueError):

        @ray.remote(runtime_env={"working_dir": "."})
        def f():
            pass

    @ray.remote
    def g():
        pass

    with pytest.raises(ValueError):
        g.options(runtime_env={"working_dir": "."})

    with pytest.raises(ValueError):

        @ray.remote(runtime_env={"working_dir": "."})
        class A:
            pass

    @ray.remote
    class B:
        pass

    with pytest.raises(ValueError):
        B.options(runtime_env={"working_dir": "."})


@contextmanager
def chdir(d: str):
    old_dir = os.getcwd()
    os.chdir(d)
    yield
    os.chdir(old_dir)


@pytest.mark.skipif(sys.platform == "win32", reason="Fail to create temp dir.")
@pytest.mark.parametrize("option", ["working_dir", "py_modules"])
def test_inheritance(start_cluster, option: str):
    """Tests that child tasks/actors inherit URIs properly."""
    cluster, address = start_cluster
    with tempfile.TemporaryDirectory() as tmpdir, chdir(tmpdir):
        with open("hello", "w") as f:
            f.write("world")

        if option == "working_dir":
            ray.init(address, runtime_env={"working_dir": "."})
        elif option == "py_modules":
            ray.init(address, runtime_env={"py_modules": ["."]})

        @ray.remote
<<<<<<< HEAD
        class Test:
            def f(self):
                print(f"os.getcwd() {os.getcwd()}")
                return open("hello").read()
=======
        def get_env():
            return ray.get_runtime_context().runtime_env
>>>>>>> 36099361

        @ray.remote
        class EnvGetter:
            def get(self):
                return ray.get_runtime_context().runtime_env

        job_env = ray.get_runtime_context().runtime_env
        assert ray.get(get_env.remote()) == job_env
        eg = EnvGetter.remote()
        assert ray.get(eg.get.remote()) == job_env

        # Passing a new URI should work.
        if option == "working_dir":
            env = {"working_dir": S3_PACKAGE_URI}
        elif option == "py_modules":
            env = {"py_modules": [S3_PACKAGE_URI]}

        new_env = ray.get(get_env.options(runtime_env=env).remote())
        assert new_env != job_env
        eg = EnvGetter.options(runtime_env=env).remote()
        assert ray.get(eg.get.remote()) != job_env

        # Passing a local directory should not work.
        if option == "working_dir":
            env = {"working_dir": "."}
        elif option == "py_modules":
            env = {"py_modules": ["."]}
        with pytest.raises(ValueError):
            get_env.options(runtime_env=env).remote()
        with pytest.raises(ValueError):
            EnvGetter.options(runtime_env=env).remote()


@pytest.mark.skipif(sys.platform == "win32", reason="Fail to create temp dir.")
@pytest.mark.parametrize("option", ["working_dir", "py_modules"])
def test_large_file_boundary(shutdown_only, option: str):
    """Check that packages just under the max size work as expected."""
    with tempfile.TemporaryDirectory() as tmp_dir, chdir(tmp_dir):
        size = GCS_STORAGE_MAX_SIZE - 1024 * 1024
        with open("test_file", "wb") as f:
            f.write(os.urandom(size))

        if option == "working_dir":
            ray.init(runtime_env={"working_dir": "."})
        else:
            ray.init(runtime_env={"py_modules": ["."]})

        @ray.remote
        class Test:
            def get_size(self):
                with open("test_file", "rb") as f:
                    return len(f.read())

        t = Test.remote()
        assert ray.get(t.get_size.remote()) == size


@pytest.mark.skipif(sys.platform == "win32", reason="Fail to create temp dir.")
@pytest.mark.parametrize("option", ["working_dir", "py_modules"])
def test_large_file_error(shutdown_only, option: str):
    with tempfile.TemporaryDirectory() as tmp_dir, chdir(tmp_dir):
        # Write to two separate files, each of which is below the threshold to
        # make sure the error is for the full package size.
        size = GCS_STORAGE_MAX_SIZE // 2 + 1
        with open("test_file_1", "wb") as f:
            f.write(os.urandom(size))

        with open("test_file_2", "wb") as f:
            f.write(os.urandom(size))

        with pytest.raises(RuntimeError):
            if option == "working_dir":
                ray.init(runtime_env={"working_dir": "."})
            else:
                ray.init(runtime_env={"py_modules": ["."]})


@pytest.mark.skipif(sys.platform == "win32", reason="Fail to create temp dir.")
@pytest.mark.parametrize("option", ["working_dir", "py_modules"])
def test_large_dir_upload_message(start_cluster, option):
    cluster, address = start_cluster
    with tempfile.TemporaryDirectory() as tmp_dir:
        filepath = os.path.join(tmp_dir, "test_file.txt")
        if option == "working_dir":
            driver_script = f"""
import ray
ray.init("{address}", runtime_env={{"working_dir": "{tmp_dir}"}})
"""
        else:
            driver_script = f"""
import ray
ray.init("{address}", runtime_env={{"py_modules": ["{tmp_dir}"]}})
"""

        with open(filepath, "w") as f:
            f.write("Hi")

        output = run_string_as_driver(driver_script)
        assert "Pushing file package" in output
        assert "Successfully pushed file package" in output
        assert "warning" not in output.lower()


@pytest.mark.skipif(
    sys.platform != "darwin", reason="Package exceeds max size.")
def test_ray_worker_dev_flow(start_cluster):
    cluster, address = start_cluster
    ray.init(
        address,
        runtime_env={
            "py_modules": [ray],
            "excludes": RAY_WORKER_DEV_EXCLUDES
        })

    @ray.remote
    def get_captured_ray_path():
        return [ray.__path__]

    @ray.remote
    def get_lazy_ray_path():
        import ray
        return [ray.__path__]

    captured_path = ray.get(get_captured_ray_path.remote())
    lazy_path = ray.get(get_lazy_ray_path.remote())
    assert captured_path == lazy_path
    assert captured_path != ray.__path__[0]

    @ray.remote
    def test_recursive_task():
        @ray.remote
        def inner():
            return [ray.__path__]

        return ray.get(inner.remote())

    assert ray.get(test_recursive_task.remote()) == captured_path

    @ray.remote
    def test_recursive_actor():
        @ray.remote
        class A:
            def get(self):
                return [ray.__path__]

        a = A.remote()
        return ray.get(a.get.remote())

    assert ray.get(test_recursive_actor.remote()) == captured_path

    from ray import serve

    @ray.remote
    def test_serve():
        serve.start()

        @serve.deployment
        def f():
            return "hi"

        f.deploy()
        h = f.get_handle()

        assert ray.get(h.remote()) == "hi"

        f.delete()
        return [serve.__path__]

    assert ray.get(test_serve.remote()) != serve.__path__[0]

    from ray import tune

    @ray.remote
    def test_tune():
        def objective(step, alpha, beta):
            return (0.1 + alpha * step / 100)**(-1) + beta * 0.1

        def training_function(config):
            # Hyperparameters
            alpha, beta = config["alpha"], config["beta"]
            for step in range(10):
                intermediate_score = objective(step, alpha, beta)
                tune.report(mean_loss=intermediate_score)

        analysis = tune.run(
            training_function,
            config={
                "alpha": tune.grid_search([0.001, 0.01, 0.1]),
                "beta": tune.choice([1, 2, 3])
            })

        print("Best config: ",
              analysis.get_best_config(metric="mean_loss", mode="min"))

    assert ray.get(test_tune.remote()) != serve.__path__[0]


if __name__ == "__main__":
    sys.exit(pytest.main(["-sv", __file__]))<|MERGE_RESOLUTION|>--- conflicted
+++ resolved
@@ -362,14 +362,6 @@
 
 def check_local_files_gced(cluster):
     for node in cluster.list_all_nodes():
-<<<<<<< HEAD
-        all_files = os.listdir(node.get_runtime_env_dir_path())
-        # Check that there are no files remaining except for .lock files.
-        # TODO(edoakes): the lock files should get cleaned up too!
-        if len(list(filter(lambda f: not f.endswith(".lock"), all_files))) > 0:
-            print(all_files)
-            return False
-=======
         for subdir in ["working_dir_files", "py_modules_files"]:
             all_files = os.listdir(
                 os.path.join(node.get_runtime_env_dir_path(), subdir))
@@ -378,7 +370,6 @@
             if len(list(filter(lambda f: not f.endswith(".lock"),
                                all_files))) > 0:
                 return False
->>>>>>> 36099361
 
     return True
 
@@ -763,15 +754,8 @@
             ray.init(address, runtime_env={"py_modules": ["."]})
 
         @ray.remote
-<<<<<<< HEAD
-        class Test:
-            def f(self):
-                print(f"os.getcwd() {os.getcwd()}")
-                return open("hello").read()
-=======
         def get_env():
             return ray.get_runtime_context().runtime_env
->>>>>>> 36099361
 
         @ray.remote
         class EnvGetter:
