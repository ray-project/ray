--- conflicted
+++ resolved
@@ -21,7 +21,6 @@
 GS_PACKAGE_URI = "gs://public-runtime-env-test/test_module.zip"
 
 
-<<<<<<< HEAD
 @pytest.fixture(scope="function")
 def tmp_working_dir():
     with tempfile.TemporaryDirectory() as tmp_dir:
@@ -48,12 +47,6 @@
 
 @pytest.mark.parametrize(
     "option", ["failure", "working_dir", "working_dir_zip", "py_modules"])
-=======
-@pytest.mark.parametrize("option", [
-    "failure", "working_dir", "py_modules", "py_modules_path",
-    "working_dir_path"
-])
->>>>>>> 065786b7
 @pytest.mark.skipif(sys.platform == "win32", reason="Fail to create temp dir.")
 def test_lazy_reads(start_cluster, tmp_working_dir, option: str):
     """Tests the case where we lazily read files or import inside a task/actor.
@@ -69,7 +62,6 @@
             ray.init(address)
         elif option == "working_dir":
             ray.init(address, runtime_env={"working_dir": tmp_working_dir})
-<<<<<<< HEAD
         elif option == "working_dir_zip":
             # Create a temp dir to place the zipped package
             # from tmp_working_dir
@@ -79,11 +71,6 @@
                     os.path.join(tmp_dir, "test"), "zip", zip_dir / "..",
                     zip_dir.name)
                 ray.init(address, runtime_env={"working_dir": package})
-=======
-        elif option == "working_dir_path":
-            ray.init(
-                address, runtime_env={"working_dir": Path(tmp_working_dir)})
->>>>>>> 065786b7
         elif option == "py_modules":
             ray.init(
                 address,
