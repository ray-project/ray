from contextlib import contextmanager
from importlib import import_module
import os
from pathlib import Path
import sys
import tempfile

import pytest
from pytest_lazyfixture import lazy_fixture
from ray._private.test_utils import run_string_as_driver

import ray
import ray.experimental.internal_kv as kv
from ray._private.test_utils import wait_for_condition
<<<<<<< HEAD
from ray._private.runtime_env import RAY_WORKER_DEV_EXCLUDES
from ray._private.runtime_env.packaging import GCS_STORAGE_MAX_SIZE
=======
from ray._private.runtime_env.packaging import (GCS_STORAGE_MAX_SIZE,
                                                SILENT_UPLOAD_SIZE_THRESHOLD)
>>>>>>> 6bd49a8c

# This package contains a subdirectory called `test_module`.
# Calling `test_module.one()` should return `2`.
# If you find that confusing, take it up with @jiaodong...
S3_PACKAGE_URI = "s3://runtime-env-test/remote_runtime_env.zip"


@pytest.fixture(scope="function", params=["ray_client", "no_ray_client"])
def start_cluster(ray_start_cluster, request):
    assert request.param in {"ray_client", "no_ray_client"}
    use_ray_client: bool = request.param == "ray_client"

    cluster = ray_start_cluster
    cluster.add_node(num_cpus=4)
    if use_ray_client:
        cluster.head_node._ray_params.ray_client_server_port = "10003"
        cluster.head_node.start_ray_client_server()
        address = "ray://localhost:10003"
    else:
        address = cluster.address

    yield cluster, address


@pytest.fixture(scope="function")
def tmp_working_dir():
    with tempfile.TemporaryDirectory() as tmp_dir:
        path = Path(tmp_dir)

        hello_file = path / "hello"
        with hello_file.open(mode="w") as f:
            f.write("world")

        module_path = path / "test_module"
        module_path.mkdir(parents=True)

        test_file = module_path / "test.py"
        with test_file.open(mode="w") as f:
            f.write("def one():\n")
            f.write("    return 1\n")

        init_file = module_path / "__init__.py"
        with init_file.open(mode="w") as f:
            f.write("from test_module.test import one\n")

        yield tmp_dir


@pytest.mark.parametrize("option", ["failure", "working_dir", "py_modules"])
@pytest.mark.skipif(sys.platform == "win32", reason="Fail to create temp dir.")
def test_lazy_reads(start_cluster, tmp_working_dir, option: str):
    """Tests the case where we lazily read files or import inside a task/actor.

    This tests both that this fails *without* the working_dir and that it
    passes with it.
    """
    cluster, address = start_cluster

    if option == "failure":
        # Don't pass the files at all, so it should fail!
        ray.init(address)
    elif option == "working_dir":
        ray.init(address, runtime_env={"working_dir": tmp_working_dir})
    elif option == "py_modules":
        ray.init(
            address,
            runtime_env={
                "py_modules": [os.path.join(tmp_working_dir, "test_module")]
            })

    @ray.remote
    def test_import():
        import test_module
        return test_module.one()

    if option == "failure":
        with pytest.raises(ImportError):
            ray.get(test_import.remote())
    else:
        assert ray.get(test_import.remote()) == 1

    @ray.remote
    def test_read():
        return open("hello").read()

    if option == "failure":
        with pytest.raises(FileNotFoundError):
            ray.get(test_read.remote())
    elif option == "working_dir":
        assert ray.get(test_read.remote()) == "world"

    @ray.remote
    class Actor:
        def test_import(self):
            import test_module
            return test_module.one()

        def test_read(self):
            return open("hello").read()

    a = Actor.remote()
    if option == "failure":
        with pytest.raises(ImportError):
            assert ray.get(a.test_import.remote()) == 1
        with pytest.raises(FileNotFoundError):
            assert ray.get(a.test_read.remote()) == "world"
    elif option == "working_dir":
        assert ray.get(a.test_import.remote()) == 1
        assert ray.get(a.test_read.remote()) == "world"


@pytest.mark.parametrize("option", ["failure", "working_dir", "py_modules"])
@pytest.mark.skipif(sys.platform == "win32", reason="Fail to create temp dir.")
def test_captured_import(start_cluster, tmp_working_dir, option: str):
    """Tests importing a module in the driver and capturing it in a task/actor.

    This tests both that this fails *without* the working_dir and that it
    passes with it.
    """
    cluster, address = start_cluster

    if option == "failure":
        # Don't pass the files at all, so it should fail!
        ray.init(address)
    elif option == "working_dir":
        ray.init(address, runtime_env={"working_dir": tmp_working_dir})
    elif option == "py_modules":
        ray.init(
            address,
            runtime_env={
                "py_modules": [os.path.join(tmp_working_dir, "test_module")]
            })

    # Import in the driver.
    sys.path.insert(0, tmp_working_dir)
    import test_module

    @ray.remote
    def test_import():
        return test_module.one()

    if option == "failure":
        with pytest.raises(Exception):
            ray.get(test_import.remote())
    else:
        assert ray.get(test_import.remote()) == 1

    @ray.remote
    class Actor:
        def test_import(self):
            return test_module.one()

    if option == "failure":
        with pytest.raises(Exception):
            a = Actor.remote()
            assert ray.get(a.test_import.remote()) == 1
    else:
        a = Actor.remote()
        assert ray.get(a.test_import.remote()) == 1


@pytest.mark.skipif(sys.platform == "win32", reason="Fail to create temp dir.")
def test_empty_working_dir(start_cluster):
    """Tests the case where we pass an empty directory as the working_dir."""
    cluster, address = start_cluster
    with tempfile.TemporaryDirectory() as working_dir:
        ray.init(address, runtime_env={"working_dir": working_dir})

        @ray.remote
        def listdir():
            return os.listdir()

        assert len(ray.get(listdir.remote())) == 0

        @ray.remote
        class A:
            def listdir(self):
                return os.listdir()
                pass

        a = A.remote()
        assert len(ray.get(a.listdir.remote())) == 0


@pytest.mark.parametrize("option", ["working_dir", "py_modules"])
@pytest.mark.skipif(sys.platform == "win32", reason="Fail to create temp dir.")
def test_input_validation(start_cluster, option: str):
    """Tests input validation for working_dir and py_modules."""
    cluster, address = start_cluster

    with pytest.raises(TypeError):
        if option == "working_dir":
            ray.init(address, runtime_env={"working_dir": 10})
        else:
            ray.init(address, runtime_env={"py_modules": [10]})

    ray.shutdown()

    with pytest.raises(ValueError):
        if option == "working_dir":
            ray.init(address, runtime_env={"working_dir": "/does/not/exist"})
        else:
            ray.init(address, runtime_env={"py_modules": ["/does/not/exist"]})

    ray.shutdown()

    with pytest.raises(ValueError):
        if option == "working_dir":
            ray.init(address, runtime_env={"working_dir": "does_not_exist"})
        else:
            ray.init(address, runtime_env={"py_modules": ["does_not_exist"]})

    ray.shutdown()

    with pytest.raises(ValueError):
        if option == "working_dir":
            ray.init(address, runtime_env={"working_dir": "s3://no_dot_zip"})
        else:
            ray.init(address, runtime_env={"py_modules": ["s3://no_dot_zip"]})

    ray.shutdown()

    if option == "py_modules":
        with pytest.raises(TypeError):
            # Must be in a list.
            ray.init(address, runtime_env={"py_modules": "."})


@pytest.mark.skipif(sys.platform == "win32", reason="Fail to create temp dir.")
@pytest.mark.parametrize("option", ["failure", "working_dir", "py_modules"])
@pytest.mark.parametrize("per_task_actor", [True, False])
def test_s3_uri(start_cluster, option, per_task_actor):
    """Tests the case where we lazily read files or import inside a task/actor.

    In this case, the files come from an S3 URI.

    This tests both that this fails *without* the working_dir and that it
    passes with it.
    """
    cluster, address = start_cluster

    if option == "working_dir":
        env = {"working_dir": S3_PACKAGE_URI}
    elif option == "py_modules":
        env = {"py_modules": [S3_PACKAGE_URI]}

    if option == "failure" or per_task_actor:
        ray.init(address)
    else:
        ray.init(address, runtime_env=env)

    @ray.remote
    def test_import():
        import test_module
        return test_module.one()

    if option != "failure" and per_task_actor:
        test_import = test_import.options(runtime_env=env)

    if option == "failure":
        with pytest.raises(ImportError):
            ray.get(test_import.remote())
    else:
        assert ray.get(test_import.remote()) == 2

    @ray.remote
    class Actor:
        def test_import(self):
            import test_module
            return test_module.one()

    if option != "failure" and per_task_actor:
        Actor = Actor.options(runtime_env=env)

    a = Actor.remote()
    if option == "failure":
        with pytest.raises(ImportError):
            assert ray.get(a.test_import.remote()) == 2
    else:
        assert ray.get(a.test_import.remote()) == 2


@pytest.mark.skipif(sys.platform == "win32", reason="Fail to create temp dir.")
@pytest.mark.parametrize("option", ["working_dir", "py_modules"])
@pytest.mark.parametrize(
    "source", [S3_PACKAGE_URI, lazy_fixture("tmp_working_dir")])
def test_multi_node(start_cluster, option: str, source: str):
    """Tests that the working_dir is propagated across multi-node clusters."""
    NUM_NODES = 3
    cluster, address = start_cluster
    for _ in range(NUM_NODES - 1):  # Head node already added.
        cluster.add_node(num_cpus=1)

    if option == "working_dir":
        ray.init(address, runtime_env={"working_dir": source})
    elif option == "py_modules":
        ray.init(address, runtime_env={"py_modules": [source]})

    @ray.remote(num_cpus=1)
    class A:
        def check_and_get_node_id(self):
            import test_module
            test_module.one()
            return ray.get_runtime_context().node_id

    num_cpus = int(ray.available_resources()["CPU"])
    actors = [A.remote() for _ in range(num_cpus)]
    object_refs = [a.check_and_get_node_id.remote() for a in actors]
    assert len(set(ray.get(object_refs))) == NUM_NODES


def check_internal_kv_gced():
    return len(kv._internal_kv_list("gcs://")) == 0


def check_local_files_gced(cluster):
    for node in cluster.list_all_nodes():
        for subdir in ["working_dir_files", "py_modules_files"]:
            all_files = os.listdir(
                os.path.join(node.get_runtime_env_dir_path(), subdir))
            # Check that there are no files remaining except for .lock files.
            # TODO(edoakes): the lock files should get cleaned up too!
            if len(list(filter(lambda f: not f.endswith(".lock"),
                               all_files))) > 0:
                return False

    return True


@pytest.mark.skipif(sys.platform == "win32", reason="Fail to create temp dir.")
@pytest.mark.parametrize("option", ["working_dir", "py_modules"])
@pytest.mark.parametrize(
    "source", [S3_PACKAGE_URI, lazy_fixture("tmp_working_dir")])
def test_job_level_gc(start_cluster, option: str, source: str):
    """Tests that job-level working_dir is GC'd when the job exits."""
    NUM_NODES = 3
    cluster, address = start_cluster
    for _ in range(NUM_NODES - 1):  # Head node already added.
        cluster.add_node(num_cpus=1)

    if option == "working_dir":
        ray.init(address, runtime_env={"working_dir": source})
    elif option == "py_modules":
        ray.init(address, runtime_env={"py_modules": [source]})

    # For a local directory, the package should be in the GCS.
    # For an S3 URI, there should be nothing in the GCS because
    # it will be downloaded from S3 directly on each node.
    if source == S3_PACKAGE_URI:
        assert check_internal_kv_gced()
    else:
        assert not check_internal_kv_gced()

    @ray.remote(num_cpus=1)
    class A:
        def test_import(self):
            import test_module
            test_module.one()

    num_cpus = int(ray.available_resources()["CPU"])
    actors = [A.remote() for _ in range(num_cpus)]
    ray.get([a.test_import.remote() for a in actors])

    if source == S3_PACKAGE_URI:
        assert check_internal_kv_gced()
    else:
        assert not check_internal_kv_gced()
    assert not check_local_files_gced(cluster)

    ray.shutdown()

    # Need to re-connect to use internal_kv.
    ray.init(address=address)
    wait_for_condition(check_internal_kv_gced)
    wait_for_condition(lambda: check_local_files_gced(cluster))


# TODO(edoakes): fix this bug and enable test.
@pytest.mark.skip("Currently failing.")
@pytest.mark.skipif(sys.platform == "win32", reason="Fail to create temp dir.")
@pytest.mark.parametrize("option", ["working_dir", "py_modules"])
def test_actor_level_gc(start_cluster, option: str):
    """Tests that actor-level working_dir is GC'd when the actor exits."""
    NUM_NODES = 3
    cluster, address = start_cluster
    for _ in range(NUM_NODES - 1):  # Head node already added.
        cluster.add_node(num_cpus=1)

    ray.init(address)

    @ray.remote
    class A:
        def check(self):
            assert "test_module" in os.listdir()

    if option == "working_dir":
        A = A.options(runtime_env={"working_dir": S3_PACKAGE_URI})
    else:
        A = A.options(runtime_env={"py_modules": [S3_PACKAGE_URI]})

    actors = [A.remote() for _ in range(5)]
    ray.get([a.check.remote() for a in actors])

    assert not check_local_files_gced(cluster)

    [ray.kill(a) for a in actors]

    wait_for_condition(lambda: check_local_files_gced(cluster))


@pytest.mark.skipif(sys.platform == "win32", reason="Fail to create temp dir.")
@pytest.mark.parametrize("option", ["working_dir", "py_modules"])
@pytest.mark.parametrize(
    "source", [S3_PACKAGE_URI, lazy_fixture("tmp_working_dir")])
def test_detached_actor_gc(start_cluster, option: str, source: str):
    """Tests that URIs for detached actors are GC'd only when they exit."""
    cluster, address = start_cluster

    if option == "working_dir":
        ray.init(
            address, namespace="test", runtime_env={"working_dir": source})
    elif option == "py_modules":
        ray.init(
            address, namespace="test", runtime_env={"py_modules": [source]})

    # For a local directory, the package should be in the GCS.
    # For an S3 URI, there should be nothing in the GCS because
    # it will be downloaded from S3 directly on each node.
    if source == S3_PACKAGE_URI:
        assert check_internal_kv_gced()
    else:
        assert not check_internal_kv_gced()

    @ray.remote
    class A:
        def test_import(self):
            import test_module
            test_module.one()

    a = A.options(name="test", lifetime="detached").remote()
    ray.get(a.test_import.remote())

    if source == S3_PACKAGE_URI:
        assert check_internal_kv_gced()
    else:
        assert not check_internal_kv_gced()
    assert not check_local_files_gced(cluster)

    ray.shutdown()

    ray.init(address, namespace="test")

    if source == S3_PACKAGE_URI:
        assert check_internal_kv_gced()
    else:
        assert not check_internal_kv_gced()
    assert not check_local_files_gced(cluster)

    a = ray.get_actor("test")
    ray.get(a.test_import.remote())

    ray.kill(a)
    wait_for_condition(check_internal_kv_gced)
    wait_for_condition(lambda: check_local_files_gced(cluster))


@pytest.mark.parametrize("option", ["working_dir", "py_modules"])
@pytest.mark.skipif(sys.platform == "win32", reason="Fail to create temp dir.")
def test_exclusion(start_cluster, tmp_working_dir, option):
    """Tests various forms of the 'excludes' parameter."""
    cluster, address = start_cluster

    def create_file(p, empty=False):
        if not p.parent.exists():
            p.parent.mkdir(parents=True)
        if not empty:
            with p.open("w") as f:
                f.write("Test")

    working_path = Path(tmp_working_dir)
    create_file(working_path / "__init__.py", empty=True)
    create_file(working_path / "test1")
    create_file(working_path / "test2")
    create_file(working_path / "test3")
    create_file(working_path / "tmp_dir" / "test_1")
    create_file(working_path / "tmp_dir" / "test_2")
    create_file(working_path / "tmp_dir" / "test_3")
    create_file(working_path / "tmp_dir" / "sub_dir" / "test_1")
    create_file(working_path / "tmp_dir" / "sub_dir" / "test_2")
    create_file(working_path / "cache" / "test_1")
    create_file(working_path / "tmp_dir" / "cache" / "test_1")
    create_file(working_path / "another_dir" / "cache" / "test_1")

    module_name = Path(tmp_working_dir).name

    # Test that all files are present without excluding.
    if option == "working_dir":
        ray.init(address, runtime_env={"working_dir": tmp_working_dir})
    else:
        ray.init(address, runtime_env={"py_modules": [tmp_working_dir]})

    @ray.remote
    def check_file(name):
        if option == "py_modules":
            try:
                module = import_module(module_name)
            except ImportError:
                return "FAILED"
            name = os.path.join(module.__path__[0], name)
        try:
            with open(name) as f:
                return f.read()
        except Exception:
            return "FAILED"

    def get_all():
        return ray.get([
            check_file.remote("test1"),
            check_file.remote("test2"),
            check_file.remote("test3"),
            check_file.remote(os.path.join("tmp_dir", "test_1")),
            check_file.remote(os.path.join("tmp_dir", "test_2")),
            check_file.remote(os.path.join("tmp_dir", "test_3")),
            check_file.remote(os.path.join("tmp_dir", "sub_dir", "test_1")),
            check_file.remote(os.path.join("tmp_dir", "sub_dir", "test_2")),
            check_file.remote(os.path.join("cache", "test_1")),
            check_file.remote(os.path.join("tmp_dir", "cache", "test_1")),
            check_file.remote(os.path.join("another_dir", "cache", "test_1")),
        ])

    assert get_all() == [
        "Test", "Test", "Test", "Test", "Test", "Test", "Test", "Test", "Test",
        "Test", "Test"
    ]

    ray.shutdown()

    # Test various exclusion methods.
    excludes = [
        # exclude by relative path
        "test2",
        # exclude by dir
        str(Path("tmp_dir") / "sub_dir"),
        # exclude part of the dir
        str(Path("tmp_dir") / "test_1"),
        # exclude part of the dir
        str(Path("tmp_dir") / "test_2"),
    ]

    if option == "working_dir":
        ray.init(
            address,
            runtime_env={
                "working_dir": tmp_working_dir,
                "excludes": excludes
            })
    else:
        ray.init(
            address,
            runtime_env={
                "py_modules": [tmp_working_dir],
                "excludes": excludes
            })

    assert get_all() == [
        "Test", "FAILED", "Test", "FAILED", "FAILED", "Test", "FAILED",
        "FAILED", "Test", "Test", "Test"
    ]

    ray.shutdown()

    # Test excluding all files using gitignore pattern matching syntax
    excludes = ["*"]
    if option == "working_dir":
        ray.init(
            address,
            runtime_env={
                "working_dir": tmp_working_dir,
                "excludes": excludes
            })
    else:
        module_name = Path(tmp_working_dir).name
        ray.init(
            address,
            runtime_env={
                "py_modules": [tmp_working_dir],
                "excludes": excludes
            })

    assert get_all() == [
        "FAILED", "FAILED", "FAILED", "FAILED", "FAILED", "FAILED", "FAILED",
        "FAILED", "FAILED", "FAILED", "FAILED"
    ]

    ray.shutdown()

    # Test excluding with a .gitignore file.
    with open(f"{tmp_working_dir}/.gitignore", "w") as f:
        f.write("""
# Comment
test_[12]
/test1
!/tmp_dir/sub_dir/test_1
cache/
""")

    if option == "working_dir":
        ray.init(address, runtime_env={"working_dir": tmp_working_dir})
    else:
        module_name = Path(tmp_working_dir).name
        ray.init(address, runtime_env={"py_modules": [tmp_working_dir]})

    assert get_all() == [
        "FAILED", "Test", "Test", "FAILED", "FAILED", "Test", "Test", "FAILED",
        "FAILED", "FAILED", "FAILED"
    ]


@pytest.mark.skipif(sys.platform == "win32", reason="Fail to create temp dir.")
@pytest.mark.parametrize(
    "working_dir",
    [S3_PACKAGE_URI, lazy_fixture("tmp_working_dir")])
def test_runtime_context(start_cluster, working_dir):
    """Tests that the working_dir is propagated in the runtime_context."""
    cluster, address = start_cluster
    ray.init(runtime_env={"working_dir": working_dir})

    def check():
        wd = ray.get_runtime_context().runtime_env["working_dir"]
        if working_dir == S3_PACKAGE_URI:
            assert wd == S3_PACKAGE_URI
        else:
            assert wd.startswith("gcs://_ray_pkg_")

    check()

    @ray.remote
    def task():
        check()

    ray.get(task.remote())

    @ray.remote
    class Actor:
        def check(self):
            check()

    a = Actor.remote()
    ray.get(a.check.remote())


def test_override_failure(shutdown_only):
    """Tests invalid override behaviors."""
    ray.init()

    with pytest.raises(ValueError):

        @ray.remote(runtime_env={"working_dir": "."})
        def f():
            pass

    @ray.remote
    def g():
        pass

    with pytest.raises(ValueError):
        g.options(runtime_env={"working_dir": "."})

    with pytest.raises(ValueError):

        @ray.remote(runtime_env={"working_dir": "."})
        class A:
            pass

    @ray.remote
    class B:
        pass

    with pytest.raises(ValueError):
        B.options(runtime_env={"working_dir": "."})


@contextmanager
def chdir(d: str):
    old_dir = os.getcwd()
    os.chdir(d)
    yield
    os.chdir(old_dir)


@pytest.mark.skipif(sys.platform == "win32", reason="Fail to create temp dir.")
@pytest.mark.parametrize("option", ["working_dir", "py_modules"])
def test_inheritance(start_cluster, option: str):
    """Tests that child tasks/actors inherit URIs properly."""
    cluster, address = start_cluster
    with tempfile.TemporaryDirectory() as tmpdir, chdir(tmpdir):
        with open("hello", "w") as f:
            f.write("world")

        if option == "working_dir":
            ray.init(address, runtime_env={"working_dir": "."})
        elif option == "py_modules":
            ray.init(address, runtime_env={"py_modules": ["."]})

        @ray.remote
        def get_env():
            return ray.get_runtime_context().runtime_env

        @ray.remote
        class EnvGetter:
            def get(self):
                return ray.get_runtime_context().runtime_env

        job_env = ray.get_runtime_context().runtime_env
        assert ray.get(get_env.remote()) == job_env
        eg = EnvGetter.remote()
        assert ray.get(eg.get.remote()) == job_env

        # Passing a new URI should work.
        if option == "working_dir":
            env = {"working_dir": S3_PACKAGE_URI}
        elif option == "py_modules":
            env = {"py_modules": [S3_PACKAGE_URI]}

        new_env = ray.get(get_env.options(runtime_env=env).remote())
        assert new_env != job_env
        eg = EnvGetter.options(runtime_env=env).remote()
        assert ray.get(eg.get.remote()) != job_env

        # Passing a local directory should not work.
        if option == "working_dir":
            env = {"working_dir": "."}
        elif option == "py_modules":
            env = {"py_modules": ["."]}
        with pytest.raises(ValueError):
            get_env.options(runtime_env=env).remote()
        with pytest.raises(ValueError):
            EnvGetter.options(runtime_env=env).remote()


@pytest.mark.skipif(sys.platform == "win32", reason="Fail to create temp dir.")
@pytest.mark.parametrize("option", ["working_dir", "py_modules"])
def test_large_file_boundary(shutdown_only, option: str):
    """Check that packages just under the max size work as expected."""
    with tempfile.TemporaryDirectory() as tmp_dir, chdir(tmp_dir):
        size = GCS_STORAGE_MAX_SIZE - 1024 * 1024
        with open("test_file", "wb") as f:
            f.write(os.urandom(size))

        if option == "working_dir":
            ray.init(runtime_env={"working_dir": "."})
        else:
            ray.init(runtime_env={"py_modules": ["."]})

        @ray.remote
        class Test:
            def get_size(self):
                with open("test_file", "rb") as f:
                    return len(f.read())

        t = Test.remote()
        assert ray.get(t.get_size.remote()) == size


@pytest.mark.skipif(sys.platform == "win32", reason="Fail to create temp dir.")
@pytest.mark.parametrize("option", ["working_dir", "py_modules"])
def test_large_file_error(shutdown_only, option: str):
    with tempfile.TemporaryDirectory() as tmp_dir, chdir(tmp_dir):
        # Write to two separate files, each of which is below the threshold to
        # make sure the error is for the full package size.
        size = GCS_STORAGE_MAX_SIZE // 2 + 1
        with open("test_file_1", "wb") as f:
            f.write(os.urandom(size))

        with open("test_file_2", "wb") as f:
            f.write(os.urandom(size))

        with pytest.raises(RuntimeError):
            if option == "working_dir":
                ray.init(runtime_env={"working_dir": "."})
            else:
                ray.init(runtime_env={"py_modules": ["."]})


@pytest.mark.skipif(sys.platform == "win32", reason="Fail to create temp dir.")
def test_ray_worker_dev_flow(start_cluster):
    cluster, address = start_cluster
    ray.init(
        address,
        runtime_env={
            "py_modules": [ray],
            "excludes": RAY_WORKER_DEV_EXCLUDES
        })

    @ray.remote
    def get_captured_ray_path():
        return [ray.__path__]

    @ray.remote
    def get_lazy_ray_path():
        import ray
        return [ray.__path__]

    captured_path = ray.get(get_captured_ray_path.remote())
    lazy_path = ray.get(get_lazy_ray_path.remote())
    assert captured_path == lazy_path
    assert captured_path != ray.__path__[0]

    @ray.remote
    def test_recursive_task():
        @ray.remote
        def inner():
            return [ray.__path__]

        return ray.get(inner.remote())

    assert ray.get(test_recursive_task.remote()) == captured_path

    @ray.remote
    def test_recursive_actor():
        @ray.remote
        class A:
            def get(self):
                return [ray.__path__]

        a = A.remote()
        return ray.get(a.get.remote())

    assert ray.get(test_recursive_actor.remote()) == captured_path

    from ray import serve

    @ray.remote
    def test_serve():
        serve.start()

        @serve.deployment
        def f():
            return "hi"

        f.deploy()
        h = f.get_handle()

        assert ray.get(h.remote()) == "hi"

        f.delete()
        return [serve.__path__]

    assert ray.get(test_serve.remote()) != serve.__path__[0]

    from ray import tune

    @ray.remote
    def test_tune():
        def objective(step, alpha, beta):
            return (0.1 + alpha * step / 100)**(-1) + beta * 0.1

        def training_function(config):
            # Hyperparameters
            alpha, beta = config["alpha"], config["beta"]
            for step in range(10):
                intermediate_score = objective(step, alpha, beta)
                tune.report(mean_loss=intermediate_score)

        analysis = tune.run(
            training_function,
            config={
                "alpha": tune.grid_search([0.001, 0.01, 0.1]),
                "beta": tune.choice([1, 2, 3])
            })

        print("Best config: ",
              analysis.get_best_config(metric="mean_loss", mode="min"))

    assert ray.get(test_tune.remote()) != serve.__path__[0]


@pytest.mark.skipif(sys.platform == "win32", reason="Fail to create temp dir.")
def test_large_dir_upload_message(start_cluster):
    cluster, address = start_cluster
    with tempfile.TemporaryDirectory() as tmp_dir:
        filepath = os.path.join(tmp_dir, "test_file.txt")
        driver_script = f"""
import ray
ray.init("{address}", runtime_env={{"working_dir": "{tmp_dir}"}})
"""

        size = SILENT_UPLOAD_SIZE_THRESHOLD - 1024
        with open(filepath, "wb") as f:
            f.write(os.urandom(size))

        output = run_string_as_driver(driver_script)
        assert "Pushing large local file package" not in output

        size = SILENT_UPLOAD_SIZE_THRESHOLD + 1
        with open(filepath, "wb") as f:
            f.write(os.urandom(size))

        output = run_string_as_driver(driver_script)
        assert "Pushed local files" in output


if __name__ == "__main__":
    sys.exit(pytest.main(["-sv", __file__]))<|MERGE_RESOLUTION|>--- conflicted
+++ resolved
@@ -12,13 +12,9 @@
 import ray
 import ray.experimental.internal_kv as kv
 from ray._private.test_utils import wait_for_condition
-<<<<<<< HEAD
 from ray._private.runtime_env import RAY_WORKER_DEV_EXCLUDES
-from ray._private.runtime_env.packaging import GCS_STORAGE_MAX_SIZE
-=======
 from ray._private.runtime_env.packaging import (GCS_STORAGE_MAX_SIZE,
                                                 SILENT_UPLOAD_SIZE_THRESHOLD)
->>>>>>> 6bd49a8c
 
 # This package contains a subdirectory called `test_module`.
 # Calling `test_module.one()` should return `2`.
@@ -804,6 +800,38 @@
 
 
 @pytest.mark.skipif(sys.platform == "win32", reason="Fail to create temp dir.")
+@pytest.mark.parametrize("option", ["working_dir", "py_modules"])
+def test_large_dir_upload_message(start_cluster, option):
+    cluster, address = start_cluster
+    with tempfile.TemporaryDirectory() as tmp_dir:
+        filepath = os.path.join(tmp_dir, "test_file.txt")
+        if option == "working_dir":
+            driver_script = f"""
+import ray
+ray.init("{address}", runtime_env={{"working_dir": "{tmp_dir}"}})
+"""
+        else:
+            driver_script = f"""
+import ray
+ray.init("{address}", runtime_env={{"py_modules": ["{tmp_dir}"]}})
+"""
+
+        size = SILENT_UPLOAD_SIZE_THRESHOLD - 1024
+        with open(filepath, "wb") as f:
+            f.write(os.urandom(size))
+
+        output = run_string_as_driver(driver_script)
+        assert "Pushing large local file package" not in output
+
+        size = SILENT_UPLOAD_SIZE_THRESHOLD + 1
+        with open(filepath, "wb") as f:
+            f.write(os.urandom(size))
+
+        output = run_string_as_driver(driver_script)
+        assert "Pushed local files" in output
+
+
+@pytest.mark.skipif(sys.platform == "win32", reason="Fail to create temp dir.")
 def test_ray_worker_dev_flow(start_cluster):
     cluster, address = start_cluster
     ray.init(
@@ -896,30 +924,5 @@
     assert ray.get(test_tune.remote()) != serve.__path__[0]
 
 
-@pytest.mark.skipif(sys.platform == "win32", reason="Fail to create temp dir.")
-def test_large_dir_upload_message(start_cluster):
-    cluster, address = start_cluster
-    with tempfile.TemporaryDirectory() as tmp_dir:
-        filepath = os.path.join(tmp_dir, "test_file.txt")
-        driver_script = f"""
-import ray
-ray.init("{address}", runtime_env={{"working_dir": "{tmp_dir}"}})
-"""
-
-        size = SILENT_UPLOAD_SIZE_THRESHOLD - 1024
-        with open(filepath, "wb") as f:
-            f.write(os.urandom(size))
-
-        output = run_string_as_driver(driver_script)
-        assert "Pushing large local file package" not in output
-
-        size = SILENT_UPLOAD_SIZE_THRESHOLD + 1
-        with open(filepath, "wb") as f:
-            f.write(os.urandom(size))
-
-        output = run_string_as_driver(driver_script)
-        assert "Pushed local files" in output
-
-
 if __name__ == "__main__":
     sys.exit(pytest.main(["-sv", __file__]))