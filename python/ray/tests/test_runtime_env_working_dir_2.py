--- conflicted
+++ resolved
@@ -1,815 +1,417 @@
-<<<<<<< HEAD
-import os
-from pathlib import Path
-import sys
-import tempfile
-
-import pytest
-from pytest_lazyfixture import lazy_fixture
-from ray._private.test_utils import run_string_as_driver
-
-import ray
-import ray.experimental.internal_kv as kv
-from ray._private.test_utils import wait_for_condition, chdir
-from ray._private.runtime_env import RAY_WORKER_DEV_EXCLUDES
-from ray._private.runtime_env.packaging import GCS_STORAGE_MAX_SIZE
-
-# This test requires you have AWS credentials set up (any AWS credentials will
-# do, this test only accesses a public bucket).
-
-# This package contains a subdirectory called `test_module`.
-# Calling `test_module.one()` should return `2`.
-# If you find that confusing, take it up with @jiaodong...
-S3_PACKAGE_URI = "s3://runtime-env-test/test_runtime_env.zip"
-
-
-@pytest.mark.skipif(sys.platform == "win32", reason="Fail to create temp dir.")
-@pytest.mark.parametrize("option", ["working_dir", "py_modules"])
-def test_inheritance(start_cluster, option: str):
-    """Tests that child tasks/actors inherit URIs properly."""
-    cluster, address = start_cluster
-    with tempfile.TemporaryDirectory() as tmpdir, chdir(tmpdir):
-        with open("hello", "w") as f:
-            f.write("world")
-
-        if option == "working_dir":
-            ray.init(address, runtime_env={"working_dir": "."})
-        elif option == "py_modules":
-            ray.init(address, runtime_env={"py_modules": ["."]})
-
-        @ray.remote
-        def get_env():
-            return ray.get_runtime_context().runtime_env
-
-        @ray.remote
-        class EnvGetter:
-            def get(self):
-                return ray.get_runtime_context().runtime_env
-
-        job_env = ray.get_runtime_context().runtime_env
-        assert ray.get(get_env.remote()) == job_env
-        eg = EnvGetter.remote()
-        assert ray.get(eg.get.remote()) == job_env
-
-        # Passing a new URI should work.
-        if option == "working_dir":
-            env = {"working_dir": S3_PACKAGE_URI}
-        elif option == "py_modules":
-            env = {"py_modules": [S3_PACKAGE_URI]}
-
-        new_env = ray.get(get_env.options(runtime_env=env).remote())
-        assert new_env != job_env
-        eg = EnvGetter.options(runtime_env=env).remote()
-        assert ray.get(eg.get.remote()) != job_env
-
-        # Passing a local directory should not work.
-        if option == "working_dir":
-            env = {"working_dir": "."}
-        elif option == "py_modules":
-            env = {"py_modules": ["."]}
-        with pytest.raises(ValueError):
-            get_env.options(runtime_env=env).remote()
-        with pytest.raises(ValueError):
-            EnvGetter.options(runtime_env=env).remote()
-
-
-@pytest.mark.skipif(sys.platform == "win32", reason="Fail to create temp dir.")
-@pytest.mark.parametrize("option", ["working_dir", "py_modules"])
-def test_large_file_boundary(shutdown_only, option: str):
-    """Check that packages just under the max size work as expected."""
-    with tempfile.TemporaryDirectory() as tmp_dir, chdir(tmp_dir):
-        size = GCS_STORAGE_MAX_SIZE - 1024 * 1024
-        with open("test_file", "wb") as f:
-            f.write(os.urandom(size))
-
-        if option == "working_dir":
-            ray.init(runtime_env={"working_dir": "."})
-        else:
-            ray.init(runtime_env={"py_modules": ["."]})
-
-        @ray.remote
-        class Test:
-            def get_size(self):
-                with open("test_file", "rb") as f:
-                    return len(f.read())
-
-        t = Test.remote()
-        assert ray.get(t.get_size.remote()) == size
-
-
-@pytest.mark.skipif(sys.platform == "win32", reason="Fail to create temp dir.")
-@pytest.mark.parametrize("option", ["working_dir", "py_modules"])
-def test_large_file_error(shutdown_only, option: str):
-    with tempfile.TemporaryDirectory() as tmp_dir, chdir(tmp_dir):
-        # Write to two separate files, each of which is below the threshold to
-        # make sure the error is for the full package size.
-        size = GCS_STORAGE_MAX_SIZE // 2 + 1
-        with open("test_file_1", "wb") as f:
-            f.write(os.urandom(size))
-
-        with open("test_file_2", "wb") as f:
-            f.write(os.urandom(size))
-
-        with pytest.raises(RuntimeError):
-            if option == "working_dir":
-                ray.init(runtime_env={"working_dir": "."})
-            else:
-                ray.init(runtime_env={"py_modules": ["."]})
-
-
-@pytest.mark.skipif(sys.platform == "win32", reason="Fail to create temp dir.")
-@pytest.mark.parametrize("option", ["working_dir", "py_modules"])
-def test_large_dir_upload_message(start_cluster, option):
-    cluster, address = start_cluster
-    with tempfile.TemporaryDirectory() as tmp_dir:
-        filepath = os.path.join(tmp_dir, "test_file.txt")
-        if option == "working_dir":
-            driver_script = f"""
-import ray
-ray.init("{address}", runtime_env={{"working_dir": "{tmp_dir}"}})
-"""
-        else:
-            driver_script = f"""
-import ray
-ray.init("{address}", runtime_env={{"py_modules": ["{tmp_dir}"]}})
-"""
-
-        with open(filepath, "w") as f:
-            f.write("Hi")
-
-        output = run_string_as_driver(driver_script)
-        assert "Pushing file package" in output
-        assert "Successfully pushed file package" in output
-        assert "warning" not in output.lower()
-
-
-@pytest.mark.skipif(sys.platform != "darwin", reason="Package exceeds max size.")
-def test_ray_worker_dev_flow(start_cluster):
-    cluster, address = start_cluster
-    ray.init(
-        address, runtime_env={"py_modules": [ray], "excludes": RAY_WORKER_DEV_EXCLUDES}
-    )
-
-    @ray.remote
-    def get_captured_ray_path():
-        return [ray.__path__]
-
-    @ray.remote
-    def get_lazy_ray_path():
-        import ray
-
-        return [ray.__path__]
-
-    captured_path = ray.get(get_captured_ray_path.remote())
-    lazy_path = ray.get(get_lazy_ray_path.remote())
-    assert captured_path == lazy_path
-    assert captured_path != ray.__path__[0]
-
-    @ray.remote
-    def test_recursive_task():
-        @ray.remote
-        def inner():
-            return [ray.__path__]
-
-        return ray.get(inner.remote())
-
-    assert ray.get(test_recursive_task.remote()) == captured_path
-
-    @ray.remote
-    def test_recursive_actor():
-        @ray.remote
-        class A:
-            def get(self):
-                return [ray.__path__]
-
-        a = A.remote()
-        return ray.get(a.get.remote())
-
-    assert ray.get(test_recursive_actor.remote()) == captured_path
-
-    from ray import serve
-
-    @ray.remote
-    def test_serve():
-        serve.start()
-
-        @serve.deployment
-        def f():
-            return "hi"
-
-        f.deploy()
-        h = f.get_handle()
-
-        assert ray.get(h.remote()) == "hi"
-
-        f.delete()
-        return [serve.__path__]
-
-    assert ray.get(test_serve.remote()) != serve.__path__[0]
-
-    from ray import tune
-
-    @ray.remote
-    def test_tune():
-        def objective(step, alpha, beta):
-            return (0.1 + alpha * step / 100) ** (-1) + beta * 0.1
-
-        def training_function(config):
-            # Hyperparameters
-            alpha, beta = config["alpha"], config["beta"]
-            for step in range(10):
-                intermediate_score = objective(step, alpha, beta)
-                tune.report(mean_loss=intermediate_score)
-
-        analysis = tune.run(
-            training_function,
-            config={
-                "alpha": tune.grid_search([0.001, 0.01, 0.1]),
-                "beta": tune.choice([1, 2, 3]),
-            },
-        )
-
-        print("Best config: ", analysis.get_best_config(metric="mean_loss", mode="min"))
-
-    assert ray.get(test_tune.remote()) != serve.__path__[0]
-
-
-def check_internal_kv_gced():
-    return len(kv._internal_kv_list("gcs://")) == 0
-
-
-def check_local_files_gced(cluster):
-    for node in cluster.list_all_nodes():
-        for subdir in ["working_dir_files", "py_modules_files"]:
-            all_files = os.listdir(
-                os.path.join(node.get_runtime_env_dir_path(), subdir)
-            )
-            # Check that there are no files remaining except for .lock files.
-            # TODO(edoakes): the lock files should get cleaned up too!
-            if len(list(filter(lambda f: not f.endswith(".lock"), all_files))) > 0:
-                return False
-
-    return True
-
-
-@pytest.mark.skipif(sys.platform == "win32", reason="Fail to create temp dir.")
-@pytest.mark.parametrize("option", ["working_dir", "py_modules"])
-@pytest.mark.parametrize("source", [S3_PACKAGE_URI, lazy_fixture("tmp_working_dir")])
-def test_job_level_gc(start_cluster, option: str, source: str):
-    """Tests that job-level working_dir is GC'd when the job exits."""
-    NUM_NODES = 3
-    cluster, address = start_cluster
-    for i in range(NUM_NODES - 1):  # Head node already added.
-        cluster.add_node(num_cpus=1, runtime_env_dir_name=f"node_{i}_runtime_resources")
-
-    if option == "working_dir":
-        ray.init(address, runtime_env={"working_dir": source})
-    elif option == "py_modules":
-        if source != S3_PACKAGE_URI:
-            source = str(Path(source) / "test_module")
-        ray.init(address, runtime_env={"py_modules": [source]})
-
-    # For a local directory, the package should be in the GCS.
-    # For an S3 URI, there should be nothing in the GCS because
-    # it will be downloaded from S3 directly on each node.
-    if source == S3_PACKAGE_URI:
-        assert check_internal_kv_gced()
-    else:
-        assert not check_internal_kv_gced()
-
-    @ray.remote(num_cpus=1)
-    class A:
-        def test_import(self):
-            import test_module
-
-            test_module.one()
-
-    num_cpus = int(ray.available_resources()["CPU"])
-    actors = [A.remote() for _ in range(num_cpus)]
-    ray.get([a.test_import.remote() for a in actors])
-
-    if source == S3_PACKAGE_URI:
-        assert check_internal_kv_gced()
-    else:
-        assert not check_internal_kv_gced()
-    assert not check_local_files_gced(cluster)
-
-    ray.shutdown()
-
-    # Need to re-connect to use internal_kv.
-    ray.init(address=address)
-    wait_for_condition(check_internal_kv_gced)
-    wait_for_condition(lambda: check_local_files_gced(cluster))
-
-
-# TODO(architkulkarni): fix bug #19602 and enable test.
-@pytest.mark.skip("Currently failing.")
-@pytest.mark.skipif(sys.platform == "win32", reason="Fail to create temp dir.")
-@pytest.mark.parametrize("option", ["working_dir", "py_modules"])
-def test_actor_level_gc(start_cluster, option: str):
-    """Tests that actor-level working_dir is GC'd when the actor exits."""
-    NUM_NODES = 5
-    cluster, address = start_cluster
-    for i in range(NUM_NODES - 1):  # Head node already added.
-        cluster.add_node(num_cpus=1, runtime_env_dir_name=f"node_{i}_runtime_resources")
-
-    ray.init(address)
-
-    @ray.remote(num_cpus=1)
-    class A:
-        def check(self):
-            import test_module
-
-            test_module.one()
-
-    if option == "working_dir":
-        A = A.options(runtime_env={"working_dir": S3_PACKAGE_URI})
-    else:
-        A = A.options(runtime_env={"py_modules": [S3_PACKAGE_URI]})
-
-    num_cpus = int(ray.available_resources()["CPU"])
-    actors = [A.remote() for _ in range(num_cpus)]
-    ray.get([a.check.remote() for a in actors])
-    for i in range(num_cpus):
-        assert not check_local_files_gced(cluster)
-        ray.kill(actors[i])
-    wait_for_condition(lambda: check_local_files_gced(cluster))
-
-
-@pytest.mark.skipif(sys.platform == "win32", reason="Fail to create temp dir.")
-@pytest.mark.parametrize("option", ["working_dir", "py_modules"])
-@pytest.mark.parametrize("source", [S3_PACKAGE_URI, lazy_fixture("tmp_working_dir")])
-def test_detached_actor_gc(start_cluster, option: str, source: str):
-    """Tests that URIs for detached actors are GC'd only when they exit."""
-    cluster, address = start_cluster
-
-    if option == "working_dir":
-        ray.init(address, namespace="test", runtime_env={"working_dir": source})
-    elif option == "py_modules":
-        if source != S3_PACKAGE_URI:
-            source = str(Path(source) / "test_module")
-        ray.init(address, namespace="test", runtime_env={"py_modules": [source]})
-
-    # For a local directory, the package should be in the GCS.
-    # For an S3 URI, there should be nothing in the GCS because
-    # it will be downloaded from S3 directly on each node.
-    if source == S3_PACKAGE_URI:
-        assert check_internal_kv_gced()
-    else:
-        assert not check_internal_kv_gced()
-
-    @ray.remote
-    class A:
-        def test_import(self):
-            import test_module
-
-            test_module.one()
-
-    a = A.options(name="test", lifetime="detached").remote()
-    ray.get(a.test_import.remote())
-
-    if source == S3_PACKAGE_URI:
-        assert check_internal_kv_gced()
-    else:
-        assert not check_internal_kv_gced()
-    assert not check_local_files_gced(cluster)
-
-    ray.shutdown()
-
-    ray.init(address, namespace="test")
-
-    if source == S3_PACKAGE_URI:
-        assert check_internal_kv_gced()
-    else:
-        assert not check_internal_kv_gced()
-    assert not check_local_files_gced(cluster)
-
-    a = ray.get_actor("test")
-    ray.get(a.test_import.remote())
-
-    ray.kill(a)
-    wait_for_condition(check_internal_kv_gced)
-    wait_for_condition(lambda: check_local_files_gced(cluster))
-
-
-if __name__ == "__main__":
-    sys.exit(pytest.main(["-sv", __file__]))
-=======
-import os
-from pathlib import Path
-import sys
-import time
-import tempfile
-
-import pytest
-from pytest_lazyfixture import lazy_fixture
-from unittest import mock
-from ray._private.test_utils import run_string_as_driver
-
-import ray
-import ray.experimental.internal_kv as kv
-from ray._private.test_utils import wait_for_condition, chdir, check_local_files_gced
-from ray._private.runtime_env import RAY_WORKER_DEV_EXCLUDES
-from ray._private.runtime_env.packaging import GCS_STORAGE_MAX_SIZE
-
-# This test requires you have AWS credentials set up (any AWS credentials will
-# do, this test only accesses a public bucket).
-
-# This package contains a subdirectory called `test_module`.
-# Calling `test_module.one()` should return `2`.
-# If you find that confusing, take it up with @jiaodong...
-S3_PACKAGE_URI = "s3://runtime-env-test/test_runtime_env.zip"
-
-
-@pytest.mark.skipif(sys.platform == "win32", reason="Fail to create temp dir.")
-@pytest.mark.parametrize("option", ["working_dir", "py_modules"])
-def test_inheritance(start_cluster, option: str):
-    """Tests that child tasks/actors inherit URIs properly."""
-    cluster, address = start_cluster
-    with tempfile.TemporaryDirectory() as tmpdir, chdir(tmpdir):
-        with open("hello", "w") as f:
-            f.write("world")
-
-        if option == "working_dir":
-            ray.init(address, runtime_env={"working_dir": "."})
-        elif option == "py_modules":
-            ray.init(address, runtime_env={"py_modules": ["."]})
-
-        @ray.remote
-        def get_env():
-            return ray.get_runtime_context().runtime_env
-
-        @ray.remote
-        class EnvGetter:
-            def get(self):
-                return ray.get_runtime_context().runtime_env
-
-        job_env = ray.get_runtime_context().runtime_env
-        assert ray.get(get_env.remote()) == job_env
-        eg = EnvGetter.remote()
-        assert ray.get(eg.get.remote()) == job_env
-
-        # Passing a new URI should work.
-        if option == "working_dir":
-            env = {"working_dir": S3_PACKAGE_URI}
-        elif option == "py_modules":
-            env = {"py_modules": [S3_PACKAGE_URI]}
-
-        new_env = ray.get(get_env.options(runtime_env=env).remote())
-        assert new_env != job_env
-        eg = EnvGetter.options(runtime_env=env).remote()
-        assert ray.get(eg.get.remote()) != job_env
-
-        # Passing a local directory should not work.
-        if option == "working_dir":
-            env = {"working_dir": "."}
-        elif option == "py_modules":
-            env = {"py_modules": ["."]}
-        with pytest.raises(ValueError):
-            get_env.options(runtime_env=env).remote()
-        with pytest.raises(ValueError):
-            EnvGetter.options(runtime_env=env).remote()
-
-
-@pytest.mark.skipif(sys.platform == "win32", reason="Fail to create temp dir.")
-@pytest.mark.parametrize("option", ["working_dir", "py_modules"])
-def test_large_file_boundary(shutdown_only, option: str):
-    """Check that packages just under the max size work as expected."""
-    with tempfile.TemporaryDirectory() as tmp_dir, chdir(tmp_dir):
-        size = GCS_STORAGE_MAX_SIZE - 1024 * 1024
-        with open("test_file", "wb") as f:
-            f.write(os.urandom(size))
-
-        if option == "working_dir":
-            ray.init(runtime_env={"working_dir": "."})
-        else:
-            ray.init(runtime_env={"py_modules": ["."]})
-
-        @ray.remote
-        class Test:
-            def get_size(self):
-                with open("test_file", "rb") as f:
-                    return len(f.read())
-
-        t = Test.remote()
-        assert ray.get(t.get_size.remote()) == size
-
-
-@pytest.mark.skipif(sys.platform == "win32", reason="Fail to create temp dir.")
-@pytest.mark.parametrize("option", ["working_dir", "py_modules"])
-def test_large_file_error(shutdown_only, option: str):
-    with tempfile.TemporaryDirectory() as tmp_dir, chdir(tmp_dir):
-        # Write to two separate files, each of which is below the threshold to
-        # make sure the error is for the full package size.
-        size = GCS_STORAGE_MAX_SIZE // 2 + 1
-        with open("test_file_1", "wb") as f:
-            f.write(os.urandom(size))
-
-        with open("test_file_2", "wb") as f:
-            f.write(os.urandom(size))
-
-        with pytest.raises(RuntimeError):
-            if option == "working_dir":
-                ray.init(runtime_env={"working_dir": "."})
-            else:
-                ray.init(runtime_env={"py_modules": ["."]})
-
-
-@pytest.mark.skipif(sys.platform == "win32", reason="Fail to create temp dir.")
-@pytest.mark.parametrize("option", ["working_dir", "py_modules"])
-def test_large_dir_upload_message(start_cluster, option):
-    cluster, address = start_cluster
-    with tempfile.TemporaryDirectory() as tmp_dir:
-        filepath = os.path.join(tmp_dir, "test_file.txt")
-        if option == "working_dir":
-            driver_script = f"""
-import ray
-ray.init("{address}", runtime_env={{"working_dir": "{tmp_dir}"}})
-"""
-        else:
-            driver_script = f"""
-import ray
-ray.init("{address}", runtime_env={{"py_modules": ["{tmp_dir}"]}})
-"""
-
-        with open(filepath, "w") as f:
-            f.write("Hi")
-
-        output = run_string_as_driver(driver_script)
-        assert "Pushing file package" in output
-        assert "Successfully pushed file package" in output
-        assert "warning" not in output.lower()
-
-
-@pytest.mark.skipif(sys.platform != "darwin", reason="Package exceeds max size.")
-def test_ray_worker_dev_flow(start_cluster):
-    cluster, address = start_cluster
-    ray.init(
-        address, runtime_env={"py_modules": [ray], "excludes": RAY_WORKER_DEV_EXCLUDES}
-    )
-
-    @ray.remote
-    def get_captured_ray_path():
-        return [ray.__path__]
-
-    @ray.remote
-    def get_lazy_ray_path():
-        import ray
-
-        return [ray.__path__]
-
-    captured_path = ray.get(get_captured_ray_path.remote())
-    lazy_path = ray.get(get_lazy_ray_path.remote())
-    assert captured_path == lazy_path
-    assert captured_path != ray.__path__[0]
-
-    @ray.remote
-    def test_recursive_task():
-        @ray.remote
-        def inner():
-            return [ray.__path__]
-
-        return ray.get(inner.remote())
-
-    assert ray.get(test_recursive_task.remote()) == captured_path
-
-    @ray.remote
-    def test_recursive_actor():
-        @ray.remote
-        class A:
-            def get(self):
-                return [ray.__path__]
-
-        a = A.remote()
-        return ray.get(a.get.remote())
-
-    assert ray.get(test_recursive_actor.remote()) == captured_path
-
-    from ray import serve
-
-    @ray.remote
-    def test_serve():
-        serve.start()
-
-        @serve.deployment
-        def f():
-            return "hi"
-
-        f.deploy()
-        h = f.get_handle()
-
-        assert ray.get(h.remote()) == "hi"
-
-        f.delete()
-        return [serve.__path__]
-
-    assert ray.get(test_serve.remote()) != serve.__path__[0]
-
-    from ray import tune
-
-    @ray.remote
-    def test_tune():
-        def objective(step, alpha, beta):
-            return (0.1 + alpha * step / 100) ** (-1) + beta * 0.1
-
-        def training_function(config):
-            # Hyperparameters
-            alpha, beta = config["alpha"], config["beta"]
-            for step in range(10):
-                intermediate_score = objective(step, alpha, beta)
-                tune.report(mean_loss=intermediate_score)
-
-        analysis = tune.run(
-            training_function,
-            config={
-                "alpha": tune.grid_search([0.001, 0.01, 0.1]),
-                "beta": tune.choice([1, 2, 3]),
-            },
-        )
-
-        print("Best config: ", analysis.get_best_config(metric="mean_loss", mode="min"))
-
-    assert ray.get(test_tune.remote()) != serve.__path__[0]
-
-
-def check_internal_kv_gced():
-    return len(kv._internal_kv_list("gcs://")) == 0
-
-
-@pytest.mark.skipif(sys.platform == "win32", reason="Fail to create temp dir.")
-@pytest.mark.parametrize("option", ["working_dir", "py_modules"])
-@pytest.mark.parametrize("source", [S3_PACKAGE_URI, lazy_fixture("tmp_working_dir")])
-def test_job_level_gc(start_cluster, option: str, source: str):
-    """Tests that job-level working_dir is GC'd when the job exits."""
-    NUM_NODES = 3
-    cluster, address = start_cluster
-    for i in range(NUM_NODES - 1):  # Head node already added.
-        cluster.add_node(num_cpus=1, runtime_env_dir_name=f"node_{i}_runtime_resources")
-
-    if option == "working_dir":
-        ray.init(address, runtime_env={"working_dir": source})
-    elif option == "py_modules":
-        if source != S3_PACKAGE_URI:
-            source = str(Path(source) / "test_module")
-        ray.init(address, runtime_env={"py_modules": [source]})
-
-    # For a local directory, the package should be in the GCS.
-    # For an S3 URI, there should be nothing in the GCS because
-    # it will be downloaded from S3 directly on each node.
-    if source == S3_PACKAGE_URI:
-        assert check_internal_kv_gced()
-    else:
-        assert not check_internal_kv_gced()
-
-    @ray.remote(num_cpus=1)
-    class A:
-        def test_import(self):
-            import test_module
-
-            test_module.one()
-
-    num_cpus = int(ray.available_resources()["CPU"])
-    actors = [A.remote() for _ in range(num_cpus)]
-    ray.get([a.test_import.remote() for a in actors])
-
-    if source == S3_PACKAGE_URI:
-        assert check_internal_kv_gced()
-    else:
-        assert not check_internal_kv_gced()
-    assert not check_local_files_gced(cluster)
-
-    ray.shutdown()
-
-    # Need to re-connect to use internal_kv.
-    ray.init(address=address)
-    wait_for_condition(check_internal_kv_gced)
-    wait_for_condition(lambda: check_local_files_gced(cluster))
-
-
-@pytest.mark.skipif(sys.platform == "win32", reason="Fail to create temp dir.")
-@pytest.mark.parametrize("option", ["working_dir", "py_modules"])
-def test_actor_level_gc(start_cluster, option: str):
-    """Tests that actor-level working_dir is GC'd when the actor exits."""
-    NUM_NODES = 5
-    cluster, address = start_cluster
-    for i in range(NUM_NODES - 1):  # Head node already added.
-        cluster.add_node(num_cpus=1, runtime_env_dir_name=f"node_{i}_runtime_resources")
-
-    ray.init(address)
-
-    @ray.remote(num_cpus=1)
-    class A:
-        def check(self):
-            import test_module
-
-            test_module.one()
-
-    if option == "working_dir":
-        A = A.options(runtime_env={"working_dir": S3_PACKAGE_URI})
-    else:
-        A = A.options(runtime_env={"py_modules": [S3_PACKAGE_URI]})
-
-    num_cpus = int(ray.available_resources()["CPU"])
-    actors = [A.remote() for _ in range(num_cpus)]
-    ray.get([a.check.remote() for a in actors])
-    for i in range(num_cpus):
-        assert not check_local_files_gced(cluster)
-        ray.kill(actors[i])
-    wait_for_condition(lambda: check_local_files_gced(cluster))
-
-
-@pytest.mark.skipif(sys.platform == "win32", reason="Fail to create temp dir.")
-@pytest.mark.parametrize("option", ["working_dir", "py_modules"])
-@pytest.mark.parametrize("source", [S3_PACKAGE_URI, lazy_fixture("tmp_working_dir")])
-def test_detached_actor_gc(start_cluster, option: str, source: str):
-    """Tests that URIs for detached actors are GC'd only when they exit."""
-    cluster, address = start_cluster
-
-    if option == "working_dir":
-        ray.init(address, namespace="test", runtime_env={"working_dir": source})
-    elif option == "py_modules":
-        if source != S3_PACKAGE_URI:
-            source = str(Path(source) / "test_module")
-        ray.init(address, namespace="test", runtime_env={"py_modules": [source]})
-
-    # For a local directory, the package should be in the GCS.
-    # For an S3 URI, there should be nothing in the GCS because
-    # it will be downloaded from S3 directly on each node.
-    if source == S3_PACKAGE_URI:
-        assert check_internal_kv_gced()
-    else:
-        assert not check_internal_kv_gced()
-
-    @ray.remote
-    class A:
-        def test_import(self):
-            import test_module
-
-            test_module.one()
-
-    a = A.options(name="test", lifetime="detached").remote()
-    ray.get(a.test_import.remote())
-
-    if source == S3_PACKAGE_URI:
-        assert check_internal_kv_gced()
-    else:
-        assert not check_internal_kv_gced()
-    assert not check_local_files_gced(cluster)
-
-    ray.shutdown()
-
-    ray.init(address, namespace="test")
-
-    if source == S3_PACKAGE_URI:
-        assert check_internal_kv_gced()
-    else:
-        assert not check_internal_kv_gced()
-    assert not check_local_files_gced(cluster)
-
-    a = ray.get_actor("test")
-    ray.get(a.test_import.remote())
-
-    ray.kill(a)
-    wait_for_condition(check_internal_kv_gced)
-    wait_for_condition(lambda: check_local_files_gced(cluster))
-
-
-# Set scope to "class" to force this to run before start_cluster, whose scope
-# is "function".  We need these env vars to be set before Ray is started.
-@pytest.fixture(scope="class")
-def skip_local_gc():
-    with mock.patch.dict(
-        os.environ,
-        {
-            "RAY_runtime_env_skip_local_gc": "1",
-        },
-    ):
-        print("RAY_runtime_env_skip_local_gc enabled.")
-        yield
-
-
-class TestSkipLocalGC:
-    @pytest.mark.parametrize("source", [lazy_fixture("tmp_working_dir")])
-    def test_skip_local_gc_env_var(self, skip_local_gc, start_cluster, source):
-        cluster, address = start_cluster
-        ray.init(address, namespace="test", runtime_env={"working_dir": source})
-
-        @ray.remote
-        class A:
-            def test_import(self):
-                import test_module
-
-                test_module.one()
-
-        a = A.remote()
-        ray.get(a.test_import.remote())  # Check working_dir was downloaded
-
-        ray.shutdown()
-
-        time.sleep(1)  # Give time for GC to potentially happen
-        assert not check_local_files_gced(cluster)
-
-
-if __name__ == "__main__":
-    sys.exit(pytest.main(["-sv", __file__]))
->>>>>>> 19672688
+import os
+from pathlib import Path
+import sys
+import time
+import tempfile
+
+import pytest
+from pytest_lazyfixture import lazy_fixture
+from unittest import mock
+from ray._private.test_utils import run_string_as_driver
+
+import ray
+import ray.experimental.internal_kv as kv
+from ray._private.test_utils import wait_for_condition, chdir, check_local_files_gced
+from ray._private.runtime_env import RAY_WORKER_DEV_EXCLUDES
+from ray._private.runtime_env.packaging import GCS_STORAGE_MAX_SIZE
+
+# This test requires you have AWS credentials set up (any AWS credentials will
+# do, this test only accesses a public bucket).
+
+# This package contains a subdirectory called `test_module`.
+# Calling `test_module.one()` should return `2`.
+# If you find that confusing, take it up with @jiaodong...
+S3_PACKAGE_URI = "s3://runtime-env-test/test_runtime_env.zip"
+
+
+@pytest.mark.skipif(sys.platform == "win32", reason="Fail to create temp dir.")
+@pytest.mark.parametrize("option", ["working_dir", "py_modules"])
+def test_inheritance(start_cluster, option: str):
+    """Tests that child tasks/actors inherit URIs properly."""
+    cluster, address = start_cluster
+    with tempfile.TemporaryDirectory() as tmpdir, chdir(tmpdir):
+        with open("hello", "w") as f:
+            f.write("world")
+
+        if option == "working_dir":
+            ray.init(address, runtime_env={"working_dir": "."})
+        elif option == "py_modules":
+            ray.init(address, runtime_env={"py_modules": ["."]})
+
+        @ray.remote
+        def get_env():
+            return ray.get_runtime_context().runtime_env
+
+        @ray.remote
+        class EnvGetter:
+            def get(self):
+                return ray.get_runtime_context().runtime_env
+
+        job_env = ray.get_runtime_context().runtime_env
+        assert ray.get(get_env.remote()) == job_env
+        eg = EnvGetter.remote()
+        assert ray.get(eg.get.remote()) == job_env
+
+        # Passing a new URI should work.
+        if option == "working_dir":
+            env = {"working_dir": S3_PACKAGE_URI}
+        elif option == "py_modules":
+            env = {"py_modules": [S3_PACKAGE_URI]}
+
+        new_env = ray.get(get_env.options(runtime_env=env).remote())
+        assert new_env != job_env
+        eg = EnvGetter.options(runtime_env=env).remote()
+        assert ray.get(eg.get.remote()) != job_env
+
+        # Passing a local directory should not work.
+        if option == "working_dir":
+            env = {"working_dir": "."}
+        elif option == "py_modules":
+            env = {"py_modules": ["."]}
+        with pytest.raises(ValueError):
+            get_env.options(runtime_env=env).remote()
+        with pytest.raises(ValueError):
+            EnvGetter.options(runtime_env=env).remote()
+
+
+@pytest.mark.skipif(sys.platform == "win32", reason="Fail to create temp dir.")
+@pytest.mark.parametrize("option", ["working_dir", "py_modules"])
+def test_large_file_boundary(shutdown_only, option: str):
+    """Check that packages just under the max size work as expected."""
+    with tempfile.TemporaryDirectory() as tmp_dir, chdir(tmp_dir):
+        size = GCS_STORAGE_MAX_SIZE - 1024 * 1024
+        with open("test_file", "wb") as f:
+            f.write(os.urandom(size))
+
+        if option == "working_dir":
+            ray.init(runtime_env={"working_dir": "."})
+        else:
+            ray.init(runtime_env={"py_modules": ["."]})
+
+        @ray.remote
+        class Test:
+            def get_size(self):
+                with open("test_file", "rb") as f:
+                    return len(f.read())
+
+        t = Test.remote()
+        assert ray.get(t.get_size.remote()) == size
+
+
+@pytest.mark.skipif(sys.platform == "win32", reason="Fail to create temp dir.")
+@pytest.mark.parametrize("option", ["working_dir", "py_modules"])
+def test_large_file_error(shutdown_only, option: str):
+    with tempfile.TemporaryDirectory() as tmp_dir, chdir(tmp_dir):
+        # Write to two separate files, each of which is below the threshold to
+        # make sure the error is for the full package size.
+        size = GCS_STORAGE_MAX_SIZE // 2 + 1
+        with open("test_file_1", "wb") as f:
+            f.write(os.urandom(size))
+
+        with open("test_file_2", "wb") as f:
+            f.write(os.urandom(size))
+
+        with pytest.raises(RuntimeError):
+            if option == "working_dir":
+                ray.init(runtime_env={"working_dir": "."})
+            else:
+                ray.init(runtime_env={"py_modules": ["."]})
+
+
+@pytest.mark.skipif(sys.platform == "win32", reason="Fail to create temp dir.")
+@pytest.mark.parametrize("option", ["working_dir", "py_modules"])
+def test_large_dir_upload_message(start_cluster, option):
+    cluster, address = start_cluster
+    with tempfile.TemporaryDirectory() as tmp_dir:
+        filepath = os.path.join(tmp_dir, "test_file.txt")
+        if option == "working_dir":
+            driver_script = f"""
+import ray
+ray.init("{address}", runtime_env={{"working_dir": "{tmp_dir}"}})
+"""
+        else:
+            driver_script = f"""
+import ray
+ray.init("{address}", runtime_env={{"py_modules": ["{tmp_dir}"]}})
+"""
+
+        with open(filepath, "w") as f:
+            f.write("Hi")
+
+        output = run_string_as_driver(driver_script)
+        assert "Pushing file package" in output
+        assert "Successfully pushed file package" in output
+        assert "warning" not in output.lower()
+
+
+@pytest.mark.skipif(sys.platform != "darwin", reason="Package exceeds max size.")
+def test_ray_worker_dev_flow(start_cluster):
+    cluster, address = start_cluster
+    ray.init(
+        address, runtime_env={"py_modules": [ray], "excludes": RAY_WORKER_DEV_EXCLUDES}
+    )
+
+    @ray.remote
+    def get_captured_ray_path():
+        return [ray.__path__]
+
+    @ray.remote
+    def get_lazy_ray_path():
+        import ray
+
+        return [ray.__path__]
+
+    captured_path = ray.get(get_captured_ray_path.remote())
+    lazy_path = ray.get(get_lazy_ray_path.remote())
+    assert captured_path == lazy_path
+    assert captured_path != ray.__path__[0]
+
+    @ray.remote
+    def test_recursive_task():
+        @ray.remote
+        def inner():
+            return [ray.__path__]
+
+        return ray.get(inner.remote())
+
+    assert ray.get(test_recursive_task.remote()) == captured_path
+
+    @ray.remote
+    def test_recursive_actor():
+        @ray.remote
+        class A:
+            def get(self):
+                return [ray.__path__]
+
+        a = A.remote()
+        return ray.get(a.get.remote())
+
+    assert ray.get(test_recursive_actor.remote()) == captured_path
+
+    from ray import serve
+
+    @ray.remote
+    def test_serve():
+        serve.start()
+
+        @serve.deployment
+        def f():
+            return "hi"
+
+        f.deploy()
+        h = f.get_handle()
+
+        assert ray.get(h.remote()) == "hi"
+
+        f.delete()
+        return [serve.__path__]
+
+    assert ray.get(test_serve.remote()) != serve.__path__[0]
+
+    from ray import tune
+
+    @ray.remote
+    def test_tune():
+        def objective(step, alpha, beta):
+            return (0.1 + alpha * step / 100) ** (-1) + beta * 0.1
+
+        def training_function(config):
+            # Hyperparameters
+            alpha, beta = config["alpha"], config["beta"]
+            for step in range(10):
+                intermediate_score = objective(step, alpha, beta)
+                tune.report(mean_loss=intermediate_score)
+
+        analysis = tune.run(
+            training_function,
+            config={
+                "alpha": tune.grid_search([0.001, 0.01, 0.1]),
+                "beta": tune.choice([1, 2, 3]),
+            },
+        )
+
+        print("Best config: ", analysis.get_best_config(metric="mean_loss", mode="min"))
+
+    assert ray.get(test_tune.remote()) != serve.__path__[0]
+
+
+def check_internal_kv_gced():
+    return len(kv._internal_kv_list("gcs://")) == 0
+
+
+@pytest.mark.skipif(sys.platform == "win32", reason="Fail to create temp dir.")
+@pytest.mark.parametrize("option", ["working_dir", "py_modules"])
+@pytest.mark.parametrize("source", [S3_PACKAGE_URI, lazy_fixture("tmp_working_dir")])
+def test_job_level_gc(start_cluster, option: str, source: str):
+    """Tests that job-level working_dir is GC'd when the job exits."""
+    NUM_NODES = 3
+    cluster, address = start_cluster
+    for i in range(NUM_NODES - 1):  # Head node already added.
+        cluster.add_node(num_cpus=1, runtime_env_dir_name=f"node_{i}_runtime_resources")
+
+    if option == "working_dir":
+        ray.init(address, runtime_env={"working_dir": source})
+    elif option == "py_modules":
+        if source != S3_PACKAGE_URI:
+            source = str(Path(source) / "test_module")
+        ray.init(address, runtime_env={"py_modules": [source]})
+
+    # For a local directory, the package should be in the GCS.
+    # For an S3 URI, there should be nothing in the GCS because
+    # it will be downloaded from S3 directly on each node.
+    if source == S3_PACKAGE_URI:
+        assert check_internal_kv_gced()
+    else:
+        assert not check_internal_kv_gced()
+
+    @ray.remote(num_cpus=1)
+    class A:
+        def test_import(self):
+            import test_module
+
+            test_module.one()
+
+    num_cpus = int(ray.available_resources()["CPU"])
+    actors = [A.remote() for _ in range(num_cpus)]
+    ray.get([a.test_import.remote() for a in actors])
+
+    if source == S3_PACKAGE_URI:
+        assert check_internal_kv_gced()
+    else:
+        assert not check_internal_kv_gced()
+    assert not check_local_files_gced(cluster)
+
+    ray.shutdown()
+
+    # Need to re-connect to use internal_kv.
+    ray.init(address=address)
+    wait_for_condition(check_internal_kv_gced)
+    wait_for_condition(lambda: check_local_files_gced(cluster))
+
+
+@pytest.mark.skipif(sys.platform == "win32", reason="Fail to create temp dir.")
+@pytest.mark.parametrize("option", ["working_dir", "py_modules"])
+def test_actor_level_gc(start_cluster, option: str):
+    """Tests that actor-level working_dir is GC'd when the actor exits."""
+    NUM_NODES = 5
+    cluster, address = start_cluster
+    for i in range(NUM_NODES - 1):  # Head node already added.
+        cluster.add_node(num_cpus=1, runtime_env_dir_name=f"node_{i}_runtime_resources")
+
+    ray.init(address)
+
+    @ray.remote(num_cpus=1)
+    class A:
+        def check(self):
+            import test_module
+
+            test_module.one()
+
+    if option == "working_dir":
+        A = A.options(runtime_env={"working_dir": S3_PACKAGE_URI})
+    else:
+        A = A.options(runtime_env={"py_modules": [S3_PACKAGE_URI]})
+
+    num_cpus = int(ray.available_resources()["CPU"])
+    actors = [A.remote() for _ in range(num_cpus)]
+    ray.get([a.check.remote() for a in actors])
+    for i in range(num_cpus):
+        assert not check_local_files_gced(cluster)
+        ray.kill(actors[i])
+    wait_for_condition(lambda: check_local_files_gced(cluster))
+
+
+@pytest.mark.skipif(sys.platform == "win32", reason="Fail to create temp dir.")
+@pytest.mark.parametrize("option", ["working_dir", "py_modules"])
+@pytest.mark.parametrize("source", [S3_PACKAGE_URI, lazy_fixture("tmp_working_dir")])
+def test_detached_actor_gc(start_cluster, option: str, source: str):
+    """Tests that URIs for detached actors are GC'd only when they exit."""
+    cluster, address = start_cluster
+
+    if option == "working_dir":
+        ray.init(address, namespace="test", runtime_env={"working_dir": source})
+    elif option == "py_modules":
+        if source != S3_PACKAGE_URI:
+            source = str(Path(source) / "test_module")
+        ray.init(address, namespace="test", runtime_env={"py_modules": [source]})
+
+    # For a local directory, the package should be in the GCS.
+    # For an S3 URI, there should be nothing in the GCS because
+    # it will be downloaded from S3 directly on each node.
+    if source == S3_PACKAGE_URI:
+        assert check_internal_kv_gced()
+    else:
+        assert not check_internal_kv_gced()
+
+    @ray.remote
+    class A:
+        def test_import(self):
+            import test_module
+
+            test_module.one()
+
+    a = A.options(name="test", lifetime="detached").remote()
+    ray.get(a.test_import.remote())
+
+    if source == S3_PACKAGE_URI:
+        assert check_internal_kv_gced()
+    else:
+        assert not check_internal_kv_gced()
+    assert not check_local_files_gced(cluster)
+
+    ray.shutdown()
+
+    ray.init(address, namespace="test")
+
+    if source == S3_PACKAGE_URI:
+        assert check_internal_kv_gced()
+    else:
+        assert not check_internal_kv_gced()
+    assert not check_local_files_gced(cluster)
+
+    a = ray.get_actor("test")
+    ray.get(a.test_import.remote())
+
+    ray.kill(a)
+    wait_for_condition(check_internal_kv_gced)
+    wait_for_condition(lambda: check_local_files_gced(cluster))
+
+
+# Set scope to "class" to force this to run before start_cluster, whose scope
+# is "function".  We need these env vars to be set before Ray is started.
+@pytest.fixture(scope="class")
+def skip_local_gc():
+    with mock.patch.dict(
+        os.environ,
+        {
+            "RAY_runtime_env_skip_local_gc": "1",
+        },
+    ):
+        print("RAY_runtime_env_skip_local_gc enabled.")
+        yield
+
+
+class TestSkipLocalGC:
+    @pytest.mark.parametrize("source", [lazy_fixture("tmp_working_dir")])
+    def test_skip_local_gc_env_var(self, skip_local_gc, start_cluster, source):
+        cluster, address = start_cluster
+        ray.init(address, namespace="test", runtime_env={"working_dir": source})
+
+        @ray.remote
+        class A:
+            def test_import(self):
+                import test_module
+
+                test_module.one()
+
+        a = A.remote()
+        ray.get(a.test_import.remote())  # Check working_dir was downloaded
+
+        ray.shutdown()
+
+        time.sleep(1)  # Give time for GC to potentially happen
+        assert not check_local_files_gced(cluster)
+
+
+if __name__ == "__main__":
+    sys.exit(pytest.main(["-sv", __file__]))