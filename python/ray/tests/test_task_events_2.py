--- conflicted
+++ resolved
@@ -404,22 +404,20 @@
 
 @ray.remote
 class Actor:
-<<<<<<< HEAD
     def fail_parent(self, pid_actor):
         ray.get(pid_actor.report_pid.remote("fail_parent", os.getpid(), "FAILED"))
         ray.get(task_finish_child.options(name="task_finish_child").remote(pid_actor))
         task_sleep_child.options(name="task_sleep_child").remote(pid_actor)
         # Wait til child tasks run.
-        wait_for_condition(
-            lambda: ray.get(pid_actor.get_pids.remote()).get("task_sleep_child")
-            is not None
-        )
-=======
-    def fail_parent(self, wait_fn):
-        ray.get(task_finish_child.remote())
-        task_sleep_child.remote()
+        def wait_fn():
+            assert ray.get(pid_actor.get_pids.remote()).get(
+                "task_sleep_child") is not None
+            assert list_tasks(filters=[("name", "=", "task_finish_child")])[0][
+                    "state"
+                ] == "FINISHED"
+            return True 
+
         wait_for_condition(wait_fn)
->>>>>>> 7fbc1fc0
         raise ValueError("expected to fail.")
 
     def child_actor(self, pid_actor):
@@ -443,33 +441,8 @@
     pid_actor = PidActor.remote()
     with pytest.raises(ray.exceptions.RayTaskError):
         a = Actor.remote()
-<<<<<<< HEAD
         ray.get(a.ready.remote())
         ray.get(a.fail_parent.options(name="fail_parent").remote(pid_actor))
-=======
-        ray.get(
-            # Wait til finish child's task event is received.
-            a.fail_parent.remote(
-                lambda: list_tasks(filters=[("name", "=", "task_finish_child")])[0][
-                    "state"
-                ]
-                == "FINISHED"
-            )
-        )
-
-    def verify():
-        tasks = list_tasks()
-        assert (
-            len(tasks) == 4
-        ), "1 creation task + 1 actor tasks + 2 normal tasks run by the actor tasks"
-        for task in tasks:
-            if "finish" in task["name"] or "__init__" in task["name"]:
-                assert task["state"] == "FINISHED", task
-            else:
-                assert task["state"] == "FAILED", task
-
-        return True
->>>>>>> 7fbc1fc0
 
     # Wait for all tasks to finish:
     # 3 = fail_parent + task_finish_child + task_sleep_child
