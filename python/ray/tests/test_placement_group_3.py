import pytest
import sys
import time

try:
    import pytest_timeout
except ImportError:
    pytest_timeout = None

import ray
import ray.cluster_utils
import ray._private.gcs_utils as gcs_utils

from ray.autoscaler._private.commands import debug_status
from ray._private.test_utils import (
    generate_system_config_map, kill_actor_and_wait_for_failure,
    run_string_as_driver, wait_for_condition, is_placement_group_removed,
    convert_actor_state)
from ray.exceptions import RaySystemError
from ray.util.placement_group import (placement_group, remove_placement_group)
from ray.util.client.ray_client_helpers import connect_to_client_or_not
import ray.experimental.internal_kv as internal_kv
from ray.autoscaler._private.util import DEBUG_AUTOSCALING_ERROR, \
    DEBUG_AUTOSCALING_STATUS


def get_ray_status_output(address):
    redis_client = ray._private.services.create_redis_client(address, "")
    gcs_client = gcs_utils.GcsClient.create_from_redis(redis_client)
    internal_kv._initialize_internal_kv(gcs_client)
    status = internal_kv._internal_kv_get(DEBUG_AUTOSCALING_STATUS)
    error = internal_kv._internal_kv_get(DEBUG_AUTOSCALING_ERROR)
    return {
        "demand": debug_status(
            status, error).split("Demands:")[1].strip("\n").strip(" "),
        "usage": debug_status(status, error).split("Demands:")[0].split(
            "Usage:")[1].strip("\n").strip(" ")
    }


@pytest.mark.parametrize(
    "ray_start_cluster_head", [
        generate_system_config_map(
            num_heartbeats_timeout=10, gcs_rpc_server_reconnect_timeout_s=60)
    ],
    indirect=True)
def test_create_placement_group_during_gcs_server_restart(
        ray_start_cluster_head):
    cluster = ray_start_cluster_head
    cluster.add_node(num_cpus=200)
    cluster.wait_for_nodes()

    # Create placement groups during gcs server restart.
    placement_groups = []
    for i in range(0, 100):
        placement_group = ray.util.placement_group([{"CPU": 1}, {"CPU": 1}])
        placement_groups.append(placement_group)

    cluster.head_node.kill_gcs_server()
    cluster.head_node.start_gcs_server()

    for i in range(0, 100):
        ray.get(placement_groups[i].ready())


@pytest.mark.parametrize(
    "ray_start_cluster_head", [
        generate_system_config_map(
            num_heartbeats_timeout=10, gcs_rpc_server_reconnect_timeout_s=60)
    ],
    indirect=True)
def test_placement_group_wait_api(ray_start_cluster_head):
    cluster = ray_start_cluster_head
    cluster.add_node(num_cpus=2)
    cluster.add_node(num_cpus=2)
    cluster.wait_for_nodes()

    # Create placement group 1 successfully.
    placement_group1 = ray.util.placement_group([{"CPU": 1}, {"CPU": 1}])
    assert placement_group1.wait(10)

    # Restart gcs server.
    cluster.head_node.kill_gcs_server()
    cluster.head_node.start_gcs_server()

    # Create placement group 2 successfully.
    placement_group2 = ray.util.placement_group([{"CPU": 1}, {"CPU": 1}])
    assert placement_group2.wait(10)

    # Remove placement group 1.
    ray.util.remove_placement_group(placement_group1)

    # Wait for placement group 1 after it is removed.
    with pytest.raises(Exception):
        placement_group1.wait(10)


@pytest.mark.parametrize("connect_to_client", [False, True])
def test_schedule_placement_groups_at_the_same_time(connect_to_client):
    ray.init(num_cpus=4)

    with connect_to_client_or_not(connect_to_client):
        pgs = [placement_group([{"CPU": 2}]) for _ in range(6)]

        wait_pgs = {pg.ready(): pg for pg in pgs}

        def is_all_placement_group_removed():
            ready, _ = ray.wait(list(wait_pgs.keys()), timeout=0.5)
            if ready:
                ready_pg = wait_pgs[ready[0]]
                remove_placement_group(ready_pg)
                del wait_pgs[ready[0]]

            if len(wait_pgs) == 0:
                return True
            return False

        wait_for_condition(is_all_placement_group_removed)

    ray.shutdown()


def test_detached_placement_group(ray_start_cluster):
    cluster = ray_start_cluster
    for _ in range(2):
        cluster.add_node(num_cpus=3)
    cluster.wait_for_nodes()
    info = ray.init(address=cluster.address)

    # Make sure detached placement group will alive when job dead.
    driver_code = f"""
import ray

<<<<<<< HEAD
ray.init(address="{info["bootstrap_address"]}")
=======
ray.init(address="{info["address"]}")
>>>>>>> dbbd2cba

pg = ray.util.placement_group(
        [{{"CPU": 1}} for _ in range(2)],
        strategy="STRICT_SPREAD", lifetime="detached")
ray.get(pg.ready())

@ray.remote(num_cpus=1)
class Actor:
    def ready(self):
        return True

for bundle_index in range(2):
    actor = Actor.options(lifetime="detached", placement_group=pg,
                placement_group_bundle_index=bundle_index).remote()
    ray.get(actor.ready.remote())

ray.shutdown()
    """

    run_string_as_driver(driver_code)

    # Wait until the driver is reported as dead by GCS.
    def is_job_done():
        jobs = ray.state.jobs()
        for job in jobs:
            if job["IsDead"]:
                return True
        return False

    def assert_alive_num_pg(expected_num_pg):
        alive_num_pg = 0
        for _, placement_group_info in ray.util.placement_group_table().items(
        ):
            if placement_group_info["state"] == "CREATED":
                alive_num_pg += 1
        return alive_num_pg == expected_num_pg

    def assert_alive_num_actor(expected_num_actor):
        alive_num_actor = 0
        for actor_info in ray.state.actors().values():
            if actor_info["State"] == convert_actor_state(
                    gcs_utils.ActorTableData.ALIVE):
                alive_num_actor += 1
        return alive_num_actor == expected_num_actor

    wait_for_condition(is_job_done)

    assert assert_alive_num_pg(1)
    assert assert_alive_num_actor(2)

    # Make sure detached placement group will alive when its creator which
    # is detached actor dead.
    # Test actors first.
    @ray.remote(num_cpus=1)
    class NestedActor:
        def ready(self):
            return True

    @ray.remote(num_cpus=1)
    class Actor:
        def __init__(self):
            self.actors = []

        def ready(self):
            return True

        def schedule_nested_actor_with_detached_pg(self):
            # Create placement group which is detached.
            pg = ray.util.placement_group(
                [{
                    "CPU": 1
                } for _ in range(2)],
                strategy="STRICT_SPREAD",
                lifetime="detached",
                name="detached_pg")
            ray.get(pg.ready())
            # Schedule nested actor with the placement group.
            for bundle_index in range(2):
                actor = NestedActor.options(
                    placement_group=pg,
                    placement_group_bundle_index=bundle_index,
                    lifetime="detached").remote()
                ray.get(actor.ready.remote())
                self.actors.append(actor)

    a = Actor.options(lifetime="detached").remote()
    ray.get(a.ready.remote())
    # 1 parent actor and 2 children actor.
    ray.get(a.schedule_nested_actor_with_detached_pg.remote())

    # Kill an actor and wait until it is killed.
    kill_actor_and_wait_for_failure(a)
    with pytest.raises(ray.exceptions.RayActorError):
        ray.get(a.ready.remote())

    # We should have 2 alive pgs and 4 alive actors.
    assert assert_alive_num_pg(2)
    assert assert_alive_num_actor(4)


def test_named_placement_group(ray_start_cluster):
    cluster = ray_start_cluster
    for _ in range(2):
        cluster.add_node(num_cpus=3)
    cluster.wait_for_nodes()
    info = ray.init(
        address=cluster.address, namespace="default_test_namespace")
    global_placement_group_name = "named_placement_group"

    # Create a detached placement group with name.
    driver_code = f"""
import ray

<<<<<<< HEAD
ray.init(address="{info["bootstrap_address"]}",
         namespace="default_test_namespace")
=======
ray.init(address="{info["address"]}", namespace="default_test_namespace")
>>>>>>> dbbd2cba

pg = ray.util.placement_group(
        [{{"CPU": 1}} for _ in range(2)],
        strategy="STRICT_SPREAD",
        name="{global_placement_group_name}",
        lifetime="detached")
ray.get(pg.ready())

ray.shutdown()
    """

    run_string_as_driver(driver_code)

    # Wait until the driver is reported as dead by GCS.
    def is_job_done():
        jobs = ray.state.jobs()
        for job in jobs:
            if job["IsDead"]:
                return True
        return False

    wait_for_condition(is_job_done)

    @ray.remote(num_cpus=1)
    class Actor:
        def ping(self):
            return "pong"

    # Get the named placement group and schedule a actor.
    placement_group = ray.util.get_placement_group(global_placement_group_name)
    assert placement_group is not None
    assert placement_group.wait(5)
    actor = Actor.options(
        placement_group=placement_group,
        placement_group_bundle_index=0).remote()

    ray.get(actor.ping.remote())

    # Create another placement group and make sure its creation will failed.
    error_creation_count = 0
    try:
        ray.util.placement_group(
            [{
                "CPU": 1
            } for _ in range(2)],
            strategy="STRICT_SPREAD",
            name=global_placement_group_name)
    except RaySystemError:
        error_creation_count += 1
    assert error_creation_count == 1

    # Remove a named placement group and make sure the second creation
    # will successful.
    ray.util.remove_placement_group(placement_group)
    same_name_pg = ray.util.placement_group(
        [{
            "CPU": 1
        } for _ in range(2)],
        strategy="STRICT_SPREAD",
        name=global_placement_group_name)
    assert same_name_pg.wait(10)

    # Get a named placement group with a name that doesn't exist
    # and make sure it will raise ValueError correctly.
    error_count = 0
    try:
        ray.util.get_placement_group("inexistent_pg")
    except ValueError:
        error_count = error_count + 1
    assert error_count == 1


@pytest.mark.parametrize("connect_to_client", [False, True])
def test_placement_group_synchronous_registration(ray_start_cluster,
                                                  connect_to_client):
    cluster = ray_start_cluster
    # One node which only has one CPU.
    cluster.add_node(num_cpus=1)
    cluster.wait_for_nodes()
    ray.init(address=cluster.address)

    with connect_to_client_or_not(connect_to_client):
        # Create a placement group that has two bundles and `STRICT_PACK`
        # strategy so its registration will successful but scheduling failed.
        placement_group = ray.util.placement_group(
            name="name",
            strategy="STRICT_PACK",
            bundles=[{
                "CPU": 1,
            }, {
                "CPU": 1
            }])
        # Make sure we can properly remove it immediately
        # as its registration is synchronous.
        ray.util.remove_placement_group(placement_group)

        wait_for_condition(lambda: is_placement_group_removed(placement_group))


@pytest.mark.parametrize("connect_to_client", [False, True])
def test_placement_group_gpu_set(ray_start_cluster, connect_to_client):
    cluster = ray_start_cluster
    # One node which only has one CPU.
    cluster.add_node(num_cpus=1, num_gpus=1)
    cluster.add_node(num_cpus=1, num_gpus=1)
    cluster.wait_for_nodes()
    ray.init(address=cluster.address)

    with connect_to_client_or_not(connect_to_client):
        placement_group = ray.util.placement_group(
            name="name",
            strategy="PACK",
            bundles=[{
                "CPU": 1,
                "GPU": 1
            }, {
                "CPU": 1,
                "GPU": 1
            }])

        @ray.remote(num_gpus=1)
        def get_gpus():
            return ray.get_gpu_ids()

        result = get_gpus.options(
            placement_group=placement_group,
            placement_group_bundle_index=0).remote()
        result = ray.get(result)
        assert result == [0]

        result = get_gpus.options(
            placement_group=placement_group,
            placement_group_bundle_index=1).remote()
        result = ray.get(result)
        assert result == [0]


@pytest.mark.parametrize("connect_to_client", [False, True])
def test_placement_group_gpu_assigned(ray_start_cluster, connect_to_client):
    cluster = ray_start_cluster
    cluster.add_node(num_gpus=2)
    ray.init(address=cluster.address)
    gpu_ids_res = set()

    @ray.remote(num_gpus=1, num_cpus=0)
    def f():
        import os
        return os.environ["CUDA_VISIBLE_DEVICES"]

    with connect_to_client_or_not(connect_to_client):
        pg1 = ray.util.placement_group([{"GPU": 1}])
        pg2 = ray.util.placement_group([{"GPU": 1}])

        assert pg1.wait(10)
        assert pg2.wait(10)

        gpu_ids_res.add(ray.get(f.options(placement_group=pg1).remote()))
        gpu_ids_res.add(ray.get(f.options(placement_group=pg2).remote()))

        assert len(gpu_ids_res) == 2


def test_actor_scheduling_not_block_with_placement_group(ray_start_cluster):
    """Tests the scheduling of lots of actors will not be blocked
       when using placement groups.

       For more detailed information please refer to:
       https://github.com/ray-project/ray/issues/15801.
    """

    cluster = ray_start_cluster
    cluster.add_node(num_cpus=1)
    ray.init(address=cluster.address)

    @ray.remote(num_cpus=1)
    class A:
        def ready(self):
            pass

    actor_num = 1000
    pgs = [ray.util.placement_group([{"CPU": 1}]) for _ in range(actor_num)]
    actors = [A.options(placement_group=pg).remote() for pg in pgs]
    refs = [actor.ready.remote() for actor in actors]

    expected_created_num = 1

    def is_actor_created_number_correct():
        ready, not_ready = ray.wait(refs, num_returns=len(refs), timeout=1)
        return len(ready) == expected_created_num

    def is_pg_created_number_correct():
        created_pgs = [
            pg for _, pg in ray.util.placement_group_table().items()
            if pg["state"] == "CREATED"
        ]
        return len(created_pgs) == expected_created_num

    wait_for_condition(is_pg_created_number_correct, timeout=3)
    wait_for_condition(
        is_actor_created_number_correct, timeout=30, retry_interval_ms=0)

    # NOTE: we don't need to test all the actors create successfully.
    for _ in range(20):
        expected_created_num += 1
        cluster.add_node(num_cpus=1)

        wait_for_condition(is_pg_created_number_correct, timeout=10)
        # Make sure the node add event will cause a waiting actor
        # to create successfully in time.
        wait_for_condition(
            is_actor_created_number_correct, timeout=30, retry_interval_ms=0)


@pytest.mark.parametrize("connect_to_client", [False, True])
def test_placement_group_gpu_unique_assigned(ray_start_cluster,
                                             connect_to_client):
    cluster = ray_start_cluster
    cluster.add_node(num_gpus=4, num_cpus=4)
    ray.init(address=cluster.address)
    gpu_ids_res = set()

    # Create placement group with 4 bundles using 1 GPU each.
    num_gpus = 4
    bundles = [{"GPU": 1, "CPU": 1} for _ in range(num_gpus)]
    pg = placement_group(bundles)
    ray.get(pg.ready())

    # Actor using 1 GPU that has a method to get
    #  $CUDA_VISIBLE_DEVICES env variable.
    @ray.remote(num_gpus=1, num_cpus=1)
    class Actor:
        def get_gpu(self):
            import os
            return os.environ["CUDA_VISIBLE_DEVICES"]

    # Create actors out of order.
    actors = []
    actors.append(
        Actor.options(placement_group=pg,
                      placement_group_bundle_index=0).remote())
    actors.append(
        Actor.options(placement_group=pg,
                      placement_group_bundle_index=3).remote())
    actors.append(
        Actor.options(placement_group=pg,
                      placement_group_bundle_index=2).remote())
    actors.append(
        Actor.options(placement_group=pg,
                      placement_group_bundle_index=1).remote())

    for actor in actors:
        gpu_ids = ray.get(actor.get_gpu.remote())
        assert len(gpu_ids) == 1
        gpu_ids_res.add(gpu_ids)

    assert len(gpu_ids_res) == 4


def test_placement_group_status_no_bundle_demand(ray_start_cluster):
    cluster = ray_start_cluster
    cluster.add_node(num_cpus=4)
    ray.init(address=cluster.address)

    @ray.remote
    def f():
        pass

    pg = ray.util.placement_group([{"CPU": 1}])
    ray.get(pg.ready())
    ray.util.remove_placement_group(pg)
    wait_for_condition(lambda: is_placement_group_removed(pg))
    # Create a ready task after the placement group is removed.
    # This shouldn't be reported to the resource demand.
    r = pg.ready()  # noqa

    # Wait until the usage is updated, which is
    # when the demand is also updated.
    def is_usage_updated():
        demand_output = get_ray_status_output(cluster.address)
        return demand_output["usage"] != ""

    wait_for_condition(is_usage_updated)
    # The output shouldn't include the pg.ready task demand.
    demand_output = get_ray_status_output(cluster.address)
    assert demand_output["demand"] == "(no resource demands)"


def test_placement_group_status(ray_start_cluster):
    cluster = ray_start_cluster
    cluster.add_node(num_cpus=4)
    ray.init(address=cluster.address)

    @ray.remote(num_cpus=1)
    class A:
        def ready(self):
            pass

    pg = ray.util.placement_group([{"CPU": 1}])
    ray.get(pg.ready())

    # Wait until the usage is updated, which is
    # when the demand is also updated.
    def is_usage_updated():
        demand_output = get_ray_status_output(cluster.address)
        return demand_output["usage"] != ""

    wait_for_condition(is_usage_updated)
    demand_output = get_ray_status_output(cluster.address)
    cpu_usage = demand_output["usage"].split("\n")[0]
    expected = "0.0/4.0 CPU (0.0 used of 1.0 reserved in placement groups)"
    assert cpu_usage == expected

    # 2 CPU + 1 PG CPU == 3.0/4.0 CPU (1 used by pg)
    actors = [A.remote() for _ in range(2)]
    actors_in_pg = [A.options(placement_group=pg).remote() for _ in range(1)]

    ray.get([actor.ready.remote() for actor in actors])
    ray.get([actor.ready.remote() for actor in actors_in_pg])
    # Wait long enough until the usage is propagated to GCS.
    time.sleep(5)
    demand_output = get_ray_status_output(cluster.address)
    cpu_usage = demand_output["usage"].split("\n")[0]
    expected = "3.0/4.0 CPU (1.0 used of 1.0 reserved in placement groups)"
    assert cpu_usage == expected


def test_placement_group_removal_leak_regression(ray_start_cluster):
    """Related issue:
        https://github.com/ray-project/ray/issues/19131
    """
    cluster = ray_start_cluster
    cluster.add_node(num_cpus=5)
    ray.init(address=cluster.address)

    TOTAL_CPUS = 8
    bundles = [{"CPU": 1, "GPU": 1}]
    bundles += [{"CPU": 1} for _ in range(TOTAL_CPUS - 1)]

    pg = placement_group(bundles, strategy="PACK")
    # Here, we simulate that the ready task is queued and
    # the new node is up. As soon as the new node is up,
    # the ready task is scheduled.
    # See https://github.com/ray-project/ray/pull/19138
    # for more details about the test.
    o = pg.ready()
    # Add an artificial delay until the new node is up.
    time.sleep(3)
    cluster.add_node(num_cpus=5, num_gpus=1)
    ray.get(o)
    bundle_resource_name = f"bundle_group_{pg.id.hex()}"
    expected_bundle_wildcard_val = TOTAL_CPUS * 1000

    # This should fail if there's a leakage
    # because the bundle resources are never returned properly.
    def check_bundle_leaks():
        bundle_resources = ray.available_resources()[bundle_resource_name]
        return expected_bundle_wildcard_val == bundle_resources

    wait_for_condition(check_bundle_leaks)


def test_placement_group_local_resource_view(monkeypatch, ray_start_cluster):
    """Please refer to https://github.com/ray-project/ray/pull/19911
    for more details.
    """
    with monkeypatch.context() as m:
        # Increase broadcasting interval so that node resource will arrive
        # at raylet after local resource all being allocated.
        m.setenv("RAY_raylet_report_resources_period_milliseconds", "2000")
        m.setenv("RAY_grpc_based_resource_broadcast", "true")
        cluster = ray_start_cluster

        cluster.add_node(num_cpus=16, object_store_memory=1e9)
        cluster.wait_for_nodes()
        # We need to init here so that we can make sure it's connecting to
        # the raylet where it only has cpu resources.
        # This is a hacky way to prevent scheduling hanging which will
        # schedule <CPU:1> job to the node with GPU and for <GPU:1, CPU:1> task
        # there is no node has this resource.
        ray.init(address="auto")
        cluster.add_node(num_cpus=16, num_gpus=1)
        cluster.wait_for_nodes()
        NUM_CPU_BUNDLES = 30

        @ray.remote(num_cpus=1)
        class Worker(object):
            def __init__(self, i):
                self.i = i

            def work(self):
                time.sleep(0.1)
                print("work ", self.i)

        @ray.remote(num_cpus=1, num_gpus=1)
        class Trainer(object):
            def __init__(self, i):
                self.i = i

            def train(self):
                time.sleep(0.2)
                print("train ", self.i)

        bundles = [{"CPU": 1, "GPU": 1}]
        bundles += [{"CPU": 1} for _ in range(NUM_CPU_BUNDLES)]
        pg = placement_group(bundles, strategy="PACK")
        ray.get(pg.ready())

        # Local resource will be allocated and here we are to ensure
        # local view is consistent and node resouce updates are discarded
        workers = [
            Worker.options(placement_group=pg).remote(i)
            for i in range(NUM_CPU_BUNDLES)
        ]
        trainer = Trainer.options(placement_group=pg).remote(0)
        ray.get([workers[i].work.remote() for i in range(NUM_CPU_BUNDLES)])
        ray.get(trainer.train.remote())


def test_fractional_resources_handle_correct(ray_start_cluster):
    cluster = ray_start_cluster
    cluster.add_node(num_cpus=1000)
    ray.init(address=cluster.address)

    bundles = [{"CPU": 0.01} for _ in range(5)]
    pg = placement_group(bundles, strategy="SPREAD")

    ray.get(pg.ready(), timeout=10)


if __name__ == "__main__":
    sys.exit(pytest.main(["-sv", __file__]))<|MERGE_RESOLUTION|>--- conflicted
+++ resolved
@@ -131,11 +131,7 @@
     driver_code = f"""
 import ray
 
-<<<<<<< HEAD
-ray.init(address="{info["bootstrap_address"]}")
-=======
 ray.init(address="{info["address"]}")
->>>>>>> dbbd2cba
 
 pg = ray.util.placement_group(
         [{{"CPU": 1}} for _ in range(2)],
@@ -249,12 +245,7 @@
     driver_code = f"""
 import ray
 
-<<<<<<< HEAD
-ray.init(address="{info["bootstrap_address"]}",
-         namespace="default_test_namespace")
-=======
 ray.init(address="{info["address"]}", namespace="default_test_namespace")
->>>>>>> dbbd2cba
 
 pg = ray.util.placement_group(
         [{{"CPU": 1}} for _ in range(2)],
