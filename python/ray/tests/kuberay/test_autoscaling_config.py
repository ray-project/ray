import copy
from pathlib import Path
import requests
from typing import Any, Dict, Optional
from unittest import mock

import platform
import pytest
import yaml

from ray.autoscaler._private.kuberay.autoscaling_config import (
    _derive_autoscaling_config_from_ray_cr,
    AutoscalingConfigProducer,
    _round_up_k8s_quantity,
    _get_num_tpus,
    _get_custom_resources,
)

AUTOSCALING_CONFIG_MODULE_PATH = "ray.autoscaler._private.kuberay.autoscaling_config"


def get_basic_ray_cr() -> dict:
    """Returns the example Ray CR included in the Ray documentation,
<<<<<<< HEAD
    modified to include a GPU worker group and a TPU worker group..
=======
    modified to include a GPU worker group and a TPU worker group.
>>>>>>> d55a9d3e
    """
    cr_path = str(
        Path(__file__).resolve().parents[2]
        / "autoscaler"
        / "kuberay"
        / "ray-cluster.complete.yaml"
    )
    config = yaml.safe_load(open(cr_path).read())
    gpu_group = copy.deepcopy(config["spec"]["workerGroupSpecs"][0])
    gpu_group["groupName"] = "gpu-group"
    gpu_group["template"]["spec"]["containers"][0]["resources"]["limits"].setdefault(
        "nvidia.com/gpu", 3
    )
    gpu_group["maxReplicas"] = 200
    config["spec"]["workerGroupSpecs"].append(gpu_group)
    tpu_group = copy.deepcopy(config["spec"]["workerGroupSpecs"][0])
    tpu_group["groupName"] = "tpu-group"
    tpu_group["template"]["spec"]["containers"][0]["resources"]["limits"].setdefault(
<<<<<<< HEAD
        "google.com/tpu", 8
=======
        "google.com/tpu", 4
>>>>>>> d55a9d3e
    )
    tpu_group["template"]["spec"]["nodeSelector"] = {}
    tpu_group["template"]["spec"]["nodeSelector"][
        "cloud.google.com/gke-tpu-topology"
    ] = "2x2x2"
    tpu_group["template"]["spec"]["nodeSelector"][
        "cloud.google.com/gke-tpu-accelerator"
    ] = "tpu-v4-podslice"
    tpu_group["maxReplicas"] = 4
<<<<<<< HEAD
=======
    tpu_group["numOfHosts"] = 2
>>>>>>> d55a9d3e
    config["spec"]["workerGroupSpecs"].append(tpu_group)
    return config


def _get_basic_autoscaling_config() -> dict:
    """The expected autoscaling derived from the example Ray CR."""
    return {
        "cluster_name": "raycluster-complete",
        "provider": {
            "disable_node_updaters": True,
            "disable_launch_config_check": True,
            "foreground_node_launch": True,
            "worker_liveness_check": False,
            "worker_rpc_drain": True,
            "namespace": "default",
            "type": "kuberay",
        },
        "available_node_types": {
            "head-group": {
                "max_workers": 0,
                "min_workers": 0,
                "node_config": {},
                "resources": {
                    "CPU": 1,
                    "memory": 1000000000,
                    "Custom1": 1,
                    "Custom2": 5,
                },
            },
            "small-group": {
                "max_workers": 300,
                "min_workers": 1,
                "node_config": {},
                "resources": {
                    "CPU": 1,
                    "memory": 536870912,
                    "Custom2": 5,
                    "Custom3": 1,
                },
            },
            # Same as "small-group" with a GPU resource entry added
            # and modified max_workers.
            "gpu-group": {
                "max_workers": 200,
                "min_workers": 1,
                "node_config": {},
                "resources": {
                    "CPU": 1,
                    "memory": 536870912,
                    "Custom2": 5,
                    "Custom3": 1,
                    "GPU": 3,
                },
            },
            # Same as "small-group" with a TPU resource entry added
            # and modified max_workers and node_config.
            "tpu-group": {
                "max_workers": 4,
                "min_workers": 1,
                "node_config": {},
                "resources": {
                    "CPU": 1,
                    "memory": 536870912,
                    "Custom2": 5,
                    "Custom3": 1,
<<<<<<< HEAD
=======
                    "TPU": 4,
                    "TPU-v4-16-head": 1,
>>>>>>> d55a9d3e
                },
            },
        },
        "auth": {},
        "cluster_synced_files": [],
        "file_mounts": {},
        "file_mounts_sync_continuously": False,
        "head_node_type": "head-group",
        "head_setup_commands": [],
        "head_start_ray_commands": [],
        "idle_timeout_minutes": 1.0,
        "initialization_commands": [],
        "max_workers": 504,
        "setup_commands": [],
        "upscaling_speed": 1000,
        "worker_setup_commands": [],
        "worker_start_ray_commands": [],
    }


def _get_ray_cr_no_cpu_error() -> dict:
    """Incorrectly formatted Ray CR without num-cpus rayStartParam and without resource
    limits. Autoscaler should raise an error when reading this.
    """
    cr = get_basic_ray_cr()
    # Verify that the num-cpus rayStartParam is not present for the worker type.
    assert "num-cpus" not in cr["spec"]["workerGroupSpecs"][0]["rayStartParams"]
    del cr["spec"]["workerGroupSpecs"][0]["template"]["spec"]["containers"][0][
        "resources"
    ]["limits"]["cpu"]
    return cr


def _get_no_cpu_error() -> str:
    return (
        "Autoscaler failed to detect `CPU` resources for group small-group."
        "\nSet the `--num-cpus` rayStartParam and/or "
        "the CPU resource limit for the Ray container."
    )


def _get_ray_cr_with_overrides() -> dict:
    """CR with memory, cpu, and gpu overrides from rayStartParams."""
    cr = get_basic_ray_cr()
    cr["spec"]["workerGroupSpecs"][0]["rayStartParams"]["memory"] = "300000000"
    # num-gpus rayStartParam with no gpus in container limits
    cr["spec"]["workerGroupSpecs"][0]["rayStartParams"]["num-gpus"] = "100"
    # num-gpus rayStartParam overriding gpus in container limits
    cr["spec"]["workerGroupSpecs"][1]["rayStartParams"]["num-gpus"] = "100"
    cr["spec"]["workerGroupSpecs"][0]["rayStartParams"]["num-cpus"] = "100"
    return cr


def _get_autoscaling_config_with_overrides() -> dict:
    """Autoscaling config with memory and gpu annotations."""
    config = _get_basic_autoscaling_config()
    config["available_node_types"]["small-group"]["resources"]["memory"] = 300000000
    config["available_node_types"]["small-group"]["resources"]["GPU"] = 100
    config["available_node_types"]["small-group"]["resources"]["CPU"] = 100
    config["available_node_types"]["gpu-group"]["resources"]["GPU"] = 100
    return config


def _get_ray_cr_missing_gpu_arg() -> dict:
    """CR with gpu present in K8s limits but not in Ray start params.
    Should result in a warning that Ray doesn't see the GPUs.
    """
    cr = get_basic_ray_cr()
    cr["spec"]["workerGroupSpecs"][0]["template"]["spec"]["containers"][0]["resources"][
        "limits"
    ]["nvidia.com/gpu"] = 1
    return cr


def _get_gpu_complaint() -> str:
    """The logger warning generated when processing the above CR."""
    return (
        "Detected GPUs in container resources for group small-group."
        "To ensure Ray and the autoscaler are aware of the GPUs,"
        " set the `--num-gpus` rayStartParam."
    )


def _get_ray_cr_with_autoscaler_options() -> dict:
    cr = get_basic_ray_cr()
    cr["spec"]["autoscalerOptions"] = {
        "upscalingMode": "Conservative",
        "idleTimeoutSeconds": 300,
    }
    return cr


def _get_ray_cr_with_tpu_custom_resource() -> dict:
    cr = get_basic_ray_cr()
    cr["spec"]["workerGroupSpecs"][2]["rayStartParams"][
        "resources"
    ] = '"{"TPU": 4, "Custom2": 5, "Custom3": 1}"'
    # remove google.com/tpu k8s resource Pod limit
    del cr["spec"]["workerGroupSpecs"][2]["template"]["spec"]["containers"][0][
        "resources"
    ]["limits"]["google.com/tpu"]

    return cr


def _get_ray_cr_with_tpu_k8s_resource_limit_and_custom_resource() -> dict:
    cr = get_basic_ray_cr()
    cr["spec"]["workerGroupSpecs"][2]["rayStartParams"][
        "resources"
    ] = '"{"TPU": 4, "Custom2": 5, "Custom3": 1}"'

    return cr


def _get_ray_cr_with_no_tpus() -> dict:
    cr = get_basic_ray_cr()
    # remove TPU worker group
    cr["spec"]["workerGroupSpecs"].pop(2)

    return cr


def _get_autoscaling_config_with_options() -> dict:
    config = _get_basic_autoscaling_config()
    config["upscaling_speed"] = 1
    config["idle_timeout_minutes"] = 5.0
    return config


@pytest.mark.parametrize(
    "input,output",
    [
        # There's no particular discipline to these test cases.
        ("100m", 1),
        ("15001m", 16),
        ("2", 2),
        ("100Mi", 104857600),
        ("1G", 1000000000),
    ],
)
def test_resource_quantity(input: str, output: int):
    assert _round_up_k8s_quantity(input) == output, output


PARAM_ARGS = ",".join(
    [
        "ray_cr_in",
        "expected_config_out",
        "expected_error",
        "expected_error_message",
        "expected_log_warning",
    ]
)

TEST_DATA = (
    []
    if platform.system() == "Windows"
    else [
        pytest.param(
            get_basic_ray_cr(),
            _get_basic_autoscaling_config(),
            None,
            None,
            None,
            id="basic",
        ),
        pytest.param(
            _get_ray_cr_no_cpu_error(),
            None,
            ValueError,
            _get_no_cpu_error(),
            None,
            id="no-cpu-error",
        ),
        pytest.param(
            _get_ray_cr_with_overrides(),
            _get_autoscaling_config_with_overrides(),
            None,
            None,
            None,
            id="overrides",
        ),
        pytest.param(
            _get_ray_cr_with_autoscaler_options(),
            _get_autoscaling_config_with_options(),
            None,
            None,
            None,
            id="autoscaler-options",
        ),
        pytest.param(
            _get_ray_cr_with_tpu_custom_resource(),
            _get_basic_autoscaling_config(),
            None,
            None,
            None,
            id="tpu-custom-resource",
        ),
        pytest.param(
            get_basic_ray_cr(),
            _get_basic_autoscaling_config(),
            None,
            None,
            None,
            id="tpu-k8s-resource-limit",
        ),
        pytest.param(
            _get_ray_cr_with_tpu_k8s_resource_limit_and_custom_resource(),
            _get_basic_autoscaling_config(),
            None,
            None,
            None,
            id="tpu-k8s-resource-limit-and-custom-resource",
        ),
    ]
)


@pytest.mark.skipif(platform.system() == "Windows", reason="Not relevant.")
@pytest.mark.parametrize(PARAM_ARGS, TEST_DATA)
def test_autoscaling_config(
    ray_cr_in: Dict[str, Any],
    expected_config_out: Optional[Dict[str, Any]],
    expected_error: Optional[Exception],
    expected_error_message: Optional[str],
    expected_log_warning: Optional[str],
):
    ray_cr_in["metadata"]["namespace"] = "default"
    with mock.patch(f"{AUTOSCALING_CONFIG_MODULE_PATH}.logger") as mock_logger:
        if expected_error:
            with pytest.raises(expected_error, match=expected_error_message):
                _derive_autoscaling_config_from_ray_cr(ray_cr_in)
        else:
            assert (
                _derive_autoscaling_config_from_ray_cr(ray_cr_in) == expected_config_out
            )
            if expected_log_warning:
                mock_logger.warning.assert_called_with(expected_log_warning)
            else:
                mock_logger.warning.assert_not_called()


@pytest.mark.skipif(platform.system() == "Windows", reason="Not relevant.")
def test_cr_image_consistency():
    """Verify that the example config uses the same Ray image for all Ray pods."""
    cr = get_basic_ray_cr()

    group_specs = [cr["spec"]["headGroupSpec"]] + cr["spec"]["workerGroupSpecs"]
    # Head, CPU group, GPU group, TPU group.
    assert len(group_specs) == 4

    ray_containers = [
        group_spec["template"]["spec"]["containers"][0] for group_spec in group_specs
    ]

    # All Ray containers in the example config have "ray-" in their name.
    assert all("ray-" in ray_container["name"] for ray_container in ray_containers)

    # All Ray images are from the Ray repo.
    assert all(
        "rayproject/ray" in ray_container["image"] for ray_container in ray_containers
    )

    # All Ray images are the same.
    assert len({ray_container["image"] for ray_container in ray_containers}) == 1


@pytest.mark.parametrize("exception", [Exception, requests.HTTPError])
@pytest.mark.parametrize("num_exceptions", range(6))
def test_autoscaling_config_fetch_retries(exception, num_exceptions):
    """Validates retry logic in
    AutoscalingConfigProducer._fetch_ray_cr_from_k8s_with_retries.
    """

    class MockAutoscalingConfigProducer(AutoscalingConfigProducer):
        def __init__(self, *args, **kwargs):
            self.exception_counter = 0

        def _fetch_ray_cr_from_k8s(self) -> Dict[str, Any]:
            if self.exception_counter < num_exceptions:
                self.exception_counter += 1
                raise exception
            else:
                return {"ok-key": "ok-value"}

    config_producer = MockAutoscalingConfigProducer()
    # Patch retry backoff period.
    with mock.patch(
        "ray.autoscaler._private.kuberay.autoscaling_config.RAYCLUSTER_FETCH_RETRY_S",
        0,
    ):
        # If you hit an exception and it's not HTTPError, expect to raise.
        # If you hit >= 5 exceptions, expect to raise.
        # Otherwise, don't expect to raise.
        if (
            num_exceptions > 0 and exception != requests.HTTPError
        ) or num_exceptions >= 5:
            with pytest.raises(exception):
                config_producer._fetch_ray_cr_from_k8s_with_retries()
        else:
            out = config_producer._fetch_ray_cr_from_k8s_with_retries()
            assert out == {"ok-key": "ok-value"}


TPU_PARAM_ARGS = ",".join(
    [
        "ray_cr_in",
        "expected_num_tpus",
    ]
)
TPU_TEST_DATA = (
    pytest.param(
        get_basic_ray_cr(),
        4,
        id="tpu-k8s-resource-limits",
    ),
    pytest.param(
        _get_ray_cr_with_tpu_custom_resource(),
        4,
        id="tpu-custom-resource",
    ),
    pytest.param(
        _get_ray_cr_with_tpu_k8s_resource_limit_and_custom_resource(),
        4,
        id="tpu--k8s-resource-limits-and-custom-resource",
    ),
    pytest.param(
        _get_ray_cr_with_no_tpus(),
        0,
        id="no-tpus-requested",
    ),
)


@pytest.mark.skipif(platform.system() == "Windows", reason="Not relevant.")
@pytest.mark.parametrize(TPU_PARAM_ARGS, TPU_TEST_DATA)
def test_get_num_tpus(ray_cr_in: Dict[str, Any], expected_num_tpus: int):
    """Verify that _get_num_tpus correctly returns the number of requested TPUs."""
    for worker_group in ray_cr_in["spec"]["workerGroupSpecs"]:
        ray_start_params = worker_group["rayStartParams"]
        custom_resources = _get_custom_resources(
            ray_start_params, worker_group["groupName"]
        )
        k8s_resource_limits = worker_group["template"]["spec"]["containers"][0][
            "resources"
        ]["limits"]

        num_tpus = _get_num_tpus(custom_resources, k8s_resource_limits)

        if worker_group["groupName"] == "tpu-group":
            assert num_tpus == expected_num_tpus
        else:
            assert num_tpus is None


if __name__ == "__main__":
    import pytest
    import sys

    sys.exit(pytest.main(["-v", __file__]))<|MERGE_RESOLUTION|>--- conflicted
+++ resolved
@@ -21,11 +21,7 @@
 
 def get_basic_ray_cr() -> dict:
     """Returns the example Ray CR included in the Ray documentation,
-<<<<<<< HEAD
-    modified to include a GPU worker group and a TPU worker group..
-=======
     modified to include a GPU worker group and a TPU worker group.
->>>>>>> d55a9d3e
     """
     cr_path = str(
         Path(__file__).resolve().parents[2]
@@ -44,11 +40,7 @@
     tpu_group = copy.deepcopy(config["spec"]["workerGroupSpecs"][0])
     tpu_group["groupName"] = "tpu-group"
     tpu_group["template"]["spec"]["containers"][0]["resources"]["limits"].setdefault(
-<<<<<<< HEAD
-        "google.com/tpu", 8
-=======
         "google.com/tpu", 4
->>>>>>> d55a9d3e
     )
     tpu_group["template"]["spec"]["nodeSelector"] = {}
     tpu_group["template"]["spec"]["nodeSelector"][
@@ -58,10 +50,7 @@
         "cloud.google.com/gke-tpu-accelerator"
     ] = "tpu-v4-podslice"
     tpu_group["maxReplicas"] = 4
-<<<<<<< HEAD
-=======
     tpu_group["numOfHosts"] = 2
->>>>>>> d55a9d3e
     config["spec"]["workerGroupSpecs"].append(tpu_group)
     return config
 
@@ -127,11 +116,8 @@
                     "memory": 536870912,
                     "Custom2": 5,
                     "Custom3": 1,
-<<<<<<< HEAD
-=======
                     "TPU": 4,
                     "TPU-v4-16-head": 1,
->>>>>>> d55a9d3e
                 },
             },
         },
