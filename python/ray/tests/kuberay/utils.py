--- conflicted
+++ resolved
@@ -4,11 +4,7 @@
 import atexit
 import contextlib
 import logging
-<<<<<<< HEAD
 import pathlib
-=======
-from pathlib import Path
->>>>>>> ae9c68e7
 import subprocess
 import time
 from typing import Any, Dict, Generator, List, Optional
@@ -64,11 +60,7 @@
 
 def get_pod_names(namespace: str) -> List[str]:
     """Get the list of pod names in the namespace."""
-<<<<<<< HEAD
-    get_pod_output = (
-=======
     get_pods_output = (
->>>>>>> ae9c68e7
         subprocess.check_output(
             [
                 "kubectl",
@@ -86,18 +78,10 @@
     )
 
     # If there aren't any pods, the output is any empty string.
-<<<<<<< HEAD
-    if not get_pod_output:
-        return []
-    else:
-        return get_pod_output.split("\n")
-=======
     if not get_pods_output:
         return []
     else:
         return get_pods_output.split("\n")
->>>>>>> ae9c68e7
-    pass
 
 
 def wait_for_pod_to_start(
@@ -108,16 +92,9 @@
     More precisely, waits until there is a pod with name containing `pod_name_filter`
     and the pod has Running status.phase."""
     for i in range(tries):
-<<<<<<< HEAD
-        try:
-            pod = get_pod(pod_name_filter=pod_name_filter, namespace=namespace)
-        except AssertionError:
-            logger.warning(f"Did not find a pod with name matching `{pod_name_filter}`")
-=======
         pod = get_pod(pod_name_filter=pod_name_filter, namespace=namespace)
         if not pod:
             # We didn't get a matching pod.
->>>>>>> ae9c68e7
             continue
         pod_status = (
             subprocess.check_output(
@@ -170,10 +147,7 @@
     for i in range(tries):
         try:
             pod = get_pod(pod_name_filter=pod_name_filter, namespace="default")
-<<<<<<< HEAD
-=======
             assert pod, f"Couldn't find a pod matching {pod_name_filter}."
->>>>>>> ae9c68e7
             # `ray health-check` yields 0 exit status iff it succeeds
             kubectl_exec(
                 ["ray", "health-check"], pod, namespace, container=ray_container
@@ -209,42 +183,20 @@
     pod: str,
     namespace: str,
     container: Optional[str] = None,
-<<<<<<< HEAD
-    return_out: bool = False,
-) -> Optional[str]:
-    """kubectl exec the `command` in the given `pod` in the given `namespace`.
-    If a `container` is specified, will specify that container for kubectl.
-
-    Args:
-        return_out: If True, stdout will be captured, printed, and returned as a string.
-            Otherwise, stdout will not be redirected and None will be returned.
-=======
 ) -> str:
     """kubectl exec the `command` in the given `pod` in the given `namespace`.
     If a `container` is specified, will specify that container for kubectl.
 
     Prints and return kubectl's output as a string.
->>>>>>> ae9c68e7
     """
     container_option = ["-c", container] if container else []
     kubectl_exec_command = (
         ["kubectl", "exec", "-it", pod] + container_option + ["--"] + command
     )
-<<<<<<< HEAD
-    if return_out:
-        out = subprocess.check_output(kubectl_exec_command).decode().strip()
-        # Print for debugging convenience.
-        print(out)
-        return out
-    else:
-        subprocess.check_call(kubectl_exec_command)
-        return None
-=======
     out = subprocess.check_output(kubectl_exec_command).decode().strip()
     # Print for debugging convenience.
     print(out)
     return out
->>>>>>> ae9c68e7
 
 
 def kubectl_exec_python_script(
@@ -252,35 +204,17 @@
     pod: str,
     namespace: str,
     container: Optional[str] = None,
-<<<<<<< HEAD
-    return_out: bool = False,
-) -> Optional[str]:
-=======
 ) -> str:
->>>>>>> ae9c68e7
     """
     Runs a python script in a container via `kubectl exec`.
     Scripts live in `tests/kuberay/scripts`.
 
-<<<<<<< HEAD
-    Args:
-        script_name: The name of a script in tests/kuberay/scripts.
-        return_out: If True, stdout will be redirected to the function's output.
-            Otherwise, stdout will not be redirected and `None` will be returned.
+    Prints and return kubectl's output as a string.
     """
     script_path = pathlib.Path(__file__).resolve().parent / "scripts" / script_name
-    script_string = open(script_path).read()
-    return kubectl_exec(
-        ["python", "-c", script_string], pod, namespace, container, return_out
-    )
-=======
-    Prints and return kubectl's output as a string.
-    """
-    script_path = Path(__file__).resolve().parent / "scripts" / script_name
     with open(script_path) as script_file:
         script_string = script_file.read()
     return kubectl_exec(["python", "-c", script_string], pod, namespace, container)
->>>>>>> ae9c68e7
 
 
 def get_raycluster(raycluster: str, namespace: str) -> Dict[str, Any]:
