import pytest
import time

import ray
import ray.experimental.signal as signal


class UserSignal(signal.Signal):
    def __init__(self, value):
        self.value = value


@pytest.fixture
def ray_start():
    # Start the Ray processes.
    ray.init(num_cpus=4)
    yield None
    # The code after the yield will run as teardown code.
    ray.shutdown()


def receive_all_signals(sources, timeout):
    # Get all signals from sources, until there is no signal for a time
    # period of timeout.

    results = []
    while True:
        r = signal.receive(sources, timeout=timeout)
        if len(r) == 0:
            return results
        else:
            results.extend(r)


def test_task_to_driver(ray_start):
    # Send a signal from a task to the driver.

    @ray.remote
    def task_send_signal(value):
        signal.send(UserSignal(value))
        return

    signal_value = "simple signal"
    object_id = task_send_signal.remote(signal_value)
    result_list = signal.receive([object_id], timeout=10)
    print(result_list[0][1])
    assert len(result_list) == 1


def test_send_signal_from_actor_to_driver(ray_start):
    # Send several signals from an actor, and receive them in the driver.

    @ray.remote
    class ActorSendSignal(object):
        def __init__(self):
            pass

        def send_signal(self, value):
            signal.send(UserSignal(value))

    a = ActorSendSignal.remote()
    signal_value = "simple signal"
    count = 6
    for i in range(count):
        ray.get(a.send_signal.remote(signal_value + str(i)))

    result_list = receive_all_signals([a], timeout=5)
    assert len(result_list) == count
    for i in range(count):
        assert signal_value + str(i) == result_list[i][1].value


def test_send_signals_from_actor_to_driver(ray_start):
    # Send "count" signal at intervals from an actor and get
    # these signals in the driver.

    @ray.remote
    class ActorSendSignals(object):
        def __init__(self):
            pass

        def send_signals(self, value, count):
            for i in range(count):
                signal.send(UserSignal(value + str(i)))

    a = ActorSendSignals.remote()
    signal_value = "simple signal"
    count = 20
    a.send_signals.remote(signal_value, count)
    received_count = 0
    while True:
        result_list = signal.receive([a], timeout=5)
        received_count += len(result_list)
        if (received_count == count):
            break
    assert True


def test_task_crash(ray_start):
    # Get an error when ray.get() is called on the return of a failed task.

    @ray.remote
    def crashing_function():
        raise Exception("exception message")

    object_id = crashing_function.remote()
    try:
        ray.get(object_id)
    except Exception as e:
        assert type(e) == ray.exceptions.RayTaskError
    finally:
        result_list = signal.receive([object_id], timeout=5)
        assert len(result_list) == 1
        assert type(result_list[0][1]) == signal.ErrorSignal


def test_task_crash_without_get(ray_start):
    # Get an error when task failed.

    @ray.remote
    def crashing_function():
        raise Exception("exception message")

    object_id = crashing_function.remote()
    result_list = signal.receive([object_id], timeout=5)
    assert len(result_list) == 1
    assert type(result_list[0][1]) == signal.ErrorSignal


def test_actor_crash(ray_start):
    # Get an error when ray.get() is called on a return parameter
    # of a method that failed.

    @ray.remote
    class Actor(object):
        def __init__(self):
            pass

        def crash(self):
            raise Exception("exception message")

    a = Actor.remote()
    try:
        ray.get(a.crash.remote())
    except Exception as e:
        assert type(e) == ray.exceptions.RayTaskError
    finally:
        result_list = signal.receive([a], timeout=5)
        assert len(result_list) == 1
        assert type(result_list[0][1]) == signal.ErrorSignal


def test_actor_crash_init(ray_start):
    # Get an error when an actor's __init__ failed.

    @ray.remote
    class ActorCrashInit(object):
        def __init__(self):
            raise Exception("exception message")

        def m(self):
            return 1

    # Do not catch the exception in the __init__.
    a = ActorCrashInit.remote()
    result_list = signal.receive([a], timeout=5)
    assert len(result_list) == 1
    assert type(result_list[0][1]) == signal.ErrorSignal


def test_actor_crash_init2(ray_start):
    # Get errors when (1) __init__ fails, and (2) subsequently when
    # ray.get() is called on the return parameter of another method
    # of the actor.

    @ray.remote
    class ActorCrashInit(object):
        def __init__(self):
            raise Exception("exception message")

        def method(self):
            return 1

    a = ActorCrashInit.remote()
    try:
        ray.get(a.method.remote())
    except Exception as e:
        assert type(e) == ray.exceptions.RayTaskError
    finally:
        result_list = receive_all_signals([a], timeout=5)
        assert len(result_list) == 2
        assert type(result_list[0][1]) == signal.ErrorSignal


def test_actor_crash_init3(ray_start):
    # Get errors when (1) __init__ fails, and (2) subsequently when
    # another method of the actor is invoked.

    @ray.remote
    class ActorCrashInit(object):
        def __init__(self):
            raise Exception("exception message")

        def method(self):
            return 1

    a = ActorCrashInit.remote()
    a.method.remote()
    # Wait for a.method.remote() to finish and generate an error.
    time.sleep(10)
    result_list = signal.receive([a], timeout=5)
    assert len(result_list) == 2
    assert type(result_list[0][1]) == signal.ErrorSignal


def test_send_signals_from_actor_to_actor(ray_start):
    # Send "count" signal at intervals of 100ms from two actors and get
    # these signals in another actor.

    @ray.remote
    class ActorSendSignals(object):
        def __init__(self):
            pass

        def send_signals(self, value, count):
            for i in range(count):
                signal.send(UserSignal(value + str(i)))

    @ray.remote
    class ActorGetSignalsAll(object):
        def __init__(self):
            self.received_signals = []

        def register_handle(self, handle):
            self.this_actor = handle

        def get_signals(self, source_ids, count):
            new_signals = receive_all_signals(source_ids, timeout=5)
            for s in new_signals:
                self.received_signals.append(s)
            if len(self.received_signals) < count:
                self.this_actor.get_signals.remote(source_ids, count)
            else:
                return

        def get_count(self):
            return len(self.received_signals)

    a1 = ActorSendSignals.remote()
    a2 = ActorSendSignals.remote()
    signal_value = "simple signal"
    count = 20
    ray.get(a1.send_signals.remote(signal_value, count))
    ray.get(a2.send_signals.remote(signal_value, count))

    b = ActorGetSignalsAll.remote()
    ray.get(b.register_handle.remote(b))
    b.get_signals.remote([a1, a2], count)
    received_count = ray.get(b.get_count.remote())
    assert received_count == 2 * count


def test_forget(ray_start):
    # Send "count" signals on behalf of an actor, then ignore all these
    # signals, and then send anther "count" signals on behalf of the same
    # actor. Then show that the driver only gets the last "count" signals.

    @ray.remote
    class ActorSendSignals(object):
        def __init__(self):
            pass

        def send_signals(self, value, count):
            for i in range(count):
                signal.send(UserSignal(value + str(i)))

    a = ActorSendSignals.remote()
    signal_value = "simple signal"
    count = 5
    ray.get(a.send_signals.remote(signal_value, count))
    signal.forget([a])
    ray.get(a.send_signals.remote(signal_value, count))
    result_list = receive_all_signals([a], timeout=5)
    assert len(result_list) == count


<<<<<<< HEAD

def test_serial_tasks_reading_same_signal(ray_start):
=======
def test_send_signal_from_two_tasks_to_driver(ray_start):
    # Define a remote function that sends a user-defined signal.
>>>>>>> 387c98cf
    @ray.remote
    def send_signal(value):
        signal.send(UserSignal(value))

    a = send_signal.remote(0)
<<<<<<< HEAD

    @ray.remote
    def f(sources):
        return ray.experimental.signal.receive(sources, timeout=1)

    result_list = ray.get(f.remote([a]))
    assert(len(result_list)) == 1
    result_list = ray.get(f.remote([a]))
    assert(len(result_list)) == 1
    result_list = ray.get(f.remote([a]))
    assert(len(result_list)) == 1
=======
    b = send_signal.remote(0)

    ray.get([a, b])

    result_list = ray.experimental.signal.receive([a])
    assert len(result_list) == 1
    # Call again receive on "a" with no new signal.
    result_list = ray.experimental.signal.receive([a, b])
    assert len(result_list) == 1


def test_receiving_on_two_returns(ray_start):
    @ray.remote(num_return_vals=2)
    def send_signal(value):
        signal.send(UserSignal(value))
        return 1, 2

    x, y = send_signal.remote(0)

    ray.get([x, y])

    results = ray.experimental.signal.receive([x, y])

    assert ((x == results[0][0] and y == results[1][0])
            or (x == results[1][0] and y == results[0][0]))
>>>>>>> 387c98cf
<|MERGE_RESOLUTION|>--- conflicted
+++ resolved
@@ -284,31 +284,13 @@
     assert len(result_list) == count
 
 
-<<<<<<< HEAD
-
-def test_serial_tasks_reading_same_signal(ray_start):
-=======
 def test_send_signal_from_two_tasks_to_driver(ray_start):
     # Define a remote function that sends a user-defined signal.
->>>>>>> 387c98cf
     @ray.remote
     def send_signal(value):
         signal.send(UserSignal(value))
 
     a = send_signal.remote(0)
-<<<<<<< HEAD
-
-    @ray.remote
-    def f(sources):
-        return ray.experimental.signal.receive(sources, timeout=1)
-
-    result_list = ray.get(f.remote([a]))
-    assert(len(result_list)) == 1
-    result_list = ray.get(f.remote([a]))
-    assert(len(result_list)) == 1
-    result_list = ray.get(f.remote([a]))
-    assert(len(result_list)) == 1
-=======
     b = send_signal.remote(0)
 
     ray.get([a, b])
@@ -334,4 +316,22 @@
 
     assert ((x == results[0][0] and y == results[1][0])
             or (x == results[1][0] and y == results[0][0]))
->>>>>>> 387c98cf
+
+
+def test_serial_tasks_reading_same_signal(ray_start):
+    @ray.remote
+    def send_signal(value):
+        signal.send(UserSignal(value))
+
+     a = send_signal.remote(0)
+
+     @ray.remote
+    def f(sources):
+        return ray.experimental.signal.receive(sources, timeout=1)
+
+     result_list = ray.get(f.remote([a]))
+    assert(len(result_list)) == 1
+    result_list = ray.get(f.remote([a]))
+    assert(len(result_list)) == 1
+    result_list = ray.get(f.remote([a]))
+    assert(len(result_list)) == 1