--- conflicted
+++ resolved
@@ -78,12 +78,9 @@
     SupportedFilterType,
     TaskState,
     WorkerState,
-<<<<<<< HEAD
     MAX_LIMIT,
-=======
     StateSchema,
     state_column,
->>>>>>> 68336abf
 )
 from ray.experimental.state.exception import DataSourceUnavailable, RayStateApiException
 from ray.experimental.state.state_cli import (
@@ -2001,7 +1998,6 @@
     assert alive_actor_id in result.output
 
 
-<<<<<<< HEAD
 def test_data_truncate(shutdown_only):
     """
     Verify the data is properly truncated when there are too many entries to return.
@@ -2037,7 +2033,8 @@
     with pytest.warns(None) as record:
         result = runner.invoke(cli_list, ["actors"])
     assert len(record) == 0
-=======
+
+
 def test_detail(shutdown_only):
     ray.init(num_cpus=1)
 
@@ -2065,7 +2062,6 @@
     assert "serialized_runtime_env" in result.output
     assert "test_detail" in result.output
     assert "actor_id" in result.output
->>>>>>> 68336abf
 
 
 if __name__ == "__main__":
