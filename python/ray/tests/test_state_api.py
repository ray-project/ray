import time
import json
import sys
from collections import Counter
from dataclasses import dataclass
from typing import List, Tuple
from unittest.mock import MagicMock

import pytest
from ray._private import gcs_utils
from ray._private.gcs_utils import GcsAioClient
import yaml
from click.testing import CliRunner

import ray
import ray.dashboard.consts as dashboard_consts
import ray._private.state as global_state
import ray._private.ray_constants as ray_constants
from ray._private.test_utils import (
    wait_for_condition,
    async_wait_for_condition_async_predicate,
)
from ray.cluster_utils import cluster_not_supported
from ray._raylet import NodeID
from ray.core.generated.common_pb2 import (
    Address,
    CoreWorkerStats,
    ObjectRefInfo,
    TaskInfoEntry,
    TaskStatus,
    WorkerType,
    TaskType,
)
from ray.core.generated.gcs_pb2 import (
    ActorTableData,
    GcsNodeInfo,
    PlacementGroupTableData,
    TaskEvents,
    TaskStatusEvents,
    WorkerTableData,
)
from ray.core.generated.gcs_service_pb2 import (
    GetAllActorInfoReply,
    GetAllNodeInfoReply,
    GetAllPlacementGroupReply,
    GetAllTaskEventsReply,
    GetAllWorkerInfoReply,
)
from ray.core.generated.node_manager_pb2 import GetObjectsInfoReply
from ray.core.generated.reporter_pb2 import ListLogsReply, StreamLogReply
from ray.core.generated.runtime_env_agent_pb2 import GetRuntimeEnvsInfoReply
from ray.core.generated.runtime_env_common_pb2 import (
    RuntimeEnvState as RuntimeEnvStateProto,
)
from ray.dashboard.state_aggregator import (
    GCS_QUERY_FAILURE_WARNING,
    NODE_QUERY_FAILURE_WARNING,
    StateAPIManager,
    _convert_filters_type,
)
from ray.experimental.state.api import (
    get_actor,
    get_node,
    get_objects,
    get_placement_group,
    get_task,
    get_worker,
    list_actors,
    list_jobs,
    list_nodes,
    list_objects,
    list_placement_groups,
    list_runtime_envs,
    list_tasks,
    list_workers,
<<<<<<< HEAD
=======
    summarize_actors,
>>>>>>> 2cab697e
    summarize_objects,
    summarize_tasks,
    list_cluster_events,
    StateApiClient,
)
from ray._private.event.event_logger import get_event_id
from ray.experimental.state.common import (
    DEFAULT_LIMIT,
    DEFAULT_RPC_TIMEOUT,
    ActorState,
    ListApiOptions,
    NodeState,
    ObjectState,
    PlacementGroupState,
    RuntimeEnvState,
    SupportedFilterType,
    TaskState,
    WorkerState,
    ClusterEventState,
    StateSchema,
    state_column,
)
from ray.dashboard.utils import ray_address_to_api_server_url
from ray.experimental.state.exception import DataSourceUnavailable, RayStateApiException
from ray.experimental.state.state_cli import (
    AvailableFormat,
    format_list_api_output,
    _parse_filter,
    summary_state_cli_group,
)
from ray.experimental.state.state_cli import ray_get
from ray.experimental.state.state_cli import ray_list
from ray.experimental.state.state_manager import IdToIpMap, StateDataSourceClient
from ray.job_submission import JobSubmissionClient
from ray.runtime_env import RuntimeEnv

if sys.version_info >= (3, 8, 0):
    from unittest.mock import AsyncMock
else:
    from asyncmock import AsyncMock


"""
Unit tests
"""


@pytest.fixture
def state_api_manager():
    data_source_client = AsyncMock(StateDataSourceClient)
    manager = StateAPIManager(data_source_client)
    yield manager


def verify_schema(state, result_dict: dict, detail: bool = False):
    state_fields_columns = set()
    if detail:
        state_fields_columns = state.columns()
    else:
        state_fields_columns = state.base_columns()

    for k in state_fields_columns:
        assert k in result_dict

    for k in result_dict:
        assert k in state_fields_columns


def generate_actor_data(id, state=ActorTableData.ActorState.ALIVE, class_name="class"):
    return ActorTableData(
        actor_id=id,
        state=state,
        name="abc",
        pid=1234,
        class_name=class_name,
        address=Address(raylet_id=id, ip_address="127.0.0.1", port=124, worker_id=id),
    )


def generate_pg_data(id):
    return PlacementGroupTableData(
        placement_group_id=id,
        state=PlacementGroupTableData.PlacementGroupState.CREATED,
        name="abc",
        creator_job_dead=True,
        creator_actor_dead=False,
    )


def generate_node_data(id):
    return GcsNodeInfo(
        node_id=id,
        state=GcsNodeInfo.GcsNodeState.ALIVE,
        node_manager_address="127.0.0.1",
        raylet_socket_name="abcd",
        object_store_socket_name="False",
    )


def generate_worker_data(id, pid=1234):
    return WorkerTableData(
        worker_address=Address(
            raylet_id=id, ip_address="127.0.0.1", port=124, worker_id=id
        ),
        is_alive=True,
        timestamp=1234,
        worker_type=WorkerType.WORKER,
        pid=pid,
        exit_type=None,
    )


def generate_task_data(
    id,
    name="class",
    func_or_class="class",
    state_events=None,
    type=TaskType.NORMAL_TASK,
    node_id=None,
):
    if state_events is None:
        state_events = [(TaskStatus.PENDING_NODE_ASSIGNMENT, 0)]

    task_info = TaskInfoEntry(
        task_id=id,
        name=name,
        func_or_class_name=func_or_class,
        scheduling_state=TaskStatus.NIL,
        type=type,
        node_id=node_id.binary() if node_id is not None else None,
    )
    task_id = id
    events = [
        TaskStatusEvents.TaskStatusEventEntry(task_status=state, start_time=event_time)
        for state, event_time in state_events
    ]
    status_events = TaskStatusEvents(task_info=task_info, events=events)

    return TaskEvents(task_id=task_id, status_events=status_events)


def generate_object_info(
    obj_id,
    size_bytes=1,
    callsite="main.py",
    task_state=TaskStatus.PENDING_NODE_ASSIGNMENT,
    local_ref_count=1,
    attempt_number=1,
    pid=1234,
    ip="1234",
    worker_type=WorkerType.DRIVER,
    pinned_in_memory=True,
):
    return CoreWorkerStats(
        pid=pid,
        worker_type=worker_type,
        ip_address=ip,
        object_refs=[
            ObjectRefInfo(
                object_id=obj_id,
                call_site=callsite,
                object_size=size_bytes,
                local_ref_count=local_ref_count,
                submitted_task_ref_count=1,
                contained_in_owned=[],
                pinned_in_memory=pinned_in_memory,
                task_status=task_state,
                attempt_number=attempt_number,
            )
        ],
    )


def generate_runtime_env_info(runtime_env, creation_time=None, success=True):
    return GetRuntimeEnvsInfoReply(
        runtime_env_states=[
            RuntimeEnvStateProto(
                runtime_env=runtime_env.serialize(),
                ref_cnt=1,
                success=success,
                error=None,
                creation_time_ms=creation_time,
            )
        ],
        total=1,
    )


def create_api_options(
    timeout: int = DEFAULT_RPC_TIMEOUT,
    limit: int = DEFAULT_LIMIT,
    filters: List[Tuple[str, SupportedFilterType]] = None,
    detail: bool = False,
):
    if not filters:
        filters = []
    return ListApiOptions(
        limit=limit,
        timeout=timeout,
        filters=filters,
        _server_timeout_multiplier=1.0,
        detail=detail,
    )


def test_ray_address_to_api_server_url(shutdown_only):
    ctx = ray.init()
    api_server_url = f'http://{ctx.address_info["webui_url"]}'
    address = ctx.address_info["address"]
    gcs_address = ctx.address_info["gcs_address"]

    # None should auto detect current ray address
    assert api_server_url == ray_address_to_api_server_url(None)
    # 'auto' should get
    assert api_server_url == ray_address_to_api_server_url("auto")
    # ray address
    assert api_server_url == ray_address_to_api_server_url(address)
    # explicit head node gcs address
    assert api_server_url == ray_address_to_api_server_url(gcs_address)
    # localhost string
    gcs_port = gcs_address.split(":")[1]
    assert api_server_url == ray_address_to_api_server_url(f"localhost:{gcs_port}")


def test_state_schema():
    @dataclass
    class TestSchema(StateSchema):
        column_a: int
        column_b: int = state_column(filterable=False)
        column_c: int = state_column(filterable=True)
        column_d: int = state_column(filterable=False, detail=False)
        column_e: int = state_column(filterable=False, detail=True)
        column_f: int = state_column(filterable=True, detail=False)
        column_g: int = state_column(filterable=True, detail=True)

    # Correct input validation should work without an exception.
    TestSchema(
        column_a=1,
        column_b=1,
        column_c=1,
        column_d=1,
        column_e=1,
        column_f=1,
        column_g=1,
    )

    # Incorrect input type.
    with pytest.raises(AssertionError):
        TestSchema(
            column_a=1,
            column_b=1,
            column_c=1,
            column_d=1,
            column_e=1,
            column_f=1,
            column_g="a",
        )

    assert TestSchema.filterable_columns() == {
        "column_c",
        "column_f",
        "column_g",
    }

    assert TestSchema.base_columns() == {
        "column_a",
        "column_b",
        "column_c",
        "column_d",
        "column_f",
    }

    assert TestSchema.columns() == {
        "column_a",
        "column_b",
        "column_c",
        "column_d",
        "column_e",
        "column_f",
        "column_g",
    }


def test_parse_filter():
    # Basic
    assert _parse_filter("key=value") == ("key", "=", "value")
    assert _parse_filter("key!=value") == ("key", "!=", "value")

    # Predicate =
    assert _parse_filter("key=value=123=1") == ("key", "=", "value=123=1")
    assert _parse_filter("key=value!=123!=1") == ("key", "=", "value!=123!=1")
    assert _parse_filter("key=value!=123=1") == ("key", "=", "value!=123=1")
    assert _parse_filter("key=value!=123=1!") == ("key", "=", "value!=123=1!")
    assert _parse_filter("key=value!=123=1=") == ("key", "=", "value!=123=1=")
    assert _parse_filter("key=value!=123=1!=") == ("key", "=", "value!=123=1!=")

    # Predicate !=
    assert _parse_filter("key!=value=123=1") == ("key", "!=", "value=123=1")
    assert _parse_filter("key!=value!=123!=1") == ("key", "!=", "value!=123!=1")
    assert _parse_filter("key!=value!=123=1") == ("key", "!=", "value!=123=1")
    assert _parse_filter("key!=value!=123=1!") == ("key", "!=", "value!=123=1!")
    assert _parse_filter("key!=value!=123=1=") == ("key", "!=", "value!=123=1=")
    assert _parse_filter("key!=value!=123=1!=") == ("key", "!=", "value!=123=1!=")

    # Incorrect cases
    with pytest.raises(ValueError):
        _parse_filter("keyvalue")

    with pytest.raises(ValueError):
        _parse_filter("keyvalue!")
    with pytest.raises(ValueError):
        _parse_filter("keyvalue!=")
    with pytest.raises(ValueError):
        _parse_filter("keyvalue=")

    with pytest.raises(ValueError):
        _parse_filter("!keyvalue")
    with pytest.raises(ValueError):
        _parse_filter("!=keyvalue")
    with pytest.raises(ValueError):
        _parse_filter("=keyvalue")

    with pytest.raises(ValueError):
        _parse_filter("=keyvalue=")
    with pytest.raises(ValueError):
        _parse_filter("!=keyvalue=")
    with pytest.raises(ValueError):
        _parse_filter("=keyvalue!=")
    with pytest.raises(ValueError):
        _parse_filter("!=keyvalue!=")

    with pytest.raises(ValueError):
        _parse_filter("key>value")
    with pytest.raises(ValueError):
        _parse_filter("key>value!=")


def test_id_to_ip_map():
    node_id_1 = "1"
    node_ip_1 = "ip_1"
    node_id_2 = "2"
    node_ip_2 = "ip_2"
    m = IdToIpMap()
    m.put(node_id_1, node_ip_1)
    assert m.get_ip(node_ip_2) is None
    assert m.get_node_id(node_id_2) is None
    assert m.get_ip(node_id_1) == node_ip_1
    assert m.get_node_id(node_ip_1) == node_id_1
    m.pop(node_id_1)
    assert m.get_ip(node_id_1) is None
    assert m.get_node_id(node_id_1) is None


# Without this, capsys will have a race condition
# that causes
# ValueError: I/O operation on closed file.
@pytest.fixture
def clear_loggers():
    """Remove handlers from all loggers"""
    yield
    import logging

    loggers = [logging.getLogger()] + list(logging.Logger.manager.loggerDict.values())
    for logger in loggers:
        handlers = getattr(logger, "handlers", [])
        for handler in handlers:
            logger.removeHandler(handler)


def test_state_api_client_periodic_warning(shutdown_only, capsys, clear_loggers):
    ray.init()
    timeout = 10
    StateApiClient()._make_http_get_request("/api/v0/delay/5", {}, timeout, True)
    captured = capsys.readouterr()
    lines = captured.err.strip().split("\n")
    # Lines are printed 1.25, 2.5, and 5 seconds.
    # First line is the dashboard start log.
    # INFO services.py:1477 -- View the Ray dashboard at http://127.0.0.1:8265
    print(lines)

    expected_elapsed = [1.25, 2.5, 5.0]
    expected_lines = []
    for elapsed in expected_elapsed:
        expected_lines.append(
            f"({elapsed} / 10 seconds) Waiting for the "
            "response from the API "
            "server address http://127.0.0.1:8265/api/v0/delay/5."
        )
    for expected_line in expected_lines:
        expected_line in lines


@pytest.mark.asyncio
async def test_api_manager_list_actors(state_api_manager):
    data_source_client = state_api_manager.data_source_client
    actor_id = b"1234"
    data_source_client.get_all_actor_info.return_value = GetAllActorInfoReply(
        actor_table_data=[
            generate_actor_data(actor_id),
            generate_actor_data(b"12345", state=ActorTableData.ActorState.DEAD),
        ],
        total=2,
    )
    result = await state_api_manager.list_actors(option=create_api_options())
    data = result.result

    actor_data = data[0]
    verify_schema(ActorState, actor_data)
    assert result.total == 2

    """
    Test detail
    """
    result = await state_api_manager.list_actors(option=create_api_options(detail=True))
    data = result.result
    actor_data = data[0]
    verify_schema(ActorState, actor_data, detail=True)

    """
    Test limit
    """
    assert len(data) == 2
    result = await state_api_manager.list_actors(option=create_api_options(limit=1))
    data = result.result
    assert len(data) == 1
    assert result.total == 2

    """
    Test filters
    """
    # If the column is not supported for filtering, it should raise an exception.
    with pytest.raises(ValueError):
        result = await state_api_manager.list_actors(
            option=create_api_options(filters=[("stat", "=", "DEAD")])
        )
    result = await state_api_manager.list_actors(
        option=create_api_options(filters=[("state", "=", "DEAD")])
    )
    assert len(result.result) == 1

    """
    Test error handling
    """
    data_source_client.get_all_actor_info.side_effect = DataSourceUnavailable()
    with pytest.raises(DataSourceUnavailable) as exc_info:
        result = await state_api_manager.list_actors(option=create_api_options(limit=1))
    assert exc_info.value.args[0] == GCS_QUERY_FAILURE_WARNING


@pytest.mark.asyncio
async def test_api_manager_list_pgs(state_api_manager):
    data_source_client = state_api_manager.data_source_client
    id = b"1234"
    data_source_client.get_all_placement_group_info.return_value = (
        GetAllPlacementGroupReply(
            placement_group_table_data=[
                generate_pg_data(id),
                generate_pg_data(b"12345"),
            ],
            total=2,
        )
    )
    result = await state_api_manager.list_placement_groups(option=create_api_options())
    data = result.result
    data = data[0]
    verify_schema(PlacementGroupState, data)
    assert result.total == 2

    """
    Test detail
    """
    result = await state_api_manager.list_placement_groups(
        option=create_api_options(detail=True)
    )
    data = result.result
    data = data[0]
    verify_schema(PlacementGroupState, data, detail=True)

    """
    Test limit
    """
    assert len(result.result) == 2
    result = await state_api_manager.list_placement_groups(
        option=create_api_options(limit=1)
    )
    data = result.result
    assert len(data) == 1
    assert result.total == 2

    """
    Test filters
    """
    # If the column is not supported for filtering, it should raise an exception.
    with pytest.raises(ValueError):
        result = await state_api_manager.list_placement_groups(
            option=create_api_options(filters=[("stat", "=", "DEAD")])
        )
    result = await state_api_manager.list_placement_groups(
        option=create_api_options(
            filters=[("placement_group_id", "=", bytearray(id).hex())]
        )
    )
    assert len(result.result) == 1

    """
    Test error handling
    """
    data_source_client.get_all_placement_group_info.side_effect = (
        DataSourceUnavailable()
    )
    with pytest.raises(DataSourceUnavailable) as exc_info:
        result = await state_api_manager.list_placement_groups(
            option=create_api_options(limit=1)
        )
    assert exc_info.value.args[0] == GCS_QUERY_FAILURE_WARNING


@pytest.mark.asyncio
async def test_api_manager_list_cluster_events(state_api_manager):
    data_source_client = state_api_manager.data_source_client
    event_id_1 = get_event_id()
    event_id_2 = get_event_id()
    data_source_client.get_all_cluster_events.return_value = {
        "job_1": {
            event_id_1: {
                "timestamp": 10,
                "severity": "DEBUG",
                "message": "a",
                "event_id": event_id_1,
            },
            event_id_2: {
                "timestamp": 10,
                "severity": "INFO",
                "message": "b",
                "event_id": event_id_2,
            },
        }
    }
    result = await state_api_manager.list_cluster_events(option=create_api_options())
    data = result.result
    data = data[0]
    verify_schema(ClusterEventState, data)
    assert result.total == 2

    """
    Test detail
    """
    # TODO(sang)

    """
    Test limit
    """
    assert len(result.result) == 2
    result = await state_api_manager.list_cluster_events(
        option=create_api_options(limit=1)
    )
    data = result.result
    assert len(data) == 1
    assert result.total == 2

    """
    Test filters
    """
    # If the column is not supported for filtering, it should raise an exception.
    with pytest.raises(ValueError):
        result = await state_api_manager.list_cluster_events(
            option=create_api_options(filters=[("time", "=", "20")])
        )
    result = await state_api_manager.list_cluster_events(
        option=create_api_options(filters=[("severity", "=", "INFO")])
    )
    assert len(result.result) == 1


@pytest.mark.asyncio
async def test_api_manager_list_nodes(state_api_manager):
    data_source_client = state_api_manager.data_source_client
    id = b"1234"
    data_source_client.get_all_node_info.return_value = GetAllNodeInfoReply(
        node_info_list=[generate_node_data(id), generate_node_data(b"12345")]
    )
    result = await state_api_manager.list_nodes(option=create_api_options())
    data = result.result
    data = data[0]
    verify_schema(NodeState, data)
    assert result.total == 2

    """
    Test detail
    """
    result = await state_api_manager.list_nodes(option=create_api_options(detail=True))
    data = result.result
    data = data[0]
    verify_schema(NodeState, data, detail=True)

    """
    Test limit
    """
    assert len(result.result) == 2
    result = await state_api_manager.list_nodes(option=create_api_options(limit=1))
    data = result.result
    assert len(data) == 1
    assert result.total == 2

    """
    Test filters
    """
    # If the column is not supported for filtering, it should raise an exception.
    with pytest.raises(ValueError):
        result = await state_api_manager.list_nodes(
            option=create_api_options(filters=[("stat", "=", "DEAD")])
        )
    result = await state_api_manager.list_nodes(
        option=create_api_options(filters=[("node_id", "=", bytearray(id).hex())])
    )
    assert len(result.result) == 1

    """
    Test error handling
    """
    data_source_client.get_all_node_info.side_effect = DataSourceUnavailable()
    with pytest.raises(DataSourceUnavailable) as exc_info:
        result = await state_api_manager.list_nodes(option=create_api_options(limit=1))
    assert exc_info.value.args[0] == GCS_QUERY_FAILURE_WARNING


@pytest.mark.asyncio
async def test_api_manager_list_workers(state_api_manager):
    data_source_client = state_api_manager.data_source_client
    id = b"1234"
    data_source_client.get_all_worker_info.return_value = GetAllWorkerInfoReply(
        worker_table_data=[
            generate_worker_data(id, pid=1),
            generate_worker_data(b"12345", pid=2),
        ],
        total=2,
    )
    result = await state_api_manager.list_workers(option=create_api_options())
    data = result.result
    data = data[0]
    verify_schema(WorkerState, data)
    assert result.total == 2

    """
    Test detail
    """
    result = await state_api_manager.list_workers(
        option=create_api_options(detail=True)
    )
    data = result.result
    data = data[0]
    verify_schema(WorkerState, data, detail=True)

    """
    Test limit
    """
    assert len(result.result) == 2
    result = await state_api_manager.list_workers(option=create_api_options(limit=1))
    data = result.result
    assert len(data) == 1
    assert result.total == 2

    """
    Test filters
    """
    # If the column is not supported for filtering, it should raise an exception.
    with pytest.raises(ValueError):
        result = await state_api_manager.list_workers(
            option=create_api_options(filters=[("stat", "=", "DEAD")])
        )
    result = await state_api_manager.list_workers(
        option=create_api_options(filters=[("worker_id", "=", bytearray(id).hex())])
    )
    assert len(result.result) == 1
    # Make sure it works with int type.
    result = await state_api_manager.list_workers(
        option=create_api_options(filters=[("pid", "=", 2)])
    )
    assert len(result.result) == 1

    """
    Test error handling
    """
    data_source_client.get_all_worker_info.side_effect = DataSourceUnavailable()
    with pytest.raises(DataSourceUnavailable) as exc_info:
        result = await state_api_manager.list_workers(
            option=create_api_options(limit=1)
        )
    assert exc_info.value.args[0] == GCS_QUERY_FAILURE_WARNING


@pytest.mark.skipif(
    sys.version_info < (3, 8, 0),
    reason=("Not passing in CI although it works locally. Will handle it later."),
)
@pytest.mark.asyncio
async def test_api_manager_list_tasks(state_api_manager):
    data_source_client = state_api_manager.data_source_client

    node_id = NodeID.from_random()
    first_task_name = "1"
    second_task_name = "2"
    id = b"1234"
    data_source_client.get_all_task_info.return_value = GetAllTaskEventsReply(
        total=2,
        events_by_task=[
            generate_task_data(id, first_task_name, node_id=node_id),
            generate_task_data(b"2345", second_task_name, node_id=None),
        ],
    )
    result = await state_api_manager.list_tasks(option=create_api_options())
    data = result.result
    verify_schema(TaskState, data[0])
    assert data[0]["node_id"] == node_id.hex()
    verify_schema(TaskState, data[1])
    assert data[1]["node_id"] is None

    """
    Test detail
    """
    data_source_client.get_all_task_info.return_value = GetAllTaskEventsReply(
        total=2,
        events_by_task=[
            generate_task_data(id, first_task_name),
            generate_task_data(b"2345", second_task_name),
        ],
    )
    result = await state_api_manager.list_tasks(option=create_api_options(detail=True))
    data = result.result
    data = data
    verify_schema(TaskState, data[0], detail=True)
    verify_schema(TaskState, data[1], detail=True)

    """
    Test limit
    """
    data_source_client.get_all_task_info.return_value = GetAllTaskEventsReply(
        total=2,
        events_by_task=[
            generate_task_data(id, first_task_name),
            generate_task_data(b"2345", second_task_name),
        ],
    )
    result = await state_api_manager.list_tasks(option=create_api_options(limit=1))
    data = result.result
    assert len(data) == 1
    assert result.total == 2

    """
    Test filters
    """
    data_source_client.get_all_task_info.return_value = GetAllTaskEventsReply(
        total=2,
        events_by_task=[
            generate_task_data(id, first_task_name),
            generate_task_data(b"2345", second_task_name),
        ],
    )
    result = await state_api_manager.list_tasks(
        option=create_api_options(filters=[("task_id", "=", bytearray(id).hex())])
    )
    assert len(result.result) == 1

    # Test if all RPCs fail, it will raise an exception.
    data_source_client.get_all_task_info.side_effect = [
        DataSourceUnavailable(),
    ]
    with pytest.raises(DataSourceUnavailable):
        result = await state_api_manager.list_tasks(option=create_api_options(limit=1))


@pytest.mark.skipif(
    sys.version_info < (3, 8, 0),
    reason=("Not passing in CI although it works locally. Will handle it later."),
)
@pytest.mark.asyncio
async def test_api_manager_list_objects(state_api_manager):
    data_source_client = state_api_manager.data_source_client
    obj_1_id = b"1" * 28
    obj_2_id = b"2" * 28
    data_source_client.get_all_registered_raylet_ids = MagicMock()
    data_source_client.get_all_registered_raylet_ids.return_value = ["1", "2"]

    data_source_client.get_object_info = AsyncMock()
    data_source_client.get_object_info.side_effect = [
        GetObjectsInfoReply(
            core_workers_stats=[generate_object_info(obj_1_id)], total=1
        ),
        GetObjectsInfoReply(
            core_workers_stats=[generate_object_info(obj_2_id)], total=1
        ),
    ]
    result = await state_api_manager.list_objects(option=create_api_options())
    data = result.result
    data_source_client.get_object_info.assert_any_await(
        "1", timeout=DEFAULT_RPC_TIMEOUT
    )
    data_source_client.get_object_info.assert_any_await(
        "2", timeout=DEFAULT_RPC_TIMEOUT
    )
    data = data
    assert len(data) == 2
    verify_schema(ObjectState, data[0])
    verify_schema(ObjectState, data[1])
    assert result.total == 2

    """
    Test detail
    """
    data_source_client.get_object_info.side_effect = [
        GetObjectsInfoReply(
            core_workers_stats=[generate_object_info(obj_1_id)], total=1
        ),
        GetObjectsInfoReply(
            core_workers_stats=[generate_object_info(obj_2_id)], total=1
        ),
    ]
    result = await state_api_manager.list_objects(
        option=create_api_options(detail=True)
    )
    data = result.result
    data = data
    verify_schema(ObjectState, data[0], detail=True)
    verify_schema(ObjectState, data[1], detail=True)

    """
    Test limit
    """
    data_source_client.get_object_info.side_effect = [
        GetObjectsInfoReply(
            core_workers_stats=[generate_object_info(obj_1_id)], total=1
        ),
        GetObjectsInfoReply(
            core_workers_stats=[generate_object_info(obj_2_id)], total=1
        ),
    ]
    result = await state_api_manager.list_objects(option=create_api_options(limit=1))
    data = result.result
    assert len(data) == 1
    assert result.total == 2

    """
    Test filters
    """
    data_source_client.get_object_info.side_effect = [
        GetObjectsInfoReply(core_workers_stats=[generate_object_info(obj_1_id)]),
        GetObjectsInfoReply(core_workers_stats=[generate_object_info(obj_2_id)]),
    ]
    result = await state_api_manager.list_objects(
        option=create_api_options(
            filters=[("object_id", "=", bytearray(obj_1_id).hex())]
        )
    )
    assert len(result.result) == 1

    """
    Test error handling
    """
    data_source_client.get_object_info.side_effect = [
        DataSourceUnavailable(),
        GetObjectsInfoReply(core_workers_stats=[generate_object_info(obj_2_id)]),
    ]
    result = await state_api_manager.list_objects(option=create_api_options(limit=1))
    # Make sure warnings are returned.
    warning = result.partial_failure_warning
    assert (
        NODE_QUERY_FAILURE_WARNING.format(
            type="raylet", total=2, network_failures=1, log_command="raylet.out"
        )
        in warning
    )

    # Test if all RPCs fail, it will raise an exception.
    data_source_client.get_object_info.side_effect = [
        DataSourceUnavailable(),
        DataSourceUnavailable(),
    ]
    with pytest.raises(DataSourceUnavailable):
        result = await state_api_manager.list_objects(
            option=create_api_options(limit=1)
        )


@pytest.mark.skipif(
    sys.version_info < (3, 8, 0),
    reason=("Not passing in CI although it works locally. Will handle it later."),
)
@pytest.mark.asyncio
async def test_api_manager_list_runtime_envs(state_api_manager):
    data_source_client = state_api_manager.data_source_client
    data_source_client.get_all_registered_agent_ids = MagicMock()
    data_source_client.get_all_registered_agent_ids.return_value = ["1", "2", "3"]

    data_source_client.get_runtime_envs_info = AsyncMock()
    data_source_client.get_runtime_envs_info.side_effect = [
        generate_runtime_env_info(RuntimeEnv(**{"pip": ["requests"]})),
        generate_runtime_env_info(
            RuntimeEnv(**{"pip": ["tensorflow"]}), creation_time=15
        ),
        generate_runtime_env_info(RuntimeEnv(**{"pip": ["ray"]}), creation_time=10),
    ]
    result = await state_api_manager.list_runtime_envs(option=create_api_options())
    data = result.result
    data_source_client.get_runtime_envs_info.assert_any_await(
        "1", timeout=DEFAULT_RPC_TIMEOUT
    )
    data_source_client.get_runtime_envs_info.assert_any_await(
        "2", timeout=DEFAULT_RPC_TIMEOUT
    )

    data_source_client.get_runtime_envs_info.assert_any_await(
        "3", timeout=DEFAULT_RPC_TIMEOUT
    )
    assert len(data) == 3
    verify_schema(RuntimeEnvState, data[0])
    verify_schema(RuntimeEnvState, data[1])
    verify_schema(RuntimeEnvState, data[2])
    assert result.total == 3

    # Make sure the higher creation time is sorted first.
    data[1]["creation_time_ms"] > data[2]["creation_time_ms"]

    """
    Test detail
    """
    data_source_client.get_runtime_envs_info.side_effect = [
        generate_runtime_env_info(RuntimeEnv(**{"pip": ["requests"]})),
        generate_runtime_env_info(
            RuntimeEnv(**{"pip": ["tensorflow"]}), creation_time=15
        ),
        generate_runtime_env_info(RuntimeEnv(**{"pip": ["ray"]}), creation_time=10),
    ]
    result = await state_api_manager.list_runtime_envs(
        option=create_api_options(detail=True)
    )
    data = result.result
    verify_schema(RuntimeEnvState, data[0], detail=True)
    verify_schema(RuntimeEnvState, data[1], detail=True)
    verify_schema(RuntimeEnvState, data[2], detail=True)

    """
    Test limit
    """
    data_source_client.get_runtime_envs_info.side_effect = [
        generate_runtime_env_info(RuntimeEnv(**{"pip": ["requests"]})),
        generate_runtime_env_info(
            RuntimeEnv(**{"pip": ["tensorflow"]}), creation_time=15
        ),
        generate_runtime_env_info(RuntimeEnv(**{"pip": ["ray"]})),
    ]
    result = await state_api_manager.list_runtime_envs(
        option=create_api_options(limit=1)
    )
    data = result.result
    assert len(data) == 1
    assert result.total == 3

    """
    Test filters
    """
    data_source_client.get_runtime_envs_info.side_effect = [
        generate_runtime_env_info(RuntimeEnv(**{"pip": ["requests"]}), success=True),
        generate_runtime_env_info(
            RuntimeEnv(**{"pip": ["tensorflow"]}), creation_time=15, success=True
        ),
        generate_runtime_env_info(RuntimeEnv(**{"pip": ["ray"]}), success=False),
    ]
    result = await state_api_manager.list_runtime_envs(
        option=create_api_options(filters=[("success", "=", False)])
    )
    assert len(result.result) == 1

    """
    Test error handling
    """
    data_source_client.get_runtime_envs_info.side_effect = [
        DataSourceUnavailable(),
        generate_runtime_env_info(RuntimeEnv(**{"pip": ["ray"]})),
        generate_runtime_env_info(RuntimeEnv(**{"pip": ["ray"]})),
    ]
    result = await state_api_manager.list_runtime_envs(
        option=create_api_options(limit=1)
    )
    # Make sure warnings are returned.
    warning = result.partial_failure_warning
    assert (
        NODE_QUERY_FAILURE_WARNING.format(
            type="agent", total=3, network_failures=1, log_command="dashboard_agent.log"
        )
        in warning
    )

    # Test if all RPCs fail, it will raise an exception.
    data_source_client.get_runtime_envs_info.side_effect = [
        DataSourceUnavailable(),
        DataSourceUnavailable(),
        DataSourceUnavailable(),
    ]
    with pytest.raises(DataSourceUnavailable):
        result = await state_api_manager.list_runtime_envs(
            option=create_api_options(limit=1)
        )


@pytest.mark.asyncio
async def test_filter_non_existent_column(state_api_manager):
    """Test when the non existent column is given, it handles that properly.

    Related: https://github.com/ray-project/ray/issues/26811
    """
    data_source_client = state_api_manager.data_source_client
    id = b"1234"
    data_source_client.get_all_worker_info.return_value = GetAllWorkerInfoReply(
        worker_table_data=[
            generate_worker_data(id, pid=1),
            generate_worker_data(b"12345", pid=2),
        ],
        total=2,
    )
    result = await state_api_manager.list_workers(
        option=create_api_options(filters=[("exit_type", "=", "INTENDED_SYSTEM_EXIT")])
    )
    assert len(result.result) == 0


def test_type_conversion():
    # Test string
    r = _convert_filters_type([("actor_id", "=", "123")], ActorState)
    assert r[0][2] == "123"
    r = _convert_filters_type([("actor_id", "=", "abcd")], ActorState)
    assert r[0][2] == "abcd"
    r = _convert_filters_type([("actor_id", "=", "True")], ActorState)
    assert r[0][2] == "True"

    # Test boolean
    r = _convert_filters_type([("success", "=", "1")], RuntimeEnvState)
    assert r[0][2]
    r = _convert_filters_type([("success", "=", "True")], RuntimeEnvState)
    assert r[0][2]
    r = _convert_filters_type([("success", "=", "true")], RuntimeEnvState)
    assert r[0][2]
    with pytest.raises(ValueError):
        r = _convert_filters_type([("success", "=", "random_string")], RuntimeEnvState)
    r = _convert_filters_type([("success", "=", "false")], RuntimeEnvState)
    assert r[0][2] is False
    r = _convert_filters_type([("success", "=", "False")], RuntimeEnvState)
    assert r[0][2] is False
    r = _convert_filters_type([("success", "=", "0")], RuntimeEnvState)
    assert r[0][2] is False

    # Test int
    r = _convert_filters_type([("pid", "=", "0")], ObjectState)
    assert r[0][2] == 0
    r = _convert_filters_type([("pid", "=", "123")], ObjectState)
    assert r[0][2] == 123
    # Only integer can be provided.
    with pytest.raises(ValueError):
        r = _convert_filters_type([("pid", "=", "123.3")], ObjectState)
    with pytest.raises(ValueError):
        r = _convert_filters_type([("pid", "=", "abc")], ObjectState)

    # currently, there's no schema that has float column.


"""
Integration tests
"""


@pytest.mark.asyncio
async def test_state_data_source_client(ray_start_cluster):
    cluster = ray_start_cluster
    # head
    cluster.add_node(num_cpus=2)
    ray.init(address=cluster.address)
    # worker
    worker = cluster.add_node(num_cpus=2)

    GRPC_CHANNEL_OPTIONS = (
        *ray_constants.GLOBAL_GRPC_OPTIONS,
        ("grpc.max_send_message_length", ray_constants.GRPC_CPP_MAX_MESSAGE_SIZE),
        ("grpc.max_receive_message_length", ray_constants.GRPC_CPP_MAX_MESSAGE_SIZE),
    )
    gcs_channel = ray._private.utils.init_grpc_channel(
        cluster.address, GRPC_CHANNEL_OPTIONS, asynchronous=True
    )
    gcs_aio_client = GcsAioClient(address=cluster.address, nums_reconnect_retry=0)
    client = StateDataSourceClient(gcs_channel, gcs_aio_client)

    """
    Test actor
    """
    result = await client.get_all_actor_info()
    assert isinstance(result, GetAllActorInfoReply)

    """
    Test placement group
    """
    result = await client.get_all_placement_group_info()
    assert isinstance(result, GetAllPlacementGroupReply)

    """
    Test node
    """
    result = await client.get_all_node_info()
    assert isinstance(result, GetAllNodeInfoReply)

    """
    Test worker info
    """
    result = await client.get_all_worker_info()
    assert isinstance(result, GetAllWorkerInfoReply)

    """
    Test job
    """
    job_client = JobSubmissionClient(
        f"http://{ray._private.worker.global_worker.node.address_info['webui_url']}"
    )
    job_id = job_client.submit_job(  # noqa
        # Entrypoint shell command to execute
        entrypoint="ls",
    )
    result = await client.get_job_info()
    assert list(result.keys())[0] == job_id
    assert isinstance(result, dict)

    """
    Test tasks
    """
    result = await client.get_all_task_info()
    assert isinstance(result, GetAllTaskEventsReply)

    """
    Test objects
    """
    with pytest.raises(ValueError):
        # Since we didn't register this node id, it should raise an exception.
        result = await client.get_object_info("1234")

    wait_for_condition(lambda: len(ray.nodes()) == 2)
    for node in ray.nodes():
        node_id = node["NodeID"]
        ip = node["NodeManagerAddress"]
        port = int(node["NodeManagerPort"])
        client.register_raylet_client(node_id, ip, port)
        result = await client.get_object_info(node_id)
        assert isinstance(result, GetObjectsInfoReply)

    """
    Test runtime env
    """
    with pytest.raises(ValueError):
        # Since we didn't register this node id, it should raise an exception.
        result = await client.get_runtime_envs_info("1234")
    wait_for_condition(lambda: len(ray.nodes()) == 2)
    for node in ray.nodes():
        node_id = node["NodeID"]
        key = f"{dashboard_consts.DASHBOARD_AGENT_PORT_PREFIX}{node_id}"

        def get_port():
            return ray.experimental.internal_kv._internal_kv_get(
                key, namespace=ray_constants.KV_NAMESPACE_DASHBOARD
            )

        wait_for_condition(lambda: get_port() is not None)
        # The second index is the gRPC port
        port = json.loads(get_port())[1]
        ip = node["NodeManagerAddress"]
        client.register_agent_client(node_id, ip, port)
        result = await client.get_runtime_envs_info(node_id)
        assert isinstance(result, GetRuntimeEnvsInfoReply)

    """
    Test logs
    """
    with pytest.raises(ValueError):
        result = await client.list_logs("1234", "*")
    with pytest.raises(ValueError):
        result = await client.stream_log("1234", "raylet.out", True, 100, 1, 5)

    wait_for_condition(lambda: len(ray.nodes()) == 2)
    # The node information should've been registered in the previous section.
    for node in ray.nodes():
        node_id = node["NodeID"]
        result = await client.list_logs(node_id, timeout=30, glob_filter="*")
        assert isinstance(result, ListLogsReply)

        stream = await client.stream_log(node_id, "raylet.out", False, 10, 1, 5)
        async for logs in stream:
            log_lines = len(logs.data.decode().split("\n"))
            assert isinstance(logs, StreamLogReply)
            assert log_lines >= 10
            assert log_lines <= 11

    """
    Test the exception is raised when the RPC error occurs.
    """
    cluster.remove_node(worker)
    # Wait until the dead node information is propagated.
    wait_for_condition(
        lambda: len(list(filter(lambda node: node["Alive"], ray.nodes()))) == 1
    )
    for node in ray.nodes():
        node_id = node["NodeID"]
        if node["Alive"]:
            continue

        # Querying to the dead node raises gRPC error, which should raise an exception.
        with pytest.raises(DataSourceUnavailable):
            await client.get_object_info(node_id)

        # Make sure unregister API works as expected.
        client.unregister_raylet_client(node_id)
        assert len(client.get_all_registered_raylet_ids()) == 1
        # Since the node_id is unregistered, the API should raise ValueError.
        with pytest.raises(ValueError):
            result = await client.get_object_info(node_id)


@pytest.mark.asyncio
async def test_state_data_source_client_limit_gcs_source(ray_start_cluster):
    cluster = ray_start_cluster
    # head
    cluster.add_node(num_cpus=2)
    ray.init(address=cluster.address)

    GRPC_CHANNEL_OPTIONS = (
        *ray_constants.GLOBAL_GRPC_OPTIONS,
        ("grpc.max_send_message_length", ray_constants.GRPC_CPP_MAX_MESSAGE_SIZE),
        ("grpc.max_receive_message_length", ray_constants.GRPC_CPP_MAX_MESSAGE_SIZE),
    )
    gcs_channel = ray._private.utils.init_grpc_channel(
        cluster.address, GRPC_CHANNEL_OPTIONS, asynchronous=True
    )
    gcs_aio_client = GcsAioClient(address=cluster.address, nums_reconnect_retry=0)
    client = StateDataSourceClient(gcs_channel, gcs_aio_client)

    """
    Test actor
    """

    @ray.remote
    class Actor:
        def ready(self):
            pass

    actors = [Actor.remote() for _ in range(3)]
    for actor in actors:
        ray.get(actor.ready.remote())

    result = await client.get_all_actor_info(limit=2)
    assert len(result.actor_table_data) == 2
    assert result.total == 3

    """
    Test placement group
    """
    pgs = [ray.util.placement_group(bundles=[{"CPU": 0.001}]) for _ in range(3)]  # noqa
    result = await client.get_all_placement_group_info(limit=2)
    assert len(result.placement_group_table_data) == 2
    assert result.total == 3

    """
    Test worker info
    """
    result = await client.get_all_worker_info(limit=2)
    assert len(result.worker_table_data) == 2
    # Driver + 3 workers for actors.
    assert result.total == 4


@pytest.mark.asyncio
async def test_state_data_source_client_limit_distributed_sources(ray_start_cluster):
    cluster = ray_start_cluster
    # head
    cluster.add_node(num_cpus=8)
    ray.init(address=cluster.address)

    GRPC_CHANNEL_OPTIONS = (
        *ray_constants.GLOBAL_GRPC_OPTIONS,
        ("grpc.max_send_message_length", ray_constants.GRPC_CPP_MAX_MESSAGE_SIZE),
        ("grpc.max_receive_message_length", ray_constants.GRPC_CPP_MAX_MESSAGE_SIZE),
    )
    gcs_channel = ray._private.utils.init_grpc_channel(
        cluster.address, GRPC_CHANNEL_OPTIONS, asynchronous=True
    )
    gcs_aio_client = GcsAioClient(address=cluster.address, nums_reconnect_retry=0)
    client = StateDataSourceClient(gcs_channel, gcs_aio_client)
    for node in ray.nodes():
        node_id = node["NodeID"]
        ip = node["NodeManagerAddress"]
        port = int(node["NodeManagerPort"])
        client.register_raylet_client(node_id, ip, port)

    """
    Test tasks
    """

    @ray.remote
    def long_running():
        import time

        time.sleep(300)

    @ray.remote
    def f():
        ray.get([long_running.remote() for _ in range(2)])

    # Driver: 2 * f
    # Each worker: 2 * long_running
    # -> 2 * f + 4 * long_running

    refs = [f.remote() for _ in range(2)]  # noqa

    async def verify():
        result = await client.get_all_task_info(limit=2)
        assert result.total == 6
        assert len(result.events_by_task) == 2
        return True

    await async_wait_for_condition_async_predicate(verify)
    for ref in refs:
        ray.cancel(ref, force=True, recursive=True)
    del refs

    """
    Test objects
    """

    @ray.remote
    def long_running_task(obj):  # noqa
        objs = [ray.put(1) for _ in range(10)]  # noqa
        import time

        time.sleep(300)

    objs = [ray.put(1) for _ in range(4)]
    refs = [long_running_task.remote(obj) for obj in objs]

    async def verify():
        result = await client.get_object_info(node_id, limit=2)
        # 4 objs (driver)
        # 4 refs (driver)
        # 4 pinned in memory for each task
        # 40 for 4 tasks * 10 objects each
        # 1 from the previous test (refs) is for some reasons not GC'ed. (driver)
        assert result.total == 53
        # Only 1 core worker stat is returned because data is truncated.
        assert len(result.core_workers_stats) == 1

        for c in result.core_workers_stats:
            # The query will be always done in the consistent ordering
            # and driver should always come first.
            assert (
                WorkerType.DESCRIPTOR.values_by_number[c.worker_type].name == "DRIVER"
            )
            assert c.objects_total == 9
            assert len(c.object_refs) == 2
        return True

    await async_wait_for_condition_async_predicate(verify)
    for ref in refs:
        ray.cancel(ref, force=True, recursive=True)
    del refs

    """
    Test runtime env
    """
    for node in ray.nodes():
        node_id = node["NodeID"]
        key = f"{dashboard_consts.DASHBOARD_AGENT_PORT_PREFIX}{node_id}"

        def get_port():
            return ray.experimental.internal_kv._internal_kv_get(
                key, namespace=ray_constants.KV_NAMESPACE_DASHBOARD
            )

        wait_for_condition(lambda: get_port() is not None)
        # The second index is the gRPC port
        port = json.loads(get_port())[1]
        ip = node["NodeManagerAddress"]
        client.register_agent_client(node_id, ip, port)

    @ray.remote
    class Actor:
        def ready(self):
            pass

    actors = [
        Actor.options(runtime_env={"env_vars": {"index": f"{i}"}}).remote()
        for i in range(3)
    ]
    ray.get([actor.ready.remote() for actor in actors])

    result = await client.get_runtime_envs_info(node_id, limit=2)
    assert result.total == 3
    assert len(result.runtime_env_states) == 2


def is_hex(val):
    try:
        int_val = int(val, 16)
    except ValueError:
        return False
    # Should remove leading 0 because when the value is converted back
    # to hex, it is removed.
    val = val.lstrip("0")
    return f"0x{val}" == hex(int_val)


@pytest.mark.xfail(cluster_not_supported, reason="cluster not supported on Windows")
def test_cli_apis_sanity_check(ray_start_cluster):
    """Test all of CLI APIs work as expected."""
    NUM_NODES = 4
    cluster = ray_start_cluster
    cluster.add_node(num_cpus=2)
    ray.init(address=cluster.address)
    for _ in range(NUM_NODES - 1):
        cluster.add_node(num_cpus=2)
    runner = CliRunner()

    client = JobSubmissionClient(
        f"http://{ray._private.worker.global_worker.node.address_info['webui_url']}"
    )

    @ray.remote
    def f():
        import time

        time.sleep(30)

    @ray.remote
    class Actor:
        pass

    obj = ray.put(3)  # noqa
    task = f.remote()  # noqa
    actor = Actor.remote()  # noqa
    actor_runtime_env = Actor.options(  # noqa
        runtime_env={"pip": ["requests"]}
    ).remote()
    job_id = client.submit_job(  # noqa
        # Entrypoint shell command to execute
        entrypoint="ls",
    )
    pg = ray.util.placement_group(bundles=[{"CPU": 1}])  # noqa

    def verify_output(cmd, args: List[str], necessary_substrings: List[str]):
        result = runner.invoke(cmd, args)
        print(result)
        exit_code_correct = result.exit_code == 0
        substring_matched = all(
            substr in result.output for substr in necessary_substrings
        )
        print(result.output)
        return exit_code_correct and substring_matched

    wait_for_condition(
        lambda: verify_output(ray_list, ["actors"], ["Stats:", "Table:", "ACTOR_ID"])
    )
    # TODO(sang): Enable it.
    # wait_for_condition(
    #     lambda: verify_output(
    #         ray_list, ["cluster-events"], ["Stats:", "Table:", "EVENT_ID"]
    #     )
    # )
    wait_for_condition(
        lambda: verify_output(ray_list, ["workers"], ["Stats:", "Table:", "WORKER_ID"])
    )
    wait_for_condition(
        lambda: verify_output(ray_list, ["nodes"], ["Stats:", "Table:", "NODE_ID"])
    )
    wait_for_condition(
        lambda: verify_output(
            ray_list, ["placement-groups"], ["Stats:", "Table:", "PLACEMENT_GROUP_ID"]
        )
    )
    wait_for_condition(lambda: verify_output(ray_list, ["jobs"], ["raysubmit"]))
    wait_for_condition(
        lambda: verify_output(ray_list, ["tasks"], ["Stats:", "Table:", "TASK_ID"])
    )
    wait_for_condition(
        lambda: verify_output(ray_list, ["objects"], ["Stats:", "Table:", "OBJECT_ID"])
    )
    wait_for_condition(
        lambda: verify_output(
            ray_list, ["runtime-envs"], ["Stats:", "Table:", "RUNTIME_ENV"]
        )
    )

    # Test get node by id
    nodes = ray.nodes()
    wait_for_condition(
        lambda: verify_output(
            ray_get, ["nodes", nodes[0]["NodeID"]], ["node_id", nodes[0]["NodeID"]]
        )
    )
    # Test get workers by id
    workers = global_state.workers()
    assert len(workers) > 0
    worker_id = list(workers.keys())[0]
    wait_for_condition(
        lambda: verify_output(ray_get, ["workers", worker_id], ["worker_id", worker_id])
    )

    # Test get actors by id
    wait_for_condition(
        lambda: verify_output(
            ray_get,
            ["actors", actor._actor_id.hex()],
            ["actor_id", actor._actor_id.hex()],
        )
    )

    # Test get placement groups by id
    wait_for_condition(
        lambda: verify_output(
            ray_get,
            ["placement-groups", pg.id.hex()],
            ["placement_group_id", pg.id.hex()],
        )
    )

    # Test get objects by id
    wait_for_condition(
        lambda: verify_output(ray_get, ["objects", obj.hex()], ["object_id", obj.hex()])
    )

    # Test address flag auto detection
    wait_for_condition(
        lambda: verify_output(
            ray_get,
            ["objects", obj.hex(), "--address", "auto"],
            ["object_id", obj.hex()],
        )
    )
    wait_for_condition(
        lambda: verify_output(
            ray_list, ["tasks", "--address", "auto"], ["Stats:", "Table:", "TASK_ID"]
        )
    )

    # TODO(rickyyx:alpha-obs):
    # - get job by id: jobs is not currently filterable by id
    # - get task by id: no easy access to tasks yet


@pytest.mark.skipif(
    sys.platform == "win32",
    reason="Failed on Windows",
)
class TestListActors:
    def test_list_get_actors(self, class_ray_instance):
        @ray.remote
        class A:
            pass

        @ray.remote(num_gpus=1)
        class UnschedulableActor:
            pass

        job_id = ray.get_runtime_context().get_job_id()
        node_id = ray.get_runtime_context().get_node_id()
        a = A.remote()
        b = UnschedulableActor.remote()

        def verify():
            # Test list
            actors = list_actors(filters=[("actor_id", "=", a._actor_id.hex())])
            assert len(actors) == 1
            assert actors[0]["state"] == "ALIVE"
            assert is_hex(actors[0]["actor_id"])
            assert a._actor_id.hex() == actors[0]["actor_id"]
            assert actors[0]["job_id"] == job_id
            assert actors[0]["node_id"] == node_id

            # Test the second actor's node id is None because
            # it is not scheduled.
            actors = list_actors(filters=[("actor_id", "=", b._actor_id.hex())])
            assert actors[0]["node_id"] is None

            # Test get
            actors = list_actors(detail=True)
            for actor in actors:
                get_actor_data = get_actor(actor["actor_id"])
                assert get_actor_data is not None
                assert get_actor_data == actor

            return True

        wait_for_condition(verify)
        print(list_actors())

    def test_list_actors_namespace(self, class_ray_instance):
        """Check that list_actors returns namespaces."""

        @ray.remote
        class A:
            pass

        A.options(namespace="x").remote()
        A.options(namespace="y").remote()

        actors = list_actors()
        namespaces = Counter([actor["ray_namespace"] for actor in actors])
        assert namespaces["x"] == 1
        assert namespaces["y"] == 1

        # Check that we can filter by namespace
        x_actors = list_actors(filters=[("ray_namespace", "=", "x")])
        assert len(x_actors) == 1
        assert x_actors[0]["ray_namespace"] == "x"


@pytest.mark.skipif(
    sys.platform == "win32",
    reason="Failed on Windows",
)
@pytest.mark.parametrize(
    "override_url",
    [
        "https://external_dashboard_url",
        "https://external_dashboard_url/path1/?query_param1=val1&query_param2=val2",
        "new_external_dashboard_url",
    ],
)
def test_state_api_with_external_dashboard_override(
    shutdown_only, override_url, monkeypatch
):
    with monkeypatch.context() as m:
        if override_url:
            m.setenv(
                ray_constants.RAY_OVERRIDE_DASHBOARD_URL,
                override_url,
            )

        ray.init()

        @ray.remote
        class A:
            pass

        a = A.remote()  # noqa

        def verify():
            # Test list
            actors = list_actors()
            assert len(actors) == 1
            assert actors[0]["state"] == "ALIVE"
            assert is_hex(actors[0]["actor_id"])
            assert a._actor_id.hex() == actors[0]["actor_id"]

            # Test get
            actors = list_actors(detail=True)
            for actor in actors:
                get_actor_data = get_actor(actor["actor_id"])
                assert get_actor_data is not None
                assert get_actor_data == actor

            return True

        wait_for_condition(verify)
        print(list_actors())


@pytest.mark.skipif(
    sys.platform == "win32",
    reason="Failed on Windows",
)
def test_list_get_pgs(shutdown_only):
    ray.init()
    pg = ray.util.placement_group(bundles=[{"CPU": 1}])  # noqa

    def verify():
        # Test list
        pgs = list_placement_groups()
        assert len(pgs) == 1
        assert pgs[0]["state"] == "CREATED"
        assert is_hex(pgs[0]["placement_group_id"])
        assert pg.id.hex() == pgs[0]["placement_group_id"]

        # Test get
        pgs = list_placement_groups(detail=True)
        for pg_data in pgs:
            get_pg_data = get_placement_group(pg_data["placement_group_id"])
            assert get_pg_data is not None
            assert pg_data == get_pg_data

        return True

    wait_for_condition(verify)
    print(list_placement_groups())


@pytest.mark.skipif(
    sys.platform == "win32",
    reason="Failed on Windows",
)
def test_list_get_nodes(shutdown_only):
    ray.init()

    def verify():
        nodes = list_nodes()
        assert nodes[0]["state"] == "ALIVE"
        assert is_hex(nodes[0]["node_id"])

        # Check with legacy API
        check_nodes = ray.nodes()
        assert len(check_nodes) == len(nodes)

        sorted(check_nodes, key=lambda n: n["NodeID"])
        sorted(nodes, key=lambda n: n["node_id"])

        for check_node, node in zip(check_nodes, nodes):
            assert check_node["NodeID"] == node["node_id"]
            assert check_node["NodeName"] == node["node_name"]

        # Check the Get api
        nodes = list_nodes(detail=True)
        for node in nodes:
            get_node_data = get_node(node["node_id"])
            assert get_node_data == node

        return True

    wait_for_condition(verify)
    print(list_nodes())


@pytest.mark.skipif(
    sys.platform == "win32",
    reason="Failed on Windows",
)
def test_list_jobs(shutdown_only):
    ray.init()
    client = JobSubmissionClient(
        f"http://{ray._private.worker.global_worker.node.address_info['webui_url']}"
    )
    job_id = client.submit_job(  # noqa
        # Entrypoint shell command to execute
        entrypoint="ls",
    )

    def verify():
        job_data = list_jobs()[0]
        print(job_data)
        job_id_from_api = job_data["job_id"]
        correct_state = job_data["status"] == "SUCCEEDED"
        correct_id = job_id == job_id_from_api
        return correct_state and correct_id

    wait_for_condition(verify)
    print(list_jobs())


@pytest.mark.skipif(
    sys.platform == "win32",
    reason="Failed on Windows",
)
def test_list_get_workers(shutdown_only):
    ray.init()

    def verify():
        workers = list_workers()
        assert is_hex(workers[0]["worker_id"])
        # +1 to take into account of drivers.
        assert len(workers) == ray.cluster_resources()["CPU"] + 1

        # Test get worker returns the same result
        workers = list_workers(detail=True)
        for worker in workers:
            got_worker = get_worker(worker["worker_id"])
            assert got_worker == worker

        return True

    wait_for_condition(verify)
    print(list_workers())


@pytest.mark.skipif(
    sys.platform == "win32",
    reason="Failed on Windows",
)
def test_list_cluster_events(shutdown_only):
    ray.init()

    @ray.remote(num_gpus=1)
    def f():
        pass

    f.remote()

    def verify():
        events = list_cluster_events()
        print(events)
        assert len(events) == 1
        assert (
            "Error: No available node types can fulfill " "resource request"
        ) in events[0]["message"]
        return True

    wait_for_condition(verify)
    print(list_cluster_events())

    # TODO(sang): Support get_cluster_events


def test_list_get_tasks(shutdown_only):
    ray.init(num_cpus=2)
    job_id = ray.get_runtime_context().get_job_id()
    node_id = ray.get_runtime_context().get_node_id()

    @ray.remote
    def f():
        import time

        time.sleep(30)

    @ray.remote
    def g(dep):
        import time

        time.sleep(30)

    @ray.remote(num_gpus=1)
    def impossible():
        pass

    out = [f.remote() for _ in range(2)]  # noqa
    g_out = g.remote(f.remote())  # noqa
    im = impossible.remote()  # noqa

    def verify():
        tasks = list_tasks()
        assert len(tasks) == 5
        for task in tasks:
            assert task["job_id"] == job_id
        for task in tasks:
            assert task["actor_id"] is None

        waiting_for_execution = len(
            list(
                filter(
                    lambda task: task["scheduling_state"] == "SUBMITTED_TO_WORKER",
                    tasks,
                )
            )
        )
        assert waiting_for_execution == 0
        scheduled = len(
            list(
                filter(
                    lambda task: task["scheduling_state"] == "PENDING_NODE_ASSIGNMENT",
                    tasks,
                )
            )
        )
        assert scheduled == 2
        waiting_for_dep = len(
            list(
                filter(
                    lambda task: task["scheduling_state"] == "PENDING_ARGS_AVAIL",
                    tasks,
                )
            )
        )
        assert waiting_for_dep == 1
        running = len(
            list(
                filter(
                    lambda task: task["scheduling_state"] == "RUNNING",
                    tasks,
                )
            )
        )
        assert running == 2

        # Test get tasks
        tasks = list_tasks(detail=True)
        for task in tasks:
            get_task_data = get_task(task["task_id"])
            assert get_task_data == task

        # Test node id.
        tasks = list_tasks(
            filters=[("scheduling_state", "=", "PENDING_NODE_ASSIGNMENT")]
        )
        for task in tasks:
            assert task["node_id"] is None

        tasks = list_tasks(filters=[("scheduling_state", "=", "RUNNING")])
        for task in tasks:
            assert task["node_id"] == node_id

        return True

    wait_for_condition(verify)
    print(list_tasks())


def test_list_actor_tasks(shutdown_only):
    ray.init(num_cpus=2)
    job_id = ray.get_runtime_context().get_job_id()

    @ray.remote
    class Actor:
        def call(self):
            import time

            time.sleep(30)

    a = Actor.remote()
    actor_id = a._actor_id.hex()
    calls = [a.call.remote() for _ in range(10)]  # noqa

    def verify():
        tasks = list_tasks()
        for task in tasks:
            assert task["job_id"] == job_id
        for task in tasks:
            assert task["actor_id"] == actor_id
        # Actor.__init__: 1 finished
        # Actor.call: 1 running, 9 waiting for execution (queued).
        assert len(tasks) == 11
        assert (
            len(
                list(
                    filter(
                        lambda task: task["scheduling_state"] == "SUBMITTED_TO_WORKER",
                        tasks,
                    )
                )
            )
            == 9
        )
        assert (
            len(
                list(
                    filter(
                        lambda task: task["scheduling_state"]
                        == "PENDING_NODE_ASSIGNMENT",
                        tasks,
                    )
                )
            )
            == 0
        )
        assert (
            len(
                list(
                    filter(
                        lambda task: task["scheduling_state"] == "PENDING_ARGS_AVAIL",
                        tasks,
                    )
                )
            )
            == 0
        )
        assert (
            len(
                list(
                    filter(
                        lambda task: task["scheduling_state"] == "RUNNING",
                        tasks,
                    )
                )
            )
            == 1
        )

        return True

    wait_for_condition(verify)
    print(list_tasks())


def test_list_get_objects(shutdown_only):
    ray.init()
    import numpy as np

    data = np.ones(50 * 1024 * 1024, dtype=np.uint8)
    plasma_obj = ray.put(data)

    @ray.remote
    def f(obj):
        print(obj)

    ray.get(f.remote(plasma_obj))

    def verify():
        obj = list_objects()[0]
        # For detailed output, the test is covered from `test_memstat.py`
        assert obj["object_id"] == plasma_obj.hex()

        obj = list_objects(detail=True)[0]
        got_objs = get_objects(plasma_obj.hex())
        assert len(got_objs) == 1
        assert obj == got_objs[0]

        return True

    wait_for_condition(verify)
    print(list_objects())


@pytest.mark.skipif(
    sys.platform == "win32", reason="Runtime env not working in Windows."
)
def test_list_runtime_envs(shutdown_only):
    ray.init(runtime_env={"pip": ["requests"]})

    @ray.remote
    class Actor:
        def ready(self):
            pass

    a = Actor.remote()  # noqa
    b = Actor.options(runtime_env={"pip": ["nonexistent_dep"]}).remote()  # noqa
    ray.get(a.ready.remote())
    with pytest.raises(ray.exceptions.RuntimeEnvSetupError):
        ray.get(b.ready.remote())

    def verify():
        result = list_runtime_envs(detail=True)
        correct_num = len(result) == 2

        failed_runtime_env = result[0]
        correct_failed_state = (
            not failed_runtime_env["success"]
            and failed_runtime_env.get("error")
            and failed_runtime_env["ref_cnt"] == "0"
        )

        successful_runtime_env = result[1]
        correct_successful_state = (
            successful_runtime_env["success"]
            and successful_runtime_env["ref_cnt"] == "2"
        )
        return correct_num and correct_failed_state and correct_successful_state

    wait_for_condition(verify)


def test_limit(shutdown_only):
    ray.init()

    @ray.remote
    class A:
        def ready(self):
            pass

    actors = [A.remote() for _ in range(4)]
    ray.get([actor.ready.remote() for actor in actors])

    output = list_actors(limit=2)
    assert len(output) == 2

    # Make sure the output is deterministic.
    assert output == list_actors(limit=2)


def test_network_failure(shutdown_only):
    """When the request fails due to network failure,
    verifies it raises an exception."""
    ray.init()

    @ray.remote
    def f():
        import time

        time.sleep(30)

    a = [f.remote() for _ in range(4)]  # noqa
    wait_for_condition(lambda: len(list_objects()) == 4)

    # Kill raylet so that list_tasks will have network error on querying raylets.
    ray._private.worker._global_node.kill_raylet()

    with pytest.raises(ConnectionError):
        list_objects(_explain=True)


def test_network_partial_failures(monkeypatch, ray_start_cluster):
    """When the request fails due to network failure,
    verifies it prints proper warning."""
    with monkeypatch.context() as m:
        # defer for 5s for the second node.
        # This will help the API not return until the node is killed.
        m.setenv(
            "RAY_testing_asio_delay_us",
            "NodeManagerService.grpc_server.GetObjectsInfo=5000000:5000000",
        )
        m.setenv("RAY_record_ref_creation_sites", "1")
        cluster = ray_start_cluster
        cluster.add_node(num_cpus=2)
        ray.init(address=cluster.address)
        n = cluster.add_node(num_cpus=2)

        @ray.remote
        def f():
            import time

            time.sleep(30)

        a = [f.remote() for _ in range(4)]  # noqa
        wait_for_condition(lambda: len(list_objects()) == 4)

        # Make sure when there's 0 node failure, it doesn't print the error.
        with pytest.warns(None) as record:
            list_objects(_explain=True)
        assert len(record) == 0

        # Kill raylet so that list_tasks will have network error on querying raylets.
        cluster.remove_node(n, allow_graceful=False)

        with pytest.warns(UserWarning):
            list_objects(raise_on_missing_output=False, _explain=True)

        # Make sure when _explain == False, warning is not printed.
        with pytest.warns(None) as record:
            list_objects(raise_on_missing_output=False, _explain=False)
        assert len(record) == 0


def test_network_partial_failures_timeout(monkeypatch, ray_start_cluster):
    """When the request fails due to network timeout,
    verifies it prints proper warning."""
    cluster = ray_start_cluster
    cluster.add_node(num_cpus=2)
    ray.init(address=cluster.address)
    with monkeypatch.context() as m:
        # defer for 10s for the second node.
        m.setenv(
            "RAY_testing_asio_delay_us",
            "NodeManagerService.grpc_server.GetObjectsInfo=10000000:10000000",
        )
        cluster.add_node(num_cpus=2)

    @ray.remote
    def f():
        import time

        time.sleep(30)

    a = [f.remote() for _ in range(4)]  # noqa

    def verify():
        with pytest.warns(None) as record:
            list_objects(raise_on_missing_output=False, _explain=True, timeout=5)
        return len(record) == 1

    wait_for_condition(verify)


@pytest.mark.asyncio
async def test_cli_format_print(state_api_manager):
    data_source_client = state_api_manager.data_source_client
    actor_id = b"1234"
    data_source_client.get_all_actor_info.return_value = GetAllActorInfoReply(
        actor_table_data=[generate_actor_data(actor_id), generate_actor_data(b"12345")]
    )
    result = await state_api_manager.list_actors(option=create_api_options())
    result = result.result
    # If the format is not yaml, it will raise an exception.
    yaml.load(
        format_list_api_output(result, schema=ActorState, format=AvailableFormat.YAML),
        Loader=yaml.FullLoader,
    )
    # If the format is not json, it will raise an exception.
    json.loads(
        format_list_api_output(result, schema=ActorState, format=AvailableFormat.JSON)
    )
    # Test a table formatting.
    output = format_list_api_output(
        result, schema=ActorState, format=AvailableFormat.TABLE
    )
    assert "Table:" in output
    assert "Stats:" in output
    with pytest.raises(ValueError):
        format_list_api_output(result, schema=ActorState, format="random_format")

    # Verify the default format.
    output = format_list_api_output(result, schema=ActorState)
    assert "Table:" in output
    assert "Stats:" in output

    # Verify the ordering is equal to it is defined in `StateSchema` class.
    # Index 8 contains headers
    headers = output.split("\n")[8]
    cols = ActorState.list_columns()
    headers = list(filter(lambda item: item != "", headers.strip().split(" ")))

    for i in range(len(headers)):
        header = headers[i].upper()
        col = cols[i].upper()
        assert header == col


def test_filter(shutdown_only):
    ray.init()

    # Test unsupported predicates.
    with pytest.raises(ValueError):
        list_actors(filters=[("state", ">", "DEAD")])

    @ray.remote
    class Actor:
        def __init__(self):
            self.obj = None

        def ready(self):
            pass

        def put(self):
            self.obj = ray.put(123)

        def getpid(self):
            import os

            return os.getpid()

    """
    Test basic case.
    """
    a = Actor.remote()
    b = Actor.remote()

    a_pid = ray.get(a.getpid.remote())
    b_pid = ray.get(b.getpid.remote())

    ray.get([a.ready.remote(), b.ready.remote()])
    ray.kill(b)

    def verify():
        result = list_actors(filters=[("state", "=", "DEAD")])
        assert len(result) == 1
        actor = result[0]
        assert actor["pid"] == b_pid

        result = list_actors(filters=[("state", "!=", "DEAD")])
        assert len(result) == 1
        actor = result[0]
        assert actor["pid"] == a_pid
        return True

    wait_for_condition(verify)

    """
    Test filter with different types (integer/bool).
    """
    obj_1 = ray.put(123)  # noqa
    ray.get(a.put.remote())
    pid = ray.get(a.getpid.remote())

    def verify():
        # There's only 1 object.
        result = list_objects(
            filters=[("pid", "=", pid), ("reference_type", "=", "LOCAL_REFERENCE")]
        )
        return len(result) == 1

    wait_for_condition(verify)

    def verify():
        workers = list_workers()
        live_workers = list_workers(filters=[("is_alive", "=", "true")])
        non_alive_workers = list_workers(filters=[("is_alive", "!=", "true")])
        assert len(live_workers) + len(non_alive_workers) == len(workers)

        live_workers = list_workers(filters=[("is_alive", "=", "1")])
        non_alive_workers = list_workers(filters=[("is_alive", "!=", "1")])
        assert len(live_workers) + len(non_alive_workers) == len(workers)

        live_workers = list_workers(filters=[("is_alive", "=", "True")])
        non_alive_workers = list_workers(filters=[("is_alive", "!=", "True")])
        assert len(live_workers) + len(non_alive_workers) == len(workers)

        return True

    wait_for_condition(verify)

    """
    Test CLI
    """
    dead_actor_id = list_actors(filters=[("state", "=", "DEAD")])[0]["actor_id"]
    alive_actor_id = list_actors(filters=[("state", "=", "ALIVE")])[0]["actor_id"]
    runner = CliRunner()
    result = runner.invoke(ray_list, ["actors", "--filter", "state=DEAD"])
    assert result.exit_code == 0
    assert dead_actor_id in result.output
    assert alive_actor_id not in result.output

    result = runner.invoke(ray_list, ["actors", "--filter", "state!=DEAD"])
    assert result.exit_code == 0
    assert dead_actor_id not in result.output
    assert alive_actor_id in result.output


def test_data_truncate(shutdown_only, monkeypatch):
    """
    Verify the data is properly truncated when there are too many entries to return.
    """
    with monkeypatch.context() as m:
        max_limit_data_source = 10
        max_limit_api_server = 1000
        m.setenv("RAY_MAX_LIMIT_FROM_API_SERVER", f"{max_limit_api_server}")
        m.setenv("RAY_MAX_LIMIT_FROM_DATA_SOURCE", f"{max_limit_data_source}")

        ray.init(num_cpus=16)

        pgs = [  # noqa
            ray.util.placement_group(bundles=[{"CPU": 0.001}])
            for _ in range(max_limit_data_source + 1)
        ]
        runner = CliRunner()
        with pytest.warns(UserWarning) as record:
            result = runner.invoke(ray_list, ["placement-groups"])
        assert (
            f"{max_limit_data_source} ({max_limit_data_source + 1} total "
            "from the cluster) placement_groups are retrieved from the "
            "data source. 1 entries have been truncated." in record[0].message.args[0]
        )
        assert result.exit_code == 0

        # Make sure users cannot specify higher limit than MAX_LIMIT_FROM_API_SERVER
        with pytest.raises(RayStateApiException):
            list_placement_groups(limit=max_limit_api_server + 1)

        # TODO(rickyyx): We should support error code or more granular errors from
        # the server to the client so we could assert the specific type of error.
        # assert (
        #     f"Given limit {max_limit_api_server+1} exceeds the supported "
        #     f"limit {max_limit_api_server}." in str(e)
        # )

        # Make sure warning is not printed when truncation doesn't happen.
        @ray.remote
        class A:
            def ready(self):
                pass

        a = A.remote()
        ray.get(a.ready.remote())

        with pytest.warns(None) as record:
            result = runner.invoke(ray_list, ["actors"])
        assert len(record) == 0


def test_detail(shutdown_only):
    ray.init(num_cpus=1)

    @ray.remote
    class Actor:
        def ready(self):
            pass

    a = Actor.remote()
    ray.get(a.ready.remote())

    actor_state = list_actors()[0]
    actor_state_in_detail = list_actors(detail=True)[0]

    assert set(actor_state.keys()) == ActorState.base_columns()
    assert set(actor_state_in_detail.keys()) == ActorState.columns()

    """
    Test CLI
    """
    runner = CliRunner()
    result = runner.invoke(ray_list, ["actors", "--detail"])
    print(result.output)
    assert result.exit_code == 0
    # The column for --detail should be in the output.
    assert "test_detail" in result.output

    # Columns are upper case in the default formatting (table).
    assert "serialized_runtime_env" in result.output
    assert "actor_id" in result.output

    # Make sure when the --detail option is specified, the default formatting
    # is yaml. If the format is not yaml, the below line will raise an yaml exception.
    print(
        yaml.load(
            result.output,
            Loader=yaml.FullLoader,
        )
    )

    # When the format is given, it should respect that formatting.
    result = runner.invoke(ray_list, ["actors", "--detail", "--format=table"])
    assert result.exit_code == 0
    with pytest.raises(yaml.YAMLError):
        yaml.load(result.output, Loader=yaml.FullLoader)


def _try_state_query_expect_rate_limit(api_func, res_q, start_q=None, **kwargs):
    """Utility functions for rate limit related e2e tests below"""
    try:
        # Indicate start of the process
        if start_q is not None:
            start_q.put(1)
        api_func(**kwargs)
    except RayStateApiException as e:
        # Other exceptions will be thrown
        if "Max number of in-progress requests" in str(e):
            res_q.put(1)
        else:
            res_q.put(e)
    except Exception as e:
        res_q.put(e)
    else:
        res_q.put(0)


@pytest.mark.skipif(
    sys.platform == "win32",
    reason="Lambda test functions could not be pickled on Windows",
)
def test_state_api_rate_limit_with_failure(monkeypatch, shutdown_only):
    import queue
    import threading

    # Set environment
    with monkeypatch.context() as m:
        m.setenv("RAY_STATE_SERVER_MAX_HTTP_REQUEST", "3")
        # These make list_nodes, list_workers, list_actors never return in 20secs
        m.setenv(
            "RAY_testing_asio_delay_us",
            (
                "TaskInfoGcsService.grpc_server.GetAllTaskEvents=20000000:20000000,"
                "WorkerInfoGcsService.grpc_server.GetAllWorkerInfo=20000000:20000000,"
                "ActorInfoGcsService.grpc_server.GetAllActorInfo=20000000:20000000"
            ),
        )

        # Set up scripts
        ray.init()

        @ray.remote
        def f():
            import time

            time.sleep(30)

        @ray.remote
        class Actor:
            pass

        task = f.remote()  # noqa
        actor = Actor.remote()  # noqa
        actor_runtime_env = Actor.options(  # noqa
            runtime_env={"pip": ["requests"]}
        ).remote()
        pg = ray.util.placement_group(bundles=[{"CPU": 1}])  # noqa

        _objs = [ray.put(x) for x in range(10)]  # noqa

        # Running 3 slow apis to exhaust the limits
        res_q = queue.Queue()
        start_q = queue.Queue()  # used for sync
        procs = [
            threading.Thread(
                target=_try_state_query_expect_rate_limit,
                args=(
                    list_workers,
                    res_q,
                    start_q,
                ),
                kwargs={"timeout": 6},
            ),
            threading.Thread(
                target=_try_state_query_expect_rate_limit,
                args=(
                    list_tasks,
                    res_q,
                    start_q,
                ),
                kwargs={"timeout": 6},
            ),
            threading.Thread(
                target=_try_state_query_expect_rate_limit,
                args=(
                    list_actors,
                    res_q,
                    start_q,
                ),
                kwargs={"timeout": 6},
            ),
        ]

        [p.start() for p in procs]

        # Wait for other processes to start so rate limit will be reached
        def _wait_to_start():
            started = 0
            for _ in range(3):
                started += start_q.get()
            return started == 3

        wait_for_condition(_wait_to_start)
        # Wait 1 more second to make sure the API call happens after all
        # process has a call.
        time.sleep(1)

        # Running another 1 should return error
        with pytest.raises(RayStateApiException) as e:
            print(list_objects())
        # TODO(rickyyx): We will use fine-grained exceptions/error code soon
        assert "Max" in str(
            e
        ), f"Expect an exception raised due to rate limit, but have {str(e)}"

        # Consecutive APIs should be successful after the previous delay ones timeout
        def verify():
            assert len(list_objects()) > 0, "non-delay APIs should be successful"
            "after previous ones timeout"

            return True

        wait_for_condition(verify)


@pytest.mark.skipif(
    sys.platform == "win32",
    reason="Lambda test functions could not be pickled on Windows",
)
@pytest.mark.parametrize(
    "api_func",
    [
        # NOTE(rickyyx): arbitrary list of APIs, not exhaustive.
        list_objects,
        list_tasks,
        list_actors,
        list_nodes,
        list_placement_groups,
    ],
)
def test_state_api_server_enforce_concurrent_http_requests(
    api_func, monkeypatch, shutdown_only
):
    import time
    import threading
    import queue

    # Set environment
    with monkeypatch.context() as m:
        max_requests = 2
        m.setenv("RAY_STATE_SERVER_MAX_HTTP_REQUEST", str(max_requests))
        # All relevant calls delay to 2 secs
        m.setenv(
            "RAY_testing_asio_delay_us",
            (
                "TaskInfoGcsService.grpc_server.GetAllTaskEvents=200000:200000,"
                "NodeManagerService.grpc_server.GetObjectsInfo=200000:200000,"
                "ActorInfoGcsService.grpc_server.GetAllActorInfo=200000:200000,"
                "NodeInfoGcsService.grpc_server.GetAllNodeInfo=200000:200000,"
                "PlacementGroupInfoGcsService.grpc_server.GetAllPlacementGroup="
                "200000:200000"
            ),
        )

        ray.init()

        # Set up scripts
        @ray.remote
        def f():
            time.sleep(30)

        @ray.remote
        class Actor:
            pass

        task = f.remote()  # noqa
        actor = Actor.remote()  # noqa
        actor_runtime_env = Actor.options(  # noqa
            runtime_env={"pip": ["requests"]}
        ).remote()
        pg = ray.util.placement_group(bundles=[{"CPU": 1}])  # noqa

        _objs = [ray.put(x) for x in range(10)]  # noqa

        def verify():
            q = queue.Queue()
            num_procs = 3
            procs = [
                threading.Thread(
                    target=_try_state_query_expect_rate_limit,
                    args=(
                        api_func,
                        q,
                    ),
                )
                for _ in range(num_procs)
            ]

            [p.start() for p in procs]

            max_concurrent_reqs_error = 0
            for _ in range(num_procs):
                try:
                    res = q.get(timeout=10)
                    if isinstance(res, Exception):
                        assert False, f"State API error: {res}"
                    elif isinstance(res, int):
                        max_concurrent_reqs_error += res
                    else:
                        raise ValueError(res)
                except queue.Empty:
                    assert False, "Failed to get some results from a subprocess"

            # We should run into max in-progress requests errors
            assert (
                max_concurrent_reqs_error == num_procs - max_requests
            ), f"{num_procs - max_requests} requests should be rate limited"
            [p.join(5) for p in procs]
            for proc in procs:
                assert not proc.is_alive(), "All threads should exit"

            return True

        wait_for_condition(verify)


@pytest.mark.parametrize("callsite_enabled", [True, False])
def test_callsite_warning(callsite_enabled, monkeypatch, shutdown_only):
    # Set environment
    with monkeypatch.context() as m:
        m.setenv("RAY_record_ref_creation_sites", str(int(callsite_enabled)))
        ray.init()

        a = ray.put(1)  # noqa

        runner = CliRunner()
        wait_for_condition(lambda: len(list_objects()) > 0)

        with pytest.warns(None) as record:
            result = runner.invoke(ray_list, ["objects"])
            assert result.exit_code == 0

        if callsite_enabled:
            assert len(record) == 0
        else:
            assert len(record) == 1
            assert "RAY_record_ref_creation_sites=1" in str(record[0].message)


def test_raise_on_missing_output_partial_failures(monkeypatch, ray_start_cluster):
    """
    Verify when there are network partial failures,
    state API raises an exception when `raise_on_missing_output=True`.
    """
    with monkeypatch.context() as m1:
        m1.setenv("RAY_record_ref_creation_sites", "1")

        cluster = ray_start_cluster
        cluster.add_node(num_cpus=2)
        ray.init(address=cluster.address)
        with monkeypatch.context() as m:
            # defer for 10s for the second node.
            m.setenv(
                "RAY_testing_asio_delay_us",
                "NodeManagerService.grpc_server.GetObjectsInfo=10000000:10000000",
            )
            cluster.add_node(num_cpus=2)

        @ray.remote
        def f():
            import time

            time.sleep(30)

        a = [f.remote() for _ in range(4)]  # noqa

        runner = CliRunner()

        # Verify
        def verify():
            # Verify when raise_on_missing_output=True, it raises an exception.
            try:
                list_objects(_explain=True, timeout=3)
            except RayStateApiException as e:
                assert "Failed to retrieve all objects from the cluster" in str(e)
                assert "due to query failures to the data sources." in str(e)
            else:
                assert False

            try:
                summarize_objects(_explain=True, timeout=3)
            except RayStateApiException as e:
                assert "Failed to retrieve all objects from the cluster" in str(e)
                assert "due to query failures to the data sources." in str(e)
            else:
                assert False

            # Verify when raise_on_missing_output=False, it prints warnings.
            with pytest.warns(None) as record:
                list_objects(raise_on_missing_output=False, _explain=True, timeout=3)
            assert len(record) == 1

            with pytest.warns(None) as record:
                summarize_objects(
                    raise_on_missing_output=False, _explain=True, timeout=3
                )
            assert len(record) == 1

            # Verify when CLI is used, exceptions are not raised.
            with pytest.warns(None) as record:
                result = runner.invoke(ray_list, ["objects", "--timeout=3"])
            assert len(record) == 1
            assert result.exit_code == 0

            # Verify summary CLI also doesn't raise an exception.
            with pytest.warns(None) as record:
                result = runner.invoke(
                    summary_state_cli_group, ["objects", "--timeout=3"]
                )
            assert result.exit_code == 0
            assert len(record) == 1
            return True

        wait_for_condition(verify)


@pytest.mark.parametrize(
    "max_data_source,max_num_gcs_task",
    [(90, 10), (10, 100)],
)
def test_raise_on_missing_output_truncation(
    max_data_source, max_num_gcs_task, monkeypatch, shutdown_only
):
    with monkeypatch.context() as m:
        m.setenv(
            "RAY_MAX_LIMIT_FROM_DATA_SOURCE",
            str(max_data_source),
        )
        m.setenv(
            "RAY_task_events_max_num_task_in_gcs",
            str(max_num_gcs_task),
        )
        ray.init()

        @ray.remote
        def task():
            time.sleep(300)

        tasks = [task.remote() for _ in range(15)]  # noqa

    runner = CliRunner()

    # Verify
    def verify():
        # Verify when raise_on_missing_output=True, it raises an exception.
        try:
            print(len(list_tasks(_explain=True, timeout=3)))
        except RayStateApiException as e:
            assert "Failed to retrieve all 15 tasks" in str(e)
            assert "only 10" in str(e)
        else:
            assert False

        try:
            summarize_tasks(_explain=True, timeout=3)
        except RayStateApiException as e:
            assert "Failed to retrieve all 15 tasks" in str(e)
            assert "only 10" in str(e)
        else:
            assert False

        # Verify when raise_on_missing_output=False, it prints warnings.
        with pytest.warns(None) as record:
            list_tasks(raise_on_missing_output=False, _explain=True, timeout=3)
        assert len(record) == 1

        with pytest.warns(None) as record:
            summarize_tasks(raise_on_missing_output=False, _explain=True, timeout=3)
        assert len(record) == 1

        # Verify when CLI is used, exceptions are not raised.
        with pytest.warns(None) as record:
            result = runner.invoke(ray_list, ["tasks", "--timeout=3"])
        assert len(record) == 1
        assert result.exit_code == 0

        # Verify summary CLI also doesn't raise an exception.
        with pytest.warns(None) as record:
            result = runner.invoke(summary_state_cli_group, ["tasks", "--timeout=3"])
        assert result.exit_code == 0
        assert len(record) == 1
        return True

    wait_for_condition(verify)


def test_get_id_not_found(shutdown_only):
    """Test get API CLI fails correctly when there's no corresponding id

    Related: https://github.com/ray-project/ray/issues/26808
    """
    ray.init()
    runner = CliRunner()
    result = runner.invoke(ray_get, ["actors", "1234"])
    assert result.exit_code == 0
    assert "Resource with id=1234 not found in the cluster." in result.output


def test_core_state_api_usage_tags(shutdown_only):
    from ray._private.usage.usage_lib import TagKey, get_extra_usage_tags_to_report

    ctx = ray.init()
    gcs_client = gcs_utils.GcsClient(address=ctx.address_info["gcs_address"])
    list_actors()
    list_tasks()
    list_jobs()
    list_cluster_events()
    list_nodes()
    list_objects()
    list_runtime_envs()
    list_workers()

    summarize_actors()
    summarize_objects()
    summarize_tasks()

    result = get_extra_usage_tags_to_report(gcs_client)

    expected_tags = [
        TagKey.CORE_STATE_API_LIST_ACTORS,
        TagKey.CORE_STATE_API_LIST_TASKS,
        TagKey.CORE_STATE_API_LIST_JOBS,
        TagKey.CORE_STATE_API_LIST_CLUSTER_EVENTS,
        TagKey.CORE_STATE_API_LIST_NODES,
        TagKey.CORE_STATE_API_LIST_OBJECTS,
        TagKey.CORE_STATE_API_LIST_RUNTIME_ENVS,
        TagKey.CORE_STATE_API_LIST_WORKERS,
        TagKey.CORE_STATE_API_SUMMARIZE_ACTORS,
        TagKey.CORE_STATE_API_SUMMARIZE_OBJECTS,
        TagKey.CORE_STATE_API_SUMMARIZE_TASKS,
    ]
    assert set(result.keys()).issuperset({tag.name.lower() for tag in expected_tags})


if __name__ == "__main__":
    import os
    import sys

    if os.environ.get("PARALLEL_CI"):
        sys.exit(pytest.main(["-n", "auto", "--boxed", "-vs", __file__]))
    else:
        sys.exit(pytest.main(["-sv", __file__]))<|MERGE_RESOLUTION|>--- conflicted
+++ resolved
@@ -73,10 +73,7 @@
     list_runtime_envs,
     list_tasks,
     list_workers,
-<<<<<<< HEAD
-=======
     summarize_actors,
->>>>>>> 2cab697e
     summarize_objects,
     summarize_tasks,
     list_cluster_events,
