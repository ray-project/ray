import os
import time
import json
import sys
import signal
from collections import Counter
from concurrent.futures import ThreadPoolExecutor
from typing import List
from unittest.mock import MagicMock, AsyncMock, patch

import pytest
import pytest_asyncio
from ray._private.state_api_test_utils import (
    get_state_api_manager,
    create_api_options,
    verify_schema,
)
from ray.util.state import get_job
from ray.dashboard.modules.job.pydantic_models import JobDetails
from ray.util.state.common import Humanify
from ray._private.gcs_utils import GcsAioClient
import yaml
from click.testing import CliRunner

from ray.util.scheduling_strategies import PlacementGroupSchedulingStrategy
import ray
import ray.dashboard.consts as dashboard_consts
import ray._private.state as global_state
import ray._private.ray_constants as ray_constants
from ray._raylet import ActorID, JobID, TaskID
from ray._private.test_utils import (
    run_string_as_driver,
    wait_for_condition,
    async_wait_for_condition_async_predicate,
    find_free_port,
    SignalActor,
)
from ray.cluster_utils import cluster_not_supported
from ray._raylet import NodeID
from ray.core.generated.common_pb2 import (
    Address,
    CoreWorkerStats,
    ObjectRefInfo,
    TaskInfoEntry,
    TaskStatus,
    WorkerType,
    TaskType,
)
from ray.core.generated.gcs_service_pb2_grpc import TaskInfoGcsServiceStub
from ray.core.generated.gcs_pb2 import (
    TaskEvents,
    TaskStateUpdate,
    ActorTableData,
    GcsNodeInfo,
    PlacementGroupTableData,
    WorkerTableData,
)
from ray.core.generated.gcs_service_pb2 import (
    FilterPredicate,
    GcsStatus,
    GetTaskEventsReply,
    GetAllActorInfoReply,
    GetAllNodeInfoReply,
    GetAllPlacementGroupReply,
    GetAllWorkerInfoReply,
)
from ray.core.generated.node_manager_pb2 import GetObjectsInfoReply
from ray.core.generated.reporter_pb2 import ListLogsReply, StreamLogReply
from ray.core.generated.runtime_env_agent_pb2 import GetRuntimeEnvsInfoReply
from ray.core.generated.runtime_env_common_pb2 import (
    RuntimeEnvState as RuntimeEnvStateProto,
)
from ray.dashboard.state_aggregator import (
    GCS_QUERY_FAILURE_WARNING,
    NODE_QUERY_FAILURE_WARNING,
    StateAPIManager,
)
from ray.dashboard.state_api_utils import convert_filters_type
from ray.util.state import (
    get_actor,
    get_node,
    get_objects,
    get_placement_group,
    get_task,
    get_worker,
    list_actors,
    list_jobs,
    list_nodes,
    list_objects,
    list_placement_groups,
    list_runtime_envs,
    list_tasks,
    list_workers,
    summarize_actors,
    summarize_objects,
    summarize_tasks,
    list_cluster_events,
    StateApiClient,
)
from ray.util.state.common import (
    DEFAULT_RPC_TIMEOUT,
    ActorState,
    ListApiOptions,
    SummaryApiOptions,
    NodeState,
    ObjectState,
    PlacementGroupState,
    RuntimeEnvState,
    TaskState,
    WorkerState,
    StateSchema,
    state_column,
)
from ray.dashboard.utils import ray_address_to_api_server_url
from ray.util.state.exception import DataSourceUnavailable, RayStateApiException
from ray.util.state.state_cli import (
    AvailableFormat,
    format_list_api_output,
    _parse_filter,
    summary_state_cli_group,
)
from ray.util.state.state_cli import ray_get
from ray.util.state.state_cli import ray_list
from ray.util.state.state_manager import StateDataSourceClient
from ray.job_submission import JobSubmissionClient
from ray.runtime_env import RuntimeEnv

"""
Unit tests
"""


@pytest.fixture
def state_api_manager():
    data_source_client = AsyncMock(StateDataSourceClient)
    manager = StateAPIManager(
        data_source_client, thread_pool_executor=ThreadPoolExecutor()
    )
    yield manager


def state_source_client(gcs_address):
    GRPC_CHANNEL_OPTIONS = (
        *ray_constants.GLOBAL_GRPC_OPTIONS,
        ("grpc.max_send_message_length", ray_constants.GRPC_CPP_MAX_MESSAGE_SIZE),
        ("grpc.max_receive_message_length", ray_constants.GRPC_CPP_MAX_MESSAGE_SIZE),
    )
    gcs_channel = ray._private.utils.init_grpc_channel(
        gcs_address, GRPC_CHANNEL_OPTIONS, asynchronous=True
    )
    gcs_aio_client = GcsAioClient(address=gcs_address, nums_reconnect_retry=0)
    client = StateDataSourceClient(
        gcs_channel=gcs_channel, gcs_aio_client=gcs_aio_client
    )
    return client


@pytest_asyncio.fixture
async def state_api_manager_e2e(ray_start_with_dashboard):
    address_info = ray_start_with_dashboard
    gcs_address = address_info["gcs_address"]
    manager = get_state_api_manager(gcs_address)
    yield manager


def generate_actor_data(id, state=ActorTableData.ActorState.ALIVE, class_name="class"):
    return ActorTableData(
        actor_id=id,
        state=state,
        name="abc",
        pid=1234,
        class_name=class_name,
        address=Address(raylet_id=id, ip_address="127.0.0.1", port=124, worker_id=id),
        job_id=b"123",
        node_id=None,
        ray_namespace="",
    )


def generate_pg_data(id):
    return PlacementGroupTableData(
        placement_group_id=id,
        state=PlacementGroupTableData.PlacementGroupState.CREATED,
        name="abc",
        creator_job_dead=True,
        creator_actor_dead=False,
    )


def generate_node_data(id):
    return GcsNodeInfo(
        node_id=id,
        state=GcsNodeInfo.GcsNodeState.ALIVE,
        node_manager_address="127.0.0.1",
        raylet_socket_name="abcd",
        object_store_socket_name="False",
    )


def generate_worker_data(
    id,
    pid=1234,
    worker_launch_time_ms=1,
    worker_launched_time_ms=2,
    start_time_ms=3,
    end_time_ms=4,
):
    return WorkerTableData(
        worker_address=Address(
            raylet_id=id, ip_address="127.0.0.1", port=124, worker_id=id
        ),
        is_alive=True,
        timestamp=1234,
        worker_type=WorkerType.WORKER,
        pid=pid,
        exit_type=None,
        worker_launch_time_ms=worker_launch_time_ms,
        worker_launched_time_ms=worker_launched_time_ms,
        start_time_ms=start_time_ms,
        end_time_ms=end_time_ms,
    )


def generate_task_event(
    id,
    name="class",
    func_or_class="class",
    state=TaskStatus.PENDING_NODE_ASSIGNMENT,
    type=TaskType.NORMAL_TASK,
    node_id=NodeID.from_random(),
    attempt_number=0,
    job_id=b"0001",
):
    if node_id is not None:
        node_id = node_id.binary()

    task_info = TaskInfoEntry(
        task_id=id,
        name=name,
        func_or_class_name=func_or_class,
        type=type,
    )
    state_updates = TaskStateUpdate(
        node_id=node_id,
        state_ts_ns={state: 1},
    )
    return TaskEvents(
        task_id=id,
        job_id=job_id,
        attempt_number=attempt_number,
        task_info=task_info,
        state_updates=state_updates,
    )


def generate_task_data(events_by_task):
    return GetTaskEventsReply(
        status=GcsStatus(),
        events_by_task=events_by_task,
        num_status_task_events_dropped=0,
        num_profile_task_events_dropped=0,
        num_total_stored=len(events_by_task),
    )


def generate_failure_test_data():
    return GetTaskEventsReply(
        status=GcsStatus(code=34, message="Unknown filter predicate"),
        events_by_task=[],
        num_status_task_events_dropped=0,
        num_profile_task_events_dropped=0,
        num_total_stored=0,
        num_filtered_on_gcs=0,
        num_truncated=0,
    )


def generate_early_return_task_data():
    return GetTaskEventsReply(
        num_profile_task_events_dropped=0,
        num_status_task_events_dropped=0,
        num_total_stored=0,
        num_filtered_on_gcs=0,
        num_truncated=0,
    )


def generate_object_info(
    obj_id,
    size_bytes=1,
    callsite="main.py",
    task_state=TaskStatus.PENDING_NODE_ASSIGNMENT,
    local_ref_count=1,
    attempt_number=1,
    pid=1234,
    ip="1234",
    worker_type=WorkerType.DRIVER,
    pinned_in_memory=True,
):
    return CoreWorkerStats(
        pid=pid,
        worker_type=worker_type,
        ip_address=ip,
        object_refs=[
            ObjectRefInfo(
                object_id=obj_id,
                call_site=callsite,
                object_size=size_bytes,
                local_ref_count=local_ref_count,
                submitted_task_ref_count=1,
                contained_in_owned=[],
                pinned_in_memory=pinned_in_memory,
                task_status=task_state,
                attempt_number=attempt_number,
            )
        ],
    )


def generate_runtime_env_info(runtime_env, creation_time=None, success=True):
    return GetRuntimeEnvsInfoReply(
        runtime_env_states=[
            RuntimeEnvStateProto(
                runtime_env=runtime_env.serialize(),
                ref_cnt=1,
                success=success,
                error=None,
                creation_time_ms=creation_time,
            )
        ],
        total=1,
    )


def test_list_api_options_has_conflicting_filters():
    # single filter
    options = ListApiOptions(filters=[("name", "=", "task_name")])
    assert not options.has_conflicting_filters()
    # multiple filters, different keys
    options = ListApiOptions(filters=[("name", "=", "task_name"), ("job_id", "=", "1")])
    assert not options.has_conflicting_filters()
    # multiple filters, same key, different value, not equal predicate
    options = ListApiOptions(
        filters=[("name", "!=", "task_name_1"), ("name", "!=", "task_name_2")]
    )
    assert not options.has_conflicting_filters()
    # multiple filters, same key, same value, equal predicate
    options = ListApiOptions(
        filters=[("name", "=", "task_name_1"), ("name", "=", "task_name_1")]
    )
    assert not options.has_conflicting_filters()
    # multiple filters, same key, different value, equal predicate
    options = ListApiOptions(
        filters=[("name", "=", "task_name_1"), ("name", "=", "task_name_2")]
    )
    assert options.has_conflicting_filters()


def test_ray_address_to_api_server_url(shutdown_only):
    ctx = ray.init()
    api_server_url = f'http://{ctx.address_info["webui_url"]}'
    address = ctx.address_info["address"]
    gcs_address = ctx.address_info["gcs_address"]

    # None should auto detect current ray address
    assert api_server_url == ray_address_to_api_server_url(None)
    # 'auto' should get
    assert api_server_url == ray_address_to_api_server_url("auto")
    # ray address
    assert api_server_url == ray_address_to_api_server_url(address)
    # explicit head node gcs address
    assert api_server_url == ray_address_to_api_server_url(gcs_address)
    # localhost string
    gcs_port = gcs_address.split(":")[1]
    assert api_server_url == ray_address_to_api_server_url(f"localhost:{gcs_port}")


def test_state_schema():
    import pydantic
    from pydantic.dataclasses import dataclass

    @dataclass
    class TestSchema(StateSchema):
        column_a: int
        column_b: int = state_column(filterable=False)
        column_c: int = state_column(filterable=True)
        column_d: int = state_column(filterable=False, detail=False)
        column_f: int = state_column(filterable=True, detail=False)
        column_e: int = state_column(filterable=False, detail=True)
        column_g: int = state_column(filterable=True, detail=True)

    # Correct input validation should work without an exception.
    TestSchema(
        column_a=1,
        column_b=1,
        column_c=1,
        column_d=1,
        column_e=1,
        column_f=1,
        column_g=1,
    )

    # Incorrect input type.
    with pytest.raises(pydantic.ValidationError):
        TestSchema(
            column_a=1,
            column_b=1,
            column_c=1,
            column_d=1,
            column_e=1,
            column_f=1,
            column_g="a",
        )

    assert TestSchema.filterable_columns() == {
        "column_c",
        "column_f",
        "column_g",
    }

    assert TestSchema.base_columns() == {
        "column_a",
        "column_b",
        "column_c",
        "column_d",
        "column_f",
    }

    assert TestSchema.columns() == {
        "column_a",
        "column_b",
        "column_c",
        "column_d",
        "column_e",
        "column_f",
        "column_g",
    }


def test_parse_filter():
    # Basic
    assert _parse_filter("key=value") == ("key", "=", "value")
    assert _parse_filter("key!=value") == ("key", "!=", "value")

    # Predicate =
    assert _parse_filter("key=value=123=1") == ("key", "=", "value=123=1")
    assert _parse_filter("key=value!=123!=1") == ("key", "=", "value!=123!=1")
    assert _parse_filter("key=value!=123=1") == ("key", "=", "value!=123=1")
    assert _parse_filter("key=value!=123=1!") == ("key", "=", "value!=123=1!")
    assert _parse_filter("key=value!=123=1=") == ("key", "=", "value!=123=1=")
    assert _parse_filter("key=value!=123=1!=") == ("key", "=", "value!=123=1!=")

    # Predicate !=
    assert _parse_filter("key!=value=123=1") == ("key", "!=", "value=123=1")
    assert _parse_filter("key!=value!=123!=1") == ("key", "!=", "value!=123!=1")
    assert _parse_filter("key!=value!=123=1") == ("key", "!=", "value!=123=1")
    assert _parse_filter("key!=value!=123=1!") == ("key", "!=", "value!=123=1!")
    assert _parse_filter("key!=value!=123=1=") == ("key", "!=", "value!=123=1=")
    assert _parse_filter("key!=value!=123=1!=") == ("key", "!=", "value!=123=1!=")

    # Incorrect cases
    with pytest.raises(ValueError):
        _parse_filter("keyvalue")

    with pytest.raises(ValueError):
        _parse_filter("keyvalue!")
    with pytest.raises(ValueError):
        _parse_filter("keyvalue!=")
    with pytest.raises(ValueError):
        _parse_filter("keyvalue=")

    with pytest.raises(ValueError):
        _parse_filter("!keyvalue")
    with pytest.raises(ValueError):
        _parse_filter("!=keyvalue")
    with pytest.raises(ValueError):
        _parse_filter("=keyvalue")

    with pytest.raises(ValueError):
        _parse_filter("=keyvalue=")
    with pytest.raises(ValueError):
        _parse_filter("!=keyvalue=")
    with pytest.raises(ValueError):
        _parse_filter("=keyvalue!=")
    with pytest.raises(ValueError):
        _parse_filter("!=keyvalue!=")

    with pytest.raises(ValueError):
        _parse_filter("key>value")
    with pytest.raises(ValueError):
        _parse_filter("key>value!=")


# Without this, capsys will have a race condition
# that causes
# ValueError: I/O operation on closed file.
@pytest.fixture
def clear_loggers():
    """Remove handlers from all loggers"""
    yield
    import logging

    loggers = [logging.getLogger()] + list(logging.Logger.manager.loggerDict.values())
    for logger in loggers:
        handlers = getattr(logger, "handlers", [])
        for handler in handlers:
            logger.removeHandler(handler)


def test_state_api_client_periodic_warning(shutdown_only, capsys, clear_loggers):
    ray.init()
    timeout = 10
    StateApiClient()._make_http_get_request("/api/v0/delay/5", {}, timeout, True)
    captured = capsys.readouterr()
    lines = captured.err.strip().split("\n")
    # Lines are printed 1.25, 2.5, and 5 seconds.
    # First line is the dashboard start log.
    # INFO services.py:1477 -- View the Ray dashboard at http://127.0.0.1:8265
    print(lines)

    expected_elapsed = [1.25, 2.5, 5.0]
    expected_lines = []
    for elapsed in expected_elapsed:
        expected_lines.append(
            f"({elapsed} / 10 seconds) Waiting for the "
            "response from the API "
            "server address http://127.0.0.1:8265/api/v0/delay/5."
        )
    for expected_line in expected_lines:
        expected_line in lines


@pytest.mark.asyncio
async def test_api_manager_e2e_list_actors(state_api_manager_e2e):
    @ray.remote
    class Actor:
        pass

    a = Actor.remote()
    script = """
import ray

ray.init("auto")

@ray.remote
class Actor:
    pass

    def ready(self):
        pass

b = Actor.remote()
ray.get(b.ready.remote())
del b
    """

    run_string_as_driver(script)

    async def verify():
        result = await state_api_manager_e2e.list_actors(option=create_api_options())
        print(result)
        assert result.total == 2
        assert result.num_after_truncation == 2
        return True

    await async_wait_for_condition_async_predicate(verify)

    async def verify():
        # Test actor id filtering on source
        result = await state_api_manager_e2e.list_actors(
            option=create_api_options(filters=[("actor_id", "=", a._actor_id.hex())])
        )
        print(result)
        assert result.num_after_truncation == 2
        assert len(result.result) == 1
        return True

    await async_wait_for_condition_async_predicate(verify)

    async def verify():
        # Test state filtering on source
        result = await state_api_manager_e2e.list_actors(
            option=create_api_options(filters=[("state", "=", "ALIVE")])
        )
        assert result.num_after_truncation == 2
        assert len(result.result) == 1
        return True

    await async_wait_for_condition_async_predicate(verify)

    async def verify():
        # Test job filtering on source
        cur_job_id = ray.get_runtime_context().get_job_id()
        result = await state_api_manager_e2e.list_actors(
            option=create_api_options(filters=[("job_id", "=", cur_job_id)])
        )
        assert result.num_after_truncation == 2
        assert len(result.result) == 1
        return True

    await async_wait_for_condition_async_predicate(verify)

    async def verify():
        with pytest.raises(ValueError):
            await state_api_manager_e2e.list_actors(
                option=create_api_options(filters=[("state", "=", "DEEEED")])
            )

        return True

    await async_wait_for_condition_async_predicate(verify)


@pytest.mark.asyncio
async def test_api_manager_list_actors(state_api_manager):
    data_source_client = state_api_manager.data_source_client
    actor_id = b"1234"
    data_source_client.get_all_actor_info.return_value = GetAllActorInfoReply(
        actor_table_data=[
            generate_actor_data(actor_id),
            generate_actor_data(b"12345", state=ActorTableData.ActorState.DEAD),
        ],
        total=2,
    )
    result = await state_api_manager.list_actors(option=create_api_options())
    data = result.result

    actor_data = data[0]
    verify_schema(ActorState, actor_data)
    assert result.total == 2

    """
    Test detail
    """
    result = await state_api_manager.list_actors(option=create_api_options(detail=True))
    data = result.result
    actor_data = data[0]
    verify_schema(ActorState, actor_data, detail=True)

    """
    Test limit
    """
    assert len(data) == 2
    result = await state_api_manager.list_actors(option=create_api_options(limit=1))
    data = result.result
    assert len(data) == 1
    assert result.total == 2

    """
    Test filters
    """
    # If the column is not supported for filtering, it should raise an exception.
    with pytest.raises(ValueError):
        result = await state_api_manager.list_actors(
            option=create_api_options(filters=[("stat", "=", "DEAD")])
        )

    assert len(result.result) == 1

    """
    Test error handling
    """
    data_source_client.get_all_actor_info.side_effect = DataSourceUnavailable()
    with pytest.raises(DataSourceUnavailable) as exc_info:
        result = await state_api_manager.list_actors(option=create_api_options(limit=1))
    assert exc_info.value.args[0] == GCS_QUERY_FAILURE_WARNING


@pytest.mark.asyncio
async def test_api_manager_list_pgs(state_api_manager):
    data_source_client = state_api_manager.data_source_client
    id = b"1234"
    data_source_client.get_all_placement_group_info.return_value = (
        GetAllPlacementGroupReply(
            placement_group_table_data=[
                generate_pg_data(id),
                generate_pg_data(b"12345"),
            ],
            total=2,
        )
    )
    result = await state_api_manager.list_placement_groups(option=create_api_options())
    data = result.result
    data = data[0]
    verify_schema(PlacementGroupState, data)
    assert result.total == 2

    """
    Test detail
    """
    result = await state_api_manager.list_placement_groups(
        option=create_api_options(detail=True)
    )
    data = result.result
    data = data[0]
    verify_schema(PlacementGroupState, data, detail=True)

    """
    Test limit
    """
    assert len(result.result) == 2
    result = await state_api_manager.list_placement_groups(
        option=create_api_options(limit=1)
    )
    data = result.result
    assert len(data) == 1
    assert result.total == 2

    """
    Test filters
    """
    # If the column is not supported for filtering, it should raise an exception.
    with pytest.raises(ValueError):
        result = await state_api_manager.list_placement_groups(
            option=create_api_options(filters=[("stat", "=", "DEAD")])
        )
    result = await state_api_manager.list_placement_groups(
        option=create_api_options(
            filters=[("placement_group_id", "=", bytearray(id).hex())]
        )
    )
    assert len(result.result) == 1

    """
    Test error handling
    """
    data_source_client.get_all_placement_group_info.side_effect = (
        DataSourceUnavailable()
    )
    with pytest.raises(DataSourceUnavailable) as exc_info:
        result = await state_api_manager.list_placement_groups(
            option=create_api_options(limit=1)
        )
    assert exc_info.value.args[0] == GCS_QUERY_FAILURE_WARNING


@pytest.mark.asyncio
async def test_api_manager_list_nodes(state_api_manager):
    data_source_client = state_api_manager.data_source_client
    id = b"1234"
    data_source_client.get_all_node_info.return_value = GetAllNodeInfoReply(
        node_info_list=[generate_node_data(id), generate_node_data(b"12345")],
        total=2,
        num_filtered=0,
    )
    result = await state_api_manager.list_nodes(option=create_api_options())
    data = result.result
    data = data[0]
    verify_schema(NodeState, data)
    assert result.total == 2

    """
    Test detail
    """
    result = await state_api_manager.list_nodes(option=create_api_options(detail=True))
    data = result.result
    data = data[0]
    verify_schema(NodeState, data, detail=True)

    """
    Test limit
    """
    assert len(result.result) == 2
    data_source_client.get_all_node_info.return_value = GetAllNodeInfoReply(
        node_info_list=[generate_node_data(id)],
        total=2,
        num_filtered=1,
    )
    result = await state_api_manager.list_nodes(option=create_api_options(limit=1))
    data = result.result
    assert len(data) == 1
    assert result.total == 2

    """
    Test filters
    """
    # If the column is not supported for filtering, it should raise an exception.
    with pytest.raises(ValueError):
        result = await state_api_manager.list_nodes(
            option=create_api_options(filters=[("stat", "=", "DEAD")])
        )
    data_source_client.get_all_node_info.return_value = GetAllNodeInfoReply(
        node_info_list=[generate_node_data(id)],
        total=2,
        num_filtered=1,
    )
    result = await state_api_manager.list_nodes(
        option=create_api_options(filters=[("node_id", "=", bytearray(id).hex())])
    )
    assert len(result.result) == 1

    """
    Test error handling
    """
    data_source_client.get_all_node_info.side_effect = DataSourceUnavailable()
    with pytest.raises(DataSourceUnavailable) as exc_info:
        result = await state_api_manager.list_nodes(option=create_api_options(limit=1))
    assert exc_info.value.args[0] == GCS_QUERY_FAILURE_WARNING


@pytest.mark.asyncio
async def test_api_manager_list_workers(state_api_manager):
    data_source_client = state_api_manager.data_source_client
    id = b"1234"
    data_source_client.get_all_worker_info.return_value = GetAllWorkerInfoReply(
        worker_table_data=[
            generate_worker_data(id, pid=1),
            generate_worker_data(b"12345", pid=2),
        ],
        total=2,
    )
    result = await state_api_manager.list_workers(option=create_api_options())
    data = result.result
    data = data[0]
    verify_schema(WorkerState, data)
    assert result.total == 2

    """
    Test detail
    """
    result = await state_api_manager.list_workers(
        option=create_api_options(detail=True)
    )
    data = result.result
    data = data[0]
    verify_schema(WorkerState, data, detail=True)

    """
    Test limit
    """
    assert len(result.result) == 2
    result = await state_api_manager.list_workers(option=create_api_options(limit=1))
    data = result.result
    assert len(data) == 1
    assert result.total == 2

    """
    Test filters
    """
    # If the column is not supported for filtering, it should raise an exception.
    with pytest.raises(ValueError):
        result = await state_api_manager.list_workers(
            option=create_api_options(filters=[("stat", "=", "DEAD")])
        )
    result = await state_api_manager.list_workers(
        option=create_api_options(filters=[("worker_id", "=", bytearray(id).hex())])
    )
    assert len(result.result) == 1
    # Make sure it works with int type.
    result = await state_api_manager.list_workers(
        option=create_api_options(filters=[("pid", "=", 2)])
    )
    assert len(result.result) == 1

    """
    Test error handling
    """
    data_source_client.get_all_worker_info.side_effect = DataSourceUnavailable()
    with pytest.raises(DataSourceUnavailable) as exc_info:
        result = await state_api_manager.list_workers(
            option=create_api_options(limit=1)
        )
    assert exc_info.value.args[0] == GCS_QUERY_FAILURE_WARNING


@pytest.mark.asyncio
async def test_api_manager_list_tasks(state_api_manager):
    data_source_client = state_api_manager.data_source_client

    node_id = NodeID.from_random()
    first_task_name = "1"
    second_task_name = "2"
    data_source_client.get_all_task_info = AsyncMock()
    id = b"1234"
    data_source_client.get_all_task_info.side_effect = [
        generate_task_data(
            [
                generate_task_event(id, first_task_name, node_id=node_id),
                generate_task_event(b"2345", second_task_name, node_id=None),
            ]
        )
    ]
    result = await state_api_manager.list_tasks(option=create_api_options())
    data_source_client.get_all_task_info.assert_any_await(
        timeout=DEFAULT_RPC_TIMEOUT, filters=[], exclude_driver=True
    )
    data = result.result
    data = data
    assert len(data) == 2
    assert result.total == 2
    print(data)
    verify_schema(TaskState, data[0])
    assert data[0]["node_id"] == node_id.hex()
    verify_schema(TaskState, data[1])
    assert data[1]["node_id"] is None

    """
    Test detail
    """
    data_source_client.get_all_task_info.side_effect = [
        generate_task_data(
            [
                generate_task_event(id, first_task_name),
                generate_task_event(b"2345", second_task_name),
            ]
        )
    ]
    result = await state_api_manager.list_tasks(option=create_api_options(detail=True))
    data = result.result
    data = data
    verify_schema(TaskState, data[0], detail=True)
    verify_schema(TaskState, data[1], detail=True)

    """
    Test limit
    """
    data_source_client.get_all_task_info.side_effect = [
        generate_task_data(
            [
                generate_task_event(id, first_task_name),
                generate_task_event(b"2345", second_task_name),
            ]
        )
    ]
    result = await state_api_manager.list_tasks(option=create_api_options(limit=1))
    data = result.result
    assert len(data) == 1
    assert result.total == 2

    """
    Test filters
    """
    data_source_client.get_all_task_info.side_effect = [
        generate_task_data(
            [
                generate_task_event(id, first_task_name),
                generate_task_event(b"2345", second_task_name),
            ]
        )
    ]
    result = await state_api_manager.list_tasks(
        option=create_api_options(filters=[("task_id", "=", bytearray(id).hex())])
    )
    assert len(result.result) == 1

    """
    Test failure reply
    """
    data_source_client.get_all_task_info.side_effect = [generate_failure_test_data()]
    result = await state_api_manager.list_tasks(option=create_api_options())
    assert len(result.result) == 0
    assert result.total == 0
    assert result.num_filtered == 0
    assert result.num_after_truncation == 0
    assert len(result.warnings) > 0

    """
    Test early reply
    """
    data_source_client.get_all_task_info.side_effect = [
        generate_early_return_task_data()
    ]
    result = await state_api_manager.list_tasks(option=create_api_options())
    assert len(result.result) == 0
    assert result.total == 0
    assert result.num_filtered == 0
    assert result.num_after_truncation == 0
    assert result.warnings is None


@pytest.mark.asyncio
@patch.object(
    StateDataSourceClient, "__init__", lambda self, gcs_channel, gcs_aio_client: None
)
async def test_state_data_source_client_get_all_task_info_no_early_return():
    #  Setup
    mock_gcs_task_info_stub = AsyncMock(TaskInfoGcsServiceStub)

    client = StateDataSourceClient(None, None)
    client._gcs_task_info_stub = mock_gcs_task_info_stub

    mock_reply = MagicMock(GetTaskEventsReply)
    mock_gcs_task_info_stub.GetTaskEvents = AsyncMock()
    mock_gcs_task_info_stub.GetTaskEvents.side_effect = [mock_reply]

    test_actor_id = ActorID.from_random()
    test_job_id = JobID.from_int(1)
    test_task_id_1 = TaskID.for_fake_task(test_job_id)
    test_task_id_2 = TaskID.for_fake_task(test_job_id)
    test_task_name = "task_name"
    test_state = "running"
    input_filters = []
    input_filters.append(("actor_id", "=", test_actor_id.hex()))
    input_filters.append(("job_id", "!=", test_job_id.hex()))
    input_filters.append(("task_id", "=", test_task_id_1.hex()))
    input_filters.append(("name", "=", test_task_name))
    input_filters.append(("task_id", "!=", test_task_id_2.hex()))
    input_filters.append(("state", "=", test_state))
    input_timeout = 100
    input_limit = 200
    input_exclude_driver = True

    # Execute the function
    result = await client.get_all_task_info(
        input_timeout, input_limit, input_filters, input_exclude_driver
    )

    # Verify
    assert result is mock_reply
    mock_gcs_task_info_stub.GetTaskEvents.assert_awaited_once()

    input_args = mock_gcs_task_info_stub.GetTaskEvents.await_args
    assert len(input_args.kwargs) == 1
    assert input_args.kwargs["timeout"] == input_timeout

    assert len(input_args.args) == 1
    request_arg = input_args.args[0]
    assert request_arg.limit == input_limit

    filters_arg = request_arg.filters
    task_filters_arg = request_arg.filters.task_filters
    assert len(task_filters_arg) == 2
    if task_filters_arg[0].predicate == FilterPredicate.EQUAL:
        assert TaskID(task_filters_arg[0].task_id) == test_task_id_1
        assert task_filters_arg[1].predicate == FilterPredicate.NOT_EQUAL
        assert TaskID(task_filters_arg[1].task_id) == test_task_id_2
    else:
        assert task_filters_arg[0].task_id == test_task_id_2
        assert task_filters_arg[1].predicate == FilterPredicate.EQUAL
        assert TaskID(task_filters_arg[1].task_id) == test_task_id_1

    actor_filters_arg = request_arg.filters.actor_filters
    assert len(actor_filters_arg) == 1
    assert ActorID(actor_filters_arg[0].actor_id) == test_actor_id
    assert actor_filters_arg[0].predicate == FilterPredicate.EQUAL

    job_filters_arg = request_arg.filters.job_filters
    assert len(job_filters_arg) == 1
    assert JobID(job_filters_arg[0].job_id) == test_job_id
    assert job_filters_arg[0].predicate == FilterPredicate.NOT_EQUAL

    task_name_filters_arg = request_arg.filters.task_name_filters
    assert len(task_name_filters_arg) == 1
    assert task_name_filters_arg[0].task_name == test_task_name
    assert task_name_filters_arg[0].predicate == FilterPredicate.EQUAL

    state_filters_arg = request_arg.filters.state_filters
    assert len(state_filters_arg) == 1
    assert state_filters_arg[0].state == test_state
    assert state_filters_arg[0].predicate == FilterPredicate.EQUAL

    assert filters_arg.exclude_driver == input_exclude_driver


@pytest.mark.asyncio
async def test_api_manager_list_tasks_events(state_api_manager):
    data_source_client = state_api_manager.data_source_client

    node_id = NodeID.from_random()
    data_source_client.get_all_task_info = AsyncMock()
    id = b"1234"
    func_or_class = "f"

    # Generate a task event.

    task_info = TaskInfoEntry(
        task_id=id,
        name=func_or_class,
        func_or_class_name=func_or_class,
        type=TaskType.NORMAL_TASK,
    )
    current = time.time_ns()
    second = int(1e9)
    state_updates = TaskStateUpdate(
        node_id=node_id.binary(),
        state_ts_ns={
            TaskStatus.PENDING_ARGS_AVAIL: current,
            TaskStatus.SUBMITTED_TO_WORKER: current + second,
            TaskStatus.RUNNING: current + (2 * second),
            TaskStatus.FINISHED: current + (3 * second),
        },
    )

    """
    Test basic.
    """
    events = TaskEvents(
        task_id=id,
        job_id=b"0001",
        attempt_number=0,
        task_info=task_info,
        state_updates=state_updates,
    )
    data_source_client.get_all_task_info.side_effect = [generate_task_data([events])]
    result = await state_api_manager.list_tasks(option=create_api_options(detail=True))
    result = result.result[0]
    assert "events" in result
    assert result["state"] == "FINISHED"
    expected_events = [
        {
            "state": "PENDING_ARGS_AVAIL",
            "created_ms": current // 1e6,
        },
        {
            "state": "SUBMITTED_TO_WORKER",
            "created_ms": (current + second) // 1e6,
        },
        {
            "state": "RUNNING",
            "created_ms": (current + 2 * second) // 1e6,
        },
        {
            "state": "FINISHED",
            "created_ms": (current + 3 * second) // 1e6,
        },
    ]
    for actual, expected in zip(result["events"], expected_events):
        assert actual == expected
    assert result["start_time_ms"] == (current + 2 * second) // 1e6
    assert result["end_time_ms"] == (current + 3 * second) // 1e6

    """
    Test only start_time_ms is updated.
    """
    state_updates = TaskStateUpdate(
        node_id=node_id.binary(),
        state_ts_ns={
            TaskStatus.PENDING_ARGS_AVAIL: current,
            TaskStatus.SUBMITTED_TO_WORKER: current + second,
            TaskStatus.RUNNING: current + (2 * second),
        },
    )
    events = TaskEvents(
        task_id=id,
        job_id=b"0001",
        attempt_number=0,
        task_info=task_info,
        state_updates=state_updates,
    )
    data_source_client.get_all_task_info.side_effect = [generate_task_data([events])]
    result = await state_api_manager.list_tasks(option=create_api_options(detail=True))
    result = result.result[0]
    assert result["start_time_ms"] == (current + 2 * second) // 1e6
    assert result["end_time_ms"] is None

    """
    Test None of start & end time is updated.
    """
    state_updates = TaskStateUpdate(
        state_ts_ns={
            TaskStatus.PENDING_ARGS_AVAIL: current,
            TaskStatus.SUBMITTED_TO_WORKER: current + second,
        },
    )
    events = TaskEvents(
        task_id=id,
        job_id=b"0001",
        attempt_number=0,
        task_info=task_info,
        state_updates=state_updates,
    )
    data_source_client.get_all_task_info.side_effect = [generate_task_data([events])]
    result = await state_api_manager.list_tasks(option=create_api_options(detail=True))
    result = result.result[0]
    assert result["start_time_ms"] is None
    assert result["end_time_ms"] is None


@pytest.mark.asyncio
async def test_api_manager_summarize_tasks(state_api_manager):
    data_source_client = state_api_manager.data_source_client

    node_id = NodeID.from_random()
    first_task_name = "1"
    second_task_name = "2"
    data_source_client.get_all_task_info = AsyncMock()
    id = b"1234"
    data_source_client.get_all_task_info.side_effect = [
        generate_task_data(
            [
                generate_task_event(
                    id, first_task_name, func_or_class=first_task_name, node_id=node_id
                ),
                generate_task_event(
                    b"2345",
                    first_task_name,
                    func_or_class=first_task_name,
                    node_id=node_id,
                ),
                generate_task_event(
                    b"3456",
                    second_task_name,
                    func_or_class=second_task_name,
                    node_id=None,
                ),
                generate_task_event(
                    b"4567",
                    first_task_name,
                    func_or_class=first_task_name,
                    node_id=node_id,
                    job_id=b"0002",
                ),
            ]
        )
    ]
    result = await state_api_manager.summarize_tasks(option=SummaryApiOptions())
    data = result.result.node_id_to_summary["cluster"].summary
    assert len(data) == 2  # 2 task names
    assert result.total == 4  # 4 total tasks

    assert data[first_task_name].state_counts["PENDING_NODE_ASSIGNMENT"] == 3
    assert data[second_task_name].state_counts["PENDING_NODE_ASSIGNMENT"] == 1

    """
    With job_id filter
    """
    data_source_client.get_all_task_info.side_effect = [
        generate_task_data(
            [
                generate_task_event(
                    id, first_task_name, func_or_class=first_task_name, node_id=node_id
                ),
                generate_task_event(
                    b"2345",
                    first_task_name,
                    func_or_class=first_task_name,
                    node_id=node_id,
                ),
                generate_task_event(
                    b"3456",
                    second_task_name,
                    func_or_class=second_task_name,
                    node_id=None,
                ),
                generate_task_event(
                    b"4567",
                    first_task_name,
                    func_or_class=first_task_name,
                    node_id=node_id,
                    job_id=b"0002",
                ),
            ]
        )
    ]
    result = await state_api_manager.summarize_tasks(
        option=SummaryApiOptions(filters=[("job_id", "=", b"0002".hex())])
    )
    data = result.result.node_id_to_summary["cluster"].summary
    assert len(data) == 1  # 1 task name
    assert result.total == 4  # 4 total task (across all jobs)
    assert result.num_filtered == 1  # 1 total task (for single job)

    assert data[first_task_name].state_counts["PENDING_NODE_ASSIGNMENT"] == 1


@pytest.mark.asyncio
async def test_api_manager_list_objects(state_api_manager):
    data_source_client = state_api_manager.data_source_client
    obj_1_id = b"1" * 28
    obj_2_id = b"2" * 28
    data_source_client.get_all_node_info = MagicMock()
    data_source_client.get_all_node_info.return_value = GetAllNodeInfoReply(
        node_info_list=[
            GcsNodeInfo(
                node_id="1",
                state=GcsNodeInfo.GcsNodeState.ALIVE,
                node_manager_address="192.168.1.1",
                node_manager_port=10001,
            ),
            GcsNodeInfo(
                node_id="2",
                state=GcsNodeInfo.GcsNodeState.ALIVE,
                node_manager_address="192.168.1.2",
                node_manager_port=10002,
            ),
        ]
    )

    data_source_client.get_object_info = AsyncMock()
    data_source_client.get_object_info.side_effect = [
        GetObjectsInfoReply(
            core_workers_stats=[generate_object_info(obj_1_id)], total=1
        ),
        GetObjectsInfoReply(
            core_workers_stats=[generate_object_info(obj_2_id)], total=1
        ),
    ]
    result = await state_api_manager.list_objects(option=create_api_options())
    data = result.result
    data_source_client.get_object_info.assert_any_await(
        "192.168.1.1", 10001, timeout=DEFAULT_RPC_TIMEOUT
    )
    data_source_client.get_object_info.assert_any_await(
        "192.168.1.2", 10002, timeout=DEFAULT_RPC_TIMEOUT
    )
    data = data
    assert len(data) == 2
    verify_schema(ObjectState, data[0])
    verify_schema(ObjectState, data[1])
    assert result.total == 2

    """
    Test detail
    """
    data_source_client.get_object_info.side_effect = [
        GetObjectsInfoReply(
            core_workers_stats=[generate_object_info(obj_1_id)], total=1
        ),
        GetObjectsInfoReply(
            core_workers_stats=[generate_object_info(obj_2_id)], total=1
        ),
    ]
    result = await state_api_manager.list_objects(
        option=create_api_options(detail=True)
    )
    data = result.result
    data = data
    verify_schema(ObjectState, data[0], detail=True)
    verify_schema(ObjectState, data[1], detail=True)

    """
    Test limit
    """
    data_source_client.get_object_info.side_effect = [
        GetObjectsInfoReply(
            core_workers_stats=[generate_object_info(obj_1_id)], total=1
        ),
        GetObjectsInfoReply(
            core_workers_stats=[generate_object_info(obj_2_id)], total=1
        ),
    ]
    result = await state_api_manager.list_objects(option=create_api_options(limit=1))
    data = result.result
    assert len(data) == 1
    assert result.total == 2

    """
    Test filters
    """
    data_source_client.get_object_info.side_effect = [
        GetObjectsInfoReply(core_workers_stats=[generate_object_info(obj_1_id)]),
        GetObjectsInfoReply(core_workers_stats=[generate_object_info(obj_2_id)]),
    ]
    result = await state_api_manager.list_objects(
        option=create_api_options(
            filters=[("object_id", "=", bytearray(obj_1_id).hex())]
        )
    )
    assert len(result.result) == 1

    """
    Test error handling
    """
    data_source_client.get_object_info.side_effect = [
        DataSourceUnavailable(),
        GetObjectsInfoReply(core_workers_stats=[generate_object_info(obj_2_id)]),
    ]
    result = await state_api_manager.list_objects(option=create_api_options(limit=1))
    # Make sure warnings are returned.
    warning = result.partial_failure_warning
    assert (
        NODE_QUERY_FAILURE_WARNING.format(
            type="raylet", total=2, network_failures=1, log_command="raylet.out"
        )
        in warning
    )

    # Test if all RPCs fail, it will raise an exception.
    data_source_client.get_object_info.side_effect = [
        DataSourceUnavailable(),
        DataSourceUnavailable(),
    ]
    with pytest.raises(DataSourceUnavailable):
        result = await state_api_manager.list_objects(
            option=create_api_options(limit=1)
        )


@pytest.mark.asyncio
async def test_api_manager_list_runtime_envs(state_api_manager):
    data_source_client = state_api_manager.data_source_client
    data_source_client.get_all_node_info = MagicMock()
    data_source_client.get_all_node_info.return_value = GetAllNodeInfoReply(
        node_info_list=[
            GcsNodeInfo(
                node_id="1",
                node_manager_address="192.168.1.1",
                state=GcsNodeInfo.GcsNodeState.ALIVE,
                runtime_env_agent_port=10000,
            ),
            GcsNodeInfo(
                node_id="2",
                node_manager_address="192.168.1.2",
                state=GcsNodeInfo.GcsNodeState.ALIVE,
                runtime_env_agent_port=10001,
            ),
            GcsNodeInfo(
                node_id="3",
                node_manager_address="192.168.1.3",
                state=GcsNodeInfo.GcsNodeState.ALIVE,
                runtime_env_agent_port=10002,
            ),
        ]
    )

    data_source_client.get_runtime_envs_info = AsyncMock()
    data_source_client.get_runtime_envs_info.side_effect = [
        generate_runtime_env_info(RuntimeEnv(**{"pip": ["requests"]})),
        generate_runtime_env_info(
            RuntimeEnv(**{"pip": ["tensorflow"]}), creation_time=15
        ),
        generate_runtime_env_info(RuntimeEnv(**{"pip": ["ray"]}), creation_time=10),
    ]
    result = await state_api_manager.list_runtime_envs(option=create_api_options())
    data = result.result
    data_source_client.get_runtime_envs_info.assert_any_await(
        "192.168.1.1", 10000, timeout=DEFAULT_RPC_TIMEOUT
    )
    data_source_client.get_runtime_envs_info.assert_any_await(
        "192.168.1.2", 10001, timeout=DEFAULT_RPC_TIMEOUT
    )

    data_source_client.get_runtime_envs_info.assert_any_await(
        "192.168.1.3", 10002, timeout=DEFAULT_RPC_TIMEOUT
    )
    assert len(data) == 3
    verify_schema(RuntimeEnvState, data[0])
    verify_schema(RuntimeEnvState, data[1])
    verify_schema(RuntimeEnvState, data[2])
    assert result.total == 3

    # Make sure the higher creation time is sorted first.
    data[1]["creation_time_ms"] > data[2]["creation_time_ms"]

    """
    Test detail
    """
    data_source_client.get_runtime_envs_info.side_effect = [
        generate_runtime_env_info(RuntimeEnv(**{"pip": ["requests"]})),
        generate_runtime_env_info(
            RuntimeEnv(**{"pip": ["tensorflow"]}), creation_time=15
        ),
        generate_runtime_env_info(RuntimeEnv(**{"pip": ["ray"]}), creation_time=10),
    ]
    result = await state_api_manager.list_runtime_envs(
        option=create_api_options(detail=True)
    )
    data = result.result
    verify_schema(RuntimeEnvState, data[0], detail=True)
    verify_schema(RuntimeEnvState, data[1], detail=True)
    verify_schema(RuntimeEnvState, data[2], detail=True)

    """
    Test limit
    """
    data_source_client.get_runtime_envs_info.side_effect = [
        generate_runtime_env_info(RuntimeEnv(**{"pip": ["requests"]})),
        generate_runtime_env_info(
            RuntimeEnv(**{"pip": ["tensorflow"]}), creation_time=15
        ),
        generate_runtime_env_info(RuntimeEnv(**{"pip": ["ray"]})),
    ]
    result = await state_api_manager.list_runtime_envs(
        option=create_api_options(limit=1)
    )
    data = result.result
    assert len(data) == 1
    assert result.total == 3

    """
    Test filters
    """
    data_source_client.get_runtime_envs_info.side_effect = [
        generate_runtime_env_info(RuntimeEnv(**{"pip": ["requests"]}), success=True),
        generate_runtime_env_info(
            RuntimeEnv(**{"pip": ["tensorflow"]}), creation_time=15, success=True
        ),
        generate_runtime_env_info(RuntimeEnv(**{"pip": ["ray"]}), success=False),
    ]
    result = await state_api_manager.list_runtime_envs(
        option=create_api_options(filters=[("success", "=", False)])
    )
    assert len(result.result) == 1

    """
    Test error handling
    """
    data_source_client.get_runtime_envs_info.side_effect = [
        DataSourceUnavailable(),
        generate_runtime_env_info(RuntimeEnv(**{"pip": ["ray"]})),
        generate_runtime_env_info(RuntimeEnv(**{"pip": ["ray"]})),
    ]
    result = await state_api_manager.list_runtime_envs(
        option=create_api_options(limit=1)
    )
    # Make sure warnings are returned.
    warning = result.partial_failure_warning
    assert (
        NODE_QUERY_FAILURE_WARNING.format(
            type="agent", total=3, network_failures=1, log_command="dashboard_agent.log"
        )
        in warning
    )

    # Test if all RPCs fail, it will raise an exception.
    data_source_client.get_runtime_envs_info.side_effect = [
        DataSourceUnavailable(),
        DataSourceUnavailable(),
        DataSourceUnavailable(),
    ]
    with pytest.raises(DataSourceUnavailable):
        result = await state_api_manager.list_runtime_envs(
            option=create_api_options(limit=1)
        )


@pytest.mark.asyncio
async def test_filter_non_existent_column(state_api_manager):
    """Test when the non existent column is given, it handles that properly.

    Related: https://github.com/ray-project/ray/issues/26811
    """
    data_source_client = state_api_manager.data_source_client
    id = b"1234"
    data_source_client.get_all_worker_info.return_value = GetAllWorkerInfoReply(
        worker_table_data=[
            generate_worker_data(id, pid=1),
            generate_worker_data(b"12345", pid=2),
        ],
        total=2,
    )
    result = await state_api_manager.list_workers(
        option=create_api_options(filters=[("exit_type", "=", "INTENDED_SYSTEM_EXIT")])
    )
    assert len(result.result) == 0


def test_type_conversion():
    # Test string
    r = convert_filters_type([("actor_id", "=", "123")], ActorState)
    assert r[0][2] == "123"
    r = convert_filters_type([("actor_id", "=", "abcd")], ActorState)
    assert r[0][2] == "abcd"
    r = convert_filters_type([("actor_id", "=", "True")], ActorState)
    assert r[0][2] == "True"

    # Test boolean
    r = convert_filters_type([("success", "=", "1")], RuntimeEnvState)
    assert r[0][2]
    r = convert_filters_type([("success", "=", "True")], RuntimeEnvState)
    assert r[0][2]
    r = convert_filters_type([("success", "=", "true")], RuntimeEnvState)
    assert r[0][2]
    with pytest.raises(ValueError):
        r = convert_filters_type([("success", "=", "random_string")], RuntimeEnvState)
    r = convert_filters_type([("success", "=", "false")], RuntimeEnvState)
    assert r[0][2] is False
    r = convert_filters_type([("success", "=", "False")], RuntimeEnvState)
    assert r[0][2] is False
    r = convert_filters_type([("success", "=", "0")], RuntimeEnvState)
    assert r[0][2] is False

    # Test int
    r = convert_filters_type([("pid", "=", "0")], ObjectState)
    assert r[0][2] == 0
    r = convert_filters_type([("pid", "=", "123")], ObjectState)
    assert r[0][2] == 123
    # Only integer can be provided.
    with pytest.raises(ValueError):
        r = convert_filters_type([("pid", "=", "123.3")], ObjectState)
    with pytest.raises(ValueError):
        r = convert_filters_type([("pid", "=", "abc")], ObjectState)

    # currently, there's no schema that has float column.


"""
Integration tests
"""


@pytest.mark.asyncio
async def test_state_data_source_client(ray_start_cluster):
    cluster = ray_start_cluster
    # head
    cluster.add_node(num_cpus=2, dashboard_agent_listen_port=find_free_port())
    ray.init(address=cluster.address)
    # worker
    worker = cluster.add_node(num_cpus=2, dashboard_agent_listen_port=find_free_port())

    client = state_source_client(cluster.address)

    """
    Test actor
    """
    result = await client.get_all_actor_info()
    assert isinstance(result, GetAllActorInfoReply)

    """
    Test placement group
    """
    result = await client.get_all_placement_group_info()
    assert isinstance(result, GetAllPlacementGroupReply)

    """
    Test node
    """
    result = await client.get_all_node_info()
    assert isinstance(result, GetAllNodeInfoReply)

    """
    Test worker info
    """
    result = await client.get_all_worker_info()
    assert isinstance(result, GetAllWorkerInfoReply)

    """
    Test job
    """
    job_client = JobSubmissionClient(
        f"http://{ray._private.worker.global_worker.node.address_info['webui_url']}"
    )
    job_id = job_client.submit_job(  # noqa
        # Entrypoint shell command to execute
        entrypoint="ls",
    )
    result = await client.get_job_info()
    assert isinstance(result[0], JobDetails)
    found_job = False
    for job in result:
        if job.type != "DRIVER":
            assert job.submission_id == job_id
            found_job = True
    assert found_job, result
    assert isinstance(result, list)

    """
    Test tasks
    """

    wait_for_condition(lambda: len(ray.nodes()) == 2)

    """
    Test objects
    """
    with pytest.raises(ValueError):
        # Since we don't have this raylet stub, it should raise an exception.
        result = await client.get_object_info("1.2.3.4", 10000)

    wait_for_condition(lambda: len(ray.nodes()) == 2)
    for node in ray.nodes():
        node_id = node["NodeID"]
        result = await client.get_object_info(node_id)
        assert isinstance(result, GetObjectsInfoReply)

    """
    Test runtime env
    """
    with pytest.raises(ValueError):
        # Since we don't have this node ip, it should raise an exception.
        result = await client.get_runtime_envs_info("1.2.3.4", 10000)
    wait_for_condition(lambda: len(ray.nodes()) == 2)
    for node in ray.nodes():
        node_id = node["NodeID"]
        key = f"{dashboard_consts.DASHBOARD_AGENT_ADDR_NODE_ID_PREFIX}{node_id}"

        def get_addr():
            return ray.experimental.internal_kv._internal_kv_get(
                key, namespace=ray_constants.KV_NAMESPACE_DASHBOARD
            )

        wait_for_condition(lambda: get_addr() is not None)
<<<<<<< HEAD
        result = await client.get_runtime_envs_info(node_id)
=======
        result = await client.get_runtime_envs_info(
            node["NodeManagerAddress"], node["RuntimeEnvAgentPort"]
        )
>>>>>>> b97d0e22
        assert isinstance(result, GetRuntimeEnvsInfoReply)

    """
    Test logs
    """
    with pytest.raises(ValueError):
        result = await client.list_logs("1234", "*")
    with pytest.raises(ValueError):
        result = await client.stream_log("1234", "raylet.out", True, 100, 1, 5)

    wait_for_condition(lambda: len(ray.nodes()) == 2)
    # The node information should've been registered in the previous section.
    for node in ray.nodes():
        node_id = node["NodeID"]
        result = await client.list_logs(node_id, timeout=30, glob_filter="*")
        assert isinstance(result, ListLogsReply)

        stream = await client.stream_log(node_id, "raylet.out", False, 10, 1, 5)
        async for logs in stream:
            log_lines = len(logs.data.decode().split("\n"))
            assert isinstance(logs, StreamLogReply)
            assert log_lines >= 10
            assert log_lines <= 11

    """
    Test the exception is raised when the RPC error occurs.
    """
    cluster.remove_node(worker)
    # Wait until the dead node information is propagated.
    wait_for_condition(
        lambda: len(list(filter(lambda node: node["Alive"], ray.nodes()))) == 1
    )
    for node in ray.nodes():
        node_id = node["NodeID"]
        if node["Alive"]:
            continue

        # Querying to the dead node raises gRPC error, which should raise an exception.
        with pytest.raises(DataSourceUnavailable):
            await client.get_object_info(
                node["NodeManagerAddress"], node["NodeManagerPort"]
            )


@pytest.mark.asyncio
async def test_state_data_source_client_limit_gcs_source(ray_start_cluster):
    cluster = ray_start_cluster
    # head
    cluster.add_node(num_cpus=2)
    ray.init(address=cluster.address)

    client = state_source_client(gcs_address=cluster.address)
    """
    Test actor
    """

    @ray.remote
    class Actor:
        def ready(self):
            pass

    actors = [Actor.remote() for _ in range(3)]
    for actor in actors:
        ray.get(actor.ready.remote())

    result = await client.get_all_actor_info(limit=2)
    assert len(result.actor_table_data) == 2
    assert result.total == 3

    """
    Test placement group
    """
    pgs = [ray.util.placement_group(bundles=[{"CPU": 0.001}]) for _ in range(3)]  # noqa
    result = await client.get_all_placement_group_info(limit=2)
    assert len(result.placement_group_table_data) == 2
    assert result.total == 3

    """
    Test worker info
    """
    result = await client.get_all_worker_info(limit=2)
    assert len(result.worker_table_data) == 2
    assert result.total == 4


def test_humanify():
    raw_bytes = 1024
    assert Humanify.memory(raw_bytes) == "1.000 KiB"
    raw_bytes *= 1024
    assert Humanify.memory(raw_bytes) == "1.000 MiB"
    raw_bytes *= 1024
    assert Humanify.memory(raw_bytes) == "1.000 GiB"
    timestamp = 1610000000
    assert "1970-01" in Humanify.timestamp(timestamp)
    assert Humanify.duration(timestamp) == "18 days, 15:13:20"


@pytest.mark.asyncio
async def test_state_data_source_client_limit_distributed_sources(ray_start_cluster):
    cluster = ray_start_cluster
    # head
    cluster.add_node(num_cpus=8)
    ray.init(address=cluster.address)
    client = state_source_client(cluster.address)
    """
    Test objects
    """

    @ray.remote
    def long_running_task(obj):  # noqa
        objs = [ray.put(1) for _ in range(10)]  # noqa
        import time

        time.sleep(300)

    objs = [ray.put(1) for _ in range(4)]
    refs = [long_running_task.remote(obj) for obj in objs]

    async def verify():
        result = await client.get_object_info(node_id, limit=2)
        # 4 objs (driver)
        # 4 refs (driver)
        # 4 pinned in memory for each task
        # 40 for 4 tasks * 10 objects each
        assert result.total == 52
        # Only 1 core worker stat is returned because data is truncated.
        assert len(result.core_workers_stats) == 1

        for c in result.core_workers_stats:
            # The query will be always done in the consistent ordering
            # and driver should always come first.
            assert (
                WorkerType.DESCRIPTOR.values_by_number[c.worker_type].name == "DRIVER"
            )
            assert c.objects_total == 8
            assert len(c.object_refs) == 2
        return True

    await async_wait_for_condition_async_predicate(verify)
    for ref in refs:
        ray.cancel(ref, force=True, recursive=True)
    del refs

    """
    Test runtime env
    """
    for node in ray.nodes():
        node_id = node["NodeID"]
        ip = node["NodeManagerAddress"]
        runtime_env_agent_port = int(node["RuntimeEnvAgentPort"])
        key = f"{dashboard_consts.DASHBOARD_AGENT_ADDR_NODE_ID_PREFIX}{node_id}"

        def get_addr():
            return ray.experimental.internal_kv._internal_kv_get(
                key, namespace=ray_constants.KV_NAMESPACE_DASHBOARD
            )

        wait_for_condition(lambda: get_addr() is not None)

    @ray.remote
    class Actor:
        def ready(self):
            pass

    actors = [
        Actor.options(runtime_env={"env_vars": {"index": f"{i}"}}).remote()
        for i in range(3)
    ]
    ray.get([actor.ready.remote() for actor in actors])

    result = await client.get_runtime_envs_info(ip, runtime_env_agent_port, limit=2)
    assert result.total == 3
    assert len(result.runtime_env_states) == 2


def is_hex(val):
    try:
        int_val = int(val, 16)
    except ValueError:
        return False
    # Should remove leading 0 because when the value is converted back
    # to hex, it is removed.
    val = val.lstrip("0")
    return f"0x{val}" == hex(int_val)


@pytest.mark.xfail(cluster_not_supported, reason="cluster not supported on Windows")
def test_cli_apis_sanity_check(ray_start_cluster):
    """Test all of CLI APIs work as expected."""
    NUM_NODES = 4
    cluster = ray_start_cluster
    cluster.add_node(num_cpus=2)
    ray.init(address=cluster.address)
    for _ in range(NUM_NODES - 1):
        cluster.add_node(num_cpus=2)
    runner = CliRunner()

    client = JobSubmissionClient(
        f"http://{ray._private.worker.global_worker.node.address_info['webui_url']}"
    )

    @ray.remote
    def f():
        import time

        time.sleep(30)

    @ray.remote
    class Actor:
        pass

    obj = ray.put(3)  # noqa
    task = f.remote()  # noqa
    actor = Actor.remote()  # noqa
    actor_runtime_env = Actor.options(  # noqa
        runtime_env={"pip": ["requests"]}
    ).remote()
    job_id = client.submit_job(  # noqa
        # Entrypoint shell command to execute
        entrypoint="ls",
    )
    pg = ray.util.placement_group(bundles=[{"CPU": 1}])  # noqa

    def verify_output(cmd, args: List[str], necessary_substrings: List[str]):
        result = runner.invoke(cmd, args)
        print(result)
        exit_code_correct = result.exit_code == 0
        substring_matched = all(
            substr in result.output for substr in necessary_substrings
        )
        print(result.output)
        return exit_code_correct and substring_matched

    wait_for_condition(
        lambda: verify_output(ray_list, ["actors"], ["Stats:", "Table:", "ACTOR_ID"])
    )
    # TODO(sang): Enable it.
    # wait_for_condition(
    #     lambda: verify_output(
    #         ray_list, ["cluster-events"], ["Stats:", "Table:", "EVENT_ID"]
    #     )
    # )
    wait_for_condition(
        lambda: verify_output(ray_list, ["workers"], ["Stats:", "Table:", "WORKER_ID"])
    )
    wait_for_condition(
        lambda: verify_output(ray_list, ["nodes"], ["Stats:", "Table:", "NODE_ID"])
    )
    wait_for_condition(
        lambda: verify_output(
            ray_list, ["placement-groups"], ["Stats:", "Table:", "PLACEMENT_GROUP_ID"]
        )
    )
    wait_for_condition(lambda: verify_output(ray_list, ["jobs"], ["raysubmit"]))
    wait_for_condition(
        lambda: verify_output(ray_list, ["tasks"], ["Stats:", "Table:", "TASK_ID"])
    )
    wait_for_condition(
        lambda: verify_output(ray_list, ["objects"], ["Stats:", "Table:", "OBJECT_ID"])
    )
    wait_for_condition(
        lambda: verify_output(
            ray_list, ["runtime-envs"], ["Stats:", "Table:", "RUNTIME_ENV"]
        )
    )

    # Test get node by id
    nodes = ray.nodes()
    wait_for_condition(
        lambda: verify_output(
            ray_get, ["nodes", nodes[0]["NodeID"]], ["node_id", nodes[0]["NodeID"]]
        )
    )
    # Test get workers by id
    workers = global_state.workers()
    assert len(workers) > 0
    worker_id = list(workers.keys())[0]
    wait_for_condition(
        lambda: verify_output(ray_get, ["workers", worker_id], ["worker_id", worker_id])
    )

    # Test get actors by id
    wait_for_condition(
        lambda: verify_output(
            ray_get,
            ["actors", actor._actor_id.hex()],
            ["actor_id", actor._actor_id.hex()],
        )
    )

    # Test get task by ID
    wait_for_condition(
        lambda: verify_output(
            ray_get, ["tasks", task.task_id().hex()], ["task_id", task.task_id().hex()]
        )
    )

    # Test get placement groups by id
    wait_for_condition(
        lambda: verify_output(
            ray_get,
            ["placement-groups", pg.id.hex()],
            ["placement_group_id", pg.id.hex()],
        )
    )

    # Test get objects by id
    wait_for_condition(
        lambda: verify_output(ray_get, ["objects", obj.hex()], ["object_id", obj.hex()])
    )

    # Test address flag auto detection
    wait_for_condition(
        lambda: verify_output(
            ray_get,
            ["objects", obj.hex(), "--address", "auto"],
            ["object_id", obj.hex()],
        )
    )
    wait_for_condition(
        lambda: verify_output(
            ray_list, ["tasks", "--address", "auto"], ["Stats:", "Table:", "TASK_ID"]
        )
    )

    # TODO(rickyyx:alpha-obs):
    # - get job by id: jobs is not currently filterable by id
    # - get task by id: no easy access to tasks yet


@pytest.mark.skipif(
    sys.platform == "win32",
    reason="Failed on Windows",
)
class TestListActors:
    def test_list_get_actors(self, class_ray_instance):
        @ray.remote
        class A:
            pass

        @ray.remote(num_gpus=1)
        class UnschedulableActor:
            pass

        job_id = ray.get_runtime_context().get_job_id()
        node_id = ray.get_runtime_context().get_node_id()
        a = A.remote()
        b = UnschedulableActor.remote()

        def verify():
            # Test list
            actors = list_actors(filters=[("actor_id", "=", a._actor_id.hex())])
            assert len(actors) == 1
            assert actors[0]["state"] == "ALIVE"
            assert is_hex(actors[0]["actor_id"])
            assert a._actor_id.hex() == actors[0]["actor_id"]
            assert actors[0]["job_id"] == job_id
            assert actors[0]["node_id"] == node_id

            # Test the second actor's node id is None because
            # it is not scheduled.
            actors = list_actors(filters=[("actor_id", "=", b._actor_id.hex())])
            assert actors[0]["node_id"] is None

            # Test get
            actors = list_actors(detail=True)
            for actor in actors:
                get_actor_data = get_actor(actor["actor_id"])
                assert get_actor_data is not None
                assert get_actor_data == actor

            return True

        wait_for_condition(verify)
        print(list_actors())

    def test_list_actors_namespace(self, class_ray_instance):
        """Check that list_actors returns namespaces."""

        @ray.remote
        class A:
            pass

        A.options(namespace="x").remote()
        A.options(namespace="y").remote()

        actors = list_actors()
        namespaces = Counter([actor["ray_namespace"] for actor in actors])
        assert namespaces["x"] == 1
        assert namespaces["y"] == 1

        # Check that we can filter by namespace
        x_actors = list_actors(filters=[("ray_namespace", "=", "x")])
        assert len(x_actors) == 1
        assert x_actors[0]["ray_namespace"] == "x"


@pytest.mark.skipif(
    sys.platform == "win32",
    reason="Failed on Windows",
)
@pytest.mark.parametrize(
    "override_url",
    [
        "https://external_dashboard_url",
        "https://external_dashboard_url/path1/?query_param1=val1&query_param2=val2",
        "new_external_dashboard_url",
    ],
)
def test_state_api_with_external_dashboard_override(
    shutdown_only, override_url, monkeypatch
):
    with monkeypatch.context() as m:
        if override_url:
            m.setenv(
                ray_constants.RAY_OVERRIDE_DASHBOARD_URL,
                override_url,
            )

        ray.init()

        @ray.remote
        class A:
            pass

        a = A.remote()  # noqa

        def verify():
            # Test list
            actors = list_actors()
            assert len(actors) == 1
            assert actors[0]["state"] == "ALIVE"
            assert is_hex(actors[0]["actor_id"])
            assert a._actor_id.hex() == actors[0]["actor_id"]

            # Test get
            actors = list_actors(detail=True)
            for actor in actors:
                get_actor_data = get_actor(actor["actor_id"])
                assert get_actor_data is not None
                assert get_actor_data == actor

            return True

        wait_for_condition(verify)
        print(list_actors())


@pytest.mark.skipif(
    sys.platform == "win32",
    reason="Failed on Windows",
)
def test_list_get_pgs(shutdown_only):
    ray.init()
    pg = ray.util.placement_group(bundles=[{"CPU": 1}])  # noqa

    def verify():
        # Test list
        pgs = list_placement_groups()
        assert len(pgs) == 1
        assert pgs[0]["state"] == "CREATED"
        assert is_hex(pgs[0]["placement_group_id"])
        assert pg.id.hex() == pgs[0]["placement_group_id"]

        # Test get
        pgs = list_placement_groups(detail=True)
        for pg_data in pgs:
            get_pg_data = get_placement_group(pg_data["placement_group_id"])
            assert get_pg_data is not None
            assert pg_data == get_pg_data

        return True

    wait_for_condition(verify)
    print(list_placement_groups())


@pytest.mark.asyncio
async def test_cloud_envs(ray_start_cluster, monkeypatch):
    cluster = ray_start_cluster
    cluster.add_node(num_cpus=1, node_name="head_node")
    ray.init(address=cluster.address)
    with monkeypatch.context() as m:
        m.setenv(
            "RAY_CLOUD_INSTANCE_ID",
            "test_cloud_id",
        )
        m.setenv("RAY_NODE_TYPE_NAME", "test-node-type")
        cluster.add_node(num_cpus=1, node_name="worker_node")
    client = state_source_client(cluster.address)

    async def verify():
        reply = await client.get_all_node_info()
        print(reply)
        assert len(reply.node_info_list) == 2
        for node_info in reply.node_info_list:
            if node_info.node_name == "worker_node":
                assert node_info.instance_id == "test_cloud_id"
                assert node_info.node_type_name == "test-node-type"
            else:
                assert node_info.instance_id == ""
                assert node_info.node_type_name == ""

        return True

    await async_wait_for_condition_async_predicate(verify)


@pytest.mark.skipif(
    sys.platform == "win32",
    reason="Failed on Windows",
)
def test_list_get_nodes(ray_start_cluster):
    cluster = ray_start_cluster
    cluster.add_node(num_cpus=1, node_name="head_node")
    ray.init(address=cluster.address)
    worker_node = cluster.add_node(num_cpus=1, node_name="worker_node")

    cluster.remove_node(worker_node)

    def verify():
        nodes = list_nodes(detail=True)
        for node in nodes:
            assert is_hex(node["node_id"])
            assert node["labels"] == {"ray.io/node_id": node["node_id"]}
            if node["node_name"] == "head_node":
                assert node["is_head_node"]
                assert node["state"] == "ALIVE"
                assert node["state_message"] is None
            else:
                assert not node["is_head_node"]
                assert node["state"] == "DEAD"
                assert node["state_message"] == "Expected termination: received SIGTERM"

        # Check with legacy API
        check_nodes = ray.nodes()
        assert len(check_nodes) == len(nodes)

        check_nodes = sorted(check_nodes, key=lambda n: n["NodeID"])
        nodes = sorted(nodes, key=lambda n: n["node_id"])

        for check_node, node in zip(check_nodes, nodes):
            assert check_node["NodeID"] == node["node_id"]
            assert check_node["NodeName"] == node["node_name"]

        # Check the Get api
        nodes = list_nodes(detail=True)
        for node in nodes:
            get_node_data = get_node(node["node_id"])
            assert get_node_data == node
        return True

    wait_for_condition(verify)


@pytest.mark.skipif(
    sys.platform == "win32",
    reason="Failed on Windows",
)
def test_list_get_jobs(shutdown_only):
    ray.init()
    # Test submission job
    client = JobSubmissionClient(
        f"http://{ray._private.worker.global_worker.node.address_info['webui_url']}"
    )
    job_id = client.submit_job(  # noqa
        # Entrypoint shell command to execute
        entrypoint="ls",
    )

    def verify():
        job_data = list_jobs(detail=True)[0]
        print(job_data)
        job_id_from_api = job_data["submission_id"]
        assert job_data["status"] == "SUCCEEDED"
        assert job_id == job_id_from_api
        assert job_data["start_time"] > 0
        assert job_data["end_time"] > 0
        return True

    wait_for_condition(verify)

    # Test driver jobs
    script = """

import ray

ray.init("auto")

@ray.remote
def f():
    pass

ray.get(f.remote())
"""
    run_string_as_driver(script)

    def verify():
        jobs = list_jobs(filters=[("type", "=", "DRIVER")], detail=True)
        assert len(jobs) == 2, "1 test driver + 1 script run above"
        for driver_job in jobs:
            assert driver_job["driver_info"] is not None
            assert driver_job["start_time"] > 0

        sub_jobs = list_jobs(filters=[("type", "=", "SUBMISSION")])
        assert len(sub_jobs) == 1
        assert sub_jobs[0]["submission_id"] is not None
        return True

    wait_for_condition(verify)

    # Test GET api
    def verify():
        job = get_job(id=job_id)
        assert job["submission_id"] == job_id
        assert job["entrypoint"] == "ls"
        assert job["status"] == "SUCCEEDED"
        return True

    wait_for_condition(verify)


@pytest.mark.skipif(
    sys.platform == "win32",
    reason="Failed on Windows",
)
def test_list_get_workers(shutdown_only):
    ray.init()

    def verify():
        workers = list_workers(detail=True)
        assert is_hex(workers[0]["worker_id"])
        # +1 to take into account of drivers.
        assert len(workers) == ray.cluster_resources()["CPU"] + 1
        # End time should be 0 as it is not configured yet.
        assert workers[0]["end_time_ms"] == 0

        # Test get worker returns the same result
        workers = list_workers(detail=True)
        for worker in workers:
            got_worker = get_worker(worker["worker_id"])
            assert got_worker == worker

        return True

    wait_for_condition(verify)

    # Kill the worker
    workers = list_workers()
    os.kill(workers[-1]["pid"], signal.SIGKILL)

    def verify():
        workers = list_workers(detail=True, filters=[("is_alive", "=", "False")])
        assert len(workers) == 1
        assert workers[0]["end_time_ms"] != 0
        return True

    wait_for_condition(verify)
    print(list_workers(detail=True))


@pytest.mark.skipif(
    sys.platform == "win32",
    reason="Failed on Windows",
)
def test_list_cluster_events(shutdown_only):
    ray.init()

    @ray.remote(num_gpus=1)
    def f():
        pass

    f.remote()

    def verify():
        events = list_cluster_events()
        print(events)
        assert len(events) == 1
        assert (
            "Error: No available node types can fulfill " "resource request"
        ) in events[0]["message"]
        return True

    wait_for_condition(verify)
    print(list_cluster_events())

    # TODO(sang): Support get_cluster_events


def test_list_get_tasks(shutdown_only):
    ray.init(num_cpus=2)
    job_id = ray.get_runtime_context().get_job_id()
    node_id = ray.get_runtime_context().get_node_id()

    @ray.remote
    def f():
        import time

        time.sleep(30)

    @ray.remote
    def g(dep):
        import time

        time.sleep(30)

    @ray.remote(num_gpus=1)
    def impossible():
        pass

    f_refs = [f.options(name=f"f_{i}").remote() for i in range(2)]  # noqa
    g_ref = g.remote(f.remote())  # noqa
    im_ref = impossible.remote()  # noqa

    def verify_task_from_objectref(task, job_id, tasks):
        assert task["job_id"] == job_id
        assert task["actor_id"] is None
        assert any(task["task_id"] == t["task_id"] for t in tasks)

    def verify():
        tasks = list_tasks()
        assert len(tasks) == 5
        for task in tasks:
            assert task["job_id"] == job_id
        for task in tasks:
            assert task["actor_id"] is None

        # Test get_task by objectRef
        for ref in f_refs:
            verify_task_from_objectref(get_task(ref), job_id, tasks)
        verify_task_from_objectref(get_task(g_ref), job_id, tasks)
        verify_task_from_objectref(get_task(im_ref), job_id, tasks)

        waiting_for_execution = len(
            list(
                filter(
                    lambda task: task["state"] == "SUBMITTED_TO_WORKER",
                    tasks,
                )
            )
        )
        assert waiting_for_execution == 0
        scheduled = len(
            list(
                filter(
                    lambda task: task["state"] == "PENDING_NODE_ASSIGNMENT",
                    tasks,
                )
            )
        )
        assert scheduled == 2
        waiting_for_dep = len(
            list(
                filter(
                    lambda task: task["state"] == "PENDING_ARGS_AVAIL",
                    tasks,
                )
            )
        )
        assert waiting_for_dep == 1
        running = len(
            list(
                filter(
                    lambda task: task["state"] == "RUNNING",
                    tasks,
                )
            )
        )
        assert running == 2

        # Test get tasks
        tasks = list_tasks(detail=True)
        for task in tasks:
            get_task_data = get_task(task["task_id"])
            assert get_task_data == task

        # Test node id.
        tasks = list_tasks(filters=[("state", "=", "PENDING_NODE_ASSIGNMENT")])
        for task in tasks:
            assert task["node_id"] is None

        tasks = list_tasks(filters=[("state", "=", "RUNNING")])
        for task in tasks:
            assert task["node_id"] == node_id

        tasks = list_tasks(filters=[("job_id", "=", job_id)])
        for task in tasks:
            assert task["job_id"] == job_id

        tasks = list_tasks(filters=[("name", "=", "f_0")], limit=1)
        assert len(tasks) == 1

        # using limit to make sure state filtering is done on the gcs side
        tasks = list_tasks(filters=[("STATE", "=", "PENDING_ARGS_AVAIL")], limit=1)
        assert len(tasks) == 1

        return True

    wait_for_condition(verify)
    print(list_tasks())


def test_list_get_tasks_call_site(shutdown_only):
    """
    Call chain: Driver -> caller -> callee.
    Verify that the call site is captured in callee, and it contains string
    "caller".
    """
    ray.init(
        num_cpus=2,
        runtime_env={"env_vars": {"RAY_record_task_actor_creation_sites": "true"}},
    )

    @ray.remote
    def callee():
        import time

        time.sleep(30)

    @ray.remote
    def caller():
        return callee.remote()

    caller_ref = caller.remote()
    callee_ref = ray.get(caller_ref)

    def verify():
        callee_task = get_task(callee_ref)
        assert callee_task["call_site"] is not None
        assert "caller" in callee_task["call_site"]
        return True

    wait_for_condition(verify)
    print(list_tasks())


def test_list_actor_tasks_call_site(shutdown_only):
    """
    Call chain: Driver -> create_actor -> (Actor, Actor.method).

    Verify that the call sites are captured in both Actor and Actor.method,
    and they contain string "create_actor".
    """
    ray.init(
        num_cpus=2,
        runtime_env={"env_vars": {"RAY_record_task_actor_creation_sites": "true"}},
    )

    @ray.remote
    class Actor:
        def method(self):
            import time

            time.sleep(30)

    @ray.remote
    def create_actor():
        a = Actor.remote()
        m_ref = a.method.remote()
        return a, m_ref

    actor_ref, method_ref = ray.get(create_actor.remote())

    def verify():
        method_task = get_task(method_ref)
        assert method_task["call_site"] is not None
        assert "create_actor" in method_task["call_site"]

        actors = list_actors(detail=True)
        assert len(actors) == 1
        actor = actors[0]
        assert actor["call_site"] is not None
        assert "create_actor" in actor["call_site"]
        return True

    wait_for_condition(verify)
    print(list_tasks())


def test_pg_worker_id_tasks(shutdown_only):
    ray.init(num_cpus=1)
    pg = ray.util.placement_group(bundles=[{"CPU": 1}])
    pg.wait()

    @ray.remote
    def f():
        pass

    @ray.remote
    class A:
        def ready(self):
            return os.getpid()

    ray.get(
        f.options(
            scheduling_strategy=PlacementGroupSchedulingStrategy(placement_group=pg)
        ).remote()
    )

    def verify():
        tasks = list_tasks(detail=True)
        workers = list_workers(filters=[("worker_type", "=", "WORKER")])
        assert len(tasks) == 1
        assert len(workers) == 1

        assert tasks[0]["placement_group_id"] == pg.id.hex()
        assert tasks[0]["worker_id"] == workers[0]["worker_id"]
        assert tasks[0]["worker_pid"] == workers[0]["pid"]

        return True

    wait_for_condition(verify)
    print(list_tasks(detail=True))

    a = A.options(
        scheduling_strategy=PlacementGroupSchedulingStrategy(placement_group=pg)
    ).remote()
    pid = ray.get(a.ready.remote())

    def verify():
        actors = list_actors(detail=True)
        workers = list_workers(detail=True, filters=[("pid", "=", pid)])
        assert len(actors) == 1
        assert len(workers) == 1

        assert actors[0]["placement_group_id"] == pg.id.hex()
        return True

    wait_for_condition(verify)
    print(list_actors(detail=True))


def test_parent_task_id(shutdown_only):
    """Test parent task id set up properly"""
    ray.init(num_cpus=2)

    @ray.remote
    def child():
        pass

    @ray.remote
    def parent():
        ray.get(child.remote())

    ray.get(parent.remote())

    def verify():
        tasks = list_tasks(detail=True)
        assert len(tasks) == 2, "Expect 2 tasks to finished"
        parent_task_id = None
        child_parent_task_id = None
        for task in tasks:
            if task["func_or_class_name"] == "parent":
                parent_task_id = task["task_id"]
            elif task["func_or_class_name"] == "child":
                child_parent_task_id = task["parent_task_id"]

        assert (
            parent_task_id == child_parent_task_id
        ), "Child should have the parent task id"
        return True

    wait_for_condition(verify)


def test_list_get_task_multiple_attempt_all_failed(shutdown_only):
    ray.init(num_cpus=2)
    job_id = ray.get_runtime_context().get_job_id()
    node_id = ray.get_runtime_context().get_node_id()

    @ray.remote(retry_exceptions=True, max_retries=2)
    def f():
        raise ValueError("f is expected to failed")

    with pytest.raises(ray.exceptions.RayTaskError):
        ray.get(f.remote())

    def verify(task_attempts):
        assert len(task_attempts) == 3  # 2 retries + 1 initial run
        for task_attempt in task_attempts:
            assert task_attempt["job_id"] == job_id
            assert task_attempt["state"] == "FAILED"
            assert task_attempt["node_id"] == node_id

        assert {task_attempt["attempt_number"] for task_attempt in task_attempts} == {
            0,
            1,
            2,
        }, "Attempt number should be 0,1,2"

        assert (
            len({task_attempt["task_id"] for task_attempt in task_attempts}) == 1
        ), "Same task id"
        return True

    wait_for_condition(lambda: verify(list_tasks()))

    # Test get with task id returns multiple task attempts
    task_id = list_tasks()[0]["task_id"]
    wait_for_condition(lambda: verify(get_task(task_id)))


def test_list_get_task_multiple_attempt_finished_after_retry(shutdown_only):
    ray.init(num_cpus=2)

    # Test success after retries.
    @ray.remote
    class Phaser:
        def __init__(self):
            self.i = 0

        def inc(self):
            self.i += 1
            if self.i < 3:
                raise ValueError(
                    f"First two tries are expected to fail (try={self.i})."
                )

    phaser = Phaser.remote()

    @ray.remote(retry_exceptions=True, max_retries=3)
    def f():
        ray.get(phaser.inc.remote())

    ray.get(f.remote())

    def verify(task_attempts):
        assert len(task_attempts) == 3
        for task_attempt in task_attempts[1:]:
            assert task_attempt["state"] == "FAILED"

        task_attempts[0]["state"] == "FINISHED"

        assert {task_attempt["attempt_number"] for task_attempt in task_attempts} == {
            0,
            1,
            2,
        }, "Attempt number should be 0,1,2"

        return True

    wait_for_condition(lambda: verify(list_tasks(filters=[("name", "=", "f")])))


def test_list_actor_tasks(shutdown_only):
    ray.init(num_cpus=2)
    job_id = ray.get_runtime_context().get_job_id()

    @ray.remote(max_concurrency=2)
    class Actor:
        def call(self):
            import time

            time.sleep(30)

    a = Actor.remote()
    actor_id = a._actor_id.hex()
    calls = [a.call.remote() for _ in range(10)]  # noqa

    def verify():
        tasks = list_tasks()
        for task in tasks:
            assert task["job_id"] == job_id
        for task in tasks:
            assert task["actor_id"] == actor_id
        # Actor.__init__: 1 finished
        # Actor.call: 2 running, 8 waiting for execution (queued).
        assert len(tasks) == 11
        assert (
            len(
                list(
                    filter(
                        lambda task: task["state"]
                        == "PENDING_ACTOR_TASK_ORDERING_OR_CONCURRENCY",
                        tasks,
                    )
                )
            )
            == 8
        )
        assert (
            len(
                list(
                    filter(
                        lambda task: task["state"] == "PENDING_NODE_ASSIGNMENT",
                        tasks,
                    )
                )
            )
            == 0
        )
        assert (
            len(
                list(
                    filter(
                        lambda task: task["state"] == "PENDING_ARGS_AVAIL",
                        tasks,
                    )
                )
            )
            == 0
        )
        assert (
            len(
                list(
                    filter(
                        lambda task: task["state"] == "RUNNING",
                        tasks,
                    )
                )
            )
            == 2
        )

        # Filters with actor id.
        assert len(list_tasks(filters=[("actor_id", "=", actor_id)])) == 11
        assert len(list_tasks(filters=[("actor_id", "!=", actor_id)])) == 0

        return True

    wait_for_condition(verify)
    print(list_tasks())


def test_list_get_objects(shutdown_only):
    ray.init()
    import numpy as np

    data = np.ones(50 * 1024 * 1024, dtype=np.uint8)
    plasma_obj = ray.put(data)

    @ray.remote
    def f(obj):
        print(obj)

    ray.get(f.remote(plasma_obj))

    def verify():
        obj = list_objects()[0]
        # For detailed output, the test is covered from `test_memstat.py`
        assert obj["object_id"] == plasma_obj.hex()

        obj = list_objects(detail=True)[0]
        got_objs = get_objects(plasma_obj.hex())
        assert len(got_objs) == 1
        assert obj == got_objs[0]

        return True

    wait_for_condition(verify)
    print(list_objects())


@pytest.mark.skipif(
    sys.platform == "win32", reason="Runtime env not working in Windows."
)
def test_list_runtime_envs(shutdown_only):
    ray.init(runtime_env={"pip": ["requests"]})

    @ray.remote
    class Actor:
        def ready(self):
            pass

    a = Actor.remote()  # noqa
    b = Actor.options(runtime_env={"pip": ["nonexistent_dep"]}).remote()  # noqa
    ray.get(a.ready.remote())
    with pytest.raises(ray.exceptions.RuntimeEnvSetupError):
        ray.get(b.ready.remote())

    def verify():
        result = list_runtime_envs(detail=True)
        assert len(result) == 2

        failed_runtime_env = result[0]
        assert (
            not failed_runtime_env["success"]
            and failed_runtime_env["error"]
            and failed_runtime_env["ref_cnt"] == 0
        )

        successful_runtime_env = result[1]
        assert (
            successful_runtime_env["success"] and successful_runtime_env["ref_cnt"] == 2
        )
        return True

    wait_for_condition(verify)


def test_limit(shutdown_only):
    ray.init()

    @ray.remote
    class A:
        def ready(self):
            pass

    actors = [A.remote() for _ in range(4)]
    ray.get([actor.ready.remote() for actor in actors])

    output = list_actors(limit=2)
    assert len(output) == 2

    # Make sure the output is deterministic.
    assert output == list_actors(limit=2)


@pytest.mark.skipif(
    sys.platform == "win32",
    reason="Failed on Windows",
)
def test_network_failure(shutdown_only):
    """When the request fails due to network failure,
    verifies it raises an exception."""
    ray.init()

    @ray.remote
    def f():
        import time

        time.sleep(30)

    a = [f.remote() for _ in range(4)]  # noqa
    wait_for_condition(lambda: len(list_tasks()) == 4)

    # Kill raylet so that list_tasks will have network error on querying raylets.
    ray._private.worker._global_node.kill_raylet()

    with pytest.raises(ConnectionError):
        list_tasks(_explain=True)


def test_network_partial_failures(monkeypatch, ray_start_cluster):
    """When the request fails due to network failure,
    verifies it prints proper warning."""
    with monkeypatch.context() as m:
        # defer for 5s for the second node.
        # This will help the API not return until the node is killed.
        m.setenv(
            "RAY_testing_asio_delay_us",
            "NodeManagerService.grpc_server.GetObjectsInfo=5000000:5000000",
        )
        m.setenv("RAY_record_ref_creation_sites", "1")
        cluster = ray_start_cluster
        cluster.add_node(num_cpus=2)
        ray.init(address=cluster.address)
        n = cluster.add_node(num_cpus=2)

        @ray.remote
        def f():
            ray.put(1)

        a = [f.remote() for _ in range(4)]  # noqa
        wait_for_condition(lambda: len(list_objects()) == 4)

        # Make sure when there's 0 node failure, it doesn't print the error.
        with pytest.warns(None) as record:
            list_objects(_explain=True)
        assert len(record) == 0

        # Kill raylet so that list_objects will have network error on querying raylets.
        cluster.remove_node(n, allow_graceful=False)

        with pytest.warns(UserWarning):
            list_objects(raise_on_missing_output=False, _explain=True)

        # Make sure when _explain == False, warning is not printed.
        with pytest.warns(None) as record:
            list_objects(raise_on_missing_output=False, _explain=False)
        assert len(record) == 0


def test_network_partial_failures_timeout(monkeypatch, ray_start_cluster):
    """When the request fails due to network timeout,
    verifies it prints proper warning."""
    monkeypatch.setenv("RAY_record_ref_creation_sites", "1")
    cluster = ray_start_cluster
    cluster.add_node(num_cpus=2)
    ray.init(address=cluster.address)
    with monkeypatch.context() as m:
        # defer for 10s for the second node.
        m.setenv(
            "RAY_testing_asio_delay_us",
            "NodeManagerService.grpc_server.GetObjectsInfo=10000000:10000000",
        )
        cluster.add_node(num_cpus=2)

    @ray.remote
    def f():
        ray.put(1)

    a = [f.remote() for _ in range(4)]  # noqa

    def verify():
        with pytest.warns(None) as record:
            list_objects(raise_on_missing_output=False, _explain=True, timeout=5)
        return len(record) == 1

    wait_for_condition(verify)


@pytest.mark.asyncio
async def test_cli_format_print(state_api_manager):
    data_source_client = state_api_manager.data_source_client
    actor_id = b"1234"
    data_source_client.get_all_actor_info.return_value = GetAllActorInfoReply(
        actor_table_data=[generate_actor_data(actor_id), generate_actor_data(b"12345")]
    )
    result = await state_api_manager.list_actors(option=create_api_options())
    print(result)
    result = [ActorState(**d) for d in result.result]
    # If the format is not yaml, it will raise an exception.
    yaml.safe_load(
        format_list_api_output(result, schema=ActorState, format=AvailableFormat.YAML)
    )
    # If the format is not json, it will raise an exception.
    json.loads(
        format_list_api_output(result, schema=ActorState, format=AvailableFormat.JSON)
    )
    # Test a table formatting.
    output = format_list_api_output(
        result, schema=ActorState, format=AvailableFormat.TABLE
    )
    assert "Table:" in output
    assert "Stats:" in output
    with pytest.raises(ValueError):
        format_list_api_output(result, schema=ActorState, format="random_format")

    # Verify the default format.
    output = format_list_api_output(result, schema=ActorState)
    assert "Table:" in output
    assert "Stats:" in output

    # Verify the ordering is equal to it is defined in `StateSchema` class.
    # Index 8 contains headers
    headers = output.split("\n")[8]
    cols = ActorState.list_columns()
    headers = list(filter(lambda item: item != "", headers.strip().split(" ")))

    for i in range(len(headers)):
        header = headers[i].upper()
        col = cols[i].upper()
        assert header == col


def test_filter(shutdown_only):
    ray.init()

    # Test unsupported predicates.
    with pytest.raises(ValueError):
        list_actors(filters=[("state", ">", "DEAD")])

    @ray.remote
    class Actor:
        def __init__(self):
            self.obj = None

        def ready(self):
            pass

        def put(self):
            self.obj = ray.put(123)

        def getpid(self):
            import os

            return os.getpid()

    """
    Test basic case.
    """
    a = Actor.remote()
    b = Actor.remote()

    a_pid = ray.get(a.getpid.remote())
    b_pid = ray.get(b.getpid.remote())

    ray.get([a.ready.remote(), b.ready.remote()])
    ray.kill(b)

    def verify():
        result = list_actors(filters=[("state", "=", "DEAD")])
        assert len(result) == 1
        actor = result[0]
        assert actor["pid"] == b_pid

        result = list_actors(filters=[("state", "!=", "DEAD")])
        assert len(result) == 1
        actor = result[0]
        assert actor["pid"] == a_pid
        return True

    wait_for_condition(verify)

    """
    Test filter with different types (integer/bool).
    """
    obj_1 = ray.put(123)  # noqa
    ray.get(a.put.remote())
    pid = ray.get(a.getpid.remote())

    def verify():
        # There's only 1 object.
        result = list_objects(
            filters=[("pid", "=", pid), ("reference_type", "=", "LOCAL_REFERENCE")]
        )
        return len(result) == 1

    wait_for_condition(verify)

    def verify():
        workers = list_workers()
        live_workers = list_workers(filters=[("is_alive", "=", "true")])
        non_alive_workers = list_workers(filters=[("is_alive", "!=", "true")])
        assert len(live_workers) + len(non_alive_workers) == len(workers)

        live_workers = list_workers(filters=[("is_alive", "=", "1")])
        non_alive_workers = list_workers(filters=[("is_alive", "!=", "1")])
        assert len(live_workers) + len(non_alive_workers) == len(workers)

        live_workers = list_workers(filters=[("is_alive", "=", "True")])
        non_alive_workers = list_workers(filters=[("is_alive", "!=", "True")])
        assert len(live_workers) + len(non_alive_workers) == len(workers)

        return True

    wait_for_condition(verify)

    """
    Test CLI
    """
    dead_actor_id = list_actors(filters=[("state", "=", "DEAD")])[0]["actor_id"]
    alive_actor_id = list_actors(filters=[("state", "=", "ALIVE")])[0]["actor_id"]
    runner = CliRunner()
    result = runner.invoke(ray_list, ["actors", "--filter", "state=DEAD"])
    assert result.exit_code == 0
    assert dead_actor_id in result.output
    assert alive_actor_id not in result.output

    result = runner.invoke(ray_list, ["actors", "--filter", "state!=DEAD"])
    assert result.exit_code == 0
    assert dead_actor_id not in result.output
    assert alive_actor_id in result.output

    """
    Test case insensitive match on string fields.
    """

    @ray.remote
    def task():
        pass

    ray.get(task.remote())

    def verify():
        result_1 = list_tasks(filters=[("name", "=", "task")])
        result_2 = list_tasks(filters=[("name", "=", "TASK")])
        assert result_1 == result_2

        result_1 = list_tasks(filters=[("state", "=", "FINISHED")])
        result_2 = list_tasks(filters=[("state", "=", "finished")])
        assert result_1 == result_2

        result_1 = list_objects(
            filters=[("pid", "=", pid), ("reference_type", "=", "LOCAL_REFERENCE")]
        )

        result_2 = list_objects(
            filters=[("pid", "=", pid), ("reference_type", "=", "local_reference")]
        )
        assert result_1 == result_2

        result_1 = list_actors(filters=[("state", "=", "DEAD")])
        result_2 = list_actors(filters=[("state", "=", "dead")])

        assert result_1 == result_2

        result_1 = list_actors(filters=[("state", "!=", "DEAD")])
        result_2 = list_actors(filters=[("state", "!=", "dead")])

        assert result_1 == result_2
        return True

    wait_for_condition(verify)


def test_data_truncate(shutdown_only, monkeypatch):
    """
    Verify the data is properly truncated when there are too many entries to return.
    """
    with monkeypatch.context() as m:
        max_limit_data_source = 10
        max_limit_api_server = 1000
        m.setenv("RAY_MAX_LIMIT_FROM_API_SERVER", f"{max_limit_api_server}")
        m.setenv("RAY_MAX_LIMIT_FROM_DATA_SOURCE", f"{max_limit_data_source}")

        ray.init(num_cpus=16)

        pgs = [  # noqa
            ray.util.placement_group(bundles=[{"CPU": 0.001}])
            for _ in range(max_limit_data_source + 1)
        ]
        runner = CliRunner()
        with pytest.warns(UserWarning) as record:
            result = runner.invoke(ray_list, ["placement-groups"])
        assert (
            f"{max_limit_data_source} ({max_limit_data_source + 1} total "
            "from the cluster) placement_groups are retrieved from the "
            "data source. 1 entries have been truncated." in record[0].message.args[0]
        )
        assert result.exit_code == 0

        # Make sure users cannot specify higher limit than MAX_LIMIT_FROM_API_SERVER
        with pytest.raises(RayStateApiException):
            list_placement_groups(limit=max_limit_api_server + 1)

        # TODO(rickyyx): We should support error code or more granular errors from
        # the server to the client so we could assert the specific type of error.
        # assert (
        #     f"Given limit {max_limit_api_server+1} exceeds the supported "
        #     f"limit {max_limit_api_server}." in str(e)
        # )

        # Make sure warning is not printed when truncation doesn't happen.
        @ray.remote
        class A:
            def ready(self):
                pass

        a = A.remote()
        ray.get(a.ready.remote())

        with pytest.warns(None) as record:
            result = runner.invoke(ray_list, ["actors"])
        assert len(record) == 0


def test_detail(shutdown_only):
    ray.init(num_cpus=1)

    @ray.remote
    class Actor:
        def ready(self):
            pass

    a = Actor.remote()
    ray.get(a.ready.remote())

    """
    Test CLI
    """
    runner = CliRunner()
    result = runner.invoke(ray_list, ["actors", "--detail"])
    print(result.output)
    assert result.exit_code == 0
    # The column for --detail should be in the output.
    assert "test_detail" in result.output

    # Columns are upper case in the default formatting (table).
    assert "serialized_runtime_env" in result.output
    assert "actor_id" in result.output

    # Make sure when the --detail option is specified, the default formatting
    # is yaml. If the format is not yaml, the below line will raise an yaml exception.
    # Retrieve yaml content from result output
    print(yaml.safe_load(result.output.split("---")[1].split("...")[0]))

    # When the format is given, it should respect that formatting.
    result = runner.invoke(ray_list, ["actors", "--detail", "--format=json"])
    assert result.exit_code == 0
    # Fails if output is not JSON
    print(json.loads(result.output))


def _try_state_query_expect_rate_limit(api_func, res_q, start_q=None, **kwargs):
    """Utility functions for rate limit related e2e tests below"""
    try:
        # Indicate start of the process
        if start_q is not None:
            start_q.put(1)
        api_func(**kwargs)
    except RayStateApiException as e:
        # Other exceptions will be thrown
        if "Max number of in-progress requests" in str(e):
            res_q.put(1)
        else:
            res_q.put(e)
    except Exception as e:
        res_q.put(e)
    else:
        res_q.put(0)


@pytest.mark.skipif(
    sys.platform == "win32",
    reason="Lambda test functions could not be pickled on Windows",
)
def test_state_api_rate_limit_with_failure(monkeypatch, shutdown_only):
    import queue
    import threading

    # Set environment
    with monkeypatch.context() as m:
        m.setenv("RAY_STATE_SERVER_MAX_HTTP_REQUEST", "3")
        # These make list_nodes, list_workers, list_actors never return in 20secs
        m.setenv(
            "RAY_testing_asio_delay_us",
            (
                "TaskInfoGcsService.grpc_server.GetTaskEvents=20000000:20000000,"
                "WorkerInfoGcsService.grpc_server.GetAllWorkerInfo=20000000:20000000,"
                "ActorInfoGcsService.grpc_server.GetAllActorInfo=20000000:20000000"
            ),
        )

        # Set up scripts
        ray.init()

        @ray.remote
        def f():
            import time

            time.sleep(30)

        @ray.remote
        class Actor:
            pass

        task = f.remote()  # noqa
        actor = Actor.remote()  # noqa
        actor_runtime_env = Actor.options(  # noqa
            runtime_env={"pip": ["requests"]}
        ).remote()
        pg = ray.util.placement_group(bundles=[{"CPU": 1}])  # noqa

        _objs = [ray.put(x) for x in range(10)]  # noqa

        # Running 3 slow apis to exhaust the limits
        res_q = queue.Queue()
        start_q = queue.Queue()  # used for sync
        procs = [
            threading.Thread(
                target=_try_state_query_expect_rate_limit,
                args=(
                    list_workers,
                    res_q,
                    start_q,
                ),
                kwargs={"timeout": 6},
            ),
            threading.Thread(
                target=_try_state_query_expect_rate_limit,
                args=(
                    list_tasks,
                    res_q,
                    start_q,
                ),
                kwargs={"timeout": 6},
            ),
            threading.Thread(
                target=_try_state_query_expect_rate_limit,
                args=(
                    list_actors,
                    res_q,
                    start_q,
                ),
                kwargs={"timeout": 6},
            ),
        ]

        [p.start() for p in procs]

        # Wait for other processes to start so rate limit will be reached
        def _wait_to_start():
            started = 0
            for _ in range(3):
                started += start_q.get()
            return started == 3

        wait_for_condition(_wait_to_start)
        # Wait 1 more second to make sure the API call happens after all
        # process has a call.
        time.sleep(1)

        # Running another 1 should return error
        with pytest.raises(RayStateApiException) as e:
            print(list_objects())
        # TODO(rickyyx): We will use fine-grained exceptions/error code soon
        assert "Max" in str(
            e
        ), f"Expect an exception raised due to rate limit, but have {str(e)}"

        # Consecutive APIs should be successful after the previous delay ones timeout
        def verify():
            assert len(list_objects()) > 0, "non-delay APIs should be successful"
            "after previous ones timeout"

            return True

        wait_for_condition(verify)


@pytest.mark.skipif(
    sys.platform == "win32",
    reason="Lambda test functions could not be pickled on Windows",
)
@pytest.mark.parametrize(
    "api_func",
    [
        # NOTE(rickyyx): arbitrary list of APIs, not exhaustive.
        list_objects,
        list_tasks,
        list_actors,
        list_nodes,
        list_placement_groups,
    ],
)
def test_state_api_server_enforce_concurrent_http_requests(
    api_func, monkeypatch, shutdown_only
):
    import time
    import threading
    import queue

    # Set environment
    with monkeypatch.context() as m:
        max_requests = 2
        m.setenv("RAY_STATE_SERVER_MAX_HTTP_REQUEST", str(max_requests))
        # All relevant calls delay to 2 secs
        m.setenv(
            "RAY_testing_asio_delay_us",
            (
                "TaskInfoGcsService.grpc_server.GetTaskEvents=200000:200000,"
                "NodeManagerService.grpc_server.GetObjectsInfo=200000:200000,"
                "ActorInfoGcsService.grpc_server.GetAllActorInfo=200000:200000,"
                "NodeInfoGcsService.grpc_server.GetAllNodeInfo=200000:200000,"
                "PlacementGroupInfoGcsService.grpc_server.GetAllPlacementGroup="
                "200000:200000"
            ),
        )

        ray.init()

        # Set up scripts
        @ray.remote
        def f():
            time.sleep(30)

        @ray.remote
        class Actor:
            pass

        task = f.remote()  # noqa
        actor = Actor.remote()  # noqa
        actor_runtime_env = Actor.options(  # noqa
            runtime_env={"pip": ["requests"]}
        ).remote()
        pg = ray.util.placement_group(bundles=[{"CPU": 1}])  # noqa

        _objs = [ray.put(x) for x in range(10)]  # noqa

        def verify():
            q = queue.Queue()
            num_procs = 3
            procs = [
                threading.Thread(
                    target=_try_state_query_expect_rate_limit,
                    args=(
                        api_func,
                        q,
                    ),
                )
                for _ in range(num_procs)
            ]

            [p.start() for p in procs]

            max_concurrent_reqs_error = 0
            for _ in range(num_procs):
                try:
                    res = q.get(timeout=10)
                    if isinstance(res, Exception):
                        assert False, f"State API error: {res}"
                    elif isinstance(res, int):
                        max_concurrent_reqs_error += res
                    else:
                        raise ValueError(res)
                except queue.Empty:
                    assert False, "Failed to get some results from a subprocess"

            # We should run into max in-progress requests errors
            assert (
                max_concurrent_reqs_error == num_procs - max_requests
            ), f"{num_procs - max_requests} requests should be rate limited"
            [p.join(5) for p in procs]
            for proc in procs:
                assert not proc.is_alive(), "All threads should exit"

            return True

        wait_for_condition(verify)


@pytest.mark.parametrize("callsite_enabled", [True, False])
def test_callsite_warning(callsite_enabled, monkeypatch, shutdown_only):
    # Set environment
    with monkeypatch.context() as m:
        m.setenv("RAY_record_ref_creation_sites", str(int(callsite_enabled)))
        ray.init()

        a = ray.put(1)  # noqa

        runner = CliRunner()
        wait_for_condition(lambda: len(list_objects()) > 0)

        with pytest.warns(None) as record:
            result = runner.invoke(ray_list, ["objects"])
            assert result.exit_code == 0

        if callsite_enabled:
            assert len(record) == 0
        else:
            assert len(record) == 1
            assert "RAY_record_ref_creation_sites=1" in str(record[0].message)


def test_raise_on_missing_output_partial_failures(monkeypatch, ray_start_cluster):
    """
    Verify when there are network partial failures,
    state API raises an exception when `raise_on_missing_output=True`.
    """
    monkeypatch.setenv("RAY_record_ref_creation_sites", "1")
    cluster = ray_start_cluster
    cluster.add_node(num_cpus=2)
    ray.init(address=cluster.address)
    with monkeypatch.context() as m:
        # defer for 10s for the second node.
        m.setenv(
            "RAY_testing_asio_delay_us",
            "NodeManagerService.grpc_server.GetObjectsInfo=10000000:10000000",
        )
        cluster.add_node(num_cpus=2)

    @ray.remote
    def f():
        ray.put(1)

    a = [f.remote() for _ in range(4)]  # noqa

    runner = CliRunner()

    # Verify
    def verify():
        # Verify when raise_on_missing_output=True, it raises an exception.
        try:
            list_objects(_explain=True, timeout=3)
        except RayStateApiException as e:
            assert "Failed to retrieve all objects from the cluster" in str(e)
            assert "due to query failures to the data sources." in str(e)
        else:
            assert False

        try:
            summarize_objects(_explain=True, timeout=3)
        except RayStateApiException as e:
            assert "Failed to retrieve all objects from the cluster" in str(e)
            assert "due to query failures to the data sources." in str(e)
        else:
            assert False

        # Verify when raise_on_missing_output=False, it prints warnings.
        with pytest.warns(None) as record:
            list_objects(raise_on_missing_output=False, _explain=True, timeout=3)
        assert len(record) == 1

        with pytest.warns(None) as record:
            summarize_objects(raise_on_missing_output=False, _explain=True, timeout=3)
        assert len(record) == 1

        # Verify when CLI is used, exceptions are not raised.
        with pytest.warns(None) as record:
            result = runner.invoke(ray_list, ["objects", "--timeout=3"])
        assert len(record) == 1
        assert result.exit_code == 0

        # Verify summary CLI also doesn't raise an exception.
        with pytest.warns(None) as record:
            result = runner.invoke(summary_state_cli_group, ["objects", "--timeout=3"])
        assert result.exit_code == 0
        assert len(record) == 1
        return True

    wait_for_condition(verify)


def test_raise_on_missing_output_truncation(monkeypatch, shutdown_only):
    with monkeypatch.context() as m:
        # defer for 10s for the second node.
        m.setenv(
            "RAY_MAX_LIMIT_FROM_DATA_SOURCE",
            "10",
        )
        m.setenv(
            "RAY_task_events_skip_driver_for_test",
            "1",
        )
        ray.init()

        @ray.remote
        def task():
            time.sleep(300)

        tasks = [task.remote() for _ in range(15)]  # noqa

    runner = CliRunner()

    # Verify
    def verify():
        # Verify when raise_on_missing_output=True, it raises an exception.
        try:
            list_tasks(_explain=True, timeout=3)
        except RayStateApiException as e:
            assert "Failed to retrieve all" in str(e)
            assert "(> 10)" in str(e)
        else:
            assert False

        try:
            summarize_tasks(_explain=True, timeout=3)
        except RayStateApiException as e:
            assert "Failed to retrieve all" in str(e)
            assert "(> 10)" in str(e)
        else:
            assert False

        # Verify when raise_on_missing_output=False, it prints warnings.
        with pytest.warns(None) as record:
            list_tasks(raise_on_missing_output=False, _explain=True, timeout=3)
        assert len(record) == 1

        with pytest.warns(None) as record:
            summarize_tasks(raise_on_missing_output=False, _explain=True, timeout=3)
        assert len(record) == 1

        # Verify when CLI is used, exceptions are not raised.
        with pytest.warns(None) as record:
            result = runner.invoke(ray_list, ["tasks", "--timeout=3"])
        assert len(record) == 1
        assert result.exit_code == 0

        # Verify summary CLI also doesn't raise an exception.
        with pytest.warns(None) as record:
            result = runner.invoke(summary_state_cli_group, ["tasks", "--timeout=3"])
        assert result.exit_code == 0
        assert len(record) == 1
        return True

    wait_for_condition(verify)


def test_get_id_not_found(shutdown_only):
    """Test get API CLI fails correctly when there's no corresponding id

    Related: https://github.com/ray-project/ray/issues/26808
    """
    ray.init()
    runner = CliRunner()
    id = ActorID.from_random().hex()
    result = runner.invoke(ray_get, ["actors", id])
    assert result.exit_code == 0, str(result.exception) + result.output
    assert f"Resource with id={id} not found in the cluster." in result.output


def test_core_state_api_usage_tags(shutdown_only):
    from ray._private.usage.usage_lib import TagKey, get_extra_usage_tags_to_report

    ctx = ray.init()
    gcs_client = ray._raylet.GcsClient(address=ctx.address_info["gcs_address"])
    list_actors()
    list_tasks()
    list_jobs()
    list_cluster_events()
    list_nodes()
    list_objects()
    list_runtime_envs()
    list_workers()

    summarize_actors()
    summarize_objects()
    summarize_tasks()

    result = get_extra_usage_tags_to_report(gcs_client)

    expected_tags = [
        TagKey.CORE_STATE_API_LIST_ACTORS,
        TagKey.CORE_STATE_API_LIST_TASKS,
        TagKey.CORE_STATE_API_LIST_JOBS,
        TagKey.CORE_STATE_API_LIST_CLUSTER_EVENTS,
        TagKey.CORE_STATE_API_LIST_NODES,
        TagKey.CORE_STATE_API_LIST_OBJECTS,
        TagKey.CORE_STATE_API_LIST_RUNTIME_ENVS,
        TagKey.CORE_STATE_API_LIST_WORKERS,
        TagKey.CORE_STATE_API_SUMMARIZE_ACTORS,
        TagKey.CORE_STATE_API_SUMMARIZE_OBJECTS,
        TagKey.CORE_STATE_API_SUMMARIZE_TASKS,
    ]
    assert set(result.keys()).issuperset(
        {TagKey.Name(tag).lower() for tag in expected_tags}
    )


# Tests fix for https://github.com/ray-project/ray/issues/44459
def test_job_info_is_running_task(shutdown_only):
    ray.init()

    # To reliably know a job has a long running task, we need to wait a SignalActor
    # to know the task has started.
    signal = SignalActor.remote()

    @ray.remote
    def f(signal):
        ray.get(signal.send.remote())
        import time

        while True:
            time.sleep(10000)

    long_running = f.remote(signal)  # noqa: F841
    ray.get(signal.wait.remote())

    client = ray.worker.global_worker.gcs_client
    job_id = ray.worker.global_worker.current_job_id
    all_job_info = client.get_all_job_info()
    assert len(all_job_info) == 1
    assert job_id in all_job_info
    assert all_job_info[job_id].is_running_tasks is True


def test_hang_driver_has_no_is_running_task(monkeypatch, ray_start_cluster):
    """
    When there's a call to JobInfoGcsService.GetAllJobInfo, GCS sends RPC
    CoreWorkerService.NumPendingTasks to all drivers for "is_running_task". Our driver
    however has trouble serving such RPC, and GCS should timeout that RPC and unsest the
    field.
    """
    cluster = ray_start_cluster
    cluster.add_node(num_cpus=10)
    address = cluster.address

    monkeypatch.setenv(
        "RAY_testing_asio_delay_us",
        "CoreWorkerService.grpc_server.NumPendingTasks=2000000:2000000",
    )
    ray.init(address=address)

    client = ray.worker.global_worker.gcs_client
    my_job_id = ray.worker.global_worker.current_job_id
    all_job_info = client.get_all_job_info()
    assert list(all_job_info.keys()) == [my_job_id]
    assert not all_job_info[my_job_id].HasField("is_running_tasks")


if __name__ == "__main__":
    if os.environ.get("PARALLEL_CI"):
        sys.exit(pytest.main(["-n", "auto", "--boxed", "-vs", __file__]))
    else:
        sys.exit(pytest.main(["-sv", __file__]))<|MERGE_RESOLUTION|>--- conflicted
+++ resolved
@@ -1670,13 +1670,9 @@
             )
 
         wait_for_condition(lambda: get_addr() is not None)
-<<<<<<< HEAD
-        result = await client.get_runtime_envs_info(node_id)
-=======
         result = await client.get_runtime_envs_info(
             node["NodeManagerAddress"], node["RuntimeEnvAgentPort"]
         )
->>>>>>> b97d0e22
         assert isinstance(result, GetRuntimeEnvsInfoReply)
 
     """
