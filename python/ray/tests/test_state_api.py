--- conflicted
+++ resolved
@@ -2446,7 +2446,6 @@
         wait_for_condition(verify)
 
 
-<<<<<<< HEAD
 @pytest.mark.parametrize("callsite_enabled", [True, False])
 def test_callsite_warning(callsite_enabled, monkeypatch, shutdown_only):
     # Set environment
@@ -2540,7 +2539,8 @@
         return True
 
     wait_for_condition(verify)
-=======
+
+
 def test_get_id_not_found(shutdown_only):
     """Test get API CLI fails correctly when there's no corresponding id
 
@@ -2551,7 +2551,6 @@
     result = runner.invoke(cli_get, ["actors", "1234"])
     assert result.exit_code == 0
     assert "Resource with id=1234 not found in the cluster." in result.output
->>>>>>> 8fe43999
 
 
 if __name__ == "__main__":
