--- conflicted
+++ resolved
@@ -70,13 +70,9 @@
 )
 from ray.experimental.state.exception import DataSourceUnavailable, RayStateApiException
 from ray.experimental.state.state_cli import (
-<<<<<<< HEAD
-=======
     list as cli_list,
     get_state_api_output_to_print,
->>>>>>> b1d0b12b
     AvailableFormat,
-    get_state_api_output_to_print,
     list_state_cli_group,
 )
 from ray.experimental.state.state_manager import IdToIpMap, StateDataSourceClient
