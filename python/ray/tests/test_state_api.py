--- conflicted
+++ resolved
@@ -806,11 +806,7 @@
     ]
     result = await state_api_manager.list_tasks(option=create_api_options())
     data_source_client.get_all_task_info.assert_any_await(
-<<<<<<< HEAD
-        timeout=DEFAULT_RPC_TIMEOUT, exclude_driver=True
-=======
-        timeout=DEFAULT_RPC_TIMEOUT, job_id=None
->>>>>>> 994c3d63
+        timeout=DEFAULT_RPC_TIMEOUT, job_id=None, exclude_driver=True
     )
     data = result.result
     data = data
@@ -1295,2026 +1291,4 @@
         in warning
     )
 
-    # Test if all RPCs fail, it will raise an exception.
-    data_source_client.get_runtime_envs_info.side_effect = [
-        DataSourceUnavailable(),
-        DataSourceUnavailable(),
-        DataSourceUnavailable(),
-    ]
-    with pytest.raises(DataSourceUnavailable):
-        result = await state_api_manager.list_runtime_envs(
-            option=create_api_options(limit=1)
-        )
-
-
-@pytest.mark.asyncio
-async def test_filter_non_existent_column(state_api_manager):
-    """Test when the non existent column is given, it handles that properly.
-
-    Related: https://github.com/ray-project/ray/issues/26811
-    """
-    data_source_client = state_api_manager.data_source_client
-    id = b"1234"
-    data_source_client.get_all_worker_info.return_value = GetAllWorkerInfoReply(
-        worker_table_data=[
-            generate_worker_data(id, pid=1),
-            generate_worker_data(b"12345", pid=2),
-        ],
-        total=2,
-    )
-    result = await state_api_manager.list_workers(
-        option=create_api_options(filters=[("exit_type", "=", "INTENDED_SYSTEM_EXIT")])
-    )
-    assert len(result.result) == 0
-
-
-def test_type_conversion():
-    # Test string
-    r = _convert_filters_type([("actor_id", "=", "123")], ActorState)
-    assert r[0][2] == "123"
-    r = _convert_filters_type([("actor_id", "=", "abcd")], ActorState)
-    assert r[0][2] == "abcd"
-    r = _convert_filters_type([("actor_id", "=", "True")], ActorState)
-    assert r[0][2] == "True"
-
-    # Test boolean
-    r = _convert_filters_type([("success", "=", "1")], RuntimeEnvState)
-    assert r[0][2]
-    r = _convert_filters_type([("success", "=", "True")], RuntimeEnvState)
-    assert r[0][2]
-    r = _convert_filters_type([("success", "=", "true")], RuntimeEnvState)
-    assert r[0][2]
-    with pytest.raises(ValueError):
-        r = _convert_filters_type([("success", "=", "random_string")], RuntimeEnvState)
-    r = _convert_filters_type([("success", "=", "false")], RuntimeEnvState)
-    assert r[0][2] is False
-    r = _convert_filters_type([("success", "=", "False")], RuntimeEnvState)
-    assert r[0][2] is False
-    r = _convert_filters_type([("success", "=", "0")], RuntimeEnvState)
-    assert r[0][2] is False
-
-    # Test int
-    r = _convert_filters_type([("pid", "=", "0")], ObjectState)
-    assert r[0][2] == 0
-    r = _convert_filters_type([("pid", "=", "123")], ObjectState)
-    assert r[0][2] == 123
-    # Only integer can be provided.
-    with pytest.raises(ValueError):
-        r = _convert_filters_type([("pid", "=", "123.3")], ObjectState)
-    with pytest.raises(ValueError):
-        r = _convert_filters_type([("pid", "=", "abc")], ObjectState)
-
-    # currently, there's no schema that has float column.
-
-
-"""
-Integration tests
-"""
-
-
-@pytest.mark.asyncio
-async def test_state_data_source_client(ray_start_cluster):
-    cluster = ray_start_cluster
-    # head
-    cluster.add_node(num_cpus=2)
-    ray.init(address=cluster.address)
-    # worker
-    worker = cluster.add_node(num_cpus=2)
-
-    GRPC_CHANNEL_OPTIONS = (
-        *ray_constants.GLOBAL_GRPC_OPTIONS,
-        ("grpc.max_send_message_length", ray_constants.GRPC_CPP_MAX_MESSAGE_SIZE),
-        ("grpc.max_receive_message_length", ray_constants.GRPC_CPP_MAX_MESSAGE_SIZE),
-    )
-    gcs_channel = ray._private.utils.init_grpc_channel(
-        cluster.address, GRPC_CHANNEL_OPTIONS, asynchronous=True
-    )
-    gcs_aio_client = GcsAioClient(address=cluster.address, nums_reconnect_retry=0)
-    client = StateDataSourceClient(gcs_channel, gcs_aio_client)
-
-    """
-    Test actor
-    """
-    result = await client.get_all_actor_info()
-    assert isinstance(result, GetAllActorInfoReply)
-
-    """
-    Test placement group
-    """
-    result = await client.get_all_placement_group_info()
-    assert isinstance(result, GetAllPlacementGroupReply)
-
-    """
-    Test node
-    """
-    result = await client.get_all_node_info()
-    assert isinstance(result, GetAllNodeInfoReply)
-
-    """
-    Test worker info
-    """
-    result = await client.get_all_worker_info()
-    assert isinstance(result, GetAllWorkerInfoReply)
-
-    """
-    Test job
-    """
-    job_client = JobSubmissionClient(
-        f"http://{ray._private.worker.global_worker.node.address_info['webui_url']}"
-    )
-    job_id = job_client.submit_job(  # noqa
-        # Entrypoint shell command to execute
-        entrypoint="ls",
-    )
-    result = await client.get_job_info()
-    assert list(result.keys())[0] == job_id
-    assert isinstance(result, dict)
-
-    """
-    Test tasks
-    """
-    with pytest.raises(ValueError):
-        # Since we didn't register this node id, it should raise an exception.
-        result = await client.get_task_info("1234")
-
-    wait_for_condition(lambda: len(ray.nodes()) == 2)
-    for node in ray.nodes():
-        node_id = node["NodeID"]
-        ip = node["NodeManagerAddress"]
-        port = int(node["NodeManagerPort"])
-        client.register_raylet_client(node_id, ip, port)
-        result = await client.get_task_info(node_id)
-        assert isinstance(result, GetTasksInfoReply)
-
-    assert len(client.get_all_registered_raylet_ids()) == 2
-
-    """
-    Test objects
-    """
-    with pytest.raises(ValueError):
-        # Since we didn't register this node id, it should raise an exception.
-        result = await client.get_object_info("1234")
-
-    wait_for_condition(lambda: len(ray.nodes()) == 2)
-    for node in ray.nodes():
-        node_id = node["NodeID"]
-        ip = node["NodeManagerAddress"]
-        port = int(node["NodeManagerPort"])
-        client.register_raylet_client(node_id, ip, port)
-        result = await client.get_object_info(node_id)
-        assert isinstance(result, GetObjectsInfoReply)
-
-    """
-    Test runtime env
-    """
-    with pytest.raises(ValueError):
-        # Since we didn't register this node id, it should raise an exception.
-        result = await client.get_runtime_envs_info("1234")
-    wait_for_condition(lambda: len(ray.nodes()) == 2)
-    for node in ray.nodes():
-        node_id = node["NodeID"]
-        key = f"{dashboard_consts.DASHBOARD_AGENT_PORT_PREFIX}{node_id}"
-
-        def get_port():
-            return ray.experimental.internal_kv._internal_kv_get(
-                key, namespace=ray_constants.KV_NAMESPACE_DASHBOARD
-            )
-
-        wait_for_condition(lambda: get_port() is not None)
-        # The second index is the gRPC port
-        port = json.loads(get_port())[1]
-        ip = node["NodeManagerAddress"]
-        client.register_agent_client(node_id, ip, port)
-        result = await client.get_runtime_envs_info(node_id)
-        assert isinstance(result, GetRuntimeEnvsInfoReply)
-
-    """
-    Test logs
-    """
-    with pytest.raises(ValueError):
-        result = await client.list_logs("1234", "*")
-    with pytest.raises(ValueError):
-        result = await client.stream_log("1234", "raylet.out", True, 100, 1, 5)
-
-    wait_for_condition(lambda: len(ray.nodes()) == 2)
-    # The node information should've been registered in the previous section.
-    for node in ray.nodes():
-        node_id = node["NodeID"]
-        result = await client.list_logs(node_id, timeout=30, glob_filter="*")
-        assert isinstance(result, ListLogsReply)
-
-        stream = await client.stream_log(node_id, "raylet.out", False, 10, 1, 5)
-        async for logs in stream:
-            log_lines = len(logs.data.decode().split("\n"))
-            assert isinstance(logs, StreamLogReply)
-            assert log_lines >= 10
-            assert log_lines <= 11
-
-    """
-    Test the exception is raised when the RPC error occurs.
-    """
-    cluster.remove_node(worker)
-    # Wait until the dead node information is propagated.
-    wait_for_condition(
-        lambda: len(list(filter(lambda node: node["Alive"], ray.nodes()))) == 1
-    )
-    for node in ray.nodes():
-        node_id = node["NodeID"]
-        if node["Alive"]:
-            continue
-
-        # Querying to the dead node raises gRPC error, which should raise an exception.
-        with pytest.raises(DataSourceUnavailable):
-            await client.get_object_info(node_id)
-
-        # Make sure unregister API works as expected.
-        client.unregister_raylet_client(node_id)
-        assert len(client.get_all_registered_raylet_ids()) == 1
-        # Since the node_id is unregistered, the API should raise ValueError.
-        with pytest.raises(ValueError):
-            result = await client.get_object_info(node_id)
-
-
-@pytest.mark.asyncio
-async def test_state_data_source_client_limit_gcs_source(ray_start_cluster):
-    cluster = ray_start_cluster
-    # head
-    cluster.add_node(num_cpus=2)
-    ray.init(address=cluster.address)
-
-    GRPC_CHANNEL_OPTIONS = (
-        *ray_constants.GLOBAL_GRPC_OPTIONS,
-        ("grpc.max_send_message_length", ray_constants.GRPC_CPP_MAX_MESSAGE_SIZE),
-        ("grpc.max_receive_message_length", ray_constants.GRPC_CPP_MAX_MESSAGE_SIZE),
-    )
-    gcs_channel = ray._private.utils.init_grpc_channel(
-        cluster.address, GRPC_CHANNEL_OPTIONS, asynchronous=True
-    )
-    gcs_aio_client = GcsAioClient(address=cluster.address, nums_reconnect_retry=0)
-    client = StateDataSourceClient(gcs_channel, gcs_aio_client)
-
-    """
-    Test actor
-    """
-
-    @ray.remote
-    class Actor:
-        def ready(self):
-            pass
-
-    actors = [Actor.remote() for _ in range(3)]
-    for actor in actors:
-        ray.get(actor.ready.remote())
-
-    result = await client.get_all_actor_info(limit=2)
-    assert len(result.actor_table_data) == 2
-    assert result.total == 3
-
-    """
-    Test placement group
-    """
-    pgs = [ray.util.placement_group(bundles=[{"CPU": 0.001}]) for _ in range(3)]  # noqa
-    result = await client.get_all_placement_group_info(limit=2)
-    assert len(result.placement_group_table_data) == 2
-    assert result.total == 3
-
-    """
-    Test worker info
-    """
-    result = await client.get_all_worker_info(limit=2)
-    assert len(result.worker_table_data) == 2
-    # Driver + 3 workers for actors.
-    assert result.total == 4
-
-
-@pytest.mark.asyncio
-async def test_state_data_source_client_limit_distributed_sources(ray_start_cluster):
-    cluster = ray_start_cluster
-    # head
-    cluster.add_node(num_cpus=8)
-    ray.init(address=cluster.address)
-
-    GRPC_CHANNEL_OPTIONS = (
-        *ray_constants.GLOBAL_GRPC_OPTIONS,
-        ("grpc.max_send_message_length", ray_constants.GRPC_CPP_MAX_MESSAGE_SIZE),
-        ("grpc.max_receive_message_length", ray_constants.GRPC_CPP_MAX_MESSAGE_SIZE),
-    )
-    gcs_channel = ray._private.utils.init_grpc_channel(
-        cluster.address, GRPC_CHANNEL_OPTIONS, asynchronous=True
-    )
-    gcs_aio_client = GcsAioClient(address=cluster.address, nums_reconnect_retry=0)
-    client = StateDataSourceClient(gcs_channel, gcs_aio_client)
-    for node in ray.nodes():
-        node_id = node["NodeID"]
-        ip = node["NodeManagerAddress"]
-        port = int(node["NodeManagerPort"])
-        client.register_raylet_client(node_id, ip, port)
-
-    """
-    Test tasks
-    """
-
-    @ray.remote
-    def long_running():
-        import time
-
-        time.sleep(300)
-
-    @ray.remote
-    def f():
-        ray.get([long_running.remote() for _ in range(2)])
-
-    # Driver: 2 * f
-    # Each worker: 2 * long_running
-    # -> 2 * f + 4 * long_running
-
-    refs = [f.remote() for _ in range(2)]  # noqa
-
-    async def verify():
-        result = await client.get_task_info(node_id, limit=2)
-        assert result.total == 6
-        assert len(result.owned_task_info_entries) == 2
-        return True
-
-    await async_wait_for_condition_async_predicate(verify)
-    for ref in refs:
-        ray.cancel(ref, force=True, recursive=True)
-    del refs
-
-    """
-    Test objects
-    """
-
-    @ray.remote
-    def long_running_task(obj):  # noqa
-        objs = [ray.put(1) for _ in range(10)]  # noqa
-        import time
-
-        time.sleep(300)
-
-    objs = [ray.put(1) for _ in range(4)]
-    refs = [long_running_task.remote(obj) for obj in objs]
-
-    async def verify():
-        result = await client.get_object_info(node_id, limit=2)
-        # 4 objs (driver)
-        # 4 refs (driver)
-        # 4 pinned in memory for each task
-        # 40 for 4 tasks * 10 objects each
-        # 1 from the previous test (refs) is for some reasons not GC'ed. (driver)
-        assert result.total == 53
-        # Only 1 core worker stat is returned because data is truncated.
-        assert len(result.core_workers_stats) == 1
-
-        for c in result.core_workers_stats:
-            # The query will be always done in the consistent ordering
-            # and driver should always come first.
-            assert (
-                WorkerType.DESCRIPTOR.values_by_number[c.worker_type].name == "DRIVER"
-            )
-            assert c.objects_total == 9
-            assert len(c.object_refs) == 2
-        return True
-
-    await async_wait_for_condition_async_predicate(verify)
-    for ref in refs:
-        ray.cancel(ref, force=True, recursive=True)
-    del refs
-
-    """
-    Test runtime env
-    """
-    for node in ray.nodes():
-        node_id = node["NodeID"]
-        key = f"{dashboard_consts.DASHBOARD_AGENT_PORT_PREFIX}{node_id}"
-
-        def get_port():
-            return ray.experimental.internal_kv._internal_kv_get(
-                key, namespace=ray_constants.KV_NAMESPACE_DASHBOARD
-            )
-
-        wait_for_condition(lambda: get_port() is not None)
-        # The second index is the gRPC port
-        port = json.loads(get_port())[1]
-        ip = node["NodeManagerAddress"]
-        client.register_agent_client(node_id, ip, port)
-
-    @ray.remote
-    class Actor:
-        def ready(self):
-            pass
-
-    actors = [
-        Actor.options(runtime_env={"env_vars": {"index": f"{i}"}}).remote()
-        for i in range(3)
-    ]
-    ray.get([actor.ready.remote() for actor in actors])
-
-    result = await client.get_runtime_envs_info(node_id, limit=2)
-    assert result.total == 3
-    assert len(result.runtime_env_states) == 2
-
-
-def is_hex(val):
-    try:
-        int_val = int(val, 16)
-    except ValueError:
-        return False
-    # Should remove leading 0 because when the value is converted back
-    # to hex, it is removed.
-    val = val.lstrip("0")
-    return f"0x{val}" == hex(int_val)
-
-
-@pytest.mark.xfail(cluster_not_supported, reason="cluster not supported on Windows")
-def test_cli_apis_sanity_check(ray_start_cluster):
-    """Test all of CLI APIs work as expected."""
-    NUM_NODES = 4
-    cluster = ray_start_cluster
-    cluster.add_node(num_cpus=2)
-    ray.init(address=cluster.address)
-    for _ in range(NUM_NODES - 1):
-        cluster.add_node(num_cpus=2)
-    runner = CliRunner()
-
-    client = JobSubmissionClient(
-        f"http://{ray._private.worker.global_worker.node.address_info['webui_url']}"
-    )
-
-    @ray.remote
-    def f():
-        import time
-
-        time.sleep(30)
-
-    @ray.remote
-    class Actor:
-        pass
-
-    obj = ray.put(3)  # noqa
-    task = f.remote()  # noqa
-    actor = Actor.remote()  # noqa
-    actor_runtime_env = Actor.options(  # noqa
-        runtime_env={"pip": ["requests"]}
-    ).remote()
-    job_id = client.submit_job(  # noqa
-        # Entrypoint shell command to execute
-        entrypoint="ls",
-    )
-    pg = ray.util.placement_group(bundles=[{"CPU": 1}])  # noqa
-
-    def verify_output(cmd, args: List[str], necessary_substrings: List[str]):
-        result = runner.invoke(cmd, args)
-        print(result)
-        exit_code_correct = result.exit_code == 0
-        substring_matched = all(
-            substr in result.output for substr in necessary_substrings
-        )
-        print(result.output)
-        return exit_code_correct and substring_matched
-
-    wait_for_condition(
-        lambda: verify_output(ray_list, ["actors"], ["Stats:", "Table:", "ACTOR_ID"])
-    )
-    # TODO(sang): Enable it.
-    # wait_for_condition(
-    #     lambda: verify_output(
-    #         ray_list, ["cluster-events"], ["Stats:", "Table:", "EVENT_ID"]
-    #     )
-    # )
-    wait_for_condition(
-        lambda: verify_output(ray_list, ["workers"], ["Stats:", "Table:", "WORKER_ID"])
-    )
-    wait_for_condition(
-        lambda: verify_output(ray_list, ["nodes"], ["Stats:", "Table:", "NODE_ID"])
-    )
-    wait_for_condition(
-        lambda: verify_output(
-            ray_list, ["placement-groups"], ["Stats:", "Table:", "PLACEMENT_GROUP_ID"]
-        )
-    )
-    wait_for_condition(lambda: verify_output(ray_list, ["jobs"], ["raysubmit"]))
-    wait_for_condition(
-        lambda: verify_output(ray_list, ["tasks"], ["Stats:", "Table:", "TASK_ID"])
-    )
-    wait_for_condition(
-        lambda: verify_output(ray_list, ["objects"], ["Stats:", "Table:", "OBJECT_ID"])
-    )
-    wait_for_condition(
-        lambda: verify_output(
-            ray_list, ["runtime-envs"], ["Stats:", "Table:", "RUNTIME_ENV"]
-        )
-    )
-
-    # Test get node by id
-    nodes = ray.nodes()
-    wait_for_condition(
-        lambda: verify_output(
-            ray_get, ["nodes", nodes[0]["NodeID"]], ["node_id", nodes[0]["NodeID"]]
-        )
-    )
-    # Test get workers by id
-    workers = global_state.workers()
-    assert len(workers) > 0
-    worker_id = list(workers.keys())[0]
-    wait_for_condition(
-        lambda: verify_output(ray_get, ["workers", worker_id], ["worker_id", worker_id])
-    )
-
-    # Test get actors by id
-    wait_for_condition(
-        lambda: verify_output(
-            ray_get,
-            ["actors", actor._actor_id.hex()],
-            ["actor_id", actor._actor_id.hex()],
-        )
-    )
-
-    # Test get placement groups by id
-    wait_for_condition(
-        lambda: verify_output(
-            ray_get,
-            ["placement-groups", pg.id.hex()],
-            ["placement_group_id", pg.id.hex()],
-        )
-    )
-
-    # Test get objects by id
-    wait_for_condition(
-        lambda: verify_output(ray_get, ["objects", obj.hex()], ["object_id", obj.hex()])
-    )
-
-    # Test address flag auto detection
-    wait_for_condition(
-        lambda: verify_output(
-            ray_get,
-            ["objects", obj.hex(), "--address", "auto"],
-            ["object_id", obj.hex()],
-        )
-    )
-    wait_for_condition(
-        lambda: verify_output(
-            ray_list, ["tasks", "--address", "auto"], ["Stats:", "Table:", "TASK_ID"]
-        )
-    )
-
-    # TODO(rickyyx:alpha-obs):
-    # - get job by id: jobs is not currently filterable by id
-    # - get task by id: no easy access to tasks yet
-
-
-@pytest.mark.skipif(
-    sys.platform == "win32",
-    reason="Failed on Windows",
-)
-class TestListActors:
-    def test_list_get_actors(self, class_ray_instance):
-        @ray.remote
-        class A:
-            pass
-
-        @ray.remote(num_gpus=1)
-        class UnschedulableActor:
-            pass
-
-        job_id = ray.get_runtime_context().get_job_id()
-        node_id = ray.get_runtime_context().get_node_id()
-        a = A.remote()
-        b = UnschedulableActor.remote()
-
-        def verify():
-            # Test list
-            actors = list_actors(filters=[("actor_id", "=", a._actor_id.hex())])
-            assert len(actors) == 1
-            assert actors[0]["state"] == "ALIVE"
-            assert is_hex(actors[0]["actor_id"])
-            assert a._actor_id.hex() == actors[0]["actor_id"]
-            assert actors[0]["job_id"] == job_id
-            assert actors[0]["node_id"] == node_id
-
-            # Test the second actor's node id is None because
-            # it is not scheduled.
-            actors = list_actors(filters=[("actor_id", "=", b._actor_id.hex())])
-            assert actors[0]["node_id"] is None
-
-            # Test get
-            actors = list_actors(detail=True)
-            for actor in actors:
-                get_actor_data = get_actor(actor["actor_id"])
-                assert get_actor_data is not None
-                assert get_actor_data == actor
-
-            return True
-
-        wait_for_condition(verify)
-        print(list_actors())
-
-    def test_list_actors_namespace(self, class_ray_instance):
-        """Check that list_actors returns namespaces."""
-
-        @ray.remote
-        class A:
-            pass
-
-        A.options(namespace="x").remote()
-        A.options(namespace="y").remote()
-
-        actors = list_actors()
-        namespaces = Counter([actor["ray_namespace"] for actor in actors])
-        assert namespaces["x"] == 1
-        assert namespaces["y"] == 1
-
-        # Check that we can filter by namespace
-        x_actors = list_actors(filters=[("ray_namespace", "=", "x")])
-        assert len(x_actors) == 1
-        assert x_actors[0]["ray_namespace"] == "x"
-
-
-@pytest.mark.skipif(
-    sys.platform == "win32",
-    reason="Failed on Windows",
-)
-@pytest.mark.parametrize(
-    "override_url",
-    [
-        "https://external_dashboard_url",
-        "https://external_dashboard_url/path1/?query_param1=val1&query_param2=val2",
-        "new_external_dashboard_url",
-    ],
-)
-def test_state_api_with_external_dashboard_override(
-    shutdown_only, override_url, monkeypatch
-):
-    with monkeypatch.context() as m:
-        if override_url:
-            m.setenv(
-                ray_constants.RAY_OVERRIDE_DASHBOARD_URL,
-                override_url,
-            )
-
-        ray.init()
-
-        @ray.remote
-        class A:
-            pass
-
-        a = A.remote()  # noqa
-
-        def verify():
-            # Test list
-            actors = list_actors()
-            assert len(actors) == 1
-            assert actors[0]["state"] == "ALIVE"
-            assert is_hex(actors[0]["actor_id"])
-            assert a._actor_id.hex() == actors[0]["actor_id"]
-
-            # Test get
-            actors = list_actors(detail=True)
-            for actor in actors:
-                get_actor_data = get_actor(actor["actor_id"])
-                assert get_actor_data is not None
-                assert get_actor_data == actor
-
-            return True
-
-        wait_for_condition(verify)
-        print(list_actors())
-
-
-@pytest.mark.skipif(
-    sys.platform == "win32",
-    reason="Failed on Windows",
-)
-def test_list_get_pgs(shutdown_only):
-    ray.init()
-    pg = ray.util.placement_group(bundles=[{"CPU": 1}])  # noqa
-
-    def verify():
-        # Test list
-        pgs = list_placement_groups()
-        assert len(pgs) == 1
-        assert pgs[0]["state"] == "CREATED"
-        assert is_hex(pgs[0]["placement_group_id"])
-        assert pg.id.hex() == pgs[0]["placement_group_id"]
-
-        # Test get
-        pgs = list_placement_groups(detail=True)
-        for pg_data in pgs:
-            get_pg_data = get_placement_group(pg_data["placement_group_id"])
-            assert get_pg_data is not None
-            assert pg_data == get_pg_data
-
-        return True
-
-    wait_for_condition(verify)
-    print(list_placement_groups())
-
-
-@pytest.mark.skipif(
-    sys.platform == "win32",
-    reason="Failed on Windows",
-)
-def test_list_get_nodes(shutdown_only):
-    ray.init()
-
-    def verify():
-        nodes = list_nodes()
-        assert nodes[0]["state"] == "ALIVE"
-        assert is_hex(nodes[0]["node_id"])
-
-        # Check with legacy API
-        check_nodes = ray.nodes()
-        assert len(check_nodes) == len(nodes)
-
-        sorted(check_nodes, key=lambda n: n["NodeID"])
-        sorted(nodes, key=lambda n: n["node_id"])
-
-        for check_node, node in zip(check_nodes, nodes):
-            assert check_node["NodeID"] == node["node_id"]
-            assert check_node["NodeName"] == node["node_name"]
-
-        # Check the Get api
-        nodes = list_nodes(detail=True)
-        for node in nodes:
-            get_node_data = get_node(node["node_id"])
-            assert get_node_data == node
-
-        return True
-
-    wait_for_condition(verify)
-    print(list_nodes())
-
-
-@pytest.mark.skipif(
-    sys.platform == "win32",
-    reason="Failed on Windows",
-)
-def test_list_jobs(shutdown_only):
-    ray.init()
-    client = JobSubmissionClient(
-        f"http://{ray._private.worker.global_worker.node.address_info['webui_url']}"
-    )
-    job_id = client.submit_job(  # noqa
-        # Entrypoint shell command to execute
-        entrypoint="ls",
-    )
-
-    def verify():
-        job_data = list_jobs()[0]
-        print(job_data)
-        job_id_from_api = job_data["job_id"]
-        correct_state = job_data["status"] == "SUCCEEDED"
-        correct_id = job_id == job_id_from_api
-        return correct_state and correct_id
-
-    wait_for_condition(verify)
-    print(list_jobs())
-
-
-@pytest.mark.skipif(
-    sys.platform == "win32",
-    reason="Failed on Windows",
-)
-def test_list_get_workers(shutdown_only):
-    ray.init()
-
-    def verify():
-        workers = list_workers()
-        assert is_hex(workers[0]["worker_id"])
-        # +1 to take into account of drivers.
-        assert len(workers) == ray.cluster_resources()["CPU"] + 1
-
-        # Test get worker returns the same result
-        workers = list_workers(detail=True)
-        for worker in workers:
-            got_worker = get_worker(worker["worker_id"])
-            assert got_worker == worker
-
-        return True
-
-    wait_for_condition(verify)
-    print(list_workers())
-
-
-@pytest.mark.skipif(
-    sys.platform == "win32",
-    reason="Failed on Windows",
-)
-def test_list_cluster_events(shutdown_only):
-    ray.init()
-
-    @ray.remote(num_gpus=1)
-    def f():
-        pass
-
-    f.remote()
-
-    def verify():
-        events = list_cluster_events()
-        print(events)
-        assert len(events) == 1
-        assert (
-            "Error: No available node types can fulfill " "resource request"
-        ) in events[0]["message"]
-        return True
-
-    wait_for_condition(verify)
-    print(list_cluster_events())
-
-    # TODO(sang): Support get_cluster_events
-
-
-def test_list_get_tasks(shutdown_only):
-    ray.init(num_cpus=2)
-    job_id = ray.get_runtime_context().get_job_id()
-    node_id = ray.get_runtime_context().get_node_id()
-
-    @ray.remote
-    def f():
-        import time
-
-        time.sleep(30)
-
-    @ray.remote
-    def g(dep):
-        import time
-
-        time.sleep(30)
-
-    @ray.remote(num_gpus=1)
-    def impossible():
-        pass
-
-    out = [f.remote() for _ in range(2)]  # noqa
-    g_out = g.remote(f.remote())  # noqa
-    im = impossible.remote()  # noqa
-
-    def verify():
-        tasks = list_tasks()
-        assert len(tasks) == 5
-        for task in tasks:
-            assert task["job_id"] == job_id
-        for task in tasks:
-            assert task["actor_id"] is None
-
-        waiting_for_execution = len(
-            list(
-                filter(
-                    lambda task: task["state"] == "SUBMITTED_TO_WORKER",
-                    tasks,
-                )
-            )
-        )
-        assert waiting_for_execution == 0
-        scheduled = len(
-            list(
-                filter(
-                    lambda task: task["state"] == "PENDING_NODE_ASSIGNMENT",
-                    tasks,
-                )
-            )
-        )
-        assert scheduled == 2
-        waiting_for_dep = len(
-            list(
-                filter(
-                    lambda task: task["state"] == "PENDING_ARGS_AVAIL",
-                    tasks,
-                )
-            )
-        )
-        assert waiting_for_dep == 1
-        running = len(
-            list(
-                filter(
-                    lambda task: task["state"] == "RUNNING",
-                    tasks,
-                )
-            )
-        )
-        assert running == 2
-
-        # Test get tasks
-        tasks = list_tasks(detail=True)
-        for task in tasks:
-            get_task_data = get_task(task["task_id"])
-            assert get_task_data == task
-
-        # Test node id.
-        tasks = list_tasks(filters=[("state", "=", "PENDING_NODE_ASSIGNMENT")])
-        for task in tasks:
-            assert task["node_id"] is None
-
-        tasks = list_tasks(filters=[("state", "=", "RUNNING")])
-        for task in tasks:
-            assert task["node_id"] == node_id
-
-        tasks = list_tasks(filters=[("job_id", "=", job_id)])
-        for task in tasks:
-            assert task["job_id"] == job_id
-
-        return True
-
-    wait_for_condition(verify)
-    print(list_tasks())
-
-
-def test_pg_worker_id_tasks(shutdown_only):
-    ray.init(num_cpus=1)
-    pg = ray.util.placement_group(bundles=[{"CPU": 1}])
-    pg.wait()
-
-    @ray.remote
-    def f():
-        pass
-
-    @ray.remote
-    class A:
-        def ready(self):
-            return os.getpid()
-
-    ray.get(
-        f.options(
-            scheduling_strategy=PlacementGroupSchedulingStrategy(placement_group=pg)
-        ).remote()
-    )
-
-    def verify():
-        tasks = list_tasks(detail=True)
-        workers = list_workers(filters=[("worker_type", "=", "WORKER")])
-        assert len(tasks) == 1
-        assert len(workers) == 1
-
-        assert tasks[0]["placement_group_id"] == pg.id.hex()
-        assert tasks[0]["worker_id"] == workers[0]["worker_id"]
-
-        return True
-
-    wait_for_condition(verify)
-    print(list_tasks(detail=True))
-
-    a = A.options(
-        scheduling_strategy=PlacementGroupSchedulingStrategy(placement_group=pg)
-    ).remote()
-    pid = ray.get(a.ready.remote())
-
-    def verify():
-        actors = list_actors(detail=True)
-        workers = list_workers(detail=True, filters=[("pid", "=", pid)])
-        assert len(actors) == 1
-        assert len(workers) == 1
-
-        assert actors[0]["placement_group_id"] == pg.id.hex()
-        return True
-
-    wait_for_condition(verify)
-    print(list_actors(detail=True))
-
-
-def test_parent_task_id(shutdown_only):
-    """Test parent task id set up properly"""
-    ray.init(num_cpus=2)
-
-    @ray.remote
-    def child():
-        pass
-
-    @ray.remote
-    def parent():
-        ray.get(child.remote())
-
-    ray.get(parent.remote())
-
-    def verify():
-        tasks = list_tasks(detail=True)
-        assert len(tasks) == 2, "Expect 2 tasks to finished"
-        parent_task_id = None
-        child_parent_task_id = None
-        for task in tasks:
-            if task["func_or_class_name"] == "parent":
-                parent_task_id = task["task_id"]
-            elif task["func_or_class_name"] == "child":
-                child_parent_task_id = task["parent_task_id"]
-
-        assert (
-            parent_task_id == child_parent_task_id
-        ), "Child should have the parent task id"
-        return True
-
-    wait_for_condition(verify)
-
-
-def test_list_get_task_multiple_attempt_all_failed(shutdown_only):
-    ray.init(num_cpus=2)
-    job_id = ray.get_runtime_context().get_job_id()
-    node_id = ray.get_runtime_context().get_node_id()
-
-    @ray.remote(retry_exceptions=True, max_retries=2)
-    def f():
-        raise ValueError("f is expected to failed")
-
-    with pytest.raises(ray.exceptions.RayTaskError):
-        ray.get(f.remote())
-
-    def verify(task_attempts):
-        assert len(task_attempts) == 3  # 2 retries + 1 initial run
-        for task_attempt in task_attempts:
-            assert task_attempt["job_id"] == job_id
-            assert task_attempt["state"] == "FAILED"
-            assert task_attempt["node_id"] == node_id
-
-        assert {task_attempt["attempt_number"] for task_attempt in task_attempts} == {
-            0,
-            1,
-            2,
-        }, "Attempt number should be 0,1,2"
-
-        assert (
-            len({task_attempt["task_id"] for task_attempt in task_attempts}) == 1
-        ), "Same task id"
-        return True
-
-    wait_for_condition(lambda: verify(list_tasks()))
-
-    # Test get with task id returns multiple task attempts
-    task_id = list_tasks()[0]["task_id"]
-    wait_for_condition(lambda: verify(get_task(task_id)))
-
-
-def test_list_get_task_multiple_attempt_finished_after_retry(shutdown_only):
-    ray.init(num_cpus=2)
-
-    # Test success after retries.
-    @ray.remote
-    class Phaser:
-        def __init__(self):
-            self.i = 0
-
-        def inc(self):
-            self.i += 1
-            if self.i < 3:
-                raise ValueError(
-                    f"First two tries are expected to fail (try={self.i})."
-                )
-
-    phaser = Phaser.remote()
-
-    @ray.remote(retry_exceptions=True, max_retries=3)
-    def f():
-        ray.get(phaser.inc.remote())
-
-    ray.get(f.remote())
-
-    def verify(task_attempts):
-        assert len(task_attempts) == 3
-        for task_attempt in task_attempts[:-1]:
-            assert task_attempt["state"] == "FAILED"
-
-        task_attempts[-1]["state"] == "FINISHED"
-
-        assert {task_attempt["attempt_number"] for task_attempt in task_attempts} == {
-            0,
-            1,
-            2,
-        }, "Attempt number should be 0,1,2"
-
-        return True
-
-    wait_for_condition(lambda: verify(list_tasks(filters=[("name", "=", "f")])))
-
-
-def test_list_actor_tasks(shutdown_only):
-    ray.init(num_cpus=2)
-    job_id = ray.get_runtime_context().get_job_id()
-
-    @ray.remote
-    class Actor:
-        def call(self):
-            import time
-
-            time.sleep(30)
-
-    a = Actor.remote()
-    actor_id = a._actor_id.hex()
-    calls = [a.call.remote() for _ in range(10)]  # noqa
-
-    def verify():
-        tasks = list_tasks()
-        for task in tasks:
-            assert task["job_id"] == job_id
-        for task in tasks:
-            print(task)
-            assert task["actor_id"] == actor_id
-        # Actor.__init__: 1 finished
-        # Actor.call: 1 running, 9 waiting for execution (queued).
-        assert len(tasks) == 11
-        assert (
-            len(
-                list(
-                    filter(
-                        lambda task: task["state"] == "SUBMITTED_TO_WORKER",
-                        tasks,
-                    )
-                )
-            )
-            == 9
-        )
-        assert (
-            len(
-                list(
-                    filter(
-                        lambda task: task["state"] == "PENDING_NODE_ASSIGNMENT",
-                        tasks,
-                    )
-                )
-            )
-            == 0
-        )
-        assert (
-            len(
-                list(
-                    filter(
-                        lambda task: task["state"] == "PENDING_ARGS_AVAIL",
-                        tasks,
-                    )
-                )
-            )
-            == 0
-        )
-        assert (
-            len(
-                list(
-                    filter(
-                        lambda task: task["state"] == "RUNNING",
-                        tasks,
-                    )
-                )
-            )
-            == 1
-        )
-
-        return True
-
-    wait_for_condition(verify)
-    print(list_tasks())
-
-
-def test_list_get_objects(shutdown_only):
-    ray.init()
-    import numpy as np
-
-    data = np.ones(50 * 1024 * 1024, dtype=np.uint8)
-    plasma_obj = ray.put(data)
-
-    @ray.remote
-    def f(obj):
-        print(obj)
-
-    ray.get(f.remote(plasma_obj))
-
-    def verify():
-        obj = list_objects()[0]
-        # For detailed output, the test is covered from `test_memstat.py`
-        assert obj["object_id"] == plasma_obj.hex()
-
-        obj = list_objects(detail=True)[0]
-        got_objs = get_objects(plasma_obj.hex())
-        assert len(got_objs) == 1
-        assert obj == got_objs[0]
-
-        return True
-
-    wait_for_condition(verify)
-    print(list_objects())
-
-
-@pytest.mark.skipif(
-    sys.platform == "win32", reason="Runtime env not working in Windows."
-)
-def test_list_runtime_envs(shutdown_only):
-    ray.init(runtime_env={"pip": ["requests"]})
-
-    @ray.remote
-    class Actor:
-        def ready(self):
-            pass
-
-    a = Actor.remote()  # noqa
-    b = Actor.options(runtime_env={"pip": ["nonexistent_dep"]}).remote()  # noqa
-    ray.get(a.ready.remote())
-    with pytest.raises(ray.exceptions.RuntimeEnvSetupError):
-        ray.get(b.ready.remote())
-
-    def verify():
-        result = list_runtime_envs(detail=True)
-        correct_num = len(result) == 2
-
-        failed_runtime_env = result[0]
-        correct_failed_state = (
-            not failed_runtime_env["success"]
-            and failed_runtime_env.get("error")
-            and failed_runtime_env["ref_cnt"] == "0"
-        )
-
-        successful_runtime_env = result[1]
-        correct_successful_state = (
-            successful_runtime_env["success"]
-            and successful_runtime_env["ref_cnt"] == "2"
-        )
-        return correct_num and correct_failed_state and correct_successful_state
-
-    wait_for_condition(verify)
-
-
-def test_limit(shutdown_only):
-    ray.init()
-
-    @ray.remote
-    class A:
-        def ready(self):
-            pass
-
-    actors = [A.remote() for _ in range(4)]
-    ray.get([actor.ready.remote() for actor in actors])
-
-    output = list_actors(limit=2)
-    assert len(output) == 2
-
-    # Make sure the output is deterministic.
-    assert output == list_actors(limit=2)
-
-
-@pytest.mark.skipif(
-    sys.platform == "win32",
-    reason="Failed on Windows",
-)
-def test_network_failure(shutdown_only):
-    """When the request fails due to network failure,
-    verifies it raises an exception."""
-    ray.init()
-
-    @ray.remote
-    def f():
-        import time
-
-        time.sleep(30)
-
-    a = [f.remote() for _ in range(4)]  # noqa
-    wait_for_condition(lambda: len(list_tasks()) == 4)
-
-    # Kill raylet so that list_tasks will have network error on querying raylets.
-    ray._private.worker._global_node.kill_raylet()
-
-    with pytest.raises(ConnectionError):
-        list_tasks(_explain=True)
-
-
-def test_network_partial_failures(monkeypatch, ray_start_cluster):
-    """When the request fails due to network failure,
-    verifies it prints proper warning."""
-    with monkeypatch.context() as m:
-        # defer for 5s for the second node.
-        # This will help the API not return until the node is killed.
-        m.setenv(
-            "RAY_testing_asio_delay_us",
-            "NodeManagerService.grpc_server.GetObjectsInfo=5000000:5000000",
-        )
-        m.setenv("RAY_record_ref_creation_sites", "1")
-        cluster = ray_start_cluster
-        cluster.add_node(num_cpus=2)
-        ray.init(address=cluster.address)
-        n = cluster.add_node(num_cpus=2)
-
-        @ray.remote
-        def f():
-            ray.put(1)
-
-        a = [f.remote() for _ in range(4)]  # noqa
-        wait_for_condition(lambda: len(list_objects()) == 4)
-
-        # Make sure when there's 0 node failure, it doesn't print the error.
-        with pytest.warns(None) as record:
-            list_objects(_explain=True)
-        assert len(record) == 0
-
-        # Kill raylet so that list_objects will have network error on querying raylets.
-        cluster.remove_node(n, allow_graceful=False)
-
-        with pytest.warns(UserWarning):
-            list_objects(raise_on_missing_output=False, _explain=True)
-
-        # Make sure when _explain == False, warning is not printed.
-        with pytest.warns(None) as record:
-            list_objects(raise_on_missing_output=False, _explain=False)
-        assert len(record) == 0
-
-
-def test_network_partial_failures_timeout(monkeypatch, ray_start_cluster):
-    """When the request fails due to network timeout,
-    verifies it prints proper warning."""
-    monkeypatch.setenv("RAY_record_ref_creation_sites", "1")
-    cluster = ray_start_cluster
-    cluster.add_node(num_cpus=2)
-    ray.init(address=cluster.address)
-    with monkeypatch.context() as m:
-        # defer for 10s for the second node.
-        m.setenv(
-            "RAY_testing_asio_delay_us",
-            "NodeManagerService.grpc_server.GetObjectsInfo=10000000:10000000",
-        )
-        cluster.add_node(num_cpus=2)
-
-    @ray.remote
-    def f():
-        ray.put(1)
-
-    a = [f.remote() for _ in range(4)]  # noqa
-
-    def verify():
-        with pytest.warns(None) as record:
-            list_objects(raise_on_missing_output=False, _explain=True, timeout=5)
-        return len(record) == 1
-
-    wait_for_condition(verify)
-
-
-@pytest.mark.asyncio
-async def test_cli_format_print(state_api_manager):
-    data_source_client = state_api_manager.data_source_client
-    actor_id = b"1234"
-    data_source_client.get_all_actor_info.return_value = GetAllActorInfoReply(
-        actor_table_data=[generate_actor_data(actor_id), generate_actor_data(b"12345")]
-    )
-    result = await state_api_manager.list_actors(option=create_api_options())
-    result = result.result
-    # If the format is not yaml, it will raise an exception.
-    yaml.load(
-        format_list_api_output(result, schema=ActorState, format=AvailableFormat.YAML),
-        Loader=yaml.FullLoader,
-    )
-    # If the format is not json, it will raise an exception.
-    json.loads(
-        format_list_api_output(result, schema=ActorState, format=AvailableFormat.JSON)
-    )
-    # Test a table formatting.
-    output = format_list_api_output(
-        result, schema=ActorState, format=AvailableFormat.TABLE
-    )
-    assert "Table:" in output
-    assert "Stats:" in output
-    with pytest.raises(ValueError):
-        format_list_api_output(result, schema=ActorState, format="random_format")
-
-    # Verify the default format.
-    output = format_list_api_output(result, schema=ActorState)
-    assert "Table:" in output
-    assert "Stats:" in output
-
-    # Verify the ordering is equal to it is defined in `StateSchema` class.
-    # Index 8 contains headers
-    headers = output.split("\n")[8]
-    cols = ActorState.list_columns()
-    headers = list(filter(lambda item: item != "", headers.strip().split(" ")))
-
-    for i in range(len(headers)):
-        header = headers[i].upper()
-        col = cols[i].upper()
-        assert header == col
-
-
-def test_filter(shutdown_only):
-    ray.init()
-
-    # Test unsupported predicates.
-    with pytest.raises(ValueError):
-        list_actors(filters=[("state", ">", "DEAD")])
-
-    @ray.remote
-    class Actor:
-        def __init__(self):
-            self.obj = None
-
-        def ready(self):
-            pass
-
-        def put(self):
-            self.obj = ray.put(123)
-
-        def getpid(self):
-            import os
-
-            return os.getpid()
-
-    """
-    Test basic case.
-    """
-    a = Actor.remote()
-    b = Actor.remote()
-
-    a_pid = ray.get(a.getpid.remote())
-    b_pid = ray.get(b.getpid.remote())
-
-    ray.get([a.ready.remote(), b.ready.remote()])
-    ray.kill(b)
-
-    def verify():
-        result = list_actors(filters=[("state", "=", "DEAD")])
-        assert len(result) == 1
-        actor = result[0]
-        assert actor["pid"] == b_pid
-
-        result = list_actors(filters=[("state", "!=", "DEAD")])
-        assert len(result) == 1
-        actor = result[0]
-        assert actor["pid"] == a_pid
-        return True
-
-    wait_for_condition(verify)
-
-    """
-    Test filter with different types (integer/bool).
-    """
-    obj_1 = ray.put(123)  # noqa
-    ray.get(a.put.remote())
-    pid = ray.get(a.getpid.remote())
-
-    def verify():
-        # There's only 1 object.
-        result = list_objects(
-            filters=[("pid", "=", pid), ("reference_type", "=", "LOCAL_REFERENCE")]
-        )
-        return len(result) == 1
-
-    wait_for_condition(verify)
-
-    def verify():
-        workers = list_workers()
-        live_workers = list_workers(filters=[("is_alive", "=", "true")])
-        non_alive_workers = list_workers(filters=[("is_alive", "!=", "true")])
-        assert len(live_workers) + len(non_alive_workers) == len(workers)
-
-        live_workers = list_workers(filters=[("is_alive", "=", "1")])
-        non_alive_workers = list_workers(filters=[("is_alive", "!=", "1")])
-        assert len(live_workers) + len(non_alive_workers) == len(workers)
-
-        live_workers = list_workers(filters=[("is_alive", "=", "True")])
-        non_alive_workers = list_workers(filters=[("is_alive", "!=", "True")])
-        assert len(live_workers) + len(non_alive_workers) == len(workers)
-
-        return True
-
-    wait_for_condition(verify)
-
-    """
-    Test CLI
-    """
-    dead_actor_id = list_actors(filters=[("state", "=", "DEAD")])[0]["actor_id"]
-    alive_actor_id = list_actors(filters=[("state", "=", "ALIVE")])[0]["actor_id"]
-    runner = CliRunner()
-    result = runner.invoke(ray_list, ["actors", "--filter", "state=DEAD"])
-    assert result.exit_code == 0
-    assert dead_actor_id in result.output
-    assert alive_actor_id not in result.output
-
-    result = runner.invoke(ray_list, ["actors", "--filter", "state!=DEAD"])
-    assert result.exit_code == 0
-    assert dead_actor_id not in result.output
-    assert alive_actor_id in result.output
-
-
-def test_data_truncate(shutdown_only, monkeypatch):
-    """
-    Verify the data is properly truncated when there are too many entries to return.
-    """
-    with monkeypatch.context() as m:
-        max_limit_data_source = 10
-        max_limit_api_server = 1000
-        m.setenv("RAY_MAX_LIMIT_FROM_API_SERVER", f"{max_limit_api_server}")
-        m.setenv("RAY_MAX_LIMIT_FROM_DATA_SOURCE", f"{max_limit_data_source}")
-
-        ray.init(num_cpus=16)
-
-        pgs = [  # noqa
-            ray.util.placement_group(bundles=[{"CPU": 0.001}])
-            for _ in range(max_limit_data_source + 1)
-        ]
-        runner = CliRunner()
-        with pytest.warns(UserWarning) as record:
-            result = runner.invoke(ray_list, ["placement-groups"])
-        assert (
-            f"{max_limit_data_source} ({max_limit_data_source + 1} total "
-            "from the cluster) placement_groups are retrieved from the "
-            "data source. 1 entries have been truncated." in record[0].message.args[0]
-        )
-        assert result.exit_code == 0
-
-        # Make sure users cannot specify higher limit than MAX_LIMIT_FROM_API_SERVER
-        with pytest.raises(RayStateApiException):
-            list_placement_groups(limit=max_limit_api_server + 1)
-
-        # TODO(rickyyx): We should support error code or more granular errors from
-        # the server to the client so we could assert the specific type of error.
-        # assert (
-        #     f"Given limit {max_limit_api_server+1} exceeds the supported "
-        #     f"limit {max_limit_api_server}." in str(e)
-        # )
-
-        # Make sure warning is not printed when truncation doesn't happen.
-        @ray.remote
-        class A:
-            def ready(self):
-                pass
-
-        a = A.remote()
-        ray.get(a.ready.remote())
-
-        with pytest.warns(None) as record:
-            result = runner.invoke(ray_list, ["actors"])
-        assert len(record) == 0
-
-
-def test_detail(shutdown_only):
-    ray.init(num_cpus=1)
-
-    @ray.remote
-    class Actor:
-        def ready(self):
-            pass
-
-    a = Actor.remote()
-    ray.get(a.ready.remote())
-
-    actor_state = list_actors()[0]
-    actor_state_in_detail = list_actors(detail=True)[0]
-
-    assert set(actor_state.keys()) == ActorState.base_columns()
-    assert set(actor_state_in_detail.keys()) == ActorState.columns()
-
-    """
-    Test CLI
-    """
-    runner = CliRunner()
-    result = runner.invoke(ray_list, ["actors", "--detail"])
-    print(result.output)
-    assert result.exit_code == 0
-    # The column for --detail should be in the output.
-    assert "test_detail" in result.output
-
-    # Columns are upper case in the default formatting (table).
-    assert "serialized_runtime_env" in result.output
-    assert "actor_id" in result.output
-
-    # Make sure when the --detail option is specified, the default formatting
-    # is yaml. If the format is not yaml, the below line will raise an yaml exception.
-    print(
-        yaml.load(
-            result.output,
-            Loader=yaml.FullLoader,
-        )
-    )
-
-    # When the format is given, it should respect that formatting.
-    result = runner.invoke(ray_list, ["actors", "--detail", "--format=table"])
-    assert result.exit_code == 0
-    with pytest.raises(yaml.YAMLError):
-        yaml.load(result.output, Loader=yaml.FullLoader)
-
-
-def _try_state_query_expect_rate_limit(api_func, res_q, start_q=None, **kwargs):
-    """Utility functions for rate limit related e2e tests below"""
-    try:
-        # Indicate start of the process
-        if start_q is not None:
-            start_q.put(1)
-        api_func(**kwargs)
-    except RayStateApiException as e:
-        # Other exceptions will be thrown
-        if "Max number of in-progress requests" in str(e):
-            res_q.put(1)
-        else:
-            res_q.put(e)
-    except Exception as e:
-        res_q.put(e)
-    else:
-        res_q.put(0)
-
-
-@pytest.mark.skipif(
-    sys.platform == "win32",
-    reason="Lambda test functions could not be pickled on Windows",
-)
-def test_state_api_rate_limit_with_failure(monkeypatch, shutdown_only):
-    import queue
-    import threading
-
-    # Set environment
-    with monkeypatch.context() as m:
-        m.setenv("RAY_STATE_SERVER_MAX_HTTP_REQUEST", "3")
-        # These make list_nodes, list_workers, list_actors never return in 20secs
-        m.setenv(
-            "RAY_testing_asio_delay_us",
-            (
-                "TaskInfoGcsService.grpc_server.GetTaskEvents=20000000:20000000,"
-                "WorkerInfoGcsService.grpc_server.GetAllWorkerInfo=20000000:20000000,"
-                "ActorInfoGcsService.grpc_server.GetAllActorInfo=20000000:20000000"
-            ),
-        )
-
-        # Set up scripts
-        ray.init()
-
-        @ray.remote
-        def f():
-            import time
-
-            time.sleep(30)
-
-        @ray.remote
-        class Actor:
-            pass
-
-        task = f.remote()  # noqa
-        actor = Actor.remote()  # noqa
-        actor_runtime_env = Actor.options(  # noqa
-            runtime_env={"pip": ["requests"]}
-        ).remote()
-        pg = ray.util.placement_group(bundles=[{"CPU": 1}])  # noqa
-
-        _objs = [ray.put(x) for x in range(10)]  # noqa
-
-        # Running 3 slow apis to exhaust the limits
-        res_q = queue.Queue()
-        start_q = queue.Queue()  # used for sync
-        procs = [
-            threading.Thread(
-                target=_try_state_query_expect_rate_limit,
-                args=(
-                    list_workers,
-                    res_q,
-                    start_q,
-                ),
-                kwargs={"timeout": 6},
-            ),
-            threading.Thread(
-                target=_try_state_query_expect_rate_limit,
-                args=(
-                    list_tasks,
-                    res_q,
-                    start_q,
-                ),
-                kwargs={"timeout": 6},
-            ),
-            threading.Thread(
-                target=_try_state_query_expect_rate_limit,
-                args=(
-                    list_actors,
-                    res_q,
-                    start_q,
-                ),
-                kwargs={"timeout": 6},
-            ),
-        ]
-
-        [p.start() for p in procs]
-
-        # Wait for other processes to start so rate limit will be reached
-        def _wait_to_start():
-            started = 0
-            for _ in range(3):
-                started += start_q.get()
-            return started == 3
-
-        wait_for_condition(_wait_to_start)
-        # Wait 1 more second to make sure the API call happens after all
-        # process has a call.
-        time.sleep(1)
-
-        # Running another 1 should return error
-        with pytest.raises(RayStateApiException) as e:
-            print(list_objects())
-        # TODO(rickyyx): We will use fine-grained exceptions/error code soon
-        assert "Max" in str(
-            e
-        ), f"Expect an exception raised due to rate limit, but have {str(e)}"
-
-        # Consecutive APIs should be successful after the previous delay ones timeout
-        def verify():
-            assert len(list_objects()) > 0, "non-delay APIs should be successful"
-            "after previous ones timeout"
-
-            return True
-
-        wait_for_condition(verify)
-
-
-@pytest.mark.skipif(
-    sys.platform == "win32",
-    reason="Lambda test functions could not be pickled on Windows",
-)
-@pytest.mark.parametrize(
-    "api_func",
-    [
-        # NOTE(rickyyx): arbitrary list of APIs, not exhaustive.
-        list_objects,
-        list_tasks,
-        list_actors,
-        list_nodes,
-        list_placement_groups,
-    ],
-)
-def test_state_api_server_enforce_concurrent_http_requests(
-    api_func, monkeypatch, shutdown_only
-):
-    import time
-    import threading
-    import queue
-
-    # Set environment
-    with monkeypatch.context() as m:
-        max_requests = 2
-        m.setenv("RAY_STATE_SERVER_MAX_HTTP_REQUEST", str(max_requests))
-        # All relevant calls delay to 2 secs
-        m.setenv(
-            "RAY_testing_asio_delay_us",
-            (
-                "TaskInfoGcsService.grpc_server.GetTaskEvents=200000:200000,"
-                "NodeManagerService.grpc_server.GetObjectsInfo=200000:200000,"
-                "ActorInfoGcsService.grpc_server.GetAllActorInfo=200000:200000,"
-                "NodeInfoGcsService.grpc_server.GetAllNodeInfo=200000:200000,"
-                "PlacementGroupInfoGcsService.grpc_server.GetAllPlacementGroup="
-                "200000:200000"
-            ),
-        )
-
-        ray.init()
-
-        # Set up scripts
-        @ray.remote
-        def f():
-            time.sleep(30)
-
-        @ray.remote
-        class Actor:
-            pass
-
-        task = f.remote()  # noqa
-        actor = Actor.remote()  # noqa
-        actor_runtime_env = Actor.options(  # noqa
-            runtime_env={"pip": ["requests"]}
-        ).remote()
-        pg = ray.util.placement_group(bundles=[{"CPU": 1}])  # noqa
-
-        _objs = [ray.put(x) for x in range(10)]  # noqa
-
-        def verify():
-            q = queue.Queue()
-            num_procs = 3
-            procs = [
-                threading.Thread(
-                    target=_try_state_query_expect_rate_limit,
-                    args=(
-                        api_func,
-                        q,
-                    ),
-                )
-                for _ in range(num_procs)
-            ]
-
-            [p.start() for p in procs]
-
-            max_concurrent_reqs_error = 0
-            for _ in range(num_procs):
-                try:
-                    res = q.get(timeout=10)
-                    if isinstance(res, Exception):
-                        assert False, f"State API error: {res}"
-                    elif isinstance(res, int):
-                        max_concurrent_reqs_error += res
-                    else:
-                        raise ValueError(res)
-                except queue.Empty:
-                    assert False, "Failed to get some results from a subprocess"
-
-            # We should run into max in-progress requests errors
-            assert (
-                max_concurrent_reqs_error == num_procs - max_requests
-            ), f"{num_procs - max_requests} requests should be rate limited"
-            [p.join(5) for p in procs]
-            for proc in procs:
-                assert not proc.is_alive(), "All threads should exit"
-
-            return True
-
-        wait_for_condition(verify)
-
-
-@pytest.mark.parametrize("callsite_enabled", [True, False])
-def test_callsite_warning(callsite_enabled, monkeypatch, shutdown_only):
-    # Set environment
-    with monkeypatch.context() as m:
-        m.setenv("RAY_record_ref_creation_sites", str(int(callsite_enabled)))
-        ray.init()
-
-        a = ray.put(1)  # noqa
-
-        runner = CliRunner()
-        wait_for_condition(lambda: len(list_objects()) > 0)
-
-        with pytest.warns(None) as record:
-            result = runner.invoke(ray_list, ["objects"])
-            assert result.exit_code == 0
-
-        if callsite_enabled:
-            assert len(record) == 0
-        else:
-            assert len(record) == 1
-            assert "RAY_record_ref_creation_sites=1" in str(record[0].message)
-
-
-def test_raise_on_missing_output_partial_failures(monkeypatch, ray_start_cluster):
-    """
-    Verify when there are network partial failures,
-    state API raises an exception when `raise_on_missing_output=True`.
-    """
-    monkeypatch.setenv("RAY_record_ref_creation_sites", "1")
-    cluster = ray_start_cluster
-    cluster.add_node(num_cpus=2)
-    ray.init(address=cluster.address)
-    with monkeypatch.context() as m:
-        # defer for 10s for the second node.
-        m.setenv(
-            "RAY_testing_asio_delay_us",
-            "NodeManagerService.grpc_server.GetObjectsInfo=10000000:10000000",
-        )
-        cluster.add_node(num_cpus=2)
-
-    @ray.remote
-    def f():
-        ray.put(1)
-
-    a = [f.remote() for _ in range(4)]  # noqa
-
-    runner = CliRunner()
-
-    # Verify
-    def verify():
-        # Verify when raise_on_missing_output=True, it raises an exception.
-        try:
-            list_objects(_explain=True, timeout=3)
-        except RayStateApiException as e:
-            assert "Failed to retrieve all objects from the cluster" in str(e)
-            assert "due to query failures to the data sources." in str(e)
-        else:
-            assert False
-
-        try:
-            summarize_objects(_explain=True, timeout=3)
-        except RayStateApiException as e:
-            assert "Failed to retrieve all objects from the cluster" in str(e)
-            assert "due to query failures to the data sources." in str(e)
-        else:
-            assert False
-
-        # Verify when raise_on_missing_output=False, it prints warnings.
-        with pytest.warns(None) as record:
-            list_objects(raise_on_missing_output=False, _explain=True, timeout=3)
-        assert len(record) == 1
-
-        with pytest.warns(None) as record:
-            summarize_objects(raise_on_missing_output=False, _explain=True, timeout=3)
-        assert len(record) == 1
-
-        # Verify when CLI is used, exceptions are not raised.
-        with pytest.warns(None) as record:
-            result = runner.invoke(ray_list, ["objects", "--timeout=3"])
-        assert len(record) == 1
-        assert result.exit_code == 0
-
-        # Verify summary CLI also doesn't raise an exception.
-        with pytest.warns(None) as record:
-            result = runner.invoke(summary_state_cli_group, ["objects", "--timeout=3"])
-        assert result.exit_code == 0
-        assert len(record) == 1
-        return True
-
-    wait_for_condition(verify)
-
-
-def test_raise_on_missing_output_truncation(monkeypatch, shutdown_only):
-    with monkeypatch.context() as m:
-        # defer for 10s for the second node.
-        m.setenv(
-            "RAY_MAX_LIMIT_FROM_DATA_SOURCE",
-            "10",
-        )
-        ray.init()
-
-        @ray.remote
-        def task():
-            time.sleep(300)
-
-        tasks = [task.remote() for _ in range(15)]  # noqa
-
-    runner = CliRunner()
-
-    # Verify
-    def verify():
-        # Verify when raise_on_missing_output=True, it raises an exception.
-        try:
-            list_tasks(_explain=True, timeout=3)
-        except RayStateApiException as e:
-            assert "Failed to retrieve all tasks from the cluster" in str(e)
-            assert "(> 10)" in str(e)
-        else:
-            assert False
-
-        try:
-            summarize_tasks(_explain=True, timeout=3)
-        except RayStateApiException as e:
-            assert "Failed to retrieve all tasks from the cluster" in str(e)
-            assert "(> 10)" in str(e)
-        else:
-            assert False
-
-        # Verify when raise_on_missing_output=False, it prints warnings.
-        with pytest.warns(None) as record:
-            list_tasks(raise_on_missing_output=False, _explain=True, timeout=3)
-        assert len(record) == 1
-
-        with pytest.warns(None) as record:
-            summarize_tasks(raise_on_missing_output=False, _explain=True, timeout=3)
-        assert len(record) == 1
-
-        # Verify when CLI is used, exceptions are not raised.
-        with pytest.warns(None) as record:
-            result = runner.invoke(ray_list, ["tasks", "--timeout=3"])
-        assert len(record) == 1
-        assert result.exit_code == 0
-
-        # Verify summary CLI also doesn't raise an exception.
-        with pytest.warns(None) as record:
-            result = runner.invoke(summary_state_cli_group, ["tasks", "--timeout=3"])
-        assert result.exit_code == 0
-        assert len(record) == 1
-        return True
-
-    wait_for_condition(verify)
-
-
-def test_get_id_not_found(shutdown_only):
-    """Test get API CLI fails correctly when there's no corresponding id
-
-    Related: https://github.com/ray-project/ray/issues/26808
-    """
-    ray.init()
-    runner = CliRunner()
-    result = runner.invoke(ray_get, ["actors", "1234"])
-    assert result.exit_code == 0
-    assert "Resource with id=1234 not found in the cluster." in result.output
-
-
-def test_core_state_api_usage_tags(shutdown_only):
-    from ray._private.usage.usage_lib import TagKey, get_extra_usage_tags_to_report
-
-    ctx = ray.init()
-    gcs_client = gcs_utils.GcsClient(address=ctx.address_info["gcs_address"])
-    list_actors()
-    list_tasks()
-    list_jobs()
-    list_cluster_events()
-    list_nodes()
-    list_objects()
-    list_runtime_envs()
-    list_workers()
-
-    summarize_actors()
-    summarize_objects()
-    summarize_tasks()
-
-    result = get_extra_usage_tags_to_report(gcs_client)
-
-    expected_tags = [
-        TagKey.CORE_STATE_API_LIST_ACTORS,
-        TagKey.CORE_STATE_API_LIST_TASKS,
-        TagKey.CORE_STATE_API_LIST_JOBS,
-        TagKey.CORE_STATE_API_LIST_CLUSTER_EVENTS,
-        TagKey.CORE_STATE_API_LIST_NODES,
-        TagKey.CORE_STATE_API_LIST_OBJECTS,
-        TagKey.CORE_STATE_API_LIST_RUNTIME_ENVS,
-        TagKey.CORE_STATE_API_LIST_WORKERS,
-        TagKey.CORE_STATE_API_SUMMARIZE_ACTORS,
-        TagKey.CORE_STATE_API_SUMMARIZE_OBJECTS,
-        TagKey.CORE_STATE_API_SUMMARIZE_TASKS,
-    ]
-    assert set(result.keys()).issuperset(
-        {TagKey.Name(tag).lower() for tag in expected_tags}
-    )
-
-
-if __name__ == "__main__":
-    import sys
-
-    if os.environ.get("PARALLEL_CI"):
-        sys.exit(pytest.main(["-n", "auto", "--boxed", "-vs", __file__]))
-    else:
-        sys.exit(pytest.main(["-sv", __file__]))+    # Test if all RPCs fail, it will raise an exception.