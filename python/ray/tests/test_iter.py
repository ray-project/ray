import time
import collections
from collections import Counter
import pytest

import ray
from ray.util.iter import from_items, from_iterators, from_range, \
    from_actors, ParallelIteratorWorker, LocalIterator
from ray.test_utils import Semaphore


def test_select_shards(ray_start_regular_shared):
    it = from_items([1, 2, 3, 4], num_shards=4)
    it1 = it.select_shards([0, 2])
    it2 = it.select_shards([1, 3])
    assert it1.take(4) == [1, 3]
    assert it2.take(4) == [2, 4]


def test_metrics(ray_start_regular_shared):
    it = from_items([1, 2, 3, 4], num_shards=1)
    it2 = from_items([1, 2, 3, 4], num_shards=1)

    def f(x):
        metrics = LocalIterator.get_metrics()
        metrics.counters["foo"] += x
        return metrics.counters["foo"]

    it = it.gather_sync().for_each(f)
    it2 = it2.gather_sync().for_each(f)

    # Context cannot be accessed outside the iterator.
    with pytest.raises(ValueError):
        LocalIterator.get_metrics()

    # Tests iterators have isolated contexts.
    assert it.take(4) == [1, 3, 6, 10]
    assert it2.take(4) == [1, 3, 6, 10]

    # Context cannot be accessed outside the iterator.
    with pytest.raises(ValueError):
        LocalIterator.get_metrics()


def test_zip_with_source_actor(ray_start_regular_shared):
    it = from_items([1, 2, 3, 4], num_shards=2)
    counts = collections.defaultdict(int)
    for actor, value in it.gather_async().zip_with_source_actor():
        counts[actor] += 1
    assert len(counts) == 2
    for a, count in counts.items():
        assert count == 2


def test_metrics_union(ray_start_regular_shared):
    it1 = from_items([1, 2, 3, 4], num_shards=1)
    it2 = from_items([1, 2, 3, 4], num_shards=1)

    def foo_metrics(x):
        metrics = LocalIterator.get_metrics()
        metrics.counters["foo"] += x
        return metrics.counters["foo"]

    def bar_metrics(x):
        metrics = LocalIterator.get_metrics()
        metrics.counters["bar"] += 100
        return metrics.counters["bar"]

    def verify_metrics(x):
        metrics = LocalIterator.get_metrics()
        metrics.counters["n"] += 1
        # Check the metrics context is shared.
        if metrics.counters["n"] >= 2:
            assert "foo" in metrics.counters
            assert "bar" in metrics.counters
        return x

    it1 = it1.gather_async().for_each(foo_metrics)
    it2 = it2.gather_async().for_each(bar_metrics)
    it3 = it1.union(it2, deterministic=True)
    it3 = it3.for_each(verify_metrics)
    assert it3.take(10) == [1, 100, 3, 200, 6, 300, 10, 400]


def test_metrics_union_recursive(ray_start_regular_shared):
    it1 = from_items([1, 2, 3, 4], num_shards=1)
    it2 = from_items([1, 2, 3, 4], num_shards=1)
    it3 = from_items([1, 2, 3, 4], num_shards=1)

    def foo_metrics(x):
        metrics = LocalIterator.get_metrics()
        metrics.counters["foo"] += 1
        return metrics.counters["foo"]

    def bar_metrics(x):
        metrics = LocalIterator.get_metrics()
        metrics.counters["bar"] += 1
        return metrics.counters["bar"]

    def baz_metrics(x):
        metrics = LocalIterator.get_metrics()
        metrics.counters["baz"] += 1
        return metrics.counters["baz"]

    def verify_metrics(x):
        metrics = LocalIterator.get_metrics()
        metrics.counters["n"] += 1
        # Check the metrics context is shared recursively.
        print(metrics.counters)
        if metrics.counters["n"] >= 3:
            assert "foo" in metrics.counters
            assert "bar" in metrics.counters
            assert "baz" in metrics.counters
        return x

    it1 = it1.gather_async().for_each(foo_metrics)
    it2 = it2.gather_async().for_each(bar_metrics)
    it3 = it3.gather_async().for_each(baz_metrics)
    it12 = it1.union(it2, deterministic=True)
    it123 = it12.union(it3, deterministic=True)
    out = it123.for_each(verify_metrics)
    assert out.take(20) == [1, 1, 1, 2, 2, 3, 2, 4, 3, 3, 4, 4]


def test_from_items(ray_start_regular_shared):
    it = from_items([1, 2, 3, 4])
    assert repr(it) == "ParallelIterator[from_items[int, 4, shards=2]]"
    assert list(it.gather_sync()) == [1, 2, 3, 4]
    assert next(it.gather_sync()) == 1


def test_from_items_repeat(ray_start_regular_shared):
    it = from_items([1, 2, 3, 4], repeat=True)
    assert repr(
        it) == "ParallelIterator[from_items[int, 4, shards=2, repeat=True]]"
    assert it.take(8) == [1, 2, 3, 4, 1, 2, 3, 4]


def test_from_iterators(ray_start_regular_shared):
    it = from_iterators([range(2), range(2)])
    assert repr(it) == "ParallelIterator[from_iterators[shards=2]]"
    assert list(it.gather_sync()) == [0, 0, 1, 1]


def test_from_range(ray_start_regular_shared):
    it = from_range(4)
    assert repr(it) == "ParallelIterator[from_range[4, shards=2]]"
    assert list(it.gather_sync()) == [0, 2, 1, 3]


def test_from_actors(ray_start_regular_shared):
    @ray.remote
    class CustomWorker(ParallelIteratorWorker):
        def __init__(self, data):
            ParallelIteratorWorker.__init__(self, data, False)

    a = CustomWorker.remote([1, 2])
    b = CustomWorker.remote([3, 4])
    it = from_actors([a, b])
    assert repr(it) == "ParallelIterator[from_actors[shards=2]]"
    assert list(it.gather_sync()) == [1, 3, 2, 4]


def test_for_each(ray_start_regular_shared):
    it = from_range(4).for_each(lambda x: x * 2)
    assert repr(it) == "ParallelIterator[from_range[4, shards=2].for_each()]"
    assert list(it.gather_sync()) == [0, 4, 2, 6]


def test_for_each_concur(ray_start_regular_shared):
    main_wait = Semaphore.remote(value=0)
    test_wait = Semaphore.remote(value=0)

    def task(x):
        i, main_wait, test_wait = x
        ray.get(main_wait.release.remote())
        ray.get(test_wait.acquire.remote())
        return i + 10

    @ray.remote(num_cpus=0.1)
    def to_list(it):
        return list(it)

    it = from_items(
        [(i, main_wait, test_wait) for i in range(8)], num_shards=2)
    it = it.for_each(task, max_concurrency=2, resources={"num_cpus": 0.1})

    for i in range(4):
        ray.get(main_wait.acquire.remote())

    # There should be exactly 4 tasks executing at this point.
    assert ray.get(main_wait.locked.remote()) is True, "Too much parallelism"

    # When we finish one task, exactly one more should start.
    ray.get(test_wait.release.remote())
    ray.get(main_wait.acquire.remote())
    assert ray.get(main_wait.locked.remote()) is True, "Too much parallelism"

    # Finish everything and make sure the output matches a regular iterator.
    for i in range(3):
        ray.get(test_wait.release.remote())

    assert repr(
        it) == "ParallelIterator[from_items[tuple, 8, shards=2].for_each()]"
    assert ray.get(to_list.remote(it.gather_sync())) == list(range(10, 18))


def test_combine(ray_start_regular_shared):
    it = from_range(4, 1).combine(lambda x: [x, x])
    assert repr(it) == "ParallelIterator[from_range[4, shards=1].combine()]"
    assert list(it.gather_sync()) == [0, 0, 1, 1, 2, 2, 3, 3]


def test_duplicate(ray_start_regular_shared):
    it = from_range(5, num_shards=1)

    it1, it2 = it.gather_sync().duplicate(2)
    it1 = it1.batch(2)

    it3 = it1.union(it2, deterministic=False)
    results = it3.take(20)
    assert results == [0, [0, 1], 1, 2, [2, 3], 3, 4, [4]]


def test_chain(ray_start_regular_shared):
    it = from_range(4).for_each(lambda x: x * 2).for_each(lambda x: x * 2)
    assert repr(
        it
    ) == "ParallelIterator[from_range[4, shards=2].for_each().for_each()]"
    assert list(it.gather_sync()) == [0, 8, 4, 12]


def test_filter(ray_start_regular_shared):
    it = from_range(4).filter(lambda x: x < 3)
    assert repr(it) == "ParallelIterator[from_range[4, shards=2].filter()]"
    assert list(it.gather_sync()) == [0, 2, 1]


def test_local_shuffle(ray_start_regular_shared):
    # confirm that no data disappears, and they all stay within the same shard
    it = from_range(8, num_shards=2).local_shuffle(shuffle_buffer_size=2)
    assert repr(it) == ("ParallelIterator[from_range[8, shards=2]" +
                        ".local_shuffle(shuffle_buffer_size=2, seed=None)]")
    shard_0 = it.get_shard(0)
    shard_1 = it.get_shard(1)
    assert set(shard_0) == {0, 1, 2, 3}
    assert set(shard_1) == {4, 5, 6, 7}

    # check that shuffling results in different orders
    it1 = from_range(100, num_shards=10).local_shuffle(shuffle_buffer_size=5)
    it2 = from_range(100, num_shards=10).local_shuffle(shuffle_buffer_size=5)
    assert list(it1.gather_sync()) != list(it2.gather_sync())

    # buffer size of 1 should not result in any shuffling
    it3 = from_range(10, num_shards=1).local_shuffle(shuffle_buffer_size=1)
    assert list(it3.gather_sync()) == list(range(10))

    # statistical test
    it4 = from_items(
        [0, 1] * 10000, num_shards=1).local_shuffle(shuffle_buffer_size=100)
    result = "".join(it4.gather_sync().for_each(str))
    freq_counter = Counter(zip(result[:-1], result[1:]))
    assert len(freq_counter) == 4
    for key, value in freq_counter.items():
        assert value / len(freq_counter) > 0.2


def test_repartition_less(ray_start_regular_shared):
    it = from_range(9, num_shards=3)
    # chaining operations after a repartition should work
    it1 = it.repartition(2).for_each(lambda x: 2 * x)
    assert repr(it1) == ("ParallelIterator[from_range[9, " +
                         "shards=3].repartition[num_partitions=2].for_each()]")

    assert it1.num_shards() == 2
    shard_0_set = set(it1.get_shard(0))
    shard_1_set = set(it1.get_shard(1))
    assert shard_0_set == {0, 4, 6, 10, 12, 16}
    assert shard_1_set == {2, 8, 14}


def test_repartition_more(ray_start_regular_shared):
    it = from_range(100, 2).repartition(3)
    assert it.num_shards() == 3
    assert set(it.get_shard(0)) == set(range(0, 50, 3)) | set(
        (range(50, 100, 3)))
    assert set(
        it.get_shard(1)) == set(range(1, 50, 3)) | set(range(51, 100, 3))
    assert set(
        it.get_shard(2)) == set(range(2, 50, 3)) | set(range(52, 100, 3))


def test_repartition_consistent(ray_start_regular_shared):
    # repartition should be deterministic
    it1 = from_range(9, num_shards=1).repartition(2)
    it2 = from_range(9, num_shards=1).repartition(2)
    # union should work after repartition
    it3 = it1.union(it2)
    assert it1.num_shards() == 2
    assert it2.num_shards() == 2
    assert set(it1.get_shard(0)) == set(it2.get_shard(0))
    assert set(it1.get_shard(1)) == set(it2.get_shard(1))

    assert it3.num_shards() == 4
    assert set(it3.gather_async()) == set(it1.gather_async()) | set(
        it2.gather_async())


def test_batch(ray_start_regular_shared):
    it = from_range(4, 1).batch(2)
    assert repr(it) == "ParallelIterator[from_range[4, shards=1].batch(2)]"
    assert list(it.gather_sync()) == [[0, 1], [2, 3]]


def test_flatten(ray_start_regular_shared):
    it = from_items([[1, 2], [3, 4]], 1).flatten()
    assert repr(
        it) == "ParallelIterator[from_items[list, 2, shards=1].flatten()]"
    assert list(it.gather_sync()) == [1, 2, 3, 4]


def test_gather_sync(ray_start_regular_shared):
    it = from_range(4)
    it = it.gather_sync()
    assert (
        repr(it) == "LocalIterator[ParallelIterator[from_range[4, shards=2]]"
        ".gather_sync()]")
    assert sorted(it) == [0, 1, 2, 3]


def test_gather_async(ray_start_regular_shared):
    it = from_range(4)
    it = it.gather_async()
    assert (
        repr(it) == "LocalIterator[ParallelIterator[from_range[4, shards=2]]"
        ".gather_async()]")
    assert sorted(it) == [0, 1, 2, 3]


def test_gather_async_optimized(ray_start_regular_shared):
    it = from_range(100)
<<<<<<< HEAD
    it = it.gather_async(batch_time=100, pipeline_queue_depth=4)
=======
    it = it.gather_async(num_async=4)
>>>>>>> cd003706
    assert sorted(it) == list(range(100))


def test_get_shard_optimized(ray_start_regular_shared):
    it = from_range(6, num_shards=3)
    shard1 = it.get_shard(shard_index=0, batch_time=25, pipeline_queue_depth=2)
    shard2 = it.get_shard(shard_index=1, batch_time=15, pipeline_queue_depth=3)
    shard3 = it.get_shard(shard_index=2, batch_time=5, pipeline_queue_depth=4)
    assert list(shard1) == [0, 1]
    assert list(shard2) == [2, 3]
    assert list(shard3) == [4, 5]


def test_batch_across_shards(ray_start_regular_shared):
    it = from_iterators([[0, 1], [2, 3]])
    it = it.batch_across_shards()
    assert (
        repr(it) == "LocalIterator[ParallelIterator[from_iterators[shards=2]]"
        ".batch_across_shards()]")
    assert sorted(it) == [[0, 2], [1, 3]]


def test_remote(ray_start_regular_shared):
    it = from_iterators([[0, 1], [3, 4], [5, 6, 7]])
    assert it.num_shards() == 3

    @ray.remote
    def get_shard(it, i):
        return list(it.get_shard(i))

    assert ray.get(get_shard.remote(it, 0)) == [0, 1]
    assert ray.get(get_shard.remote(it, 1)) == [3, 4]
    assert ray.get(get_shard.remote(it, 2)) == [5, 6, 7]

    @ray.remote
    def check_remote(it):
        assert ray.get(get_shard.remote(it, 0)) == [0, 1]
        assert ray.get(get_shard.remote(it, 1)) == [3, 4]
        assert ray.get(get_shard.remote(it, 2)) == [5, 6, 7]

    ray.get(check_remote.remote(it))


def test_union(ray_start_regular_shared):
    it1 = from_items(["a", "b", "c"], 1)
    it2 = from_items(["x", "y", "z"], 1)
    it = it1.union(it2)
    assert (repr(it) == "ParallelIterator[ParallelUnion[ParallelIterator["
            "from_items[str, 3, shards=1]], ParallelIterator["
            "from_items[str, 3, shards=1]]]]")
    assert list(it.gather_sync()) == ["a", "x", "b", "y", "c", "z"]


def test_union_local(ray_start_regular_shared):
    it1 = from_items(["a", "b", "c"], 1).gather_async()
    it2 = from_range(5, 2).for_each(str).gather_async()
    it = it1.union(it2)
    assert sorted(it) == ["0", "1", "2", "3", "4", "a", "b", "c"]


def test_union_async(ray_start_regular_shared):
    def gen_fast():
        for i in range(10):
            time.sleep(0.05)
            print("PRODUCE FAST", i)
            yield i

    def gen_slow():
        for i in range(10):
            time.sleep(0.3)
            print("PRODUCE SLOW", i)
            yield i

    it1 = from_iterators([gen_fast]).for_each(lambda x: ("fast", x))
    it2 = from_iterators([gen_slow]).for_each(lambda x: ("slow", x))
    it = it1.union(it2)
    results = list(it.gather_async())
    assert all(x[0] == "slow" for x in results[-3:]), results


def test_union_local_async(ray_start_regular_shared):
    def gen_fast():
        for i in range(10):
            time.sleep(0.05)
            print("PRODUCE FAST", i)
            yield i

    def gen_slow():
        for i in range(10):
            time.sleep(0.3)
            print("PRODUCE SLOW", i)
            yield i

    it1 = from_iterators([gen_fast]).for_each(lambda x: ("fast", x))
    it2 = from_iterators([gen_slow]).for_each(lambda x: ("slow", x))
    it = it1.gather_async().union(it2.gather_async())
    assert (repr(it) == "LocalIterator[LocalUnion[LocalIterator["
            "ParallelIterator[from_iterators[shards=1].for_each()]"
            ".gather_async()], LocalIterator[ParallelIterator["
            "from_iterators[shards=1].for_each()].gather_async()]]]")
    results = list(it)
    assert all(x[0] == "slow" for x in results[-3:]), results


def test_serialization(ray_start_regular_shared):
    it = (from_items([1, 2, 3, 4]).gather_sync().for_each(lambda x: x)
          .filter(lambda x: True).batch(2).flatten())
    assert (repr(it) == "LocalIterator[ParallelIterator["
            "from_items[int, 4, shards=2]].gather_sync()."
            "for_each().filter().batch(2).flatten()]")

    @ray.remote
    def get(it):
        return list(it)

    assert ray.get(get.remote(it)) == [1, 2, 3, 4]


if __name__ == "__main__":
    import sys
    sys.exit(pytest.main(["-v", __file__]))<|MERGE_RESOLUTION|>--- conflicted
+++ resolved
@@ -339,11 +339,7 @@
 
 def test_gather_async_optimized(ray_start_regular_shared):
     it = from_range(100)
-<<<<<<< HEAD
-    it = it.gather_async(batch_time=100, pipeline_queue_depth=4)
-=======
-    it = it.gather_async(num_async=4)
->>>>>>> cd003706
+    it = it.gather_async(batch_ms=100, num_async=4)
     assert sorted(it) == list(range(100))
 
 
