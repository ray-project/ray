--- conflicted
+++ resolved
@@ -174,7 +174,6 @@
     assert "CPU_group_" in list(resources.keys())[0], resources
 
 
-<<<<<<< HEAD
 def test_placement_group_table(ray_start_cluster):
     @ray.remote(num_cpus=2)
     class Actor(object):
@@ -208,7 +207,8 @@
 
     result = ray.experimental.placement_group_table(placement_group_id)
     assert result["state"] == "ALIVE"
-=======
+
+
 def test_cuda_visible_devices(ray_start_cluster):
     @ray.remote(num_gpus=1)
     def f():
@@ -225,7 +225,6 @@
 
     devices = ray.get(o1)
     assert devices == "0", devices
->>>>>>> c9f13b08
 
 
 if __name__ == "__main__":
