--- conflicted
+++ resolved
@@ -15,12 +15,8 @@
 
 import ray._private.profiling as profiling
 from ray._private.test_utils import (client_test_enabled,
-<<<<<<< HEAD
-                                     RayTestTimeoutException)
+                                     RayTestTimeoutException, SignalActor)
 from ray.exceptions import ReferenceCountingAssertionError
-=======
-                                     RayTestTimeoutException, SignalActor)
->>>>>>> a0336578
 
 if client_test_enabled():
     from ray.util.client import ray
