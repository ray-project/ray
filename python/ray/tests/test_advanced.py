--- conflicted
+++ resolved
@@ -13,14 +13,9 @@
 
 import ray.cluster_utils
 
-<<<<<<< HEAD
-from ray.test_utils import client_test_enabled
-from ray.test_utils import RayTestTimeoutException
-=======
 import ray._private.profiling as profiling
 from ray._private.test_utils import (client_test_enabled,
                                      RayTestTimeoutException, SignalActor)
->>>>>>> 5ed3f0ce
 
 if client_test_enabled():
     from ray.util.client import ray
