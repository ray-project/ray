--- conflicted
+++ resolved
@@ -568,174 +568,6 @@
     assert ray.get(g_ref) == 4
 
 
-<<<<<<< HEAD
-# This case tests whether gcs-based actor scheduler distributes actors
-# in a balanced way.
-@pytest.mark.parametrize("args", [[5, 20], [5, 3]])
-def test_actor_distribution_balance(ray_start_cluster, args):
-    cluster = ray_start_cluster
-
-    node_count = args[0]
-    actor_count = args[1]
-
-    for i in range(node_count):
-        cluster.add_node(
-            memory=1024**3,
-            _system_config={"gcs_actor_scheduling_enabled": True}
-            if i == 0 else {})
-    ray.init(address=cluster.address)
-    cluster.wait_for_nodes()
-
-    @ray.remote(memory=100 * 1024**2, num_cpus=0.01)
-    class Foo:
-        def method(self):
-            return ray.worker.global_worker.node.unique_id
-
-    actor_distribution = {}
-    actor_list = [Foo.remote() for _ in range(actor_count)]
-    for actor in actor_list:
-        node_id = ray.get(actor.method.remote())
-        if node_id not in actor_distribution.keys():
-            actor_distribution[node_id] = []
-        actor_distribution[node_id].append(actor)
-
-    if node_count >= actor_count:
-        assert len(actor_distribution) == actor_count
-        for node_id, actors in actor_distribution.items():
-            assert len(actors) == 1
-    else:
-        assert len(actor_distribution) == node_count
-        for node_id, actors in actor_distribution.items():
-            assert len(actors) <= int(actor_count / node_count)
-
-
-# This case tests whether gcs-based actor scheduler works properly with
-# a normal task co-existed.
-def test_schedule_actor_and_normal_task(ray_start_cluster):
-    cluster = ray_start_cluster
-    cluster.add_node(
-        memory=1024**3, _system_config={"gcs_actor_scheduling_enabled": True})
-    ray.init(address=cluster.address)
-    cluster.wait_for_nodes()
-
-    @ray.remote(memory=600 * 1024**2, num_cpus=0.01)
-    class Foo:
-        def method(self):
-            return 2
-
-    @ray.remote(memory=600 * 1024**2, num_cpus=0.01)
-    def fun(singal1, signal_actor2):
-        signal_actor2.send.remote()
-        ray.get(singal1.wait.remote())
-        return 1
-
-    singal1 = SignalActor.remote()
-    signal2 = SignalActor.remote()
-
-    o1 = fun.remote(singal1, signal2)
-    # Make sure the normal task is executing.
-    ray.get(signal2.wait.remote())
-
-    # The normal task is blocked now.
-    # Try to create actor and make sure this actor is not created for the time
-    # being.
-    foo = Foo.remote()
-    o2 = foo.method.remote()
-    ready_list, remaining_list = ray.wait([o2], timeout=2)
-    assert len(ready_list) == 0 and len(remaining_list) == 1
-
-    # Send a signal to unblock the normal task execution.
-    ray.get(singal1.send.remote())
-
-    # Check the result of normal task.
-    assert ray.get(o1) == 1
-
-    # Make sure the actor is created.
-    assert ray.get(o2) == 2
-
-
-# This case tests whether gcs-based actor scheduler works properly
-# in a large scale.
-def test_schedule_many_actors_and_normal_tasks(ray_start_cluster):
-    cluster = ray_start_cluster
-
-    node_count = 10
-    actor_count = 50
-    each_actor_task_count = 50
-    normal_task_count = 1000
-    node_memory = 2 * 1024**3
-
-    for i in range(node_count):
-        cluster.add_node(
-            memory=node_memory,
-            _system_config={"gcs_actor_scheduling_enabled": True}
-            if i == 0 else {})
-    ray.init(address=cluster.address)
-    cluster.wait_for_nodes()
-
-    @ray.remote(memory=100 * 1024**2, num_cpus=0.01)
-    class Foo:
-        def method(self):
-            return 2
-
-    @ray.remote(memory=100 * 1024**2, num_cpus=0.01)
-    def fun():
-        return 1
-
-    normal_task_object_list = [fun.remote() for _ in range(normal_task_count)]
-    actor_list = [Foo.remote() for _ in range(actor_count)]
-    actor_object_list = [
-        actor.method.remote() for _ in range(each_actor_task_count)
-        for actor in actor_list
-    ]
-    for object in ray.get(actor_object_list):
-        assert object == 2
-
-    for object in ray.get(normal_task_object_list):
-        assert object == 1
-
-
-# This case tests whether RequestWorkerLeaseReply carries normal task resources
-# when the request is rejected (due to resource preemption by normal tasks).
-def test_worker_lease_reply_with_resources(ray_start_cluster):
-    cluster = ray_start_cluster
-    cluster.add_node(
-        memory=2000 * 1024**2,
-        _system_config={
-            "raylet_report_resources_period_milliseconds": 1000000,
-            "pull_based_resource_reporting": False,
-            "gcs_actor_scheduling_enabled": True,
-        })
-    node2 = cluster.add_node(memory=1000 * 1024**2)
-    ray.init(address=cluster.address)
-    cluster.wait_for_nodes()
-
-    @ray.remote(memory=1500 * 1024**2)
-    def fun(signal):
-        signal.send.remote()
-        time.sleep(30)
-        return 0
-
-    signal = SignalActor.remote()
-    fun.remote(signal)
-    # Make sure that the `fun` is running.
-    ray.get(signal.wait.remote())
-
-    @ray.remote(memory=800 * 1024**2)
-    class Foo:
-        def method(self):
-            return ray.worker.global_worker.node.unique_id
-
-    foo1 = Foo.remote()
-    o1 = foo1.method.remote()
-    ready_list, remaining_list = ray.wait([o1], timeout=10)
-    # If RequestWorkerLeaseReply carries normal task resources,
-    # GCS will then schedule foo1 to node2. Otherwise,
-    # GCS would keep trying to schedule foo1 to
-    # node1 and getting rejected.
-    assert len(ready_list) == 1 and len(remaining_list) == 0
-    assert ray.get(o1) == node2.unique_id
-=======
 def test_task_output_inline_bytes_limit(ray_start_cluster):
     cluster = ray_start_cluster
     # Disable worker caching so worker leases are not reused; set object
@@ -775,7 +607,174 @@
     results = f.remote()
     g_ref = sum.remote(results)
     assert ray.get(g_ref) == 10
->>>>>>> ffe5b45c
+
+
+# This case tests whether gcs-based actor scheduler distributes actors
+# in a balanced way.
+@pytest.mark.parametrize("args", [[5, 20], [5, 3]])
+def test_actor_distribution_balance(ray_start_cluster, args):
+    cluster = ray_start_cluster
+
+    node_count = args[0]
+    actor_count = args[1]
+
+    for i in range(node_count):
+        cluster.add_node(
+            memory=1024**3,
+            _system_config={"gcs_actor_scheduling_enabled": True}
+            if i == 0 else {})
+    ray.init(address=cluster.address)
+    cluster.wait_for_nodes()
+
+    @ray.remote(memory=100 * 1024**2, num_cpus=0.01)
+    class Foo:
+        def method(self):
+            return ray.worker.global_worker.node.unique_id
+
+    actor_distribution = {}
+    actor_list = [Foo.remote() for _ in range(actor_count)]
+    for actor in actor_list:
+        node_id = ray.get(actor.method.remote())
+        if node_id not in actor_distribution.keys():
+            actor_distribution[node_id] = []
+        actor_distribution[node_id].append(actor)
+
+    if node_count >= actor_count:
+        assert len(actor_distribution) == actor_count
+        for node_id, actors in actor_distribution.items():
+            assert len(actors) == 1
+    else:
+        assert len(actor_distribution) == node_count
+        for node_id, actors in actor_distribution.items():
+            assert len(actors) <= int(actor_count / node_count)
+
+
+# This case tests whether gcs-based actor scheduler works properly with
+# a normal task co-existed.
+def test_schedule_actor_and_normal_task(ray_start_cluster):
+    cluster = ray_start_cluster
+    cluster.add_node(
+        memory=1024**3, _system_config={"gcs_actor_scheduling_enabled": True})
+    ray.init(address=cluster.address)
+    cluster.wait_for_nodes()
+
+    @ray.remote(memory=600 * 1024**2, num_cpus=0.01)
+    class Foo:
+        def method(self):
+            return 2
+
+    @ray.remote(memory=600 * 1024**2, num_cpus=0.01)
+    def fun(singal1, signal_actor2):
+        signal_actor2.send.remote()
+        ray.get(singal1.wait.remote())
+        return 1
+
+    singal1 = SignalActor.remote()
+    signal2 = SignalActor.remote()
+
+    o1 = fun.remote(singal1, signal2)
+    # Make sure the normal task is executing.
+    ray.get(signal2.wait.remote())
+
+    # The normal task is blocked now.
+    # Try to create actor and make sure this actor is not created for the time
+    # being.
+    foo = Foo.remote()
+    o2 = foo.method.remote()
+    ready_list, remaining_list = ray.wait([o2], timeout=2)
+    assert len(ready_list) == 0 and len(remaining_list) == 1
+
+    # Send a signal to unblock the normal task execution.
+    ray.get(singal1.send.remote())
+
+    # Check the result of normal task.
+    assert ray.get(o1) == 1
+
+    # Make sure the actor is created.
+    assert ray.get(o2) == 2
+
+
+# This case tests whether gcs-based actor scheduler works properly
+# in a large scale.
+def test_schedule_many_actors_and_normal_tasks(ray_start_cluster):
+    cluster = ray_start_cluster
+
+    node_count = 10
+    actor_count = 50
+    each_actor_task_count = 50
+    normal_task_count = 1000
+    node_memory = 2 * 1024**3
+
+    for i in range(node_count):
+        cluster.add_node(
+            memory=node_memory,
+            _system_config={"gcs_actor_scheduling_enabled": True}
+            if i == 0 else {})
+    ray.init(address=cluster.address)
+    cluster.wait_for_nodes()
+
+    @ray.remote(memory=100 * 1024**2, num_cpus=0.01)
+    class Foo:
+        def method(self):
+            return 2
+
+    @ray.remote(memory=100 * 1024**2, num_cpus=0.01)
+    def fun():
+        return 1
+
+    normal_task_object_list = [fun.remote() for _ in range(normal_task_count)]
+    actor_list = [Foo.remote() for _ in range(actor_count)]
+    actor_object_list = [
+        actor.method.remote() for _ in range(each_actor_task_count)
+        for actor in actor_list
+    ]
+    for object in ray.get(actor_object_list):
+        assert object == 2
+
+    for object in ray.get(normal_task_object_list):
+        assert object == 1
+
+
+# This case tests whether RequestWorkerLeaseReply carries normal task resources
+# when the request is rejected (due to resource preemption by normal tasks).
+def test_worker_lease_reply_with_resources(ray_start_cluster):
+    cluster = ray_start_cluster
+    cluster.add_node(
+        memory=2000 * 1024**2,
+        _system_config={
+            "raylet_report_resources_period_milliseconds": 1000000,
+            "pull_based_resource_reporting": False,
+            "gcs_actor_scheduling_enabled": True,
+        })
+    node2 = cluster.add_node(memory=1000 * 1024**2)
+    ray.init(address=cluster.address)
+    cluster.wait_for_nodes()
+
+    @ray.remote(memory=1500 * 1024**2)
+    def fun(signal):
+        signal.send.remote()
+        time.sleep(30)
+        return 0
+
+    signal = SignalActor.remote()
+    fun.remote(signal)
+    # Make sure that the `fun` is running.
+    ray.get(signal.wait.remote())
+
+    @ray.remote(memory=800 * 1024**2)
+    class Foo:
+        def method(self):
+            return ray.worker.global_worker.node.unique_id
+
+    foo1 = Foo.remote()
+    o1 = foo1.method.remote()
+    ready_list, remaining_list = ray.wait([o1], timeout=10)
+    # If RequestWorkerLeaseReply carries normal task resources,
+    # GCS will then schedule foo1 to node2. Otherwise,
+    # GCS would keep trying to schedule foo1 to
+    # node1 and getting rejected.
+    assert len(ready_list) == 1 and len(remaining_list) == 0
+    assert ray.get(o1) == node2.unique_id
 
 
 if __name__ == "__main__":
