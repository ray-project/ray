--- conflicted
+++ resolved
@@ -501,274 +501,6 @@
     ray.get(actor.join.remote()) == "ok"
 
 
-<<<<<<< HEAD
-@pytest.mark.skipif(
-    ray_constants.direct_call_enabled(), reason="uses task and object table")
-def test_free_objects_multi_node(ray_start_cluster):
-    # This test will do following:
-    # 1. Create 3 raylets that each hold an actor.
-    # 2. Each actor creates an object which is the deletion target.
-    # 3. Wait 0.1 second for the objects to be deleted.
-    # 4. Check that the deletion targets have been deleted.
-    # Caution: if remote functions are used instead of actor methods,
-    # one raylet may create more than one worker to execute the
-    # tasks, so the flushing operations may be executed in different
-    # workers and the plasma client holding the deletion target
-    # may not be flushed.
-    cluster = ray_start_cluster
-    config = json.dumps({"object_manager_repeated_push_delay_ms": 1000})
-    for i in range(3):
-        cluster.add_node(
-            num_cpus=1,
-            resources={"Custom{}".format(i): 1},
-            _internal_config=config)
-    ray.init(address=cluster.address)
-
-    class RawActor:
-        def get(self):
-            return ray.worker.global_worker.node.unique_id
-
-    ActorOnNode0 = ray.remote(resources={"Custom0": 1})(RawActor)
-    ActorOnNode1 = ray.remote(resources={"Custom1": 1})(RawActor)
-    ActorOnNode2 = ray.remote(resources={"Custom2": 1})(RawActor)
-
-    def create(actors):
-        a = actors[0].get.remote()
-        b = actors[1].get.remote()
-        c = actors[2].get.remote()
-        (l1, l2) = ray.wait([a, b, c], num_returns=3)
-        assert len(l1) == 3
-        assert len(l2) == 0
-        return (a, b, c)
-
-    def run_one_test(actors, local_only, delete_creating_tasks):
-        (a, b, c) = create(actors)
-        # The three objects should be generated on different object stores.
-        assert ray.get(a) != ray.get(b)
-        assert ray.get(a) != ray.get(c)
-        assert ray.get(c) != ray.get(b)
-        ray.internal.free(
-            [a, b, c],
-            local_only=local_only,
-            delete_creating_tasks=delete_creating_tasks)
-        # Wait for the objects to be deleted.
-        time.sleep(0.1)
-        return (a, b, c)
-
-    actors = [
-        ActorOnNode0.remote(),
-        ActorOnNode1.remote(),
-        ActorOnNode2.remote()
-    ]
-    # Case 1: run this local_only=False. All 3 objects will be deleted.
-    (a, b, c) = run_one_test(actors, False, False)
-    (l1, l2) = ray.wait([a, b, c], timeout=0.01, num_returns=1)
-    # All the objects are deleted.
-    assert len(l1) == 0
-    assert len(l2) == 3
-    # Case 2: run this local_only=True. Only 1 object will be deleted.
-    (a, b, c) = run_one_test(actors, True, False)
-    (l1, l2) = ray.wait([a, b, c], timeout=0.01, num_returns=3)
-    # One object is deleted and 2 objects are not.
-    assert len(l1) == 2
-    assert len(l2) == 1
-    # The deleted object will have the same store with the driver.
-    local_return = ray.worker.global_worker.node.unique_id
-    for object_id in l1:
-        assert ray.get(object_id) != local_return
-
-    # Case3: These cases test the deleting creating tasks for the object.
-    (a, b, c) = run_one_test(actors, False, False)
-    task_table = ray.tasks()
-    for obj in [a, b, c]:
-        assert ray._raylet.compute_task_id(obj).hex() in task_table
-
-    (a, b, c) = run_one_test(actors, False, True)
-    task_table = ray.tasks()
-    for obj in [a, b, c]:
-        assert ray._raylet.compute_task_id(obj).hex() not in task_table
-=======
-def test_local_mode(shutdown_only):
-    @ray.remote
-    def local_mode_f():
-        return np.array([0, 0])
-
-    @ray.remote
-    def local_mode_g(x):
-        x[0] = 1
-        return x
-
-    ray.init(local_mode=True)
-
-    @ray.remote
-    def f():
-        return np.ones([3, 4, 5])
-
-    xref = f.remote()
-    # Remote functions should return ObjectIDs.
-    assert isinstance(xref, ray.ObjectID)
-    assert np.alltrue(ray.get(xref) == np.ones([3, 4, 5]))
-    y = np.random.normal(size=[11, 12])
-    # Check that ray.get(ray.put) is the identity.
-    assert np.alltrue(y == ray.get(ray.put(y)))
-
-    # Make sure objects are immutable, this example is why we need to copy
-    # arguments before passing them into remote functions in python mode
-    aref = local_mode_f.remote()
-    assert np.alltrue(ray.get(aref) == np.array([0, 0]))
-    bref = local_mode_g.remote(ray.get(aref))
-    # Make sure local_mode_g does not mutate aref.
-    assert np.alltrue(ray.get(aref) == np.array([0, 0]))
-    assert np.alltrue(ray.get(bref) == np.array([1, 0]))
-
-    # wait should return the first num_returns values passed in as the
-    # first list and the remaining values as the second list
-    num_returns = 5
-    object_ids = [ray.put(i) for i in range(20)]
-    ready, remaining = ray.wait(
-        object_ids, num_returns=num_returns, timeout=None)
-    assert ready == object_ids[:num_returns]
-    assert remaining == object_ids[num_returns:]
-
-    # Check that ray.put() and ray.internal.free() work in local mode.
-
-    v1 = np.ones(10)
-    v2 = np.zeros(10)
-
-    k1 = ray.put(v1)
-    assert np.alltrue(v1 == ray.get(k1))
-    k2 = ray.put(v2)
-    assert np.alltrue(v2 == ray.get(k2))
-
-    ray.internal.free([k1, k2])
-    with pytest.raises(Exception):
-        ray.get(k1)
-    with pytest.raises(Exception):
-        ray.get(k2)
-
-    # Should fail silently.
-    ray.internal.free([k1, k2])
-
-    # Test actors in LOCAL_MODE.
-
-    @ray.remote
-    class LocalModeTestClass:
-        def __init__(self, array):
-            self.array = array
-
-        def set_array(self, array):
-            self.array = array
-
-        def get_array(self):
-            return self.array
-
-        def modify_and_set_array(self, array):
-            array[0] = -1
-            self.array = array
-
-        @ray.method(num_return_vals=3)
-        def returns_multiple(self):
-            return 1, 2, 3
-
-    test_actor = LocalModeTestClass.remote(np.arange(10))
-    obj = test_actor.get_array.remote()
-    assert isinstance(obj, ray.ObjectID)
-    assert np.alltrue(ray.get(obj) == np.arange(10))
-
-    test_array = np.arange(10)
-    # Remote actor functions should not mutate arguments
-    test_actor.modify_and_set_array.remote(test_array)
-    assert np.alltrue(test_array == np.arange(10))
-    # Remote actor functions should keep state
-    test_array[0] = -1
-    assert np.alltrue(test_array == ray.get(test_actor.get_array.remote()))
-
-    # Check that actor handles work in local mode.
-
-    @ray.remote
-    def use_actor_handle(handle):
-        array = np.ones(10)
-        handle.set_array.remote(array)
-        assert np.alltrue(array == ray.get(handle.get_array.remote()))
-
-    ray.get(use_actor_handle.remote(test_actor))
-
-    # Check that exceptions are deferred until ray.get().
-
-    exception_str = "test_advanced remote task exception"
-
-    @ray.remote
-    def throws():
-        raise Exception(exception_str)
-
-    obj = throws.remote()
-    with pytest.raises(Exception, match=exception_str):
-        ray.get(obj)
-
-    # Check that multiple return values are handled properly.
-
-    @ray.remote(num_return_vals=3)
-    def returns_multiple():
-        return 1, 2, 3
-
-    obj1, obj2, obj3 = returns_multiple.remote()
-    assert ray.get(obj1) == 1
-    assert ray.get(obj2) == 2
-    assert ray.get(obj3) == 3
-    assert ray.get([obj1, obj2, obj3]) == [1, 2, 3]
-
-    obj1, obj2, obj3 = test_actor.returns_multiple.remote()
-    assert ray.get(obj1) == 1
-    assert ray.get(obj2) == 2
-    assert ray.get(obj3) == 3
-    assert ray.get([obj1, obj2, obj3]) == [1, 2, 3]
-
-    @ray.remote(num_return_vals=2)
-    def returns_multiple_throws():
-        raise Exception(exception_str)
-
-    obj1, obj2 = returns_multiple_throws.remote()
-    with pytest.raises(Exception, match=exception_str):
-        ray.get(obj)
-        ray.get(obj1)
-    with pytest.raises(Exception, match=exception_str):
-        ray.get(obj2)
-
-    # Check that Actors are not overwritten by remote calls from different
-    # classes.
-    @ray.remote
-    class RemoteActor1:
-        def __init__(self):
-            pass
-
-        def function1(self):
-            return 0
-
-    @ray.remote
-    class RemoteActor2:
-        def __init__(self):
-            pass
-
-        def function2(self):
-            return 1
-
-    actor1 = RemoteActor1.remote()
-    _ = RemoteActor2.remote()
-    assert ray.get(actor1.function1.remote()) == 0
-
-    # Test passing ObjectIDs.
-    @ray.remote
-    def direct_dep(input):
-        return input
-
-    @ray.remote
-    def indirect_dep(input):
-        return ray.get(direct_dep.remote(input[0]))
-
-    assert ray.get(indirect_dep.remote(["hello"])) == "hello"
->>>>>>> 46404d8a
-
-
 def test_wait_makes_object_local(ray_start_cluster):
     cluster = ray_start_cluster
     cluster.add_node(num_cpus=0)
