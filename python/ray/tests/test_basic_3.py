# coding: utf-8
import logging
import os
import sys
import time

import numpy as np
import pytest

import ray.cluster_utils
from ray.test_utils import (
    dicts_equal,
    wait_for_pid_to_exit,
    wait_for_condition,
)
from pathlib import Path

import ray

logger = logging.getLogger(__name__)


def test_auto_global_gc(shutdown_only):
    # 100MB
    ray.init(num_cpus=1, object_store_memory=100 * 1024 * 1024)

    @ray.remote
    class Test:
        def __init__(self):
            self.collected = False
            import gc
            gc.disable()

            def gc_called(phase, info):
                self.collected = True

            gc.callbacks.append(gc_called)

        def circular_ref(self):
            # 20MB
            buf1 = b"0" * (10 * 1024 * 1024)
            buf2 = b"1" * (10 * 1024 * 1024)
            ref1 = ray.put(buf1)
            ref2 = ray.put(buf2)
            b = []
            a = []
            b.append(a)
            a.append(b)
            b.append(ref1)
            a.append(ref2)
            return a

        def collected(self):
            return self.collected

    test = Test.remote()
    # 60MB
    for i in range(3):
        ray.get(test.circular_ref.remote())
    time.sleep(2)
    assert not ray.get(test.collected.remote())
    # 80MB
    for _ in range(1):
        ray.get(test.circular_ref.remote())
    time.sleep(2)
    assert ray.get(test.collected.remote())


def test_many_fractional_resources(shutdown_only):
    ray.init(num_cpus=2, num_gpus=2, resources={"Custom": 2})

    @ray.remote
    def g():
        return 1

    @ray.remote
    def f(block, accepted_resources):
        true_resources = {
            resource: value[0][1]
            for resource, value in ray.worker.get_resource_ids().items()
        }
        if block:
            ray.get(g.remote())
        return dicts_equal(true_resources, accepted_resources)

    # Check that the resource are assigned correctly.
    result_ids = []
    for rand1, rand2, rand3 in np.random.uniform(size=(100, 3)):
        resource_set = {"CPU": int(rand1 * 10000) / 10000}
        result_ids.append(f._remote([False, resource_set], num_cpus=rand1))

        resource_set = {"CPU": 1, "GPU": int(rand1 * 10000) / 10000}
        result_ids.append(f._remote([False, resource_set], num_gpus=rand1))

        resource_set = {"CPU": 1, "Custom": int(rand1 * 10000) / 10000}
        result_ids.append(
            f._remote([False, resource_set], resources={"Custom": rand1}))

        resource_set = {
            "CPU": int(rand1 * 10000) / 10000,
            "GPU": int(rand2 * 10000) / 10000,
            "Custom": int(rand3 * 10000) / 10000
        }
        result_ids.append(
            f._remote(
                [False, resource_set],
                num_cpus=rand1,
                num_gpus=rand2,
                resources={"Custom": rand3}))
        result_ids.append(
            f._remote(
                [True, resource_set],
                num_cpus=rand1,
                num_gpus=rand2,
                resources={"Custom": rand3}))
    assert all(ray.get(result_ids))

    # Check that the available resources at the end are the same as the
    # beginning.
    stop_time = time.time() + 10
    correct_available_resources = False
    while time.time() < stop_time:
        available_resources = ray.available_resources()
        if ("CPU" in available_resources
                and ray.available_resources()["CPU"] == 2.0
                and "GPU" in available_resources
                and ray.available_resources()["GPU"] == 2.0
                and "Custom" in available_resources
                and ray.available_resources()["Custom"] == 2.0):
            correct_available_resources = True
            break
    if not correct_available_resources:
        assert False, "Did not get correct available resources."


def test_background_tasks_with_max_calls(shutdown_only):
    ray.init(num_cpus=2)

    @ray.remote
    def g():
        time.sleep(.1)
        return 0

    @ray.remote(max_calls=1, max_retries=0)
    def f():
        return [g.remote()]

    nested = ray.get([f.remote() for _ in range(10)])

    # Should still be able to retrieve these objects, since f's workers will
    # wait for g to finish before exiting.
    ray.get([x[0] for x in nested])

    @ray.remote(max_calls=1, max_retries=0)
    def f():
        return os.getpid(), g.remote()

    nested = ray.get([f.remote() for _ in range(10)])
    while nested:
        pid, g_id = nested.pop(0)
        ray.get(g_id)
        del g_id
        wait_for_pid_to_exit(pid)


@pytest.mark.skipif(sys.platform == "win32", reason="Failing on Windows.")
def test_fair_queueing(shutdown_only):
    ray.init(num_cpus=1)

    @ray.remote
    def h():
        return 0

    @ray.remote
    def g():
        return ray.get(h.remote())

    @ray.remote
    def f():
        return ray.get(g.remote())

    # This will never finish without fair queueing of {f, g, h}:
    # https://github.com/ray-project/ray/issues/3644
    ready, _ = ray.wait(
        [f.remote() for _ in range(1000)], timeout=60.0, num_returns=1000)
    assert len(ready) == 1000, len(ready)


<<<<<<< HEAD
@pytest.mark.parametrize(
    "ray_start_cluster", [{
        "_system_config": {
            "event_stats_print_interval_ms": 100,
            "debug_dump_period_milliseconds": 100,
            "event_stats": True
        }
    }],
    indirect=True)
def test_worker_startup_count(ray_start_cluster):
    """Test that no extra workers started while no available cpu resources in cluster."""

    cluster = ray_start_cluster
    # Cluster total cpu resources is 4.
    cluster.add_node(
        num_cpus=4,
    )
    ray.init(address=cluster.address)

    # A slow function never returns. It will hold cpu resources all the way.
    @ray.remote
    def slow_function():
        while True:
            time.sleep(1000)

    # Flood a large scale lease worker requests.
    for i in range(10000):
        # Random cpu resources to ensure no cache and reuse.
        num_cpus = 0.24 + np.random.uniform(0, 0.01)
        print(num_cpus)
        slow_function.options(num_cpus=num_cpus).remote()

    # Check "debug_state.txt" to ensure no extra workers were started.
    session_dir = ray.worker.global_worker.node.address_info["session_dir"]
    session_path = Path(session_dir)
    debug_state_path = session_path / "debug_state.txt"

    def get_num_workers():
        with open(debug_state_path) as f:
            for line in f.readlines():
                num_workers_prefix = "- num PYTHON workers: "
                if num_workers_prefix in line:
                    return int(line[len(num_workers_prefix):])
        return None

    # Wait for "debug_state.txt" to be updated to reflect the started worker.
    start = time.time()
    wait_for_condition(lambda: get_num_workers() == 16)
    time_waited = time.time() - start
    print(f"Waited {time_waited} for debug_state.txt to be updated")

    # Check that no more workers started for a while.
    for i in range(100):
        num = get_num_workers()
        assert num == 16
        time.sleep(0.1)
=======
def test_actor_killing(shutdown_only):
    # This is to test create and kill an actor immediately
    import ray
    ray.init(num_cpus=1)

    @ray.remote(num_cpus=1)
    class Actor:
        def foo(self):
            return None

    worker_1 = Actor.remote()
    ray.kill(worker_1)
    worker_2 = Actor.remote()
    assert ray.get(worker_2.foo.remote()) is None
    ray.kill(worker_2)

    worker_1 = Actor.options(max_restarts=1).remote()
    ray.kill(worker_1, no_restart=False)
    assert ray.get(worker_1.foo.remote()) is None

    ray.kill(worker_1, no_restart=False)
    worker_2 = Actor.remote()
    assert ray.get(worker_2.foo.remote()) is None


def test_actor_scheduling(shutdown_only):
    ray.init()

    @ray.remote
    class A:
        def run_fail(self):
            ray.actor.exit_actor()

        def get(self):
            return 1

    a = A.remote()
    a.run_fail.remote()
    with pytest.raises(Exception):
        ray.get([a.get.remote()])
>>>>>>> 13f39b2c


if __name__ == "__main__":
    sys.exit(pytest.main(["-v", __file__]))<|MERGE_RESOLUTION|>--- conflicted
+++ resolved
@@ -186,7 +186,48 @@
     assert len(ready) == 1000, len(ready)
 
 
-<<<<<<< HEAD
+def test_actor_killing(shutdown_only):
+    # This is to test create and kill an actor immediately
+    import ray
+    ray.init(num_cpus=1)
+
+    @ray.remote(num_cpus=1)
+    class Actor:
+        def foo(self):
+            return None
+
+    worker_1 = Actor.remote()
+    ray.kill(worker_1)
+    worker_2 = Actor.remote()
+    assert ray.get(worker_2.foo.remote()) is None
+    ray.kill(worker_2)
+
+    worker_1 = Actor.options(max_restarts=1).remote()
+    ray.kill(worker_1, no_restart=False)
+    assert ray.get(worker_1.foo.remote()) is None
+
+    ray.kill(worker_1, no_restart=False)
+    worker_2 = Actor.remote()
+    assert ray.get(worker_2.foo.remote()) is None
+
+
+def test_actor_scheduling(shutdown_only):
+    ray.init()
+
+    @ray.remote
+    class A:
+        def run_fail(self):
+            ray.actor.exit_actor()
+
+        def get(self):
+            return 1
+
+    a = A.remote()
+    a.run_fail.remote()
+    with pytest.raises(Exception):
+        ray.get([a.get.remote()])
+
+
 @pytest.mark.parametrize(
     "ray_start_cluster", [{
         "_system_config": {
@@ -197,13 +238,12 @@
     }],
     indirect=True)
 def test_worker_startup_count(ray_start_cluster):
-    """Test that no extra workers started while no available cpu resources in cluster."""
+    """Test that no extra workers started while no available cpu resources
+    in cluster."""
 
     cluster = ray_start_cluster
     # Cluster total cpu resources is 4.
-    cluster.add_node(
-        num_cpus=4,
-    )
+    cluster.add_node(num_cpus=4, )
     ray.init(address=cluster.address)
 
     # A slow function never returns. It will hold cpu resources all the way.
@@ -243,48 +283,6 @@
         num = get_num_workers()
         assert num == 16
         time.sleep(0.1)
-=======
-def test_actor_killing(shutdown_only):
-    # This is to test create and kill an actor immediately
-    import ray
-    ray.init(num_cpus=1)
-
-    @ray.remote(num_cpus=1)
-    class Actor:
-        def foo(self):
-            return None
-
-    worker_1 = Actor.remote()
-    ray.kill(worker_1)
-    worker_2 = Actor.remote()
-    assert ray.get(worker_2.foo.remote()) is None
-    ray.kill(worker_2)
-
-    worker_1 = Actor.options(max_restarts=1).remote()
-    ray.kill(worker_1, no_restart=False)
-    assert ray.get(worker_1.foo.remote()) is None
-
-    ray.kill(worker_1, no_restart=False)
-    worker_2 = Actor.remote()
-    assert ray.get(worker_2.foo.remote()) is None
-
-
-def test_actor_scheduling(shutdown_only):
-    ray.init()
-
-    @ray.remote
-    class A:
-        def run_fail(self):
-            ray.actor.exit_actor()
-
-        def get(self):
-            return 1
-
-    a = A.remote()
-    a.run_fail.remote()
-    with pytest.raises(Exception):
-        ray.get([a.get.remote()])
->>>>>>> 13f39b2c
 
 
 if __name__ == "__main__":
