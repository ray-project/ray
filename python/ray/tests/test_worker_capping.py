--- conflicted
+++ resolved
@@ -172,12 +172,6 @@
     start = time.time()
     results = ray.get([f.remote(i, start) for i in range(num_tasks)])
 
-<<<<<<< HEAD
-    assert results[-4] > (1)
-    assert results[-3] > (1 + 2)
-    assert results[-2] > (1 + 2 + 4)
-    assert results[-1] > (1 + 2 + 4 + 8)
-=======
     last_wait = results[-1] - results[-2]
     second_last = results[-2] - results[-3]
 
@@ -185,7 +179,6 @@
     # is noisy.
     assert second_last < last_wait < 4 * second_last
     assert 7 < last_wait
->>>>>>> 774163f9
 
 
 if __name__ == "__main__":
