--- conflicted
+++ resolved
@@ -1,379 +1,187 @@
-<<<<<<< HEAD
-import asyncio
-import os
-import pytest
-import sys
-import tempfile
-import time
-
-import ray
-
-from ray._private.test_utils import Semaphore
-
-
-def test_nested_tasks(shutdown_only):
-    ray.init(num_cpus=1)
-
-    @ray.remote
-    class Counter:
-        def __init__(self):
-            self.count = 0
-
-        def inc(self):
-            self.count += 1
-            # Since we relex the cap after a timeout we can have slightly more
-            # than 1 task. We should never have 20 though since that takes 2^20
-            # * 10ms time.
-            assert self.count < 20
-
-        def dec(self):
-            self.count -= 1
-
-    counter = Counter.remote()
-
-    @ray.remote(num_cpus=1)
-    def g():
-        return None
-
-    @ray.remote(num_cpus=1)
-    def f():
-        ray.get(counter.inc.remote())
-        res = ray.get(g.remote())
-        ray.get(counter.dec.remote())
-        return res
-
-    ready, _ = ray.wait(
-        [f.remote() for _ in range(1000)], timeout=60.0, num_returns=1000
-    )
-    assert len(ready) == 1000, len(ready)
-    # Ensure the assertion in `inc` didn't fail.
-    ray.get(ready)
-
-
-def test_recursion(shutdown_only):
-    ray.init(num_cpus=1)
-
-    @ray.remote
-    def summer(n):
-        if n == 0:
-            return 0
-        return n + ray.get(summer.remote(n - 1))
-
-    assert ray.get(summer.remote(10)) == sum(range(11))
-
-
-def test_out_of_order_scheduling(shutdown_only):
-    """Ensure that when a task runs before its dependency, and they're of the same
-    scheduling class, the dependency is eventually able to run."""
-    ray.init(num_cpus=1)
-
-    @ray.remote
-    def foo(arg, path):
-        (ref,) = arg
-        should_die = not os.path.exists(path)
-        with open(path, "w") as f:
-            f.write("")
-        if should_die:
-            print("dying!!!")
-            os._exit(-1)
-
-        if ref:
-            print("hogging the only available slot for a while")
-            ray.get(ref)
-            return "done!"
-
-    with tempfile.TemporaryDirectory() as tmpdir:
-        path = f"{tmpdir}/temp.txt"
-        first = foo.remote((None,), path)
-        second = foo.remote((first,), path)
-        print(ray.get(second))
-
-
-def test_limit_concurrency(shutdown_only):
-    ray.init(num_cpus=1)
-
-    block_task = Semaphore.remote(0)
-    block_driver = Semaphore.remote(0)
-
-    ray.get([block_task.locked.remote(), block_driver.locked.remote()])
-
-    @ray.remote(num_cpus=1)
-    def foo():
-        ray.get(block_driver.release.remote())
-        ray.get(block_task.acquire.remote())
-
-    refs = [foo.remote() for _ in range(20)]
-
-    block_driver_refs = [block_driver.acquire.remote() for _ in range(20)]
-
-    # Some of the tasks will run since we relax the cap, but not all because it
-    # should take exponentially long for the cap to be increased.
-    ready, not_ready = ray.wait(block_driver_refs, timeout=10, num_returns=20)
-    assert len(not_ready) >= 1
-
-    # Now the first instance of foo finishes, so the second starts to run.
-    ray.get([block_task.release.remote() for _ in range(19)])
-
-    ready, not_ready = ray.wait(block_driver_refs, timeout=10, num_returns=20)
-    assert len(not_ready) == 0
-
-    ready, not_ready = ray.wait(refs, num_returns=20, timeout=15)
-    assert len(ready) == 19
-    assert len(not_ready) == 1
-
-
-@pytest.mark.skipif(sys.platform == "win32", reason="Times out on windows.")
-def test_zero_cpu_scheduling(shutdown_only):
-    ray.init(num_cpus=1)
-
-    block_task = Semaphore.remote(0)
-    block_driver = Semaphore.remote(0)
-
-    @ray.remote(num_cpus=0)
-    def foo():
-        ray.get(block_driver.release.remote())
-        ray.get(block_task.acquire.remote())
-
-    foo.remote()
-    foo.remote()
-
-    ray.get(block_driver.acquire.remote())
-
-    block_driver_ref = block_driver.acquire.remote()
-
-    # Both tasks should be running, so the driver should be unblocked.
-    ready, not_ready = ray.wait([block_driver_ref], timeout=1)
-    assert len(not_ready) == 0
-
-
-def test_exponential_wait(shutdown_only):
-    ray.init(num_cpus=2)
-
-    num_tasks = 4
-
-    @ray.remote(num_cpus=0)
-    class Barrier:
-        def __init__(self, limit):
-            self.i = 0
-            self.limit = limit
-
-        async def join(self):
-            self.i += 1
-            while self.i < self.limit:
-                await asyncio.sleep(1)
-
-    b = Barrier.remote(num_tasks)
-
-    @ray.remote
-    def f(i, start):
-        delta = time.time() - start
-        print("Launch", i, time.time() - start)
-        ray.get(b.join.remote())
-        return delta
-
-    start = time.time()
-    results = ray.get([f.remote(i, start) for i in range(num_tasks)])
-
-    last_wait = results[-1] - results[-2]
-    second_last = results[-2] - results[-3]
-
-    # Assert that last_wwait / second_last ~= 2, with a healthy buffer since ci
-    # is noisy.
-    assert 1 < last_wait / second_last < 4
-    assert 2 < last_wait < 4
-
-
-if __name__ == "__main__":
-    import pytest
-
-    os.environ["RAY_worker_cap_enabled"] = "true"
-    sys.exit(pytest.main(["-v", __file__]))
-=======
-import asyncio
-import os
-import pytest
-import sys
-import tempfile
-import time
-
-import ray
-
-from ray._private.test_utils import Semaphore
-
-
-def test_nested_tasks(shutdown_only):
-    ray.init(num_cpus=1)
-
-    @ray.remote
-    class Counter:
-        def __init__(self):
-            self.count = 0
-
-        def inc(self):
-            self.count += 1
-            # Since we relex the cap after a timeout we can have slightly more
-            # than 1 task. We should never have 20 though since that takes 2^20
-            # * 10ms time.
-            assert self.count < 20
-
-        def dec(self):
-            self.count -= 1
-
-    counter = Counter.remote()
-
-    @ray.remote(num_cpus=1)
-    def g():
-        return None
-
-    @ray.remote(num_cpus=1)
-    def f():
-        ray.get(counter.inc.remote())
-        res = ray.get(g.remote())
-        ray.get(counter.dec.remote())
-        return res
-
-    ready, _ = ray.wait(
-        [f.remote() for _ in range(1000)], timeout=60.0, num_returns=1000
-    )
-    assert len(ready) == 1000, len(ready)
-    # Ensure the assertion in `inc` didn't fail.
-    ray.get(ready)
-
-
-def test_recursion(shutdown_only):
-    ray.init(num_cpus=1)
-
-    @ray.remote
-    def summer(n):
-        if n == 0:
-            return 0
-        return n + ray.get(summer.remote(n - 1))
-
-    assert ray.get(summer.remote(10)) == sum(range(11))
-
-
-def test_out_of_order_scheduling(shutdown_only):
-    """Ensure that when a task runs before its dependency, and they're of the same
-    scheduling class, the dependency is eventually able to run."""
-    ray.init(num_cpus=1)
-
-    @ray.remote
-    def foo(arg, path):
-        (ref,) = arg
-        should_die = not os.path.exists(path)
-        with open(path, "w") as f:
-            f.write("")
-        if should_die:
-            print("dying!!!")
-            os._exit(-1)
-
-        if ref:
-            print("hogging the only available slot for a while")
-            ray.get(ref)
-            return "done!"
-
-    with tempfile.TemporaryDirectory() as tmpdir:
-        path = f"{tmpdir}/temp.txt"
-        first = foo.remote((None,), path)
-        second = foo.remote((first,), path)
-        print(ray.get(second))
-
-
-def test_limit_concurrency(shutdown_only):
-    ray.init(num_cpus=1)
-
-    block_task = Semaphore.remote(0)
-    block_driver = Semaphore.remote(0)
-
-    ray.get([block_task.locked.remote(), block_driver.locked.remote()])
-
-    @ray.remote(num_cpus=1)
-    def foo():
-        ray.get(block_driver.release.remote())
-        ray.get(block_task.acquire.remote())
-
-    refs = [foo.remote() for _ in range(20)]
-
-    block_driver_refs = [block_driver.acquire.remote() for _ in range(20)]
-
-    # Some of the tasks will run since we relax the cap, but not all because it
-    # should take exponentially long for the cap to be increased.
-    ready, not_ready = ray.wait(block_driver_refs, timeout=10, num_returns=20)
-    assert len(not_ready) >= 1
-
-    # Now the first instance of foo finishes, so the second starts to run.
-    ray.get([block_task.release.remote() for _ in range(19)])
-
-    ready, not_ready = ray.wait(block_driver_refs, timeout=10, num_returns=20)
-    assert len(not_ready) == 0
-
-    ready, not_ready = ray.wait(refs, num_returns=20, timeout=15)
-    assert len(ready) == 19
-    assert len(not_ready) == 1
-
-
-def test_zero_cpu_scheduling(shutdown_only):
-    ray.init(num_cpus=1)
-
-    block_task = Semaphore.remote(0)
-    block_driver = Semaphore.remote(0)
-
-    @ray.remote(num_cpus=0)
-    def foo():
-        ray.get(block_driver.release.remote())
-        ray.get(block_task.acquire.remote())
-
-    foo.remote()
-    foo.remote()
-
-    ray.get(block_driver.acquire.remote())
-
-    block_driver_ref = block_driver.acquire.remote()
-
-    # Both tasks should be running, so the driver should be unblocked.
-    timeout_value = 5 if sys.platform == "win32" else 1
-    _, not_ready = ray.wait([block_driver_ref], timeout=timeout_value)
-    assert len(not_ready) == 0
-
-
-def test_exponential_wait(shutdown_only):
-    ray.init(num_cpus=2)
-
-    num_tasks = 6
-
-    @ray.remote(num_cpus=0)
-    class Barrier:
-        def __init__(self, limit):
-            self.i = 0
-            self.limit = limit
-
-        async def join(self):
-            self.i += 1
-            while self.i < self.limit:
-                await asyncio.sleep(1)
-
-    b = Barrier.remote(num_tasks)
-
-    @ray.remote
-    def f(i, start):
-        delta = time.time() - start
-        print("Launch", i, delta)
-        ray.get(b.join.remote())
-        return delta
-
-    start = time.time()
-    results = ray.get([f.remote(i, start) for i in range(num_tasks)])
-
-    last_wait = results[-1] - results[-2]
-    second_last = results[-2] - results[-3]
-
-    # Assert that last_wwait / second_last ~= 2, with a healthy buffer since ci
-    # is noisy.
-    assert second_last < last_wait < 4 * second_last
-    assert 7 < last_wait
-
-
-if __name__ == "__main__":
-    os.environ["RAY_worker_cap_enabled"] = "true"
-    sys.exit(pytest.main(["-v", __file__]))
->>>>>>> 19672688
+import asyncio
+import os
+import pytest
+import sys
+import tempfile
+import time
+
+import ray
+
+from ray._private.test_utils import Semaphore
+
+
+def test_nested_tasks(shutdown_only):
+    ray.init(num_cpus=1)
+
+    @ray.remote
+    class Counter:
+        def __init__(self):
+            self.count = 0
+
+        def inc(self):
+            self.count += 1
+            # Since we relex the cap after a timeout we can have slightly more
+            # than 1 task. We should never have 20 though since that takes 2^20
+            # * 10ms time.
+            assert self.count < 20
+
+        def dec(self):
+            self.count -= 1
+
+    counter = Counter.remote()
+
+    @ray.remote(num_cpus=1)
+    def g():
+        return None
+
+    @ray.remote(num_cpus=1)
+    def f():
+        ray.get(counter.inc.remote())
+        res = ray.get(g.remote())
+        ray.get(counter.dec.remote())
+        return res
+
+    ready, _ = ray.wait(
+        [f.remote() for _ in range(1000)], timeout=60.0, num_returns=1000
+    )
+    assert len(ready) == 1000, len(ready)
+    # Ensure the assertion in `inc` didn't fail.
+    ray.get(ready)
+
+
+def test_recursion(shutdown_only):
+    ray.init(num_cpus=1)
+
+    @ray.remote
+    def summer(n):
+        if n == 0:
+            return 0
+        return n + ray.get(summer.remote(n - 1))
+
+    assert ray.get(summer.remote(10)) == sum(range(11))
+
+
+def test_out_of_order_scheduling(shutdown_only):
+    """Ensure that when a task runs before its dependency, and they're of the same
+    scheduling class, the dependency is eventually able to run."""
+    ray.init(num_cpus=1)
+
+    @ray.remote
+    def foo(arg, path):
+        (ref,) = arg
+        should_die = not os.path.exists(path)
+        with open(path, "w") as f:
+            f.write("")
+        if should_die:
+            print("dying!!!")
+            os._exit(-1)
+
+        if ref:
+            print("hogging the only available slot for a while")
+            ray.get(ref)
+            return "done!"
+
+    with tempfile.TemporaryDirectory() as tmpdir:
+        path = f"{tmpdir}/temp.txt"
+        first = foo.remote((None,), path)
+        second = foo.remote((first,), path)
+        print(ray.get(second))
+
+
+def test_limit_concurrency(shutdown_only):
+    ray.init(num_cpus=1)
+
+    block_task = Semaphore.remote(0)
+    block_driver = Semaphore.remote(0)
+
+    ray.get([block_task.locked.remote(), block_driver.locked.remote()])
+
+    @ray.remote(num_cpus=1)
+    def foo():
+        ray.get(block_driver.release.remote())
+        ray.get(block_task.acquire.remote())
+
+    refs = [foo.remote() for _ in range(20)]
+
+    block_driver_refs = [block_driver.acquire.remote() for _ in range(20)]
+
+    # Some of the tasks will run since we relax the cap, but not all because it
+    # should take exponentially long for the cap to be increased.
+    ready, not_ready = ray.wait(block_driver_refs, timeout=10, num_returns=20)
+    assert len(not_ready) >= 1
+
+    # Now the first instance of foo finishes, so the second starts to run.
+    ray.get([block_task.release.remote() for _ in range(19)])
+
+    ready, not_ready = ray.wait(block_driver_refs, timeout=10, num_returns=20)
+    assert len(not_ready) == 0
+
+    ready, not_ready = ray.wait(refs, num_returns=20, timeout=15)
+    assert len(ready) == 19
+    assert len(not_ready) == 1
+
+
+def test_zero_cpu_scheduling(shutdown_only):
+    ray.init(num_cpus=1)
+
+    block_task = Semaphore.remote(0)
+    block_driver = Semaphore.remote(0)
+
+    @ray.remote(num_cpus=0)
+    def foo():
+        ray.get(block_driver.release.remote())
+        ray.get(block_task.acquire.remote())
+
+    foo.remote()
+    foo.remote()
+
+    ray.get(block_driver.acquire.remote())
+
+    block_driver_ref = block_driver.acquire.remote()
+
+    # Both tasks should be running, so the driver should be unblocked.
+    timeout_value = 5 if sys.platform == "win32" else 1
+    _, not_ready = ray.wait([block_driver_ref], timeout=timeout_value)
+    assert len(not_ready) == 0
+
+
+def test_exponential_wait(shutdown_only):
+    ray.init(num_cpus=2)
+
+    num_tasks = 6
+
+    @ray.remote(num_cpus=0)
+    class Barrier:
+        def __init__(self, limit):
+            self.i = 0
+            self.limit = limit
+
+        async def join(self):
+            self.i += 1
+            while self.i < self.limit:
+                await asyncio.sleep(1)
+
+    b = Barrier.remote(num_tasks)
+
+    @ray.remote
+    def f(i, start):
+        delta = time.time() - start
+        print("Launch", i, delta)
+        ray.get(b.join.remote())
+        return delta
+
+    start = time.time()
+    results = ray.get([f.remote(i, start) for i in range(num_tasks)])
+
+    last_wait = results[-1] - results[-2]
+    second_last = results[-2] - results[-3]
+
+    # Assert that last_wwait / second_last ~= 2, with a healthy buffer since ci
+    # is noisy.
+    assert second_last < last_wait < 4 * second_last
+    assert 7 < last_wait
+
+
+if __name__ == "__main__":
+    os.environ["RAY_worker_cap_enabled"] = "true"
+    sys.exit(pytest.main(["-v", __file__]))