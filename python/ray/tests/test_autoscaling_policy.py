--- conflicted
+++ resolved
@@ -1,8 +1,9 @@
+import collections
 import copy
 import logging
 import yaml
 import tempfile
-from typing import Dict, Callable
+from typing import Dict, Callable, List
 import shutil
 from queue import PriorityQueue
 import unittest
@@ -20,16 +21,17 @@
 from ray.autoscaler.tags import TAG_RAY_USER_NODE_TYPE, TAG_RAY_NODE_KIND
 from ray.autoscaler._private.constants import AUTOSCALER_UPDATE_INTERVAL_S
 from ray.autoscaler._private.cli_logger import cli_logger
+from ray.core.generated.common_pb2 import Bundle, PlacementStrategy
+from ray.gcs_utils import PlacementGroupTableData
 
 
 class Task:
     def __init__(
-        self,
-        duration: float,
-        resources: Dict[str, float],
-        start_callback: Callable[[None], None] = None,
-        done_callback: Callable[[None], None] = None,
-        submission_time: float = None,
+            self,
+            duration: float,
+            resources: Dict[str, float],
+            start_callback: Callable[[None], None] = None,
+            done_callback: Callable[[None], None] = None,
     ):
         self.duration = duration
         self.resources = resources
@@ -44,6 +46,25 @@
     pass
 
 
+class PlacementGroup:
+    def __init__(
+            self,
+            duration: float,
+            bundles: List[Dict[str, float]],
+            strategy: int,
+            start_callback: Callable[[None], None] = None,
+            done_callback: Callable[[None], None] = None,
+    ):
+        self.duration = duration
+        self.bundles = bundles
+        self.strategy = strategy
+        self.start_callback = start_callback
+        self.done_callback = done_callback
+        self.start_time = None
+        self.end_time = None
+        self.node = None
+
+
 class Node:
     def __init__(self, resources, in_cluster):
         self.total_resources = copy.deepcopy(resources)
@@ -93,16 +114,40 @@
 
 SIMULATOR_EVENT_AUTOSCALER_UPDATE = 0
 SIMULATOR_EVENT_TASK_DONE = 1
-SIMULATOR_EVEN_NODE_JOINED = 2
+SIMULATOR_EVENT_NODE_JOINED = 2
+SIMULATOR_EVENT_PG_DONE = 3
 
 
 class Simulator:
+    """This autoscaler simulator consists of a few components.
+
+    State is stored in 3 main data structures:
+        * Resource management state is stored in self.ip_to_nodes
+        * The scheduler's work queue is stored in self.work_queue
+        * An event queue which acts as the simulation's "timeline" in self.event_queue
+
+
+    The logic is organized into 3 functions (and their helpers):
+        * self.run_autoscaler plays the role of `monitor.py` and translates
+          resource management state for load_metrics to consume.
+        * self.schedule is the only consumer of the work queue. It dispatches
+          work to the appropriate schedulers, which mutate cluster state and
+          produce events for the event queue.
+        * self.process_event is the sole consumer of the event queue. It
+          dispatches work to the appropriate event handlers.
+
+    There are 3 main ways of interacting with the simulator:
+        * simulator.submit: To submit tasks
+        * simulator.step: To go to the next "event"
+        * task/actor/placement group start/done callbacks
+    """
+
     def __init__(
-        self,
-        config_path,
-        provider,
-        autoscaler_update_interval_s=AUTOSCALER_UPDATE_INTERVAL_S,
-        node_startup_delay_s=120,
+            self,
+            config_path,
+            provider,
+            autoscaler_update_interval_s=AUTOSCALER_UPDATE_INTERVAL_S,
+            node_startup_delay_s=120,
     ):
         self.config_path = config_path
         self.provider = provider
@@ -167,15 +212,13 @@
             if TAG_RAY_USER_NODE_TYPE in node_tags:
                 node_type = node_tags[TAG_RAY_USER_NODE_TYPE]
                 resources = self.config["available_node_types"][node_type].get(
-                    "resources", {}
-                )
+                    "resources", {})
                 node = Node(resources, join_immediately)
                 self.ip_to_nodes[ip] = node
                 if not join_immediately:
                     join_time = self.virtual_time + self.node_startup_delay_s
                     self.event_queue.put(
-                        Event(join_time, SIMULATOR_EVEN_NODE_JOINED, node)
-                    )
+                        Event(join_time, SIMULATOR_EVENT_NODE_JOINED, node))
 
     def submit(self, work):
         if isinstance(work, list):
@@ -183,51 +226,74 @@
         else:
             self.work_queue.append(work)
 
-<<<<<<< HEAD
-    def _get_node_to_run(self, nodes, bundle):
-        for node in nodes:
+    def _get_node_to_run(self, bundle, nodes):
+        for ip, node in nodes.items():
             if node.bundle_fits(bundle):
-                return node
-        return None
+                return ip, node
+        return None, None
+
+    def _schedule_placement_group(self, pg, nodes):
+        # This scheduling algorithm is bad, but it is approximately as bad as
+        # the real placement group scheduler.
+        to_allocate = []
+        if (pg.strategy == PlacementStrategy.STRICT_PACK
+                or pg.strategy == PlacementStrategy.PACK):
+            combined = collections.defaultdict(float)
+            for bundle in pg.bundles:
+                for k, v in bundle.items():
+                    combined[k] += v
+            ip, node_to_run = self._get_node_to_run(combined, nodes)
+            if node_to_run is None:
+                return False
+            to_allocate.append((combined, ip))
+        elif (pg.strategy == PlacementStrategy.STRICT_SPREAD
+              or pg.strategy == PlacementStrategy.SPREAD):
+            # TODO (Alex): More accurate handling of non-STRICT_PACK groups.
+            remaining_nodes = nodes.copy()
+            for bundle in pg.bundles:
+                ip, node_to_run = self._get_node_to_run(
+                    bundle, remaining_nodes)
+                if node_to_run is None:
+                    return False
+                del remaining_nodes[ip]
+                to_allocate.append((bundle, ip))
+
+        for bundle, ip in to_allocate:
+            node = self.ip_to_nodes[ip]
+            node.allocate(bundle)
+        pg.start_time = self.virtual_time
+        end_time = self.virtual_time + pg.duration
+        self.event_queue.put(
+            Event(end_time, SIMULATOR_EVENT_PG_DONE, (pg, to_allocate)))
+        if pg.start_callback:
+            pg.start_callback()
+        return True
 
     def _schedule_task(self, task, nodes):
-        node_to_run = self._get_node_to_run(task.resources, nodes)
-        if node_to_run is None:
+        ip, node = self._get_node_to_run(task.resources, nodes)
+        if node is None:
             return False
 
         node.allocate(task.resources)
         task.node = node
         task.start_time = self.virtual_time
         end_time = self.virtual_time + task.duration
-        self.event_queue.put(
-            Event(end_time, SIMULATOR_EVENT_TASK_DONE, task))
+        self.event_queue.put(Event(end_time, SIMULATOR_EVENT_TASK_DONE, task))
         if task.start_callback:
             task.start_callback()
         return True
-=======
-    def _schedule_task(self, task):
-        for ip, node in self.ip_to_nodes.items():
-            if node.bundle_fits(task.resources):
-                node.allocate(task.resources)
-                task.node = node
-                task.start_time = self.virtual_time
-                end_time = self.virtual_time + task.duration
-                self.event_queue.put(
-                    Event(end_time, SIMULATOR_EVENT_TASK_DONE, task)
-                )
-                if task.start_callback:
-                    task.start_callback()
-                return True
-
-        return False
->>>>>>> 8254c4b9
 
     def schedule(self):
         # TODO (Alex): Implement a more realistic scheduling algorithm.
         new_work_queue = []
         for work in self.work_queue:
             if isinstance(work, Task):
-                scheduled = self._schedule_task(work, self.ip_to_nodes.values())
+                scheduled = self._schedule_task(work, self.ip_to_nodes)
+            elif isinstance(work, PlacementGroup):
+                scheduled = self._schedule_placement_group(
+                    work, self.ip_to_nodes)
+            else:
+                assert False, "Unknown work object!"
 
             if scheduled is False:
                 new_work_queue.append(work)
@@ -254,9 +320,9 @@
         return True
 
     def run_autoscaler(self):
-
         waiting_bundles = []
         infeasible_bundles = []
+        placement_groups = []
         for work in self.work_queue:
             if isinstance(work, Task):
                 shape = work.resources
@@ -264,6 +330,16 @@
                     infeasible_bundles.append(shape)
                 else:
                     waiting_bundles.append(shape)
+            if isinstance(work, PlacementGroup):
+                placement_groups.append(
+                    PlacementGroupTableData(
+                        state=PlacementGroupTableData.PENDING,
+                        strategy=work.strategy,
+                        bundles=[
+                            Bundle(unit_resources=bundle)
+                            for bundle in work.bundles
+                        ],
+                    ))
 
         for ip, node in self.ip_to_nodes.items():
             if not node.in_cluster:
@@ -277,7 +353,7 @@
                 resource_load={},
                 waiting_bundles=waiting_bundles,
                 infeasible_bundles=infeasible_bundles,
-                pending_placement_groups=[],
+                pending_placement_groups=placement_groups,
             )
 
         self.autoscaler.update()
@@ -289,16 +365,23 @@
             self.run_autoscaler()
             next_update = self.virtual_time + self.autoscaler_update_interval_s
             self.event_queue.put(
-                Event(next_update, SIMULATOR_EVENT_AUTOSCALER_UPDATE)
-            )
+                Event(next_update, SIMULATOR_EVENT_AUTOSCALER_UPDATE))
         elif event.event_type == SIMULATOR_EVENT_TASK_DONE:
             task = event.data
             task.node.free(task.resources)
             if task.done_callback:
                 task.done_callback()
-        elif event.event_type == SIMULATOR_EVEN_NODE_JOINED:
+        elif event.event_type == SIMULATOR_EVENT_NODE_JOINED:
             node = event.data
             node.in_cluster = True
+        elif event.event_type == SIMULATOR_EVENT_PG_DONE:
+            pg, allocated = event.data
+            for bundle, ip in allocated:
+                self.ip_to_nodes[ip].free(bundle)
+            if pg.done_callback:
+                pg.done_callback()
+        else:
+            assert False, "Unknown event!"
 
     def step(self):
         self.virtual_time = self.event_queue.queue[0].time
@@ -310,10 +393,14 @@
         return self.virtual_time
 
     def info_string(self):
-        return (
-            f"[t={self.virtual_time}] Nodes: {len(self.ip_to_nodes)} "
-            + f"Remaining requests: {len(self.work_queue)} "
-        )
+        num_connected_nodes = len(
+            [node for node in self.ip_to_nodes.values() if node.in_cluster])
+        num_pending_nodes = len(self.ip_to_nodes) - num_connected_nodes
+        return f"""[t={self.virtual_time}]
+    Connected nodes: {num_connected_nodes}
+    Pending nodes: {num_pending_nodes}
+    Remaining requests: {len(self.work_queue)}
+        """
 
 
 SAMPLE_CLUSTER_CONFIG = copy.deepcopy(MULTI_WORKER_CLUSTER)
@@ -321,11 +408,9 @@
 SAMPLE_CLUSTER_CONFIG["max_workers"] = 9999
 SAMPLE_CLUSTER_CONFIG["target_utilization_fraction"] = 1.0
 SAMPLE_CLUSTER_CONFIG["available_node_types"]["m4.16xlarge"][
-    "max_workers"
-] = 100
+    "max_workers"] = 100
 SAMPLE_CLUSTER_CONFIG["available_node_types"]["m4.4xlarge"][
-    "max_workers"
-] = 10000
+    "max_workers"] = 10000
 
 
 class AutoscalingPolicyTest(unittest.TestCase):
@@ -340,9 +425,8 @@
         def do_nothing(*args, **kwargs):
             pass
 
-        cli_logger._print = type(cli_logger._print)(
-            do_nothing, type(cli_logger)
-        )
+        cli_logger._print = type(cli_logger._print)(do_nothing,
+                                                    type(cli_logger))
 
     def tearDown(self):
         self.provider = None
@@ -362,7 +446,6 @@
         return path
 
     def testManyTasks(self):
-        cli_logger.configure(log_style="record", verbosity=-1)
         config = copy.deepcopy(SAMPLE_CLUSTER_CONFIG)
         config_path = self.write_config(config)
         self.provider = MockProvider()
@@ -376,9 +459,9 @@
 
         tasks = [
             Task(
-                duration=200, resources={"CPU": 1}, done_callback=done_callback
-            )
-            for _ in range(5000)
+                duration=200,
+                resources={"CPU": 1},
+                done_callback=done_callback) for _ in range(5000)
         ]
         simulator.submit(tasks)
 
@@ -389,7 +472,6 @@
         assert time < 400
 
     def testManyActors(self):
-        # cli_logger.configure(log_style="record", verbosity=-1)
         config = copy.deepcopy(SAMPLE_CLUSTER_CONFIG)
         config_path = self.write_config(config)
         self.provider = MockProvider()
@@ -406,8 +488,7 @@
                 duration=float("inf"),
                 resources={"CPU": 1},
                 start_callback=start_callback,
-            )
-            for _ in range(5000)
+            ) for _ in range(5000)
         ]
         simulator.submit(tasks)
 
@@ -415,4 +496,73 @@
         while start_count < len(tasks):
             time = simulator.step()
 
+        assert time < 200
+
+    def testManyPlacementGroups(self):
+        config = copy.deepcopy(SAMPLE_CLUSTER_CONFIG)
+        config_path = self.write_config(config)
+        self.provider = MockProvider()
+        simulator = Simulator(config_path, self.provider)
+
+        start_count = 0
+
+        def start_callback():
+            nonlocal start_count
+            start_count += 1
+
+        placement_group_requests = []
+
+        for _ in range(500):
+            placement_group_requests.append(
+                PlacementGroup(
+                    duration=float("inf"),
+                    bundles=[{
+                        "CPU": 1
+                    }, {
+                        "CPU": 2
+                    }],
+                    strategy=PlacementStrategy.STRICT_PACK,
+                    start_callback=start_callback,
+                ))
+
+        for _ in range(500):
+            placement_group_requests.append(
+                PlacementGroup(
+                    duration=float("inf"),
+                    bundles=[{
+                        "CPU": 1
+                    }, {
+                        "CPU": 2
+                    }],
+                    strategy=PlacementStrategy.STRICT_SPREAD,
+                    start_callback=start_callback,
+                ))
+
+        # SPREAD and PACK tests fail, but under the real GCS placement group
+        # scheduling algorithm we could also be left in a situation in which
+        # the autoscaler thinks the placement group is placeable, but the
+        # placement group scheduler doesn't know how to schedule it.
+
+        # for _ in range(500):
+        #     placement_group_requests.append(PlacementGroup(
+        #         duration=float("inf"), bundles=[{"CPU": 1}, {"CPU": 2}],
+        #         strategy=PlacementStrategy.PACK,
+        #         start_callback=start_callback))
+
+        # for _ in range(500):
+        #     placement_group_requests.append(PlacementGroup(
+        #         duration=float("inf"), bundles=[{"CPU": 2}, {"CPU": 1}],
+        #         strategy=PlacementStrategy.SPREAD,
+        #         start_callback=start_callback))
+
+        simulator.submit(placement_group_requests)
+
+        time = 0
+        while start_count < len(placement_group_requests) and time < 500:
+            time = simulator.step()
+
+        # for ip, node in simulator.ip_to_nodes.items():
+        #     print(f"{ip}: {node.available_resources}, {node.total_resources}")
+        #     pass
+
         assert time < 200