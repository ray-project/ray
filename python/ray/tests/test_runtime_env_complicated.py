--- conflicted
+++ resolved
@@ -22,14 +22,10 @@
     _resolve_install_from_source_ray_dependencies,
     _current_py_version,
 )
-<<<<<<< HEAD
-from ray.test_utils import (
-    run_string_as_driver, run_string_as_driver_nonblocking, wait_for_condition)
 from ray._private.conda import get_conda_env_list
-=======
 from ray._private.test_utils import (run_string_as_driver,
-                                     run_string_as_driver_nonblocking)
->>>>>>> 622f724f
+                                     run_string_as_driver_nonblocking,
+                                     wait_for_condition)
 
 if not os.environ.get("CI"):
     # This flags turns on the local development that link against current ray
