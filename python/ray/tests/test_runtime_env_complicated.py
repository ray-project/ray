--- conflicted
+++ resolved
@@ -479,23 +479,17 @@
 
 
 @pytest.mark.skipif(sys.platform == "win32", reason="Unsupported on Windows.")
-<<<<<<< HEAD
 @pytest.mark.parametrize("use_working_dir", [True, False])
 def test_conda_input_filepath(use_working_dir, tmp_path):
     conda_dict = {
         "dependencies": [
             "pip", {
                 "pip": [
-                    "pip-install-test==0.5", "opentelemetry-api==1.0.0rc1",
-                    "opentelemetry-sdk==1.0.0rc1"
+                    "pip-install-test==0.5"
                 ]
             }
         ]
     }
-=======
-def test_conda_input_filepath(tmp_path):
-    conda_dict = {"dependencies": ["pip", {"pip": ["pip-install-test==0.5"]}]}
->>>>>>> 48599aef
     d = tmp_path / "pip_requirements"
     d.mkdir()
     p = d / "environment.yml"
