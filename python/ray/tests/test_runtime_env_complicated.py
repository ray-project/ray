import os
from contextlib import contextmanager
from typing import List
from ray.workers.setup_runtime_env import inject_dependencies
import pytest
import sys
import unittest
import tempfile
import yaml
import time

import subprocess

from unittest import mock
import ray
from ray._private.utils import get_conda_env_dir, get_conda_bin_executable
from ray._private.runtime_env import RuntimeEnvDict
from ray.workers.setup_runtime_env import (
    _inject_ray_to_conda_site,
    _resolve_install_from_source_ray_dependencies,
    _current_py_version,
)
from ray.job_config import JobConfig
from ray.test_utils import (run_string_as_driver,
                            run_string_as_driver_nonblocking)

if not os.environ.get("CI"):
    # This flags turns on the local development that link against current ray
    # packages and fall back all the dependencies to current python's site.
    os.environ["RAY_RUNTIME_ENV_LOCAL_DEV_MODE"] = "1"

REQUEST_VERSIONS = ["2.2.0", "2.3.0"]


@pytest.fixture(scope="session")
def conda_envs():
    """Creates two conda env with different requests versions."""
    conda_path = get_conda_bin_executable("conda")
    init_cmd = (f". {os.path.dirname(conda_path)}"
                f"/../etc/profile.d/conda.sh")

    def delete_env(env_name):
        subprocess.run(["conda", "remove", "--name", env_name, "--all", "-y"])

    def create_package_env(env_name, package_version: str):
        delete_env(env_name)
        subprocess.run([
            "conda", "create", "-n", env_name, "-y",
            f"python={_current_py_version()}"
        ])

        _inject_ray_to_conda_site(get_conda_env_dir(env_name))
        ray_deps: List[str] = _resolve_install_from_source_ray_dependencies()
        ray_deps.append(f"requests=={package_version}")
        with tempfile.NamedTemporaryFile("w") as f:
            f.writelines([line + "\n" for line in ray_deps])
            f.flush()

            commands = [
                init_cmd, f"conda activate {env_name}",
                f"python -m pip install -r {f.name}", "conda deactivate"
            ]
            proc = subprocess.run(
                [" && ".join(commands)],
                shell=True,
                stdout=subprocess.PIPE,
                stderr=subprocess.PIPE)
            if proc.returncode != 0:
                print("pip install failed")
                print(proc.stdout.decode())
                print(proc.stderr.decode())
                assert False

    for package_version in REQUEST_VERSIONS:
        create_package_env(
            env_name=f"package-{package_version}",
            package_version=package_version)

    yield

    for package_version in REQUEST_VERSIONS:
        delete_env(env_name=f"package-{package_version}")


@ray.remote
def get_requests_version():
    import requests  # noqa: E811
    return requests.__version__


@ray.remote
class VersionActor:
    def get_requests_version(self):
        import requests  # noqa: E811
        return requests.__version__


check_remote_client_conda = """
import ray
context = (ray.client("localhost:24001")
              .env({{"conda" : "package-{package_version}"}})
              .connect())
@ray.remote
def get_package_version():
    import requests
    return requests.__version__

assert ray.get(get_package_version.remote()) == "{package_version}"
context.disconnect()
"""


@pytest.mark.skipif(
    os.environ.get("CONDA_DEFAULT_ENV") is None,
    reason="must be run from within a conda environment")
@pytest.mark.skipif(
    os.environ.get("CI") and sys.platform != "linux",
    reason="This test is only run on linux CI machines.")
@pytest.mark.parametrize(
    "call_ray_start",
    ["ray start --head --ray-client-server-port 24001 --port 0"],
    indirect=True)
def test_client_tasks_and_actors_inherit_from_driver(conda_envs,
                                                     call_ray_start):
    for i, package_version in enumerate(REQUEST_VERSIONS):
        runtime_env = {"conda": f"package-{package_version}"}
        with ray.client("localhost:24001").env(runtime_env).connect():
            assert ray.get(get_requests_version.remote()) == package_version
            actor_handle = VersionActor.remote()
            assert ray.get(
                actor_handle.get_requests_version.remote()) == package_version

            # Ensure that we can have a second client connect using the other
            # conda environment.
            other_package_version = REQUEST_VERSIONS[(i + 1) % 2]
            run_string_as_driver(
                check_remote_client_conda.format(
                    package_version=other_package_version))


@pytest.mark.skipif(
    os.environ.get("CONDA_DEFAULT_ENV") is None,
    reason="must be run from within a conda environment")
@pytest.mark.skipif(
    os.environ.get("CI") and sys.platform != "linux",
    reason="This test is only run on linux CI machines.")
def test_task_actor_conda_env(conda_envs, shutdown_only):
    ray.init()

    # Basic conda runtime env
    for package_version in REQUEST_VERSIONS:
        runtime_env = {"conda": f"package-{package_version}"}

        task = get_requests_version.options(runtime_env=runtime_env)
        assert ray.get(task.remote()) == package_version

        actor = VersionActor.options(runtime_env=runtime_env).remote()
        assert ray.get(actor.get_requests_version.remote()) == package_version

    # Runtime env should inherit to nested task
    @ray.remote
    def wrapped_version():
        return ray.get(get_requests_version.remote())

    @ray.remote
    class Wrapper:
        def wrapped_version(self):
            return ray.get(get_requests_version.remote())

    for package_version in REQUEST_VERSIONS:
        runtime_env = {"conda": f"package-{package_version}"}

        task = wrapped_version.options(runtime_env=runtime_env)
        assert ray.get(task.remote()) == package_version

        actor = Wrapper.options(runtime_env=runtime_env).remote()
        assert ray.get(actor.wrapped_version.remote()) == package_version


@pytest.mark.skipif(
    os.environ.get("CONDA_DEFAULT_ENV") is None,
    reason="must be run from within a conda environment")
@pytest.mark.skipif(
    os.environ.get("CI") and sys.platform != "linux",
    reason="This test is only run on linux CI machines.")
def test_job_config_conda_env(conda_envs, shutdown_only):
    for package_version in REQUEST_VERSIONS:
        runtime_env = {"conda": f"package-{package_version}"}
        ray.init(job_config=JobConfig(runtime_env=runtime_env))
        assert ray.get(get_requests_version.remote()) == package_version
        ray.shutdown()


def test_get_conda_env_dir(tmp_path):
    from pathlib import Path
    """
    Typical output of `conda env list`, for context:

    base                 /Users/scaly/anaconda3
    my_env_1             /Users/scaly/anaconda3/envs/my_env_1

    For this test, `tmp_path` is a stand-in for `Users/scaly/anaconda3`.
    """

    # Simulate starting in an env named tf1.
    d = tmp_path / "envs" / "tf1"
    Path.mkdir(d, parents=True)
    with mock.patch.dict(os.environ, {
            "CONDA_PREFIX": str(d),
            "CONDA_DEFAULT_ENV": "tf1"
    }):
        with pytest.raises(ValueError):
            # Env tf2 should not exist.
            env_dir = get_conda_env_dir("tf2")
        tf2_dir = tmp_path / "envs" / "tf2"
        Path.mkdir(tf2_dir, parents=True)
        env_dir = get_conda_env_dir("tf2")
        assert (env_dir == str(tmp_path / "envs" / "tf2"))

    # Simulate starting in (base) conda env.
    with mock.patch.dict(os.environ, {
            "CONDA_PREFIX": str(tmp_path),
            "CONDA_DEFAULT_ENV": "base"
    }):
        with pytest.raises(ValueError):
            # Env tf3 should not exist.
            env_dir = get_conda_env_dir("tf3")
        # Env tf2 still should exist.
        env_dir = get_conda_env_dir("tf2")
        assert (env_dir == str(tmp_path / "envs" / "tf2"))


@pytest.mark.skipif(
    os.environ.get("CI") and sys.platform != "linux",
    reason="This test is only run on linux CI machines.")
def test_conda_create_task(shutdown_only):
    """Tests dynamic creation of a conda env in a task's runtime env."""
    ray.init()
    runtime_env = {
        "conda": {
            "dependencies": ["pip", {
                "pip": ["pip-install-test==0.5"]
            }]
        }
    }

    @ray.remote
    def f():
        import pip_install_test  # noqa
        return True

    with pytest.raises(ModuleNotFoundError):
        # Ensure pip-install-test is not installed on the test machine
        import pip_install_test  # noqa
    with pytest.raises(ray.exceptions.RayTaskError) as excinfo:
        ray.get(f.remote())
    assert "ModuleNotFoundError" in str(excinfo.value)
    assert ray.get(f.options(runtime_env=runtime_env).remote())


@pytest.mark.skipif(
    os.environ.get("CI") and sys.platform != "linux",
    reason="This test is only run on linux CI machines.")
def test_conda_create_job_config(shutdown_only):
    """Tests dynamic conda env creation in a runtime env in the JobConfig."""

    runtime_env = {
        "conda": {
            "dependencies": ["pip", {
                "pip": ["pip-install-test==0.5"]
            }]
        }
    }
    ray.init(job_config=JobConfig(runtime_env=runtime_env))

    @ray.remote
    def f():
        import pip_install_test  # noqa
        return True

    with pytest.raises(ModuleNotFoundError):
        # Ensure pip-install-test is not installed on the test machine
        import pip_install_test  # noqa
    assert ray.get(f.remote())


def test_inject_dependencies():
    num_tests = 4
    conda_dicts = [None] * num_tests
    outputs = [None] * num_tests

    conda_dicts[0] = {}
    outputs[0] = {
        "dependencies": ["python=7.8", "pip", {
            "pip": ["ray==1.2.3"]
        }]
    }

    conda_dicts[1] = {"dependencies": ["blah"]}
    outputs[1] = {
        "dependencies": ["blah", "python=7.8", "pip", {
            "pip": ["ray==1.2.3"]
        }]
    }

    conda_dicts[2] = {"dependencies": ["blah", "pip"]}
    outputs[2] = {
        "dependencies": ["blah", "pip", "python=7.8", {
            "pip": ["ray==1.2.3"]
        }]
    }

    conda_dicts[3] = {"dependencies": ["blah", "pip", {"pip": ["some_pkg"]}]}
    outputs[3] = {
        "dependencies": [
            "blah", "pip", {
                "pip": ["ray==1.2.3", "some_pkg"]
            }, "python=7.8"
        ]
    }

    for i in range(num_tests):
        output = inject_dependencies(conda_dicts[i], "7.8", ["ray==1.2.3"])
        error_msg = (f"failed on input {i}."
                     f"Output: {output} \n"
                     f"Expected output: {outputs[i]}")
        assert (output == outputs[i]), error_msg


@pytest.mark.skipif(
    os.environ.get("CI") and sys.platform != "linux",
    reason="This test is only run on linux CI machines.")
@pytest.mark.parametrize(
    "call_ray_start",
    ["ray start --head --ray-client-server-port 24001 --port 0"],
    indirect=True)
def test_conda_create_ray_client(call_ray_start):
    """Tests dynamic conda env creation in RayClient."""

    runtime_env = {
        "conda": {
            "dependencies": ["pip", {
                "pip": ["pip-install-test==0.5"]
            }]
        }
    }

    @ray.remote
    def f():
        import pip_install_test  # noqa
        return True

    with ray.client("localhost:24001").env(runtime_env).connect():
        with pytest.raises(ModuleNotFoundError):
            # Ensure pip-install-test is not installed on the test machine
            import pip_install_test  # noqa
        assert ray.get(f.remote())

    with ray.client("localhost:24001").connect():
        with pytest.raises(ModuleNotFoundError):
            # Ensure pip-install-test is not installed in a client that doesn't
            # use the runtime_env
            ray.get(f.remote())


@pytest.mark.skipif(
    os.environ.get("CI") and sys.platform != "linux",
    reason="This test is only run on linux CI machines.")
@pytest.mark.parametrize("pip_as_str", [True, False])
def test_pip_task(shutdown_only, pip_as_str, tmp_path):
    """Tests pip installs in the runtime env specified in f.options()."""

    ray.init()
    if pip_as_str:
        d = tmp_path / "pip_requirements"
        d.mkdir()
        p = d / "requirements.txt"
        requirements_txt = """
        pip-install-test==0.5
        """
        p.write_text(requirements_txt)
        runtime_env = {"pip": str(p)}
    else:
        runtime_env = {"pip": ["pip-install-test==0.5"]}

    @ray.remote
    def f():
        import pip_install_test  # noqa
        return True

    with pytest.raises(ModuleNotFoundError):
        # Ensure pip-install-test is not installed on the test machine
        import pip_install_test  # noqa
    with pytest.raises(ray.exceptions.RayTaskError) as excinfo:
        ray.get(f.remote())
    assert "ModuleNotFoundError" in str(excinfo.value)
    assert ray.get(f.options(runtime_env=runtime_env).remote())


@pytest.mark.skipif(
    os.environ.get("CI") and sys.platform != "linux",
    reason="This test is only run on linux CI machines.")
def test_pip_ray_serve(shutdown_only):
    """Tests that ray[serve] can be included as a pip dependency."""
    ray.init()
    runtime_env = {"pip": ["pip-install-test==0.5", "ray[serve]"]}

    @ray.remote
    def f():
        import pip_install_test  # noqa
        return True

    with pytest.raises(ModuleNotFoundError):
        # Ensure pip-install-test is not installed on the test machine
        import pip_install_test  # noqa
    with pytest.raises(ray.exceptions.RayTaskError) as excinfo:
        ray.get(f.remote())
    assert "ModuleNotFoundError" in str(excinfo.value)
    assert ray.get(f.options(runtime_env=runtime_env).remote())


@pytest.mark.skipif(
    os.environ.get("CI") and sys.platform != "linux",
    reason="This test is only run on linux CI machines.")
@pytest.mark.parametrize("pip_as_str", [True, False])
def test_pip_job_config(shutdown_only, pip_as_str, tmp_path):
    """Tests dynamic installation of pip packages in a task's runtime env."""

    if pip_as_str:
        d = tmp_path / "pip_requirements"
        d.mkdir()
        p = d / "requirements.txt"
        requirements_txt = """
        pip-install-test==0.5
        """
        p.write_text(requirements_txt)
        runtime_env = {"pip": str(p)}
    else:
        runtime_env = {"pip": ["pip-install-test==0.5"]}

    ray.init(job_config=JobConfig(runtime_env=runtime_env))

    @ray.remote
    def f():
        import pip_install_test  # noqa
        return True

    with pytest.raises(ModuleNotFoundError):
        # Ensure pip-install-test is not installed on the test machine
        import pip_install_test  # noqa
    assert ray.get(f.remote())


@pytest.mark.skipif(sys.platform == "win32", reason="Unsupported on Windows.")
@pytest.mark.parametrize("use_working_dir", [True, False])
def test_conda_input_filepath(use_working_dir, tmp_path):
    conda_dict = {"dependencies": ["pip", {"pip": ["pip-install-test==0.5"]}]}
    d = tmp_path / "pip_requirements"
    d.mkdir()
    p = d / "environment.yml"

    p.write_text(yaml.dump(conda_dict))

    if use_working_dir:
        runtime_env_dict = RuntimeEnvDict({
            "working_dir": str(d),
            "conda": "environment.yml"
        })
    else:
        runtime_env_dict = RuntimeEnvDict({"conda": str(p)})

    output_conda_dict = runtime_env_dict.get_parsed_dict().get("conda")
    assert output_conda_dict == conda_dict


@unittest.skipIf(sys.platform == "win32", "Fail to create temp dir.")
def test_experimental_package(shutdown_only):
    ray.init(num_cpus=2)
    pkg = ray.experimental.load_package(
        os.path.join(
            os.path.dirname(__file__),
            "../experimental/packaging/example_pkg/ray_pkg.yaml"))
    a = pkg.MyActor.remote()
    assert ray.get(a.f.remote()) == "hello world"
    assert ray.get(pkg.my_func.remote()) == "hello world"


@unittest.skipIf(sys.platform == "win32", "Fail to create temp dir.")
def test_experimental_package_lazy(shutdown_only):
    pkg = ray.experimental.load_package(
        os.path.join(
            os.path.dirname(__file__),
            "../experimental/packaging/example_pkg/ray_pkg.yaml"))
    ray.init(num_cpus=2)
    a = pkg.MyActor.remote()
    assert ray.get(a.f.remote()) == "hello world"
    assert ray.get(pkg.my_func.remote()) == "hello world"


@unittest.skipIf(sys.platform == "win32", "Fail to create temp dir.")
def test_experimental_package_github(shutdown_only):
    ray.init(num_cpus=2)
    pkg = ray.experimental.load_package(
        "http://raw.githubusercontent.com/ray-project/ray/master/"
        "python/ray/experimental/packaging/example_pkg/ray_pkg.yaml")
    a = pkg.MyActor.remote()
    assert ray.get(a.f.remote()) == "hello world"
    assert ray.get(pkg.my_func.remote()) == "hello world"


@pytest.mark.skipif(
    os.environ.get("CI") and sys.platform != "linux",
    reason="This test is only run on linux CI machines.")
@pytest.mark.parametrize(
    "call_ray_start",
    ["ray start --head --ray-client-server-port 24001 --port 0"],
    indirect=True)
def test_client_working_dir_filepath(call_ray_start, tmp_path):
    """Test that pip and conda relative filepaths work with working_dir."""

    working_dir = tmp_path / "requirements"
    working_dir.mkdir()

    pip_file = working_dir / "requirements.txt"
    requirements_txt = """
    pip-install-test==0.5
    """
    pip_file.write_text(requirements_txt)
    runtime_env_pip = {
        "working_dir": str(working_dir),
        "pip": "requirements.txt"
    }

    conda_file = working_dir / "environment.yml"
    conda_dict = {"dependencies": ["pip", {"pip": ["pip-install-test==0.5"]}]}
    conda_str = yaml.dump(conda_dict)
    conda_file.write_text(conda_str)
    runtime_env_conda = {
        "working_dir": str(working_dir),
        "conda": "environment.yml"
    }

    @ray.remote
    def f():
        import pip_install_test  # noqa
        return True

    with ray.client("localhost:24001").connect():
        with pytest.raises(ModuleNotFoundError):
            # Ensure pip-install-test is not installed in a client that doesn't
            # use the runtime_env
            ray.get(f.remote())

    for runtime_env in [runtime_env_pip, runtime_env_conda]:
        with ray.client("localhost:24001").env(runtime_env).connect():
            with pytest.raises(ModuleNotFoundError):
                # Ensure pip-install-test is not installed on the test machine
                import pip_install_test  # noqa
            assert ray.get(f.remote())


install_env_script = """
import ray
import time
job_config = ray.job_config.JobConfig(runtime_env={env})
ray.init(address="auto", job_config=job_config)
@ray.remote
def f():
    return "hello"
f.remote()
# Give the env 5 seconds to begin installing in a new worker.
time.sleep(5)
"""


@pytest.mark.skipif(
    os.environ.get("CI") and sys.platform != "linux",
    reason="This test is only run on linux CI machines.")
def test_env_installation_nonblocking(shutdown_only):
    """Test fix for https://github.com/ray-project/ray/issues/16226."""
    env1 = {"pip": ["pip-install-test==0.5"]}
    job_config = ray.job_config.JobConfig(runtime_env=env1)

    ray.init(job_config=job_config)

    @ray.remote
    def f():
        return "hello"

    # Warm up a worker because it takes time to start.
    ray.get(f.remote())

    def assert_tasks_finish_quickly(total_sleep_s=0.1):
        """Call f every 0.01 seconds for total time total_sleep_s."""
        gap_s = 0.01
        for i in range(int(total_sleep_s / gap_s)):
            start = time.time()
            ray.get(f.remote())
            # Env installation takes around 10 to 60 seconds.  If we fail the
            # below assert, we can be pretty sure an env installation blocked
            # the task.
            assert time.time() - start < 1.0
            time.sleep(gap_s)

    assert_tasks_finish_quickly()

    env2 = {"pip": ["pip-install-test==0.5", "requests"]}
    f.options(runtime_env=env2).remote()
    # Check that installing env2 above does not block tasks using env1.
    assert_tasks_finish_quickly()

    proc = run_string_as_driver_nonblocking(
        install_env_script.format(env=env1))
    # Check that installing env1 in a new worker in the script above does not
    # block other tasks that use env1.
    assert_tasks_finish_quickly(total_sleep_s=5)
    proc.kill()
    proc.wait()


@pytest.mark.skipif(
    os.environ.get("CI") and sys.platform != "linux",
    reason="This test is only run on linux CI machines.")
def test_simultaneous_install(shutdown_only):
    """Test that two envs can be installed without affecting each other."""
    ray.init()

    @ray.remote
    class VersionWorker:
        def __init__(self, key):
            self.key = key

        def get(self):
            import requests
            return (self.key, requests.__version__)

    # Before we used a global lock on conda installs, these two envs would be
    # installed concurrently, leading to errors:
    # https://github.com/ray-project/ray/issues/17086
    # Now we use a global lock, so the envs are installed sequentially.
    worker_1 = VersionWorker.options(runtime_env={
        "pip": ["requests==2.2.0"]
    }).remote(key=1)
    worker_2 = VersionWorker.options(runtime_env={
        "pip": ["requests==2.3.0"]
    }).remote(key=2)

    assert ray.get(worker_1.get.remote()) == (1, "2.2.0")
    assert ray.get(worker_2.get.remote()) == (2, "2.3.0")


@contextmanager
def chdir(dir):
    old_dir = os.getcwd()
    os.chdir(dir)
    yield
    os.chdir(old_dir)


@pytest.mark.skipif(
    os.environ.get("CI") and sys.platform != "linux",
    reason="This test is only run on linux CI machines.")
<<<<<<< HEAD
def test_runtime_env_override(call_ray_start):
    # https://github.com/ray-project/ray/issues/16481

    with tempfile.TemporaryDirectory() as tmpdir, chdir(tmpdir):
        ray.init(address="auto", namespace="test")

        @ray.remote
        class Child:
            def getcwd(self):
                import os
                return os.getcwd()

            def read(self, path):
                return open(path).read()

            def ready(self):
                pass

        @ray.remote
        class Parent:
            def spawn_child(self, name, runtime_env):
                child = Child.options(
                    lifetime="detached", name=name,
                    runtime_env=runtime_env).remote()
                ray.get(child.ready.remote())

        Parent.options(lifetime="detached", name="parent").remote()
        ray.shutdown()

=======
def test_runtime_env_inheritance_regression(shutdown_only):
    # https://github.com/ray-project/ray/issues/16479
    with tempfile.TemporaryDirectory() as tmpdir, chdir(tmpdir):
>>>>>>> aaf8afb7
        with open("hello", "w") as f:
            f.write("world")

        job_config = ray.job_config.JobConfig(runtime_env={"working_dir": "."})
<<<<<<< HEAD
        ray.init(address="auto", namespace="test", job_config=job_config)

        os.remove("hello")

        parent = ray.get_actor("parent")

        env = ray.get_runtime_context().runtime_env
        del env["working_dir"]  # make sure to directly use the direcotry
        print("Spawning with env:", env)
        ray.get(parent.spawn_child.remote("child", env))

        child = ray.get_actor("child")
        child_cwd = ray.get(child.getcwd.remote())
        # Child should be in tmp runtime resource dir.
        assert child_cwd != os.getcwd(), (child_cwd, os.getcwd())
        assert ray.get(child.read.remote("hello")) == "world"

        ray.shutdown()
=======
        ray.init(job_config=job_config)

        with open("hello", "w") as f:
            f.write("file should already been cached")

        @ray.remote
        class Test:
            def f(self):
                return open("hello").read()

        env1 = ray.get_runtime_context().runtime_env
        del env1["working_dir"]
        print("Using env:", env1)
        t = Test.options(runtime_env=env1).remote()
        assert ray.get(t.f.remote()) == "world"

        # TODO(simon): This shows overriding working_dir has no effect.
        # This tests the current behavior and the tests should change when
        # we support per-task/actor runtime env.
        env2 = ray.get_runtime_context().runtime_env
        print("Using env:", env2)
        t = Test.options(runtime_env=env2).remote()
        assert ray.get(t.f.remote()) == "world"
>>>>>>> aaf8afb7


if __name__ == "__main__":
    import sys
    sys.exit(pytest.main(["-sv", __file__]))<|MERGE_RESOLUTION|>--- conflicted
+++ resolved
@@ -660,7 +660,6 @@
 @pytest.mark.skipif(
     os.environ.get("CI") and sys.platform != "linux",
     reason="This test is only run on linux CI machines.")
-<<<<<<< HEAD
 def test_runtime_env_override(call_ray_start):
     # https://github.com/ray-project/ray/issues/16481
 
@@ -690,16 +689,10 @@
         Parent.options(lifetime="detached", name="parent").remote()
         ray.shutdown()
 
-=======
-def test_runtime_env_inheritance_regression(shutdown_only):
-    # https://github.com/ray-project/ray/issues/16479
-    with tempfile.TemporaryDirectory() as tmpdir, chdir(tmpdir):
->>>>>>> aaf8afb7
         with open("hello", "w") as f:
             f.write("world")
 
         job_config = ray.job_config.JobConfig(runtime_env={"working_dir": "."})
-<<<<<<< HEAD
         ray.init(address="auto", namespace="test", job_config=job_config)
 
         os.remove("hello")
@@ -718,7 +711,18 @@
         assert ray.get(child.read.remote("hello")) == "world"
 
         ray.shutdown()
-=======
+
+
+@pytest.mark.skipif(
+    os.environ.get("CI") and sys.platform != "linux",
+    reason="This test is only run on linux CI machines.")
+def test_runtime_env_inheritance_regression(shutdown_only):
+    # https://github.com/ray-project/ray/issues/16479
+    with tempfile.TemporaryDirectory() as tmpdir, chdir(tmpdir):
+        with open("hello", "w") as f:
+            f.write("world")
+
+        job_config = ray.job_config.JobConfig(runtime_env={"working_dir": "."})
         ray.init(job_config=job_config)
 
         with open("hello", "w") as f:
@@ -742,7 +746,6 @@
         print("Using env:", env2)
         t = Test.options(runtime_env=env2).remote()
         assert ray.get(t.f.remote()) == "world"
->>>>>>> aaf8afb7
 
 
 if __name__ == "__main__":
