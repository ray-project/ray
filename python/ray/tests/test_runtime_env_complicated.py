--- conflicted
+++ resolved
@@ -277,7 +277,6 @@
     assert ray.get(f.remote())
 
 
-<<<<<<< HEAD
 def test_inject_ray_and_python():
     num_tests = 4
     conda_dicts = [None] * num_tests
@@ -316,7 +315,8 @@
     for i in range(num_tests):
         assert (inject_ray_and_python(conda_dicts[i], "ray==1.2.3",
                                       "7.8") == outputs[i])
-=======
+
+
 @pytest.mark.skipif(
     os.environ.get("CI") is None,
     reason="This test is only run on CI because it uses the built Ray wheel.")
@@ -395,7 +395,6 @@
         # Ensure pip-install-test is not installed on the test machine
         import pip_install_test  # noqa
     assert ray.get(f.remote())
->>>>>>> 64fdac83
 
 
 @unittest.skipIf(sys.platform == "win32", "Fail to create temp dir.")
