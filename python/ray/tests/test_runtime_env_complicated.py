--- conflicted
+++ resolved
@@ -15,15 +15,11 @@
 import ray
 from ray._private.utils import get_conda_env_dir, get_conda_bin_executable
 from ray._private.runtime_env import RuntimeEnvDict
-<<<<<<< HEAD
-=======
 from ray.workers.setup_runtime_env import (
     _inject_ray_to_conda_site,
     _resolve_install_from_source_ray_dependencies,
     _current_py_version,
 )
-from ray.job_config import JobConfig
->>>>>>> afd59be8
 from ray.test_utils import (run_string_as_driver,
                             run_string_as_driver_nonblocking)
 
@@ -187,25 +183,10 @@
     os.environ.get("CI") and sys.platform != "linux",
     reason="This test is only run on linux CI machines.")
 def test_job_config_conda_env(conda_envs, shutdown_only):
-<<<<<<< HEAD
-    import tensorflow as tf
-
-    tf_version = "2.2.0"
-
-    @ray.remote
-    def get_conda_env():
-        return tf.__version__
-
-    for tf_version in ["2.2.0", "2.3.0"]:
-        runtime_env = {"conda": f"tf-{tf_version}"}
-        ray.init(runtime_env=runtime_env)
-        assert ray.get(get_conda_env.remote()) == tf_version
-=======
     for package_version in REQUEST_VERSIONS:
         runtime_env = {"conda": f"package-{package_version}"}
-        ray.init(job_config=JobConfig(runtime_env=runtime_env))
+        ray.init(runtime_env=runtime_env)
         assert ray.get(get_requests_version.remote()) == package_version
->>>>>>> afd59be8
         ray.shutdown()
 
 
