import json
import os
from contextlib import contextmanager
from pathlib import Path
import pytest
import subprocess
import sys
import tempfile
import time
from typing import List
from unittest import mock, skipIf
import yaml

import ray
from ray._private.runtime_env.conda import (
    inject_dependencies,
    _inject_ray_to_conda_site,
    _resolve_install_from_source_ray_dependencies,
    _current_py_version,
)

from ray._private.runtime_env.conda_utils import get_conda_env_list
from ray._private.test_utils import (
    run_string_as_driver, run_string_as_driver_nonblocking, wait_for_condition)
from ray._private.utils import get_conda_env_dir, get_conda_bin_executable

if not os.environ.get("CI"):
    # This flags turns on the local development that link against current ray
    # packages and fall back all the dependencies to current python's site.
    os.environ["RAY_RUNTIME_ENV_LOCAL_DEV_MODE"] = "1"

REQUEST_VERSIONS = ["2.2.0", "2.3.0"]


@pytest.fixture(scope="session")
def conda_envs():
    """Creates two conda env with different requests versions."""
    conda_path = get_conda_bin_executable("conda")
    init_cmd = (f". {os.path.dirname(conda_path)}"
                f"/../etc/profile.d/conda.sh")

    def delete_env(env_name):
        subprocess.run(["conda", "remove", "--name", env_name, "--all", "-y"])

    def create_package_env(env_name, package_version: str):
        delete_env(env_name)
        subprocess.run([
            "conda", "create", "-n", env_name, "-y",
            f"python={_current_py_version()}"
        ])

        _inject_ray_to_conda_site(get_conda_env_dir(env_name))
        ray_deps: List[str] = _resolve_install_from_source_ray_dependencies()
        ray_deps.append(f"requests=={package_version}")
        with tempfile.NamedTemporaryFile("w") as f:
            f.writelines([line + "\n" for line in ray_deps])
            f.flush()

            commands = [
                init_cmd, f"conda activate {env_name}",
                f"python -m pip install -r {f.name}", "conda deactivate"
            ]
            proc = subprocess.run(
                [" && ".join(commands)],
                shell=True,
                stdout=subprocess.PIPE,
                stderr=subprocess.PIPE)
            if proc.returncode != 0:
                print("pip install failed")
                print(proc.stdout.decode())
                print(proc.stderr.decode())
                assert False

    for package_version in REQUEST_VERSIONS:
        create_package_env(
            env_name=f"package-{package_version}",
            package_version=package_version)

    yield

    for package_version in REQUEST_VERSIONS:
        delete_env(env_name=f"package-{package_version}")


@ray.remote
def get_requests_version():
    import requests  # noqa: E811
    return requests.__version__


@ray.remote
class VersionActor:
    def get_requests_version(self):
        import requests  # noqa: E811
        return requests.__version__


check_remote_client_conda = """
import ray
context = (ray.client("localhost:24001")
              .env({{"conda" : "package-{package_version}"}})
              .connect())
@ray.remote
def get_package_version():
    import requests
    return requests.__version__

assert ray.get(get_package_version.remote()) == "{package_version}"
context.disconnect()
"""


@pytest.mark.skipif(
    os.environ.get("CONDA_DEFAULT_ENV") is None,
    reason="must be run from within a conda environment")
@pytest.mark.skipif(
    os.environ.get("CI") and sys.platform != "linux",
    reason="This test is only run on linux CI machines.")
@pytest.mark.parametrize(
    "call_ray_start",
    ["ray start --head --ray-client-server-port 24001 --port 0"],
    indirect=True)
def test_client_tasks_and_actors_inherit_from_driver(conda_envs,
                                                     call_ray_start):
    for i, package_version in enumerate(REQUEST_VERSIONS):
        runtime_env = {"conda": f"package-{package_version}"}
        with ray.client("localhost:24001").env(runtime_env).connect():
            assert ray.get(get_requests_version.remote()) == package_version
            actor_handle = VersionActor.remote()
            assert ray.get(
                actor_handle.get_requests_version.remote()) == package_version

            # Ensure that we can have a second client connect using the other
            # conda environment.
            other_package_version = REQUEST_VERSIONS[(i + 1) % 2]
            run_string_as_driver(
                check_remote_client_conda.format(
                    package_version=other_package_version))


@pytest.mark.skipif(
    os.environ.get("CONDA_DEFAULT_ENV") is None,
    reason="must be run from within a conda environment")
@pytest.mark.skipif(
    os.environ.get("CI") and sys.platform != "linux",
    reason="This test is only run on linux CI machines.")
def test_task_actor_conda_env(conda_envs, shutdown_only):
    ray.init()

    # Basic conda runtime env
    for package_version in REQUEST_VERSIONS:
        runtime_env = {"conda": f"package-{package_version}"}

        task = get_requests_version.options(runtime_env=runtime_env)
        assert ray.get(task.remote()) == package_version

        actor = VersionActor.options(runtime_env=runtime_env).remote()
        assert ray.get(actor.get_requests_version.remote()) == package_version

    # Runtime env should inherit to nested task
    @ray.remote
    def wrapped_version():
        return ray.get(get_requests_version.remote())

    @ray.remote
    class Wrapper:
        def wrapped_version(self):
            return ray.get(get_requests_version.remote())

    for package_version in REQUEST_VERSIONS:
        runtime_env = {"conda": f"package-{package_version}"}

        task = wrapped_version.options(runtime_env=runtime_env)
        assert ray.get(task.remote()) == package_version

        actor = Wrapper.options(runtime_env=runtime_env).remote()
        assert ray.get(actor.wrapped_version.remote()) == package_version


@pytest.mark.skipif(
    os.environ.get("CONDA_DEFAULT_ENV") is None,
    reason="must be run from within a conda environment")
@pytest.mark.skipif(
    os.environ.get("CI") and sys.platform != "linux",
    reason="This test is only run on linux CI machines.")
def test_job_config_conda_env(conda_envs, shutdown_only):
    for package_version in REQUEST_VERSIONS:
        runtime_env = {"conda": f"package-{package_version}"}
        ray.init(runtime_env=runtime_env)
        assert ray.get(get_requests_version.remote()) == package_version
        ray.shutdown()


@pytest.mark.skipif(
    os.environ.get("CONDA_DEFAULT_ENV") is None,
    reason="must be run from within a conda environment")
@pytest.mark.skipif(
    os.environ.get("CI") and sys.platform != "linux",
    reason="This test is only run on linux CI machines.")
def test_job_eager_install(shutdown_only):
    # Test enable eager install
    runtime_env = {"conda": {"dependencies": ["toolz"]}, "eager_install": True}
    env_count = len(get_conda_env_list())
    ray.init(runtime_env=runtime_env)
    wait_for_condition(
        lambda: len(get_conda_env_list()) == env_count + 1, timeout=60)
    ray.shutdown()
    # Test disable eager install
    runtime_env = {
        "conda": {
            "dependencies": ["toolz"]
        },
        "eager_install": False
    }
    ray.init(runtime_env=runtime_env)
    with pytest.raises(RuntimeError):
        wait_for_condition(
            lambda: len(get_conda_env_list()) == env_count + 2, timeout=60)
    ray.shutdown()
    # Test unavailable type
    runtime_env = {"conda": {"dependencies": ["toolz"]}, "eager_install": 123}
    with pytest.raises(AssertionError):
        ray.init(runtime_env=runtime_env)
    ray.shutdown()


def test_get_conda_env_dir(tmp_path):
    """
    Typical output of `conda env list`, for context:

    base                 /Users/scaly/anaconda3
    my_env_1             /Users/scaly/anaconda3/envs/my_env_1

    For this test, `tmp_path` is a stand-in for `Users/scaly/anaconda3`.
    """

    # Simulate starting in an env named tf1.
    d = tmp_path / "envs" / "tf1"
    Path.mkdir(d, parents=True)
    with mock.patch.dict(os.environ, {
            "CONDA_PREFIX": str(d),
            "CONDA_DEFAULT_ENV": "tf1"
    }):
        with pytest.raises(ValueError):
            # Env tf2 should not exist.
            env_dir = get_conda_env_dir("tf2")
        tf2_dir = tmp_path / "envs" / "tf2"
        Path.mkdir(tf2_dir, parents=True)
        env_dir = get_conda_env_dir("tf2")
        assert (env_dir == str(tmp_path / "envs" / "tf2"))

    # Simulate starting in (base) conda env.
    with mock.patch.dict(os.environ, {
            "CONDA_PREFIX": str(tmp_path),
            "CONDA_DEFAULT_ENV": "base"
    }):
        with pytest.raises(ValueError):
            # Env tf3 should not exist.
            env_dir = get_conda_env_dir("tf3")
        # Env tf2 still should exist.
        env_dir = get_conda_env_dir("tf2")
        assert (env_dir == str(tmp_path / "envs" / "tf2"))


@pytest.mark.skipif(
    os.environ.get("CI") and sys.platform != "linux",
    reason="This test is only run on linux CI machines.")
def test_conda_create_task(shutdown_only):
    """Tests dynamic creation of a conda env in a task's runtime env."""
    ray.init()
    runtime_env = {
        "conda": {
            "dependencies": ["pip", {
                "pip": ["pip-install-test==0.5"]
            }]
        }
    }

    @ray.remote
    def f():
        import pip_install_test  # noqa
        return True

    with pytest.raises(ModuleNotFoundError):
        # Ensure pip-install-test is not installed on the test machine
        import pip_install_test  # noqa
    with pytest.raises(ray.exceptions.RayTaskError) as excinfo:
        ray.get(f.remote())
    assert "ModuleNotFoundError" in str(excinfo.value)
    assert ray.get(f.options(runtime_env=runtime_env).remote())


@pytest.mark.skipif(
    os.environ.get("CI") and sys.platform != "linux",
    reason="This test is only run on linux CI machines.")
def test_conda_create_job_config(shutdown_only):
    """Tests dynamic conda env creation in a runtime env in the JobConfig."""

    runtime_env = {
        "conda": {
            "dependencies": ["pip", {
                "pip": ["pip-install-test==0.5"]
            }]
        }
    }
    ray.init(runtime_env=runtime_env)

    @ray.remote
    def f():
        import pip_install_test  # noqa
        return True

    with pytest.raises(ModuleNotFoundError):
        # Ensure pip-install-test is not installed on the test machine
        import pip_install_test  # noqa
    assert ray.get(f.remote())


def test_inject_dependencies():
    num_tests = 4
    conda_dicts = [None] * num_tests
    outputs = [None] * num_tests

    conda_dicts[0] = {}
    outputs[0] = {
        "dependencies": ["python=7.8", "pip", {
            "pip": ["ray==1.2.3"]
        }]
    }

    conda_dicts[1] = {"dependencies": ["blah"]}
    outputs[1] = {
        "dependencies": ["blah", "python=7.8", "pip", {
            "pip": ["ray==1.2.3"]
        }]
    }

    conda_dicts[2] = {"dependencies": ["blah", "pip"]}
    outputs[2] = {
        "dependencies": ["blah", "pip", "python=7.8", {
            "pip": ["ray==1.2.3"]
        }]
    }

    conda_dicts[3] = {"dependencies": ["blah", "pip", {"pip": ["some_pkg"]}]}
    outputs[3] = {
        "dependencies": [
            "blah", "pip", {
                "pip": ["ray==1.2.3", "some_pkg"]
            }, "python=7.8"
        ]
    }

    for i in range(num_tests):
        output = inject_dependencies(conda_dicts[i], "7.8", ["ray==1.2.3"])
        error_msg = (f"failed on input {i}."
                     f"Output: {output} \n"
                     f"Expected output: {outputs[i]}")
        assert (output == outputs[i]), error_msg


@pytest.mark.skipif(
    os.environ.get("CI") and sys.platform != "linux",
    reason="This test is only run on linux CI machines.")
@pytest.mark.parametrize(
    "call_ray_start",
    ["ray start --head --ray-client-server-port 24001 --port 0"],
    indirect=True)
def test_conda_create_ray_client(call_ray_start):
    """Tests dynamic conda env creation in RayClient."""

    runtime_env = {
        "conda": {
            "dependencies": ["pip", {
                "pip": ["pip-install-test==0.5"]
            }]
        }
    }

    @ray.remote
    def f():
        import pip_install_test  # noqa
        return True

    with ray.client("localhost:24001").env(runtime_env).connect():
        with pytest.raises(ModuleNotFoundError):
            # Ensure pip-install-test is not installed on the test machine
            import pip_install_test  # noqa
        assert ray.get(f.remote())

    with ray.client("localhost:24001").connect():
        with pytest.raises(ModuleNotFoundError):
            # Ensure pip-install-test is not installed in a client that doesn't
            # use the runtime_env
            ray.get(f.remote())


@pytest.mark.skipif(
    os.environ.get("CI") and sys.platform != "linux",
    reason="This test is only run on linux CI machines.")
@pytest.mark.parametrize("pip_as_str", [True, False])
def test_pip_task(shutdown_only, pip_as_str, tmp_path):
    """Tests pip installs in the runtime env specified in f.options()."""

    ray.init()
    if pip_as_str:
        d = tmp_path / "pip_requirements"
        d.mkdir()
        p = d / "requirements.txt"
        requirements_txt = """
        pip-install-test==0.5
        """
        p.write_text(requirements_txt)
        runtime_env = {"pip": str(p)}
    else:
        runtime_env = {"pip": ["pip-install-test==0.5"]}

    @ray.remote
    def f():
        import pip_install_test  # noqa
        return True

    with pytest.raises(ModuleNotFoundError):
        # Ensure pip-install-test is not installed on the test machine
        import pip_install_test  # noqa
    with pytest.raises(ray.exceptions.RayTaskError) as excinfo:
        ray.get(f.remote())
    assert "ModuleNotFoundError" in str(excinfo.value)
    assert ray.get(f.options(runtime_env=runtime_env).remote())


@pytest.mark.skipif(
    os.environ.get("CI") and sys.platform != "linux",
    reason="This test is only run on linux CI machines.")
def test_pip_ray_serve(shutdown_only):
    """Tests that ray[serve] can be included as a pip dependency."""
    ray.init()
    runtime_env = {"pip": ["pip-install-test==0.5", "ray[serve]"]}

    @ray.remote
    def f():
        import pip_install_test  # noqa
        return True

    with pytest.raises(ModuleNotFoundError):
        # Ensure pip-install-test is not installed on the test machine
        import pip_install_test  # noqa
    with pytest.raises(ray.exceptions.RayTaskError) as excinfo:
        ray.get(f.remote())
    assert "ModuleNotFoundError" in str(excinfo.value)
    assert ray.get(f.options(runtime_env=runtime_env).remote())


@pytest.mark.skipif(
    os.environ.get("CI") and sys.platform != "linux",
    reason="This test is only run on linux CI machines.")
@pytest.mark.parametrize("pip_as_str", [True, False])
def test_pip_job_config(shutdown_only, pip_as_str, tmp_path):
    """Tests dynamic installation of pip packages in a task's runtime env."""

    if pip_as_str:
        d = tmp_path / "pip_requirements"
        d.mkdir()
        p = d / "requirements.txt"
        requirements_txt = """
        pip-install-test==0.5
        """
        p.write_text(requirements_txt)
        runtime_env = {"pip": str(p)}
    else:
        runtime_env = {"pip": ["pip-install-test==0.5"]}

    ray.init(runtime_env=runtime_env)

    @ray.remote
    def f():
        import pip_install_test  # noqa
        return True

    with pytest.raises(ModuleNotFoundError):
        # Ensure pip-install-test is not installed on the test machine
        import pip_install_test  # noqa
    assert ray.get(f.remote())


<<<<<<< HEAD
@pytest.mark.skipif(sys.platform == "win32", reason="Unsupported on Windows.")
@pytest.mark.parametrize("use_working_dir", [True, False])
def test_conda_input_filepath(use_working_dir, tmp_path):
    conda_dict = {"dependencies": ["pip", {"pip": ["pip-install-test==0.5"]}]}
    d = tmp_path / "pip_requirements"
    d.mkdir()
    p = d / "environment.yml"

    p.write_text(yaml.dump(conda_dict))

    if use_working_dir:
        runtime_env_dict = RuntimeEnvDict({
            "working_dir": str(d),
            "conda": "environment.yml"
        })
    else:
        runtime_env_dict = RuntimeEnvDict({"conda": str(p)})

    output_conda_dict = runtime_env_dict.get("conda")
    assert output_conda_dict == conda_dict


=======
>>>>>>> 9ca34c71
@skipIf(sys.platform == "win32", "Fail to create temp dir.")
def test_experimental_package(shutdown_only):
    ray.init(num_cpus=2)
    pkg = ray.experimental.load_package(
        os.path.join(
            os.path.dirname(__file__),
            "../experimental/packaging/example_pkg/ray_pkg.yaml"))
    a = pkg.MyActor.remote()
    assert ray.get(a.f.remote()) == "hello world"
    assert ray.get(pkg.my_func.remote()) == "hello world"


@skipIf(sys.platform == "win32", "Fail to create temp dir.")
def test_experimental_package_lazy(shutdown_only):
    pkg = ray.experimental.load_package(
        os.path.join(
            os.path.dirname(__file__),
            "../experimental/packaging/example_pkg/ray_pkg.yaml"))
    ray.init(num_cpus=2)
    a = pkg.MyActor.remote()
    assert ray.get(a.f.remote()) == "hello world"
    assert ray.get(pkg.my_func.remote()) == "hello world"


@skipIf(sys.platform == "win32", "Fail to create temp dir.")
def test_experimental_package_github(shutdown_only):
    ray.init(num_cpus=2)
    pkg = ray.experimental.load_package(
        "http://raw.githubusercontent.com/ray-project/ray/master/"
        "python/ray/experimental/packaging/example_pkg/ray_pkg.yaml")
    a = pkg.MyActor.remote()
    assert ray.get(a.f.remote()) == "hello world"
    assert ray.get(pkg.my_func.remote()) == "hello world"


@pytest.mark.skipif(
    os.environ.get("CI") and sys.platform != "linux",
    reason="This test is only run on linux CI machines.")
@pytest.mark.parametrize(
    "call_ray_start",
    ["ray start --head --ray-client-server-port 24001 --port 0"],
    indirect=True)
def test_client_working_dir_filepath(call_ray_start, tmp_path):
    """Test that pip and conda filepaths work with working_dir."""

    working_dir = tmp_path / "requirements"
    working_dir.mkdir()

    pip_file = working_dir / "requirements.txt"
    requirements_txt = """
    pip-install-test==0.5
    """
    pip_file.write_text(requirements_txt)
    runtime_env_pip = {"working_dir": str(working_dir), "pip": str(pip_file)}

    conda_file = working_dir / "environment.yml"
    conda_dict = {"dependencies": ["pip", {"pip": ["pip-install-test==0.5"]}]}
    conda_str = yaml.dump(conda_dict)
    conda_file.write_text(conda_str)
    runtime_env_conda = {
        "working_dir": str(working_dir),
        "conda": str(conda_file)
    }

    @ray.remote
    def f():
        import pip_install_test  # noqa
        return True

    with ray.client("localhost:24001").connect():
        with pytest.raises(ModuleNotFoundError):
            # Ensure pip-install-test is not installed in a client that doesn't
            # use the runtime_env
            ray.get(f.remote())

    for runtime_env in [runtime_env_pip, runtime_env_conda]:
        with ray.client("localhost:24001").env(runtime_env).connect():
            with pytest.raises(ModuleNotFoundError):
                # Ensure pip-install-test is not installed on the test machine
                import pip_install_test  # noqa
            assert ray.get(f.remote())


@pytest.mark.skipif(
    os.environ.get("CI") and sys.platform != "linux",
    reason="This test is only run on linux CI machines.")
@pytest.mark.parametrize(
    "call_ray_start",
    ["ray start --head --ray-client-server-port 24001 --port 0"],
    indirect=True)
def test_conda_pip_filepaths_remote(call_ray_start, tmp_path):
    """Test that pip and conda filepaths work, simulating a remote cluster."""

    working_dir = tmp_path / "requirements"
    working_dir.mkdir()

    pip_file = working_dir / "requirements.txt"
    requirements_txt = """
    pip-install-test==0.5
    """
    pip_file.write_text(requirements_txt)
    runtime_env_pip = {"pip": str(pip_file)}

    conda_file = working_dir / "environment.yml"
    conda_dict = {"dependencies": ["pip", {"pip": ["pip-install-test==0.5"]}]}
    conda_str = yaml.dump(conda_dict)
    conda_file.write_text(conda_str)
    runtime_env_conda = {"conda": str(conda_file)}

    @ray.remote
    def f():
        import pip_install_test  # noqa
        return True

    with ray.client("localhost:24001").connect():
        with pytest.raises(ModuleNotFoundError):
            # Ensure pip-install-test is not installed in a client that doesn't
            # use the runtime_env
            ray.get(f.remote())

    # pip and conda files should be parsed when the function is declared.
    f_pip = f.options(runtime_env=runtime_env_pip)
    f_conda = f.options(runtime_env=runtime_env_conda)

    # Remove the pip and conda files from the local filesystem. This is
    # necessary to simulate the files not being present on the remote cluster,
    # because in this single-machine test, the cluster has the same filesystem.
    os.remove(pip_file)
    os.remove(conda_file)

    # Test with and without a working_dir.
    client_envs = [{}, {"working_dir": str(working_dir)}]
    for runtime_env in client_envs:
        with ray.client("localhost:24001").env(runtime_env).connect():
            with pytest.raises(ModuleNotFoundError):
                # Ensure pip-install-test is not installed on the test machine
                import pip_install_test  # noqa
            assert ray.get(f_pip.remote())
            assert ray.get(f_conda.remote())


install_env_script = """
import ray
import time
ray.init(address="auto", runtime_env={env})
@ray.remote
def f():
    return "hello"
f.remote()
# Give the env 5 seconds to begin installing in a new worker.
time.sleep(5)
"""


@pytest.mark.skipif(
    os.environ.get("CI") and sys.platform != "linux",
    reason="This test is only run on linux CI machines.")
def test_env_installation_nonblocking(shutdown_only):
    """Test fix for https://github.com/ray-project/ray/issues/16226."""
    env1 = {"pip": ["pip-install-test==0.5"]}

    ray.init(runtime_env=env1)

    @ray.remote
    def f():
        return "hello"

    # Warm up a worker because it takes time to start.
    ray.get(f.remote())

    def assert_tasks_finish_quickly(total_sleep_s=0.1):
        """Call f every 0.01 seconds for total time total_sleep_s."""
        gap_s = 0.01
        for i in range(int(total_sleep_s / gap_s)):
            start = time.time()
            ray.get(f.remote())
            # Env installation takes around 10 to 60 seconds.  If we fail the
            # below assert, we can be pretty sure an env installation blocked
            # the task.
            assert time.time() - start < 1.0
            time.sleep(gap_s)

    assert_tasks_finish_quickly()

    env2 = {"pip": ["pip-install-test==0.5", "requests"]}
    f.options(runtime_env=env2).remote()
    # Check that installing env2 above does not block tasks using env1.
    assert_tasks_finish_quickly()

    proc = run_string_as_driver_nonblocking(
        install_env_script.format(env=env1))
    # Check that installing env1 in a new worker in the script above does not
    # block other tasks that use env1.
    assert_tasks_finish_quickly(total_sleep_s=5)
    proc.kill()
    proc.wait()


@pytest.mark.skipif(
    os.environ.get("CI") and sys.platform != "linux",
    reason="This test is only run on linux CI machines.")
def test_simultaneous_install(shutdown_only):
    """Test that two envs can be installed without affecting each other."""
    ray.init()

    @ray.remote
    class VersionWorker:
        def __init__(self, key):
            self.key = key

        def get(self):
            import requests
            return (self.key, requests.__version__)

    # Before we used a global lock on conda installs, these two envs would be
    # installed concurrently, leading to errors:
    # https://github.com/ray-project/ray/issues/17086
    # Now we use a global lock, so the envs are installed sequentially.
    worker_1 = VersionWorker.options(runtime_env={
        "pip": ["requests==2.2.0"]
    }).remote(key=1)
    worker_2 = VersionWorker.options(runtime_env={
        "pip": ["requests==2.3.0"]
    }).remote(key=2)

    assert ray.get(worker_1.get.remote()) == (1, "2.2.0")
    assert ray.get(worker_2.get.remote()) == (2, "2.3.0")


CLIENT_SERVER_PORT = 24001


@pytest.mark.skipif(
    os.environ.get("CI") and sys.platform != "linux",
    reason="This test is only run on linux CI machines.")
@pytest.mark.parametrize(
    "call_ray_start", [
        f"ray start --head --ray-client-server-port {CLIENT_SERVER_PORT}"
        " --port 0"
    ],
    indirect=True)
def test_e2e_complex(call_ray_start, tmp_path):
    """Test multiple runtime_env options across multiple client connections.

    1.  Run a Ray Client job with both working_dir and pip specified. Check the
        environment using imports and file reads in tasks and actors.
    2.  On the same cluster, run a job as above but using the Ray Summit
        2021 demo's pip requirements.txt.  Also, check that per-task and
        per-actor pip requirements work, all using the job's working_dir.
    """
    # Create a file to use to test working_dir
    specific_path = tmp_path / "test"
    specific_path.write_text("Hello")

    with ray.client(f"localhost:{CLIENT_SERVER_PORT}").env({
            "working_dir": str(tmp_path),
            "pip": ["pip-install-test"]
    }).connect():

        # Test that a task is started in the working_dir.
        @ray.remote
        def test_read():
            return Path("./test").read_text()

        assert ray.get(test_read.remote()) == "Hello"

        # Check a task has the job's pip requirements and working_dir.
        @ray.remote
        def test_pip():
            import pip_install_test  # noqa
            import ray  # noqa

            return Path("./test").read_text()

        assert ray.get(test_pip.remote()) == "Hello"

        # Check an actor has the job's pip requirements and working_dir.
        @ray.remote
        class TestActor:
            def test(self):
                import pip_install_test  # noqa

                return Path("./test").read_text()

        a = TestActor.remote()
        assert ray.get(a.test.remote()) == "Hello"

    # pip requirements file from Ray Summit 2021 demo.
    requirement_path = tmp_path / "requirements.txt"
    requirement_path.write_text("\n".join([
        "ray[serve, tune]",
        "texthero",
        "PyGithub",
        "xgboost_ray[default]",
        "pandas==1.1",  # pandas 1.2.4 in the demo, but not supported on py36
        "typer",
        "aiofiles",
    ]))

    # Start a new job on the same cluster using the Summit 2021 requirements.
    with ray.client(f"localhost:{CLIENT_SERVER_PORT}").env({
            "working_dir": str(tmp_path),
            "pip": str(requirement_path)
    }).connect():

        @ray.remote
        def test_read():
            return Path("./test").read_text()

        assert ray.get(test_read.remote()) == "Hello"

        # Check that a task has the job's pip requirements and working_dir.
        @ray.remote
        def test_import():
            import ray  # noqa
            from ray import serve  # noqa
            from ray import tune  # noqa
            import typer  # noqa
            import xgboost_ray  # noqa

            return Path("./test").read_text()

        assert ray.get(test_import.remote()) == "Hello"

        # Check that an actor has the job's pip requirements and working_dir.
        @ray.remote
        class TestActor:
            def test(self):
                import ray  # noqa
                from ray import serve  # noqa
                from ray import tune  # noqa
                import typer  # noqa
                import xgboost_ray  # noqa

                return Path("./test").read_text()

        a = TestActor.options(runtime_env={
            "pip": str(requirement_path)
        }).remote()
        assert ray.get(a.test.remote()) == "Hello"

        # Check that per-task pip specification works and that the job's
        # working_dir is still inherited.
        @ray.remote
        def test_pip():
            import pip_install_test  # noqa

            return Path("./test").read_text()

        assert ray.get(
            test_pip.options(runtime_env={
                "pip": ["pip-install-test"]
            }).remote()) == "Hello"

        # Check that pip_install_test is not in the job's pip requirements.
        with pytest.raises(ray.exceptions.RayTaskError) as excinfo:
            ray.get(test_pip.remote())
        assert "ModuleNotFoundError" in str(excinfo.value)

        # Check that per-actor pip specification works and that the job's
        # working_dir is still inherited.
        @ray.remote
        class TestActor:
            def test(self):
                import pip_install_test  # noqa

                return Path("./test").read_text()

        a = TestActor.options(runtime_env={
            "pip": ["pip-install-test"]
        }).remote()
        assert ray.get(a.test.remote()) == "Hello"


@contextmanager
def chdir(dir):
    old_dir = os.getcwd()
    os.chdir(dir)
    yield
    os.chdir(old_dir)


@pytest.mark.skipif(
    os.environ.get("CI") and sys.platform != "linux",
    reason="This test is only run on linux CI machines.")
def test_runtime_env_override(call_ray_start):
    # https://github.com/ray-project/ray/issues/16481

    with tempfile.TemporaryDirectory() as tmpdir, chdir(tmpdir):
        ray.init(address="auto", namespace="test")

        @ray.remote
        class Child:
            def getcwd(self):
                import os
                return os.getcwd()

            def read(self, path):
                return open(path).read()

            def ready(self):
                pass

        @ray.remote
        class Parent:
            def spawn_child(self, name, runtime_env):
                child = Child.options(
                    lifetime="detached", name=name,
                    runtime_env=runtime_env).remote()
                ray.get(child.ready.remote())

        Parent.options(lifetime="detached", name="parent").remote()
        ray.shutdown()

        with open("hello", "w") as f:
            f.write("world")

        job_config = ray.job_config.JobConfig(runtime_env={"working_dir": "."})
        ray.init(address="auto", namespace="test", job_config=job_config)

        os.remove("hello")

        parent = ray.get_actor("parent")

        env = ray.get_runtime_context().runtime_env
        del env["working_dir"]  # make sure to directly use the direcotry
        print("Spawning with env:", env)
        ray.get(parent.spawn_child.remote("child", env))

        child = ray.get_actor("child")
        child_cwd = ray.get(child.getcwd.remote())
        # Child should be in tmp runtime resource dir.
        assert child_cwd != os.getcwd(), (child_cwd, os.getcwd())
        assert ray.get(child.read.remote("hello")) == "world"

        ray.shutdown()


@pytest.mark.skipif(
    os.environ.get("CI") and sys.platform != "linux",
    reason="This test is only run on linux CI machines.")
def test_runtime_env_inheritance_regression(shutdown_only):
    # https://github.com/ray-project/ray/issues/16479
    with tempfile.TemporaryDirectory() as tmpdir, chdir(tmpdir):
        with open("hello", "w") as f:
            f.write("world")

        job_config = ray.job_config.JobConfig(runtime_env={"working_dir": "."})
        ray.init(job_config=job_config)

        with open("hello", "w") as f:
            f.write("file should already been cached")

        @ray.remote
        class Test:
            def f(self):
                return open("hello").read()

        env1 = ray.get_runtime_context().runtime_env
        del env1["working_dir"]
        print("Using env:", env1)
        t = Test.options(runtime_env=env1).remote()
        assert ray.get(t.f.remote()) == "world"

        # Using working_dir is not supported
        env2 = ray.get_runtime_context().runtime_env
        assert "working_dir" in env2
        with pytest.raises(NotImplementedError):
            t = Test.options(runtime_env=env2).remote()


@pytest.mark.skipif(
    os.environ.get("CI") and sys.platform != "linux",
    reason="This test is only run on linux CI machines.")
def test_runtime_env_logging_to_driver(ray_start_regular_shared, log_pubsub):
    @ray.remote(runtime_env={"pip": [f"requests=={REQUEST_VERSIONS[0]}"]})
    def func():
        pass

    ray.get(func.remote())

    # Check the stderr from the worker.
    start = time.time()
    while True:
        if (time.time() - start) > 5:
            assert False, "runtime_env log has not been propogated after 5s"

        msg = log_pubsub.get_message()
        if msg is None:
            time.sleep(0.01)
            continue

        log_data = json.loads(ray._private.utils.decode(msg["data"]))
        if log_data["pid"] == "runtime_env":
            break


if __name__ == "__main__":
    import sys
    sys.exit(pytest.main(["-sv", __file__]))<|MERGE_RESOLUTION|>--- conflicted
+++ resolved
@@ -483,31 +483,6 @@
     assert ray.get(f.remote())
 
 
-<<<<<<< HEAD
-@pytest.mark.skipif(sys.platform == "win32", reason="Unsupported on Windows.")
-@pytest.mark.parametrize("use_working_dir", [True, False])
-def test_conda_input_filepath(use_working_dir, tmp_path):
-    conda_dict = {"dependencies": ["pip", {"pip": ["pip-install-test==0.5"]}]}
-    d = tmp_path / "pip_requirements"
-    d.mkdir()
-    p = d / "environment.yml"
-
-    p.write_text(yaml.dump(conda_dict))
-
-    if use_working_dir:
-        runtime_env_dict = RuntimeEnvDict({
-            "working_dir": str(d),
-            "conda": "environment.yml"
-        })
-    else:
-        runtime_env_dict = RuntimeEnvDict({"conda": str(p)})
-
-    output_conda_dict = runtime_env_dict.get("conda")
-    assert output_conda_dict == conda_dict
-
-
-=======
->>>>>>> 9ca34c71
 @skipIf(sys.platform == "win32", "Fail to create temp dir.")
 def test_experimental_package(shutdown_only):
     ray.init(num_cpus=2)
