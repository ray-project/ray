import re
import threading

from subprocess import CalledProcessError
from typing import Any, Callable, Dict, List, Optional
from ray.autoscaler.node_provider import NodeProvider


class MockNode:
    def __init__(
<<<<<<< HEAD
        self, node_id, tags, node_config, node_type, resources, labels, unique_ips=False
=======
        self,
        node_id,
        tags,
        node_config,
        node_type,
        unique_ips=False,
        resources=None,
        labels=None,
>>>>>>> f41aba36
    ):
        self.node_id = str(node_id)
        self.state = "pending"
        self.tags = tags
        self.external_ip = "1.2.3.4"
        self.internal_ip = "172.0.0.{}".format(self.node_id)
        if unique_ips:
            self.external_ip = f"1.2.3.{self.node_id}"

        self.node_config = node_config
        self.node_type = node_type
        self.created_in_main_thread = (
            threading.current_thread() is threading.main_thread()
        )
<<<<<<< HEAD
        self.resources = resources
        self.labels = labels
=======
        self.resources = resources or {}
        self.labels = labels or {}
>>>>>>> f41aba36

    def matches(self, tags):
        for k, v in tags.items():
            if k not in self.tags or self.tags[k] != v:
                return False
        return True


class MockProcessRunner:
    def __init__(self, fail_cmds=None, cmd_to_callback=None, print_out=False):
        self.calls = []
        self.cmd_to_callback = cmd_to_callback or {}  # type: Dict[str, Callable]
        self.print_out = print_out
        self.fail_cmds = fail_cmds or []
        self.call_response = {}
        self.ready_to_run = threading.Event()
        self.ready_to_run.set()

        self.lock = threading.RLock()

    def check_call(self, cmd, *args, **kwargs):
        with self.lock:
            self.ready_to_run.wait()
            self.calls.append(cmd)
            if self.print_out:
                print(f">>>Process runner: Executing \n {str(cmd)}")
            for token in self.cmd_to_callback:
                if token in str(cmd):
                    # Trigger a callback if token is in cmd.
                    # Can be used to simulate background events during a node
                    # update (e.g. node disconnected).
                    callback = self.cmd_to_callback[token]
                    callback()

            for token in self.fail_cmds:
                if token in str(cmd):
                    raise CalledProcessError(1, token, "Failing command on purpose")

    def check_output(self, cmd):
        with self.lock:
            self.check_call(cmd)
            return_string = "command-output"
            key_to_shrink = None
            for pattern, response_list in self.call_response.items():
                if pattern in str(cmd):
                    return_string = response_list[0]
                    key_to_shrink = pattern
                    break
            if key_to_shrink:
                self.call_response[key_to_shrink] = self.call_response[key_to_shrink][
                    1:
                ]
                if len(self.call_response[key_to_shrink]) == 0:
                    del self.call_response[key_to_shrink]

            return return_string.encode()

    def assert_has_call(
        self, ip: str, pattern: Optional[str] = None, exact: Optional[List[str]] = None
    ):
        """Checks if the given value was called by this process runner.

        NOTE: Either pattern or exact must be specified, not both!

        Args:
            ip: IP address of the node that the given call was executed on.
            pattern: RegEx that matches one specific call.
            exact: List of strings that when joined exactly match one call.
        """
        with self.lock:
            assert bool(pattern) ^ bool(
                exact
            ), "Must specify either a pattern or exact match."
            debug_output = ""
            if pattern is not None:
                for cmd in self.command_history():
                    if ip in cmd:
                        debug_output += cmd
                        debug_output += "\n"
                        if re.search(pattern, cmd):
                            return True
                else:
                    raise Exception(
                        f"Did not find [{pattern}] in [{debug_output}] for "
                        f"ip={ip}.\n\nFull output: {self.command_history()}"
                    )
            elif exact is not None:
                exact_cmd = " ".join(exact)
                for cmd in self.command_history():
                    if ip in cmd:
                        debug_output += cmd
                        debug_output += "\n"
                    if cmd == exact_cmd:
                        return True
                raise Exception(
                    f"Did not find [{exact_cmd}] in [{debug_output}] for "
                    f"ip={ip}.\n\nFull output: {self.command_history()}"
                )

    def assert_not_has_call(self, ip: str, pattern: str):
        """Ensure that the given regex pattern was never called."""
        with self.lock:
            out = ""
            for cmd in self.command_history():
                if ip in cmd:
                    out += cmd
                    out += "\n"
            if re.search(pattern, out):
                raise Exception("Found [{}] in [{}] for {}".format(pattern, out, ip))
            else:
                return True

    def clear_history(self):
        with self.lock:
            self.calls = []

    def command_history(self):
        with self.lock:
            return [" ".join(cmd) for cmd in self.calls]

    def respond_to_call(self, pattern, response_list):
        with self.lock:
            self.call_response[pattern] = response_list


class MockProvider(NodeProvider):
    def __init__(self, cache_stopped=False, unique_ips=False):
        self.mock_nodes = {}
        self.next_id = 0
        self.throw = False
        self.creation_error = None
        self.termination_errors = None
        self.fail_creates = False
        self.ready_to_create = threading.Event()
        self.ready_to_create.set()
        self.cache_stopped = cache_stopped
        self.unique_ips = unique_ips
        self.fail_to_fetch_ip = False
        self.safe_to_scale_flag = True
        self.partical_success_count = None
        # Many of these functions are called by node_launcher or updater in
        # different threads. This can be treated as a global lock for
        # everything.
        self.lock = threading.Lock()
        self.num_non_terminated_nodes_calls = 0
        super().__init__(None, None)

    def non_terminated_nodes(self, tag_filters):
        self.num_non_terminated_nodes_calls += 1
        with self.lock:
            if self.throw:
                raise Exception("oops")
            return [
                n.node_id
                for n in self.mock_nodes.values()
                if n.matches(tag_filters) and n.state not in ["stopped", "terminated"]
            ]

    def non_terminated_node_ips(self, tag_filters):
        with self.lock:
            if self.throw:
                raise Exception("oops")
            return [
                n.internal_ip
                for n in self.mock_nodes.values()
                if n.matches(tag_filters) and n.state not in ["stopped", "terminated"]
            ]

    def is_running(self, node_id):
        with self.lock:
            return self.mock_nodes[node_id].state == "running"

    def is_terminated(self, node_id):
        if node_id is None:
            # Circumvent test-cases where there's no head node.
            return True
        with self.lock:
            return self.mock_nodes[node_id].state in ["stopped", "terminated"]

    def node_tags(self, node_id):
        if node_id is None:
            # Circumvent test cases where there's no head node.
            return {}
        # Don't assume that node providers can retrieve tags from
        # terminated nodes.
        if self.is_terminated(node_id):
            raise Exception(f"The node with id {node_id} has been terminated!")
        with self.lock:
            return self.mock_nodes[node_id].tags

    def internal_ip(self, node_id):
        if self.fail_to_fetch_ip:
            raise Exception("Failed to fetch ip on purpose.")
        if node_id is None:
            # Circumvent test-cases where there's no head node.
            return "mock"
        with self.lock:
            return self.mock_nodes[node_id].internal_ip

    def external_ip(self, node_id):
        with self.lock:
            return self.mock_nodes[node_id].external_ip

    def create_node(
<<<<<<< HEAD
        self, node_config: Dict[str, Any], tags: Dict[str, str], count: int
    ) -> Dict[str, Any]:
        return self.create_node_with_resources_and_labels(
            node_config, tags, count, {}, {}
=======
        self,
        node_config: Dict[str, Any],
        tags: Dict[str, str],
        count: int,
        _skip_wait=False,
    ) -> Dict[str, Any]:
        return self.create_node_with_resources_and_labels(
            node_config, tags, count, {}, {}, _skip_wait=_skip_wait
>>>>>>> f41aba36
        )

    def create_node_with_resources_and_labels(
        self, node_config, tags, count, resources, labels, _skip_wait=False
    ):
        from ray.autoscaler.tags import TAG_RAY_USER_NODE_TYPE

        if self.creation_error is not None:
            raise self.creation_error
        if not _skip_wait:
            self.ready_to_create.wait()
        if self.fail_creates:
            return

        created_nodes = {}
        if self.partical_success_count is not None:
            count = min(count, self.partical_success_count)
        with self.lock:
            if self.cache_stopped:
                for node in self.mock_nodes.values():
                    if node.state == "stopped" and count > 0:
                        count -= 1
                        node.state = "pending"
                        node.tags.update(tags)
                        created_nodes[node.node_id] = node
            for _ in range(count):
                new_node = MockNode(
                    str(self.next_id),
                    tags.copy(),
                    node_config,
                    tags.get(TAG_RAY_USER_NODE_TYPE),
                    resources=resources,
                    labels=labels,
                    unique_ips=self.unique_ips,
                )
                self.mock_nodes[new_node.node_id] = new_node
                created_nodes[new_node.node_id] = new_node
                self.next_id += 1
        return created_nodes

    def set_node_tags(self, node_id, tags):
        with self.lock:
            self.mock_nodes[node_id].tags.update(tags)

    def terminate_node(self, node_id):
        with self.lock:
            if self.termination_errors is not None:
                raise self.termination_errors

            if self.cache_stopped:
                self.mock_nodes[node_id].state = "stopped"
            else:
                self.mock_nodes[node_id].state = "terminated"

    def finish_starting_nodes(self):
        with self.lock:
            for node in self.mock_nodes.values():
                if node.state == "pending":
                    node.state = "running"

    def safe_to_scale(self):
        return self.safe_to_scale_flag<|MERGE_RESOLUTION|>--- conflicted
+++ resolved
@@ -8,9 +8,6 @@
 
 class MockNode:
     def __init__(
-<<<<<<< HEAD
-        self, node_id, tags, node_config, node_type, resources, labels, unique_ips=False
-=======
         self,
         node_id,
         tags,
@@ -19,7 +16,6 @@
         unique_ips=False,
         resources=None,
         labels=None,
->>>>>>> f41aba36
     ):
         self.node_id = str(node_id)
         self.state = "pending"
@@ -34,13 +30,8 @@
         self.created_in_main_thread = (
             threading.current_thread() is threading.main_thread()
         )
-<<<<<<< HEAD
-        self.resources = resources
-        self.labels = labels
-=======
         self.resources = resources or {}
         self.labels = labels or {}
->>>>>>> f41aba36
 
     def matches(self, tags):
         for k, v in tags.items():
@@ -245,12 +236,6 @@
             return self.mock_nodes[node_id].external_ip
 
     def create_node(
-<<<<<<< HEAD
-        self, node_config: Dict[str, Any], tags: Dict[str, str], count: int
-    ) -> Dict[str, Any]:
-        return self.create_node_with_resources_and_labels(
-            node_config, tags, count, {}, {}
-=======
         self,
         node_config: Dict[str, Any],
         tags: Dict[str, str],
@@ -259,7 +244,6 @@
     ) -> Dict[str, Any]:
         return self.create_node_with_resources_and_labels(
             node_config, tags, count, {}, {}, _skip_wait=_skip_wait
->>>>>>> f41aba36
         )
 
     def create_node_with_resources_and_labels(
