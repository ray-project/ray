import argparse
import os
import subprocess

import ray
from ray import serve
from ray._private.test_utils import wait_for_condition
from ray.serve._private.usage import ServeUsageTag
from ray.serve.context import _get_global_client
from ray.serve.schema import ServeDeploySchema
from ray.serve._private.test_utils import (
    TelemetryStorage,
    check_ray_started,
)

parser = argparse.ArgumentParser(
    description="Example Python script taking command line arguments."
)
parser.add_argument(
    "--use-image-uri-api",
    action="store_true",
    help="Whether to use the new `image_uri` API instead of the old `container` API.",
)
parser.add_argument("--image", type=str, help="The docker image to use for Ray worker")
args = parser.parse_args()

os.environ["RAY_USAGE_STATS_ENABLED"] = "1"
os.environ["RAY_USAGE_STATS_REPORT_URL"] = "http://127.0.0.1:8000/telemetry"
os.environ["RAY_USAGE_STATS_REPORT_INTERVAL_S"] = "1"


if args.use_image_uri_api:
    runtime_env = {"image_uri": args.image}
else:
    runtime_env = {"container": {"image": args.image}}


def check_app(app_name: str, expected: str):
    app_handle = serve.get_app_handle(app_name)
    ref = app_handle.remote()
    assert ref.result() == expected
    return True


def check_telemetry_app():
    report = ray.get(storage_handle.get_report.remote())
    print(report["extra_usage_tags"])
    assert (
        ServeUsageTag.APP_CONTAINER_RUNTIME_ENV_USED.get_value_from_report(report)
        == "1"
    )
    return True


def check_telemetry_deployment():
    report = ray.get(storage_handle.get_report.remote())
    print(report["extra_usage_tags"])
    assert (
        ServeUsageTag.DEPLOYMENT_CONTAINER_RUNTIME_ENV_USED.get_value_from_report(
            report
        )
        == "1"
    )
    return True


subprocess.check_output(["ray", "start", "--head"])
wait_for_condition(check_ray_started, timeout=5)
serve.start()

# Start TelemetryStorage and perform initial checks
storage_handle = TelemetryStorage.remote()
client = _get_global_client()
config = {
    "applications": [
        {
            "name": "telemetry",
            "route_prefix": "/telemetry",
            "import_path": "ray.serve._private.test_utils.receiver_app",
        },
    ],
}
client.deploy_apps(ServeDeploySchema.parse_obj(config))
wait_for_condition(
    lambda: ray.get(storage_handle.get_reports_received.remote()) > 0, timeout=5
)
report = ray.get(storage_handle.get_report.remote())
assert (
    ServeUsageTag.APP_CONTAINER_RUNTIME_ENV_USED.get_value_from_report(report) is None
)
assert (
    ServeUsageTag.DEPLOYMENT_CONTAINER_RUNTIME_ENV_USED.get_value_from_report(report)
    is None
)

# Deploy with container runtime env set at application level
config["applications"].append(
    {
        "name": "app1",
        "import_path": "serve_application:app",
<<<<<<< HEAD
        "route_prefix": "/app1",
        "runtime_env": {"container": {"image": args.image, "worker_path": worker_pth}},
=======
        "runtime_env": runtime_env,
>>>>>>> 014e2527
    },
)
client.deploy_apps(ServeDeploySchema.parse_obj(config))
wait_for_condition(check_app, app_name="app1", expected="helloworldalice", timeout=300)
wait_for_condition(check_telemetry_app)

# Deploy with container runtime env set at deployment level
config["applications"].append(
    {
        "name": "app2",
        "import_path": "read_file:app",
        "route_prefix": "/app2",
        "runtime_env": {
            "working_dir": "https://github.com/ray-project/test_dag/archive/4d2c9a59d9eabfd4c8a9e04a7aae44fc8f5b416f.zip"  # noqa
        },
        "deployments": [
            {
                "name": "Model",
                "ray_actor_options": {
<<<<<<< HEAD
                    "runtime_env": {
                        "container": {"image": args.image, "worker_path": worker_pth},
                        "working_dir": None,
                    },
=======
                    "runtime_env": runtime_env,
>>>>>>> 014e2527
                },
            }
        ],
    }
)
client.deploy_apps(ServeDeploySchema.parse_obj(config))
wait_for_condition(check_app, app_name="app2", expected="helloworldalice", timeout=300)
wait_for_condition(check_telemetry_deployment)
print("Telemetry checks passed!")<|MERGE_RESOLUTION|>--- conflicted
+++ resolved
@@ -98,12 +98,8 @@
     {
         "name": "app1",
         "import_path": "serve_application:app",
-<<<<<<< HEAD
         "route_prefix": "/app1",
-        "runtime_env": {"container": {"image": args.image, "worker_path": worker_pth}},
-=======
         "runtime_env": runtime_env,
->>>>>>> 014e2527
     },
 )
 client.deploy_apps(ServeDeploySchema.parse_obj(config))
@@ -123,14 +119,10 @@
             {
                 "name": "Model",
                 "ray_actor_options": {
-<<<<<<< HEAD
                     "runtime_env": {
                         "container": {"image": args.image, "worker_path": worker_pth},
                         "working_dir": None,
                     },
-=======
-                    "runtime_env": runtime_env,
->>>>>>> 014e2527
                 },
             }
         ],
