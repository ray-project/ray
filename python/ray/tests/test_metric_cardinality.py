# isort: skip_file
# ruff: noqa: E402
import sys
import requests
import os

import pytest

import ray
from ray._private.test_utils import (
    PrometheusTimeseries,
    fetch_prometheus_metric_timeseries,
    wait_for_assertion,
)
from ray._common.network_utils import build_address
from ray._private.telemetry.metric_cardinality import (
    WORKER_ID_TAG_KEY,
    TASK_OR_ACTOR_NAME_TAG_KEY,
)

from ray._private.ray_constants import RAY_ENABLE_OPEN_TELEMETRY

try:
    import prometheus_client
except ImportError:
    prometheus_client = None


_TO_TEST_METRICS = ["ray_tasks", "ray_actors", "ray_running_jobs"]
_COMPONENT_TAG_KEY = "Component"


@pytest.fixture
def _setup_cluster_for_test(request, ray_start_cluster):
    global _CARDINALITY_LEVEL
    _CARDINALITY_LEVEL = None
    core_metric_cardinality_level = request.param
    os.environ["RAY_metric_cardinality_level"] = core_metric_cardinality_level
    cluster = ray_start_cluster
    cluster.add_node(
        _system_config={
            "metrics_report_interval_ms": 1000,
            "enable_metrics_collection": True,
            "metric_cardinality_level": core_metric_cardinality_level,
<<<<<<< HEAD
            "enable_open_telemetry": RAY_ENABLE_OPEN_TELEMETRY,
=======
>>>>>>> 30617648
        }
    )
    cluster.wait_for_nodes()
    ray_context = ray.init(
        address=cluster.address,
    )

    @ray.remote
    def t():
        print("task")

    @ray.remote
    class A:
        async def run(self):
            print("actor")

    a = A.remote()
    obj_refs = [t.remote(), a.run.remote()]

    # Make a request to the dashboard to produce some dashboard metrics
    requests.get(f"http://{ray_context.dashboard_url}/nodes")

    node_info_list = ray.nodes()
    prom_addresses = []
    for node_info in node_info_list:
        prom_addresses.append(
            build_address(
                node_info["NodeManagerAddress"], node_info["MetricsExportPort"]
            )
        )
    yield prom_addresses

    ray.get(obj_refs)


def _cardinality_level_test(_setup_cluster_for_test, cardinality_level, metric):
    """
    Test that the ray_tasks and ray_actors metric are reported with the expected cardinality level
    """
    TEST_TIMEOUT_S = 30
    prom_addresses = _setup_cluster_for_test

    def _validate():
        timeseries = PrometheusTimeseries()
        metric_samples = fetch_prometheus_metric_timeseries(prom_addresses, timeseries)
        samples = metric_samples.get(metric)
        assert samples, f"Metric {metric} not found in samples"
        for sample in samples:
            if cardinality_level == "recommended":
                # If the cardinality level is recommended, the WorkerId tag should
                # be removed
                assert (
                    sample.labels.get(WORKER_ID_TAG_KEY) is None
                ), f"Sample {sample} contains WorkerId tag"
            elif cardinality_level == "legacy":
                # If the cardinality level is legacy, the WorkerId tag should be
                # present
                assert (
                    sample.labels.get(WORKER_ID_TAG_KEY) is not None
                ), f"Sample {sample} does not contain WorkerId tag"
                if metric == "ray_tasks" or metric == "ray_actors":
                    assert (
                        sample.labels.get(TASK_OR_ACTOR_NAME_TAG_KEY) is not None
                    ), f"Sample {sample} does not contain Name tag"
            elif cardinality_level == "low":
                # If the cardinality level is low, the WorkerId and Name tags should
                # be removed
                assert (
                    sample.labels.get(WORKER_ID_TAG_KEY) is None
                ), f"Sample {sample} contains WorkerId tag"
                if metric == "ray_tasks" or metric == "ray_actors":
                    assert (
                        sample.labels.get(TASK_OR_ACTOR_NAME_TAG_KEY) is None
                    ), f"Sample {sample} contains Name tag"
            else:
                raise ValueError(f"Unknown cardinality level: {cardinality_level}")

            # The Component tag should be present on all cardinality levels
            assert (
                sample.labels.get(_COMPONENT_TAG_KEY) is not None
            ), f"Sample {sample} does not contain Component tag"

    wait_for_assertion(
        _validate,
        timeout=TEST_TIMEOUT_S,
        retry_interval_ms=1000,  # Yield resource for other processes
    )


@pytest.mark.skipif(prometheus_client is None, reason="Prometheus not installed")
@pytest.mark.parametrize(
    "_setup_cluster_for_test,cardinality_level,metric",
    [
        (cardinality, cardinality, metric)
        for cardinality in ["low", "recommended", "legacy"]
        for metric in _TO_TEST_METRICS
    ],
    indirect=["_setup_cluster_for_test"],
)
def test_cardinality_recommended_and_legacy_levels(
    _setup_cluster_for_test, cardinality_level, metric
):
    _cardinality_level_test(_setup_cluster_for_test, cardinality_level, metric)


<<<<<<< HEAD
# We only enable low cardinality test for open telemetry because the legacy opencensus
# implementation doesn't support low cardinality.
@pytest.mark.skipif(prometheus_client is None, reason="Prometheus not installed")
@pytest.mark.skipif(
    not RAY_ENABLE_OPEN_TELEMETRY,
    reason="OpenTelemetry is not enabled",
)
@pytest.mark.parametrize(
    "_setup_cluster_for_test,cardinality_level,metric",
    [("low", "low", metric) for metric in _TO_TEST_METRICS],
    indirect=["_setup_cluster_for_test"],
)
def test_cardinality_low_levels(_setup_cluster_for_test, cardinality_level, metric):
    _cardinality_level_test(_setup_cluster_for_test, cardinality_level, metric)


=======
>>>>>>> 30617648
if __name__ == "__main__":
    import sys

    sys.exit(pytest.main(["-sv", __file__]))<|MERGE_RESOLUTION|>--- conflicted
+++ resolved
@@ -18,7 +18,6 @@
     TASK_OR_ACTOR_NAME_TAG_KEY,
 )
 
-from ray._private.ray_constants import RAY_ENABLE_OPEN_TELEMETRY
 
 try:
     import prometheus_client
@@ -42,10 +41,6 @@
             "metrics_report_interval_ms": 1000,
             "enable_metrics_collection": True,
             "metric_cardinality_level": core_metric_cardinality_level,
-<<<<<<< HEAD
-            "enable_open_telemetry": RAY_ENABLE_OPEN_TELEMETRY,
-=======
->>>>>>> 30617648
         }
     )
     cluster.wait_for_nodes()
@@ -151,25 +146,6 @@
     _cardinality_level_test(_setup_cluster_for_test, cardinality_level, metric)
 
 
-<<<<<<< HEAD
-# We only enable low cardinality test for open telemetry because the legacy opencensus
-# implementation doesn't support low cardinality.
-@pytest.mark.skipif(prometheus_client is None, reason="Prometheus not installed")
-@pytest.mark.skipif(
-    not RAY_ENABLE_OPEN_TELEMETRY,
-    reason="OpenTelemetry is not enabled",
-)
-@pytest.mark.parametrize(
-    "_setup_cluster_for_test,cardinality_level,metric",
-    [("low", "low", metric) for metric in _TO_TEST_METRICS],
-    indirect=["_setup_cluster_for_test"],
-)
-def test_cardinality_low_levels(_setup_cluster_for_test, cardinality_level, metric):
-    _cardinality_level_test(_setup_cluster_for_test, cardinality_level, metric)
-
-
-=======
->>>>>>> 30617648
 if __name__ == "__main__":
     import sys
 
