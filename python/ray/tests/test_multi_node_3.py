--- conflicted
+++ resolved
@@ -161,11 +161,7 @@
 import ray
 ray.init(address="{}")
 print("success")
-<<<<<<< HEAD
-""".format(address_info["bootstrap_address"])
-=======
 """.format(address_info["address"])
->>>>>>> dbbd2cba
 
     out = run_string_as_driver(driver_script)
     # Make sure the other driver succeeded.
@@ -209,11 +205,7 @@
     }}
 }})
 print("success")
-<<<<<<< HEAD
-""".format(address_info["bootstrap_address"])
-=======
 """.format(address_info["address"])
->>>>>>> dbbd2cba
 
     for i in range(2):
         out = run_string_as_driver(driver_script)
@@ -337,11 +329,7 @@
 
 def test_multi_driver_logging(ray_start_regular):
     address_info = ray_start_regular
-<<<<<<< HEAD
-    address = address_info["bootstrap_address"]
-=======
     address = address_info["address"]
->>>>>>> dbbd2cba
 
     # ray.init(address=address)
     driver1_wait = Semaphore.options(name="driver1_wait").remote(value=0)
