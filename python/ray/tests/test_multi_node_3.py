--- conflicted
+++ resolved
@@ -93,10 +93,8 @@
     # Test --block. Killing a child process should cause the command to exit.
     blocked = subprocess.Popen(
         ["ray", "start", "--head", "--block", "--port", "0"])
-<<<<<<< HEAD
-=======
-
->>>>>>> 8325a32d
+
+
     blocked.poll()
     assert blocked.returncode is None
     # Make sure ray cluster is up
