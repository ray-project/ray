--- conflicted
+++ resolved
@@ -2,12 +2,7 @@
 import pytest
 import sys
 import unittest
-<<<<<<< HEAD
 from pathlib import Path
-=======
-
-import ray
->>>>>>> 153dcd37
 from ray.test_utils import run_string_as_driver
 import ray
 
