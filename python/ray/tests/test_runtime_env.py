--- conflicted
+++ resolved
@@ -1,616 +1,318 @@
-<<<<<<< HEAD
-import os
-import pytest
-import sys
-import time
-import requests
-from pathlib import Path
-
-import ray
-from ray.exceptions import RuntimeEnvSetupError
-from ray._private.test_utils import wait_for_condition, get_error_message
-from ray._private.utils import (
-    get_wheel_filename,
-    get_master_wheel_url,
-    get_release_wheel_url,
-)
-
-
-def test_get_wheel_filename():
-    ray_version = "2.0.0.dev0"
-    for sys_platform in ["darwin", "linux", "win32"]:
-        for py_version in ["36", "37", "38", "39"]:
-            filename = get_wheel_filename(sys_platform, ray_version, py_version)
-            prefix = "https://s3-us-west-2.amazonaws.com/ray-wheels/latest/"
-            url = f"{prefix}{filename}"
-            assert requests.head(url).status_code == 200, url
-
-
-def test_get_master_wheel_url():
-    ray_version = "2.0.0.dev0"
-    test_commit = "58a73821fbfefbf53a19b6c7ffd71e70ccf258c7"
-    for sys_platform in ["darwin", "linux", "win32"]:
-        for py_version in ["36", "37", "38", "39"]:
-            url = get_master_wheel_url(
-                test_commit, sys_platform, ray_version, py_version
-            )
-            assert requests.head(url).status_code == 200, url
-
-
-def test_get_release_wheel_url():
-    test_commits = {"1.6.0": "5052fe67d99f1d4bfc81b2a8694dbf2aa807bbdc"}
-    for sys_platform in ["darwin", "linux", "win32"]:
-        for py_version in ["36", "37", "38", "39"]:
-            for version, commit in test_commits.items():
-                url = get_release_wheel_url(commit, sys_platform, version, py_version)
-                assert requests.head(url).status_code == 200, url
-
-
-@pytest.mark.skipif(
-    sys.platform == "win32", reason="runtime_env unsupported on Windows."
-)
-def test_decorator_task(start_cluster):
-    cluster, address = start_cluster
-    ray.init(address)
-
-    @ray.remote(runtime_env={"env_vars": {"foo": "bar"}})
-    def f():
-        return os.environ.get("foo")
-
-    assert ray.get(f.remote()) == "bar"
-
-
-@pytest.mark.skipif(
-    sys.platform == "win32", reason="runtime_env unsupported on Windows."
-)
-def test_decorator_actor(start_cluster):
-    cluster, address = start_cluster
-    ray.init(address)
-
-    @ray.remote(runtime_env={"env_vars": {"foo": "bar"}})
-    class A:
-        def g(self):
-            return os.environ.get("foo")
-
-    a = A.remote()
-    assert ray.get(a.g.remote()) == "bar"
-
-
-@pytest.mark.skipif(
-    sys.platform == "win32", reason="runtime_env unsupported on Windows."
-)
-def test_decorator_complex(start_cluster):
-    cluster, address = start_cluster
-    ray.init(address, runtime_env={"env_vars": {"foo": "job"}})
-
-    @ray.remote
-    def env_from_job():
-        return os.environ.get("foo")
-
-    assert ray.get(env_from_job.remote()) == "job"
-
-    @ray.remote(runtime_env={"env_vars": {"foo": "task"}})
-    def f():
-        return os.environ.get("foo")
-
-    assert ray.get(f.remote()) == "task"
-
-    @ray.remote(runtime_env={"env_vars": {"foo": "actor"}})
-    class A:
-        def g(self):
-            return os.environ.get("foo")
-
-    a = A.remote()
-    assert ray.get(a.g.remote()) == "actor"
-
-    # Test that runtime_env can be overridden by specifying .options().
-
-    assert (
-        ray.get(f.options(runtime_env={"env_vars": {"foo": "new"}}).remote()) == "new"
-    )
-
-    a = A.options(runtime_env={"env_vars": {"foo": "new2"}}).remote()
-    assert ray.get(a.g.remote()) == "new2"
-
-
-def test_container_option_serialize():
-    runtime_env = {"container": {"image": "ray:latest", "run_options": ["--name=test"]}}
-    job_config = ray.job_config.JobConfig(runtime_env=runtime_env)
-    job_config_serialized = job_config.serialize()
-    # job_config_serialized is JobConfig protobuf serialized string,
-    # job_config.runtime_env_info.serialized_runtime_env
-    # has container_option info
-    assert job_config_serialized.count(b"ray:latest") == 1
-    assert job_config_serialized.count(b"--name=test") == 1
-
-
-@pytest.mark.skipif(
-    sys.platform == "win32", reason="runtime_env unsupported on Windows."
-)
-def test_invalid_conda_env(shutdown_only):
-    ray.init()
-
-    @ray.remote
-    def f():
-        pass
-
-    @ray.remote
-    class A:
-        def f(self):
-            pass
-
-    start = time.time()
-    bad_env = {"conda": {"dependencies": ["this_doesnt_exist"]}}
-    with pytest.raises(RuntimeEnvSetupError):
-        ray.get(f.options(runtime_env=bad_env).remote())
-    first_time = time.time() - start
-
-    # Check that another valid task can run.
-    ray.get(f.remote())
-
-    a = A.options(runtime_env=bad_env).remote()
-    with pytest.raises(ray.exceptions.RuntimeEnvSetupError):
-        ray.get(a.f.remote())
-
-    # The second time this runs it should be faster as the error is cached.
-    start = time.time()
-    with pytest.raises(RuntimeEnvSetupError):
-        ray.get(f.options(runtime_env=bad_env).remote())
-
-    assert (time.time() - start) < (first_time / 2.0)
-
-
-@pytest.mark.skipif(
-    sys.platform == "win32", reason="runtime_env unsupported on Windows."
-)
-def test_no_spurious_worker_startup(shutdown_only):
-    """Test that no extra workers start up during a long env installation."""
-
-    # Causes agent to sleep for 15 seconds to simulate creating a runtime env.
-    os.environ["RAY_RUNTIME_ENV_SLEEP_FOR_TESTING_S"] = "15"
-    ray.init(num_cpus=1)
-
-    @ray.remote
-    class Counter(object):
-        def __init__(self):
-            self.value = 0
-
-        def get(self):
-            return self.value
-
-    # Set a nonempty runtime env so that the runtime env setup hook is called.
-    runtime_env = {"env_vars": {"a": "b"}}
-
-    # Instantiate an actor that requires the long runtime env installation.
-    a = Counter.options(runtime_env=runtime_env).remote()
-    assert ray.get(a.get.remote()) == 0
-
-    # Check "debug_state.txt" to ensure no extra workers were started.
-    session_dir = ray.worker.global_worker.node.address_info["session_dir"]
-    session_path = Path(session_dir)
-    debug_state_path = session_path / "logs" / "debug_state.txt"
-
-    def get_num_workers():
-        with open(debug_state_path) as f:
-            for line in f.readlines():
-                num_workers_prefix = "- num PYTHON workers: "
-                if num_workers_prefix in line:
-                    return int(line[len(num_workers_prefix) :])
-        return None
-
-    # Wait for "debug_state.txt" to be updated to reflect the started worker.
-    start = time.time()
-    wait_for_condition(lambda: get_num_workers() is not None and get_num_workers() > 0)
-    time_waited = time.time() - start
-    print(f"Waited {time_waited} for debug_state.txt to be updated")
-
-    # If any workers were unnecessarily started during the initial env
-    # installation, they will bypass the runtime env setup hook (because the
-    # created env will have been cached) and should be added to num_workers
-    # within a few seconds.  Adjusting the default update period for
-    # debut_state.txt via this cluster_utils pytest fixture seems to be broken,
-    # so just check it for the next 10 seconds (the default period).
-    start = time.time()
-    got_num_workers = False
-    while time.time() - start < 10:
-        # Check that no more workers were started.
-        num_workers = get_num_workers()
-        if num_workers is not None:
-            got_num_workers = True
-            assert num_workers <= 1
-        time.sleep(0.1)
-    assert got_num_workers, "failed to read num workers for 10 seconds"
-
-
-@pytest.fixture
-def runtime_env_local_dev_env_var():
-    os.environ["RAY_RUNTIME_ENV_LOCAL_DEV_MODE"] = "1"
-    yield
-    del os.environ["RAY_RUNTIME_ENV_LOCAL_DEV_MODE"]
-
-
-@pytest.mark.skipif(
-    sys.platform == "win32", reason="runtime_env unsupported on Windows."
-)
-def test_runtime_env_no_spurious_resource_deadlock_msg(
-    runtime_env_local_dev_env_var, ray_start_regular, error_pubsub
-):
-    p = error_pubsub
-
-    @ray.remote(runtime_env={"pip": ["tensorflow", "torch"]})
-    def f():
-        pass
-
-    # Check no warning printed.
-    ray.get(f.remote())
-    errors = get_error_message(p, 5, ray.ray_constants.RESOURCE_DEADLOCK_ERROR)
-    assert len(errors) == 0
-
-
-@pytest.fixture
-def set_agent_failure_env_var():
-    os.environ["_RAY_AGENT_FAILING"] = "1"
-    yield
-    del os.environ["_RAY_AGENT_FAILING"]
-
-
-@pytest.mark.parametrize(
-    "ray_start_cluster_head",
-    [
-        {
-            "_system_config": {
-                "agent_restart_interval_ms": 10,
-                "agent_max_restart_count": 5,
-            }
-        }
-    ],
-    indirect=True,
-)
-def test_runtime_env_broken(set_agent_failure_env_var, ray_start_cluster_head):
-    @ray.remote
-    class A:
-        def ready(self):
-            pass
-
-    @ray.remote
-    def f():
-        pass
-
-    runtime_env = {"env_vars": {"TF_WARNINGS": "none"}}
-    """
-    Test task raises an exception.
-    """
-    with pytest.raises(RuntimeEnvSetupError):
-        ray.get(f.options(runtime_env=runtime_env).remote())
-    """
-    Test actor task raises an exception.
-    """
-    a = A.options(runtime_env=runtime_env).remote()
-    with pytest.raises(ray.exceptions.RuntimeEnvSetupError):
-        ray.get(a.ready.remote())
-
-
-if __name__ == "__main__":
-    import sys
-
-    sys.exit(pytest.main(["-sv", __file__]))
-=======
-import os
-import pytest
-import sys
-import time
-import requests
-from pathlib import Path
-
-import ray
-from ray.exceptions import RuntimeEnvSetupError
-from ray._private.test_utils import (
-    wait_for_condition,
-    get_error_message,
-    get_log_sources,
-)
-from ray._private.utils import (
-    get_wheel_filename,
-    get_master_wheel_url,
-    get_release_wheel_url,
-)
-
-
-def test_get_wheel_filename():
-    ray_version = "2.0.0.dev0"
-    for sys_platform in ["darwin", "linux", "win32"]:
-        for py_version in ["36", "37", "38", "39"]:
-            filename = get_wheel_filename(sys_platform, ray_version, py_version)
-            prefix = "https://s3-us-west-2.amazonaws.com/ray-wheels/latest/"
-            url = f"{prefix}{filename}"
-            assert requests.head(url).status_code == 200, url
-
-
-def test_get_master_wheel_url():
-    ray_version = "2.0.0.dev0"
-    test_commit = "58a73821fbfefbf53a19b6c7ffd71e70ccf258c7"
-    for sys_platform in ["darwin", "linux", "win32"]:
-        for py_version in ["36", "37", "38", "39"]:
-            url = get_master_wheel_url(
-                test_commit, sys_platform, ray_version, py_version
-            )
-            assert requests.head(url).status_code == 200, url
-
-
-def test_get_release_wheel_url():
-    test_commits = {"1.6.0": "5052fe67d99f1d4bfc81b2a8694dbf2aa807bbdc"}
-    for sys_platform in ["darwin", "linux", "win32"]:
-        for py_version in ["36", "37", "38", "39"]:
-            for version, commit in test_commits.items():
-                url = get_release_wheel_url(commit, sys_platform, version, py_version)
-                assert requests.head(url).status_code == 200, url
-
-
-def test_decorator_task(start_cluster):
-    cluster, address = start_cluster
-    ray.init(address)
-
-    @ray.remote(runtime_env={"env_vars": {"foo": "bar"}})
-    def f():
-        return os.environ.get("foo")
-
-    assert ray.get(f.remote()) == "bar"
-
-
-def test_decorator_actor(start_cluster):
-    cluster, address = start_cluster
-    ray.init(address)
-
-    @ray.remote(runtime_env={"env_vars": {"foo": "bar"}})
-    class A:
-        def g(self):
-            return os.environ.get("foo")
-
-    a = A.remote()
-    assert ray.get(a.g.remote()) == "bar"
-
-
-def test_decorator_complex(start_cluster):
-    cluster, address = start_cluster
-    ray.init(address, runtime_env={"env_vars": {"foo": "job"}})
-
-    @ray.remote
-    def env_from_job():
-        return os.environ.get("foo")
-
-    assert ray.get(env_from_job.remote()) == "job"
-
-    @ray.remote(runtime_env={"env_vars": {"foo": "task"}})
-    def f():
-        return os.environ.get("foo")
-
-    assert ray.get(f.remote()) == "task"
-
-    @ray.remote(runtime_env={"env_vars": {"foo": "actor"}})
-    class A:
-        def g(self):
-            return os.environ.get("foo")
-
-    a = A.remote()
-    assert ray.get(a.g.remote()) == "actor"
-
-    # Test that runtime_env can be overridden by specifying .options().
-
-    assert (
-        ray.get(f.options(runtime_env={"env_vars": {"foo": "new"}}).remote()) == "new"
-    )
-
-    a = A.options(runtime_env={"env_vars": {"foo": "new2"}}).remote()
-    assert ray.get(a.g.remote()) == "new2"
-
-
-def test_container_option_serialize():
-    runtime_env = {"container": {"image": "ray:latest", "run_options": ["--name=test"]}}
-    job_config = ray.job_config.JobConfig(runtime_env=runtime_env)
-    job_config_serialized = job_config.serialize()
-    # job_config_serialized is JobConfig protobuf serialized string,
-    # job_config.runtime_env_info.serialized_runtime_env
-    # has container_option info
-    assert job_config_serialized.count(b"ray:latest") == 1
-    assert job_config_serialized.count(b"--name=test") == 1
-
-
-@pytest.mark.skipif(
-    sys.platform == "win32", reason="conda in runtime_env unsupported on Windows."
-)
-def test_invalid_conda_env(shutdown_only):
-    ray.init()
-
-    @ray.remote
-    def f():
-        pass
-
-    @ray.remote
-    class A:
-        def f(self):
-            pass
-
-    start = time.time()
-    bad_env = {"conda": {"dependencies": ["this_doesnt_exist"]}}
-    with pytest.raises(RuntimeEnvSetupError):
-        ray.get(f.options(runtime_env=bad_env).remote())
-    first_time = time.time() - start
-
-    # Check that another valid task can run.
-    ray.get(f.remote())
-
-    a = A.options(runtime_env=bad_env).remote()
-    with pytest.raises(ray.exceptions.RuntimeEnvSetupError):
-        ray.get(a.f.remote())
-
-    # The second time this runs it should be faster as the error is cached.
-    start = time.time()
-    with pytest.raises(RuntimeEnvSetupError):
-        ray.get(f.options(runtime_env=bad_env).remote())
-
-    assert (time.time() - start) < (first_time / 2.0)
-
-
-@pytest.mark.skipif(
-    sys.platform == "win32", reason="runtime_env unsupported on Windows."
-)
-def test_no_spurious_worker_startup(shutdown_only):
-    """Test that no extra workers start up during a long env installation."""
-
-    # Causes agent to sleep for 15 seconds to simulate creating a runtime env.
-    os.environ["RAY_RUNTIME_ENV_SLEEP_FOR_TESTING_S"] = "15"
-    ray.init(num_cpus=1)
-
-    @ray.remote
-    class Counter(object):
-        def __init__(self):
-            self.value = 0
-
-        def get(self):
-            return self.value
-
-    # Set a nonempty runtime env so that the runtime env setup hook is called.
-    runtime_env = {"env_vars": {"a": "b"}}
-
-    # Instantiate an actor that requires the long runtime env installation.
-    a = Counter.options(runtime_env=runtime_env).remote()
-    assert ray.get(a.get.remote()) == 0
-
-    # Check "debug_state.txt" to ensure no extra workers were started.
-    session_dir = ray.worker.global_worker.node.address_info["session_dir"]
-    session_path = Path(session_dir)
-    debug_state_path = session_path / "logs" / "debug_state.txt"
-
-    def get_num_workers():
-        with open(debug_state_path) as f:
-            for line in f.readlines():
-                num_workers_prefix = "- num PYTHON workers: "
-                if num_workers_prefix in line:
-                    return int(line[len(num_workers_prefix) :])
-        return None
-
-    # Wait for "debug_state.txt" to be updated to reflect the started worker.
-    start = time.time()
-    wait_for_condition(lambda: get_num_workers() is not None and get_num_workers() > 0)
-    time_waited = time.time() - start
-    print(f"Waited {time_waited} for debug_state.txt to be updated")
-
-    # If any workers were unnecessarily started during the initial env
-    # installation, they will bypass the runtime env setup hook (because the
-    # created env will have been cached) and should be added to num_workers
-    # within a few seconds.  Adjusting the default update period for
-    # debut_state.txt via this cluster_utils pytest fixture seems to be broken,
-    # so just check it for the next 10 seconds (the default period).
-    start = time.time()
-    got_num_workers = False
-    while time.time() - start < 10:
-        # Check that no more workers were started.
-        num_workers = get_num_workers()
-        if num_workers is not None:
-            got_num_workers = True
-            assert num_workers <= 1
-        time.sleep(0.1)
-    assert got_num_workers, "failed to read num workers for 10 seconds"
-
-
-@pytest.fixture
-def runtime_env_local_dev_env_var():
-    os.environ["RAY_RUNTIME_ENV_LOCAL_DEV_MODE"] = "1"
-    yield
-    del os.environ["RAY_RUNTIME_ENV_LOCAL_DEV_MODE"]
-
-
-@pytest.mark.skipif(sys.platform == "win32", reason="very slow on Windows.")
-def test_runtime_env_no_spurious_resource_deadlock_msg(
-    runtime_env_local_dev_env_var, ray_start_regular, error_pubsub
-):
-    p = error_pubsub
-
-    @ray.remote(runtime_env={"pip": ["tensorflow", "torch"]})
-    def f():
-        pass
-
-    # Check no warning printed.
-    ray.get(f.remote())
-    errors = get_error_message(p, 5, ray.ray_constants.RESOURCE_DEADLOCK_ERROR)
-    assert len(errors) == 0
-
-
-@pytest.fixture
-def set_agent_failure_env_var():
-    os.environ["_RAY_AGENT_FAILING"] = "1"
-    yield
-    del os.environ["_RAY_AGENT_FAILING"]
-
-
-@pytest.mark.parametrize(
-    "ray_start_cluster_head",
-    [
-        {
-            "_system_config": {
-                "agent_restart_interval_ms": 10,
-                "agent_max_restart_count": 5,
-            }
-        }
-    ],
-    indirect=True,
-)
-def test_runtime_env_broken(set_agent_failure_env_var, ray_start_cluster_head):
-    @ray.remote
-    class A:
-        def ready(self):
-            pass
-
-    @ray.remote
-    def f():
-        pass
-
-    runtime_env = {"env_vars": {"TF_WARNINGS": "none"}}
-    """
-    Test task raises an exception.
-    """
-    with pytest.raises(RuntimeEnvSetupError):
-        ray.get(f.options(runtime_env=runtime_env).remote())
-    """
-    Test actor task raises an exception.
-    """
-    a = A.options(runtime_env=runtime_env).remote()
-    with pytest.raises(ray.exceptions.RuntimeEnvSetupError):
-        ray.get(a.ready.remote())
-
-
-@pytest.fixture
-def enable_dev_mode(local_env_var_enabled):
-    enabled = "1" if local_env_var_enabled else "0"
-    os.environ["RAY_RUNTIME_ENV_LOG_TO_DRIVER_ENABLED"] = enabled
-    yield
-    del os.environ["RAY_RUNTIME_ENV_LOG_TO_DRIVER_ENABLED"]
-
-
-@pytest.mark.skipif(
-    sys.platform == "win32", reason="conda in runtime_env unsupported on Windows."
-)
-@pytest.mark.parametrize("local_env_var_enabled", [False, True])
-def test_runtime_env_log_msg(
-    local_env_var_enabled, enable_dev_mode, ray_start_cluster_head, log_pubsub
-):
-    p = log_pubsub
-
-    @ray.remote
-    def f():
-        pass
-
-    good_env = {"pip": ["requests"]}
-    ray.get(f.options(runtime_env=good_env).remote())
-    sources = get_log_sources(p, 5)
-    if local_env_var_enabled:
-        assert "runtime_env" in sources
-    else:
-        assert "runtime_env" not in sources
-
-
-if __name__ == "__main__":
-    import sys
-
-    sys.exit(pytest.main(["-sv", __file__]))
->>>>>>> 19672688
+import os
+import pytest
+import sys
+import time
+import requests
+from pathlib import Path
+
+import ray
+from ray.exceptions import RuntimeEnvSetupError
+from ray._private.test_utils import (
+    wait_for_condition,
+    get_error_message,
+    get_log_sources,
+)
+from ray._private.utils import (
+    get_wheel_filename,
+    get_master_wheel_url,
+    get_release_wheel_url,
+)
+
+
+def test_get_wheel_filename():
+    ray_version = "2.0.0.dev0"
+    for sys_platform in ["darwin", "linux", "win32"]:
+        for py_version in ["36", "37", "38", "39"]:
+            filename = get_wheel_filename(sys_platform, ray_version, py_version)
+            prefix = "https://s3-us-west-2.amazonaws.com/ray-wheels/latest/"
+            url = f"{prefix}{filename}"
+            assert requests.head(url).status_code == 200, url
+
+
+def test_get_master_wheel_url():
+    ray_version = "2.0.0.dev0"
+    test_commit = "58a73821fbfefbf53a19b6c7ffd71e70ccf258c7"
+    for sys_platform in ["darwin", "linux", "win32"]:
+        for py_version in ["36", "37", "38", "39"]:
+            url = get_master_wheel_url(
+                test_commit, sys_platform, ray_version, py_version
+            )
+            assert requests.head(url).status_code == 200, url
+
+
+def test_get_release_wheel_url():
+    test_commits = {"1.6.0": "5052fe67d99f1d4bfc81b2a8694dbf2aa807bbdc"}
+    for sys_platform in ["darwin", "linux", "win32"]:
+        for py_version in ["36", "37", "38", "39"]:
+            for version, commit in test_commits.items():
+                url = get_release_wheel_url(commit, sys_platform, version, py_version)
+                assert requests.head(url).status_code == 200, url
+
+
+def test_decorator_task(start_cluster):
+    cluster, address = start_cluster
+    ray.init(address)
+
+    @ray.remote(runtime_env={"env_vars": {"foo": "bar"}})
+    def f():
+        return os.environ.get("foo")
+
+    assert ray.get(f.remote()) == "bar"
+
+
+def test_decorator_actor(start_cluster):
+    cluster, address = start_cluster
+    ray.init(address)
+
+    @ray.remote(runtime_env={"env_vars": {"foo": "bar"}})
+    class A:
+        def g(self):
+            return os.environ.get("foo")
+
+    a = A.remote()
+    assert ray.get(a.g.remote()) == "bar"
+
+
+def test_decorator_complex(start_cluster):
+    cluster, address = start_cluster
+    ray.init(address, runtime_env={"env_vars": {"foo": "job"}})
+
+    @ray.remote
+    def env_from_job():
+        return os.environ.get("foo")
+
+    assert ray.get(env_from_job.remote()) == "job"
+
+    @ray.remote(runtime_env={"env_vars": {"foo": "task"}})
+    def f():
+        return os.environ.get("foo")
+
+    assert ray.get(f.remote()) == "task"
+
+    @ray.remote(runtime_env={"env_vars": {"foo": "actor"}})
+    class A:
+        def g(self):
+            return os.environ.get("foo")
+
+    a = A.remote()
+    assert ray.get(a.g.remote()) == "actor"
+
+    # Test that runtime_env can be overridden by specifying .options().
+
+    assert (
+        ray.get(f.options(runtime_env={"env_vars": {"foo": "new"}}).remote()) == "new"
+    )
+
+    a = A.options(runtime_env={"env_vars": {"foo": "new2"}}).remote()
+    assert ray.get(a.g.remote()) == "new2"
+
+
+def test_container_option_serialize():
+    runtime_env = {"container": {"image": "ray:latest", "run_options": ["--name=test"]}}
+    job_config = ray.job_config.JobConfig(runtime_env=runtime_env)
+    job_config_serialized = job_config.serialize()
+    # job_config_serialized is JobConfig protobuf serialized string,
+    # job_config.runtime_env_info.serialized_runtime_env
+    # has container_option info
+    assert job_config_serialized.count(b"ray:latest") == 1
+    assert job_config_serialized.count(b"--name=test") == 1
+
+
+@pytest.mark.skipif(
+    sys.platform == "win32", reason="conda in runtime_env unsupported on Windows."
+)
+def test_invalid_conda_env(shutdown_only):
+    ray.init()
+
+    @ray.remote
+    def f():
+        pass
+
+    @ray.remote
+    class A:
+        def f(self):
+            pass
+
+    start = time.time()
+    bad_env = {"conda": {"dependencies": ["this_doesnt_exist"]}}
+    with pytest.raises(RuntimeEnvSetupError):
+        ray.get(f.options(runtime_env=bad_env).remote())
+    first_time = time.time() - start
+
+    # Check that another valid task can run.
+    ray.get(f.remote())
+
+    a = A.options(runtime_env=bad_env).remote()
+    with pytest.raises(ray.exceptions.RuntimeEnvSetupError):
+        ray.get(a.f.remote())
+
+    # The second time this runs it should be faster as the error is cached.
+    start = time.time()
+    with pytest.raises(RuntimeEnvSetupError):
+        ray.get(f.options(runtime_env=bad_env).remote())
+
+    assert (time.time() - start) < (first_time / 2.0)
+
+
+@pytest.mark.skipif(
+    sys.platform == "win32", reason="runtime_env unsupported on Windows."
+)
+def test_no_spurious_worker_startup(shutdown_only):
+    """Test that no extra workers start up during a long env installation."""
+
+    # Causes agent to sleep for 15 seconds to simulate creating a runtime env.
+    os.environ["RAY_RUNTIME_ENV_SLEEP_FOR_TESTING_S"] = "15"
+    ray.init(num_cpus=1)
+
+    @ray.remote
+    class Counter(object):
+        def __init__(self):
+            self.value = 0
+
+        def get(self):
+            return self.value
+
+    # Set a nonempty runtime env so that the runtime env setup hook is called.
+    runtime_env = {"env_vars": {"a": "b"}}
+
+    # Instantiate an actor that requires the long runtime env installation.
+    a = Counter.options(runtime_env=runtime_env).remote()
+    assert ray.get(a.get.remote()) == 0
+
+    # Check "debug_state.txt" to ensure no extra workers were started.
+    session_dir = ray.worker.global_worker.node.address_info["session_dir"]
+    session_path = Path(session_dir)
+    debug_state_path = session_path / "logs" / "debug_state.txt"
+
+    def get_num_workers():
+        with open(debug_state_path) as f:
+            for line in f.readlines():
+                num_workers_prefix = "- num PYTHON workers: "
+                if num_workers_prefix in line:
+                    return int(line[len(num_workers_prefix) :])
+        return None
+
+    # Wait for "debug_state.txt" to be updated to reflect the started worker.
+    start = time.time()
+    wait_for_condition(lambda: get_num_workers() is not None and get_num_workers() > 0)
+    time_waited = time.time() - start
+    print(f"Waited {time_waited} for debug_state.txt to be updated")
+
+    # If any workers were unnecessarily started during the initial env
+    # installation, they will bypass the runtime env setup hook (because the
+    # created env will have been cached) and should be added to num_workers
+    # within a few seconds.  Adjusting the default update period for
+    # debut_state.txt via this cluster_utils pytest fixture seems to be broken,
+    # so just check it for the next 10 seconds (the default period).
+    start = time.time()
+    got_num_workers = False
+    while time.time() - start < 10:
+        # Check that no more workers were started.
+        num_workers = get_num_workers()
+        if num_workers is not None:
+            got_num_workers = True
+            assert num_workers <= 1
+        time.sleep(0.1)
+    assert got_num_workers, "failed to read num workers for 10 seconds"
+
+
+@pytest.fixture
+def runtime_env_local_dev_env_var():
+    os.environ["RAY_RUNTIME_ENV_LOCAL_DEV_MODE"] = "1"
+    yield
+    del os.environ["RAY_RUNTIME_ENV_LOCAL_DEV_MODE"]
+
+
+@pytest.mark.skipif(sys.platform == "win32", reason="very slow on Windows.")
+def test_runtime_env_no_spurious_resource_deadlock_msg(
+    runtime_env_local_dev_env_var, ray_start_regular, error_pubsub
+):
+    p = error_pubsub
+
+    @ray.remote(runtime_env={"pip": ["tensorflow", "torch"]})
+    def f():
+        pass
+
+    # Check no warning printed.
+    ray.get(f.remote())
+    errors = get_error_message(p, 5, ray.ray_constants.RESOURCE_DEADLOCK_ERROR)
+    assert len(errors) == 0
+
+
+@pytest.fixture
+def set_agent_failure_env_var():
+    os.environ["_RAY_AGENT_FAILING"] = "1"
+    yield
+    del os.environ["_RAY_AGENT_FAILING"]
+
+
+@pytest.mark.parametrize(
+    "ray_start_cluster_head",
+    [
+        {
+            "_system_config": {
+                "agent_restart_interval_ms": 10,
+                "agent_max_restart_count": 5,
+            }
+        }
+    ],
+    indirect=True,
+)
+def test_runtime_env_broken(set_agent_failure_env_var, ray_start_cluster_head):
+    @ray.remote
+    class A:
+        def ready(self):
+            pass
+
+    @ray.remote
+    def f():
+        pass
+
+    runtime_env = {"env_vars": {"TF_WARNINGS": "none"}}
+    """
+    Test task raises an exception.
+    """
+    with pytest.raises(RuntimeEnvSetupError):
+        ray.get(f.options(runtime_env=runtime_env).remote())
+    """
+    Test actor task raises an exception.
+    """
+    a = A.options(runtime_env=runtime_env).remote()
+    with pytest.raises(ray.exceptions.RuntimeEnvSetupError):
+        ray.get(a.ready.remote())
+
+
+@pytest.fixture
+def enable_dev_mode(local_env_var_enabled):
+    enabled = "1" if local_env_var_enabled else "0"
+    os.environ["RAY_RUNTIME_ENV_LOG_TO_DRIVER_ENABLED"] = enabled
+    yield
+    del os.environ["RAY_RUNTIME_ENV_LOG_TO_DRIVER_ENABLED"]
+
+
+@pytest.mark.skipif(
+    sys.platform == "win32", reason="conda in runtime_env unsupported on Windows."
+)
+@pytest.mark.parametrize("local_env_var_enabled", [False, True])
+def test_runtime_env_log_msg(
+    local_env_var_enabled, enable_dev_mode, ray_start_cluster_head, log_pubsub
+):
+    p = log_pubsub
+
+    @ray.remote
+    def f():
+        pass
+
+    good_env = {"pip": ["requests"]}
+    ray.get(f.options(runtime_env=good_env).remote())
+    sources = get_log_sources(p, 5)
+    if local_env_var_enabled:
+        assert "runtime_env" in sources
+    else:
+        assert "runtime_env" not in sources
+
+
+if __name__ == "__main__":
+    import sys
+
+    sys.exit(pytest.main(["-sv", __file__]))