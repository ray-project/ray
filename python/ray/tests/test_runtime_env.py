--- conflicted
+++ resolved
@@ -1,8 +1,5 @@
 import json
-<<<<<<< HEAD
-=======
 import logging
->>>>>>> 815dba54
 import os
 import subprocess
 import sys
