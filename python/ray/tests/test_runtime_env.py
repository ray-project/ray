--- conflicted
+++ resolved
@@ -282,7 +282,6 @@
         ray.get(a.ready.remote())
 
 
-<<<<<<< HEAD
 class TestURICache:
     def test_zero_cache_size(self):
         cache = URICache(max_total_size_bytes=0)
@@ -341,7 +340,8 @@
             cache.mark_unused(str(i))
         for i in range(1000):
             assert str(i) in cache
-=======
+
+
 @pytest.fixture
 def enable_dev_mode(local_env_var_enabled):
     enabled = "1" if local_env_var_enabled else "0"
@@ -369,7 +369,6 @@
         assert "runtime_env" in sources
     else:
         assert "runtime_env" not in sources
->>>>>>> 395297a9
 
 
 if __name__ == "__main__":
