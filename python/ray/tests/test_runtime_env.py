import os
import pytest
import sys
import subprocess
import time
import requests
from pathlib import Path
from unittest import mock

import ray
from ray.exceptions import RuntimeEnvSetupError
from ray._private.test_utils import (
    wait_for_condition,
    get_error_message,
    get_log_sources,
)
from ray._private.utils import (
    get_wheel_filename,
    get_master_wheel_url,
    get_release_wheel_url,
)
from ray._private.runtime_env.utils import (
    SubprocessCalledProcessError,
    check_output_cmd,
)
from ray._private.runtime_env.uri_cache import URICache
from ray._private.runtime_env.context import RuntimeEnvContext
from ray._private.runtime_env.plugin import RuntimeEnvPlugin


def test_get_wheel_filename():
    ray_version = "2.0.0.dev0"
    for sys_platform in ["darwin", "linux", "win32"]:
        for py_version in ["36", "37", "38", "39"]:
            filename = get_wheel_filename(sys_platform, ray_version, py_version)
            prefix = "https://s3-us-west-2.amazonaws.com/ray-wheels/latest/"
            url = f"{prefix}{filename}"
            assert requests.head(url).status_code == 200, url


def test_get_master_wheel_url():
    ray_version = "2.0.0.dev0"
    test_commit = "58a73821fbfefbf53a19b6c7ffd71e70ccf258c7"
    for sys_platform in ["darwin", "linux", "win32"]:
        for py_version in ["36", "37", "38", "39"]:
            url = get_master_wheel_url(
                test_commit, sys_platform, ray_version, py_version
            )
            assert requests.head(url).status_code == 200, url


def test_get_release_wheel_url():
    test_commits = {"1.6.0": "5052fe67d99f1d4bfc81b2a8694dbf2aa807bbdc"}
    for sys_platform in ["darwin", "linux", "win32"]:
        for py_version in ["36", "37", "38", "39"]:
            for version, commit in test_commits.items():
                url = get_release_wheel_url(commit, sys_platform, version, py_version)
                assert requests.head(url).status_code == 200, url


def test_decorator_task(start_cluster):
    cluster, address = start_cluster
    ray.init(address)

    @ray.remote(runtime_env={"env_vars": {"foo": "bar"}})
    def f():
        return os.environ.get("foo")

    assert ray.get(f.remote()) == "bar"


def test_decorator_actor(start_cluster):
    cluster, address = start_cluster
    ray.init(address)

    @ray.remote(runtime_env={"env_vars": {"foo": "bar"}})
    class A:
        def g(self):
            return os.environ.get("foo")

    a = A.remote()
    assert ray.get(a.g.remote()) == "bar"


def test_decorator_complex(start_cluster):
    cluster, address = start_cluster
    ray.init(address, runtime_env={"env_vars": {"foo": "job"}})

    @ray.remote
    def env_from_job():
        return os.environ.get("foo")

    assert ray.get(env_from_job.remote()) == "job"

    @ray.remote(runtime_env={"env_vars": {"foo": "task"}})
    def f():
        return os.environ.get("foo")

    assert ray.get(f.remote()) == "task"

    @ray.remote(runtime_env={"env_vars": {"foo": "actor"}})
    class A:
        def g(self):
            return os.environ.get("foo")

    a = A.remote()
    assert ray.get(a.g.remote()) == "actor"

    # Test that runtime_env can be overridden by specifying .options().

    assert (
        ray.get(f.options(runtime_env={"env_vars": {"foo": "new"}}).remote()) == "new"
    )

    a = A.options(runtime_env={"env_vars": {"foo": "new2"}}).remote()
    assert ray.get(a.g.remote()) == "new2"


def test_container_option_serialize():
    runtime_env = {"container": {"image": "ray:latest", "run_options": ["--name=test"]}}
    job_config = ray.job_config.JobConfig(runtime_env=runtime_env)
    job_config_serialized = job_config.serialize()
    # job_config_serialized is JobConfig protobuf serialized string,
    # job_config.runtime_env_info.serialized_runtime_env
    # has container_option info
    assert job_config_serialized.count(b"ray:latest") == 1
    assert job_config_serialized.count(b"--name=test") == 1


@pytest.mark.skipif(
    sys.platform == "win32", reason="conda in runtime_env unsupported on Windows."
)
def test_invalid_conda_env(shutdown_only):
    ray.init()

    @ray.remote
    def f():
        pass

    @ray.remote
    class A:
        def f(self):
            pass

    start = time.time()
    bad_env = {"conda": {"dependencies": ["this_doesnt_exist"]}}
    with pytest.raises(
        RuntimeEnvSetupError,
        # The actual error message should be included in the exception.
        match="ResolvePackageNotFound",
    ):
        ray.get(f.options(runtime_env=bad_env).remote())
    first_time = time.time() - start

    # Check that another valid task can run.
    ray.get(f.remote())

    a = A.options(runtime_env=bad_env).remote()
    with pytest.raises(
        ray.exceptions.RuntimeEnvSetupError, match="ResolvePackageNotFound"
    ):
        ray.get(a.f.remote())

    # The second time this runs it should be faster as the error is cached.
    start = time.time()
    with pytest.raises(RuntimeEnvSetupError, match="ResolvePackageNotFound"):
        ray.get(f.options(runtime_env=bad_env).remote())

    assert (time.time() - start) < (first_time / 2.0)


@pytest.mark.skipif(
    sys.platform == "win32", reason="runtime_env unsupported on Windows."
)
def test_no_spurious_worker_startup(shutdown_only):
    """Test that no extra workers start up during a long env installation."""

    # Causes agent to sleep for 15 seconds to simulate creating a runtime env.
    os.environ["RAY_RUNTIME_ENV_SLEEP_FOR_TESTING_S"] = "15"
    ray.init(num_cpus=1)

    @ray.remote
    class Counter(object):
        def __init__(self):
            self.value = 0

        def get(self):
            return self.value

    # Set a nonempty runtime env so that the runtime env setup hook is called.
    runtime_env = {"env_vars": {"a": "b"}}

    # Instantiate an actor that requires the long runtime env installation.
    a = Counter.options(runtime_env=runtime_env).remote()
    assert ray.get(a.get.remote()) == 0

    # Check "debug_state.txt" to ensure no extra workers were started.
    session_dir = ray.worker.global_worker.node.address_info["session_dir"]
    session_path = Path(session_dir)
    debug_state_path = session_path / "logs" / "debug_state.txt"

    def get_num_workers():
        with open(debug_state_path) as f:
            for line in f.readlines():
                num_workers_prefix = "- num PYTHON workers: "
                if num_workers_prefix in line:
                    return int(line[len(num_workers_prefix) :])
        return None

    # Wait for "debug_state.txt" to be updated to reflect the started worker.
    start = time.time()
    wait_for_condition(lambda: get_num_workers() is not None and get_num_workers() > 0)
    time_waited = time.time() - start
    print(f"Waited {time_waited} for debug_state.txt to be updated")

    # If any workers were unnecessarily started during the initial env
    # installation, they will bypass the runtime env setup hook (because the
    # created env will have been cached) and should be added to num_workers
    # within a few seconds.  Adjusting the default update period for
    # debut_state.txt via this cluster_utils pytest fixture seems to be broken,
    # so just check it for the next 10 seconds (the default period).
    start = time.time()
    got_num_workers = False
    while time.time() - start < 10:
        # Check that no more workers were started.
        num_workers = get_num_workers()
        if num_workers is not None:
            got_num_workers = True
            assert num_workers <= 1
        time.sleep(0.1)
    assert got_num_workers, "failed to read num workers for 10 seconds"


@pytest.fixture
def runtime_env_local_dev_env_var():
    os.environ["RAY_RUNTIME_ENV_LOCAL_DEV_MODE"] = "1"
    yield
    del os.environ["RAY_RUNTIME_ENV_LOCAL_DEV_MODE"]


@pytest.mark.skipif(sys.platform == "win32", reason="very slow on Windows.")
def test_runtime_env_no_spurious_resource_deadlock_msg(
    runtime_env_local_dev_env_var, ray_start_regular, error_pubsub
):
    p = error_pubsub

    @ray.remote(runtime_env={"pip": ["tensorflow", "torch"]})
    def f():
        pass

    # Check no warning printed.
    ray.get(f.remote())
    errors = get_error_message(p, 5, ray.ray_constants.RESOURCE_DEADLOCK_ERROR)
    assert len(errors) == 0


@pytest.mark.skipif(sys.platform == "win32", reason="pip not supported on Windows.")
def test_failed_job_env_no_hang(shutdown_only):
    """Test that after a failed job-level env, tasks can still be run."""
    ray.init(runtime_env={"pip": ["ray-doesnotexist-123"]})

    @ray.remote
    def f():
        import pip_install_test  # noqa: F401

        return True

    assert ray.get(f.options(runtime_env={"pip": ["pip-install-test==0.5"]}).remote())

    # Task with no runtime env should inherit the bad job env.
    with pytest.raises(RuntimeEnvSetupError):
        ray.get(f.remote())


@pytest.fixture
def set_agent_failure_env_var():
    os.environ["_RAY_AGENT_FAILING"] = "1"
    yield
    del os.environ["_RAY_AGENT_FAILING"]


@pytest.mark.parametrize(
    "ray_start_cluster_head",
    [
        {
            "_system_config": {
                "agent_restart_interval_ms": 10,
                "agent_max_restart_count": 5,
            }
        }
    ],
    indirect=True,
)
def test_runtime_env_broken(set_agent_failure_env_var, ray_start_cluster_head):
    @ray.remote
    class A:
        def ready(self):
            pass

    @ray.remote
    def f():
        pass

    runtime_env = {"env_vars": {"TF_WARNINGS": "none"}}
    """
    Test task raises an exception.
    """
    with pytest.raises(RuntimeEnvSetupError):
        ray.get(f.options(runtime_env=runtime_env).remote())
    """
    Test actor task raises an exception.
    """
    a = A.options(runtime_env=runtime_env).remote()
    with pytest.raises(ray.exceptions.RuntimeEnvSetupError):
        ray.get(a.ready.remote())


class TestURICache:
    def test_zero_cache_size(self):
        uris_to_sizes = {"5": 5, "3": 3}

        def delete_fn(uri, logger):
            return uris_to_sizes[uri]

        cache = URICache(delete_fn, max_total_size_bytes=0, debug_mode=True)
        cache.add("5", 5)
        assert cache.get_total_size_bytes() == 5
        cache.mark_unused("5")
        assert cache.get_total_size_bytes() == 0
        cache.add("3", 3)
        cache.add("5", 5)
        assert cache.get_total_size_bytes() == 8
        cache.mark_unused("3")
        cache.mark_unused("5")
        assert cache.get_total_size_bytes() == 0

    def test_nonzero_cache_size(self):
        uris_to_sizes = {"a": 4, "b": 4, "c": 4}

        def delete_fn(uri, logger):
            return uris_to_sizes[uri]

        cache = URICache(delete_fn, max_total_size_bytes=10, debug_mode=True)
        cache.add("a", 4)
        cache.add("b", 4)
        cache.mark_unused("a")
        assert "a" in cache
        cache.add("c", 4)
        # Now we have total size 12, which exceeds the max size 10.
        assert cache.get_total_size_bytes() == 8
        # "a" was the only unused URI, so it must have been deleted.
        assert "b" and "c" in cache and "a" not in cache

    def test_mark_used_nonadded_uri_error(self):
        cache = URICache(debug_mode=True)
        with pytest.raises(ValueError):
            cache.mark_used("nonadded_uri")

    def test_mark_used(self):
        uris_to_sizes = {"a": 3, "b": 3, "big": 300}

        def delete_fn(uri, logger):
            return uris_to_sizes[uri]

        cache = URICache(delete_fn, max_total_size_bytes=10, debug_mode=True)
        cache.add("a", 3)
        cache.add("b", 3)
        cache.mark_unused("a")
        cache.mark_unused("b")
        assert "a" in cache and "b" in cache
        assert cache.get_total_size_bytes() == 6

        cache.mark_used("a")
        cache.add("big", 300)
        # We are over capacity and the only unused URI is "b", so we delete it
        assert "a" in cache and "big" in cache and "b" not in cache
        assert cache.get_total_size_bytes() == 303

        cache.mark_unused("big")
        assert "big" not in cache
        assert cache.get_total_size_bytes() == 3

    def test_many_URIs(self):
        uris_to_sizes = {str(i): i for i in range(1000)}

        def delete_fn(uri, logger):
            return uris_to_sizes[uri]

        cache = URICache(delete_fn, debug_mode=True)
        for i in range(1000):
            cache.add(str(i), i)
        for i in range(1000):
            cache.mark_unused(str(i))
        for i in range(1000):
            assert str(i) in cache

    def test_delete_fn_called(self):
        num_delete_fn_calls = 0
        uris_to_sizes = {"a": 8, "b": 6, "c": 4, "d": 20}

        def delete_fn(uri, logger):
            nonlocal num_delete_fn_calls
            num_delete_fn_calls += 1
            return uris_to_sizes[uri]

        cache = URICache(delete_fn, max_total_size_bytes=10, debug_mode=True)
        cache.add("a", 8)
        cache.add("b", 6)
        cache.mark_unused("b")
        # Total size is 14 > 10, so we need to delete "b".
        assert num_delete_fn_calls == 1

        cache.add("c", 4)
        cache.mark_unused("c")
        # Total size is 12 > 10, so we delete "c".
        assert num_delete_fn_calls == 2

        cache.mark_unused("a")
        # Total size is 8 <= 10, so we shouldn't delete anything.
        assert num_delete_fn_calls == 2

        cache.add("d", 20)
        # Total size is 28 > 10, so we delete "a".
        assert num_delete_fn_calls == 3

        cache.mark_unused("d")
        # Total size is 20 > 10, so we delete "d".
        assert num_delete_fn_calls == 4


@pytest.fixture
def enable_dev_mode(local_env_var_enabled):
    enabled = "1" if local_env_var_enabled else "0"
    os.environ["RAY_RUNTIME_ENV_LOG_TO_DRIVER_ENABLED"] = enabled
    yield
    del os.environ["RAY_RUNTIME_ENV_LOG_TO_DRIVER_ENABLED"]


@pytest.mark.skipif(
    sys.platform == "win32", reason="conda in runtime_env unsupported on Windows."
)
@pytest.mark.parametrize("local_env_var_enabled", [False, True])
def test_runtime_env_log_msg(
    local_env_var_enabled, enable_dev_mode, ray_start_cluster_head, log_pubsub
):
    p = log_pubsub

    @ray.remote
    def f():
        pass

    good_env = {"pip": ["requests"]}
    ray.get(f.options(runtime_env=good_env).remote())
    sources = get_log_sources(p, 5)
    if local_env_var_enabled:
        assert "runtime_env" in sources
    else:
        assert "runtime_env" not in sources


<<<<<<< HEAD
def test_subprocess_error():
    ex = SubprocessCalledProcessError
    with pytest.raises(subprocess.SubprocessError) as e:
        raise ex(123, "abc")
    assert "test_out" not in str(e.value)
    assert "test_err" not in str(e.value)
    with pytest.raises(subprocess.SubprocessError) as e:
        raise ex(123, "abc", stderr="test_err")
    assert "test_out" not in str(e.value)
    assert "test_err" in str(e.value)
    with pytest.raises(subprocess.SubprocessError) as e:
        raise ex(123, "abc", output="test_out")
    assert "test_out" in str(e.value)
    assert "test_err" not in str(e.value)
    with pytest.raises(subprocess.SubprocessError) as e:
        raise ex(123, "abc", output="test_out", stderr="test_err")
    assert "test_out" in str(e.value)
    assert "test_err" in str(e.value)


def test_subprocess_error_with_last_n_lines():
    stdout = "1\n2\n3\n4\n5\n"
    stderr = "5\n4\n3\n2\n1\n"
    exception = SubprocessCalledProcessError(888, "abc", output=stdout, stderr=stderr)
    exception.LAST_N_LINES = 3
    exception_str = str(exception)
    assert "cmd" not in exception_str
    assert "Last 3 lines" in exception_str
    s = "".join([s.strip() for s in exception_str.splitlines()])
    assert "345" in s
    assert "321" in s


@pytest.mark.skipif(sys.platform.startswith("win"), reason="Fails on Windows.")
@pytest.mark.asyncio
async def test_check_output_cmd():
    logs = []

    class _FakeLogger:
        def __getattr__(self, item):
            def _log(formatter, *args):
                logs.append(formatter % args)

            return _log

    for _ in range(2):
        output = await check_output_cmd(["pwd"], logger=_FakeLogger())
        assert len(output) > 0

    all_log_string = "\n".join(logs)

    # Check the cmd index generator works.
    assert "cmd[1]" in all_log_string
    assert "cmd[2]" in all_log_string

    # Test communicate fails.
    with mock.patch(
        "asyncio.subprocess.Process.communicate",
        side_effect=Exception("fake exception"),
    ):
        with pytest.raises(RuntimeError) as e:
            await check_output_cmd(["pwd"], logger=_FakeLogger())
        # Make sure the exception has cmd trace info.
        assert "cmd[3]" in str(e.value)

    # Test asyncio.create_subprocess_exec fails.
    with pytest.raises(RuntimeError) as e:
        await check_output_cmd(["not_exist_cmd"], logger=_FakeLogger())
    # Make sure the exception has cmd trace info.
    assert "cmd[4]" in str(e.value)

    # Test returncode != 0.
    with pytest.raises(SubprocessCalledProcessError) as e:
        await check_output_cmd(["ls", "--abc"], logger=_FakeLogger())
    # Make sure the exception has cmd trace info.
    assert "cmd[5]" in str(e.value)
=======
MY_PLUGIN_CLASS_PATH = "ray.tests.test_runtime_env.MyPlugin"
success_retry_number = 3
runtime_env_retry_times = 0


# This plugin can make runtime env creation failed before the retry times
# increased to `success_retry_number`.
class MyPlugin(RuntimeEnvPlugin):
    @staticmethod
    def validate(runtime_env_dict: dict) -> str:
        return runtime_env_dict["plugins"][MY_PLUGIN_CLASS_PATH]

    @staticmethod
    def modify_context(
        uri: str, plugin_config_dict: dict, ctx: RuntimeEnvContext
    ) -> None:
        global runtime_env_retry_times
        runtime_env_retry_times += 1
        if runtime_env_retry_times != success_retry_number:
            raise ValueError(f"Fault injection {runtime_env_retry_times}")
        pass


@pytest.mark.parametrize(
    "set_runtime_env_retry_times",
    [
        str(success_retry_number - 1),
        str(success_retry_number),
    ],
    indirect=True,
)
def test_runtime_env_retry(set_runtime_env_retry_times, ray_start_regular):
    @ray.remote
    def f():
        return "ok"

    runtime_env_retry_times = int(set_runtime_env_retry_times)
    if runtime_env_retry_times >= success_retry_number:
        # Enough retry times
        output = ray.get(
            f.options(
                runtime_env={"plugins": {MY_PLUGIN_CLASS_PATH: {"key": "value"}}}
            ).remote()
        )
        assert output == "ok"
    else:
        # No enough retry times
        with pytest.raises(
            RuntimeEnvSetupError, match=f"Fault injection {runtime_env_retry_times}"
        ):
            ray.get(
                f.options(
                    runtime_env={"plugins": {MY_PLUGIN_CLASS_PATH: {"key": "value"}}}
                ).remote()
            )
>>>>>>> 3cb85859


if __name__ == "__main__":
    import sys

    sys.exit(pytest.main(["-sv", __file__]))<|MERGE_RESOLUTION|>--- conflicted
+++ resolved
@@ -458,7 +458,6 @@
         assert "runtime_env" not in sources
 
 
-<<<<<<< HEAD
 def test_subprocess_error():
     ex = SubprocessCalledProcessError
     with pytest.raises(subprocess.SubprocessError) as e:
@@ -535,7 +534,8 @@
         await check_output_cmd(["ls", "--abc"], logger=_FakeLogger())
     # Make sure the exception has cmd trace info.
     assert "cmd[5]" in str(e.value)
-=======
+
+
 MY_PLUGIN_CLASS_PATH = "ray.tests.test_runtime_env.MyPlugin"
 success_retry_number = 3
 runtime_env_retry_times = 0
@@ -591,7 +591,6 @@
                     runtime_env={"plugins": {MY_PLUGIN_CLASS_PATH: {"key": "value"}}}
                 ).remote()
             )
->>>>>>> 3cb85859
 
 
 if __name__ == "__main__":
