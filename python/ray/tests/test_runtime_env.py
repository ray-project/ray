--- conflicted
+++ resolved
@@ -8,12 +8,6 @@
 import ray
 from ray.test_utils import (run_string_as_driver,
                             run_string_as_driver_nonblocking)
-<<<<<<< HEAD
-from ray._private.utils import get_conda_env_dir, get_conda_bin_executable
-from ray.job_config import JobConfig
-from ray.experimental import internal_kv as kv
-=======
->>>>>>> 0fa6bae1
 from time import sleep
 driver_script = """
 from time import sleep
