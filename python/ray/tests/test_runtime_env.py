--- conflicted
+++ resolved
@@ -566,39 +566,6 @@
     assert "cmd[5]" in str(e.value)
 
 
-<<<<<<< HEAD
-@pytest.mark.parametrize(
-    "call_ray_start",
-    ["ray start --head --ray-client-server-port 25553"],
-    indirect=True,
-)
-@pytest.mark.parametrize("use_client", [False, True])
-def test_get_current_runtime_env(call_ray_start, use_client):
-    job_runtime_env = {"env_vars": {"a": "b"}}
-
-    if not use_client:
-        address = call_ray_start
-        ray.init(address, runtime_env=job_runtime_env)
-    else:
-        ray.init("ray://localhost:25553", runtime_env=job_runtime_env)
-
-    current_runtime_env = ray.runtime_env.get_current_runtime_env()
-    assert type(current_runtime_env) is dict
-    assert current_runtime_env == job_runtime_env
-
-    @ray.remote
-    def get_runtime_env():
-        return ray.runtime_env.get_current_runtime_env()
-
-    assert ray.get(get_runtime_env.remote()) == job_runtime_env
-
-    task_runtime_env = {"env_vars": {"a": "c"}}
-    assert (
-        ray.get(get_runtime_env.options(runtime_env=task_runtime_env).remote())
-        == task_runtime_env
-    )
-
-
 def test_to_make_ensure_runtime_env_api(start_cluster):
     # make sure RuntimeEnv can be used in an be used interchangeably with
     # an unstructured dictionary in the relevant API calls.
@@ -633,8 +600,6 @@
     ray.get(a2.f.remote())
 
 
-=======
->>>>>>> 62b2c260
 MY_PLUGIN_CLASS_PATH = "ray.tests.test_runtime_env.MyPlugin"
 success_retry_number = 3
 runtime_env_retry_times = 0
