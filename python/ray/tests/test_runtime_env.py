--- conflicted
+++ resolved
@@ -693,7 +693,70 @@
                 assert requests.head(url).status_code == 200, url
 
 
-<<<<<<< HEAD
+@pytest.mark.skipif(
+    sys.platform == "win32", reason="runtime_env unsupported on Windows.")
+def test_decorator_task(ray_start_cluster_head):
+    @ray.remote(runtime_env={"env_vars": {"foo": "bar"}})
+    def f():
+        return os.environ.get("foo")
+
+    assert ray.get(f.remote()) == "bar"
+
+
+@pytest.mark.skipif(
+    sys.platform == "win32", reason="runtime_env unsupported on Windows.")
+def test_decorator_actor(ray_start_cluster_head):
+    @ray.remote(runtime_env={"env_vars": {"foo": "bar"}})
+    class A:
+        def g(self):
+            return os.environ.get("foo")
+
+    a = A.remote()
+    assert ray.get(a.g.remote()) == "bar"
+
+
+@pytest.mark.skipif(
+    sys.platform == "win32", reason="runtime_env unsupported on Windows.")
+def test_decorator_complex(shutdown_only):
+    ray.init(
+        job_config=ray.job_config.JobConfig(
+            runtime_env={"env_vars": {
+                "foo": "job"
+            }}))
+
+    @ray.remote
+    def env_from_job():
+        return os.environ.get("foo")
+
+    assert ray.get(env_from_job.remote()) == "job"
+
+    @ray.remote(runtime_env={"env_vars": {"foo": "task"}})
+    def f():
+        return os.environ.get("foo")
+
+    assert ray.get(f.remote()) == "task"
+
+    @ray.remote(runtime_env={"env_vars": {"foo": "actor"}})
+    class A:
+        def g(self):
+            return os.environ.get("foo")
+
+    a = A.remote()
+    assert ray.get(a.g.remote()) == "actor"
+
+    # Test that runtime_env can be overridden by specifying .options().
+
+    assert ray.get(
+        f.options(runtime_env={
+            "env_vars": {
+                "foo": "new"
+            }
+        }).remote()) == "new"
+
+    a = A.options(runtime_env={"env_vars": {"foo": "new2"}}).remote()
+    assert ray.get(a.g.remote()) == "new2"
+
+
 def test_container_option_serialize():
     runtime_env = {
         "container_option": {
@@ -707,70 +770,6 @@
     # job_config.runtime_env.raw_json has container_option info
     # job_config.serialized_runtime_env also has container_option info
     assert job_config_serialized.count(b"image") == 2
-=======
-@pytest.mark.skipif(
-    sys.platform == "win32", reason="runtime_env unsupported on Windows.")
-def test_decorator_task(ray_start_cluster_head):
-    @ray.remote(runtime_env={"env_vars": {"foo": "bar"}})
-    def f():
-        return os.environ.get("foo")
-
-    assert ray.get(f.remote()) == "bar"
-
-
-@pytest.mark.skipif(
-    sys.platform == "win32", reason="runtime_env unsupported on Windows.")
-def test_decorator_actor(ray_start_cluster_head):
-    @ray.remote(runtime_env={"env_vars": {"foo": "bar"}})
-    class A:
-        def g(self):
-            return os.environ.get("foo")
-
-    a = A.remote()
-    assert ray.get(a.g.remote()) == "bar"
-
-
-@pytest.mark.skipif(
-    sys.platform == "win32", reason="runtime_env unsupported on Windows.")
-def test_decorator_complex(shutdown_only):
-    ray.init(
-        job_config=ray.job_config.JobConfig(
-            runtime_env={"env_vars": {
-                "foo": "job"
-            }}))
-
-    @ray.remote
-    def env_from_job():
-        return os.environ.get("foo")
-
-    assert ray.get(env_from_job.remote()) == "job"
-
-    @ray.remote(runtime_env={"env_vars": {"foo": "task"}})
-    def f():
-        return os.environ.get("foo")
-
-    assert ray.get(f.remote()) == "task"
-
-    @ray.remote(runtime_env={"env_vars": {"foo": "actor"}})
-    class A:
-        def g(self):
-            return os.environ.get("foo")
-
-    a = A.remote()
-    assert ray.get(a.g.remote()) == "actor"
-
-    # Test that runtime_env can be overridden by specifying .options().
-
-    assert ray.get(
-        f.options(runtime_env={
-            "env_vars": {
-                "foo": "new"
-            }
-        }).remote()) == "new"
-
-    a = A.options(runtime_env={"env_vars": {"foo": "new2"}}).remote()
-    assert ray.get(a.g.remote()) == "new2"
->>>>>>> 54ce8092
 
 
 if __name__ == "__main__":
