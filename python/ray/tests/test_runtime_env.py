import os
import pytest
import sys
import unittest

import subprocess

import tempfile
from unittest import mock
from pathlib import Path
import ray
from ray.test_utils import (run_string_as_driver,
                            run_string_as_driver_nonblocking)
from ray._private.utils import get_conda_env_dir, get_conda_bin_executable
from ray.job_config import JobConfig
<<<<<<< HEAD
from ray.experimental import internal_kv as kv

=======
from time import sleep
>>>>>>> 91975528
driver_script = """
from time import sleep
import sys
import logging
sys.path.insert(0, "{working_dir}")
import test_module
import ray
import ray.util
import os

job_config = ray.job_config.JobConfig(
    runtime_env={runtime_env}
)

if not job_config.runtime_env:
    job_config=None

try:
    if os.environ.get("USE_RAY_CLIENT"):
        ray.util.connect("{address}", job_config=job_config)
    else:
        ray.init(address="{address}",
                 job_config=job_config,
                 logging_level=logging.DEBUG)
except:
    print("ERROR")
    sys.exit(0)

@ray.remote
def run_test():
    return test_module.one()

@ray.remote
def check_file(name):
    with open(name) as f:
        return f.read()

@ray.remote
class TestActor(object):
    @ray.method(num_returns=1)
    def one(self):
        return test_module.one()

{execute_statement}

if os.environ.get("USE_RAY_CLIENT"):
    ray.util.disconnect()
else:
    ray.shutdown()
sleep(10)
"""


@pytest.fixture(scope="function")
def working_dir():
    with tempfile.TemporaryDirectory() as tmp_dir:
        path = Path(tmp_dir)
        module_path = path / "test_module"
        module_path.mkdir(parents=True)
        init_file = module_path / "__init__.py"
        test_file = module_path / "test.py"
        with test_file.open(mode="w") as f:
            f.write("""
def one():
    return 1
""")
        with init_file.open(mode="w") as f:
            f.write("""
from test_module.test import one
""")
        old_dir = os.getcwd()
        os.chdir(tmp_dir)
        yield tmp_dir
        os.chdir(old_dir)


def start_client_server(cluster, client_mode):
    from ray._private.runtime_env import PKG_DIR
    if not client_mode:
        return (cluster.address, None, PKG_DIR)
    ray.worker._global_node._ray_params.ray_client_server_port = "10003"
    ray.worker._global_node.start_ray_client_server()
    return ("localhost:10003", {"USE_RAY_CLIENT": "1"}, PKG_DIR)


"""
The following test cases are related with runtime env. It following these steps
  1) Creating a temporary dir with fixture working_dir
  2) Using a template named driver_script defined globally
  3) Overwrite runtime_env and execute_statement in the template
  4) Execute it as a separate driver and return the result
"""


@unittest.skipIf(sys.platform == "win32", "Fail to create temp dir.")
@pytest.mark.parametrize("client_mode", [True, False])
def test_single_node(ray_start_cluster_head, working_dir, client_mode):
    cluster = ray_start_cluster_head
    (address, env, PKG_DIR) = start_client_server(cluster, client_mode)
    # Setup runtime env here
    runtime_env = f"""{{  "working_dir": "{working_dir}" }}"""
    # Execute the following cmd in driver with runtime_env
    execute_statement = "print(sum(ray.get([run_test.remote()] * 1000)))"
    script = driver_script.format(**locals())
    out = run_string_as_driver(script, env)
    assert out.strip().split()[-1] == "1000"
    assert len(list(Path(PKG_DIR).iterdir())) == 1
    assert len(kv._internal_kv_list("gcs://")) == 0


@unittest.skipIf(sys.platform == "win32", "Fail to create temp dir.")
@pytest.mark.parametrize("client_mode", [True, False])
def test_two_node(two_node_cluster, working_dir, client_mode):
    cluster, _ = two_node_cluster
    (address, env, PKG_DIR) = start_client_server(cluster, client_mode)
    # Testing runtime env with working_dir
    runtime_env = f"""{{  "working_dir": "{working_dir}" }}"""
    # Execute the following cmd in driver with runtime_env
    execute_statement = "print(sum(ray.get([run_test.remote()] * 1000)))"
    script = driver_script.format(**locals())
    out = run_string_as_driver(script, env)
    assert out.strip().split()[-1] == "1000"
    assert len(list(Path(PKG_DIR).iterdir())) == 1
    assert len(kv._internal_kv_list("gcs://")) == 0


@unittest.skipIf(sys.platform == "win32", "Fail to create temp dir.")
@pytest.mark.parametrize("client_mode", [True, False])
def test_two_node_module(two_node_cluster, working_dir, client_mode):
    cluster, _ = two_node_cluster
    (address, env, PKG_DIR) = start_client_server(cluster, client_mode)
    # test runtime_env iwth py_modules
    runtime_env = """{  "py_modules": [test_module.__path__[0]] }"""
    # Execute the following cmd in driver with runtime_env
    execute_statement = "print(sum(ray.get([run_test.remote()] * 1000)))"
    script = driver_script.format(**locals())
    out = run_string_as_driver(script, env)
    assert out.strip().split()[-1] == "1000"
    assert len(list(Path(PKG_DIR).iterdir())) == 1


@unittest.skipIf(sys.platform == "win32", "Fail to create temp dir.")
@pytest.mark.parametrize("client_mode", [True, False])
def test_two_node_local_file(two_node_cluster, working_dir, client_mode):
    with open(os.path.join(working_dir, "test_file"), "w") as f:
        f.write("1")
    cluster, _ = two_node_cluster
    (address, env, PKG_DIR) = start_client_server(cluster, client_mode)
    # test runtime_env iwth working_dir
    runtime_env = f"""{{  "working_dir": "{working_dir}" }}"""
    # Execute the following cmd in driver with runtime_env
    execute_statement = """
vals = ray.get([check_file.remote('test_file')] * 1000)
print(sum([int(v) for v in vals]))
"""
    script = driver_script.format(**locals())
    out = run_string_as_driver(script, env)
    assert out.strip().split()[-1] == "1000"
    assert len(list(Path(PKG_DIR).iterdir())) == 1
    assert len(kv._internal_kv_list("gcs://")) == 0


@unittest.skipIf(sys.platform == "win32", "Fail to create temp dir.")
@pytest.mark.parametrize("client_mode", [True, False])
def test_two_node_uri(two_node_cluster, working_dir, client_mode):
    cluster, _ = two_node_cluster
    (address, env, PKG_DIR) = start_client_server(cluster, client_mode)
    import ray._private.runtime_env as runtime_env
    import tempfile
    with tempfile.NamedTemporaryFile(suffix="zip") as tmp_file:
        pkg_name = runtime_env.get_project_package_name(working_dir, [])
        pkg_uri = runtime_env.Protocol.PIN_GCS.value + "://" + pkg_name
        runtime_env.create_project_package(working_dir, [], tmp_file.name)
        runtime_env.push_package(pkg_uri, tmp_file.name)
        runtime_env = f"""{{ "working_dir_uri": "{pkg_uri}" }}"""
        # Execute the following cmd in driver with runtime_env
        execute_statement = "print(sum(ray.get([run_test.remote()] * 1000)))"
    script = driver_script.format(**locals())
    out = run_string_as_driver(script, env)
    assert out.strip().split()[-1] == "1000"
    assert len(list(Path(PKG_DIR).iterdir())) == 1
    # pinned uri will not be deleted
    print(list(kv._internal_kv_list("")))
    assert len(kv._internal_kv_list("pingcs://")) == 1


@unittest.skipIf(sys.platform == "win32", "Fail to create temp dir.")
@pytest.mark.parametrize("client_mode", [True, False])
def test_regular_actors(ray_start_cluster_head, working_dir, client_mode):
    cluster = ray_start_cluster_head
    (address, env, PKG_DIR) = start_client_server(cluster, client_mode)
    runtime_env = f"""{{  "working_dir": "{working_dir}" }}"""
    # Execute the following cmd in driver with runtime_env
    execute_statement = """
test_actor = TestActor.options(name="test_actor").remote()
print(sum(ray.get([test_actor.one.remote()] * 1000)))
"""
    script = driver_script.format(**locals())
    out = run_string_as_driver(script, env)
    assert out.strip().split()[-1] == "1000"
    assert len(list(Path(PKG_DIR).iterdir())) == 1
    assert len(kv._internal_kv_list("gcs://")) == 0


@unittest.skipIf(sys.platform == "win32", "Fail to create temp dir.")
@pytest.mark.parametrize("client_mode", [True, False])
def test_detached_actors(ray_start_cluster_head, working_dir, client_mode):
    cluster = ray_start_cluster_head
    (address, env, PKG_DIR) = start_client_server(cluster, client_mode)
    runtime_env = f"""{{  "working_dir": "{working_dir}" }}"""
    # Execute the following cmd in driver with runtime_env
    execute_statement = """
test_actor = TestActor.options(name="test_actor", lifetime="detached").remote()
print(sum(ray.get([test_actor.one.remote()] * 1000)))
"""
    script = driver_script.format(**locals())
    out = run_string_as_driver(script, env)
    assert out.strip().split()[-1] == "1000"
    # It's a detached actors, so it should still be there
    assert len(kv._internal_kv_list("gcs://")) == 1
    assert len(list(Path(PKG_DIR).iterdir())) == 2
    pkg_dir = [f for f in Path(PKG_DIR).glob("*") if f.is_dir()][0]
    import sys
    sys.path.insert(0, str(pkg_dir))
    test_actor = ray.get_actor("test_actor")
    assert sum(ray.get([test_actor.one.remote()] * 1000)) == 1000
    ray.kill(test_actor)
    from time import sleep
    sleep(5)
    assert len(list(Path(PKG_DIR).iterdir())) == 1
    assert len(kv._internal_kv_list("gcs://")) == 0


@unittest.skipIf(sys.platform == "win32", "Fail to create temp dir.")
def test_jobconfig_compatible_1(ray_start_cluster_head, working_dir):
    # start job_config=None
    # start job_config=something
    cluster = ray_start_cluster_head
    (address, env, PKG_DIR) = start_client_server(cluster, True)
    runtime_env = None
    # To make the first one hanging there
    execute_statement = """
sleep(600)
"""
    script = driver_script.format(**locals())
    # Have one running with job config = None
    proc = run_string_as_driver_nonblocking(script, env)
    # waiting it to be up
    sleep(5)
    runtime_env = f"""{{  "working_dir": "{working_dir}" }}"""
    # Execute the second one which should trigger an error
    execute_statement = "print(sum(ray.get([run_test.remote()] * 1000)))"
    script = driver_script.format(**locals())
    out = run_string_as_driver(script, env)
    assert out.strip().split()[-1] == "ERROR"
    proc.kill()
    proc.wait()


@unittest.skipIf(sys.platform == "win32", "Fail to create temp dir.")
def test_jobconfig_compatible_2(ray_start_cluster_head, working_dir):
    # start job_config=something
    # start job_config=None
    cluster = ray_start_cluster_head
    (address, env, PKG_DIR) = start_client_server(cluster, True)
    runtime_env = """{  "py_modules": [test_module.__path__[0]] }"""
    # To make the first one hanging there
    execute_statement = """
sleep(600)
"""
    script = driver_script.format(**locals())
    proc = run_string_as_driver_nonblocking(script, env)
    sleep(5)
    runtime_env = None
    # Execute the following in the second one which should
    # succeed
    execute_statement = "print('OK')"
    script = driver_script.format(**locals())
    out = run_string_as_driver(script, env)
    assert out.strip().split()[-1] == "OK"
    proc.kill()
    proc.wait()


@unittest.skipIf(sys.platform == "win32", "Fail to create temp dir.")
def test_jobconfig_compatible_3(ray_start_cluster_head, working_dir):
    # start job_config=something
    # start job_config=something else
    cluster = ray_start_cluster_head
    (address, env, PKG_DIR) = start_client_server(cluster, True)
    runtime_env = """{  "py_modules": [test_module.__path__[0]] }"""
    # To make the first one hanging ther
    execute_statement = """
sleep(600)
"""
    script = driver_script.format(**locals())
    proc = run_string_as_driver_nonblocking(script, env)
    sleep(5)
    runtime_env = f"""{{  "working_dir": test_module.__path__[0] }}"""
    # Execute the following cmd in the second one which should
    # fail
    execute_statement = "print('OK')"
    script = driver_script.format(**locals())
    out = run_string_as_driver(script, env)
    proc.kill()
    proc.wait()
    assert out.strip().split()[-1] == "ERROR"


@pytest.fixture(scope="session")
def conda_envs():
    """Creates two copies of current conda env with different tf versions."""
    ray.init()
    conda_path = get_conda_bin_executable("conda")
    init_cmd = (f". {os.path.dirname(conda_path)}"
                f"/../etc/profile.d/conda.sh")
    subprocess.run([f"{init_cmd} && conda activate"], shell=True)
    current_conda_env = os.environ.get("CONDA_DEFAULT_ENV")
    assert current_conda_env is not None

    # Cloning the env twice may take minutes, so parallelize with Ray.
    @ray.remote
    def create_tf_env(tf_version: str):

        subprocess.run([
            "conda", "create", "-n", f"tf-{tf_version}", f"--clone",
            current_conda_env, "-y"
        ])
        commands = [
            init_cmd, f"conda activate tf-{tf_version}",
            f"pip install tensorflow=={tf_version}", "conda deactivate"
        ]
        command_separator = " && "
        command_str = command_separator.join(commands)
        subprocess.run([command_str], shell=True)

    tf_versions = ["2.2.0", "2.3.0"]
    ray.get([create_tf_env.remote(version) for version in tf_versions])
    ray.shutdown()
    yield

    ray.init()

    @ray.remote
    def remove_tf_env(tf_version: str):
        subprocess.run(
            ["conda", "remove", "-n", f"tf-{tf_version}", "--all", "-y"])

    ray.get([remove_tf_env.remote(version) for version in tf_versions])
    subprocess.run([f"{init_cmd} && conda deactivate"], shell=True)
    ray.shutdown()


@pytest.mark.skipif(
    os.environ.get("CONDA_DEFAULT_ENV") is None,
    reason="must be run from within a conda environment")
def test_task_conda_env(conda_envs, shutdown_only):
    import tensorflow as tf
    ray.init()

    @ray.remote
    def get_tf_version():
        return tf.__version__

    tf_versions = ["2.2.0", "2.3.0"]
    for tf_version in tf_versions:
        runtime_env = {"conda": f"tf-{tf_version}"}
        task = get_tf_version.options(runtime_env=runtime_env)
        assert ray.get(task.remote()) == tf_version


@pytest.mark.skipif(
    os.environ.get("CONDA_DEFAULT_ENV") is None,
    reason="must be run from within a conda environment")
def test_actor_conda_env(conda_envs, shutdown_only):
    import tensorflow as tf
    ray.init()

    @ray.remote
    class TfVersionActor:
        def get_tf_version(self):
            return tf.__version__

    tf_versions = ["2.2.0", "2.3.0"]
    for tf_version in tf_versions:
        runtime_env = {"conda": f"tf-{tf_version}"}
        actor = TfVersionActor.options(runtime_env=runtime_env).remote()
        assert ray.get(actor.get_tf_version.remote()) == tf_version


@pytest.mark.skipif(
    os.environ.get("CONDA_DEFAULT_ENV") is None,
    reason="must be run from within a conda environment")
def test_inheritance_conda_env(conda_envs, shutdown_only):
    import tensorflow as tf
    ray.init()

    @ray.remote
    def get_tf_version():
        return tf.__version__

    @ray.remote
    def wrapped_tf_version():
        return ray.get(get_tf_version.remote())

    @ray.remote
    class TfVersionActor:
        def get_tf_version(self):
            return ray.get(wrapped_tf_version.remote())

    tf_versions = ["2.2.0", "2.3.0"]
    for tf_version in tf_versions:
        runtime_env = {"conda": f"tf-{tf_version}"}
        task = wrapped_tf_version.options(runtime_env=runtime_env)
        assert ray.get(task.remote()) == tf_version
        actor = TfVersionActor.options(runtime_env=runtime_env).remote()
        assert ray.get(actor.get_tf_version.remote()) == tf_version


@pytest.mark.skipif(
    os.environ.get("CONDA_DEFAULT_ENV") is None,
    reason="must be run from within a conda environment")
def test_job_config_conda_env(conda_envs):
    import tensorflow as tf

    tf_version = "2.2.0"

    @ray.remote
    def get_conda_env():
        return tf.__version__

    for tf_version in ["2.2.0", "2.3.0"]:
        runtime_env = {"conda": f"tf-{tf_version}"}
        ray.init(job_config=JobConfig(runtime_env=runtime_env))
        assert ray.get(get_conda_env.remote()) == tf_version
        ray.shutdown()


def test_get_conda_env_dir(tmp_path):
    from pathlib import Path
    """
    Typical output of `conda env list`, for context:

    base                 /Users/scaly/anaconda3
    my_env_1             /Users/scaly/anaconda3/envs/my_env_1

    For this test, `tmp_path` is a stand-in for `Users/scaly/anaconda3`.
    """

    # Simulate starting in an env named tf1.
    d = tmp_path / "envs" / "tf1"
    Path.mkdir(d, parents=True)
    with mock.patch.dict(os.environ, {
            "CONDA_PREFIX": str(d),
            "CONDA_DEFAULT_ENV": "tf1"
    }):
        with pytest.raises(ValueError):
            # Env tf2 should not exist.
            env_dir = get_conda_env_dir("tf2")
        tf2_dir = tmp_path / "envs" / "tf2"
        Path.mkdir(tf2_dir, parents=True)
        env_dir = get_conda_env_dir("tf2")
        assert (env_dir == str(tmp_path / "envs" / "tf2"))

    # Simulate starting in (base) conda env.
    with mock.patch.dict(os.environ, {
            "CONDA_PREFIX": str(tmp_path),
            "CONDA_DEFAULT_ENV": "base"
    }):
        with pytest.raises(ValueError):
            # Env tf3 should not exist.
            env_dir = get_conda_env_dir("tf3")
        # Env tf2 still should exist.
        env_dir = get_conda_env_dir("tf2")
        assert (env_dir == str(tmp_path / "envs" / "tf2"))


@unittest.skipIf(sys.platform == "win32", "Fail to create temp dir.")
def test_experimental_package(shutdown_only):
    ray.init(num_cpus=2)
    pkg = ray.experimental.load_package(
        os.path.join(
            os.path.dirname(__file__),
            "../experimental/packaging/example_pkg/ray_pkg.yaml"))
    a = pkg.MyActor.remote()
    assert ray.get(a.f.remote()) == "hello world"
    assert ray.get(pkg.my_func.remote()) == "hello world"


@unittest.skipIf(sys.platform == "win32", "Fail to create temp dir.")
def test_experimental_package_lazy(shutdown_only):
    pkg = ray.experimental.load_package(
        os.path.join(
            os.path.dirname(__file__),
            "../experimental/packaging/example_pkg/ray_pkg.yaml"))
    ray.init(num_cpus=2)
    a = pkg.MyActor.remote()
    assert ray.get(a.f.remote()) == "hello world"
    assert ray.get(pkg.my_func.remote()) == "hello world"


@unittest.skipIf(sys.platform == "win32", "Fail to create temp dir.")
def test_experimental_package_github(shutdown_only):
    ray.init(num_cpus=2)
    pkg = ray.experimental.load_package(
        "http://raw.githubusercontent.com/ray-project/ray/master/"
        "python/ray/experimental/packaging/example_pkg/ray_pkg.yaml")
    a = pkg.MyActor.remote()
    assert ray.get(a.f.remote()) == "hello world"
    assert ray.get(pkg.my_func.remote()) == "hello world"


if __name__ == "__main__":
    import sys
    sys.exit(pytest.main(["-sv", __file__]))<|MERGE_RESOLUTION|>--- conflicted
+++ resolved
@@ -13,12 +13,8 @@
                             run_string_as_driver_nonblocking)
 from ray._private.utils import get_conda_env_dir, get_conda_bin_executable
 from ray.job_config import JobConfig
-<<<<<<< HEAD
 from ray.experimental import internal_kv as kv
-
-=======
 from time import sleep
->>>>>>> 91975528
 driver_script = """
 from time import sleep
 import sys
