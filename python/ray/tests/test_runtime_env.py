import os
import pytest
import sys
import subprocess
import time
import requests
from pathlib import Path
from unittest import mock

import ray
from ray.exceptions import RuntimeEnvSetupError
from ray._private.test_utils import (
    wait_for_condition,
    get_error_message,
    get_log_sources,
)
from ray._private.utils import (
    get_wheel_filename,
    get_master_wheel_url,
    get_release_wheel_url,
)
from ray._private.runtime_env.utils import (
    SubprocessCalledProcessError,
    check_output_cmd,
)
from ray._private.runtime_env.uri_cache import URICache
from ray._private.runtime_env.context import RuntimeEnvContext
from ray._private.runtime_env.plugin import RuntimeEnvPlugin


def test_get_wheel_filename():
    ray_version = "2.0.0.dev0"
    for sys_platform in ["darwin", "linux", "win32"]:
        for py_version in ["36", "37", "38", "39"]:
            filename = get_wheel_filename(sys_platform, ray_version, py_version)
            prefix = "https://s3-us-west-2.amazonaws.com/ray-wheels/latest/"
            url = f"{prefix}{filename}"
            assert requests.head(url).status_code == 200, url


def test_get_master_wheel_url():
    ray_version = "2.0.0.dev0"
    test_commit = "58a73821fbfefbf53a19b6c7ffd71e70ccf258c7"
    for sys_platform in ["darwin", "linux", "win32"]:
        for py_version in ["36", "37", "38", "39"]:
            url = get_master_wheel_url(
                test_commit, sys_platform, ray_version, py_version
            )
            assert requests.head(url).status_code == 200, url


def test_get_release_wheel_url():
    test_commits = {"1.6.0": "5052fe67d99f1d4bfc81b2a8694dbf2aa807bbdc"}
    for sys_platform in ["darwin", "linux", "win32"]:
        for py_version in ["36", "37", "38", "39"]:
            for version, commit in test_commits.items():
                url = get_release_wheel_url(commit, sys_platform, version, py_version)
                assert requests.head(url).status_code == 200, url


def test_decorator_task(start_cluster):
    cluster, address = start_cluster
    ray.init(address)

    @ray.remote(runtime_env={"env_vars": {"foo": "bar"}})
    def f():
        return os.environ.get("foo")

    assert ray.get(f.remote()) == "bar"


def test_decorator_actor(start_cluster):
    cluster, address = start_cluster
    ray.init(address)

    @ray.remote(runtime_env={"env_vars": {"foo": "bar"}})
    class A:
        def g(self):
            return os.environ.get("foo")

    a = A.remote()
    assert ray.get(a.g.remote()) == "bar"


def test_decorator_complex(start_cluster):
    cluster, address = start_cluster
    ray.init(address, runtime_env={"env_vars": {"foo": "job"}})

    @ray.remote
    def env_from_job():
        return os.environ.get("foo")

    assert ray.get(env_from_job.remote()) == "job"

    @ray.remote(runtime_env={"env_vars": {"foo": "task"}})
    def f():
        return os.environ.get("foo")

    assert ray.get(f.remote()) == "task"

    @ray.remote(runtime_env={"env_vars": {"foo": "actor"}})
    class A:
        def g(self):
            return os.environ.get("foo")

    a = A.remote()
    assert ray.get(a.g.remote()) == "actor"

    # Test that runtime_env can be overridden by specifying .options().

    assert (
        ray.get(f.options(runtime_env={"env_vars": {"foo": "new"}}).remote()) == "new"
    )

    a = A.options(runtime_env={"env_vars": {"foo": "new2"}}).remote()
    assert ray.get(a.g.remote()) == "new2"


def test_container_option_serialize():
    runtime_env = {"container": {"image": "ray:latest", "run_options": ["--name=test"]}}
    job_config = ray.job_config.JobConfig(runtime_env=runtime_env)
    job_config_serialized = job_config.serialize()
    # job_config_serialized is JobConfig protobuf serialized string,
    # job_config.runtime_env_info.serialized_runtime_env
    # has container_option info
    assert job_config_serialized.count(b"ray:latest") == 1
    assert job_config_serialized.count(b"--name=test") == 1


@pytest.mark.skipif(
    sys.platform == "win32", reason="conda in runtime_env unsupported on Windows."
)
def test_invalid_conda_env(shutdown_only):
    ray.init()

    @ray.remote
    def f():
        pass

    @ray.remote
    class A:
        def f(self):
            pass

    start = time.time()
    bad_env = {"conda": {"dependencies": ["this_doesnt_exist"]}}
    with pytest.raises(
        RuntimeEnvSetupError,
        # The actual error message should be included in the exception.
        match="ResolvePackageNotFound",
    ):
        ray.get(f.options(runtime_env=bad_env).remote())
    first_time = time.time() - start

    # Check that another valid task can run.
    ray.get(f.remote())

    a = A.options(runtime_env=bad_env).remote()
    with pytest.raises(
        ray.exceptions.RuntimeEnvSetupError, match="ResolvePackageNotFound"
    ):
        ray.get(a.f.remote())

    # The second time this runs it should be faster as the error is cached.
    start = time.time()
    with pytest.raises(RuntimeEnvSetupError, match="ResolvePackageNotFound"):
        ray.get(f.options(runtime_env=bad_env).remote())

    assert (time.time() - start) < (first_time / 2.0)


@pytest.mark.skipif(
    sys.platform == "win32", reason="runtime_env unsupported on Windows."
)
def test_no_spurious_worker_startup(shutdown_only):
    """Test that no extra workers start up during a long env installation."""

    # Causes agent to sleep for 15 seconds to simulate creating a runtime env.
    os.environ["RAY_RUNTIME_ENV_SLEEP_FOR_TESTING_S"] = "15"
    ray.init(num_cpus=1)

    @ray.remote
    class Counter(object):
        def __init__(self):
            self.value = 0

        def get(self):
            return self.value

    # Set a nonempty runtime env so that the runtime env setup hook is called.
    runtime_env = {"env_vars": {"a": "b"}}

    # Instantiate an actor that requires the long runtime env installation.
    a = Counter.options(runtime_env=runtime_env).remote()
    assert ray.get(a.get.remote()) == 0

    # Check "debug_state.txt" to ensure no extra workers were started.
    session_dir = ray.worker.global_worker.node.address_info["session_dir"]
    session_path = Path(session_dir)
    debug_state_path = session_path / "logs" / "debug_state.txt"

    def get_num_workers():
        with open(debug_state_path) as f:
            for line in f.readlines():
                num_workers_prefix = "- num PYTHON workers: "
                if num_workers_prefix in line:
                    return int(line[len(num_workers_prefix) :])
        return None

    # Wait for "debug_state.txt" to be updated to reflect the started worker.
    start = time.time()
    wait_for_condition(lambda: get_num_workers() is not None and get_num_workers() > 0)
    time_waited = time.time() - start
    print(f"Waited {time_waited} for debug_state.txt to be updated")

    # If any workers were unnecessarily started during the initial env
    # installation, they will bypass the runtime env setup hook (because the
    # created env will have been cached) and should be added to num_workers
    # within a few seconds.  Adjusting the default update period for
    # debut_state.txt via this cluster_utils pytest fixture seems to be broken,
    # so just check it for the next 10 seconds (the default period).
    start = time.time()
    got_num_workers = False
    while time.time() - start < 10:
        # Check that no more workers were started.
        num_workers = get_num_workers()
        if num_workers is not None:
            got_num_workers = True
            assert num_workers <= 1
        time.sleep(0.1)
    assert got_num_workers, "failed to read num workers for 10 seconds"


@pytest.fixture
def runtime_env_local_dev_env_var():
    os.environ["RAY_RUNTIME_ENV_LOCAL_DEV_MODE"] = "1"
    yield
    del os.environ["RAY_RUNTIME_ENV_LOCAL_DEV_MODE"]


@pytest.mark.skipif(sys.platform == "win32", reason="very slow on Windows.")
def test_runtime_env_no_spurious_resource_deadlock_msg(
    runtime_env_local_dev_env_var, ray_start_regular, error_pubsub
):
    p = error_pubsub

    @ray.remote(runtime_env={"pip": ["tensorflow", "torch"]})
    def f():
        pass

    # Check no warning printed.
    ray.get(f.remote())
    errors = get_error_message(p, 5, ray.ray_constants.RESOURCE_DEADLOCK_ERROR)
    assert len(errors) == 0


@pytest.mark.skipif(sys.platform == "win32", reason="pip not supported on Windows.")
def test_failed_job_env_no_hang(shutdown_only):
    """Test that after a failed job-level env, tasks can still be run."""
    ray.init(runtime_env={"pip": ["ray-doesnotexist-123"]})

    @ray.remote
    def f():
        import pip_install_test  # noqa: F401

        return True

    assert ray.get(f.options(runtime_env={"pip": ["pip-install-test==0.5"]}).remote())

    # Task with no runtime env should inherit the bad job env.
    with pytest.raises(RuntimeEnvSetupError):
        ray.get(f.remote())


@pytest.fixture
def set_agent_failure_env_var():
    os.environ["_RAY_AGENT_FAILING"] = "1"
    yield
    del os.environ["_RAY_AGENT_FAILING"]


@pytest.mark.parametrize(
    "ray_start_cluster_head",
    [
        {
            "_system_config": {
                "agent_restart_interval_ms": 10,
                "agent_max_restart_count": 5,
            }
        }
    ],
    indirect=True,
)
def test_runtime_env_broken(set_agent_failure_env_var, ray_start_cluster_head):
    @ray.remote
    class A:
        def ready(self):
            pass

    @ray.remote
    def f():
        pass

    runtime_env = {"env_vars": {"TF_WARNINGS": "none"}}
    """
    Test task raises an exception.
    """
    with pytest.raises(RuntimeEnvSetupError):
        ray.get(f.options(runtime_env=runtime_env).remote())
    """
    Test actor task raises an exception.
    """
    a = A.options(runtime_env=runtime_env).remote()
    with pytest.raises(ray.exceptions.RuntimeEnvSetupError):
        ray.get(a.ready.remote())


class TestURICache:
    def test_zero_cache_size(self):
        uris_to_sizes = {"5": 5, "3": 3}

        def delete_fn(uri, logger):
            return uris_to_sizes[uri]

        cache = URICache(delete_fn, max_total_size_bytes=0, debug_mode=True)
        cache.add("5", 5)
        assert cache.get_total_size_bytes() == 5
        cache.mark_unused("5")
        assert cache.get_total_size_bytes() == 0
        cache.add("3", 3)
        cache.add("5", 5)
        assert cache.get_total_size_bytes() == 8
        cache.mark_unused("3")
        cache.mark_unused("5")
        assert cache.get_total_size_bytes() == 0

    def test_nonzero_cache_size(self):
        uris_to_sizes = {"a": 4, "b": 4, "c": 4}

        def delete_fn(uri, logger):
            return uris_to_sizes[uri]

        cache = URICache(delete_fn, max_total_size_bytes=10, debug_mode=True)
        cache.add("a", 4)
        cache.add("b", 4)
        cache.mark_unused("a")
        assert "a" in cache
        cache.add("c", 4)
        # Now we have total size 12, which exceeds the max size 10.
        assert cache.get_total_size_bytes() == 8
        # "a" was the only unused URI, so it must have been deleted.
        assert "b" and "c" in cache and "a" not in cache

    def test_mark_used_nonadded_uri_error(self):
        cache = URICache(debug_mode=True)
        with pytest.raises(ValueError):
            cache.mark_used("nonadded_uri")

    def test_mark_used(self):
        uris_to_sizes = {"a": 3, "b": 3, "big": 300}

        def delete_fn(uri, logger):
            return uris_to_sizes[uri]

        cache = URICache(delete_fn, max_total_size_bytes=10, debug_mode=True)
        cache.add("a", 3)
        cache.add("b", 3)
        cache.mark_unused("a")
        cache.mark_unused("b")
        assert "a" in cache and "b" in cache
        assert cache.get_total_size_bytes() == 6

        cache.mark_used("a")
        cache.add("big", 300)
        # We are over capacity and the only unused URI is "b", so we delete it
        assert "a" in cache and "big" in cache and "b" not in cache
        assert cache.get_total_size_bytes() == 303

        cache.mark_unused("big")
        assert "big" not in cache
        assert cache.get_total_size_bytes() == 3

    def test_many_URIs(self):
        uris_to_sizes = {str(i): i for i in range(1000)}

        def delete_fn(uri, logger):
            return uris_to_sizes[uri]

        cache = URICache(delete_fn, debug_mode=True)
        for i in range(1000):
            cache.add(str(i), i)
        for i in range(1000):
            cache.mark_unused(str(i))
        for i in range(1000):
            assert str(i) in cache

    def test_delete_fn_called(self):
        num_delete_fn_calls = 0
        uris_to_sizes = {"a": 8, "b": 6, "c": 4, "d": 20}

        def delete_fn(uri, logger):
            nonlocal num_delete_fn_calls
            num_delete_fn_calls += 1
            return uris_to_sizes[uri]

        cache = URICache(delete_fn, max_total_size_bytes=10, debug_mode=True)
        cache.add("a", 8)
        cache.add("b", 6)
        cache.mark_unused("b")
        # Total size is 14 > 10, so we need to delete "b".
        assert num_delete_fn_calls == 1

        cache.add("c", 4)
        cache.mark_unused("c")
        # Total size is 12 > 10, so we delete "c".
        assert num_delete_fn_calls == 2

        cache.mark_unused("a")
        # Total size is 8 <= 10, so we shouldn't delete anything.
        assert num_delete_fn_calls == 2

        cache.add("d", 20)
        # Total size is 28 > 10, so we delete "a".
        assert num_delete_fn_calls == 3

        cache.mark_unused("d")
        # Total size is 20 > 10, so we delete "d".
        assert num_delete_fn_calls == 4


@pytest.fixture
def enable_dev_mode(local_env_var_enabled):
    enabled = "1" if local_env_var_enabled else "0"
    os.environ["RAY_RUNTIME_ENV_LOG_TO_DRIVER_ENABLED"] = enabled
    yield
    del os.environ["RAY_RUNTIME_ENV_LOG_TO_DRIVER_ENABLED"]


@pytest.mark.skipif(
    sys.platform == "win32", reason="conda in runtime_env unsupported on Windows."
)
@pytest.mark.parametrize("local_env_var_enabled", [False, True])
def test_runtime_env_log_msg(
    local_env_var_enabled, enable_dev_mode, ray_start_cluster_head, log_pubsub
):
    p = log_pubsub

    @ray.remote
    def f():
        pass

    good_env = {"pip": ["requests"]}
    ray.get(f.options(runtime_env=good_env).remote())
    sources = get_log_sources(p, 5)
    if local_env_var_enabled:
        assert "runtime_env" in sources
    else:
        assert "runtime_env" not in sources


<<<<<<< HEAD
=======
def test_subprocess_error():
    ex = SubprocessCalledProcessError
    with pytest.raises(subprocess.SubprocessError) as e:
        raise ex(123, "abc")
    assert "test_out" not in str(e.value)
    assert "test_err" not in str(e.value)
    with pytest.raises(subprocess.SubprocessError) as e:
        raise ex(123, "abc", stderr="test_err")
    assert "test_out" not in str(e.value)
    assert "test_err" in str(e.value)
    with pytest.raises(subprocess.SubprocessError) as e:
        raise ex(123, "abc", output="test_out")
    assert "test_out" in str(e.value)
    assert "test_err" not in str(e.value)
    with pytest.raises(subprocess.SubprocessError) as e:
        raise ex(123, "abc", output="test_out", stderr="test_err")
    assert "test_out" in str(e.value)
    assert "test_err" in str(e.value)


def test_subprocess_error_with_last_n_lines():
    stdout = "1\n2\n3\n4\n5\n"
    stderr = "5\n4\n3\n2\n1\n"
    exception = SubprocessCalledProcessError(888, "abc", output=stdout, stderr=stderr)
    exception.LAST_N_LINES = 3
    exception_str = str(exception)
    assert "cmd" not in exception_str
    assert "Last 3 lines" in exception_str
    s = "".join([s.strip() for s in exception_str.splitlines()])
    assert "345" in s
    assert "321" in s


@pytest.mark.asyncio
async def test_check_output_cmd():
    cmd = "dir" if sys.platform.startswith("win") else "pwd"
    logs = []

    class _FakeLogger:
        def __getattr__(self, item):
            def _log(formatter, *args):
                logs.append(formatter % args)

            return _log

    for _ in range(2):
        output = await check_output_cmd([cmd], logger=_FakeLogger())
        assert len(output) > 0

    all_log_string = "\n".join(logs)

    # Check the cmd index generator works.
    assert "cmd[1]" in all_log_string
    assert "cmd[2]" in all_log_string

    # Test communicate fails.
    with mock.patch(
        "asyncio.subprocess.Process.communicate",
        side_effect=Exception("fake exception"),
    ):
        with pytest.raises(RuntimeError) as e:
            await check_output_cmd([cmd], logger=_FakeLogger())
        # Make sure the exception has cmd trace info.
        assert "cmd[3]" in str(e.value)

    # Test asyncio.create_subprocess_exec fails.
    with pytest.raises(RuntimeError) as e:
        await check_output_cmd(["not_exist_cmd"], logger=_FakeLogger())
    # Make sure the exception has cmd trace info.
    assert "cmd[4]" in str(e.value)

    # Test returncode != 0.
    with pytest.raises(SubprocessCalledProcessError) as e:
        await check_output_cmd([cmd, "--abc"], logger=_FakeLogger())
    # Make sure the exception has cmd trace info.
    assert "cmd[5]" in str(e.value)


@pytest.mark.parametrize(
    "call_ray_start",
    ["ray start --head --ray-client-server-port 25553"],
    indirect=True,
)
@pytest.mark.parametrize("use_client", [False, True])
def test_get_current_runtime_env(call_ray_start, use_client):
    job_runtime_env = {"env_vars": {"a": "b"}}

    if not use_client:
        address = call_ray_start
        ray.init(address, runtime_env=job_runtime_env)
    else:
        ray.init("ray://localhost:25553", runtime_env=job_runtime_env)

    current_runtime_env = ray.runtime_env.get_current_runtime_env()
    assert type(current_runtime_env) is dict
    assert current_runtime_env == job_runtime_env

    @ray.remote
    def get_runtime_env():
        return ray.runtime_env.get_current_runtime_env()

    assert ray.get(get_runtime_env.remote()) == job_runtime_env

    task_runtime_env = {"env_vars": {"a": "c"}}
    assert (
        ray.get(get_runtime_env.options(runtime_env=task_runtime_env).remote())
        == task_runtime_env
    )


>>>>>>> 18c269c7
MY_PLUGIN_CLASS_PATH = "ray.tests.test_runtime_env.MyPlugin"
success_retry_number = 3
runtime_env_retry_times = 0


# This plugin can make runtime env creation failed before the retry times
# increased to `success_retry_number`.
class MyPlugin(RuntimeEnvPlugin):
    @staticmethod
    def validate(runtime_env_dict: dict) -> str:
        return runtime_env_dict["plugins"][MY_PLUGIN_CLASS_PATH]

    @staticmethod
    def modify_context(
        uri: str, plugin_config_dict: dict, ctx: RuntimeEnvContext
    ) -> None:
        global runtime_env_retry_times
        runtime_env_retry_times += 1
        if runtime_env_retry_times != success_retry_number:
            raise ValueError(f"Fault injection {runtime_env_retry_times}")
        pass


@pytest.mark.parametrize(
    "set_runtime_env_retry_times",
    [
        str(success_retry_number - 1),
        str(success_retry_number),
    ],
    indirect=True,
)
def test_runtime_env_retry(set_runtime_env_retry_times, ray_start_regular):
    @ray.remote
    def f():
        return "ok"

    runtime_env_retry_times = int(set_runtime_env_retry_times)
    if runtime_env_retry_times >= success_retry_number:
        # Enough retry times
        output = ray.get(
            f.options(
                runtime_env={"plugins": {MY_PLUGIN_CLASS_PATH: {"key": "value"}}}
            ).remote()
        )
        assert output == "ok"
    else:
        # No enough retry times
        with pytest.raises(
            RuntimeEnvSetupError, match=f"Fault injection {runtime_env_retry_times}"
        ):
            ray.get(
                f.options(
                    runtime_env={"plugins": {MY_PLUGIN_CLASS_PATH: {"key": "value"}}}
                ).remote()
            )


if __name__ == "__main__":
    import sys

    sys.exit(pytest.main(["-sv", __file__]))<|MERGE_RESOLUTION|>--- conflicted
+++ resolved
@@ -458,8 +458,6 @@
         assert "runtime_env" not in sources
 
 
-<<<<<<< HEAD
-=======
 def test_subprocess_error():
     ex = SubprocessCalledProcessError
     with pytest.raises(subprocess.SubprocessError) as e:
@@ -570,7 +568,6 @@
     )
 
 
->>>>>>> 18c269c7
 MY_PLUGIN_CLASS_PATH = "ray.tests.test_runtime_env.MyPlugin"
 success_retry_number = 3
 runtime_env_retry_times = 0
