--- conflicted
+++ resolved
@@ -1,15 +1,10 @@
 import os
 import pytest
 import sys
-import os
 import unittest
-<<<<<<< HEAD
 import subprocess
 
 from unittest import mock
-=======
-
->>>>>>> ad8e35b9
 import ray
 from ray.test_utils import run_string_as_driver
 from ray.utils import get_conda_env_dir, get_conda_bin_executable
@@ -119,7 +114,6 @@
     assert out.strip().split()[-1] == "1000"
 
 
-<<<<<<< HEAD
 @pytest.fixture(scope="session")
 def conda_envs():
     """Creates two copies of current conda env with different tf versions."""
@@ -265,7 +259,8 @@
         tf2_dir.mkdir()
         env_dir = get_conda_env_dir("tf2")
         assert (env_dir == str(tmp_path / "tf2"))
-=======
+
+
 @unittest.skipIf(sys.platform == "win32", "Fail to create temp dir.")
 def test_experimental_package(shutdown_only):
     ray.init(num_cpus=2)
@@ -287,7 +282,6 @@
     a = pkg.MyActor.remote()
     assert ray.get(a.f.remote()) == "hello world"
     assert ray.get(pkg.my_func.remote()) == "hello world"
->>>>>>> ad8e35b9
 
 
 if __name__ == "__main__":
