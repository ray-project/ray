import os
import pytest
import sys
import time
import requests
from pathlib import Path

import ray
from ray.exceptions import RuntimeEnvSetupError
from ray._private.test_utils import (
    wait_for_condition,
    get_error_message,
    get_log_sources,
)
from ray._private.utils import (
    get_wheel_filename,
    get_master_wheel_url,
    get_release_wheel_url,
)

from ray._private.runtime_env.uri_cache import URICache
from ray._private.runtime_env.context import RuntimeEnvContext
from ray._private.runtime_env.plugin import RuntimeEnvPlugin


def test_get_wheel_filename():
    ray_version = "2.0.0.dev0"
    for sys_platform in ["darwin", "linux", "win32"]:
        for py_version in ["36", "37", "38", "39"]:
            filename = get_wheel_filename(sys_platform, ray_version, py_version)
            prefix = "https://s3-us-west-2.amazonaws.com/ray-wheels/latest/"
            url = f"{prefix}{filename}"
            assert requests.head(url).status_code == 200, url


def test_get_master_wheel_url():
    ray_version = "2.0.0.dev0"
    test_commit = "58a73821fbfefbf53a19b6c7ffd71e70ccf258c7"
    for sys_platform in ["darwin", "linux", "win32"]:
        for py_version in ["36", "37", "38", "39"]:
            url = get_master_wheel_url(
                test_commit, sys_platform, ray_version, py_version
            )
            assert requests.head(url).status_code == 200, url


def test_get_release_wheel_url():
    test_commits = {"1.6.0": "5052fe67d99f1d4bfc81b2a8694dbf2aa807bbdc"}
    for sys_platform in ["darwin", "linux", "win32"]:
        for py_version in ["36", "37", "38", "39"]:
            for version, commit in test_commits.items():
                url = get_release_wheel_url(commit, sys_platform, version, py_version)
                assert requests.head(url).status_code == 200, url


def test_decorator_task(start_cluster):
    cluster, address = start_cluster
    ray.init(address)

    @ray.remote(runtime_env={"env_vars": {"foo": "bar"}})
    def f():
        return os.environ.get("foo")

    assert ray.get(f.remote()) == "bar"


def test_decorator_actor(start_cluster):
    cluster, address = start_cluster
    ray.init(address)

    @ray.remote(runtime_env={"env_vars": {"foo": "bar"}})
    class A:
        def g(self):
            return os.environ.get("foo")

    a = A.remote()
    assert ray.get(a.g.remote()) == "bar"


def test_decorator_complex(start_cluster):
    cluster, address = start_cluster
    ray.init(address, runtime_env={"env_vars": {"foo": "job"}})

    @ray.remote
    def env_from_job():
        return os.environ.get("foo")

    assert ray.get(env_from_job.remote()) == "job"

    @ray.remote(runtime_env={"env_vars": {"foo": "task"}})
    def f():
        return os.environ.get("foo")

    assert ray.get(f.remote()) == "task"

    @ray.remote(runtime_env={"env_vars": {"foo": "actor"}})
    class A:
        def g(self):
            return os.environ.get("foo")

    a = A.remote()
    assert ray.get(a.g.remote()) == "actor"

    # Test that runtime_env can be overridden by specifying .options().

    assert (
        ray.get(f.options(runtime_env={"env_vars": {"foo": "new"}}).remote()) == "new"
    )

    a = A.options(runtime_env={"env_vars": {"foo": "new2"}}).remote()
    assert ray.get(a.g.remote()) == "new2"


def test_container_option_serialize():
    runtime_env = {"container": {"image": "ray:latest", "run_options": ["--name=test"]}}
    job_config = ray.job_config.JobConfig(runtime_env=runtime_env)
    job_config_serialized = job_config.serialize()
    # job_config_serialized is JobConfig protobuf serialized string,
    # job_config.runtime_env_info.serialized_runtime_env
    # has container_option info
    assert job_config_serialized.count(b"ray:latest") == 1
    assert job_config_serialized.count(b"--name=test") == 1


@pytest.mark.skipif(
    sys.platform == "win32", reason="conda in runtime_env unsupported on Windows."
)
def test_invalid_conda_env(shutdown_only):
    ray.init()

    @ray.remote
    def f():
        pass

    @ray.remote
    class A:
        def f(self):
            pass

    start = time.time()
    bad_env = {"conda": {"dependencies": ["this_doesnt_exist"]}}
    with pytest.raises(
        RuntimeEnvSetupError,
        # The actual error message should be included in the exception.
        match="ResolvePackageNotFound",
    ):
        ray.get(f.options(runtime_env=bad_env).remote())
    first_time = time.time() - start

    # Check that another valid task can run.
    ray.get(f.remote())

    a = A.options(runtime_env=bad_env).remote()
    with pytest.raises(
        ray.exceptions.RuntimeEnvSetupError, match="ResolvePackageNotFound"
    ):
        ray.get(a.f.remote())

    # The second time this runs it should be faster as the error is cached.
    start = time.time()
    with pytest.raises(RuntimeEnvSetupError, match="ResolvePackageNotFound"):
        ray.get(f.options(runtime_env=bad_env).remote())

    assert (time.time() - start) < (first_time / 2.0)


@pytest.mark.skipif(
    sys.platform == "win32", reason="runtime_env unsupported on Windows."
)
def test_no_spurious_worker_startup(shutdown_only):
    """Test that no extra workers start up during a long env installation."""

    # Causes agent to sleep for 15 seconds to simulate creating a runtime env.
    os.environ["RAY_RUNTIME_ENV_SLEEP_FOR_TESTING_S"] = "15"
    ray.init(num_cpus=1)

    @ray.remote
    class Counter(object):
        def __init__(self):
            self.value = 0

        def get(self):
            return self.value

    # Set a nonempty runtime env so that the runtime env setup hook is called.
    runtime_env = {"env_vars": {"a": "b"}}

    # Instantiate an actor that requires the long runtime env installation.
    a = Counter.options(runtime_env=runtime_env).remote()
    assert ray.get(a.get.remote()) == 0

    # Check "debug_state.txt" to ensure no extra workers were started.
    session_dir = ray.worker.global_worker.node.address_info["session_dir"]
    session_path = Path(session_dir)
    debug_state_path = session_path / "logs" / "debug_state.txt"

    def get_num_workers():
        with open(debug_state_path) as f:
            for line in f.readlines():
                num_workers_prefix = "- num PYTHON workers: "
                if num_workers_prefix in line:
                    return int(line[len(num_workers_prefix) :])
        return None

    # Wait for "debug_state.txt" to be updated to reflect the started worker.
    start = time.time()
    wait_for_condition(lambda: get_num_workers() is not None and get_num_workers() > 0)
    time_waited = time.time() - start
    print(f"Waited {time_waited} for debug_state.txt to be updated")

    # If any workers were unnecessarily started during the initial env
    # installation, they will bypass the runtime env setup hook (because the
    # created env will have been cached) and should be added to num_workers
    # within a few seconds.  Adjusting the default update period for
    # debut_state.txt via this cluster_utils pytest fixture seems to be broken,
    # so just check it for the next 10 seconds (the default period).
    start = time.time()
    got_num_workers = False
    while time.time() - start < 10:
        # Check that no more workers were started.
        num_workers = get_num_workers()
        if num_workers is not None:
            got_num_workers = True
            assert num_workers <= 1
        time.sleep(0.1)
    assert got_num_workers, "failed to read num workers for 10 seconds"


@pytest.fixture
def runtime_env_local_dev_env_var():
    os.environ["RAY_RUNTIME_ENV_LOCAL_DEV_MODE"] = "1"
    yield
    del os.environ["RAY_RUNTIME_ENV_LOCAL_DEV_MODE"]


@pytest.mark.skipif(sys.platform == "win32", reason="very slow on Windows.")
def test_runtime_env_no_spurious_resource_deadlock_msg(
    runtime_env_local_dev_env_var, ray_start_regular, error_pubsub
):
    p = error_pubsub

    @ray.remote(runtime_env={"pip": ["tensorflow", "torch"]})
    def f():
        pass

    # Check no warning printed.
    ray.get(f.remote())
    errors = get_error_message(p, 5, ray.ray_constants.RESOURCE_DEADLOCK_ERROR)
    assert len(errors) == 0


@pytest.mark.skipif(sys.platform == "win32", reason="pip not supported on Windows.")
def test_failed_job_env_no_hang(shutdown_only):
    """Test that after a failed job-level env, tasks can still be run."""
    ray.init(runtime_env={"pip": ["ray-doesnotexist-123"]})

    @ray.remote
    def f():
        import pip_install_test  # noqa: F401

        return True

    assert ray.get(f.options(runtime_env={"pip": ["pip-install-test==0.5"]}).remote())

    # Task with no runtime env should inherit the bad job env.
    with pytest.raises(RuntimeEnvSetupError):
        ray.get(f.remote())


@pytest.fixture
def set_agent_failure_env_var():
    os.environ["_RAY_AGENT_FAILING"] = "1"
    yield
    del os.environ["_RAY_AGENT_FAILING"]


@pytest.mark.parametrize(
    "ray_start_cluster_head",
    [
        {
            "_system_config": {
                "agent_restart_interval_ms": 10,
                "agent_max_restart_count": 5,
            }
        }
    ],
    indirect=True,
)
def test_runtime_env_broken(set_agent_failure_env_var, ray_start_cluster_head):
    @ray.remote
    class A:
        def ready(self):
            pass

    @ray.remote
    def f():
        pass

    runtime_env = {"env_vars": {"TF_WARNINGS": "none"}}
    """
    Test task raises an exception.
    """
    with pytest.raises(RuntimeEnvSetupError):
        ray.get(f.options(runtime_env=runtime_env).remote())
    """
    Test actor task raises an exception.
    """
    a = A.options(runtime_env=runtime_env).remote()
    with pytest.raises(ray.exceptions.RuntimeEnvSetupError):
        ray.get(a.ready.remote())


class TestURICache:
    def test_zero_cache_size(self):
        uris_to_sizes = {"5": 5, "3": 3}

        def delete_fn(uri, logger):
            return uris_to_sizes[uri]

        cache = URICache(delete_fn, max_total_size_bytes=0, debug_mode=True)
        cache.add("5", 5)
        assert cache.get_total_size_bytes() == 5
        cache.mark_unused("5")
        assert cache.get_total_size_bytes() == 0
        cache.add("3", 3)
        cache.add("5", 5)
        assert cache.get_total_size_bytes() == 8
        cache.mark_unused("3")
        cache.mark_unused("5")
        assert cache.get_total_size_bytes() == 0

    def test_nonzero_cache_size(self):
        uris_to_sizes = {"a": 4, "b": 4, "c": 4}

        def delete_fn(uri, logger):
            return uris_to_sizes[uri]

        cache = URICache(delete_fn, max_total_size_bytes=10, debug_mode=True)
        cache.add("a", 4)
        cache.add("b", 4)
        cache.mark_unused("a")
        assert "a" in cache
        cache.add("c", 4)
        # Now we have total size 12, which exceeds the max size 10.
        assert cache.get_total_size_bytes() == 8
        # "a" was the only unused URI, so it must have been deleted.
        assert "b" and "c" in cache and "a" not in cache

    def test_mark_used_nonadded_uri_error(self):
        cache = URICache(debug_mode=True)
        with pytest.raises(ValueError):
            cache.mark_used("nonadded_uri")

    def test_mark_used(self):
        uris_to_sizes = {"a": 3, "b": 3, "big": 300}

        def delete_fn(uri, logger):
            return uris_to_sizes[uri]

        cache = URICache(delete_fn, max_total_size_bytes=10, debug_mode=True)
        cache.add("a", 3)
        cache.add("b", 3)
        cache.mark_unused("a")
        cache.mark_unused("b")
        assert "a" in cache and "b" in cache
        assert cache.get_total_size_bytes() == 6

        cache.mark_used("a")
        cache.add("big", 300)
        # We are over capacity and the only unused URI is "b", so we delete it
        assert "a" in cache and "big" in cache and "b" not in cache
        assert cache.get_total_size_bytes() == 303

        cache.mark_unused("big")
        assert "big" not in cache
        assert cache.get_total_size_bytes() == 3

    def test_many_URIs(self):
        uris_to_sizes = {str(i): i for i in range(1000)}

        def delete_fn(uri, logger):
            return uris_to_sizes[uri]

        cache = URICache(delete_fn, debug_mode=True)
        for i in range(1000):
            cache.add(str(i), i)
        for i in range(1000):
            cache.mark_unused(str(i))
        for i in range(1000):
            assert str(i) in cache

    def test_delete_fn_called(self):
        num_delete_fn_calls = 0
        uris_to_sizes = {"a": 8, "b": 6, "c": 4, "d": 20}

        def delete_fn(uri, logger):
            nonlocal num_delete_fn_calls
            num_delete_fn_calls += 1
            return uris_to_sizes[uri]

        cache = URICache(delete_fn, max_total_size_bytes=10, debug_mode=True)
        cache.add("a", 8)
        cache.add("b", 6)
        cache.mark_unused("b")
        # Total size is 14 > 10, so we need to delete "b".
        assert num_delete_fn_calls == 1

        cache.add("c", 4)
        cache.mark_unused("c")
        # Total size is 12 > 10, so we delete "c".
        assert num_delete_fn_calls == 2

        cache.mark_unused("a")
        # Total size is 8 <= 10, so we shouldn't delete anything.
        assert num_delete_fn_calls == 2

        cache.add("d", 20)
        # Total size is 28 > 10, so we delete "a".
        assert num_delete_fn_calls == 3

        cache.mark_unused("d")
        # Total size is 20 > 10, so we delete "d".
        assert num_delete_fn_calls == 4


@pytest.fixture
def enable_dev_mode(local_env_var_enabled):
    enabled = "1" if local_env_var_enabled else "0"
    os.environ["RAY_RUNTIME_ENV_LOG_TO_DRIVER_ENABLED"] = enabled
    yield
    del os.environ["RAY_RUNTIME_ENV_LOG_TO_DRIVER_ENABLED"]


@pytest.mark.skipif(
    sys.platform == "win32", reason="conda in runtime_env unsupported on Windows."
)
@pytest.mark.parametrize("local_env_var_enabled", [False, True])
def test_runtime_env_log_msg(
    local_env_var_enabled, enable_dev_mode, ray_start_cluster_head, log_pubsub
):
    p = log_pubsub

    @ray.remote
    def f():
        pass

    good_env = {"pip": ["requests"]}
    ray.get(f.options(runtime_env=good_env).remote())
    sources = get_log_sources(p, 5)
    if local_env_var_enabled:
        assert "runtime_env" in sources
    else:
        assert "runtime_env" not in sources


<<<<<<< HEAD
@pytest.mark.parametrize(
    "call_ray_start",
    ["ray start --head --ray-client-server-port 25553"],
    indirect=True,
)
@pytest.mark.parametrize("use_client", [False, True])
def test_get_current_runtime_env(call_ray_start, use_client):
    job_runtime_env = {"env_vars": {"a": "b"}}

    if not use_client:
        address = call_ray_start
        ray.init(address, runtime_env=job_runtime_env)
    else:
        ray.init("ray://localhost:25553", runtime_env=job_runtime_env)

    current_runtime_env = ray.runtime_env.get_current_runtime_env()
    assert type(current_runtime_env) is dict
    assert current_runtime_env == job_runtime_env

    @ray.remote
    def get_runtime_env():
        return ray.runtime_env.get_current_runtime_env()

    assert ray.get(get_runtime_env.remote()) == job_runtime_env

    task_runtime_env = {"env_vars": {"a": "c"}}
    assert (
        ray.get(get_runtime_env.options(runtime_env=task_runtime_env).remote())
        == task_runtime_env
    )
=======
MY_PLUGIN_CLASS_PATH = "ray.tests.test_runtime_env.MyPlugin"
success_retry_number = 3
runtime_env_retry_times = 0


# This plugin can make runtime env creation failed before the retry times
# increased to `success_retry_number`.
class MyPlugin(RuntimeEnvPlugin):
    @staticmethod
    def validate(runtime_env_dict: dict) -> str:
        return runtime_env_dict["plugins"][MY_PLUGIN_CLASS_PATH]

    @staticmethod
    def modify_context(
        uri: str, plugin_config_dict: dict, ctx: RuntimeEnvContext
    ) -> None:
        global runtime_env_retry_times
        runtime_env_retry_times += 1
        if runtime_env_retry_times != success_retry_number:
            raise ValueError(f"Fault injection {runtime_env_retry_times}")
        pass


@pytest.mark.parametrize(
    "set_runtime_env_retry_times",
    [
        str(success_retry_number - 1),
        str(success_retry_number),
    ],
    indirect=True,
)
def test_runtime_env_retry(set_runtime_env_retry_times, ray_start_regular):
    @ray.remote
    def f():
        return "ok"

    runtime_env_retry_times = int(set_runtime_env_retry_times)
    if runtime_env_retry_times >= success_retry_number:
        # Enough retry times
        output = ray.get(
            f.options(
                runtime_env={"plugins": {MY_PLUGIN_CLASS_PATH: {"key": "value"}}}
            ).remote()
        )
        assert output == "ok"
    else:
        # No enough retry times
        with pytest.raises(
            RuntimeEnvSetupError, match=f"Fault injection {runtime_env_retry_times}"
        ):
            ray.get(
                f.options(
                    runtime_env={"plugins": {MY_PLUGIN_CLASS_PATH: {"key": "value"}}}
                ).remote()
            )
>>>>>>> 3cb85859


if __name__ == "__main__":
    import sys

    sys.exit(pytest.main(["-sv", __file__]))<|MERGE_RESOLUTION|>--- conflicted
+++ resolved
@@ -453,7 +453,6 @@
         assert "runtime_env" not in sources
 
 
-<<<<<<< HEAD
 @pytest.mark.parametrize(
     "call_ray_start",
     ["ray start --head --ray-client-server-port 25553"],
@@ -484,7 +483,8 @@
         ray.get(get_runtime_env.options(runtime_env=task_runtime_env).remote())
         == task_runtime_env
     )
-=======
+
+
 MY_PLUGIN_CLASS_PATH = "ray.tests.test_runtime_env.MyPlugin"
 success_retry_number = 3
 runtime_env_retry_times = 0
@@ -540,7 +540,6 @@
                     runtime_env={"plugins": {MY_PLUGIN_CLASS_PATH: {"key": "value"}}}
                 ).remote()
             )
->>>>>>> 3cb85859
 
 
 if __name__ == "__main__":
