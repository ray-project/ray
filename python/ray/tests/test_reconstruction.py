import os
import signal
import sys
import time

import numpy as np
import pytest

import ray
from ray._private.test_utils import (
    wait_for_condition,
    wait_for_pid_to_exit,
)

SIGKILL = signal.SIGKILL if sys.platform != "win32" else signal.SIGTERM


def test_cached_object(ray_start_cluster):
    config = {
        "num_heartbeats_timeout": 10,
        "raylet_heartbeat_period_milliseconds": 100,
        "object_timeout_milliseconds": 200,
    }
    cluster = ray_start_cluster
    # Head node with no resources.
    cluster.add_node(num_cpus=0, _system_config=config)
    ray.init(address=cluster.address)
    # Node to place the initial object.
    node_to_kill = cluster.add_node(
        num_cpus=1, resources={"node1": 1}, object_store_memory=10**8)
    cluster.add_node(
        num_cpus=1, resources={"node2": 1}, object_store_memory=10**8)
    cluster.wait_for_nodes()

    @ray.remote
    def large_object():
        return np.zeros(10**7, dtype=np.uint8)

    @ray.remote
    def dependent_task(x):
        return

    obj = large_object.options(resources={"node1": 1}).remote()
    ray.get(dependent_task.options(resources={"node2": 1}).remote(obj))

    cluster.remove_node(node_to_kill, allow_graceful=False)
    cluster.add_node(
        num_cpus=1, resources={"node1": 1}, object_store_memory=10**8)
    wait_for_condition(
        lambda: not all(node["Alive"] for node in ray.nodes()), timeout=10)

    for _ in range(20):
        large_object.options(resources={"node2": 1}).remote()

    ray.get(dependent_task.remote(obj))


@pytest.mark.parametrize("reconstruction_enabled", [False, True])
def test_reconstruction_cached_dependency(ray_start_cluster,
                                          reconstruction_enabled):
    config = {
        "num_heartbeats_timeout": 10,
        "raylet_heartbeat_period_milliseconds": 100,
        "object_timeout_milliseconds": 200,
    }
    # Workaround to reset the config to the default value.
    if not reconstruction_enabled:
        config["lineage_pinning_enabled"] = False

    cluster = ray_start_cluster
    # Head node with no resources.
    cluster.add_node(
        num_cpus=0,
        _system_config=config,
        enable_object_reconstruction=reconstruction_enabled)
    ray.init(address=cluster.address)
    # Node to place the initial object.
    node_to_kill = cluster.add_node(
        num_cpus=1, resources={"node1": 1}, object_store_memory=10**8)
    cluster.add_node(
        num_cpus=1, resources={"node2": 1}, object_store_memory=10**8)
    cluster.wait_for_nodes()

    @ray.remote(max_retries=0)
    def large_object():
        return np.zeros(10**7, dtype=np.uint8)

    @ray.remote
    def chain(x):
        return x

    @ray.remote
    def dependent_task(x):
        return

    obj = large_object.options(resources={"node2": 1}).remote()
    obj = chain.options(resources={"node1": 1}).remote(obj)
    ray.get(dependent_task.options(resources={"node1": 1}).remote(obj))

    cluster.remove_node(node_to_kill, allow_graceful=False)
    cluster.add_node(
        num_cpus=1, resources={"node1": 1}, object_store_memory=10**8)
    wait_for_condition(
        lambda: not all(node["Alive"] for node in ray.nodes()), timeout=10)

    for _ in range(20):
        large_object.options(resources={"node2": 1}).remote()

    if reconstruction_enabled:
        ray.get(dependent_task.remote(obj))
    else:
        with pytest.raises(ray.exceptions.RayTaskError):
            ray.get(dependent_task.remote(obj))
        with pytest.raises(ray.exceptions.ObjectLostError):
            ray.get(obj)


@pytest.mark.skipif(
    sys.platform == "win32",
    reason="Very flaky on Windows due to memory usage.")
@pytest.mark.parametrize("reconstruction_enabled", [False, True])
def test_basic_reconstruction(ray_start_cluster, reconstruction_enabled):
    config = {
        "num_heartbeats_timeout": 10,
        "raylet_heartbeat_period_milliseconds": 100,
        "object_timeout_milliseconds": 200,
    }
    # Workaround to reset the config to the default value.
    if not reconstruction_enabled:
        config["lineage_pinning_enabled"] = False

    cluster = ray_start_cluster
    # Head node with no resources.
    cluster.add_node(
        num_cpus=0,
        _system_config=config,
        enable_object_reconstruction=reconstruction_enabled)
    ray.init(address=cluster.address)
    # Node to place the initial object.
    node_to_kill = cluster.add_node(
        num_cpus=1, resources={"node1": 1}, object_store_memory=10**8)
    cluster.wait_for_nodes()

    @ray.remote(max_retries=1 if reconstruction_enabled else 0)
    def large_object():
        return np.zeros(10**7, dtype=np.uint8)

    @ray.remote
    def dependent_task(x):
        return

    obj = large_object.options(resources={"node1": 1}).remote()
    ray.get(dependent_task.options(resources={"node1": 1}).remote(obj))

    cluster.remove_node(node_to_kill, allow_graceful=False)
    node_to_kill = cluster.add_node(
        num_cpus=1, resources={"node1": 1}, object_store_memory=10**8)

    if reconstruction_enabled:
        ray.get(dependent_task.remote(obj))
    else:
        with pytest.raises(ray.exceptions.RayTaskError):
            ray.get(dependent_task.remote(obj))
        with pytest.raises(ray.exceptions.ObjectLostError):
            ray.get(obj)

    # Losing the object a second time will cause reconstruction to fail because
    # we have reached the max task retries.
    cluster.remove_node(node_to_kill, allow_graceful=False)
    cluster.add_node(
        num_cpus=1, resources={"node1": 1}, object_store_memory=10**8)

    if reconstruction_enabled:
        with pytest.raises(ray.exceptions.
                           ObjectReconstructionFailedMaxAttemptsExceededError):
            ray.get(obj)
    else:
        with pytest.raises(ray.exceptions.ObjectLostError):
            ray.get(obj)


# TODO(swang): Add a test to check for ObjectReconstructionFailedError if we
# fail to reconstruct a ray.put object.
@pytest.mark.skipif(sys.platform == "win32", reason="Very flaky on Windows.")
@pytest.mark.parametrize("reconstruction_enabled", [False, True])
def test_basic_reconstruction_put(ray_start_cluster, reconstruction_enabled):
    config = {
        "num_heartbeats_timeout": 10,
        "raylet_heartbeat_period_milliseconds": 100,
        "object_timeout_milliseconds": 200,
    }
    # Workaround to reset the config to the default value.
    if not reconstruction_enabled:
        config["lineage_pinning_enabled"] = False

    cluster = ray_start_cluster
    # Head node with no resources.
    cluster.add_node(
        num_cpus=0,
        _system_config=config,
        enable_object_reconstruction=reconstruction_enabled)
    ray.init(address=cluster.address)
    # Node to place the initial object.
    node_to_kill = cluster.add_node(
        num_cpus=1, resources={"node1": 1}, object_store_memory=10**8)
    cluster.add_node(
        num_cpus=1, resources={"node2": 1}, object_store_memory=10**8)
    cluster.wait_for_nodes()

    @ray.remote(max_retries=1 if reconstruction_enabled else 0)
    def large_object():
        return np.zeros(10**7, dtype=np.uint8)

    @ray.remote
    def dependent_task(x):
        return x

    obj = ray.put(np.zeros(10**7, dtype=np.uint8))
    result = dependent_task.options(resources={"node1": 1}).remote(obj)
    ray.get(result)
    del obj

    cluster.remove_node(node_to_kill, allow_graceful=False)
    cluster.add_node(
        num_cpus=1, resources={"node1": 1}, object_store_memory=10**8)

    for _ in range(20):
        ray.put(np.zeros(10**7, dtype=np.uint8))

    if reconstruction_enabled:
        ray.get(result)
    else:
        # The copy that we fetched earlier may still be local or it may have
        # been evicted.
        try:
            ray.get(result)
        except ray.exceptions.ObjectLostError:
            pass


@pytest.mark.skipif(sys.platform == "win32", reason="Very flaky on Windows.")
@pytest.mark.parametrize("reconstruction_enabled", [False, True])
def test_basic_reconstruction_actor_task(ray_start_cluster,
                                         reconstruction_enabled):
    config = {
        "num_heartbeats_timeout": 10,
        "raylet_heartbeat_period_milliseconds": 100,
        "object_timeout_milliseconds": 200,
    }
    # Workaround to reset the config to the default value.
    if not reconstruction_enabled:
        config["lineage_pinning_enabled"] = False

    cluster = ray_start_cluster
    # Head node with no resources.
    cluster.add_node(
        num_cpus=0,
        _system_config=config,
        enable_object_reconstruction=reconstruction_enabled)
    ray.init(address=cluster.address)
    # Node to place the initial object.
    node_to_kill = cluster.add_node(
        num_cpus=1, resources={"node1": 2}, object_store_memory=10**8)
    cluster.add_node(
        num_cpus=1, resources={"node2": 1}, object_store_memory=10**8)
    cluster.wait_for_nodes()

    @ray.remote(
        max_restarts=-1,
        max_task_retries=-1 if reconstruction_enabled else 0,
        resources={"node1": 1},
        num_cpus=0)
    class Actor:
        def __init__(self):
            pass

        def large_object(self):
            return np.zeros(10**7, dtype=np.uint8)

        def pid(self):
            return os.getpid()

    @ray.remote
    def dependent_task(x):
        return

    a = Actor.remote()
    pid = ray.get(a.pid.remote())
    obj = a.large_object.remote()
    ray.get(dependent_task.options(resources={"node1": 1}).remote(obj))

    # Workaround to kill the actor process too since there is a bug where the
    # actor's plasma client hangs after the plasma store has exited.
    os.kill(pid, SIGKILL)

    cluster.remove_node(node_to_kill, allow_graceful=False)
    cluster.add_node(
        num_cpus=1, resources={"node1": 2}, object_store_memory=10**8)

    wait_for_pid_to_exit(pid)

    if reconstruction_enabled:
        ray.get(dependent_task.remote(obj))
    else:
        with pytest.raises(ray.exceptions.RayTaskError):
            ray.get(dependent_task.remote(obj))
        with pytest.raises(ray.exceptions.ObjectLostError):
            ray.get(obj)

    # Make sure the actor handle is still usable.
    pid = ray.get(a.pid.remote())


@pytest.mark.skipif(sys.platform == "win32", reason="Very flaky on Windows.")
@pytest.mark.parametrize("reconstruction_enabled", [False, True])
def test_basic_reconstruction_actor_lineage_disabled(ray_start_cluster,
                                                     reconstruction_enabled):
    config = {
        "num_heartbeats_timeout": 10,
        "raylet_heartbeat_period_milliseconds": 100,
        "object_timeout_milliseconds": 200,
    }
    # Workaround to reset the config to the default value.
    if not reconstruction_enabled:
        config["lineage_pinning_enabled"] = False

    cluster = ray_start_cluster
    # Head node with no resources.
    cluster.add_node(
        num_cpus=0,
        _system_config=config,
        enable_object_reconstruction=reconstruction_enabled)
    ray.init(address=cluster.address)
    # Node to place the initial object.
    node_to_kill = cluster.add_node(
        num_cpus=1, resources={"node1": 2}, object_store_memory=10**8)
    cluster.add_node(
        num_cpus=1, resources={"node2": 1}, object_store_memory=10**8)
    cluster.wait_for_nodes()

    # Actor can be restarted but its outputs cannot be reconstructed.
    @ray.remote(max_restarts=-1, resources={"node1": 1}, num_cpus=0)
    class Actor:
        def __init__(self):
            pass

        def large_object(self):
            return np.zeros(10**7, dtype=np.uint8)

        def pid(self):
            return os.getpid()

    @ray.remote
    def dependent_task(x):
        return

    a = Actor.remote()
    pid = ray.get(a.pid.remote())
    obj = a.large_object.remote()
    ray.get(dependent_task.options(resources={"node1": 1}).remote(obj))

    # Workaround to kill the actor process too since there is a bug where the
    # actor's plasma client hangs after the plasma store has exited.
    os.kill(pid, SIGKILL)

    cluster.remove_node(node_to_kill, allow_graceful=False)
    cluster.add_node(
        num_cpus=1, resources={"node1": 2}, object_store_memory=10**8)

    wait_for_pid_to_exit(pid)

    with pytest.raises(ray.exceptions.ObjectLostError):
        ray.get(obj)

    # Make sure the actor handle is still usable.
    pid = ray.get(a.pid.remote())


@pytest.mark.skipif(sys.platform == "win32", reason="Test failing on Windows.")
@pytest.mark.parametrize("reconstruction_enabled", [False, True])
def test_basic_reconstruction_actor_constructor(ray_start_cluster,
                                                reconstruction_enabled):
    config = {
        "num_heartbeats_timeout": 10,
        "raylet_heartbeat_period_milliseconds": 100,
        "object_timeout_milliseconds": 200,
    }
    # Workaround to reset the config to the default value.
    if not reconstruction_enabled:
        config["lineage_pinning_enabled"] = False

    cluster = ray_start_cluster
    # Head node with no resources.
    cluster.add_node(
        num_cpus=0,
        _system_config=config,
        enable_object_reconstruction=reconstruction_enabled)
    ray.init(address=cluster.address)
    # Node to place the initial object.
    node_to_kill = cluster.add_node(
        num_cpus=1, resources={"node1": 1}, object_store_memory=10**8)
    cluster.add_node(
        num_cpus=1, resources={"node2": 1}, object_store_memory=10**8)
    cluster.wait_for_nodes()

    @ray.remote(max_retries=1 if reconstruction_enabled else 0)
    def large_object():
        return np.zeros(10**7, dtype=np.uint8)

    # Both the constructor and a method depend on the large object.
    @ray.remote(max_restarts=-1)
    class Actor:
        def __init__(self, x):
            pass

        def dependent_task(self, x):
            return

        def pid(self):
            return os.getpid()

    obj = large_object.options(resources={"node1": 1}).remote()
    a = Actor.options(resources={"node1": 1}).remote(obj)
    ray.get(a.dependent_task.remote(obj))
    pid = ray.get(a.pid.remote())

    # Workaround to kill the actor process too since there is a bug where the
    # actor's plasma client hangs after the plasma store has exited.
    os.kill(pid, SIGKILL)

    cluster.remove_node(node_to_kill, allow_graceful=False)
    cluster.add_node(
        num_cpus=1, resources={"node1": 1}, object_store_memory=10**8)

    wait_for_pid_to_exit(pid)

    # Wait for the actor to restart.
    def probe():
        try:
            ray.get(a.dependent_task.remote(obj))
            return True
        except ray.exceptions.RayActorError as e:
            return e.has_creation_task_error()
        except (ray.exceptions.RayTaskError, ray.exceptions.ObjectLostError):
            return True

    wait_for_condition(probe)

    if reconstruction_enabled:
        ray.get(a.dependent_task.remote(obj))
    else:
        with pytest.raises(ray.exceptions.RayActorError) as exc_info:
            x = a.dependent_task.remote(obj)
            print(x)
            ray.get(x)
        exc = str(exc_info.value)
        assert "arguments" in exc
        assert "ObjectLostError" in exc


@pytest.mark.parametrize("reconstruction_enabled", [False, True])
def test_multiple_downstream_tasks(ray_start_cluster, reconstruction_enabled):
    config = {
        "num_heartbeats_timeout": 10,
        "raylet_heartbeat_period_milliseconds": 100,
        "object_timeout_milliseconds": 200,
    }
    # Workaround to reset the config to the default value.
    if not reconstruction_enabled:
        config["lineage_pinning_enabled"] = False

    cluster = ray_start_cluster
    # Head node with no resources.
    cluster.add_node(
        num_cpus=0,
        _system_config=config,
        enable_object_reconstruction=reconstruction_enabled)
    ray.init(address=cluster.address)
    # Node to place the initial object.
    node_to_kill = cluster.add_node(
        num_cpus=1, resources={"node1": 1}, object_store_memory=10**8)
    cluster.add_node(
        num_cpus=1, resources={"node2": 1}, object_store_memory=10**8)
    cluster.wait_for_nodes()

    @ray.remote
    def large_object():
        return np.zeros(10**7, dtype=np.uint8)

    @ray.remote
    def chain(x):
        return x

    @ray.remote
    def dependent_task(x):
        return

    obj = large_object.options(resources={"node2": 1}).remote()
    downstream = [
        chain.options(resources={
            "node1": 1
        }).remote(obj) for _ in range(4)
    ]
    for obj in downstream:
        ray.get(dependent_task.options(resources={"node1": 1}).remote(obj))

    cluster.remove_node(node_to_kill, allow_graceful=False)
    node_to_kill = cluster.add_node(
        num_cpus=1, resources={"node1": 1}, object_store_memory=10**8)

    if reconstruction_enabled:
        for obj in downstream:
            ray.get(dependent_task.options(resources={"node1": 1}).remote(obj))
    else:
        with pytest.raises(ray.exceptions.RayTaskError):
            for obj in downstream:
                ray.get(
                    dependent_task.options(resources={
                        "node1": 1
                    }).remote(obj))
        with pytest.raises(ray.exceptions.ObjectLostError):
            ray.get(obj)

    cluster.remove_node(node_to_kill, allow_graceful=False)
    cluster.add_node(
        num_cpus=1, resources={"node1": 1}, object_store_memory=10**8)

    if reconstruction_enabled:
        for obj in downstream:
            ray.get(dependent_task.options(resources={"node1": 1}).remote(obj))
    else:
        for obj in downstream:
            with pytest.raises(ray.exceptions.ObjectLostError):
                ray.get(obj)


@pytest.mark.parametrize("reconstruction_enabled", [False, True])
def test_reconstruction_chain(ray_start_cluster, reconstruction_enabled):
    config = {
        "num_heartbeats_timeout": 10,
        "raylet_heartbeat_period_milliseconds": 100,
        "object_timeout_milliseconds": 200,
    }
    # Workaround to reset the config to the default value.
    if not reconstruction_enabled:
        config["lineage_pinning_enabled"] = False

    cluster = ray_start_cluster
    # Head node with no resources.
    cluster.add_node(
        num_cpus=0,
        _system_config=config,
        object_store_memory=10**8,
        enable_object_reconstruction=reconstruction_enabled)
    ray.init(address=cluster.address)
    node_to_kill = cluster.add_node(num_cpus=1, object_store_memory=10**8)
    cluster.wait_for_nodes()

    @ray.remote(max_retries=1 if reconstruction_enabled else 0)
    def large_object():
        return np.zeros(10**7, dtype=np.uint8)

    @ray.remote
    def chain(x):
        return x

    @ray.remote
    def dependent_task(x):
        return x

    obj = large_object.remote()
    for _ in range(20):
        obj = chain.remote(obj)
    ray.get(dependent_task.remote(obj))

    cluster.remove_node(node_to_kill, allow_graceful=False)
    cluster.add_node(num_cpus=1, object_store_memory=10**8)

    if reconstruction_enabled:
        ray.get(dependent_task.remote(obj))
    else:
        with pytest.raises(ray.exceptions.RayTaskError):
            ray.get(dependent_task.remote(obj))
        with pytest.raises(ray.exceptions.ObjectLostError):
            ray.get(obj)


@pytest.mark.skipif(sys.platform == "win32", reason="Failing on Windows.")
def test_reconstruction_stress(ray_start_cluster):
    config = {
        "num_heartbeats_timeout": 10,
        "raylet_heartbeat_period_milliseconds": 100,
        "max_direct_call_object_size": 100,
        "task_retry_delay_ms": 100,
        "object_timeout_milliseconds": 200,
    }
    cluster = ray_start_cluster
    # Head node with no resources.
    cluster.add_node(
        num_cpus=0, _system_config=config, enable_object_reconstruction=True)
    ray.init(address=cluster.address)
    # Node to place the initial object.
    node_to_kill = cluster.add_node(
        num_cpus=1, resources={"node1": 1}, object_store_memory=10**8)
    cluster.add_node(
        num_cpus=1, resources={"node2": 1}, object_store_memory=10**8)
    cluster.wait_for_nodes()

    @ray.remote
    def large_object():
        return np.zeros(10**5, dtype=np.uint8)

    @ray.remote
    def dependent_task(x):
        return

    for _ in range(3):
        obj = large_object.options(resources={"node1": 1}).remote()
        ray.get(dependent_task.options(resources={"node2": 1}).remote(obj))

        outputs = [
            large_object.options(resources={
                "node1": 1
            }).remote() for _ in range(1000)
        ]
        outputs = [
            dependent_task.options(resources={
                "node2": 1
            }).remote(obj) for obj in outputs
        ]

        cluster.remove_node(node_to_kill, allow_graceful=False)
        node_to_kill = cluster.add_node(
            num_cpus=1, resources={"node1": 1}, object_store_memory=10**8)

        i = 0
        while outputs:
            ray.get(outputs.pop(0))
            print(i)
            i += 1


@pytest.mark.skipif(sys.platform == "win32", reason="Failing on Windows.")
@pytest.mark.parametrize("reconstruction_enabled", [False, True])
def test_nondeterministic_output(ray_start_cluster, reconstruction_enabled):
    config = {
        "num_heartbeats_timeout": 10,
        "raylet_heartbeat_period_milliseconds": 100,
        "max_direct_call_object_size": 100,
        "task_retry_delay_ms": 100,
        "object_timeout_milliseconds": 200,
    }
    cluster = ray_start_cluster
    # Head node with no resources.
    cluster.add_node(
        num_cpus=0, _system_config=config, enable_object_reconstruction=True)
    ray.init(address=cluster.address)
    # Node to place the initial object.
    node_to_kill = cluster.add_node(
        num_cpus=1, resources={"node1": 1}, object_store_memory=10**8)
    cluster.add_node(num_cpus=1, object_store_memory=10**8)
    cluster.wait_for_nodes()

    @ray.remote
    def nondeterministic_object():
        if np.random.rand() < 0.5:
            return np.zeros(10**5, dtype=np.uint8)
        else:
            return 0

    @ray.remote
    def dependent_task(x):
        return

    for _ in range(10):
        obj = nondeterministic_object.options(resources={"node1": 1}).remote()
        for _ in range(3):
            ray.get(dependent_task.remote(obj))
            x = dependent_task.remote(obj)
            cluster.remove_node(node_to_kill, allow_graceful=False)
            node_to_kill = cluster.add_node(
                num_cpus=1, resources={"node1": 1}, object_store_memory=10**8)
            ray.get(x)


<<<<<<< HEAD
@pytest.mark.skipif(sys.platform == "win32", reason="Failing on Windows.")
def test_reconstruction_hangs(ray_start_cluster):
    config = {
        "num_heartbeats_timeout": 10,
        "raylet_heartbeat_period_milliseconds": 100,
        "max_direct_call_object_size": 100,
        "task_retry_delay_ms": 100,
        "object_timeout_milliseconds": 200,
        "fetch_warn_timeout_milliseconds": 1000,
    }
    cluster = ray_start_cluster
    # Head node with no resources.
    cluster.add_node(
        num_cpus=0, _system_config=config, enable_object_reconstruction=True)
    ray.init(address=cluster.address)
    # Node to place the initial object.
    node_to_kill = cluster.add_node(
        num_cpus=1, resources={"node1": 1}, object_store_memory=10**8)
    cluster.add_node(num_cpus=1, object_store_memory=10**8)
    cluster.wait_for_nodes()

    @ray.remote
    def sleep():
        # Task takes longer than the reconstruction timeout.
        time.sleep(3)
        return np.zeros(10**5, dtype=np.uint8)

    @ray.remote
    def dependent_task(x):
        return

    obj = sleep.options(resources={"node1": 1}).remote()
    for _ in range(3):
        ray.get(dependent_task.remote(obj))
        x = dependent_task.remote(obj)
        cluster.remove_node(node_to_kill, allow_graceful=False)
        node_to_kill = cluster.add_node(
            num_cpus=1, resources={"node1": 1}, object_store_memory=10**8)
        ray.get(x)
=======
def test_lineage_evicted(ray_start_cluster):
    config = {
        "num_heartbeats_timeout": 10,
        "raylet_heartbeat_period_milliseconds": 100,
        "object_timeout_milliseconds": 200,
        "max_lineage_bytes": 10_000,
    }

    cluster = ray_start_cluster
    # Head node with no resources.
    cluster.add_node(
        num_cpus=0,
        _system_config=config,
        object_store_memory=10**8,
        enable_object_reconstruction=True)
    ray.init(address=cluster.address)
    node_to_kill = cluster.add_node(num_cpus=1, object_store_memory=10**8)
    cluster.wait_for_nodes()

    @ray.remote
    def large_object():
        return np.zeros(10**7, dtype=np.uint8)

    @ray.remote
    def chain(x):
        return x

    @ray.remote
    def dependent_task(x):
        return x

    obj = large_object.remote()
    for _ in range(5):
        obj = chain.remote(obj)
    ray.get(dependent_task.remote(obj))

    cluster.remove_node(node_to_kill, allow_graceful=False)
    node_to_kill = cluster.add_node(num_cpus=1, object_store_memory=10**8)
    ray.get(dependent_task.remote(obj))

    # Lineage now exceeds the eviction factor.
    for _ in range(100):
        obj = chain.remote(obj)
    ray.get(dependent_task.remote(obj))

    cluster.remove_node(node_to_kill, allow_graceful=False)
    cluster.add_node(num_cpus=1, object_store_memory=10**8)
    try:
        ray.get(dependent_task.remote(obj))
        assert False
    except ray.exceptions.RayTaskError as e:
        assert "ObjectReconstructionFailedLineageEvictedError" in str(e)
>>>>>>> 6bb06590


if __name__ == "__main__":
    import pytest
    sys.exit(pytest.main(["-v", __file__]))<|MERGE_RESOLUTION|>--- conflicted
+++ resolved
@@ -683,7 +683,6 @@
             ray.get(x)
 
 
-<<<<<<< HEAD
 @pytest.mark.skipif(sys.platform == "win32", reason="Failing on Windows.")
 def test_reconstruction_hangs(ray_start_cluster):
     config = {
@@ -723,7 +722,8 @@
         node_to_kill = cluster.add_node(
             num_cpus=1, resources={"node1": 1}, object_store_memory=10**8)
         ray.get(x)
-=======
+
+
 def test_lineage_evicted(ray_start_cluster):
     config = {
         "num_heartbeats_timeout": 10,
@@ -776,7 +776,6 @@
         assert False
     except ray.exceptions.RayTaskError as e:
         assert "ObjectReconstructionFailedLineageEvictedError" in str(e)
->>>>>>> 6bb06590
 
 
 if __name__ == "__main__":
