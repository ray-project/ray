<<<<<<< HEAD
import os
import signal
import sys
import time

import numpy as np
import pytest

import ray
from ray._private.test_utils import (
    wait_for_condition,
    wait_for_pid_to_exit,
)

SIGKILL = signal.SIGKILL if sys.platform != "win32" else signal.SIGTERM


def test_cached_object(ray_start_cluster):
    config = {
        "num_heartbeats_timeout": 10,
        "raylet_heartbeat_period_milliseconds": 100,
        "object_timeout_milliseconds": 200,
    }
    cluster = ray_start_cluster
    # Head node with no resources.
    cluster.add_node(num_cpus=0, _system_config=config)
    ray.init(address=cluster.address)
    # Node to place the initial object.
    node_to_kill = cluster.add_node(
        num_cpus=1, resources={"node1": 1}, object_store_memory=10 ** 8
    )
    cluster.add_node(num_cpus=1, resources={"node2": 1}, object_store_memory=10 ** 8)
    cluster.wait_for_nodes()

    @ray.remote
    def large_object():
        return np.zeros(10 ** 7, dtype=np.uint8)

    @ray.remote
    def dependent_task(x):
        return

    obj = large_object.options(resources={"node1": 1}).remote()
    ray.get(dependent_task.options(resources={"node2": 1}).remote(obj))

    cluster.remove_node(node_to_kill, allow_graceful=False)
    cluster.add_node(num_cpus=1, resources={"node1": 1}, object_store_memory=10 ** 8)
    wait_for_condition(
        lambda: not all(node["Alive"] for node in ray.nodes()), timeout=10
    )

    for _ in range(20):
        large_object.options(resources={"node2": 1}).remote()

    ray.get(dependent_task.remote(obj))


@pytest.mark.parametrize("reconstruction_enabled", [False, True])
def test_reconstruction_cached_dependency(ray_start_cluster, reconstruction_enabled):
    config = {
        "num_heartbeats_timeout": 10,
        "raylet_heartbeat_period_milliseconds": 100,
        "object_timeout_milliseconds": 200,
    }
    # Workaround to reset the config to the default value.
    if not reconstruction_enabled:
        config["lineage_pinning_enabled"] = False

    cluster = ray_start_cluster
    # Head node with no resources.
    cluster.add_node(
        num_cpus=0,
        _system_config=config,
        enable_object_reconstruction=reconstruction_enabled,
    )
    ray.init(address=cluster.address)
    # Node to place the initial object.
    node_to_kill = cluster.add_node(
        num_cpus=1, resources={"node1": 1}, object_store_memory=10 ** 8
    )
    cluster.add_node(num_cpus=1, resources={"node2": 1}, object_store_memory=10 ** 8)
    cluster.wait_for_nodes()

    @ray.remote(max_retries=0)
    def large_object():
        return np.zeros(10 ** 7, dtype=np.uint8)

    @ray.remote
    def chain(x):
        return x

    @ray.remote
    def dependent_task(x):
        return

    obj = large_object.options(resources={"node2": 1}).remote()
    obj = chain.options(resources={"node1": 1}).remote(obj)
    ray.get(dependent_task.options(resources={"node1": 1}).remote(obj))

    cluster.remove_node(node_to_kill, allow_graceful=False)
    cluster.add_node(num_cpus=1, resources={"node1": 1}, object_store_memory=10 ** 8)
    wait_for_condition(
        lambda: not all(node["Alive"] for node in ray.nodes()), timeout=10
    )

    for _ in range(20):
        large_object.options(resources={"node2": 1}).remote()

    if reconstruction_enabled:
        ray.get(dependent_task.remote(obj))
    else:
        with pytest.raises(ray.exceptions.RayTaskError):
            ray.get(dependent_task.remote(obj))
        with pytest.raises(ray.exceptions.ObjectLostError):
            ray.get(obj)


@pytest.mark.skipif(
    sys.platform == "win32", reason="Very flaky on Windows due to memory usage."
)
@pytest.mark.parametrize("reconstruction_enabled", [False, True])
def test_basic_reconstruction(ray_start_cluster, reconstruction_enabled):
    config = {
        "num_heartbeats_timeout": 10,
        "raylet_heartbeat_period_milliseconds": 100,
        "object_timeout_milliseconds": 200,
    }
    # Workaround to reset the config to the default value.
    if not reconstruction_enabled:
        config["lineage_pinning_enabled"] = False

    cluster = ray_start_cluster
    # Head node with no resources.
    cluster.add_node(
        num_cpus=0,
        _system_config=config,
        enable_object_reconstruction=reconstruction_enabled,
    )
    ray.init(address=cluster.address)
    # Node to place the initial object.
    node_to_kill = cluster.add_node(
        num_cpus=1, resources={"node1": 1}, object_store_memory=10 ** 8
    )
    cluster.wait_for_nodes()

    @ray.remote(max_retries=1 if reconstruction_enabled else 0)
    def large_object():
        return np.zeros(10 ** 7, dtype=np.uint8)

    @ray.remote
    def dependent_task(x):
        return

    obj = large_object.options(resources={"node1": 1}).remote()
    ray.get(dependent_task.options(resources={"node1": 1}).remote(obj))

    cluster.remove_node(node_to_kill, allow_graceful=False)
    node_to_kill = cluster.add_node(
        num_cpus=1, resources={"node1": 1}, object_store_memory=10 ** 8
    )

    if reconstruction_enabled:
        ray.get(dependent_task.remote(obj))
    else:
        with pytest.raises(ray.exceptions.RayTaskError):
            ray.get(dependent_task.remote(obj))
        with pytest.raises(ray.exceptions.ObjectLostError):
            ray.get(obj)

    # Losing the object a second time will cause reconstruction to fail because
    # we have reached the max task retries.
    cluster.remove_node(node_to_kill, allow_graceful=False)
    cluster.add_node(num_cpus=1, resources={"node1": 1}, object_store_memory=10 ** 8)

    if reconstruction_enabled:
        with pytest.raises(
            ray.exceptions.ObjectReconstructionFailedMaxAttemptsExceededError
        ):
            ray.get(obj)
    else:
        with pytest.raises(ray.exceptions.ObjectLostError):
            ray.get(obj)


# TODO(swang): Add a test to check for ObjectReconstructionFailedError if we
# fail to reconstruct a ray.put object.
@pytest.mark.skipif(sys.platform == "win32", reason="Very flaky on Windows.")
@pytest.mark.parametrize("reconstruction_enabled", [False, True])
def test_basic_reconstruction_put(ray_start_cluster, reconstruction_enabled):
    config = {
        "num_heartbeats_timeout": 10,
        "raylet_heartbeat_period_milliseconds": 100,
        "object_timeout_milliseconds": 200,
    }
    # Workaround to reset the config to the default value.
    if not reconstruction_enabled:
        config["lineage_pinning_enabled"] = False

    cluster = ray_start_cluster
    # Head node with no resources.
    cluster.add_node(
        num_cpus=0,
        _system_config=config,
        enable_object_reconstruction=reconstruction_enabled,
    )
    ray.init(address=cluster.address)
    # Node to place the initial object.
    node_to_kill = cluster.add_node(
        num_cpus=1, resources={"node1": 1}, object_store_memory=10 ** 8
    )
    cluster.add_node(num_cpus=1, resources={"node2": 1}, object_store_memory=10 ** 8)
    cluster.wait_for_nodes()

    @ray.remote(max_retries=1 if reconstruction_enabled else 0)
    def large_object():
        return np.zeros(10 ** 7, dtype=np.uint8)

    @ray.remote
    def dependent_task(x):
        return x

    obj = ray.put(np.zeros(10 ** 7, dtype=np.uint8))
    result = dependent_task.options(resources={"node1": 1}).remote(obj)
    ray.get(result)
    del obj

    cluster.remove_node(node_to_kill, allow_graceful=False)
    cluster.add_node(num_cpus=1, resources={"node1": 1}, object_store_memory=10 ** 8)

    for _ in range(20):
        ray.put(np.zeros(10 ** 7, dtype=np.uint8))

    if reconstruction_enabled:
        ray.get(result)
    else:
        # The copy that we fetched earlier may still be local or it may have
        # been evicted.
        try:
            ray.get(result)
        except ray.exceptions.ObjectLostError:
            pass


@pytest.mark.skipif(sys.platform == "win32", reason="Very flaky on Windows.")
@pytest.mark.parametrize("reconstruction_enabled", [False, True])
def test_basic_reconstruction_actor_task(ray_start_cluster, reconstruction_enabled):
    config = {
        "num_heartbeats_timeout": 10,
        "raylet_heartbeat_period_milliseconds": 100,
        "object_timeout_milliseconds": 200,
    }
    # Workaround to reset the config to the default value.
    if not reconstruction_enabled:
        config["lineage_pinning_enabled"] = False

    cluster = ray_start_cluster
    # Head node with no resources.
    cluster.add_node(
        num_cpus=0,
        _system_config=config,
        enable_object_reconstruction=reconstruction_enabled,
    )
    ray.init(address=cluster.address)
    # Node to place the initial object.
    node_to_kill = cluster.add_node(
        num_cpus=1, resources={"node1": 2}, object_store_memory=10 ** 8
    )
    cluster.add_node(num_cpus=1, resources={"node2": 1}, object_store_memory=10 ** 8)
    cluster.wait_for_nodes()

    @ray.remote(
        max_restarts=-1,
        max_task_retries=-1 if reconstruction_enabled else 0,
        resources={"node1": 1},
        num_cpus=0,
    )
    class Actor:
        def __init__(self):
            pass

        def large_object(self):
            return np.zeros(10 ** 7, dtype=np.uint8)

        def pid(self):
            return os.getpid()

    @ray.remote
    def dependent_task(x):
        return

    a = Actor.remote()
    pid = ray.get(a.pid.remote())
    obj = a.large_object.remote()
    ray.get(dependent_task.options(resources={"node1": 1}).remote(obj))

    # Workaround to kill the actor process too since there is a bug where the
    # actor's plasma client hangs after the plasma store has exited.
    os.kill(pid, SIGKILL)

    cluster.remove_node(node_to_kill, allow_graceful=False)
    cluster.add_node(num_cpus=1, resources={"node1": 2}, object_store_memory=10 ** 8)

    wait_for_pid_to_exit(pid)

    if reconstruction_enabled:
        ray.get(dependent_task.remote(obj))
    else:
        with pytest.raises(ray.exceptions.RayTaskError):
            ray.get(dependent_task.remote(obj))
        with pytest.raises(ray.exceptions.ObjectLostError):
            ray.get(obj)

    # Make sure the actor handle is still usable.
    pid = ray.get(a.pid.remote())


@pytest.mark.skipif(sys.platform == "win32", reason="Very flaky on Windows.")
@pytest.mark.parametrize("reconstruction_enabled", [False, True])
def test_basic_reconstruction_actor_lineage_disabled(
    ray_start_cluster, reconstruction_enabled
):
    config = {
        "num_heartbeats_timeout": 10,
        "raylet_heartbeat_period_milliseconds": 100,
        "object_timeout_milliseconds": 200,
    }
    # Workaround to reset the config to the default value.
    if not reconstruction_enabled:
        config["lineage_pinning_enabled"] = False

    cluster = ray_start_cluster
    # Head node with no resources.
    cluster.add_node(
        num_cpus=0,
        _system_config=config,
        enable_object_reconstruction=reconstruction_enabled,
    )
    ray.init(address=cluster.address)
    # Node to place the initial object.
    node_to_kill = cluster.add_node(
        num_cpus=1, resources={"node1": 2}, object_store_memory=10 ** 8
    )
    cluster.add_node(num_cpus=1, resources={"node2": 1}, object_store_memory=10 ** 8)
    cluster.wait_for_nodes()

    # Actor can be restarted but its outputs cannot be reconstructed.
    @ray.remote(max_restarts=-1, resources={"node1": 1}, num_cpus=0)
    class Actor:
        def __init__(self):
            pass

        def large_object(self):
            return np.zeros(10 ** 7, dtype=np.uint8)

        def pid(self):
            return os.getpid()

    @ray.remote
    def dependent_task(x):
        return

    a = Actor.remote()
    pid = ray.get(a.pid.remote())
    obj = a.large_object.remote()
    ray.get(dependent_task.options(resources={"node1": 1}).remote(obj))

    # Workaround to kill the actor process too since there is a bug where the
    # actor's plasma client hangs after the plasma store has exited.
    os.kill(pid, SIGKILL)

    cluster.remove_node(node_to_kill, allow_graceful=False)
    cluster.add_node(num_cpus=1, resources={"node1": 2}, object_store_memory=10 ** 8)

    wait_for_pid_to_exit(pid)

    with pytest.raises(ray.exceptions.ObjectLostError):
        ray.get(obj)

    # Make sure the actor handle is still usable.
    pid = ray.get(a.pid.remote())


@pytest.mark.skipif(sys.platform == "win32", reason="Test failing on Windows.")
@pytest.mark.parametrize("reconstruction_enabled", [False, True])
def test_basic_reconstruction_actor_constructor(
    ray_start_cluster, reconstruction_enabled
):
    config = {
        "num_heartbeats_timeout": 10,
        "raylet_heartbeat_period_milliseconds": 100,
        "object_timeout_milliseconds": 200,
    }
    # Workaround to reset the config to the default value.
    if not reconstruction_enabled:
        config["lineage_pinning_enabled"] = False

    cluster = ray_start_cluster
    # Head node with no resources.
    cluster.add_node(
        num_cpus=0,
        _system_config=config,
        enable_object_reconstruction=reconstruction_enabled,
    )
    ray.init(address=cluster.address)
    # Node to place the initial object.
    node_to_kill = cluster.add_node(
        num_cpus=1, resources={"node1": 1}, object_store_memory=10 ** 8
    )
    cluster.add_node(num_cpus=1, resources={"node2": 1}, object_store_memory=10 ** 8)
    cluster.wait_for_nodes()

    @ray.remote(max_retries=1 if reconstruction_enabled else 0)
    def large_object():
        return np.zeros(10 ** 7, dtype=np.uint8)

    # Both the constructor and a method depend on the large object.
    @ray.remote(max_restarts=-1)
    class Actor:
        def __init__(self, x):
            pass

        def dependent_task(self, x):
            return

        def pid(self):
            return os.getpid()

    obj = large_object.options(resources={"node1": 1}).remote()
    a = Actor.options(resources={"node1": 1}).remote(obj)
    ray.get(a.dependent_task.remote(obj))
    pid = ray.get(a.pid.remote())

    # Workaround to kill the actor process too since there is a bug where the
    # actor's plasma client hangs after the plasma store has exited.
    os.kill(pid, SIGKILL)

    cluster.remove_node(node_to_kill, allow_graceful=False)
    cluster.add_node(num_cpus=1, resources={"node1": 1}, object_store_memory=10 ** 8)

    wait_for_pid_to_exit(pid)

    # Wait for the actor to restart.
    def probe():
        try:
            ray.get(a.dependent_task.remote(obj))
            return True
        except ray.exceptions.RayActorError as e:
            return e.has_creation_task_error()
        except (ray.exceptions.RayTaskError, ray.exceptions.ObjectLostError):
            return True

    wait_for_condition(probe)

    if reconstruction_enabled:
        ray.get(a.dependent_task.remote(obj))
    else:
        with pytest.raises(ray.exceptions.RayActorError) as exc_info:
            x = a.dependent_task.remote(obj)
            print(x)
            ray.get(x)
        exc = str(exc_info.value)
        assert "arguments" in exc
        assert "ObjectLostError" in exc


@pytest.mark.parametrize("reconstruction_enabled", [False, True])
def test_multiple_downstream_tasks(ray_start_cluster, reconstruction_enabled):
    config = {
        "num_heartbeats_timeout": 10,
        "raylet_heartbeat_period_milliseconds": 100,
        "object_timeout_milliseconds": 200,
    }
    # Workaround to reset the config to the default value.
    if not reconstruction_enabled:
        config["lineage_pinning_enabled"] = False

    cluster = ray_start_cluster
    # Head node with no resources.
    cluster.add_node(
        num_cpus=0,
        _system_config=config,
        enable_object_reconstruction=reconstruction_enabled,
    )
    ray.init(address=cluster.address)
    # Node to place the initial object.
    node_to_kill = cluster.add_node(
        num_cpus=1, resources={"node1": 1}, object_store_memory=10 ** 8
    )
    cluster.add_node(num_cpus=1, resources={"node2": 1}, object_store_memory=10 ** 8)
    cluster.wait_for_nodes()

    @ray.remote
    def large_object():
        return np.zeros(10 ** 7, dtype=np.uint8)

    @ray.remote
    def chain(x):
        return x

    @ray.remote
    def dependent_task(x):
        return

    obj = large_object.options(resources={"node2": 1}).remote()
    downstream = [chain.options(resources={"node1": 1}).remote(obj) for _ in range(4)]
    for obj in downstream:
        ray.get(dependent_task.options(resources={"node1": 1}).remote(obj))

    cluster.remove_node(node_to_kill, allow_graceful=False)
    node_to_kill = cluster.add_node(
        num_cpus=1, resources={"node1": 1}, object_store_memory=10 ** 8
    )

    if reconstruction_enabled:
        for obj in downstream:
            ray.get(dependent_task.options(resources={"node1": 1}).remote(obj))
    else:
        with pytest.raises(ray.exceptions.RayTaskError):
            for obj in downstream:
                ray.get(dependent_task.options(resources={"node1": 1}).remote(obj))
        with pytest.raises(ray.exceptions.ObjectLostError):
            ray.get(obj)

    cluster.remove_node(node_to_kill, allow_graceful=False)
    cluster.add_node(num_cpus=1, resources={"node1": 1}, object_store_memory=10 ** 8)

    if reconstruction_enabled:
        for obj in downstream:
            ray.get(dependent_task.options(resources={"node1": 1}).remote(obj))
    else:
        for obj in downstream:
            with pytest.raises(ray.exceptions.ObjectLostError):
                ray.get(obj)


@pytest.mark.parametrize("reconstruction_enabled", [False, True])
def test_reconstruction_chain(ray_start_cluster, reconstruction_enabled):
    config = {
        "num_heartbeats_timeout": 10,
        "raylet_heartbeat_period_milliseconds": 100,
        "object_timeout_milliseconds": 200,
    }
    # Workaround to reset the config to the default value.
    if not reconstruction_enabled:
        config["lineage_pinning_enabled"] = False

    cluster = ray_start_cluster
    # Head node with no resources.
    cluster.add_node(
        num_cpus=0,
        _system_config=config,
        object_store_memory=10 ** 8,
        enable_object_reconstruction=reconstruction_enabled,
    )
    ray.init(address=cluster.address)
    node_to_kill = cluster.add_node(num_cpus=1, object_store_memory=10 ** 8)
    cluster.wait_for_nodes()

    @ray.remote(max_retries=1 if reconstruction_enabled else 0)
    def large_object():
        return np.zeros(10 ** 7, dtype=np.uint8)

    @ray.remote
    def chain(x):
        return x

    @ray.remote
    def dependent_task(x):
        return x

    obj = large_object.remote()
    for _ in range(20):
        obj = chain.remote(obj)
    ray.get(dependent_task.remote(obj))

    cluster.remove_node(node_to_kill, allow_graceful=False)
    cluster.add_node(num_cpus=1, object_store_memory=10 ** 8)

    if reconstruction_enabled:
        ray.get(dependent_task.remote(obj))
    else:
        with pytest.raises(ray.exceptions.RayTaskError):
            ray.get(dependent_task.remote(obj))
        with pytest.raises(ray.exceptions.ObjectLostError):
            ray.get(obj)


@pytest.mark.skipif(sys.platform == "win32", reason="Failing on Windows.")
def test_reconstruction_stress(ray_start_cluster):
    config = {
        "num_heartbeats_timeout": 10,
        "raylet_heartbeat_period_milliseconds": 100,
        "max_direct_call_object_size": 100,
        "task_retry_delay_ms": 100,
        "object_timeout_milliseconds": 200,
    }
    cluster = ray_start_cluster
    # Head node with no resources.
    cluster.add_node(
        num_cpus=0, _system_config=config, enable_object_reconstruction=True
    )
    ray.init(address=cluster.address)
    # Node to place the initial object.
    node_to_kill = cluster.add_node(
        num_cpus=1, resources={"node1": 1}, object_store_memory=10 ** 8
    )
    cluster.add_node(num_cpus=1, resources={"node2": 1}, object_store_memory=10 ** 8)
    cluster.wait_for_nodes()

    @ray.remote
    def large_object():
        return np.zeros(10 ** 5, dtype=np.uint8)

    @ray.remote
    def dependent_task(x):
        return

    for _ in range(3):
        obj = large_object.options(resources={"node1": 1}).remote()
        ray.get(dependent_task.options(resources={"node2": 1}).remote(obj))

        outputs = [
            large_object.options(resources={"node1": 1}).remote() for _ in range(1000)
        ]
        outputs = [
            dependent_task.options(resources={"node2": 1}).remote(obj)
            for obj in outputs
        ]

        cluster.remove_node(node_to_kill, allow_graceful=False)
        node_to_kill = cluster.add_node(
            num_cpus=1, resources={"node1": 1}, object_store_memory=10 ** 8
        )

        i = 0
        while outputs:
            ray.get(outputs.pop(0))
            print(i)
            i += 1


@pytest.mark.skipif(sys.platform == "win32", reason="Failing on Windows.")
@pytest.mark.parametrize("reconstruction_enabled", [False, True])
def test_nondeterministic_output(ray_start_cluster, reconstruction_enabled):
    config = {
        "num_heartbeats_timeout": 10,
        "raylet_heartbeat_period_milliseconds": 100,
        "max_direct_call_object_size": 100,
        "task_retry_delay_ms": 100,
        "object_timeout_milliseconds": 200,
    }
    cluster = ray_start_cluster
    # Head node with no resources.
    cluster.add_node(
        num_cpus=0, _system_config=config, enable_object_reconstruction=True
    )
    ray.init(address=cluster.address)
    # Node to place the initial object.
    node_to_kill = cluster.add_node(
        num_cpus=1, resources={"node1": 1}, object_store_memory=10 ** 8
    )
    cluster.add_node(num_cpus=1, object_store_memory=10 ** 8)
    cluster.wait_for_nodes()

    @ray.remote
    def nondeterministic_object():
        if np.random.rand() < 0.5:
            return np.zeros(10 ** 5, dtype=np.uint8)
        else:
            return 0

    @ray.remote
    def dependent_task(x):
        return

    for _ in range(10):
        obj = nondeterministic_object.options(resources={"node1": 1}).remote()
        for _ in range(3):
            ray.get(dependent_task.remote(obj))
            x = dependent_task.remote(obj)
            cluster.remove_node(node_to_kill, allow_graceful=False)
            node_to_kill = cluster.add_node(
                num_cpus=1, resources={"node1": 1}, object_store_memory=10 ** 8
            )
            ray.get(x)


@pytest.mark.skipif(sys.platform == "win32", reason="Failing on Windows.")
def test_reconstruction_hangs(ray_start_cluster):
    config = {
        "num_heartbeats_timeout": 10,
        "raylet_heartbeat_period_milliseconds": 100,
        "max_direct_call_object_size": 100,
        "task_retry_delay_ms": 100,
        "object_timeout_milliseconds": 200,
        "fetch_warn_timeout_milliseconds": 1000,
    }
    cluster = ray_start_cluster
    # Head node with no resources.
    cluster.add_node(
        num_cpus=0, _system_config=config, enable_object_reconstruction=True
    )
    ray.init(address=cluster.address)
    # Node to place the initial object.
    node_to_kill = cluster.add_node(
        num_cpus=1, resources={"node1": 1}, object_store_memory=10 ** 8
    )
    cluster.add_node(num_cpus=1, object_store_memory=10 ** 8)
    cluster.wait_for_nodes()

    @ray.remote
    def sleep():
        # Task takes longer than the reconstruction timeout.
        time.sleep(3)
        return np.zeros(10 ** 5, dtype=np.uint8)

    @ray.remote
    def dependent_task(x):
        return

    obj = sleep.options(resources={"node1": 1}).remote()
    for _ in range(3):
        ray.get(dependent_task.remote(obj))
        x = dependent_task.remote(obj)
        cluster.remove_node(node_to_kill, allow_graceful=False)
        node_to_kill = cluster.add_node(
            num_cpus=1, resources={"node1": 1}, object_store_memory=10 ** 8
        )
        ray.get(x)


def test_lineage_evicted(ray_start_cluster):
    config = {
        "num_heartbeats_timeout": 10,
        "raylet_heartbeat_period_milliseconds": 100,
        "object_timeout_milliseconds": 200,
        "max_lineage_bytes": 10_000,
    }

    cluster = ray_start_cluster
    # Head node with no resources.
    cluster.add_node(
        num_cpus=0,
        _system_config=config,
        object_store_memory=10 ** 8,
        enable_object_reconstruction=True,
    )
    ray.init(address=cluster.address)
    node_to_kill = cluster.add_node(num_cpus=1, object_store_memory=10 ** 8)
    cluster.wait_for_nodes()

    @ray.remote
    def large_object():
        return np.zeros(10 ** 7, dtype=np.uint8)

    @ray.remote
    def chain(x):
        return x

    @ray.remote
    def dependent_task(x):
        return x

    obj = large_object.remote()
    for _ in range(5):
        obj = chain.remote(obj)
    ray.get(dependent_task.remote(obj))

    cluster.remove_node(node_to_kill, allow_graceful=False)
    node_to_kill = cluster.add_node(num_cpus=1, object_store_memory=10 ** 8)
    ray.get(dependent_task.remote(obj))

    # Lineage now exceeds the eviction factor.
    for _ in range(100):
        obj = chain.remote(obj)
    ray.get(dependent_task.remote(obj))

    cluster.remove_node(node_to_kill, allow_graceful=False)
    cluster.add_node(num_cpus=1, object_store_memory=10 ** 8)
    try:
        ray.get(dependent_task.remote(obj))
        assert False
    except ray.exceptions.RayTaskError as e:
        assert "ObjectReconstructionFailedLineageEvictedError" in str(e)


if __name__ == "__main__":
    import pytest

    sys.exit(pytest.main(["-v", __file__]))
=======
import os
import signal
import sys
import time

import numpy as np
import pytest

import ray
from ray._private.test_utils import (
    wait_for_condition,
    wait_for_pid_to_exit,
    SignalActor,
)

SIGKILL = signal.SIGKILL if sys.platform != "win32" else signal.SIGTERM


def test_cached_object(ray_start_cluster):
    config = {
        "num_heartbeats_timeout": 10,
        "raylet_heartbeat_period_milliseconds": 100,
        "object_timeout_milliseconds": 200,
    }
    cluster = ray_start_cluster
    # Head node with no resources.
    cluster.add_node(num_cpus=0, _system_config=config)
    ray.init(address=cluster.address)
    # Node to place the initial object.
    node_to_kill = cluster.add_node(
        num_cpus=1, resources={"node1": 1}, object_store_memory=10 ** 8
    )
    cluster.add_node(num_cpus=1, resources={"node2": 1}, object_store_memory=10 ** 8)
    cluster.wait_for_nodes()

    @ray.remote
    def large_object():
        return np.zeros(10 ** 7, dtype=np.uint8)

    @ray.remote
    def dependent_task(x):
        return

    obj = large_object.options(resources={"node1": 1}).remote()
    ray.get(dependent_task.options(resources={"node2": 1}).remote(obj))

    cluster.remove_node(node_to_kill, allow_graceful=False)
    cluster.add_node(num_cpus=1, resources={"node1": 1}, object_store_memory=10 ** 8)
    wait_for_condition(
        lambda: not all(node["Alive"] for node in ray.nodes()), timeout=10
    )

    for _ in range(20):
        large_object.options(resources={"node2": 1}).remote()

    ray.get(dependent_task.remote(obj))


@pytest.mark.parametrize("reconstruction_enabled", [False, True])
def test_reconstruction_cached_dependency(ray_start_cluster, reconstruction_enabled):
    config = {
        "num_heartbeats_timeout": 10,
        "raylet_heartbeat_period_milliseconds": 100,
        "object_timeout_milliseconds": 200,
    }
    # Workaround to reset the config to the default value.
    if not reconstruction_enabled:
        config["lineage_pinning_enabled"] = False

    cluster = ray_start_cluster
    # Head node with no resources.
    cluster.add_node(
        num_cpus=0,
        _system_config=config,
        enable_object_reconstruction=reconstruction_enabled,
    )
    ray.init(address=cluster.address)
    # Node to place the initial object.
    node_to_kill = cluster.add_node(
        num_cpus=1, resources={"node1": 1}, object_store_memory=10 ** 8
    )
    cluster.add_node(num_cpus=1, resources={"node2": 1}, object_store_memory=10 ** 8)
    cluster.wait_for_nodes()

    @ray.remote(max_retries=0)
    def large_object():
        return np.zeros(10 ** 7, dtype=np.uint8)

    @ray.remote
    def chain(x):
        return x

    @ray.remote
    def dependent_task(x):
        return

    obj = large_object.options(resources={"node2": 1}).remote()
    obj = chain.options(resources={"node1": 1}).remote(obj)
    ray.get(dependent_task.options(resources={"node1": 1}).remote(obj))

    cluster.remove_node(node_to_kill, allow_graceful=False)
    cluster.add_node(num_cpus=1, resources={"node1": 1}, object_store_memory=10 ** 8)
    wait_for_condition(
        lambda: not all(node["Alive"] for node in ray.nodes()), timeout=10
    )

    for _ in range(20):
        large_object.options(resources={"node2": 1}).remote()

    if reconstruction_enabled:
        ray.get(dependent_task.remote(obj))
    else:
        with pytest.raises(ray.exceptions.RayTaskError):
            ray.get(dependent_task.remote(obj))
        with pytest.raises(ray.exceptions.ObjectLostError):
            ray.get(obj)


@pytest.mark.skipif(
    sys.platform == "win32", reason="Very flaky on Windows due to memory usage."
)
@pytest.mark.parametrize("reconstruction_enabled", [False, True])
def test_basic_reconstruction(ray_start_cluster, reconstruction_enabled):
    config = {
        "num_heartbeats_timeout": 10,
        "raylet_heartbeat_period_milliseconds": 100,
        "object_timeout_milliseconds": 200,
    }
    # Workaround to reset the config to the default value.
    if not reconstruction_enabled:
        config["lineage_pinning_enabled"] = False

    cluster = ray_start_cluster
    # Head node with no resources.
    cluster.add_node(
        num_cpus=0,
        _system_config=config,
        enable_object_reconstruction=reconstruction_enabled,
    )
    ray.init(address=cluster.address)
    # Node to place the initial object.
    node_to_kill = cluster.add_node(
        num_cpus=1, resources={"node1": 1}, object_store_memory=10 ** 8
    )
    cluster.wait_for_nodes()

    @ray.remote(max_retries=1 if reconstruction_enabled else 0)
    def large_object():
        return np.zeros(10 ** 7, dtype=np.uint8)

    @ray.remote
    def dependent_task(x):
        return

    obj = large_object.options(resources={"node1": 1}).remote()
    ray.get(dependent_task.options(resources={"node1": 1}).remote(obj))

    cluster.remove_node(node_to_kill, allow_graceful=False)
    node_to_kill = cluster.add_node(
        num_cpus=1, resources={"node1": 1}, object_store_memory=10 ** 8
    )

    if reconstruction_enabled:
        ray.get(dependent_task.remote(obj))
    else:
        with pytest.raises(ray.exceptions.RayTaskError):
            ray.get(dependent_task.remote(obj))
        with pytest.raises(ray.exceptions.ObjectLostError):
            ray.get(obj)

    # Losing the object a second time will cause reconstruction to fail because
    # we have reached the max task retries.
    cluster.remove_node(node_to_kill, allow_graceful=False)
    cluster.add_node(num_cpus=1, resources={"node1": 1}, object_store_memory=10 ** 8)

    if reconstruction_enabled:
        with pytest.raises(
            ray.exceptions.ObjectReconstructionFailedMaxAttemptsExceededError
        ):
            ray.get(obj)
    else:
        with pytest.raises(ray.exceptions.ObjectLostError):
            ray.get(obj)


# TODO(swang): Add a test to check for ObjectReconstructionFailedError if we
# fail to reconstruct a ray.put object.
@pytest.mark.skipif(sys.platform == "win32", reason="Very flaky on Windows.")
@pytest.mark.parametrize("reconstruction_enabled", [False, True])
def test_basic_reconstruction_put(ray_start_cluster, reconstruction_enabled):
    config = {
        "num_heartbeats_timeout": 10,
        "raylet_heartbeat_period_milliseconds": 100,
        "object_timeout_milliseconds": 200,
    }
    # Workaround to reset the config to the default value.
    if not reconstruction_enabled:
        config["lineage_pinning_enabled"] = False

    cluster = ray_start_cluster
    # Head node with no resources.
    cluster.add_node(
        num_cpus=0,
        _system_config=config,
        enable_object_reconstruction=reconstruction_enabled,
    )
    ray.init(address=cluster.address)
    # Node to place the initial object.
    node_to_kill = cluster.add_node(
        num_cpus=1, resources={"node1": 1}, object_store_memory=10 ** 8
    )
    cluster.add_node(num_cpus=1, resources={"node2": 1}, object_store_memory=10 ** 8)
    cluster.wait_for_nodes()

    @ray.remote(max_retries=1 if reconstruction_enabled else 0)
    def large_object():
        return np.zeros(10 ** 7, dtype=np.uint8)

    @ray.remote
    def dependent_task(x):
        return x

    obj = ray.put(np.zeros(10 ** 7, dtype=np.uint8))
    result = dependent_task.options(resources={"node1": 1}).remote(obj)
    ray.get(result)
    del obj

    cluster.remove_node(node_to_kill, allow_graceful=False)
    cluster.add_node(num_cpus=1, resources={"node1": 1}, object_store_memory=10 ** 8)

    for _ in range(20):
        ray.put(np.zeros(10 ** 7, dtype=np.uint8))

    if reconstruction_enabled:
        ray.get(result)
    else:
        # The copy that we fetched earlier may still be local or it may have
        # been evicted.
        try:
            ray.get(result)
        except ray.exceptions.ObjectLostError:
            pass


@pytest.mark.skipif(sys.platform == "win32", reason="Very flaky on Windows.")
@pytest.mark.parametrize("reconstruction_enabled", [False, True])
def test_basic_reconstruction_actor_task(ray_start_cluster, reconstruction_enabled):
    config = {
        "num_heartbeats_timeout": 10,
        "raylet_heartbeat_period_milliseconds": 100,
        "object_timeout_milliseconds": 200,
    }
    # Workaround to reset the config to the default value.
    if not reconstruction_enabled:
        config["lineage_pinning_enabled"] = False

    cluster = ray_start_cluster
    # Head node with no resources.
    cluster.add_node(
        num_cpus=0,
        _system_config=config,
        enable_object_reconstruction=reconstruction_enabled,
    )
    ray.init(address=cluster.address)
    # Node to place the initial object.
    node_to_kill = cluster.add_node(
        num_cpus=1, resources={"node1": 2}, object_store_memory=10 ** 8
    )
    cluster.add_node(num_cpus=1, resources={"node2": 1}, object_store_memory=10 ** 8)
    cluster.wait_for_nodes()

    @ray.remote(
        max_restarts=-1,
        max_task_retries=-1 if reconstruction_enabled else 0,
        resources={"node1": 1},
        num_cpus=0,
    )
    class Actor:
        def __init__(self):
            pass

        def large_object(self):
            return np.zeros(10 ** 7, dtype=np.uint8)

        def pid(self):
            return os.getpid()

    @ray.remote
    def dependent_task(x):
        return

    a = Actor.remote()
    pid = ray.get(a.pid.remote())
    obj = a.large_object.remote()
    ray.get(dependent_task.options(resources={"node1": 1}).remote(obj))

    # Workaround to kill the actor process too since there is a bug where the
    # actor's plasma client hangs after the plasma store has exited.
    os.kill(pid, SIGKILL)

    cluster.remove_node(node_to_kill, allow_graceful=False)
    cluster.add_node(num_cpus=1, resources={"node1": 2}, object_store_memory=10 ** 8)

    wait_for_pid_to_exit(pid)

    if reconstruction_enabled:
        ray.get(dependent_task.remote(obj))
    else:
        with pytest.raises(ray.exceptions.RayTaskError):
            ray.get(dependent_task.remote(obj))
        with pytest.raises(ray.exceptions.ObjectLostError):
            ray.get(obj)

    # Make sure the actor handle is still usable.
    pid = ray.get(a.pid.remote())


@pytest.mark.skipif(sys.platform == "win32", reason="Very flaky on Windows.")
@pytest.mark.parametrize("reconstruction_enabled", [False, True])
def test_basic_reconstruction_actor_lineage_disabled(
    ray_start_cluster, reconstruction_enabled
):
    config = {
        "num_heartbeats_timeout": 10,
        "raylet_heartbeat_period_milliseconds": 100,
        "object_timeout_milliseconds": 200,
    }
    # Workaround to reset the config to the default value.
    if not reconstruction_enabled:
        config["lineage_pinning_enabled"] = False

    cluster = ray_start_cluster
    # Head node with no resources.
    cluster.add_node(
        num_cpus=0,
        _system_config=config,
        enable_object_reconstruction=reconstruction_enabled,
    )
    ray.init(address=cluster.address)
    # Node to place the initial object.
    node_to_kill = cluster.add_node(
        num_cpus=1, resources={"node1": 2}, object_store_memory=10 ** 8
    )
    cluster.add_node(num_cpus=1, resources={"node2": 1}, object_store_memory=10 ** 8)
    cluster.wait_for_nodes()

    # Actor can be restarted but its outputs cannot be reconstructed.
    @ray.remote(max_restarts=-1, resources={"node1": 1}, num_cpus=0)
    class Actor:
        def __init__(self):
            pass

        def large_object(self):
            return np.zeros(10 ** 7, dtype=np.uint8)

        def pid(self):
            return os.getpid()

    @ray.remote
    def dependent_task(x):
        return

    a = Actor.remote()
    pid = ray.get(a.pid.remote())
    obj = a.large_object.remote()
    ray.get(dependent_task.options(resources={"node1": 1}).remote(obj))

    # Workaround to kill the actor process too since there is a bug where the
    # actor's plasma client hangs after the plasma store has exited.
    os.kill(pid, SIGKILL)

    cluster.remove_node(node_to_kill, allow_graceful=False)
    cluster.add_node(num_cpus=1, resources={"node1": 2}, object_store_memory=10 ** 8)

    wait_for_pid_to_exit(pid)

    with pytest.raises(ray.exceptions.ObjectLostError):
        ray.get(obj)

    # Make sure the actor handle is still usable.
    pid = ray.get(a.pid.remote())


@pytest.mark.skipif(sys.platform == "win32", reason="Test failing on Windows.")
@pytest.mark.parametrize("reconstruction_enabled", [False, True])
def test_basic_reconstruction_actor_constructor(
    ray_start_cluster, reconstruction_enabled
):
    config = {
        "num_heartbeats_timeout": 10,
        "raylet_heartbeat_period_milliseconds": 100,
        "object_timeout_milliseconds": 200,
    }
    # Workaround to reset the config to the default value.
    if not reconstruction_enabled:
        config["lineage_pinning_enabled"] = False

    cluster = ray_start_cluster
    # Head node with no resources.
    cluster.add_node(
        num_cpus=0,
        _system_config=config,
        enable_object_reconstruction=reconstruction_enabled,
    )
    ray.init(address=cluster.address)
    # Node to place the initial object.
    node_to_kill = cluster.add_node(
        num_cpus=1, resources={"node1": 1}, object_store_memory=10 ** 8
    )
    cluster.add_node(num_cpus=1, resources={"node2": 1}, object_store_memory=10 ** 8)
    cluster.wait_for_nodes()

    @ray.remote(max_retries=1 if reconstruction_enabled else 0)
    def large_object():
        return np.zeros(10 ** 7, dtype=np.uint8)

    # Both the constructor and a method depend on the large object.
    @ray.remote(max_restarts=-1)
    class Actor:
        def __init__(self, x):
            pass

        def dependent_task(self, x):
            return

        def pid(self):
            return os.getpid()

    obj = large_object.options(resources={"node1": 1}).remote()
    a = Actor.options(resources={"node1": 1}).remote(obj)
    ray.get(a.dependent_task.remote(obj))
    pid = ray.get(a.pid.remote())

    # Workaround to kill the actor process too since there is a bug where the
    # actor's plasma client hangs after the plasma store has exited.
    os.kill(pid, SIGKILL)

    cluster.remove_node(node_to_kill, allow_graceful=False)
    cluster.add_node(num_cpus=1, resources={"node1": 1}, object_store_memory=10 ** 8)

    wait_for_pid_to_exit(pid)

    # Wait for the actor to restart.
    def probe():
        try:
            ray.get(a.dependent_task.remote(obj))
            return True
        except ray.exceptions.RayActorError as e:
            return e.actor_init_failed
        except (ray.exceptions.RayTaskError, ray.exceptions.ObjectLostError):
            return True

    wait_for_condition(probe)

    if reconstruction_enabled:
        ray.get(a.dependent_task.remote(obj))
    else:
        with pytest.raises(ray.exceptions.RayActorError) as exc_info:
            x = a.dependent_task.remote(obj)
            print(x)
            ray.get(x)
        exc = str(exc_info.value)
        assert "arguments" in exc
        assert "ObjectLostError" in exc


@pytest.mark.parametrize("reconstruction_enabled", [False, True])
def test_multiple_downstream_tasks(ray_start_cluster, reconstruction_enabled):
    config = {
        "num_heartbeats_timeout": 10,
        "raylet_heartbeat_period_milliseconds": 100,
        "object_timeout_milliseconds": 200,
    }
    # Workaround to reset the config to the default value.
    if not reconstruction_enabled:
        config["lineage_pinning_enabled"] = False

    cluster = ray_start_cluster
    # Head node with no resources.
    cluster.add_node(
        num_cpus=0,
        _system_config=config,
        enable_object_reconstruction=reconstruction_enabled,
    )
    ray.init(address=cluster.address)
    # Node to place the initial object.
    node_to_kill = cluster.add_node(
        num_cpus=1, resources={"node1": 1}, object_store_memory=10 ** 8
    )
    cluster.add_node(num_cpus=1, resources={"node2": 1}, object_store_memory=10 ** 8)
    cluster.wait_for_nodes()

    @ray.remote
    def large_object():
        return np.zeros(10 ** 7, dtype=np.uint8)

    @ray.remote
    def chain(x):
        return x

    @ray.remote
    def dependent_task(x):
        return

    obj = large_object.options(resources={"node2": 1}).remote()
    downstream = [chain.options(resources={"node1": 1}).remote(obj) for _ in range(4)]
    for obj in downstream:
        ray.get(dependent_task.options(resources={"node1": 1}).remote(obj))

    cluster.remove_node(node_to_kill, allow_graceful=False)
    node_to_kill = cluster.add_node(
        num_cpus=1, resources={"node1": 1}, object_store_memory=10 ** 8
    )

    if reconstruction_enabled:
        for obj in downstream:
            ray.get(dependent_task.options(resources={"node1": 1}).remote(obj))
    else:
        with pytest.raises(ray.exceptions.RayTaskError):
            for obj in downstream:
                ray.get(dependent_task.options(resources={"node1": 1}).remote(obj))
        with pytest.raises(ray.exceptions.ObjectLostError):
            ray.get(obj)

    cluster.remove_node(node_to_kill, allow_graceful=False)
    cluster.add_node(num_cpus=1, resources={"node1": 1}, object_store_memory=10 ** 8)

    if reconstruction_enabled:
        for obj in downstream:
            ray.get(dependent_task.options(resources={"node1": 1}).remote(obj))
    else:
        for obj in downstream:
            with pytest.raises(ray.exceptions.ObjectLostError):
                ray.get(obj)


@pytest.mark.parametrize("reconstruction_enabled", [False, True])
def test_reconstruction_chain(ray_start_cluster, reconstruction_enabled):
    config = {
        "num_heartbeats_timeout": 10,
        "raylet_heartbeat_period_milliseconds": 100,
        "object_timeout_milliseconds": 200,
    }
    # Workaround to reset the config to the default value.
    if not reconstruction_enabled:
        config["lineage_pinning_enabled"] = False

    cluster = ray_start_cluster
    # Head node with no resources.
    cluster.add_node(
        num_cpus=0,
        _system_config=config,
        object_store_memory=10 ** 8,
        enable_object_reconstruction=reconstruction_enabled,
    )
    ray.init(address=cluster.address)
    node_to_kill = cluster.add_node(num_cpus=1, object_store_memory=10 ** 8)
    cluster.wait_for_nodes()

    @ray.remote(max_retries=1 if reconstruction_enabled else 0)
    def large_object():
        return np.zeros(10 ** 7, dtype=np.uint8)

    @ray.remote
    def chain(x):
        return x

    @ray.remote
    def dependent_task(x):
        return x

    obj = large_object.remote()
    for _ in range(20):
        obj = chain.remote(obj)
    ray.get(dependent_task.remote(obj))

    cluster.remove_node(node_to_kill, allow_graceful=False)
    cluster.add_node(num_cpus=1, object_store_memory=10 ** 8)

    if reconstruction_enabled:
        ray.get(dependent_task.remote(obj))
    else:
        with pytest.raises(ray.exceptions.RayTaskError):
            ray.get(dependent_task.remote(obj))
        with pytest.raises(ray.exceptions.ObjectLostError):
            ray.get(obj)


@pytest.mark.skipif(sys.platform == "win32", reason="Failing on Windows.")
def test_reconstruction_stress(ray_start_cluster):
    config = {
        "num_heartbeats_timeout": 10,
        "raylet_heartbeat_period_milliseconds": 100,
        "max_direct_call_object_size": 100,
        "task_retry_delay_ms": 100,
        "object_timeout_milliseconds": 200,
    }
    cluster = ray_start_cluster
    # Head node with no resources.
    cluster.add_node(
        num_cpus=0, _system_config=config, enable_object_reconstruction=True
    )
    ray.init(address=cluster.address)
    # Node to place the initial object.
    node_to_kill = cluster.add_node(
        num_cpus=1, resources={"node1": 1}, object_store_memory=10 ** 8
    )
    cluster.add_node(num_cpus=1, resources={"node2": 1}, object_store_memory=10 ** 8)
    cluster.wait_for_nodes()

    @ray.remote
    def large_object():
        return np.zeros(10 ** 5, dtype=np.uint8)

    @ray.remote
    def dependent_task(x):
        return

    for _ in range(3):
        obj = large_object.options(resources={"node1": 1}).remote()
        ray.get(dependent_task.options(resources={"node2": 1}).remote(obj))

        outputs = [
            large_object.options(resources={"node1": 1}).remote() for _ in range(1000)
        ]
        outputs = [
            dependent_task.options(resources={"node2": 1}).remote(obj)
            for obj in outputs
        ]

        cluster.remove_node(node_to_kill, allow_graceful=False)
        node_to_kill = cluster.add_node(
            num_cpus=1, resources={"node1": 1}, object_store_memory=10 ** 8
        )

        i = 0
        while outputs:
            ray.get(outputs.pop(0))
            print(i)
            i += 1


@pytest.mark.skipif(sys.platform == "win32", reason="Failing on Windows.")
@pytest.mark.parametrize("reconstruction_enabled", [False, True])
def test_nondeterministic_output(ray_start_cluster, reconstruction_enabled):
    config = {
        "num_heartbeats_timeout": 10,
        "raylet_heartbeat_period_milliseconds": 100,
        "max_direct_call_object_size": 100,
        "task_retry_delay_ms": 100,
        "object_timeout_milliseconds": 200,
    }
    cluster = ray_start_cluster
    # Head node with no resources.
    cluster.add_node(
        num_cpus=0, _system_config=config, enable_object_reconstruction=True
    )
    ray.init(address=cluster.address)
    # Node to place the initial object.
    node_to_kill = cluster.add_node(
        num_cpus=1, resources={"node1": 1}, object_store_memory=10 ** 8
    )
    cluster.add_node(num_cpus=1, object_store_memory=10 ** 8)
    cluster.wait_for_nodes()

    @ray.remote
    def nondeterministic_object():
        if np.random.rand() < 0.5:
            return np.zeros(10 ** 5, dtype=np.uint8)
        else:
            return 0

    @ray.remote
    def dependent_task(x):
        return

    for _ in range(10):
        obj = nondeterministic_object.options(resources={"node1": 1}).remote()
        for _ in range(3):
            ray.get(dependent_task.remote(obj))
            x = dependent_task.remote(obj)
            cluster.remove_node(node_to_kill, allow_graceful=False)
            node_to_kill = cluster.add_node(
                num_cpus=1, resources={"node1": 1}, object_store_memory=10 ** 8
            )
            ray.get(x)


@pytest.mark.skipif(sys.platform == "win32", reason="Failing on Windows.")
def test_reconstruction_hangs(ray_start_cluster):
    config = {
        "num_heartbeats_timeout": 10,
        "raylet_heartbeat_period_milliseconds": 100,
        "max_direct_call_object_size": 100,
        "task_retry_delay_ms": 100,
        "object_timeout_milliseconds": 200,
        "fetch_warn_timeout_milliseconds": 1000,
    }
    cluster = ray_start_cluster
    # Head node with no resources.
    cluster.add_node(
        num_cpus=0, _system_config=config, enable_object_reconstruction=True
    )
    ray.init(address=cluster.address)
    # Node to place the initial object.
    node_to_kill = cluster.add_node(
        num_cpus=1, resources={"node1": 1}, object_store_memory=10 ** 8
    )
    cluster.add_node(num_cpus=1, object_store_memory=10 ** 8)
    cluster.wait_for_nodes()

    @ray.remote
    def sleep():
        # Task takes longer than the reconstruction timeout.
        time.sleep(3)
        return np.zeros(10 ** 5, dtype=np.uint8)

    @ray.remote
    def dependent_task(x):
        return

    obj = sleep.options(resources={"node1": 1}).remote()
    for _ in range(3):
        ray.get(dependent_task.remote(obj))
        x = dependent_task.remote(obj)
        cluster.remove_node(node_to_kill, allow_graceful=False)
        node_to_kill = cluster.add_node(
            num_cpus=1, resources={"node1": 1}, object_store_memory=10 ** 8
        )
        ray.get(x)


def test_lineage_evicted(ray_start_cluster):
    config = {
        "num_heartbeats_timeout": 10,
        "raylet_heartbeat_period_milliseconds": 100,
        "object_timeout_milliseconds": 200,
        "max_lineage_bytes": 10_000,
    }

    cluster = ray_start_cluster
    # Head node with no resources.
    cluster.add_node(
        num_cpus=0,
        _system_config=config,
        object_store_memory=10 ** 8,
        enable_object_reconstruction=True,
    )
    ray.init(address=cluster.address)
    node_to_kill = cluster.add_node(num_cpus=1, object_store_memory=10 ** 8)
    cluster.wait_for_nodes()

    @ray.remote
    def large_object():
        return np.zeros(10 ** 7, dtype=np.uint8)

    @ray.remote
    def chain(x):
        return x

    @ray.remote
    def dependent_task(x):
        return x

    obj = large_object.remote()
    for _ in range(5):
        obj = chain.remote(obj)
    ray.get(dependent_task.remote(obj))

    cluster.remove_node(node_to_kill, allow_graceful=False)
    node_to_kill = cluster.add_node(num_cpus=1, object_store_memory=10 ** 8)
    ray.get(dependent_task.remote(obj))

    # Lineage now exceeds the eviction factor.
    for _ in range(100):
        obj = chain.remote(obj)
    ray.get(dependent_task.remote(obj))

    cluster.remove_node(node_to_kill, allow_graceful=False)
    cluster.add_node(num_cpus=1, object_store_memory=10 ** 8)
    try:
        ray.get(dependent_task.remote(obj))
        assert False
    except ray.exceptions.RayTaskError as e:
        assert "ObjectReconstructionFailedLineageEvictedError" in str(e)


@pytest.mark.parametrize("reconstruction_enabled", [False, True])
def test_multiple_returns(ray_start_cluster, reconstruction_enabled):
    config = {
        "num_heartbeats_timeout": 10,
        "raylet_heartbeat_period_milliseconds": 100,
        "object_timeout_milliseconds": 200,
    }
    # Workaround to reset the config to the default value.
    if not reconstruction_enabled:
        config["lineage_pinning_enabled"] = False

    cluster = ray_start_cluster
    # Head node with no resources.
    cluster.add_node(
        num_cpus=0,
        _system_config=config,
        enable_object_reconstruction=reconstruction_enabled,
    )
    ray.init(address=cluster.address)
    # Node to place the initial object.
    node_to_kill = cluster.add_node(num_cpus=1, object_store_memory=10 ** 8)
    cluster.wait_for_nodes()

    @ray.remote(num_returns=2)
    def two_large_objects():
        return (np.zeros(10 ** 7, dtype=np.uint8), np.zeros(10 ** 7, dtype=np.uint8))

    @ray.remote
    def dependent_task(x):
        return

    obj1, obj2 = two_large_objects.remote()
    ray.get(dependent_task.remote(obj1))
    cluster.add_node(num_cpus=1, resources={"node": 1}, object_store_memory=10 ** 8)
    ray.get(dependent_task.options(resources={"node": 1}).remote(obj1))

    cluster.remove_node(node_to_kill, allow_graceful=False)
    wait_for_condition(
        lambda: not all(node["Alive"] for node in ray.nodes()), timeout=10
    )

    if reconstruction_enabled:
        ray.get(dependent_task.remote(obj1))
        ray.get(dependent_task.remote(obj2))
    else:
        with pytest.raises(ray.exceptions.RayTaskError):
            ray.get(dependent_task.remote(obj1))
            ray.get(dependent_task.remote(obj2))
        with pytest.raises(ray.exceptions.ObjectLostError):
            ray.get(obj2)


@pytest.mark.parametrize("reconstruction_enabled", [False, True])
def test_nested(ray_start_cluster, reconstruction_enabled):
    config = {
        "num_heartbeats_timeout": 10,
        "raylet_heartbeat_period_milliseconds": 100,
        "object_timeout_milliseconds": 200,
        "fetch_fail_timeout_milliseconds": 10_000,
    }
    # Workaround to reset the config to the default value.
    if not reconstruction_enabled:
        config["lineage_pinning_enabled"] = False

    cluster = ray_start_cluster
    # Head node with no resources.
    cluster.add_node(
        num_cpus=0,
        _system_config=config,
        enable_object_reconstruction=reconstruction_enabled,
    )
    ray.init(address=cluster.address)
    done_signal = SignalActor.remote()
    exit_signal = SignalActor.remote()
    ray.get(done_signal.wait.remote(should_wait=False))
    ray.get(exit_signal.wait.remote(should_wait=False))

    # Node to place the initial object.
    node_to_kill = cluster.add_node(num_cpus=1, object_store_memory=10 ** 8)
    cluster.wait_for_nodes()

    @ray.remote
    def dependent_task(x):
        return

    @ray.remote
    def large_object():
        return np.zeros(10 ** 7, dtype=np.uint8)

    @ray.remote
    def nested(done_signal, exit_signal):
        ref = ray.put(np.zeros(10 ** 7, dtype=np.uint8))
        # Flush object store.
        for _ in range(20):
            ray.put(np.zeros(10 ** 7, dtype=np.uint8))
        dep = dependent_task.options(resources={"node": 1}).remote(ref)
        ray.get(done_signal.send.remote(clear=True))
        ray.get(dep)
        return ray.get(ref)

    ref = nested.remote(done_signal, exit_signal)
    # Wait for task to get scheduled on the node to kill.
    ray.get(done_signal.wait.remote())
    # Wait for ray.put object to get transferred to the other node.
    cluster.add_node(num_cpus=2, resources={"node": 10}, object_store_memory=10 ** 8)
    ray.get(dependent_task.remote(ref))

    # Destroy the task's output.
    cluster.remove_node(node_to_kill, allow_graceful=False)
    wait_for_condition(
        lambda: not all(node["Alive"] for node in ray.nodes()), timeout=10
    )

    if reconstruction_enabled:
        ray.get(ref, timeout=60)
    else:
        with pytest.raises(ray.exceptions.ObjectLostError):
            ray.get(ref, timeout=60)


if __name__ == "__main__":
    import pytest

    sys.exit(pytest.main(["-v", __file__]))
>>>>>>> 19672688
<|MERGE_RESOLUTION|>--- conflicted
+++ resolved
@@ -1,1704 +1,911 @@
-<<<<<<< HEAD
-import os
-import signal
-import sys
-import time
-
-import numpy as np
-import pytest
-
-import ray
-from ray._private.test_utils import (
-    wait_for_condition,
-    wait_for_pid_to_exit,
-)
-
-SIGKILL = signal.SIGKILL if sys.platform != "win32" else signal.SIGTERM
-
-
-def test_cached_object(ray_start_cluster):
-    config = {
-        "num_heartbeats_timeout": 10,
-        "raylet_heartbeat_period_milliseconds": 100,
-        "object_timeout_milliseconds": 200,
-    }
-    cluster = ray_start_cluster
-    # Head node with no resources.
-    cluster.add_node(num_cpus=0, _system_config=config)
-    ray.init(address=cluster.address)
-    # Node to place the initial object.
-    node_to_kill = cluster.add_node(
-        num_cpus=1, resources={"node1": 1}, object_store_memory=10 ** 8
-    )
-    cluster.add_node(num_cpus=1, resources={"node2": 1}, object_store_memory=10 ** 8)
-    cluster.wait_for_nodes()
-
-    @ray.remote
-    def large_object():
-        return np.zeros(10 ** 7, dtype=np.uint8)
-
-    @ray.remote
-    def dependent_task(x):
-        return
-
-    obj = large_object.options(resources={"node1": 1}).remote()
-    ray.get(dependent_task.options(resources={"node2": 1}).remote(obj))
-
-    cluster.remove_node(node_to_kill, allow_graceful=False)
-    cluster.add_node(num_cpus=1, resources={"node1": 1}, object_store_memory=10 ** 8)
-    wait_for_condition(
-        lambda: not all(node["Alive"] for node in ray.nodes()), timeout=10
-    )
-
-    for _ in range(20):
-        large_object.options(resources={"node2": 1}).remote()
-
-    ray.get(dependent_task.remote(obj))
-
-
-@pytest.mark.parametrize("reconstruction_enabled", [False, True])
-def test_reconstruction_cached_dependency(ray_start_cluster, reconstruction_enabled):
-    config = {
-        "num_heartbeats_timeout": 10,
-        "raylet_heartbeat_period_milliseconds": 100,
-        "object_timeout_milliseconds": 200,
-    }
-    # Workaround to reset the config to the default value.
-    if not reconstruction_enabled:
-        config["lineage_pinning_enabled"] = False
-
-    cluster = ray_start_cluster
-    # Head node with no resources.
-    cluster.add_node(
-        num_cpus=0,
-        _system_config=config,
-        enable_object_reconstruction=reconstruction_enabled,
-    )
-    ray.init(address=cluster.address)
-    # Node to place the initial object.
-    node_to_kill = cluster.add_node(
-        num_cpus=1, resources={"node1": 1}, object_store_memory=10 ** 8
-    )
-    cluster.add_node(num_cpus=1, resources={"node2": 1}, object_store_memory=10 ** 8)
-    cluster.wait_for_nodes()
-
-    @ray.remote(max_retries=0)
-    def large_object():
-        return np.zeros(10 ** 7, dtype=np.uint8)
-
-    @ray.remote
-    def chain(x):
-        return x
-
-    @ray.remote
-    def dependent_task(x):
-        return
-
-    obj = large_object.options(resources={"node2": 1}).remote()
-    obj = chain.options(resources={"node1": 1}).remote(obj)
-    ray.get(dependent_task.options(resources={"node1": 1}).remote(obj))
-
-    cluster.remove_node(node_to_kill, allow_graceful=False)
-    cluster.add_node(num_cpus=1, resources={"node1": 1}, object_store_memory=10 ** 8)
-    wait_for_condition(
-        lambda: not all(node["Alive"] for node in ray.nodes()), timeout=10
-    )
-
-    for _ in range(20):
-        large_object.options(resources={"node2": 1}).remote()
-
-    if reconstruction_enabled:
-        ray.get(dependent_task.remote(obj))
-    else:
-        with pytest.raises(ray.exceptions.RayTaskError):
-            ray.get(dependent_task.remote(obj))
-        with pytest.raises(ray.exceptions.ObjectLostError):
-            ray.get(obj)
-
-
-@pytest.mark.skipif(
-    sys.platform == "win32", reason="Very flaky on Windows due to memory usage."
-)
-@pytest.mark.parametrize("reconstruction_enabled", [False, True])
-def test_basic_reconstruction(ray_start_cluster, reconstruction_enabled):
-    config = {
-        "num_heartbeats_timeout": 10,
-        "raylet_heartbeat_period_milliseconds": 100,
-        "object_timeout_milliseconds": 200,
-    }
-    # Workaround to reset the config to the default value.
-    if not reconstruction_enabled:
-        config["lineage_pinning_enabled"] = False
-
-    cluster = ray_start_cluster
-    # Head node with no resources.
-    cluster.add_node(
-        num_cpus=0,
-        _system_config=config,
-        enable_object_reconstruction=reconstruction_enabled,
-    )
-    ray.init(address=cluster.address)
-    # Node to place the initial object.
-    node_to_kill = cluster.add_node(
-        num_cpus=1, resources={"node1": 1}, object_store_memory=10 ** 8
-    )
-    cluster.wait_for_nodes()
-
-    @ray.remote(max_retries=1 if reconstruction_enabled else 0)
-    def large_object():
-        return np.zeros(10 ** 7, dtype=np.uint8)
-
-    @ray.remote
-    def dependent_task(x):
-        return
-
-    obj = large_object.options(resources={"node1": 1}).remote()
-    ray.get(dependent_task.options(resources={"node1": 1}).remote(obj))
-
-    cluster.remove_node(node_to_kill, allow_graceful=False)
-    node_to_kill = cluster.add_node(
-        num_cpus=1, resources={"node1": 1}, object_store_memory=10 ** 8
-    )
-
-    if reconstruction_enabled:
-        ray.get(dependent_task.remote(obj))
-    else:
-        with pytest.raises(ray.exceptions.RayTaskError):
-            ray.get(dependent_task.remote(obj))
-        with pytest.raises(ray.exceptions.ObjectLostError):
-            ray.get(obj)
-
-    # Losing the object a second time will cause reconstruction to fail because
-    # we have reached the max task retries.
-    cluster.remove_node(node_to_kill, allow_graceful=False)
-    cluster.add_node(num_cpus=1, resources={"node1": 1}, object_store_memory=10 ** 8)
-
-    if reconstruction_enabled:
-        with pytest.raises(
-            ray.exceptions.ObjectReconstructionFailedMaxAttemptsExceededError
-        ):
-            ray.get(obj)
-    else:
-        with pytest.raises(ray.exceptions.ObjectLostError):
-            ray.get(obj)
-
-
-# TODO(swang): Add a test to check for ObjectReconstructionFailedError if we
-# fail to reconstruct a ray.put object.
-@pytest.mark.skipif(sys.platform == "win32", reason="Very flaky on Windows.")
-@pytest.mark.parametrize("reconstruction_enabled", [False, True])
-def test_basic_reconstruction_put(ray_start_cluster, reconstruction_enabled):
-    config = {
-        "num_heartbeats_timeout": 10,
-        "raylet_heartbeat_period_milliseconds": 100,
-        "object_timeout_milliseconds": 200,
-    }
-    # Workaround to reset the config to the default value.
-    if not reconstruction_enabled:
-        config["lineage_pinning_enabled"] = False
-
-    cluster = ray_start_cluster
-    # Head node with no resources.
-    cluster.add_node(
-        num_cpus=0,
-        _system_config=config,
-        enable_object_reconstruction=reconstruction_enabled,
-    )
-    ray.init(address=cluster.address)
-    # Node to place the initial object.
-    node_to_kill = cluster.add_node(
-        num_cpus=1, resources={"node1": 1}, object_store_memory=10 ** 8
-    )
-    cluster.add_node(num_cpus=1, resources={"node2": 1}, object_store_memory=10 ** 8)
-    cluster.wait_for_nodes()
-
-    @ray.remote(max_retries=1 if reconstruction_enabled else 0)
-    def large_object():
-        return np.zeros(10 ** 7, dtype=np.uint8)
-
-    @ray.remote
-    def dependent_task(x):
-        return x
-
-    obj = ray.put(np.zeros(10 ** 7, dtype=np.uint8))
-    result = dependent_task.options(resources={"node1": 1}).remote(obj)
-    ray.get(result)
-    del obj
-
-    cluster.remove_node(node_to_kill, allow_graceful=False)
-    cluster.add_node(num_cpus=1, resources={"node1": 1}, object_store_memory=10 ** 8)
-
-    for _ in range(20):
-        ray.put(np.zeros(10 ** 7, dtype=np.uint8))
-
-    if reconstruction_enabled:
-        ray.get(result)
-    else:
-        # The copy that we fetched earlier may still be local or it may have
-        # been evicted.
-        try:
-            ray.get(result)
-        except ray.exceptions.ObjectLostError:
-            pass
-
-
-@pytest.mark.skipif(sys.platform == "win32", reason="Very flaky on Windows.")
-@pytest.mark.parametrize("reconstruction_enabled", [False, True])
-def test_basic_reconstruction_actor_task(ray_start_cluster, reconstruction_enabled):
-    config = {
-        "num_heartbeats_timeout": 10,
-        "raylet_heartbeat_period_milliseconds": 100,
-        "object_timeout_milliseconds": 200,
-    }
-    # Workaround to reset the config to the default value.
-    if not reconstruction_enabled:
-        config["lineage_pinning_enabled"] = False
-
-    cluster = ray_start_cluster
-    # Head node with no resources.
-    cluster.add_node(
-        num_cpus=0,
-        _system_config=config,
-        enable_object_reconstruction=reconstruction_enabled,
-    )
-    ray.init(address=cluster.address)
-    # Node to place the initial object.
-    node_to_kill = cluster.add_node(
-        num_cpus=1, resources={"node1": 2}, object_store_memory=10 ** 8
-    )
-    cluster.add_node(num_cpus=1, resources={"node2": 1}, object_store_memory=10 ** 8)
-    cluster.wait_for_nodes()
-
-    @ray.remote(
-        max_restarts=-1,
-        max_task_retries=-1 if reconstruction_enabled else 0,
-        resources={"node1": 1},
-        num_cpus=0,
-    )
-    class Actor:
-        def __init__(self):
-            pass
-
-        def large_object(self):
-            return np.zeros(10 ** 7, dtype=np.uint8)
-
-        def pid(self):
-            return os.getpid()
-
-    @ray.remote
-    def dependent_task(x):
-        return
-
-    a = Actor.remote()
-    pid = ray.get(a.pid.remote())
-    obj = a.large_object.remote()
-    ray.get(dependent_task.options(resources={"node1": 1}).remote(obj))
-
-    # Workaround to kill the actor process too since there is a bug where the
-    # actor's plasma client hangs after the plasma store has exited.
-    os.kill(pid, SIGKILL)
-
-    cluster.remove_node(node_to_kill, allow_graceful=False)
-    cluster.add_node(num_cpus=1, resources={"node1": 2}, object_store_memory=10 ** 8)
-
-    wait_for_pid_to_exit(pid)
-
-    if reconstruction_enabled:
-        ray.get(dependent_task.remote(obj))
-    else:
-        with pytest.raises(ray.exceptions.RayTaskError):
-            ray.get(dependent_task.remote(obj))
-        with pytest.raises(ray.exceptions.ObjectLostError):
-            ray.get(obj)
-
-    # Make sure the actor handle is still usable.
-    pid = ray.get(a.pid.remote())
-
-
-@pytest.mark.skipif(sys.platform == "win32", reason="Very flaky on Windows.")
-@pytest.mark.parametrize("reconstruction_enabled", [False, True])
-def test_basic_reconstruction_actor_lineage_disabled(
-    ray_start_cluster, reconstruction_enabled
-):
-    config = {
-        "num_heartbeats_timeout": 10,
-        "raylet_heartbeat_period_milliseconds": 100,
-        "object_timeout_milliseconds": 200,
-    }
-    # Workaround to reset the config to the default value.
-    if not reconstruction_enabled:
-        config["lineage_pinning_enabled"] = False
-
-    cluster = ray_start_cluster
-    # Head node with no resources.
-    cluster.add_node(
-        num_cpus=0,
-        _system_config=config,
-        enable_object_reconstruction=reconstruction_enabled,
-    )
-    ray.init(address=cluster.address)
-    # Node to place the initial object.
-    node_to_kill = cluster.add_node(
-        num_cpus=1, resources={"node1": 2}, object_store_memory=10 ** 8
-    )
-    cluster.add_node(num_cpus=1, resources={"node2": 1}, object_store_memory=10 ** 8)
-    cluster.wait_for_nodes()
-
-    # Actor can be restarted but its outputs cannot be reconstructed.
-    @ray.remote(max_restarts=-1, resources={"node1": 1}, num_cpus=0)
-    class Actor:
-        def __init__(self):
-            pass
-
-        def large_object(self):
-            return np.zeros(10 ** 7, dtype=np.uint8)
-
-        def pid(self):
-            return os.getpid()
-
-    @ray.remote
-    def dependent_task(x):
-        return
-
-    a = Actor.remote()
-    pid = ray.get(a.pid.remote())
-    obj = a.large_object.remote()
-    ray.get(dependent_task.options(resources={"node1": 1}).remote(obj))
-
-    # Workaround to kill the actor process too since there is a bug where the
-    # actor's plasma client hangs after the plasma store has exited.
-    os.kill(pid, SIGKILL)
-
-    cluster.remove_node(node_to_kill, allow_graceful=False)
-    cluster.add_node(num_cpus=1, resources={"node1": 2}, object_store_memory=10 ** 8)
-
-    wait_for_pid_to_exit(pid)
-
-    with pytest.raises(ray.exceptions.ObjectLostError):
-        ray.get(obj)
-
-    # Make sure the actor handle is still usable.
-    pid = ray.get(a.pid.remote())
-
-
-@pytest.mark.skipif(sys.platform == "win32", reason="Test failing on Windows.")
-@pytest.mark.parametrize("reconstruction_enabled", [False, True])
-def test_basic_reconstruction_actor_constructor(
-    ray_start_cluster, reconstruction_enabled
-):
-    config = {
-        "num_heartbeats_timeout": 10,
-        "raylet_heartbeat_period_milliseconds": 100,
-        "object_timeout_milliseconds": 200,
-    }
-    # Workaround to reset the config to the default value.
-    if not reconstruction_enabled:
-        config["lineage_pinning_enabled"] = False
-
-    cluster = ray_start_cluster
-    # Head node with no resources.
-    cluster.add_node(
-        num_cpus=0,
-        _system_config=config,
-        enable_object_reconstruction=reconstruction_enabled,
-    )
-    ray.init(address=cluster.address)
-    # Node to place the initial object.
-    node_to_kill = cluster.add_node(
-        num_cpus=1, resources={"node1": 1}, object_store_memory=10 ** 8
-    )
-    cluster.add_node(num_cpus=1, resources={"node2": 1}, object_store_memory=10 ** 8)
-    cluster.wait_for_nodes()
-
-    @ray.remote(max_retries=1 if reconstruction_enabled else 0)
-    def large_object():
-        return np.zeros(10 ** 7, dtype=np.uint8)
-
-    # Both the constructor and a method depend on the large object.
-    @ray.remote(max_restarts=-1)
-    class Actor:
-        def __init__(self, x):
-            pass
-
-        def dependent_task(self, x):
-            return
-
-        def pid(self):
-            return os.getpid()
-
-    obj = large_object.options(resources={"node1": 1}).remote()
-    a = Actor.options(resources={"node1": 1}).remote(obj)
-    ray.get(a.dependent_task.remote(obj))
-    pid = ray.get(a.pid.remote())
-
-    # Workaround to kill the actor process too since there is a bug where the
-    # actor's plasma client hangs after the plasma store has exited.
-    os.kill(pid, SIGKILL)
-
-    cluster.remove_node(node_to_kill, allow_graceful=False)
-    cluster.add_node(num_cpus=1, resources={"node1": 1}, object_store_memory=10 ** 8)
-
-    wait_for_pid_to_exit(pid)
-
-    # Wait for the actor to restart.
-    def probe():
-        try:
-            ray.get(a.dependent_task.remote(obj))
-            return True
-        except ray.exceptions.RayActorError as e:
-            return e.has_creation_task_error()
-        except (ray.exceptions.RayTaskError, ray.exceptions.ObjectLostError):
-            return True
-
-    wait_for_condition(probe)
-
-    if reconstruction_enabled:
-        ray.get(a.dependent_task.remote(obj))
-    else:
-        with pytest.raises(ray.exceptions.RayActorError) as exc_info:
-            x = a.dependent_task.remote(obj)
-            print(x)
-            ray.get(x)
-        exc = str(exc_info.value)
-        assert "arguments" in exc
-        assert "ObjectLostError" in exc
-
-
-@pytest.mark.parametrize("reconstruction_enabled", [False, True])
-def test_multiple_downstream_tasks(ray_start_cluster, reconstruction_enabled):
-    config = {
-        "num_heartbeats_timeout": 10,
-        "raylet_heartbeat_period_milliseconds": 100,
-        "object_timeout_milliseconds": 200,
-    }
-    # Workaround to reset the config to the default value.
-    if not reconstruction_enabled:
-        config["lineage_pinning_enabled"] = False
-
-    cluster = ray_start_cluster
-    # Head node with no resources.
-    cluster.add_node(
-        num_cpus=0,
-        _system_config=config,
-        enable_object_reconstruction=reconstruction_enabled,
-    )
-    ray.init(address=cluster.address)
-    # Node to place the initial object.
-    node_to_kill = cluster.add_node(
-        num_cpus=1, resources={"node1": 1}, object_store_memory=10 ** 8
-    )
-    cluster.add_node(num_cpus=1, resources={"node2": 1}, object_store_memory=10 ** 8)
-    cluster.wait_for_nodes()
-
-    @ray.remote
-    def large_object():
-        return np.zeros(10 ** 7, dtype=np.uint8)
-
-    @ray.remote
-    def chain(x):
-        return x
-
-    @ray.remote
-    def dependent_task(x):
-        return
-
-    obj = large_object.options(resources={"node2": 1}).remote()
-    downstream = [chain.options(resources={"node1": 1}).remote(obj) for _ in range(4)]
-    for obj in downstream:
-        ray.get(dependent_task.options(resources={"node1": 1}).remote(obj))
-
-    cluster.remove_node(node_to_kill, allow_graceful=False)
-    node_to_kill = cluster.add_node(
-        num_cpus=1, resources={"node1": 1}, object_store_memory=10 ** 8
-    )
-
-    if reconstruction_enabled:
-        for obj in downstream:
-            ray.get(dependent_task.options(resources={"node1": 1}).remote(obj))
-    else:
-        with pytest.raises(ray.exceptions.RayTaskError):
-            for obj in downstream:
-                ray.get(dependent_task.options(resources={"node1": 1}).remote(obj))
-        with pytest.raises(ray.exceptions.ObjectLostError):
-            ray.get(obj)
-
-    cluster.remove_node(node_to_kill, allow_graceful=False)
-    cluster.add_node(num_cpus=1, resources={"node1": 1}, object_store_memory=10 ** 8)
-
-    if reconstruction_enabled:
-        for obj in downstream:
-            ray.get(dependent_task.options(resources={"node1": 1}).remote(obj))
-    else:
-        for obj in downstream:
-            with pytest.raises(ray.exceptions.ObjectLostError):
-                ray.get(obj)
-
-
-@pytest.mark.parametrize("reconstruction_enabled", [False, True])
-def test_reconstruction_chain(ray_start_cluster, reconstruction_enabled):
-    config = {
-        "num_heartbeats_timeout": 10,
-        "raylet_heartbeat_period_milliseconds": 100,
-        "object_timeout_milliseconds": 200,
-    }
-    # Workaround to reset the config to the default value.
-    if not reconstruction_enabled:
-        config["lineage_pinning_enabled"] = False
-
-    cluster = ray_start_cluster
-    # Head node with no resources.
-    cluster.add_node(
-        num_cpus=0,
-        _system_config=config,
-        object_store_memory=10 ** 8,
-        enable_object_reconstruction=reconstruction_enabled,
-    )
-    ray.init(address=cluster.address)
-    node_to_kill = cluster.add_node(num_cpus=1, object_store_memory=10 ** 8)
-    cluster.wait_for_nodes()
-
-    @ray.remote(max_retries=1 if reconstruction_enabled else 0)
-    def large_object():
-        return np.zeros(10 ** 7, dtype=np.uint8)
-
-    @ray.remote
-    def chain(x):
-        return x
-
-    @ray.remote
-    def dependent_task(x):
-        return x
-
-    obj = large_object.remote()
-    for _ in range(20):
-        obj = chain.remote(obj)
-    ray.get(dependent_task.remote(obj))
-
-    cluster.remove_node(node_to_kill, allow_graceful=False)
-    cluster.add_node(num_cpus=1, object_store_memory=10 ** 8)
-
-    if reconstruction_enabled:
-        ray.get(dependent_task.remote(obj))
-    else:
-        with pytest.raises(ray.exceptions.RayTaskError):
-            ray.get(dependent_task.remote(obj))
-        with pytest.raises(ray.exceptions.ObjectLostError):
-            ray.get(obj)
-
-
-@pytest.mark.skipif(sys.platform == "win32", reason="Failing on Windows.")
-def test_reconstruction_stress(ray_start_cluster):
-    config = {
-        "num_heartbeats_timeout": 10,
-        "raylet_heartbeat_period_milliseconds": 100,
-        "max_direct_call_object_size": 100,
-        "task_retry_delay_ms": 100,
-        "object_timeout_milliseconds": 200,
-    }
-    cluster = ray_start_cluster
-    # Head node with no resources.
-    cluster.add_node(
-        num_cpus=0, _system_config=config, enable_object_reconstruction=True
-    )
-    ray.init(address=cluster.address)
-    # Node to place the initial object.
-    node_to_kill = cluster.add_node(
-        num_cpus=1, resources={"node1": 1}, object_store_memory=10 ** 8
-    )
-    cluster.add_node(num_cpus=1, resources={"node2": 1}, object_store_memory=10 ** 8)
-    cluster.wait_for_nodes()
-
-    @ray.remote
-    def large_object():
-        return np.zeros(10 ** 5, dtype=np.uint8)
-
-    @ray.remote
-    def dependent_task(x):
-        return
-
-    for _ in range(3):
-        obj = large_object.options(resources={"node1": 1}).remote()
-        ray.get(dependent_task.options(resources={"node2": 1}).remote(obj))
-
-        outputs = [
-            large_object.options(resources={"node1": 1}).remote() for _ in range(1000)
-        ]
-        outputs = [
-            dependent_task.options(resources={"node2": 1}).remote(obj)
-            for obj in outputs
-        ]
-
-        cluster.remove_node(node_to_kill, allow_graceful=False)
-        node_to_kill = cluster.add_node(
-            num_cpus=1, resources={"node1": 1}, object_store_memory=10 ** 8
-        )
-
-        i = 0
-        while outputs:
-            ray.get(outputs.pop(0))
-            print(i)
-            i += 1
-
-
-@pytest.mark.skipif(sys.platform == "win32", reason="Failing on Windows.")
-@pytest.mark.parametrize("reconstruction_enabled", [False, True])
-def test_nondeterministic_output(ray_start_cluster, reconstruction_enabled):
-    config = {
-        "num_heartbeats_timeout": 10,
-        "raylet_heartbeat_period_milliseconds": 100,
-        "max_direct_call_object_size": 100,
-        "task_retry_delay_ms": 100,
-        "object_timeout_milliseconds": 200,
-    }
-    cluster = ray_start_cluster
-    # Head node with no resources.
-    cluster.add_node(
-        num_cpus=0, _system_config=config, enable_object_reconstruction=True
-    )
-    ray.init(address=cluster.address)
-    # Node to place the initial object.
-    node_to_kill = cluster.add_node(
-        num_cpus=1, resources={"node1": 1}, object_store_memory=10 ** 8
-    )
-    cluster.add_node(num_cpus=1, object_store_memory=10 ** 8)
-    cluster.wait_for_nodes()
-
-    @ray.remote
-    def nondeterministic_object():
-        if np.random.rand() < 0.5:
-            return np.zeros(10 ** 5, dtype=np.uint8)
-        else:
-            return 0
-
-    @ray.remote
-    def dependent_task(x):
-        return
-
-    for _ in range(10):
-        obj = nondeterministic_object.options(resources={"node1": 1}).remote()
-        for _ in range(3):
-            ray.get(dependent_task.remote(obj))
-            x = dependent_task.remote(obj)
-            cluster.remove_node(node_to_kill, allow_graceful=False)
-            node_to_kill = cluster.add_node(
-                num_cpus=1, resources={"node1": 1}, object_store_memory=10 ** 8
-            )
-            ray.get(x)
-
-
-@pytest.mark.skipif(sys.platform == "win32", reason="Failing on Windows.")
-def test_reconstruction_hangs(ray_start_cluster):
-    config = {
-        "num_heartbeats_timeout": 10,
-        "raylet_heartbeat_period_milliseconds": 100,
-        "max_direct_call_object_size": 100,
-        "task_retry_delay_ms": 100,
-        "object_timeout_milliseconds": 200,
-        "fetch_warn_timeout_milliseconds": 1000,
-    }
-    cluster = ray_start_cluster
-    # Head node with no resources.
-    cluster.add_node(
-        num_cpus=0, _system_config=config, enable_object_reconstruction=True
-    )
-    ray.init(address=cluster.address)
-    # Node to place the initial object.
-    node_to_kill = cluster.add_node(
-        num_cpus=1, resources={"node1": 1}, object_store_memory=10 ** 8
-    )
-    cluster.add_node(num_cpus=1, object_store_memory=10 ** 8)
-    cluster.wait_for_nodes()
-
-    @ray.remote
-    def sleep():
-        # Task takes longer than the reconstruction timeout.
-        time.sleep(3)
-        return np.zeros(10 ** 5, dtype=np.uint8)
-
-    @ray.remote
-    def dependent_task(x):
-        return
-
-    obj = sleep.options(resources={"node1": 1}).remote()
-    for _ in range(3):
-        ray.get(dependent_task.remote(obj))
-        x = dependent_task.remote(obj)
-        cluster.remove_node(node_to_kill, allow_graceful=False)
-        node_to_kill = cluster.add_node(
-            num_cpus=1, resources={"node1": 1}, object_store_memory=10 ** 8
-        )
-        ray.get(x)
-
-
-def test_lineage_evicted(ray_start_cluster):
-    config = {
-        "num_heartbeats_timeout": 10,
-        "raylet_heartbeat_period_milliseconds": 100,
-        "object_timeout_milliseconds": 200,
-        "max_lineage_bytes": 10_000,
-    }
-
-    cluster = ray_start_cluster
-    # Head node with no resources.
-    cluster.add_node(
-        num_cpus=0,
-        _system_config=config,
-        object_store_memory=10 ** 8,
-        enable_object_reconstruction=True,
-    )
-    ray.init(address=cluster.address)
-    node_to_kill = cluster.add_node(num_cpus=1, object_store_memory=10 ** 8)
-    cluster.wait_for_nodes()
-
-    @ray.remote
-    def large_object():
-        return np.zeros(10 ** 7, dtype=np.uint8)
-
-    @ray.remote
-    def chain(x):
-        return x
-
-    @ray.remote
-    def dependent_task(x):
-        return x
-
-    obj = large_object.remote()
-    for _ in range(5):
-        obj = chain.remote(obj)
-    ray.get(dependent_task.remote(obj))
-
-    cluster.remove_node(node_to_kill, allow_graceful=False)
-    node_to_kill = cluster.add_node(num_cpus=1, object_store_memory=10 ** 8)
-    ray.get(dependent_task.remote(obj))
-
-    # Lineage now exceeds the eviction factor.
-    for _ in range(100):
-        obj = chain.remote(obj)
-    ray.get(dependent_task.remote(obj))
-
-    cluster.remove_node(node_to_kill, allow_graceful=False)
-    cluster.add_node(num_cpus=1, object_store_memory=10 ** 8)
-    try:
-        ray.get(dependent_task.remote(obj))
-        assert False
-    except ray.exceptions.RayTaskError as e:
-        assert "ObjectReconstructionFailedLineageEvictedError" in str(e)
-
-
-if __name__ == "__main__":
-    import pytest
-
-    sys.exit(pytest.main(["-v", __file__]))
-=======
-import os
-import signal
-import sys
-import time
-
-import numpy as np
-import pytest
-
-import ray
-from ray._private.test_utils import (
-    wait_for_condition,
-    wait_for_pid_to_exit,
-    SignalActor,
-)
-
-SIGKILL = signal.SIGKILL if sys.platform != "win32" else signal.SIGTERM
-
-
-def test_cached_object(ray_start_cluster):
-    config = {
-        "num_heartbeats_timeout": 10,
-        "raylet_heartbeat_period_milliseconds": 100,
-        "object_timeout_milliseconds": 200,
-    }
-    cluster = ray_start_cluster
-    # Head node with no resources.
-    cluster.add_node(num_cpus=0, _system_config=config)
-    ray.init(address=cluster.address)
-    # Node to place the initial object.
-    node_to_kill = cluster.add_node(
-        num_cpus=1, resources={"node1": 1}, object_store_memory=10 ** 8
-    )
-    cluster.add_node(num_cpus=1, resources={"node2": 1}, object_store_memory=10 ** 8)
-    cluster.wait_for_nodes()
-
-    @ray.remote
-    def large_object():
-        return np.zeros(10 ** 7, dtype=np.uint8)
-
-    @ray.remote
-    def dependent_task(x):
-        return
-
-    obj = large_object.options(resources={"node1": 1}).remote()
-    ray.get(dependent_task.options(resources={"node2": 1}).remote(obj))
-
-    cluster.remove_node(node_to_kill, allow_graceful=False)
-    cluster.add_node(num_cpus=1, resources={"node1": 1}, object_store_memory=10 ** 8)
-    wait_for_condition(
-        lambda: not all(node["Alive"] for node in ray.nodes()), timeout=10
-    )
-
-    for _ in range(20):
-        large_object.options(resources={"node2": 1}).remote()
-
-    ray.get(dependent_task.remote(obj))
-
-
-@pytest.mark.parametrize("reconstruction_enabled", [False, True])
-def test_reconstruction_cached_dependency(ray_start_cluster, reconstruction_enabled):
-    config = {
-        "num_heartbeats_timeout": 10,
-        "raylet_heartbeat_period_milliseconds": 100,
-        "object_timeout_milliseconds": 200,
-    }
-    # Workaround to reset the config to the default value.
-    if not reconstruction_enabled:
-        config["lineage_pinning_enabled"] = False
-
-    cluster = ray_start_cluster
-    # Head node with no resources.
-    cluster.add_node(
-        num_cpus=0,
-        _system_config=config,
-        enable_object_reconstruction=reconstruction_enabled,
-    )
-    ray.init(address=cluster.address)
-    # Node to place the initial object.
-    node_to_kill = cluster.add_node(
-        num_cpus=1, resources={"node1": 1}, object_store_memory=10 ** 8
-    )
-    cluster.add_node(num_cpus=1, resources={"node2": 1}, object_store_memory=10 ** 8)
-    cluster.wait_for_nodes()
-
-    @ray.remote(max_retries=0)
-    def large_object():
-        return np.zeros(10 ** 7, dtype=np.uint8)
-
-    @ray.remote
-    def chain(x):
-        return x
-
-    @ray.remote
-    def dependent_task(x):
-        return
-
-    obj = large_object.options(resources={"node2": 1}).remote()
-    obj = chain.options(resources={"node1": 1}).remote(obj)
-    ray.get(dependent_task.options(resources={"node1": 1}).remote(obj))
-
-    cluster.remove_node(node_to_kill, allow_graceful=False)
-    cluster.add_node(num_cpus=1, resources={"node1": 1}, object_store_memory=10 ** 8)
-    wait_for_condition(
-        lambda: not all(node["Alive"] for node in ray.nodes()), timeout=10
-    )
-
-    for _ in range(20):
-        large_object.options(resources={"node2": 1}).remote()
-
-    if reconstruction_enabled:
-        ray.get(dependent_task.remote(obj))
-    else:
-        with pytest.raises(ray.exceptions.RayTaskError):
-            ray.get(dependent_task.remote(obj))
-        with pytest.raises(ray.exceptions.ObjectLostError):
-            ray.get(obj)
-
-
-@pytest.mark.skipif(
-    sys.platform == "win32", reason="Very flaky on Windows due to memory usage."
-)
-@pytest.mark.parametrize("reconstruction_enabled", [False, True])
-def test_basic_reconstruction(ray_start_cluster, reconstruction_enabled):
-    config = {
-        "num_heartbeats_timeout": 10,
-        "raylet_heartbeat_period_milliseconds": 100,
-        "object_timeout_milliseconds": 200,
-    }
-    # Workaround to reset the config to the default value.
-    if not reconstruction_enabled:
-        config["lineage_pinning_enabled"] = False
-
-    cluster = ray_start_cluster
-    # Head node with no resources.
-    cluster.add_node(
-        num_cpus=0,
-        _system_config=config,
-        enable_object_reconstruction=reconstruction_enabled,
-    )
-    ray.init(address=cluster.address)
-    # Node to place the initial object.
-    node_to_kill = cluster.add_node(
-        num_cpus=1, resources={"node1": 1}, object_store_memory=10 ** 8
-    )
-    cluster.wait_for_nodes()
-
-    @ray.remote(max_retries=1 if reconstruction_enabled else 0)
-    def large_object():
-        return np.zeros(10 ** 7, dtype=np.uint8)
-
-    @ray.remote
-    def dependent_task(x):
-        return
-
-    obj = large_object.options(resources={"node1": 1}).remote()
-    ray.get(dependent_task.options(resources={"node1": 1}).remote(obj))
-
-    cluster.remove_node(node_to_kill, allow_graceful=False)
-    node_to_kill = cluster.add_node(
-        num_cpus=1, resources={"node1": 1}, object_store_memory=10 ** 8
-    )
-
-    if reconstruction_enabled:
-        ray.get(dependent_task.remote(obj))
-    else:
-        with pytest.raises(ray.exceptions.RayTaskError):
-            ray.get(dependent_task.remote(obj))
-        with pytest.raises(ray.exceptions.ObjectLostError):
-            ray.get(obj)
-
-    # Losing the object a second time will cause reconstruction to fail because
-    # we have reached the max task retries.
-    cluster.remove_node(node_to_kill, allow_graceful=False)
-    cluster.add_node(num_cpus=1, resources={"node1": 1}, object_store_memory=10 ** 8)
-
-    if reconstruction_enabled:
-        with pytest.raises(
-            ray.exceptions.ObjectReconstructionFailedMaxAttemptsExceededError
-        ):
-            ray.get(obj)
-    else:
-        with pytest.raises(ray.exceptions.ObjectLostError):
-            ray.get(obj)
-
-
-# TODO(swang): Add a test to check for ObjectReconstructionFailedError if we
-# fail to reconstruct a ray.put object.
-@pytest.mark.skipif(sys.platform == "win32", reason="Very flaky on Windows.")
-@pytest.mark.parametrize("reconstruction_enabled", [False, True])
-def test_basic_reconstruction_put(ray_start_cluster, reconstruction_enabled):
-    config = {
-        "num_heartbeats_timeout": 10,
-        "raylet_heartbeat_period_milliseconds": 100,
-        "object_timeout_milliseconds": 200,
-    }
-    # Workaround to reset the config to the default value.
-    if not reconstruction_enabled:
-        config["lineage_pinning_enabled"] = False
-
-    cluster = ray_start_cluster
-    # Head node with no resources.
-    cluster.add_node(
-        num_cpus=0,
-        _system_config=config,
-        enable_object_reconstruction=reconstruction_enabled,
-    )
-    ray.init(address=cluster.address)
-    # Node to place the initial object.
-    node_to_kill = cluster.add_node(
-        num_cpus=1, resources={"node1": 1}, object_store_memory=10 ** 8
-    )
-    cluster.add_node(num_cpus=1, resources={"node2": 1}, object_store_memory=10 ** 8)
-    cluster.wait_for_nodes()
-
-    @ray.remote(max_retries=1 if reconstruction_enabled else 0)
-    def large_object():
-        return np.zeros(10 ** 7, dtype=np.uint8)
-
-    @ray.remote
-    def dependent_task(x):
-        return x
-
-    obj = ray.put(np.zeros(10 ** 7, dtype=np.uint8))
-    result = dependent_task.options(resources={"node1": 1}).remote(obj)
-    ray.get(result)
-    del obj
-
-    cluster.remove_node(node_to_kill, allow_graceful=False)
-    cluster.add_node(num_cpus=1, resources={"node1": 1}, object_store_memory=10 ** 8)
-
-    for _ in range(20):
-        ray.put(np.zeros(10 ** 7, dtype=np.uint8))
-
-    if reconstruction_enabled:
-        ray.get(result)
-    else:
-        # The copy that we fetched earlier may still be local or it may have
-        # been evicted.
-        try:
-            ray.get(result)
-        except ray.exceptions.ObjectLostError:
-            pass
-
-
-@pytest.mark.skipif(sys.platform == "win32", reason="Very flaky on Windows.")
-@pytest.mark.parametrize("reconstruction_enabled", [False, True])
-def test_basic_reconstruction_actor_task(ray_start_cluster, reconstruction_enabled):
-    config = {
-        "num_heartbeats_timeout": 10,
-        "raylet_heartbeat_period_milliseconds": 100,
-        "object_timeout_milliseconds": 200,
-    }
-    # Workaround to reset the config to the default value.
-    if not reconstruction_enabled:
-        config["lineage_pinning_enabled"] = False
-
-    cluster = ray_start_cluster
-    # Head node with no resources.
-    cluster.add_node(
-        num_cpus=0,
-        _system_config=config,
-        enable_object_reconstruction=reconstruction_enabled,
-    )
-    ray.init(address=cluster.address)
-    # Node to place the initial object.
-    node_to_kill = cluster.add_node(
-        num_cpus=1, resources={"node1": 2}, object_store_memory=10 ** 8
-    )
-    cluster.add_node(num_cpus=1, resources={"node2": 1}, object_store_memory=10 ** 8)
-    cluster.wait_for_nodes()
-
-    @ray.remote(
-        max_restarts=-1,
-        max_task_retries=-1 if reconstruction_enabled else 0,
-        resources={"node1": 1},
-        num_cpus=0,
-    )
-    class Actor:
-        def __init__(self):
-            pass
-
-        def large_object(self):
-            return np.zeros(10 ** 7, dtype=np.uint8)
-
-        def pid(self):
-            return os.getpid()
-
-    @ray.remote
-    def dependent_task(x):
-        return
-
-    a = Actor.remote()
-    pid = ray.get(a.pid.remote())
-    obj = a.large_object.remote()
-    ray.get(dependent_task.options(resources={"node1": 1}).remote(obj))
-
-    # Workaround to kill the actor process too since there is a bug where the
-    # actor's plasma client hangs after the plasma store has exited.
-    os.kill(pid, SIGKILL)
-
-    cluster.remove_node(node_to_kill, allow_graceful=False)
-    cluster.add_node(num_cpus=1, resources={"node1": 2}, object_store_memory=10 ** 8)
-
-    wait_for_pid_to_exit(pid)
-
-    if reconstruction_enabled:
-        ray.get(dependent_task.remote(obj))
-    else:
-        with pytest.raises(ray.exceptions.RayTaskError):
-            ray.get(dependent_task.remote(obj))
-        with pytest.raises(ray.exceptions.ObjectLostError):
-            ray.get(obj)
-
-    # Make sure the actor handle is still usable.
-    pid = ray.get(a.pid.remote())
-
-
-@pytest.mark.skipif(sys.platform == "win32", reason="Very flaky on Windows.")
-@pytest.mark.parametrize("reconstruction_enabled", [False, True])
-def test_basic_reconstruction_actor_lineage_disabled(
-    ray_start_cluster, reconstruction_enabled
-):
-    config = {
-        "num_heartbeats_timeout": 10,
-        "raylet_heartbeat_period_milliseconds": 100,
-        "object_timeout_milliseconds": 200,
-    }
-    # Workaround to reset the config to the default value.
-    if not reconstruction_enabled:
-        config["lineage_pinning_enabled"] = False
-
-    cluster = ray_start_cluster
-    # Head node with no resources.
-    cluster.add_node(
-        num_cpus=0,
-        _system_config=config,
-        enable_object_reconstruction=reconstruction_enabled,
-    )
-    ray.init(address=cluster.address)
-    # Node to place the initial object.
-    node_to_kill = cluster.add_node(
-        num_cpus=1, resources={"node1": 2}, object_store_memory=10 ** 8
-    )
-    cluster.add_node(num_cpus=1, resources={"node2": 1}, object_store_memory=10 ** 8)
-    cluster.wait_for_nodes()
-
-    # Actor can be restarted but its outputs cannot be reconstructed.
-    @ray.remote(max_restarts=-1, resources={"node1": 1}, num_cpus=0)
-    class Actor:
-        def __init__(self):
-            pass
-
-        def large_object(self):
-            return np.zeros(10 ** 7, dtype=np.uint8)
-
-        def pid(self):
-            return os.getpid()
-
-    @ray.remote
-    def dependent_task(x):
-        return
-
-    a = Actor.remote()
-    pid = ray.get(a.pid.remote())
-    obj = a.large_object.remote()
-    ray.get(dependent_task.options(resources={"node1": 1}).remote(obj))
-
-    # Workaround to kill the actor process too since there is a bug where the
-    # actor's plasma client hangs after the plasma store has exited.
-    os.kill(pid, SIGKILL)
-
-    cluster.remove_node(node_to_kill, allow_graceful=False)
-    cluster.add_node(num_cpus=1, resources={"node1": 2}, object_store_memory=10 ** 8)
-
-    wait_for_pid_to_exit(pid)
-
-    with pytest.raises(ray.exceptions.ObjectLostError):
-        ray.get(obj)
-
-    # Make sure the actor handle is still usable.
-    pid = ray.get(a.pid.remote())
-
-
-@pytest.mark.skipif(sys.platform == "win32", reason="Test failing on Windows.")
-@pytest.mark.parametrize("reconstruction_enabled", [False, True])
-def test_basic_reconstruction_actor_constructor(
-    ray_start_cluster, reconstruction_enabled
-):
-    config = {
-        "num_heartbeats_timeout": 10,
-        "raylet_heartbeat_period_milliseconds": 100,
-        "object_timeout_milliseconds": 200,
-    }
-    # Workaround to reset the config to the default value.
-    if not reconstruction_enabled:
-        config["lineage_pinning_enabled"] = False
-
-    cluster = ray_start_cluster
-    # Head node with no resources.
-    cluster.add_node(
-        num_cpus=0,
-        _system_config=config,
-        enable_object_reconstruction=reconstruction_enabled,
-    )
-    ray.init(address=cluster.address)
-    # Node to place the initial object.
-    node_to_kill = cluster.add_node(
-        num_cpus=1, resources={"node1": 1}, object_store_memory=10 ** 8
-    )
-    cluster.add_node(num_cpus=1, resources={"node2": 1}, object_store_memory=10 ** 8)
-    cluster.wait_for_nodes()
-
-    @ray.remote(max_retries=1 if reconstruction_enabled else 0)
-    def large_object():
-        return np.zeros(10 ** 7, dtype=np.uint8)
-
-    # Both the constructor and a method depend on the large object.
-    @ray.remote(max_restarts=-1)
-    class Actor:
-        def __init__(self, x):
-            pass
-
-        def dependent_task(self, x):
-            return
-
-        def pid(self):
-            return os.getpid()
-
-    obj = large_object.options(resources={"node1": 1}).remote()
-    a = Actor.options(resources={"node1": 1}).remote(obj)
-    ray.get(a.dependent_task.remote(obj))
-    pid = ray.get(a.pid.remote())
-
-    # Workaround to kill the actor process too since there is a bug where the
-    # actor's plasma client hangs after the plasma store has exited.
-    os.kill(pid, SIGKILL)
-
-    cluster.remove_node(node_to_kill, allow_graceful=False)
-    cluster.add_node(num_cpus=1, resources={"node1": 1}, object_store_memory=10 ** 8)
-
-    wait_for_pid_to_exit(pid)
-
-    # Wait for the actor to restart.
-    def probe():
-        try:
-            ray.get(a.dependent_task.remote(obj))
-            return True
-        except ray.exceptions.RayActorError as e:
-            return e.actor_init_failed
-        except (ray.exceptions.RayTaskError, ray.exceptions.ObjectLostError):
-            return True
-
-    wait_for_condition(probe)
-
-    if reconstruction_enabled:
-        ray.get(a.dependent_task.remote(obj))
-    else:
-        with pytest.raises(ray.exceptions.RayActorError) as exc_info:
-            x = a.dependent_task.remote(obj)
-            print(x)
-            ray.get(x)
-        exc = str(exc_info.value)
-        assert "arguments" in exc
-        assert "ObjectLostError" in exc
-
-
-@pytest.mark.parametrize("reconstruction_enabled", [False, True])
-def test_multiple_downstream_tasks(ray_start_cluster, reconstruction_enabled):
-    config = {
-        "num_heartbeats_timeout": 10,
-        "raylet_heartbeat_period_milliseconds": 100,
-        "object_timeout_milliseconds": 200,
-    }
-    # Workaround to reset the config to the default value.
-    if not reconstruction_enabled:
-        config["lineage_pinning_enabled"] = False
-
-    cluster = ray_start_cluster
-    # Head node with no resources.
-    cluster.add_node(
-        num_cpus=0,
-        _system_config=config,
-        enable_object_reconstruction=reconstruction_enabled,
-    )
-    ray.init(address=cluster.address)
-    # Node to place the initial object.
-    node_to_kill = cluster.add_node(
-        num_cpus=1, resources={"node1": 1}, object_store_memory=10 ** 8
-    )
-    cluster.add_node(num_cpus=1, resources={"node2": 1}, object_store_memory=10 ** 8)
-    cluster.wait_for_nodes()
-
-    @ray.remote
-    def large_object():
-        return np.zeros(10 ** 7, dtype=np.uint8)
-
-    @ray.remote
-    def chain(x):
-        return x
-
-    @ray.remote
-    def dependent_task(x):
-        return
-
-    obj = large_object.options(resources={"node2": 1}).remote()
-    downstream = [chain.options(resources={"node1": 1}).remote(obj) for _ in range(4)]
-    for obj in downstream:
-        ray.get(dependent_task.options(resources={"node1": 1}).remote(obj))
-
-    cluster.remove_node(node_to_kill, allow_graceful=False)
-    node_to_kill = cluster.add_node(
-        num_cpus=1, resources={"node1": 1}, object_store_memory=10 ** 8
-    )
-
-    if reconstruction_enabled:
-        for obj in downstream:
-            ray.get(dependent_task.options(resources={"node1": 1}).remote(obj))
-    else:
-        with pytest.raises(ray.exceptions.RayTaskError):
-            for obj in downstream:
-                ray.get(dependent_task.options(resources={"node1": 1}).remote(obj))
-        with pytest.raises(ray.exceptions.ObjectLostError):
-            ray.get(obj)
-
-    cluster.remove_node(node_to_kill, allow_graceful=False)
-    cluster.add_node(num_cpus=1, resources={"node1": 1}, object_store_memory=10 ** 8)
-
-    if reconstruction_enabled:
-        for obj in downstream:
-            ray.get(dependent_task.options(resources={"node1": 1}).remote(obj))
-    else:
-        for obj in downstream:
-            with pytest.raises(ray.exceptions.ObjectLostError):
-                ray.get(obj)
-
-
-@pytest.mark.parametrize("reconstruction_enabled", [False, True])
-def test_reconstruction_chain(ray_start_cluster, reconstruction_enabled):
-    config = {
-        "num_heartbeats_timeout": 10,
-        "raylet_heartbeat_period_milliseconds": 100,
-        "object_timeout_milliseconds": 200,
-    }
-    # Workaround to reset the config to the default value.
-    if not reconstruction_enabled:
-        config["lineage_pinning_enabled"] = False
-
-    cluster = ray_start_cluster
-    # Head node with no resources.
-    cluster.add_node(
-        num_cpus=0,
-        _system_config=config,
-        object_store_memory=10 ** 8,
-        enable_object_reconstruction=reconstruction_enabled,
-    )
-    ray.init(address=cluster.address)
-    node_to_kill = cluster.add_node(num_cpus=1, object_store_memory=10 ** 8)
-    cluster.wait_for_nodes()
-
-    @ray.remote(max_retries=1 if reconstruction_enabled else 0)
-    def large_object():
-        return np.zeros(10 ** 7, dtype=np.uint8)
-
-    @ray.remote
-    def chain(x):
-        return x
-
-    @ray.remote
-    def dependent_task(x):
-        return x
-
-    obj = large_object.remote()
-    for _ in range(20):
-        obj = chain.remote(obj)
-    ray.get(dependent_task.remote(obj))
-
-    cluster.remove_node(node_to_kill, allow_graceful=False)
-    cluster.add_node(num_cpus=1, object_store_memory=10 ** 8)
-
-    if reconstruction_enabled:
-        ray.get(dependent_task.remote(obj))
-    else:
-        with pytest.raises(ray.exceptions.RayTaskError):
-            ray.get(dependent_task.remote(obj))
-        with pytest.raises(ray.exceptions.ObjectLostError):
-            ray.get(obj)
-
-
-@pytest.mark.skipif(sys.platform == "win32", reason="Failing on Windows.")
-def test_reconstruction_stress(ray_start_cluster):
-    config = {
-        "num_heartbeats_timeout": 10,
-        "raylet_heartbeat_period_milliseconds": 100,
-        "max_direct_call_object_size": 100,
-        "task_retry_delay_ms": 100,
-        "object_timeout_milliseconds": 200,
-    }
-    cluster = ray_start_cluster
-    # Head node with no resources.
-    cluster.add_node(
-        num_cpus=0, _system_config=config, enable_object_reconstruction=True
-    )
-    ray.init(address=cluster.address)
-    # Node to place the initial object.
-    node_to_kill = cluster.add_node(
-        num_cpus=1, resources={"node1": 1}, object_store_memory=10 ** 8
-    )
-    cluster.add_node(num_cpus=1, resources={"node2": 1}, object_store_memory=10 ** 8)
-    cluster.wait_for_nodes()
-
-    @ray.remote
-    def large_object():
-        return np.zeros(10 ** 5, dtype=np.uint8)
-
-    @ray.remote
-    def dependent_task(x):
-        return
-
-    for _ in range(3):
-        obj = large_object.options(resources={"node1": 1}).remote()
-        ray.get(dependent_task.options(resources={"node2": 1}).remote(obj))
-
-        outputs = [
-            large_object.options(resources={"node1": 1}).remote() for _ in range(1000)
-        ]
-        outputs = [
-            dependent_task.options(resources={"node2": 1}).remote(obj)
-            for obj in outputs
-        ]
-
-        cluster.remove_node(node_to_kill, allow_graceful=False)
-        node_to_kill = cluster.add_node(
-            num_cpus=1, resources={"node1": 1}, object_store_memory=10 ** 8
-        )
-
-        i = 0
-        while outputs:
-            ray.get(outputs.pop(0))
-            print(i)
-            i += 1
-
-
-@pytest.mark.skipif(sys.platform == "win32", reason="Failing on Windows.")
-@pytest.mark.parametrize("reconstruction_enabled", [False, True])
-def test_nondeterministic_output(ray_start_cluster, reconstruction_enabled):
-    config = {
-        "num_heartbeats_timeout": 10,
-        "raylet_heartbeat_period_milliseconds": 100,
-        "max_direct_call_object_size": 100,
-        "task_retry_delay_ms": 100,
-        "object_timeout_milliseconds": 200,
-    }
-    cluster = ray_start_cluster
-    # Head node with no resources.
-    cluster.add_node(
-        num_cpus=0, _system_config=config, enable_object_reconstruction=True
-    )
-    ray.init(address=cluster.address)
-    # Node to place the initial object.
-    node_to_kill = cluster.add_node(
-        num_cpus=1, resources={"node1": 1}, object_store_memory=10 ** 8
-    )
-    cluster.add_node(num_cpus=1, object_store_memory=10 ** 8)
-    cluster.wait_for_nodes()
-
-    @ray.remote
-    def nondeterministic_object():
-        if np.random.rand() < 0.5:
-            return np.zeros(10 ** 5, dtype=np.uint8)
-        else:
-            return 0
-
-    @ray.remote
-    def dependent_task(x):
-        return
-
-    for _ in range(10):
-        obj = nondeterministic_object.options(resources={"node1": 1}).remote()
-        for _ in range(3):
-            ray.get(dependent_task.remote(obj))
-            x = dependent_task.remote(obj)
-            cluster.remove_node(node_to_kill, allow_graceful=False)
-            node_to_kill = cluster.add_node(
-                num_cpus=1, resources={"node1": 1}, object_store_memory=10 ** 8
-            )
-            ray.get(x)
-
-
-@pytest.mark.skipif(sys.platform == "win32", reason="Failing on Windows.")
-def test_reconstruction_hangs(ray_start_cluster):
-    config = {
-        "num_heartbeats_timeout": 10,
-        "raylet_heartbeat_period_milliseconds": 100,
-        "max_direct_call_object_size": 100,
-        "task_retry_delay_ms": 100,
-        "object_timeout_milliseconds": 200,
-        "fetch_warn_timeout_milliseconds": 1000,
-    }
-    cluster = ray_start_cluster
-    # Head node with no resources.
-    cluster.add_node(
-        num_cpus=0, _system_config=config, enable_object_reconstruction=True
-    )
-    ray.init(address=cluster.address)
-    # Node to place the initial object.
-    node_to_kill = cluster.add_node(
-        num_cpus=1, resources={"node1": 1}, object_store_memory=10 ** 8
-    )
-    cluster.add_node(num_cpus=1, object_store_memory=10 ** 8)
-    cluster.wait_for_nodes()
-
-    @ray.remote
-    def sleep():
-        # Task takes longer than the reconstruction timeout.
-        time.sleep(3)
-        return np.zeros(10 ** 5, dtype=np.uint8)
-
-    @ray.remote
-    def dependent_task(x):
-        return
-
-    obj = sleep.options(resources={"node1": 1}).remote()
-    for _ in range(3):
-        ray.get(dependent_task.remote(obj))
-        x = dependent_task.remote(obj)
-        cluster.remove_node(node_to_kill, allow_graceful=False)
-        node_to_kill = cluster.add_node(
-            num_cpus=1, resources={"node1": 1}, object_store_memory=10 ** 8
-        )
-        ray.get(x)
-
-
-def test_lineage_evicted(ray_start_cluster):
-    config = {
-        "num_heartbeats_timeout": 10,
-        "raylet_heartbeat_period_milliseconds": 100,
-        "object_timeout_milliseconds": 200,
-        "max_lineage_bytes": 10_000,
-    }
-
-    cluster = ray_start_cluster
-    # Head node with no resources.
-    cluster.add_node(
-        num_cpus=0,
-        _system_config=config,
-        object_store_memory=10 ** 8,
-        enable_object_reconstruction=True,
-    )
-    ray.init(address=cluster.address)
-    node_to_kill = cluster.add_node(num_cpus=1, object_store_memory=10 ** 8)
-    cluster.wait_for_nodes()
-
-    @ray.remote
-    def large_object():
-        return np.zeros(10 ** 7, dtype=np.uint8)
-
-    @ray.remote
-    def chain(x):
-        return x
-
-    @ray.remote
-    def dependent_task(x):
-        return x
-
-    obj = large_object.remote()
-    for _ in range(5):
-        obj = chain.remote(obj)
-    ray.get(dependent_task.remote(obj))
-
-    cluster.remove_node(node_to_kill, allow_graceful=False)
-    node_to_kill = cluster.add_node(num_cpus=1, object_store_memory=10 ** 8)
-    ray.get(dependent_task.remote(obj))
-
-    # Lineage now exceeds the eviction factor.
-    for _ in range(100):
-        obj = chain.remote(obj)
-    ray.get(dependent_task.remote(obj))
-
-    cluster.remove_node(node_to_kill, allow_graceful=False)
-    cluster.add_node(num_cpus=1, object_store_memory=10 ** 8)
-    try:
-        ray.get(dependent_task.remote(obj))
-        assert False
-    except ray.exceptions.RayTaskError as e:
-        assert "ObjectReconstructionFailedLineageEvictedError" in str(e)
-
-
-@pytest.mark.parametrize("reconstruction_enabled", [False, True])
-def test_multiple_returns(ray_start_cluster, reconstruction_enabled):
-    config = {
-        "num_heartbeats_timeout": 10,
-        "raylet_heartbeat_period_milliseconds": 100,
-        "object_timeout_milliseconds": 200,
-    }
-    # Workaround to reset the config to the default value.
-    if not reconstruction_enabled:
-        config["lineage_pinning_enabled"] = False
-
-    cluster = ray_start_cluster
-    # Head node with no resources.
-    cluster.add_node(
-        num_cpus=0,
-        _system_config=config,
-        enable_object_reconstruction=reconstruction_enabled,
-    )
-    ray.init(address=cluster.address)
-    # Node to place the initial object.
-    node_to_kill = cluster.add_node(num_cpus=1, object_store_memory=10 ** 8)
-    cluster.wait_for_nodes()
-
-    @ray.remote(num_returns=2)
-    def two_large_objects():
-        return (np.zeros(10 ** 7, dtype=np.uint8), np.zeros(10 ** 7, dtype=np.uint8))
-
-    @ray.remote
-    def dependent_task(x):
-        return
-
-    obj1, obj2 = two_large_objects.remote()
-    ray.get(dependent_task.remote(obj1))
-    cluster.add_node(num_cpus=1, resources={"node": 1}, object_store_memory=10 ** 8)
-    ray.get(dependent_task.options(resources={"node": 1}).remote(obj1))
-
-    cluster.remove_node(node_to_kill, allow_graceful=False)
-    wait_for_condition(
-        lambda: not all(node["Alive"] for node in ray.nodes()), timeout=10
-    )
-
-    if reconstruction_enabled:
-        ray.get(dependent_task.remote(obj1))
-        ray.get(dependent_task.remote(obj2))
-    else:
-        with pytest.raises(ray.exceptions.RayTaskError):
-            ray.get(dependent_task.remote(obj1))
-            ray.get(dependent_task.remote(obj2))
-        with pytest.raises(ray.exceptions.ObjectLostError):
-            ray.get(obj2)
-
-
-@pytest.mark.parametrize("reconstruction_enabled", [False, True])
-def test_nested(ray_start_cluster, reconstruction_enabled):
-    config = {
-        "num_heartbeats_timeout": 10,
-        "raylet_heartbeat_period_milliseconds": 100,
-        "object_timeout_milliseconds": 200,
-        "fetch_fail_timeout_milliseconds": 10_000,
-    }
-    # Workaround to reset the config to the default value.
-    if not reconstruction_enabled:
-        config["lineage_pinning_enabled"] = False
-
-    cluster = ray_start_cluster
-    # Head node with no resources.
-    cluster.add_node(
-        num_cpus=0,
-        _system_config=config,
-        enable_object_reconstruction=reconstruction_enabled,
-    )
-    ray.init(address=cluster.address)
-    done_signal = SignalActor.remote()
-    exit_signal = SignalActor.remote()
-    ray.get(done_signal.wait.remote(should_wait=False))
-    ray.get(exit_signal.wait.remote(should_wait=False))
-
-    # Node to place the initial object.
-    node_to_kill = cluster.add_node(num_cpus=1, object_store_memory=10 ** 8)
-    cluster.wait_for_nodes()
-
-    @ray.remote
-    def dependent_task(x):
-        return
-
-    @ray.remote
-    def large_object():
-        return np.zeros(10 ** 7, dtype=np.uint8)
-
-    @ray.remote
-    def nested(done_signal, exit_signal):
-        ref = ray.put(np.zeros(10 ** 7, dtype=np.uint8))
-        # Flush object store.
-        for _ in range(20):
-            ray.put(np.zeros(10 ** 7, dtype=np.uint8))
-        dep = dependent_task.options(resources={"node": 1}).remote(ref)
-        ray.get(done_signal.send.remote(clear=True))
-        ray.get(dep)
-        return ray.get(ref)
-
-    ref = nested.remote(done_signal, exit_signal)
-    # Wait for task to get scheduled on the node to kill.
-    ray.get(done_signal.wait.remote())
-    # Wait for ray.put object to get transferred to the other node.
-    cluster.add_node(num_cpus=2, resources={"node": 10}, object_store_memory=10 ** 8)
-    ray.get(dependent_task.remote(ref))
-
-    # Destroy the task's output.
-    cluster.remove_node(node_to_kill, allow_graceful=False)
-    wait_for_condition(
-        lambda: not all(node["Alive"] for node in ray.nodes()), timeout=10
-    )
-
-    if reconstruction_enabled:
-        ray.get(ref, timeout=60)
-    else:
-        with pytest.raises(ray.exceptions.ObjectLostError):
-            ray.get(ref, timeout=60)
-
-
-if __name__ == "__main__":
-    import pytest
-
-    sys.exit(pytest.main(["-v", __file__]))
->>>>>>> 19672688
+import os
+import signal
+import sys
+import time
+
+import numpy as np
+import pytest
+
+import ray
+from ray._private.test_utils import (
+    wait_for_condition,
+    wait_for_pid_to_exit,
+    SignalActor,
+)
+
+SIGKILL = signal.SIGKILL if sys.platform != "win32" else signal.SIGTERM
+
+
+def test_cached_object(ray_start_cluster):
+    config = {
+        "num_heartbeats_timeout": 10,
+        "raylet_heartbeat_period_milliseconds": 100,
+        "object_timeout_milliseconds": 200,
+    }
+    cluster = ray_start_cluster
+    # Head node with no resources.
+    cluster.add_node(num_cpus=0, _system_config=config)
+    ray.init(address=cluster.address)
+    # Node to place the initial object.
+    node_to_kill = cluster.add_node(
+        num_cpus=1, resources={"node1": 1}, object_store_memory=10 ** 8
+    )
+    cluster.add_node(num_cpus=1, resources={"node2": 1}, object_store_memory=10 ** 8)
+    cluster.wait_for_nodes()
+
+    @ray.remote
+    def large_object():
+        return np.zeros(10 ** 7, dtype=np.uint8)
+
+    @ray.remote
+    def dependent_task(x):
+        return
+
+    obj = large_object.options(resources={"node1": 1}).remote()
+    ray.get(dependent_task.options(resources={"node2": 1}).remote(obj))
+
+    cluster.remove_node(node_to_kill, allow_graceful=False)
+    cluster.add_node(num_cpus=1, resources={"node1": 1}, object_store_memory=10 ** 8)
+    wait_for_condition(
+        lambda: not all(node["Alive"] for node in ray.nodes()), timeout=10
+    )
+
+    for _ in range(20):
+        large_object.options(resources={"node2": 1}).remote()
+
+    ray.get(dependent_task.remote(obj))
+
+
+@pytest.mark.parametrize("reconstruction_enabled", [False, True])
+def test_reconstruction_cached_dependency(ray_start_cluster, reconstruction_enabled):
+    config = {
+        "num_heartbeats_timeout": 10,
+        "raylet_heartbeat_period_milliseconds": 100,
+        "object_timeout_milliseconds": 200,
+    }
+    # Workaround to reset the config to the default value.
+    if not reconstruction_enabled:
+        config["lineage_pinning_enabled"] = False
+
+    cluster = ray_start_cluster
+    # Head node with no resources.
+    cluster.add_node(
+        num_cpus=0,
+        _system_config=config,
+        enable_object_reconstruction=reconstruction_enabled,
+    )
+    ray.init(address=cluster.address)
+    # Node to place the initial object.
+    node_to_kill = cluster.add_node(
+        num_cpus=1, resources={"node1": 1}, object_store_memory=10 ** 8
+    )
+    cluster.add_node(num_cpus=1, resources={"node2": 1}, object_store_memory=10 ** 8)
+    cluster.wait_for_nodes()
+
+    @ray.remote(max_retries=0)
+    def large_object():
+        return np.zeros(10 ** 7, dtype=np.uint8)
+
+    @ray.remote
+    def chain(x):
+        return x
+
+    @ray.remote
+    def dependent_task(x):
+        return
+
+    obj = large_object.options(resources={"node2": 1}).remote()
+    obj = chain.options(resources={"node1": 1}).remote(obj)
+    ray.get(dependent_task.options(resources={"node1": 1}).remote(obj))
+
+    cluster.remove_node(node_to_kill, allow_graceful=False)
+    cluster.add_node(num_cpus=1, resources={"node1": 1}, object_store_memory=10 ** 8)
+    wait_for_condition(
+        lambda: not all(node["Alive"] for node in ray.nodes()), timeout=10
+    )
+
+    for _ in range(20):
+        large_object.options(resources={"node2": 1}).remote()
+
+    if reconstruction_enabled:
+        ray.get(dependent_task.remote(obj))
+    else:
+        with pytest.raises(ray.exceptions.RayTaskError):
+            ray.get(dependent_task.remote(obj))
+        with pytest.raises(ray.exceptions.ObjectLostError):
+            ray.get(obj)
+
+
+@pytest.mark.skipif(
+    sys.platform == "win32", reason="Very flaky on Windows due to memory usage."
+)
+@pytest.mark.parametrize("reconstruction_enabled", [False, True])
+def test_basic_reconstruction(ray_start_cluster, reconstruction_enabled):
+    config = {
+        "num_heartbeats_timeout": 10,
+        "raylet_heartbeat_period_milliseconds": 100,
+        "object_timeout_milliseconds": 200,
+    }
+    # Workaround to reset the config to the default value.
+    if not reconstruction_enabled:
+        config["lineage_pinning_enabled"] = False
+
+    cluster = ray_start_cluster
+    # Head node with no resources.
+    cluster.add_node(
+        num_cpus=0,
+        _system_config=config,
+        enable_object_reconstruction=reconstruction_enabled,
+    )
+    ray.init(address=cluster.address)
+    # Node to place the initial object.
+    node_to_kill = cluster.add_node(
+        num_cpus=1, resources={"node1": 1}, object_store_memory=10 ** 8
+    )
+    cluster.wait_for_nodes()
+
+    @ray.remote(max_retries=1 if reconstruction_enabled else 0)
+    def large_object():
+        return np.zeros(10 ** 7, dtype=np.uint8)
+
+    @ray.remote
+    def dependent_task(x):
+        return
+
+    obj = large_object.options(resources={"node1": 1}).remote()
+    ray.get(dependent_task.options(resources={"node1": 1}).remote(obj))
+
+    cluster.remove_node(node_to_kill, allow_graceful=False)
+    node_to_kill = cluster.add_node(
+        num_cpus=1, resources={"node1": 1}, object_store_memory=10 ** 8
+    )
+
+    if reconstruction_enabled:
+        ray.get(dependent_task.remote(obj))
+    else:
+        with pytest.raises(ray.exceptions.RayTaskError):
+            ray.get(dependent_task.remote(obj))
+        with pytest.raises(ray.exceptions.ObjectLostError):
+            ray.get(obj)
+
+    # Losing the object a second time will cause reconstruction to fail because
+    # we have reached the max task retries.
+    cluster.remove_node(node_to_kill, allow_graceful=False)
+    cluster.add_node(num_cpus=1, resources={"node1": 1}, object_store_memory=10 ** 8)
+
+    if reconstruction_enabled:
+        with pytest.raises(
+            ray.exceptions.ObjectReconstructionFailedMaxAttemptsExceededError
+        ):
+            ray.get(obj)
+    else:
+        with pytest.raises(ray.exceptions.ObjectLostError):
+            ray.get(obj)
+
+
+# TODO(swang): Add a test to check for ObjectReconstructionFailedError if we
+# fail to reconstruct a ray.put object.
+@pytest.mark.skipif(sys.platform == "win32", reason="Very flaky on Windows.")
+@pytest.mark.parametrize("reconstruction_enabled", [False, True])
+def test_basic_reconstruction_put(ray_start_cluster, reconstruction_enabled):
+    config = {
+        "num_heartbeats_timeout": 10,
+        "raylet_heartbeat_period_milliseconds": 100,
+        "object_timeout_milliseconds": 200,
+    }
+    # Workaround to reset the config to the default value.
+    if not reconstruction_enabled:
+        config["lineage_pinning_enabled"] = False
+
+    cluster = ray_start_cluster
+    # Head node with no resources.
+    cluster.add_node(
+        num_cpus=0,
+        _system_config=config,
+        enable_object_reconstruction=reconstruction_enabled,
+    )
+    ray.init(address=cluster.address)
+    # Node to place the initial object.
+    node_to_kill = cluster.add_node(
+        num_cpus=1, resources={"node1": 1}, object_store_memory=10 ** 8
+    )
+    cluster.add_node(num_cpus=1, resources={"node2": 1}, object_store_memory=10 ** 8)
+    cluster.wait_for_nodes()
+
+    @ray.remote(max_retries=1 if reconstruction_enabled else 0)
+    def large_object():
+        return np.zeros(10 ** 7, dtype=np.uint8)
+
+    @ray.remote
+    def dependent_task(x):
+        return x
+
+    obj = ray.put(np.zeros(10 ** 7, dtype=np.uint8))
+    result = dependent_task.options(resources={"node1": 1}).remote(obj)
+    ray.get(result)
+    del obj
+
+    cluster.remove_node(node_to_kill, allow_graceful=False)
+    cluster.add_node(num_cpus=1, resources={"node1": 1}, object_store_memory=10 ** 8)
+
+    for _ in range(20):
+        ray.put(np.zeros(10 ** 7, dtype=np.uint8))
+
+    if reconstruction_enabled:
+        ray.get(result)
+    else:
+        # The copy that we fetched earlier may still be local or it may have
+        # been evicted.
+        try:
+            ray.get(result)
+        except ray.exceptions.ObjectLostError:
+            pass
+
+
+@pytest.mark.skipif(sys.platform == "win32", reason="Very flaky on Windows.")
+@pytest.mark.parametrize("reconstruction_enabled", [False, True])
+def test_basic_reconstruction_actor_task(ray_start_cluster, reconstruction_enabled):
+    config = {
+        "num_heartbeats_timeout": 10,
+        "raylet_heartbeat_period_milliseconds": 100,
+        "object_timeout_milliseconds": 200,
+    }
+    # Workaround to reset the config to the default value.
+    if not reconstruction_enabled:
+        config["lineage_pinning_enabled"] = False
+
+    cluster = ray_start_cluster
+    # Head node with no resources.
+    cluster.add_node(
+        num_cpus=0,
+        _system_config=config,
+        enable_object_reconstruction=reconstruction_enabled,
+    )
+    ray.init(address=cluster.address)
+    # Node to place the initial object.
+    node_to_kill = cluster.add_node(
+        num_cpus=1, resources={"node1": 2}, object_store_memory=10 ** 8
+    )
+    cluster.add_node(num_cpus=1, resources={"node2": 1}, object_store_memory=10 ** 8)
+    cluster.wait_for_nodes()
+
+    @ray.remote(
+        max_restarts=-1,
+        max_task_retries=-1 if reconstruction_enabled else 0,
+        resources={"node1": 1},
+        num_cpus=0,
+    )
+    class Actor:
+        def __init__(self):
+            pass
+
+        def large_object(self):
+            return np.zeros(10 ** 7, dtype=np.uint8)
+
+        def pid(self):
+            return os.getpid()
+
+    @ray.remote
+    def dependent_task(x):
+        return
+
+    a = Actor.remote()
+    pid = ray.get(a.pid.remote())
+    obj = a.large_object.remote()
+    ray.get(dependent_task.options(resources={"node1": 1}).remote(obj))
+
+    # Workaround to kill the actor process too since there is a bug where the
+    # actor's plasma client hangs after the plasma store has exited.
+    os.kill(pid, SIGKILL)
+
+    cluster.remove_node(node_to_kill, allow_graceful=False)
+    cluster.add_node(num_cpus=1, resources={"node1": 2}, object_store_memory=10 ** 8)
+
+    wait_for_pid_to_exit(pid)
+
+    if reconstruction_enabled:
+        ray.get(dependent_task.remote(obj))
+    else:
+        with pytest.raises(ray.exceptions.RayTaskError):
+            ray.get(dependent_task.remote(obj))
+        with pytest.raises(ray.exceptions.ObjectLostError):
+            ray.get(obj)
+
+    # Make sure the actor handle is still usable.
+    pid = ray.get(a.pid.remote())
+
+
+@pytest.mark.skipif(sys.platform == "win32", reason="Very flaky on Windows.")
+@pytest.mark.parametrize("reconstruction_enabled", [False, True])
+def test_basic_reconstruction_actor_lineage_disabled(
+    ray_start_cluster, reconstruction_enabled
+):
+    config = {
+        "num_heartbeats_timeout": 10,
+        "raylet_heartbeat_period_milliseconds": 100,
+        "object_timeout_milliseconds": 200,
+    }
+    # Workaround to reset the config to the default value.
+    if not reconstruction_enabled:
+        config["lineage_pinning_enabled"] = False
+
+    cluster = ray_start_cluster
+    # Head node with no resources.
+    cluster.add_node(
+        num_cpus=0,
+        _system_config=config,
+        enable_object_reconstruction=reconstruction_enabled,
+    )
+    ray.init(address=cluster.address)
+    # Node to place the initial object.
+    node_to_kill = cluster.add_node(
+        num_cpus=1, resources={"node1": 2}, object_store_memory=10 ** 8
+    )
+    cluster.add_node(num_cpus=1, resources={"node2": 1}, object_store_memory=10 ** 8)
+    cluster.wait_for_nodes()
+
+    # Actor can be restarted but its outputs cannot be reconstructed.
+    @ray.remote(max_restarts=-1, resources={"node1": 1}, num_cpus=0)
+    class Actor:
+        def __init__(self):
+            pass
+
+        def large_object(self):
+            return np.zeros(10 ** 7, dtype=np.uint8)
+
+        def pid(self):
+            return os.getpid()
+
+    @ray.remote
+    def dependent_task(x):
+        return
+
+    a = Actor.remote()
+    pid = ray.get(a.pid.remote())
+    obj = a.large_object.remote()
+    ray.get(dependent_task.options(resources={"node1": 1}).remote(obj))
+
+    # Workaround to kill the actor process too since there is a bug where the
+    # actor's plasma client hangs after the plasma store has exited.
+    os.kill(pid, SIGKILL)
+
+    cluster.remove_node(node_to_kill, allow_graceful=False)
+    cluster.add_node(num_cpus=1, resources={"node1": 2}, object_store_memory=10 ** 8)
+
+    wait_for_pid_to_exit(pid)
+
+    with pytest.raises(ray.exceptions.ObjectLostError):
+        ray.get(obj)
+
+    # Make sure the actor handle is still usable.
+    pid = ray.get(a.pid.remote())
+
+
+@pytest.mark.skipif(sys.platform == "win32", reason="Test failing on Windows.")
+@pytest.mark.parametrize("reconstruction_enabled", [False, True])
+def test_basic_reconstruction_actor_constructor(
+    ray_start_cluster, reconstruction_enabled
+):
+    config = {
+        "num_heartbeats_timeout": 10,
+        "raylet_heartbeat_period_milliseconds": 100,
+        "object_timeout_milliseconds": 200,
+    }
+    # Workaround to reset the config to the default value.
+    if not reconstruction_enabled:
+        config["lineage_pinning_enabled"] = False
+
+    cluster = ray_start_cluster
+    # Head node with no resources.
+    cluster.add_node(
+        num_cpus=0,
+        _system_config=config,
+        enable_object_reconstruction=reconstruction_enabled,
+    )
+    ray.init(address=cluster.address)
+    # Node to place the initial object.
+    node_to_kill = cluster.add_node(
+        num_cpus=1, resources={"node1": 1}, object_store_memory=10 ** 8
+    )
+    cluster.add_node(num_cpus=1, resources={"node2": 1}, object_store_memory=10 ** 8)
+    cluster.wait_for_nodes()
+
+    @ray.remote(max_retries=1 if reconstruction_enabled else 0)
+    def large_object():
+        return np.zeros(10 ** 7, dtype=np.uint8)
+
+    # Both the constructor and a method depend on the large object.
+    @ray.remote(max_restarts=-1)
+    class Actor:
+        def __init__(self, x):
+            pass
+
+        def dependent_task(self, x):
+            return
+
+        def pid(self):
+            return os.getpid()
+
+    obj = large_object.options(resources={"node1": 1}).remote()
+    a = Actor.options(resources={"node1": 1}).remote(obj)
+    ray.get(a.dependent_task.remote(obj))
+    pid = ray.get(a.pid.remote())
+
+    # Workaround to kill the actor process too since there is a bug where the
+    # actor's plasma client hangs after the plasma store has exited.
+    os.kill(pid, SIGKILL)
+
+    cluster.remove_node(node_to_kill, allow_graceful=False)
+    cluster.add_node(num_cpus=1, resources={"node1": 1}, object_store_memory=10 ** 8)
+
+    wait_for_pid_to_exit(pid)
+
+    # Wait for the actor to restart.
+    def probe():
+        try:
+            ray.get(a.dependent_task.remote(obj))
+            return True
+        except ray.exceptions.RayActorError as e:
+            return e.actor_init_failed
+        except (ray.exceptions.RayTaskError, ray.exceptions.ObjectLostError):
+            return True
+
+    wait_for_condition(probe)
+
+    if reconstruction_enabled:
+        ray.get(a.dependent_task.remote(obj))
+    else:
+        with pytest.raises(ray.exceptions.RayActorError) as exc_info:
+            x = a.dependent_task.remote(obj)
+            print(x)
+            ray.get(x)
+        exc = str(exc_info.value)
+        assert "arguments" in exc
+        assert "ObjectLostError" in exc
+
+
+@pytest.mark.parametrize("reconstruction_enabled", [False, True])
+def test_multiple_downstream_tasks(ray_start_cluster, reconstruction_enabled):
+    config = {
+        "num_heartbeats_timeout": 10,
+        "raylet_heartbeat_period_milliseconds": 100,
+        "object_timeout_milliseconds": 200,
+    }
+    # Workaround to reset the config to the default value.
+    if not reconstruction_enabled:
+        config["lineage_pinning_enabled"] = False
+
+    cluster = ray_start_cluster
+    # Head node with no resources.
+    cluster.add_node(
+        num_cpus=0,
+        _system_config=config,
+        enable_object_reconstruction=reconstruction_enabled,
+    )
+    ray.init(address=cluster.address)
+    # Node to place the initial object.
+    node_to_kill = cluster.add_node(
+        num_cpus=1, resources={"node1": 1}, object_store_memory=10 ** 8
+    )
+    cluster.add_node(num_cpus=1, resources={"node2": 1}, object_store_memory=10 ** 8)
+    cluster.wait_for_nodes()
+
+    @ray.remote
+    def large_object():
+        return np.zeros(10 ** 7, dtype=np.uint8)
+
+    @ray.remote
+    def chain(x):
+        return x
+
+    @ray.remote
+    def dependent_task(x):
+        return
+
+    obj = large_object.options(resources={"node2": 1}).remote()
+    downstream = [chain.options(resources={"node1": 1}).remote(obj) for _ in range(4)]
+    for obj in downstream:
+        ray.get(dependent_task.options(resources={"node1": 1}).remote(obj))
+
+    cluster.remove_node(node_to_kill, allow_graceful=False)
+    node_to_kill = cluster.add_node(
+        num_cpus=1, resources={"node1": 1}, object_store_memory=10 ** 8
+    )
+
+    if reconstruction_enabled:
+        for obj in downstream:
+            ray.get(dependent_task.options(resources={"node1": 1}).remote(obj))
+    else:
+        with pytest.raises(ray.exceptions.RayTaskError):
+            for obj in downstream:
+                ray.get(dependent_task.options(resources={"node1": 1}).remote(obj))
+        with pytest.raises(ray.exceptions.ObjectLostError):
+            ray.get(obj)
+
+    cluster.remove_node(node_to_kill, allow_graceful=False)
+    cluster.add_node(num_cpus=1, resources={"node1": 1}, object_store_memory=10 ** 8)
+
+    if reconstruction_enabled:
+        for obj in downstream:
+            ray.get(dependent_task.options(resources={"node1": 1}).remote(obj))
+    else:
+        for obj in downstream:
+            with pytest.raises(ray.exceptions.ObjectLostError):
+                ray.get(obj)
+
+
+@pytest.mark.parametrize("reconstruction_enabled", [False, True])
+def test_reconstruction_chain(ray_start_cluster, reconstruction_enabled):
+    config = {
+        "num_heartbeats_timeout": 10,
+        "raylet_heartbeat_period_milliseconds": 100,
+        "object_timeout_milliseconds": 200,
+    }
+    # Workaround to reset the config to the default value.
+    if not reconstruction_enabled:
+        config["lineage_pinning_enabled"] = False
+
+    cluster = ray_start_cluster
+    # Head node with no resources.
+    cluster.add_node(
+        num_cpus=0,
+        _system_config=config,
+        object_store_memory=10 ** 8,
+        enable_object_reconstruction=reconstruction_enabled,
+    )
+    ray.init(address=cluster.address)
+    node_to_kill = cluster.add_node(num_cpus=1, object_store_memory=10 ** 8)
+    cluster.wait_for_nodes()
+
+    @ray.remote(max_retries=1 if reconstruction_enabled else 0)
+    def large_object():
+        return np.zeros(10 ** 7, dtype=np.uint8)
+
+    @ray.remote
+    def chain(x):
+        return x
+
+    @ray.remote
+    def dependent_task(x):
+        return x
+
+    obj = large_object.remote()
+    for _ in range(20):
+        obj = chain.remote(obj)
+    ray.get(dependent_task.remote(obj))
+
+    cluster.remove_node(node_to_kill, allow_graceful=False)
+    cluster.add_node(num_cpus=1, object_store_memory=10 ** 8)
+
+    if reconstruction_enabled:
+        ray.get(dependent_task.remote(obj))
+    else:
+        with pytest.raises(ray.exceptions.RayTaskError):
+            ray.get(dependent_task.remote(obj))
+        with pytest.raises(ray.exceptions.ObjectLostError):
+            ray.get(obj)
+
+
+@pytest.mark.skipif(sys.platform == "win32", reason="Failing on Windows.")
+def test_reconstruction_stress(ray_start_cluster):
+    config = {
+        "num_heartbeats_timeout": 10,
+        "raylet_heartbeat_period_milliseconds": 100,
+        "max_direct_call_object_size": 100,
+        "task_retry_delay_ms": 100,
+        "object_timeout_milliseconds": 200,
+    }
+    cluster = ray_start_cluster
+    # Head node with no resources.
+    cluster.add_node(
+        num_cpus=0, _system_config=config, enable_object_reconstruction=True
+    )
+    ray.init(address=cluster.address)
+    # Node to place the initial object.
+    node_to_kill = cluster.add_node(
+        num_cpus=1, resources={"node1": 1}, object_store_memory=10 ** 8
+    )
+    cluster.add_node(num_cpus=1, resources={"node2": 1}, object_store_memory=10 ** 8)
+    cluster.wait_for_nodes()
+
+    @ray.remote
+    def large_object():
+        return np.zeros(10 ** 5, dtype=np.uint8)
+
+    @ray.remote
+    def dependent_task(x):
+        return
+
+    for _ in range(3):
+        obj = large_object.options(resources={"node1": 1}).remote()
+        ray.get(dependent_task.options(resources={"node2": 1}).remote(obj))
+
+        outputs = [
+            large_object.options(resources={"node1": 1}).remote() for _ in range(1000)
+        ]
+        outputs = [
+            dependent_task.options(resources={"node2": 1}).remote(obj)
+            for obj in outputs
+        ]
+
+        cluster.remove_node(node_to_kill, allow_graceful=False)
+        node_to_kill = cluster.add_node(
+            num_cpus=1, resources={"node1": 1}, object_store_memory=10 ** 8
+        )
+
+        i = 0
+        while outputs:
+            ray.get(outputs.pop(0))
+            print(i)
+            i += 1
+
+
+@pytest.mark.skipif(sys.platform == "win32", reason="Failing on Windows.")
+@pytest.mark.parametrize("reconstruction_enabled", [False, True])
+def test_nondeterministic_output(ray_start_cluster, reconstruction_enabled):
+    config = {
+        "num_heartbeats_timeout": 10,
+        "raylet_heartbeat_period_milliseconds": 100,
+        "max_direct_call_object_size": 100,
+        "task_retry_delay_ms": 100,
+        "object_timeout_milliseconds": 200,
+    }
+    cluster = ray_start_cluster
+    # Head node with no resources.
+    cluster.add_node(
+        num_cpus=0, _system_config=config, enable_object_reconstruction=True
+    )
+    ray.init(address=cluster.address)
+    # Node to place the initial object.
+    node_to_kill = cluster.add_node(
+        num_cpus=1, resources={"node1": 1}, object_store_memory=10 ** 8
+    )
+    cluster.add_node(num_cpus=1, object_store_memory=10 ** 8)
+    cluster.wait_for_nodes()
+
+    @ray.remote
+    def nondeterministic_object():
+        if np.random.rand() < 0.5:
+            return np.zeros(10 ** 5, dtype=np.uint8)
+        else:
+            return 0
+
+    @ray.remote
+    def dependent_task(x):
+        return
+
+    for _ in range(10):
+        obj = nondeterministic_object.options(resources={"node1": 1}).remote()
+        for _ in range(3):
+            ray.get(dependent_task.remote(obj))
+            x = dependent_task.remote(obj)
+            cluster.remove_node(node_to_kill, allow_graceful=False)
+            node_to_kill = cluster.add_node(
+                num_cpus=1, resources={"node1": 1}, object_store_memory=10 ** 8
+            )
+            ray.get(x)
+
+
+@pytest.mark.skipif(sys.platform == "win32", reason="Failing on Windows.")
+def test_reconstruction_hangs(ray_start_cluster):
+    config = {
+        "num_heartbeats_timeout": 10,
+        "raylet_heartbeat_period_milliseconds": 100,
+        "max_direct_call_object_size": 100,
+        "task_retry_delay_ms": 100,
+        "object_timeout_milliseconds": 200,
+        "fetch_warn_timeout_milliseconds": 1000,
+    }
+    cluster = ray_start_cluster
+    # Head node with no resources.
+    cluster.add_node(
+        num_cpus=0, _system_config=config, enable_object_reconstruction=True
+    )
+    ray.init(address=cluster.address)
+    # Node to place the initial object.
+    node_to_kill = cluster.add_node(
+        num_cpus=1, resources={"node1": 1}, object_store_memory=10 ** 8
+    )
+    cluster.add_node(num_cpus=1, object_store_memory=10 ** 8)
+    cluster.wait_for_nodes()
+
+    @ray.remote
+    def sleep():
+        # Task takes longer than the reconstruction timeout.
+        time.sleep(3)
+        return np.zeros(10 ** 5, dtype=np.uint8)
+
+    @ray.remote
+    def dependent_task(x):
+        return
+
+    obj = sleep.options(resources={"node1": 1}).remote()
+    for _ in range(3):
+        ray.get(dependent_task.remote(obj))
+        x = dependent_task.remote(obj)
+        cluster.remove_node(node_to_kill, allow_graceful=False)
+        node_to_kill = cluster.add_node(
+            num_cpus=1, resources={"node1": 1}, object_store_memory=10 ** 8
+        )
+        ray.get(x)
+
+
+def test_lineage_evicted(ray_start_cluster):
+    config = {
+        "num_heartbeats_timeout": 10,
+        "raylet_heartbeat_period_milliseconds": 100,
+        "object_timeout_milliseconds": 200,
+        "max_lineage_bytes": 10_000,
+    }
+
+    cluster = ray_start_cluster
+    # Head node with no resources.
+    cluster.add_node(
+        num_cpus=0,
+        _system_config=config,
+        object_store_memory=10 ** 8,
+        enable_object_reconstruction=True,
+    )
+    ray.init(address=cluster.address)
+    node_to_kill = cluster.add_node(num_cpus=1, object_store_memory=10 ** 8)
+    cluster.wait_for_nodes()
+
+    @ray.remote
+    def large_object():
+        return np.zeros(10 ** 7, dtype=np.uint8)
+
+    @ray.remote
+    def chain(x):
+        return x
+
+    @ray.remote
+    def dependent_task(x):
+        return x
+
+    obj = large_object.remote()
+    for _ in range(5):
+        obj = chain.remote(obj)
+    ray.get(dependent_task.remote(obj))
+
+    cluster.remove_node(node_to_kill, allow_graceful=False)
+    node_to_kill = cluster.add_node(num_cpus=1, object_store_memory=10 ** 8)
+    ray.get(dependent_task.remote(obj))
+
+    # Lineage now exceeds the eviction factor.
+    for _ in range(100):
+        obj = chain.remote(obj)
+    ray.get(dependent_task.remote(obj))
+
+    cluster.remove_node(node_to_kill, allow_graceful=False)
+    cluster.add_node(num_cpus=1, object_store_memory=10 ** 8)
+    try:
+        ray.get(dependent_task.remote(obj))
+        assert False
+    except ray.exceptions.RayTaskError as e:
+        assert "ObjectReconstructionFailedLineageEvictedError" in str(e)
+
+
+@pytest.mark.parametrize("reconstruction_enabled", [False, True])
+def test_multiple_returns(ray_start_cluster, reconstruction_enabled):
+    config = {
+        "num_heartbeats_timeout": 10,
+        "raylet_heartbeat_period_milliseconds": 100,
+        "object_timeout_milliseconds": 200,
+    }
+    # Workaround to reset the config to the default value.
+    if not reconstruction_enabled:
+        config["lineage_pinning_enabled"] = False
+
+    cluster = ray_start_cluster
+    # Head node with no resources.
+    cluster.add_node(
+        num_cpus=0,
+        _system_config=config,
+        enable_object_reconstruction=reconstruction_enabled,
+    )
+    ray.init(address=cluster.address)
+    # Node to place the initial object.
+    node_to_kill = cluster.add_node(num_cpus=1, object_store_memory=10 ** 8)
+    cluster.wait_for_nodes()
+
+    @ray.remote(num_returns=2)
+    def two_large_objects():
+        return (np.zeros(10 ** 7, dtype=np.uint8), np.zeros(10 ** 7, dtype=np.uint8))
+
+    @ray.remote
+    def dependent_task(x):
+        return
+
+    obj1, obj2 = two_large_objects.remote()
+    ray.get(dependent_task.remote(obj1))
+    cluster.add_node(num_cpus=1, resources={"node": 1}, object_store_memory=10 ** 8)
+    ray.get(dependent_task.options(resources={"node": 1}).remote(obj1))
+
+    cluster.remove_node(node_to_kill, allow_graceful=False)
+    wait_for_condition(
+        lambda: not all(node["Alive"] for node in ray.nodes()), timeout=10
+    )
+
+    if reconstruction_enabled:
+        ray.get(dependent_task.remote(obj1))
+        ray.get(dependent_task.remote(obj2))
+    else:
+        with pytest.raises(ray.exceptions.RayTaskError):
+            ray.get(dependent_task.remote(obj1))
+            ray.get(dependent_task.remote(obj2))
+        with pytest.raises(ray.exceptions.ObjectLostError):
+            ray.get(obj2)
+
+
+@pytest.mark.parametrize("reconstruction_enabled", [False, True])
+def test_nested(ray_start_cluster, reconstruction_enabled):
+    config = {
+        "num_heartbeats_timeout": 10,
+        "raylet_heartbeat_period_milliseconds": 100,
+        "object_timeout_milliseconds": 200,
+        "fetch_fail_timeout_milliseconds": 10_000,
+    }
+    # Workaround to reset the config to the default value.
+    if not reconstruction_enabled:
+        config["lineage_pinning_enabled"] = False
+
+    cluster = ray_start_cluster
+    # Head node with no resources.
+    cluster.add_node(
+        num_cpus=0,
+        _system_config=config,
+        enable_object_reconstruction=reconstruction_enabled,
+    )
+    ray.init(address=cluster.address)
+    done_signal = SignalActor.remote()
+    exit_signal = SignalActor.remote()
+    ray.get(done_signal.wait.remote(should_wait=False))
+    ray.get(exit_signal.wait.remote(should_wait=False))
+
+    # Node to place the initial object.
+    node_to_kill = cluster.add_node(num_cpus=1, object_store_memory=10 ** 8)
+    cluster.wait_for_nodes()
+
+    @ray.remote
+    def dependent_task(x):
+        return
+
+    @ray.remote
+    def large_object():
+        return np.zeros(10 ** 7, dtype=np.uint8)
+
+    @ray.remote
+    def nested(done_signal, exit_signal):
+        ref = ray.put(np.zeros(10 ** 7, dtype=np.uint8))
+        # Flush object store.
+        for _ in range(20):
+            ray.put(np.zeros(10 ** 7, dtype=np.uint8))
+        dep = dependent_task.options(resources={"node": 1}).remote(ref)
+        ray.get(done_signal.send.remote(clear=True))
+        ray.get(dep)
+        return ray.get(ref)
+
+    ref = nested.remote(done_signal, exit_signal)
+    # Wait for task to get scheduled on the node to kill.
+    ray.get(done_signal.wait.remote())
+    # Wait for ray.put object to get transferred to the other node.
+    cluster.add_node(num_cpus=2, resources={"node": 10}, object_store_memory=10 ** 8)
+    ray.get(dependent_task.remote(ref))
+
+    # Destroy the task's output.
+    cluster.remove_node(node_to_kill, allow_graceful=False)
+    wait_for_condition(
+        lambda: not all(node["Alive"] for node in ray.nodes()), timeout=10
+    )
+
+    if reconstruction_enabled:
+        ray.get(ref, timeout=60)
+    else:
+        with pytest.raises(ray.exceptions.ObjectLostError):
+            ray.get(ref, timeout=60)
+
+
+if __name__ == "__main__":
+    import pytest
+
+    sys.exit(pytest.main(["-v", __file__]))