--- conflicted
+++ resolved
@@ -1,206 +1,105 @@
-<<<<<<< HEAD
-import pytest
-import ray
-import time
-
-
-# https://github.com/ray-project/ray/issues/19659
-def test_owner_assign_bug(ray_start_regular):
-    @ray.remote
-    class Owner:
-        pass
-
-    owner = Owner.remote()
-
-    @ray.remote
-    class Executor:
-        def f(self):
-            x = [ray.put("World", _owner=owner)]
-            print("World id:", x)
-            return x
-
-    e = Executor.remote()
-    [ref] = ray.get(e.f.remote())
-
-    time.sleep(1)
-    del e  # <------ this also seems to delete the "World" object
-    time.sleep(1)
-
-    print("Hello", ray.get(ref))
-
-
-@pytest.mark.parametrize(
-    "actor_resources",
-    [
-        dict(zip(["owner", "creator", "borrower"], [{f"node{i}": 1} for i in _]))
-        for _ in [
-            [1, 2, 3],  # None of them is on the same node.
-            [1, 1, 3],  # Owner and creator are on the same node.
-            [3, 2, 3],  # Owner and borrower are on the same node.
-            [1, 3, 3],  # Creator and borrower are on the same node.
-            [3, 3, 3],  # All of them are on the same node.
-        ]
-    ],
-)
-def test_owner_assign_when_put(ray_start_cluster, actor_resources):
-    cluster_node_config = [
-        {"num_cpus": 1, "resources": {f"node{i+1}": 10}} for i in range(3)
-    ]
-    cluster = ray_start_cluster
-    for kwargs in cluster_node_config:
-        cluster.add_node(**kwargs)
-    ray.init(address=cluster.address)
-
-    @ray.remote(resources=actor_resources["creator"], num_cpus=0)
-    class Creator:
-        def gen_object_ref(self, data="test", owner=None):
-            return ray.put(data, _owner=owner)
-
-    @ray.remote(resources=actor_resources["owner"], num_cpus=0)
-    class Owner:
-        def __init__(self):
-            self.ref = None
-
-        def set_object_ref(self, ref):
-            self.ref = ref
-
-        def warmup(self):
-            return 0
-
-    @ray.remote(resources=actor_resources["borrower"], num_cpus=0)
-    class Borrower:
-        def get_object(self, ref):
-            return ray.get(ref)
-
-    owner = Owner.remote()
-    creator = Creator.remote()
-    borrower = Borrower.remote()
-
-    # Make sure the owner actor is alive.
-    ray.get(owner.warmup.remote())
-
-    object_ref = creator.gen_object_ref.remote(data="test1", owner=owner)
-    # TODO(Catch-Bull): Ideally, deleting this line can also work normally,
-    # cause driver keep a reference of the object. But, for now, it still
-    # requires the owner to keep a reference of the object to make it
-    # available.
-    ray.get(owner.set_object_ref.remote(object_ref))
-
-    ray.kill(creator)
-    time.sleep(10)
-
-    data = ray.get(borrower.get_object.remote(object_ref))
-    assert data == "test1"
-
-    ray.kill(owner)
-    time.sleep(2)
-    with pytest.raises(ray.exceptions.RayTaskError) as error:
-        ray.get(borrower.get_object.remote(object_ref), timeout=2)
-    assert "ObjectLostError" in error.value.args[1]
-=======
-import pytest
-import ray
-import time
-
-
-# https://github.com/ray-project/ray/issues/19659
-def test_owner_assign_bug(ray_start_regular):
-    @ray.remote
-    class Owner:
-        pass
-
-    owner = Owner.remote()
-
-    @ray.remote
-    class Executor:
-        def f(self):
-            x = [ray.put("World", _owner=owner)]
-            print("World id:", x)
-            return x
-
-    e = Executor.remote()
-    [ref] = ray.get(e.f.remote())
-
-    time.sleep(1)
-    del e  # <------ this also seems to delete the "World" object
-    time.sleep(1)
-
-    print("Hello", ray.get(ref))
-
-
-@pytest.mark.parametrize(
-    "actor_resources",
-    [
-        dict(zip(["owner", "creator", "borrower"], [{f"node{i}": 1} for i in _]))
-        for _ in [
-            [1, 2, 3],  # None of them is on the same node.
-            [1, 1, 3],  # Owner and creator are on the same node.
-            [3, 2, 3],  # Owner and borrower are on the same node.
-            [1, 3, 3],  # Creator and borrower are on the same node.
-            [3, 3, 3],  # All of them are on the same node.
-        ]
-    ],
-)
-def test_owner_assign_when_put(ray_start_cluster, actor_resources):
-    cluster_node_config = [
-        {"num_cpus": 1, "resources": {f"node{i+1}": 10}} for i in range(3)
-    ]
-    cluster = ray_start_cluster
-    for kwargs in cluster_node_config:
-        cluster.add_node(**kwargs)
-    ray.init(address=cluster.address)
-
-    @ray.remote(resources=actor_resources["creator"], num_cpus=0)
-    class Creator:
-        def gen_object_ref(self, data="test", owner=None):
-            return ray.put(data, _owner=owner)
-
-    @ray.remote(resources=actor_resources["owner"], num_cpus=0)
-    class Owner:
-        def __init__(self):
-            self.ref = None
-
-        def set_object_ref(self, ref):
-            self.ref = ref
-
-        def warmup(self):
-            return 0
-
-    @ray.remote(resources=actor_resources["borrower"], num_cpus=0)
-    class Borrower:
-        def get_object(self, ref):
-            return ray.get(ref)
-
-    owner = Owner.remote()
-    creator = Creator.remote()
-    borrower = Borrower.remote()
-
-    # Make sure the owner actor is alive.
-    ray.get(owner.warmup.remote())
-
-    object_ref = creator.gen_object_ref.remote(data="test1", owner=owner)
-    # TODO(Catch-Bull): Ideally, deleting this line can also work normally,
-    # cause driver keep a reference of the object. But, for now, it still
-    # requires the owner to keep a reference of the object to make it
-    # available.
-    ray.get(owner.set_object_ref.remote(object_ref))
-
-    ray.kill(creator)
-    time.sleep(10)
-
-    data = ray.get(borrower.get_object.remote(object_ref))
-    assert data == "test1"
-
-    ray.kill(owner)
-    time.sleep(2)
-    with pytest.raises(ray.exceptions.RayTaskError) as error:
-        ray.get(borrower.get_object.remote(object_ref), timeout=2)
-    assert "OwnerDiedError" in error.value.args[1]
-
-
-if __name__ == "__main__":
-    import pytest
-    import sys
-
-    sys.exit(pytest.main(["-v", __file__]))
->>>>>>> 19672688
+import pytest
+import ray
+import time
+
+
+# https://github.com/ray-project/ray/issues/19659
+def test_owner_assign_bug(ray_start_regular):
+    @ray.remote
+    class Owner:
+        pass
+
+    owner = Owner.remote()
+
+    @ray.remote
+    class Executor:
+        def f(self):
+            x = [ray.put("World", _owner=owner)]
+            print("World id:", x)
+            return x
+
+    e = Executor.remote()
+    [ref] = ray.get(e.f.remote())
+
+    time.sleep(1)
+    del e  # <------ this also seems to delete the "World" object
+    time.sleep(1)
+
+    print("Hello", ray.get(ref))
+
+
+@pytest.mark.parametrize(
+    "actor_resources",
+    [
+        dict(zip(["owner", "creator", "borrower"], [{f"node{i}": 1} for i in _]))
+        for _ in [
+            [1, 2, 3],  # None of them is on the same node.
+            [1, 1, 3],  # Owner and creator are on the same node.
+            [3, 2, 3],  # Owner and borrower are on the same node.
+            [1, 3, 3],  # Creator and borrower are on the same node.
+            [3, 3, 3],  # All of them are on the same node.
+        ]
+    ],
+)
+def test_owner_assign_when_put(ray_start_cluster, actor_resources):
+    cluster_node_config = [
+        {"num_cpus": 1, "resources": {f"node{i+1}": 10}} for i in range(3)
+    ]
+    cluster = ray_start_cluster
+    for kwargs in cluster_node_config:
+        cluster.add_node(**kwargs)
+    ray.init(address=cluster.address)
+
+    @ray.remote(resources=actor_resources["creator"], num_cpus=0)
+    class Creator:
+        def gen_object_ref(self, data="test", owner=None):
+            return ray.put(data, _owner=owner)
+
+    @ray.remote(resources=actor_resources["owner"], num_cpus=0)
+    class Owner:
+        def __init__(self):
+            self.ref = None
+
+        def set_object_ref(self, ref):
+            self.ref = ref
+
+        def warmup(self):
+            return 0
+
+    @ray.remote(resources=actor_resources["borrower"], num_cpus=0)
+    class Borrower:
+        def get_object(self, ref):
+            return ray.get(ref)
+
+    owner = Owner.remote()
+    creator = Creator.remote()
+    borrower = Borrower.remote()
+
+    # Make sure the owner actor is alive.
+    ray.get(owner.warmup.remote())
+
+    object_ref = creator.gen_object_ref.remote(data="test1", owner=owner)
+    # TODO(Catch-Bull): Ideally, deleting this line can also work normally,
+    # cause driver keep a reference of the object. But, for now, it still
+    # requires the owner to keep a reference of the object to make it
+    # available.
+    ray.get(owner.set_object_ref.remote(object_ref))
+
+    ray.kill(creator)
+    time.sleep(10)
+
+    data = ray.get(borrower.get_object.remote(object_ref))
+    assert data == "test1"
+
+    ray.kill(owner)
+    time.sleep(2)
+    with pytest.raises(ray.exceptions.RayTaskError) as error:
+        ray.get(borrower.get_object.remote(object_ref), timeout=2)
+    assert "OwnerDiedError" in error.value.args[1]
+
+
+if __name__ == "__main__":
+    import pytest
+    import sys
+
+    sys.exit(pytest.main(["-v", __file__]))