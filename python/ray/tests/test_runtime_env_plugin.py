--- conflicted
+++ resolved
@@ -2,13 +2,9 @@
 import os
 from pathlib import Path
 import tempfile
-<<<<<<< HEAD
 import asyncio
 import time
-=======
 import json
-from time import sleep
->>>>>>> 778a7999
 from typing import List
 
 import pytest
