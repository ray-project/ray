<<<<<<< HEAD
import os
import tempfile

import pytest
from ray._private.runtime_env.context import RuntimeEnvContext
from ray._private.runtime_env.plugin import RuntimeEnvPlugin

import ray

MY_PLUGIN_CLASS_PATH = "ray.tests.test_runtime_env_plugin.MyPlugin"


class MyPlugin(RuntimeEnvPlugin):
    env_key = "MY_PLUGIN_TEST_ENVIRONMENT_KEY"

    @staticmethod
    def validate(runtime_env_dict: dict) -> str:
        value = runtime_env_dict["plugins"][MY_PLUGIN_CLASS_PATH]
        if value == "fail":
            raise ValueError("not allowed")
        return value

    @staticmethod
    def modify_context(
        uri: str, plugin_config_dict: dict, ctx: RuntimeEnvContext
    ) -> None:
        ctx.env_vars[MyPlugin.env_key] = str(plugin_config_dict["env_value"])
        ctx.command_prefix.append(
            f"echo {plugin_config_dict['tmp_content']} > "
            f"{plugin_config_dict['tmp_file']}"
        )
        ctx.py_executable = (
            plugin_config_dict["prefix_command"] + " " + ctx.py_executable
        )


def test_simple_env_modification_plugin(ray_start_regular):
    _, tmp_file_path = tempfile.mkstemp()

    @ray.remote
    def f():
        import psutil

        with open(tmp_file_path, "r") as f:
            content = f.read().strip()
        return {
            "env_value": os.environ[MyPlugin.env_key],
            "tmp_content": content,
            "nice": psutil.Process().nice(),
        }

    with pytest.raises(ValueError, match="not allowed"):
        f.options(runtime_env={"plugins": {MY_PLUGIN_CLASS_PATH: "fail"}}).remote()

    output = ray.get(
        f.options(
            runtime_env={
                "plugins": {
                    MY_PLUGIN_CLASS_PATH: {
                        "env_value": 42,
                        "tmp_file": tmp_file_path,
                        "tmp_content": "hello",
                        # See https://en.wikipedia.org/wiki/Nice_(Unix)
                        "prefix_command": "nice -n 19",
                    }
                }
            }
        ).remote()
    )

    assert output == {"env_value": "42", "tmp_content": "hello", "nice": 19}


if __name__ == "__main__":
    import sys

    sys.exit(pytest.main(["-sv", __file__]))
=======
import os
import tempfile

import pytest
from ray._private.runtime_env.context import RuntimeEnvContext
from ray._private.runtime_env.plugin import RuntimeEnvPlugin

import ray

MY_PLUGIN_CLASS_PATH = "ray.tests.test_runtime_env_plugin.MyPlugin"


class MyPlugin(RuntimeEnvPlugin):
    env_key = "MY_PLUGIN_TEST_ENVIRONMENT_KEY"

    @staticmethod
    def validate(runtime_env_dict: dict) -> str:
        value = runtime_env_dict["plugins"][MY_PLUGIN_CLASS_PATH]
        if value == "fail":
            raise ValueError("not allowed")
        return value

    @staticmethod
    def modify_context(
        uri: str, plugin_config_dict: dict, ctx: RuntimeEnvContext
    ) -> None:
        ctx.env_vars[MyPlugin.env_key] = str(plugin_config_dict["env_value"])
        ctx.command_prefix.append(
            f"echo {plugin_config_dict['tmp_content']} > "
            f"{plugin_config_dict['tmp_file']}"
        )
        ctx.py_executable = (
            plugin_config_dict["prefix_command"] + " " + ctx.py_executable
        )


def test_simple_env_modification_plugin(ray_start_regular):
    _, tmp_file_path = tempfile.mkstemp()

    @ray.remote
    def f():
        import psutil

        with open(tmp_file_path, "r") as f:
            content = f.read().strip()
        return {
            "env_value": os.environ[MyPlugin.env_key],
            "tmp_content": content,
            "nice": psutil.Process().nice(),
        }

    with pytest.raises(ValueError, match="not allowed"):
        f.options(runtime_env={"plugins": {MY_PLUGIN_CLASS_PATH: "fail"}}).remote()

    if os.name != "nt":
        output = ray.get(
            f.options(
                runtime_env={
                    "plugins": {
                        MY_PLUGIN_CLASS_PATH: {
                            "env_value": 42,
                            "tmp_file": tmp_file_path,
                            "tmp_content": "hello",
                            # See https://en.wikipedia.org/wiki/Nice_(Unix)
                            "prefix_command": "nice -n 19",
                        }
                    }
                }
            ).remote()
        )

        assert output == {"env_value": "42", "tmp_content": "hello", "nice": 19}


if __name__ == "__main__":
    import sys

    sys.exit(pytest.main(["-sv", __file__]))
>>>>>>> 19672688
<|MERGE_RESOLUTION|>--- conflicted
+++ resolved
@@ -1,158 +1,78 @@
-<<<<<<< HEAD
-import os
-import tempfile
-
-import pytest
-from ray._private.runtime_env.context import RuntimeEnvContext
-from ray._private.runtime_env.plugin import RuntimeEnvPlugin
-
-import ray
-
-MY_PLUGIN_CLASS_PATH = "ray.tests.test_runtime_env_plugin.MyPlugin"
-
-
-class MyPlugin(RuntimeEnvPlugin):
-    env_key = "MY_PLUGIN_TEST_ENVIRONMENT_KEY"
-
-    @staticmethod
-    def validate(runtime_env_dict: dict) -> str:
-        value = runtime_env_dict["plugins"][MY_PLUGIN_CLASS_PATH]
-        if value == "fail":
-            raise ValueError("not allowed")
-        return value
-
-    @staticmethod
-    def modify_context(
-        uri: str, plugin_config_dict: dict, ctx: RuntimeEnvContext
-    ) -> None:
-        ctx.env_vars[MyPlugin.env_key] = str(plugin_config_dict["env_value"])
-        ctx.command_prefix.append(
-            f"echo {plugin_config_dict['tmp_content']} > "
-            f"{plugin_config_dict['tmp_file']}"
-        )
-        ctx.py_executable = (
-            plugin_config_dict["prefix_command"] + " " + ctx.py_executable
-        )
-
-
-def test_simple_env_modification_plugin(ray_start_regular):
-    _, tmp_file_path = tempfile.mkstemp()
-
-    @ray.remote
-    def f():
-        import psutil
-
-        with open(tmp_file_path, "r") as f:
-            content = f.read().strip()
-        return {
-            "env_value": os.environ[MyPlugin.env_key],
-            "tmp_content": content,
-            "nice": psutil.Process().nice(),
-        }
-
-    with pytest.raises(ValueError, match="not allowed"):
-        f.options(runtime_env={"plugins": {MY_PLUGIN_CLASS_PATH: "fail"}}).remote()
-
-    output = ray.get(
-        f.options(
-            runtime_env={
-                "plugins": {
-                    MY_PLUGIN_CLASS_PATH: {
-                        "env_value": 42,
-                        "tmp_file": tmp_file_path,
-                        "tmp_content": "hello",
-                        # See https://en.wikipedia.org/wiki/Nice_(Unix)
-                        "prefix_command": "nice -n 19",
-                    }
-                }
-            }
-        ).remote()
-    )
-
-    assert output == {"env_value": "42", "tmp_content": "hello", "nice": 19}
-
-
-if __name__ == "__main__":
-    import sys
-
-    sys.exit(pytest.main(["-sv", __file__]))
-=======
-import os
-import tempfile
-
-import pytest
-from ray._private.runtime_env.context import RuntimeEnvContext
-from ray._private.runtime_env.plugin import RuntimeEnvPlugin
-
-import ray
-
-MY_PLUGIN_CLASS_PATH = "ray.tests.test_runtime_env_plugin.MyPlugin"
-
-
-class MyPlugin(RuntimeEnvPlugin):
-    env_key = "MY_PLUGIN_TEST_ENVIRONMENT_KEY"
-
-    @staticmethod
-    def validate(runtime_env_dict: dict) -> str:
-        value = runtime_env_dict["plugins"][MY_PLUGIN_CLASS_PATH]
-        if value == "fail":
-            raise ValueError("not allowed")
-        return value
-
-    @staticmethod
-    def modify_context(
-        uri: str, plugin_config_dict: dict, ctx: RuntimeEnvContext
-    ) -> None:
-        ctx.env_vars[MyPlugin.env_key] = str(plugin_config_dict["env_value"])
-        ctx.command_prefix.append(
-            f"echo {plugin_config_dict['tmp_content']} > "
-            f"{plugin_config_dict['tmp_file']}"
-        )
-        ctx.py_executable = (
-            plugin_config_dict["prefix_command"] + " " + ctx.py_executable
-        )
-
-
-def test_simple_env_modification_plugin(ray_start_regular):
-    _, tmp_file_path = tempfile.mkstemp()
-
-    @ray.remote
-    def f():
-        import psutil
-
-        with open(tmp_file_path, "r") as f:
-            content = f.read().strip()
-        return {
-            "env_value": os.environ[MyPlugin.env_key],
-            "tmp_content": content,
-            "nice": psutil.Process().nice(),
-        }
-
-    with pytest.raises(ValueError, match="not allowed"):
-        f.options(runtime_env={"plugins": {MY_PLUGIN_CLASS_PATH: "fail"}}).remote()
-
-    if os.name != "nt":
-        output = ray.get(
-            f.options(
-                runtime_env={
-                    "plugins": {
-                        MY_PLUGIN_CLASS_PATH: {
-                            "env_value": 42,
-                            "tmp_file": tmp_file_path,
-                            "tmp_content": "hello",
-                            # See https://en.wikipedia.org/wiki/Nice_(Unix)
-                            "prefix_command": "nice -n 19",
-                        }
-                    }
-                }
-            ).remote()
-        )
-
-        assert output == {"env_value": "42", "tmp_content": "hello", "nice": 19}
-
-
-if __name__ == "__main__":
-    import sys
-
-    sys.exit(pytest.main(["-sv", __file__]))
->>>>>>> 19672688
+import os
+import tempfile
+
+import pytest
+from ray._private.runtime_env.context import RuntimeEnvContext
+from ray._private.runtime_env.plugin import RuntimeEnvPlugin
+
+import ray
+
+MY_PLUGIN_CLASS_PATH = "ray.tests.test_runtime_env_plugin.MyPlugin"
+
+
+class MyPlugin(RuntimeEnvPlugin):
+    env_key = "MY_PLUGIN_TEST_ENVIRONMENT_KEY"
+
+    @staticmethod
+    def validate(runtime_env_dict: dict) -> str:
+        value = runtime_env_dict["plugins"][MY_PLUGIN_CLASS_PATH]
+        if value == "fail":
+            raise ValueError("not allowed")
+        return value
+
+    @staticmethod
+    def modify_context(
+        uri: str, plugin_config_dict: dict, ctx: RuntimeEnvContext
+    ) -> None:
+        ctx.env_vars[MyPlugin.env_key] = str(plugin_config_dict["env_value"])
+        ctx.command_prefix.append(
+            f"echo {plugin_config_dict['tmp_content']} > "
+            f"{plugin_config_dict['tmp_file']}"
+        )
+        ctx.py_executable = (
+            plugin_config_dict["prefix_command"] + " " + ctx.py_executable
+        )
+
+
+def test_simple_env_modification_plugin(ray_start_regular):
+    _, tmp_file_path = tempfile.mkstemp()
+
+    @ray.remote
+    def f():
+        import psutil
+
+        with open(tmp_file_path, "r") as f:
+            content = f.read().strip()
+        return {
+            "env_value": os.environ[MyPlugin.env_key],
+            "tmp_content": content,
+            "nice": psutil.Process().nice(),
+        }
+
+    with pytest.raises(ValueError, match="not allowed"):
+        f.options(runtime_env={"plugins": {MY_PLUGIN_CLASS_PATH: "fail"}}).remote()
+
+    if os.name != "nt":
+        output = ray.get(
+            f.options(
+                runtime_env={
+                    "plugins": {
+                        MY_PLUGIN_CLASS_PATH: {
+                            "env_value": 42,
+                            "tmp_file": tmp_file_path,
+                            "tmp_content": "hello",
+                            # See https://en.wikipedia.org/wiki/Nice_(Unix)
+                            "prefix_command": "nice -n 19",
+                        }
+                    }
+                }
+            ).remote()
+        )
+
+        assert output == {"env_value": "42", "tmp_content": "hello", "nice": 19}
+
+
+if __name__ == "__main__":
+    import sys
+
+    sys.exit(pytest.main(["-sv", __file__]))