import json
import os
import sys
import asyncio
from typing import List
import urllib
from unittest.mock import MagicMock

import pytest
from ray.experimental.state.api import list_jobs
from ray.experimental.state.state_cli import logs_state_cli_group
import requests
from click.testing import CliRunner
import grpc

from pathlib import Path

import ray
from ray._private.test_utils import (
    format_web_url,
    wait_for_condition,
    wait_until_server_available,
)

from ray._private.ray_constants import (
    LOG_PREFIX_TASK_ATTEMPT_START,
    LOG_PREFIX_TASK_ATTEMPT_END,
)
from ray._raylet import ActorID, NodeID, TaskID, WorkerID
from ray.core.generated.common_pb2 import Address
from ray.core.generated.gcs_service_pb2 import GetTaskEventsReply
from ray.core.generated.reporter_pb2 import ListLogsReply, StreamLogReply
from ray.core.generated.gcs_pb2 import (
    ActorTableData,
    TaskEvents,
    TaskStateUpdate,
)
from ray.dashboard.modules.actor.actor_head import actor_table_data_to_dict
from ray.dashboard.modules.log.log_agent import (
    find_offset_of_content_in_file,
    find_end_offset_file,
    find_end_offset_next_n_lines_from_offset,
    find_start_offset_last_n_lines_from_offset,
    LogAgentV1Grpc,
)
from ray.dashboard.modules.log.log_agent import _stream_log_in_chunk
from ray.dashboard.modules.log.log_manager import LogsManager
from ray.dashboard.tests.conftest import *  # noqa
from ray.experimental.state.api import get_log, list_logs, list_nodes, list_workers
from ray.experimental.state.common import GetLogOptions
from ray.experimental.state.exception import DataSourceUnavailable
from ray.experimental.state.state_manager import StateDataSourceClient

if sys.version_info >= (3, 8, 0):
    from unittest.mock import AsyncMock
else:
    from asyncmock import AsyncMock


ASYNCMOCK_MIN_PYTHON_VER = (3, 8)


def generate_task_event(task_id, node_id, attempt_number, worker_id):
    task_event = TaskEvents(
        task_id=task_id.binary(),
        attempt_number=attempt_number,
        job_id=b"",
        state_updates=TaskStateUpdate(
            node_id=node_id.binary(), worker_id=worker_id.binary()
        ),
    )

    return task_event


def generate_actor_data(id, node_id, worker_id):
    if worker_id:
        worker_id = worker_id.binary()
    message = ActorTableData(
        actor_id=id.binary(),
        state=ActorTableData.ActorState.ALIVE,
        name="abc",
        pid=1234,
        class_name="class",
        address=Address(
            raylet_id=node_id.binary(),
            ip_address="127.0.0.1",
            port=1234,
            worker_id=worker_id,
        ),
    )
    return actor_table_data_to_dict(message)


# Unit Tests (Log Agent)
def _read_file(fp, start, end):
    """Help func to read a file with offsets"""
    fp.seek(start, 0)
    if end == -1:
        return fp.read()
    return fp.read(end - start)


async def _stream_log(context, fp, start, end):
    """Help func to stream a log with offsets"""
    result = bytearray()
    async for chunk_res in _stream_log_in_chunk(
        context=context,
        file=fp,
        start_offset=start,
        end_offset=end,
        keep_alive_interval_sec=-1,
    ):
        result += chunk_res.data
    return result


TEST_LINE_TEMPLATE = "{}-test-line"


def _write_lines_and_get_offset_at_index(
    f, num_lines, start_offset=0, trailing_new_line=True
):
    """
    Write multiple lines into a file, and record offsets

    Args:
        f: a binary file object that's writable
        num_lines: Number of lines to write
        start_offset: The offset to start writing
        trailing_new_line: True if a '\n' is added at the end of the
            lines.

    Return:
        offsets: A list of offsets of the lines.
        offset_end: The offset of the end of file.
    """
    f.seek(start_offset, 0)

    offsets = []
    for i in range(num_lines):
        offsets.append(f.tell())
        if i == num_lines - 1 and not trailing_new_line:
            # Last line no newline
            line = TEST_LINE_TEMPLATE.format(i)
        else:
            line = TEST_LINE_TEMPLATE.format(i) + "\n"
        f.write(line.encode("utf-8"))

    f.flush()
    f.seek(0, 2)
    offset_end = f.tell()

    return offsets, offset_end


@pytest.mark.parametrize("new_line", [True, False])
@pytest.mark.parametrize("block_size", [4, 16, 256])
def test_find_start_offset_last_n_lines_from_offset(new_line, temp_file, block_size):
    file = temp_file
    o, end_file = _write_lines_and_get_offset_at_index(
        file, num_lines=50, start_offset=0, trailing_new_line=new_line
    )
    # Test the function with different offsets and number of lines to find
    assert find_start_offset_last_n_lines_from_offset(file, o[3], 1, block_size) == o[2]
    assert (
        find_start_offset_last_n_lines_from_offset(file, o[10], 10, block_size) == o[0]
    )

    # Test end of file last 1 line
    assert find_start_offset_last_n_lines_from_offset(file, -1, 1, block_size) == o[-1]

    # Test end of file no line
    assert (
        find_start_offset_last_n_lines_from_offset(file, -1, 0, block_size) == end_file
    )

    # Test no line from middle of file
    assert (
        find_start_offset_last_n_lines_from_offset(file, o[30], 0, block_size) == o[30]
    )

    # Test more lines than file
    assert (
        find_start_offset_last_n_lines_from_offset(file, o[30], 100, block_size) == o[0]
    )

    # Test offsets in the middle of a line
    assert (
        find_start_offset_last_n_lines_from_offset(file, o[2] + 1, 1, block_size)
        == o[2]
    )
    assert (
        find_start_offset_last_n_lines_from_offset(file, o[2] - 1, 1, block_size)
        == o[1]
    )


def test_find_end_offset_next_n_lines_from_offset(temp_file):
    file = temp_file
    o, end_file = _write_lines_and_get_offset_at_index(
        file, num_lines=10, start_offset=0
    )
    # Test the function with different offsets and number of lines to find
    assert find_end_offset_next_n_lines_from_offset(file, o[3], 1) == o[4]
    assert find_end_offset_next_n_lines_from_offset(file, o[3], 2) == o[5]
    assert find_end_offset_next_n_lines_from_offset(file, 0, 1) == o[1]

    # Test end of file
    assert find_end_offset_next_n_lines_from_offset(file, o[3], 999) == end_file

    # Test offset diff
    assert find_end_offset_next_n_lines_from_offset(file, 1, 1) == o[1]
    assert find_end_offset_next_n_lines_from_offset(file, o[1] - 1, 1) == o[1]


def test_find_offset_of_content_in_file(temp_file):
    file = temp_file
    o, end_file = _write_lines_and_get_offset_at_index(file, num_lines=10)

    assert (
        find_offset_of_content_in_file(
            file, TEST_LINE_TEMPLATE.format(0).encode("utf-8")
        )
        == o[0]
    )

    assert (
        find_offset_of_content_in_file(
            file, TEST_LINE_TEMPLATE.format(3).encode("utf-8"), o[1] + 1
        )
        == o[3]
    )

    assert (
        find_offset_of_content_in_file(
            file, TEST_LINE_TEMPLATE.format(4).encode("utf-8"), o[1] - 1
        )
        == o[4]
    )

    # Not found
    assert (
        find_offset_of_content_in_file(
            file, TEST_LINE_TEMPLATE.format(1000).encode("utf-8"), o[1] - 1
        )
        == -1
    )


@pytest.mark.asyncio
@pytest.mark.parametrize("random_ascii_file", [1 << 20], indirect=True)
@pytest.mark.parametrize(
    "start_offset,end_offset",
    [
        (0, 1 << 20),
        (1 << 20, 1 << 20),
        (0, 0),
        (0, 1),
        (1 << 16, 1 << 20),
        (1024, 2042),
    ],
)
async def test_stream_log_in_chunk(random_ascii_file, start_offset, end_offset):
    """Test streaming of a file from different offsets"""
    test_file = random_ascii_file
    context = MagicMock(grpc.aio.ServicerContext)
    context.done.return_value = False

    expected_file_content = _read_file(test_file, start_offset, end_offset)
    actual_log_content = await _stream_log(context, test_file, start_offset, end_offset)

    assert (
        expected_file_content == actual_log_content
    ), "Non-matching content from log streamed"


@pytest.mark.asyncio
@pytest.mark.parametrize(
    "lines_to_tail,total_lines",
    [(0, 100), (100, 100), (10, 100), (1, 100), (99, 100)],
)
@pytest.mark.parametrize("trailing_new_line", [True, False])
async def test_log_tails(lines_to_tail, total_lines, trailing_new_line, temp_file):
    """Test tailing a file works"""
    _write_lines_and_get_offset_at_index(
        temp_file,
        total_lines,
        trailing_new_line=trailing_new_line,
    )
    test_file = temp_file
    context = MagicMock(grpc.aio.ServicerContext)
    context.done.return_value = False
    start_offset = find_start_offset_last_n_lines_from_offset(
        test_file, offset=-1, n=lines_to_tail
    )

    actual_data = await _stream_log(context, test_file, start_offset, -1)
    expected_data = _read_file(test_file, start_offset, -1)

    assert actual_data == expected_data, "Non-matching data from stream log"

    all_lines = actual_data.decode("utf-8")
    assert all_lines.count("\n") == (
        lines_to_tail if trailing_new_line or lines_to_tail == 0 else lines_to_tail - 1
    ), "Non-matching number of lines tailed"


@pytest.mark.asyncio
@pytest.mark.parametrize(
    "lines_to_tail,total_lines",
    [(0, 5), (5, 5), (2, 5), (1, 5), (4, 5)],
)
async def test_log_tails_with_appends(lines_to_tail, total_lines, temp_file):
    """Test tailing a log file that grows at the same time"""
    _write_lines_and_get_offset_at_index(temp_file, total_lines)
    test_file = temp_file
    context = MagicMock(grpc.aio.ServicerContext)
    context.done.return_value = False
    start_offset = find_start_offset_last_n_lines_from_offset(
        test_file, offset=-1, n=lines_to_tail
    )

    actual_data = await _stream_log(context, test_file, start_offset, -1)

    end_offset = find_end_offset_file(test_file)
    expected_data = _read_file(test_file, start_offset, end_offset)
    assert actual_data == expected_data, "Non-matching data from stream log"

    all_lines = actual_data.decode("utf-8")
    assert all_lines.count("\n") == lines_to_tail, "Non-matching number of lines tailed"

    # Modify the file with append here
    num_new_lines = 2
    _write_lines_and_get_offset_at_index(
        temp_file, num_new_lines, start_offset=end_offset
    )

    # Tail again should read the new lines written
    start_offset = find_start_offset_last_n_lines_from_offset(
        test_file, offset=-1, n=lines_to_tail + num_new_lines
    )

    expected_data = _read_file(test_file, start_offset, -1)
    actual_data = await _stream_log(context, test_file, start_offset, -1)

    assert (
        actual_data == expected_data
    ), "Non-matching data from stream log after append"

    all_lines = actual_data.decode("utf-8")
    assert (
        all_lines.count("\n") == lines_to_tail + num_new_lines
    ), "Non-matching number of lines tailed after append"


@pytest.mark.asyncio
async def test_log_agent_find_task_log_offsets(temp_file):
    log_file_content = ""
    task_id = "taskid1234"
    attempt_number = 0
    # Previous data
    for i in range(3):
        log_file_content += TEST_LINE_TEMPLATE.format(i) + "\n"
    # Task's logs
    log_file_content += f"{LOG_PREFIX_TASK_ATTEMPT_START}{task_id}-{attempt_number}\n"
    expected_start = len(log_file_content)
    for i in range(10):
        log_file_content += TEST_LINE_TEMPLATE.format(i) + "\n"
    expected_end = len(log_file_content)
    log_file_content += f"{LOG_PREFIX_TASK_ATTEMPT_END}{task_id}-{attempt_number}\n"

    # Next data
    for i in range(3):
        log_file_content += TEST_LINE_TEMPLATE.format(i) + "\n"

    # Write to files
    temp_file.write(log_file_content.encode("utf-8"))

    # Test all task logs
    start_offset, end_offset = await LogAgentV1Grpc._find_task_log_offsets(
        task_id, attempt_number, -1, temp_file
    )
    assert start_offset == expected_start
    assert end_offset == expected_end

    # Test tailing last X lines
    num_tail = 3
    start_offset, end_offset = await LogAgentV1Grpc._find_task_log_offsets(
        task_id, attempt_number, num_tail, temp_file
    )
    assert end_offset == expected_end
    exclude_tail_content = ""
    for i in range(10 - num_tail):
        exclude_tail_content += TEST_LINE_TEMPLATE.format(i) + "\n"
    assert start_offset == expected_start + len(exclude_tail_content)


# Unit Tests (LogsManager)


@pytest.fixture
def logs_manager():
    if sys.version_info < ASYNCMOCK_MIN_PYTHON_VER:
        raise Exception(f"Unsupported for this version of python {sys.version_info}")
    from unittest.mock import AsyncMock

    client = AsyncMock(StateDataSourceClient)
    manager = LogsManager(client)
    yield manager


def generate_list_logs(log_files: List[str]):
    return ListLogsReply(log_files=log_files)


def generate_logs_stream_chunk(index: int):
    return f"{str(index)*10}"


async def generate_logs_stream(num_chunks: int):
    for i in range(num_chunks):
        data = generate_logs_stream_chunk(index=i)
        yield StreamLogReply(data=data.encode())


@pytest.mark.skipif(
    sys.version_info < ASYNCMOCK_MIN_PYTHON_VER,
    reason=f"unittest.mock.AsyncMock requires python {ASYNCMOCK_MIN_PYTHON_VER}"
    " or higher",
)
@pytest.mark.asyncio
async def test_logs_manager_list_logs(logs_manager):
    logs_client = logs_manager.data_source_client

    logs_client.get_all_registered_agent_ids = MagicMock()
    logs_client.get_all_registered_agent_ids.return_value = ["1", "2"]

    logs_client.list_logs.side_effect = [
        generate_list_logs(["gcs_server.out"]),
        DataSourceUnavailable(),
    ]

    # Unregistered node id should raise a DataSourceUnavailable.
    with pytest.raises(DataSourceUnavailable):
        result = await logs_manager.list_logs(
            node_id="3", timeout=30, glob_filter="*gcs*"
        )

    result = await logs_manager.list_logs(node_id="2", timeout=30, glob_filter="*gcs*")
    assert len(result) == 1
    assert result["gcs_server"] == ["gcs_server.out"]
    assert result["raylet"] == []
    logs_client.get_all_registered_agent_ids.assert_called()
    logs_client.list_logs.assert_awaited_with("2", "*gcs*", timeout=30)

    # The second call raises DataSourceUnavailable, which will
    # return DataSourceUnavailable to the caller.
    with pytest.raises(DataSourceUnavailable):
        result = await logs_manager.list_logs(
            node_id="1", timeout=30, glob_filter="*gcs*"
        )


@pytest.mark.skipif(
    sys.version_info < ASYNCMOCK_MIN_PYTHON_VER,
    reason=f"unittest.mock.AsyncMock requires python {ASYNCMOCK_MIN_PYTHON_VER}"
    " or higher",
)
@pytest.mark.asyncio
async def test_logs_manager_resolve_file(logs_manager):
    node_id = NodeID(b"1" * 28)
    """
    Test filename is given.
    """
    logs_client = logs_manager.data_source_client
    logs_client.get_all_registered_agent_ids = MagicMock()
    logs_client.get_all_registered_agent_ids.return_value = [node_id.hex()]
    expected_filename = "filename"
    log_file_name, n = await logs_manager.resolve_filename(
        node_id=node_id,
        log_filename=expected_filename,
        actor_id=None,
        task_id=None,
        pid=None,
        get_actor_fn=lambda _: True,
        timeout=10,
    )
    assert log_file_name == expected_filename
    assert n == node_id
    """
    Test actor id is given.
    """
    # Actor doesn't exist.
    with pytest.raises(ValueError):
        actor_id = ActorID(b"2" * 16)

        def get_actor_fn(id):
            if id == actor_id:
                return None
            assert False, "Not reachable."

        log_file_name, n = await logs_manager.resolve_filename(
            node_id=node_id,
            log_filename=None,
            actor_id=actor_id,
            task_id=None,
            pid=None,
            get_actor_fn=get_actor_fn,
            timeout=10,
        )

    # Actor exists, but it is not scheduled yet.
    actor_id = ActorID(b"2" * 16)

    with pytest.raises(ValueError):
        log_file_name, n = await logs_manager.resolve_filename(
            node_id=node_id,
            log_filename=None,
            actor_id=actor_id,
            task_id=None,
            pid=None,
            get_actor_fn=lambda _: generate_actor_data(actor_id, node_id, None),
            timeout=10,
        )

    # Actor exists.
    actor_id = ActorID(b"2" * 16)
    worker_id = WorkerID(b"3" * 28)
    logs_manager.list_logs = AsyncMock()
    logs_manager.list_logs.return_value = {
        "worker_out": [f"worker-{worker_id.hex()}-123-123.out"],
        "worker_err": [],
    }
    log_file_name, n = await logs_manager.resolve_filename(
        node_id=node_id.hex(),
        log_filename=None,
        actor_id=actor_id,
        task_id=None,
        pid=None,
        get_actor_fn=lambda _: generate_actor_data(actor_id, node_id, worker_id),
        timeout=10,
    )
    logs_manager.list_logs.assert_awaited_with(
        node_id.hex(), 10, glob_filter=f"*{worker_id.hex()}*out"
    )
    assert log_file_name == f"worker-{worker_id.hex()}-123-123.out"
    assert n == node_id.hex()

    """
    Test task id is given.
    """
    task_id = TaskID(b"2" * 24)
    logs_client = logs_manager.data_source_client
    logs_client.get_all_task_info = AsyncMock()
    logs_client.get_all_task_info.return_value = GetTaskEventsReply(
        events_by_task=[
            generate_task_event(task_id, node_id, attempt_number=1, worker_id=worker_id)
        ]
    )
    logs_manager.list_logs.return_value = {
        "worker_out": [f"worker-{worker_id.hex()}-123-123.out"],
        "worker_err": [],
    }

    # Expect resolved file.
    filename, n = await logs_manager.resolve_filename(task_id=task_id, attempt_number=1)
    # Default out file. See generate_task_event() for filename
    assert filename == f"worker-{worker_id.hex()}-123-123.out"
    assert n == node_id.hex()

    # Wrong task attempt
    with pytest.raises(FileNotFoundError):
        await logs_manager.resolve_filename(task_id=task_id, attempt_number=0)

    # No task found
    logs_client.get_all_task_info.return_value = GetTaskEventsReply(events_by_task=[])
    with pytest.raises(FileNotFoundError):
        await logs_manager.resolve_filename(task_id=TaskID(b"1" * 24), attempt_number=1)

    """
    Test pid is given.
    """
    # Pid doesn't exist.
    with pytest.raises(FileNotFoundError):
        pid = 456
        logs_manager.list_logs = AsyncMock()
        # Provide the wrong pid.
        logs_manager.list_logs.return_value = {
            "worker_out": ["worker-123-123-123.out"],
            "worker_err": [],
        }
        log_file_name = await logs_manager.resolve_filename(
            node_id=node_id.hex(),
            log_filename=None,
            actor_id=None,
            task_id=None,
            pid=pid,
            get_actor_fn=lambda _: generate_actor_data(actor_id, node_id, worker_id),
            timeout=10,
        )

    # Pid exists.
    pid = 123
    logs_manager.list_logs = AsyncMock()
    # Provide the wrong pid.
    logs_manager.list_logs.return_value = {
        "worker_out": [f"worker-123-123-{pid}.out"],
        "worker_err": [],
    }
    log_file_name, n = await logs_manager.resolve_filename(
        node_id=node_id.hex(),
        log_filename=None,
        actor_id=None,
        task_id=None,
        pid=pid,
        get_actor_fn=lambda _: generate_actor_data(actor_id, node_id, worker_id),
        timeout=10,
    )
    logs_manager.list_logs.assert_awaited_with(
        node_id.hex(), 10, glob_filter=f"*{pid}*out"
    )
    assert log_file_name == f"worker-123-123-{pid}.out"

    """
    Test nothing is given.
    """
    with pytest.raises(FileNotFoundError):
        log_file_name = await logs_manager.resolve_filename(
            node_id=node_id.hex(),
            log_filename=None,
            actor_id=None,
            task_id=None,
            pid=None,
            get_actor_fn=lambda _: generate_actor_data(actor_id, node_id, worker_id),
            timeout=10,
        )

    """
    Test suffix is specified
    """
    pid = 123
    logs_manager.list_logs = AsyncMock()
    logs_manager.list_logs.return_value = {
        "worker_out": [f"worker-123-123-{pid}.out"],
        "worker_err": [],
    }
    log_file_name, n = await logs_manager.resolve_filename(
        node_id=node_id.hex(),
        log_filename=None,
        actor_id=None,
        task_id=None,
        pid=pid,
        get_actor_fn=lambda _: generate_actor_data(actor_id, node_id, worker_id),
        timeout=10,
    )
    logs_manager.list_logs.assert_awaited_with(
        node_id.hex(), 10, glob_filter=f"*{pid}*out"
    )
    assert log_file_name == f"worker-123-123-{pid}.out"

    logs_manager.list_logs.return_value = {
        "worker_out": [],
        "worker_err": [f"worker-123-123-{pid}.err"],
    }
    log_file_name, n = await logs_manager.resolve_filename(
        node_id=node_id.hex(),
        log_filename=None,
        actor_id=None,
        task_id=None,
        pid=pid,
        get_actor_fn=lambda _: generate_actor_data(actor_id, node_id, worker_id),
        timeout=10,
        suffix="err",
    )
    logs_manager.list_logs.assert_awaited_with(
        node_id.hex(), 10, glob_filter=f"*{pid}*err"
    )
    assert log_file_name == f"worker-123-123-{pid}.err"


@pytest.mark.skipif(
    sys.version_info < ASYNCMOCK_MIN_PYTHON_VER,
    reason=f"unittest.mock.AsyncMock requires python {ASYNCMOCK_MIN_PYTHON_VER}"
    " or higher",
)
@pytest.mark.asyncio
async def test_logs_manager_stream_log(logs_manager):
    NUM_LOG_CHUNKS = 10
    logs_client = logs_manager.data_source_client

    logs_client.get_all_registered_agent_ids = MagicMock()
    logs_client.get_all_registered_agent_ids.return_value = ["1", "2"]
    logs_client.ip_to_node_id = MagicMock()
    logs_client.stream_log.return_value = generate_logs_stream(NUM_LOG_CHUNKS)

    # Test file_name, media_type="file", node_id
    options = GetLogOptions(
        timeout=30, media_type="file", lines=10, node_id="1", filename="raylet.out"
    )

    i = 0
    async for chunk in logs_manager.stream_logs(options):
        assert chunk.decode("utf-8") == generate_logs_stream_chunk(index=i)
        i += 1
    assert i == NUM_LOG_CHUNKS
    logs_client.stream_log.assert_awaited_with(
        node_id="1",
        log_file_name="raylet.out",
        keep_alive=False,
        lines=10,
        interval=None,
        timeout=30,
        task_id=None,
        attempt_number=0,
    )

    # Test pid, media_type = "stream", node_ip

    logs_client.ip_to_node_id.return_value = "1"
    logs_client.list_logs.side_effect = [
        generate_list_logs(
            ["worker-0-0-10.out", "worker-0-0-11.out", "worker-0-0-10.err"]
        ),
    ]
    options = GetLogOptions(
        timeout=30, media_type="stream", lines=10, interval=0.5, node_id="1", pid="10"
    )

    logs_client.stream_log.return_value = generate_logs_stream(NUM_LOG_CHUNKS)
    i = 0
    async for chunk in logs_manager.stream_logs(options):
        assert chunk.decode("utf-8") == generate_logs_stream_chunk(index=i)
        i += 1
    assert i == NUM_LOG_CHUNKS
    logs_client.stream_log.assert_awaited_with(
        node_id="1",
        log_file_name="worker-0-0-10.out",
        keep_alive=True,
        lines=10,
        interval=0.5,
        timeout=None,
        task_id=None,
        attempt_number=0,
    )

    # Currently cannot test actor_id with AsyncMock.
    # It will be tested by the integration test.


@pytest.mark.skipif(
    sys.version_info < ASYNCMOCK_MIN_PYTHON_VER,
    reason=f"unittest.mock.AsyncMock requires python {ASYNCMOCK_MIN_PYTHON_VER}"
    " or higher",
)
@pytest.mark.asyncio
async def test_logs_manager_keepalive_no_timeout(logs_manager):
    """Test when --follow is specified, there's no timeout.

    Related: https://github.com/ray-project/ray/issues/25721
    """
    NUM_LOG_CHUNKS = 10
    logs_client = logs_manager.data_source_client

    logs_client.get_all_registered_agent_ids = MagicMock()
    logs_client.get_all_registered_agent_ids.return_value = ["1", "2"]
    logs_client.ip_to_node_id = MagicMock()
    logs_client.stream_log.return_value = generate_logs_stream(NUM_LOG_CHUNKS)

    # Test file_name, media_type="file", node_id
    options = GetLogOptions(
        timeout=30, media_type="stream", lines=10, node_id="1", filename="raylet.out"
    )

    async for chunk in logs_manager.stream_logs(options):
        pass

    # Make sure timeout == None when media_type == stream. This is to avoid
    # closing the connection due to DEADLINE_EXCEEDED when --follow is specified.
    logs_client.stream_log.assert_awaited_with(
        node_id="1",
        log_file_name="raylet.out",
        keep_alive=True,
        lines=10,
        interval=None,
        timeout=None,
        task_id=None,
        attempt_number=0,
    )


# Integration tests


def test_logs_list(ray_start_with_dashboard):
    assert (
        wait_until_server_available(ray_start_with_dashboard.address_info["webui_url"])
        is True
    )
    webui_url = ray_start_with_dashboard.address_info["webui_url"]
    webui_url = format_web_url(webui_url)
    node_id = list_nodes()[0]["node_id"]

    def verify():
        response = requests.get(webui_url + f"/api/v0/logs?node_id={node_id}")
        response.raise_for_status()
        result = json.loads(response.text)
        assert result["result"]
        logs = result["data"]["result"]

        # Test worker logs
        outs = logs["worker_out"]
        errs = logs["worker_err"]
        core_worker_logs = logs["core_worker"]

        assert len(outs) == len(errs) == len(core_worker_logs)
        assert len(outs) > 0

        # Test gcs / raylet / dashboard
        for file in ["gcs_server.out", "gcs_server.err"]:
            assert file in logs["gcs_server"]
        for file in ["raylet.out", "raylet.err"]:
            assert file in logs["raylet"]
        for file in ["dashboard.log"]:
            assert file in logs["dashboard"]
        for file in ["dashboard_agent.log"]:
            assert file in logs["agent"]
        return True

    wait_for_condition(verify)

    def verify_filter():
        # Test that logs/list can be filtered
        response = requests.get(
            webui_url + f"/api/v0/logs?node_id={node_id}&glob=*gcs*"
        )
        response.raise_for_status()
        result = json.loads(response.text)
        assert result["result"]
        logs = result["data"]["result"]
        assert "gcs_server" in logs
        assert "internal" in logs
        assert len(logs) == 2
        assert "gcs_server.out" in logs["gcs_server"]
        assert "gcs_server.err" in logs["gcs_server"]
        assert "debug_state_gcs.txt" in logs["internal"]
        return True

    wait_for_condition(verify_filter)

    def verify_worker_logs():
        response = requests.get(
            webui_url + f"/api/v0/logs?node_id={node_id}&glob=*worker*"
        )
        response.raise_for_status()
        result = json.loads(response.text)
        assert result["result"]
        logs = result["data"]["result"]
        worker_log_categories = [
            "core_worker",
            "worker_out",
            "worker_err",
        ]
        assert all([cat in logs for cat in worker_log_categories])
        num_workers = len(
            list(filter(lambda w: w["worker_type"] == "WORKER", list_workers()))
        )
        assert (
            len(logs["worker_out"])
            == len(logs["worker_err"])
            == len(logs["worker_out"])
        )
        assert num_workers == len(logs["worker_out"])
        return True

    wait_for_condition(verify_worker_logs)


@pytest.mark.skipif(sys.platform == "win32", reason="File path incorrect on Windows.")
def test_logs_stream_and_tail(ray_start_with_dashboard):
    assert (
        wait_until_server_available(ray_start_with_dashboard.address_info["webui_url"])
        is True
    )
    webui_url = ray_start_with_dashboard.address_info["webui_url"]
    webui_url = format_web_url(webui_url)
    node_id = list_nodes()[0]["node_id"]

    def verify_basic():
        stream_response = requests.get(
            webui_url
            + f"/api/v0/logs/file?node_id={node_id}&filename=gcs_server.out&lines=5",
            stream=True,
        )
        if stream_response.status_code != 200:
            raise ValueError(stream_response.content.decode("utf-8"))
        lines = []
        for line in stream_response.iter_lines():
            lines.append(line.decode("utf-8"))
        assert len(lines) == 5 or len(lines) == 6
        return True

    wait_for_condition(verify_basic)

    @ray.remote
    class Actor:
        def write_log(self, strings):
            for s in strings:
                print(s)

        def getpid(self):
            return os.getpid()

    test_log_text = "test_log_text_日志_{}"
    actor = Actor.remote()
    ray.get(actor.write_log.remote([test_log_text.format("XXXXXX")]))

    # Test stream and fetching by actor id
    stream_response = requests.get(
        webui_url
        + "/api/v0/logs/stream?&lines=-1"
        + f"&actor_id={actor._ray_actor_id.hex()}",
        stream=True,
    )
    if stream_response.status_code != 200:
        raise ValueError(stream_response.content.decode("utf-8"))
    stream_iterator = stream_response.iter_content(chunk_size=None)
    actual_output = next(stream_iterator).decode("utf-8")
    assert "actor_name:Actor\n" in actual_output
    assert test_log_text.format("XXXXXX") in actual_output

    streamed_string = ""
    for i in range(5):
        strings = []
        for j in range(3):
            strings.append(test_log_text.format(f"{3*i + j:06d}"))

        ray.get(actor.write_log.remote(strings))

        string = ""
        for s in strings:
            string += s + "\n"
        streamed_string += string
        # NOTE: Prefix 1 indicates the stream has succeeded.
        assert string in next(stream_iterator).decode("utf-8")
    del stream_response

    # Test tailing log by actor id
    LINES = 150
    file_response = requests.get(
        webui_url
        + f"/api/v0/logs/file?&lines={LINES}"
        + "&actor_id="
        + actor._ray_actor_id.hex(),
    ).content.decode("utf-8")
    # NOTE: Prefix 1 indicates the stream has succeeded.
    for line in streamed_string.split("\n")[-(LINES + 1) :]:
        assert line in file_response

    # Test query by pid & node_ip instead of actor id.
    node_ip = list(ray.nodes())[0]["NodeManagerAddress"]
    pid = ray.get(actor.getpid.remote())
    file_response = requests.get(
        webui_url
        + f"/api/v0/logs/file?node_ip={node_ip}&lines={LINES}"
        + f"&pid={pid}",
    ).content.decode("utf-8")
    # NOTE: Prefix 1 indicates the stream has succeeded.
    for line in streamed_string.split("\n")[-(LINES + 1) :]:
        assert line in file_response


def test_log_list(ray_start_cluster):
    cluster = ray_start_cluster
    num_nodes = 5
    for _ in range(num_nodes):
        cluster.add_node(num_cpus=0)
    ray.init(address=cluster.address)

    def verify():
        for node in list_nodes():
            # When glob filter is not provided, it should provide all logs
            logs = list_logs(node_id=node["node_id"])
            assert "raylet" in logs
            assert "gcs_server" in logs
            assert "dashboard" in logs
            assert "agent" in logs
            assert "internal" in logs
            assert "driver" in logs
            assert "autoscaler" in logs

            # Test glob works.
            logs = list_logs(node_id=node["node_id"], glob_filter="raylet*")
            assert len(logs) == 1
            return True

    wait_for_condition(verify)

    node_id = "XXXX"
    with pytest.raises(requests.HTTPError) as e:
        list_logs(node_id=node_id)

    e.match(f"Given node id {node_id} is not available")


<<<<<<< HEAD
@pytest.mark.skipif(
    sys.platform == "win32", reason="Job submission is failing on windows."
)
def test_log_job(ray_start_with_dashboard):
    assert wait_until_server_available(ray_start_with_dashboard["webui_url"]) is True
    webui_url = ray_start_with_dashboard["webui_url"]
    webui_url = format_web_url(webui_url)
    node_id = list_nodes()[0]["node_id"]

    # Submit a job
    from ray.job_submission import JobSubmissionClient

    JOB_LOG = "test-job-log"
    client = JobSubmissionClient(webui_url)
    entrypoint = f"python -c \"print('{JOB_LOG}')\""
    job_id = client.submit_job(entrypoint=entrypoint)

    def job_done():
        jobs = list_jobs(filters=[("submission_id", "=", job_id)])
        assert len(jobs) == 1
        assert jobs[0].status == "SUCCEEDED"
        return True

    wait_for_condition(job_done)

    def verify():
        logs = "".join(get_log(submission_id=job_id, node_id=node_id))
        assert JOB_LOG + "\n" == logs
=======
def test_log_get_subdir(ray_start_with_dashboard):
    assert (
        wait_until_server_available(ray_start_with_dashboard.address_info["webui_url"])
        is True
    )
    webui_url = ray_start_with_dashboard.address_info["webui_url"]
    webui_url = format_web_url(webui_url)
    node_id = list_nodes()[0]["node_id"]

    log_dir = ray._private.worker.global_worker.node.get_logs_dir_path()
    subdir = "test_subdir"
    file = "test_#file.log"
    path = Path(log_dir) / subdir / file
    path.parent.mkdir(parents=True, exist_ok=True)
    path.write_text("test log")

    # HTTP endpoint
    def verify():
        # Direct logs stream
        response = requests.get(
            webui_url
            + f"/api/v0/logs/file?node_id={node_id}"
            + f"&filename={urllib.parse.quote('test_subdir/test_#file.log')}"
        )
        assert response.status_code == 200, response.reason
        assert "test log" in response.text
        return True

    wait_for_condition(verify)

    # get log SDK
    def verify():
        logs = "".join(get_log(node_id=node_id, filename="test_subdir/test_#file.log"))
        assert "test log" in logs
>>>>>>> 6088de32
        return True

    wait_for_condition(verify)


def test_log_get(ray_start_cluster):
    cluster = ray_start_cluster
    cluster.add_node(num_cpus=0)
    ray.init(address=cluster.address)
    head_node = list_nodes()[0]
    cluster.add_node(num_cpus=1)

    @ray.remote(num_cpus=1)
    class Actor:
        def print(self, i):
            for _ in range(i):
                print("1")

        def getpid(self):
            import os

            return os.getpid()

    """
    Test filename match
    """

    def verify():
        # By default, node id should be configured to the head node.
        for log in get_log(
            node_id=head_node["node_id"], filename="raylet.out", tail=10
        ):
            # + 1 since the last line is just empty.
            assert len(log.split("\n")) == 11
        return True

    wait_for_condition(verify)

    """
    Test worker pid / IP match
    """
    a = Actor.remote()
    pid = ray.get(a.getpid.remote())
    ray.get(a.print.remote(20))

    def verify():
        # By default, node id should be configured to the head node.
        for log in get_log(node_ip=head_node["node_ip"], pid=pid, tail=10):
            # + 1 since the last line is just empty.
            assert len(log.split("\n")) == 11
        return True

    wait_for_condition(verify)

    """
    Test actor logs.
    """
    actor_id = a._actor_id.hex()

    def verify():
        # By default, node id should be configured to the head node.
        for log in get_log(actor_id=actor_id, tail=10):
            # + 1 since the last line is just empty.
            assert len(log.split("\n")) == 11
        return True

    wait_for_condition(verify)

    del a
    """
    Test log suffix selection for worker/actor
    """
    ACTOR_LOG_LINE = "{dest}:test actor log"

    @ray.remote
    class Actor:
        def __init__(self):
            import sys

            print(ACTOR_LOG_LINE.format(dest="out"))
            print(ACTOR_LOG_LINE.format(dest="err"), file=sys.stderr)

    actor = Actor.remote()
    actor_id = actor._actor_id.hex()

    WORKER_LOG_LINE = "{dest}:test worker log"

    @ray.remote
    def worker_func():
        import os
        import sys

        print(WORKER_LOG_LINE.format(dest="out"))
        print(WORKER_LOG_LINE.format(dest="err"), file=sys.stderr)
        return os.getpid()

    pid = ray.get(worker_func.remote())

    def verify():
        # Test actors
        lines = get_log(actor_id=actor_id, suffix="err")
        assert ACTOR_LOG_LINE.format(dest="err") in "".join(lines)

        lines = get_log(actor_id=actor_id, suffix="out")
        assert ACTOR_LOG_LINE.format(dest="out") in "".join(lines)

        # Default to out
        lines = get_log(actor_id=actor_id)
        assert ACTOR_LOG_LINE.format(dest="out") in "".join(lines)

        # Test workers
        lines = get_log(node_ip=head_node["node_ip"], pid=pid, suffix="err")
        assert WORKER_LOG_LINE.format(dest="err") in "".join(lines)

        lines = get_log(node_ip=head_node["node_ip"], pid=pid, suffix="out")
        assert WORKER_LOG_LINE.format(dest="out") in "".join(lines)

        lines = get_log(node_ip=head_node["node_ip"], pid=pid)
        assert WORKER_LOG_LINE.format(dest="out") in "".join(lines)

        return True

    wait_for_condition(verify)

    def verify():
        runner = CliRunner()
        result = runner.invoke(
            logs_state_cli_group,
            ["actor", "--id", actor_id],
        )
        assert result.exit_code == 0, result.exception
        assert ACTOR_LOG_LINE.format(dest="out") in result.output

        result = runner.invoke(
            logs_state_cli_group,
            [
                "actor",
                "--id",
                actor_id,
                "--err",
            ],
        )
        assert result.exit_code == 0, result.exception
        assert ACTOR_LOG_LINE.format(dest="err") in result.output
        return True

    wait_for_condition(verify)
    ##############################
    # Test binary files and encodings.
    ##############################
    # Write a binary file to ray log directory.
    log_dir = ray._private.worker.global_worker.node.get_logs_dir_path()
    file = "test.bin"
    binary_file = os.path.join(log_dir, file)
    with open(binary_file, "wb") as f:
        data = bytearray(i for i in range(256))
        f.write(data)

    # Get the log
    def verify():
        for read in get_log(node_ip=head_node["node_ip"], filename=file, encoding=None):
            assert read == data

        # Default utf-8
        for read in get_log(
            node_ip=head_node["node_ip"], filename=file, errors="replace"
        ):
            assert read == data.decode(encoding="utf-8", errors="replace")

        for read in get_log(
            node_ip=head_node["node_ip"],
            filename=file,
            encoding="iso-8859-1",
            errors="replace",
        ):
            assert read == data.decode(encoding="iso-8859-1", errors="replace")

        return True

    wait_for_condition(verify)

    # Test running task logs
    @ray.remote
    def sleep_task(out_msg):
        print(out_msg, end="", file=sys.stdout)
        import time

        time.sleep(10)

    expected_out = "This is a test log from stdout\n"
    task = sleep_task.remote(expected_out)

    def verify():
        lines = get_log(task_id=task.task_id().hex())
        assert expected_out == "".join(lines)

        return True

    wait_for_condition(verify)

    # Test get log by multiple task id
    @ray.remote
    def task_log():
        out_msg = "This is a test log from stdout\n"
        print(out_msg, end="", file=sys.stdout)
        err_msg = "THIS IS A TEST LOG FROM STDERR\n"
        print(err_msg, end="", file=sys.stderr)

        return out_msg, err_msg

    # Run some other tasks before and after to make sure task
    # log only outputs the task's log.
    ray.get(task_log.remote())
    task = task_log.remote()
    expected_out, expected_err = ray.get(task)
    ray.get(task_log.remote())

    def verify():
        lines = get_log(task_id=task.task_id().hex())
        assert expected_out == "".join(lines)

        # Test suffix
        lines = get_log(task_id=task.task_id().hex(), suffix="err")
        assert expected_err == "".join(lines)

        return True

    wait_for_condition(verify)

    # Test actor task logs with interleaving logs.
    @ray.remote
    class Actor:
        async def print_log(self, x, out_msg):
            for _ in range(3):
                print(out_msg, end="", file=sys.stdout)
                await asyncio.sleep(1)

    actor = Actor.options(max_concurrency=2).remote()
    out_msg = "[{name}]: This is a test log from stdout\n"
    task_a = actor.print_log.remote("a", out_msg.format(name="a"))
    task_b = actor.print_log.remote("b", out_msg.format(name="b"))
    ray.get([task_a, task_b])

    def verify():
        lines = get_log(task_id=task_a.task_id().hex())
        actual_output = "".join(lines)
        assert actual_output.count(out_msg.format(name="a")) == 3

        lines = get_log(task_id=task_b.task_id().hex())
        actual_output = "".join(lines)
        assert actual_output.count(out_msg.format(name="b")) == 3

        return True

    wait_for_condition(verify)

    # Test task logs tail with lines.
    expected_out = [f"task-{i}\n" for i in range(5)]

    @ray.remote
    def f():
        print("".join(expected_out), end="", file=sys.stdout)

    t = f.remote()
    ray.get(t)

    def verify():
        lines = get_log(task_id=t.task_id().hex(), tail=2)
        actual_output = "".join(lines)
        assert actual_output == "".join(expected_out[-2:])
        return True

    wait_for_condition(verify)


def test_log_cli(shutdown_only):
    ray.init(num_cpus=1)
    runner = CliRunner()

    # Test the head node is chosen by default.
    def verify():
        result = runner.invoke(logs_state_cli_group, ["cluster"])
        assert result.exit_code == 0, result.exception
        assert "raylet.out" in result.output
        assert "raylet.err" in result.output
        assert "gcs_server.out" in result.output
        assert "gcs_server.err" in result.output
        return True

    wait_for_condition(verify)

    # Test when there's only 1 match, it prints logs.
    def verify():
        result = runner.invoke(logs_state_cli_group, ["cluster", "raylet.out"])
        assert result.exit_code == 0
        assert "raylet.out" not in result.output
        assert "raylet.err" not in result.output
        assert "gcs_server.out" not in result.output
        assert "gcs_server.err" not in result.output
        # Make sure it prints the log message.
        assert "NodeManager server started" in result.output
        return True

    wait_for_condition(verify)

    # Test when there's more than 1 match, it prints a list of logs.
    def verify():
        result = runner.invoke(logs_state_cli_group, ["cluster", "raylet.*"])
        assert result.exit_code == 0, result.exception
        assert "raylet.out" in result.output
        assert "raylet.err" in result.output
        assert "gcs_server.out" not in result.output
        assert "gcs_server.err" not in result.output
        return True

    wait_for_condition(verify)

    # Test actor log: `ray logs actor`
    ACTOR_LOG_LINE = "test actor log"

    @ray.remote
    class Actor:
        def __init__(self):
            print(ACTOR_LOG_LINE)

    actor = Actor.remote()
    actor_id = actor._actor_id.hex()

    def verify():
        result = runner.invoke(logs_state_cli_group, ["actor", "--id", actor_id])
        assert result.exit_code == 0, result.exception
        assert ACTOR_LOG_LINE in result.output
        return True

    wait_for_condition(verify)

    # Test worker log: `ray logs worker`
    WORKER_LOG_LINE = "test worker log"

    @ray.remote
    def worker_func():
        import os

        print(WORKER_LOG_LINE)
        return os.getpid()

    pid = ray.get(worker_func.remote())

    def verify():
        result = runner.invoke(logs_state_cli_group, ["worker", "--pid", pid])
        assert result.exit_code == 0, result.exception
        assert WORKER_LOG_LINE in result.output
        return True

    wait_for_condition(verify)

    # Test `ray logs raylet.*` forwarding to `ray logs cluster raylet.*`
    def verify():
        result = runner.invoke(logs_state_cli_group, ["raylet.*"])
        assert result.exit_code == 0, result.exception
        assert "raylet.out" in result.output
        assert "raylet.err" in result.output
        assert "gcs_server.out" not in result.output
        assert "gcs_server.err" not in result.output
        return True

    wait_for_condition(verify)

    # Test binary binary files and encodings.
    log_dir = ray._private.worker.global_worker.node.get_logs_dir_path()
    file = "test.bin"
    binary_file = os.path.join(log_dir, file)
    with open(binary_file, "wb") as f:
        data = bytearray(i for i in range(256))
        f.write(data)

    def verify():
        # Tailing with lines is not supported for binary files, thus the `tail=-1`
        result = runner.invoke(
            logs_state_cli_group,
            [
                file,
                "--encoding",
                "iso-8859-1",
                "--encoding-errors",
                "replace",
                "--tail",
                "-1",
            ],
        )
        assert result.exit_code == 0, result.exception
        assert result.output == data.decode(encoding="iso-8859-1", errors="replace")
        return True

    wait_for_condition(verify)


if __name__ == "__main__":
    import sys

    if os.environ.get("PARALLEL_CI"):
        sys.exit(pytest.main(["-n", "auto", "--boxed", "-vs", __file__]))
    else:
        sys.exit(pytest.main(["-sv", __file__]))<|MERGE_RESOLUTION|>--- conflicted
+++ resolved
@@ -1003,7 +1003,6 @@
     e.match(f"Given node id {node_id} is not available")
 
 
-<<<<<<< HEAD
 @pytest.mark.skipif(
     sys.platform == "win32", reason="Job submission is failing on windows."
 )
@@ -1032,7 +1031,12 @@
     def verify():
         logs = "".join(get_log(submission_id=job_id, node_id=node_id))
         assert JOB_LOG + "\n" == logs
-=======
+
+        return True
+
+    wait_for_condition(verify)
+
+
 def test_log_get_subdir(ray_start_with_dashboard):
     assert (
         wait_until_server_available(ray_start_with_dashboard.address_info["webui_url"])
@@ -1067,7 +1071,6 @@
     def verify():
         logs = "".join(get_log(node_id=node_id, filename="test_subdir/test_#file.log"))
         assert "test log" in logs
->>>>>>> 6088de32
         return True
 
     wait_for_condition(verify)
