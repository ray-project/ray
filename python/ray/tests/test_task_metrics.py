from collections import defaultdict
import os

import numpy as np
import pytest

import ray

from ray._private.test_utils import (
    fetch_prometheus_metrics,
    run_string_as_driver_nonblocking,
    wait_for_condition,
)


METRIC_CONFIG = {
    "_system_config": {
        "metrics_report_interval_ms": 100,
    }
}


def tasks_by_state(info) -> dict:
    metrics_page = "localhost:{}".format(info["metrics_export_port"])
    print("Fetch metrics from", metrics_page)
    res = fetch_prometheus_metrics([metrics_page])
    if "ray_tasks" in res:
        states = defaultdict(int)
        for sample in res["ray_tasks"]:
            states[sample.labels["State"]] += sample.value
        print("Tasks by state: {}".format(states))
        return states
    else:
        return {}


# TODO(ekl) in all these tests, we use run_string_as_driver_nonblocking to work around
# stats reporting issues if Ray is repeatedly restarted in unit tests.
def test_task_basic(shutdown_only):
    info = ray.init(num_cpus=2, **METRIC_CONFIG)

    driver = """
import ray
import time

ray.init("auto")

@ray.remote
def f():
    time.sleep(999)
a = [f.remote() for _ in range(10)]
ray.get(a)
"""
    proc = run_string_as_driver_nonblocking(driver)

    expected = {
        "RUNNING": 2.0,
        "WAITING_FOR_EXECUTION": 0.0,
        "SCHEDULED": 8.0,
        "WAITING_FOR_DEPENDENCIES": 0.0,
    }
    # TODO(ekl) optimize the reporting interval to be faster for testing
    wait_for_condition(
        lambda: tasks_by_state(info) == expected, timeout=20, retry_interval_ms=500
    )
    proc.kill()


def test_task_wait_on_deps(shutdown_only):
    info = ray.init(num_cpus=2, **METRIC_CONFIG)

    driver = """
import ray
import time

ray.init("auto")

@ray.remote
def f():
    time.sleep(999)

@ray.remote
def g(x):
    time.sleep(999)

x = f.remote()
a = [g.remote(x) for _ in range(5)]
ray.get(a)
"""
    proc = run_string_as_driver_nonblocking(driver)
    expected = {
        "RUNNING": 1.0,
        "WAITING_FOR_EXECUTION": 0.0,
        "SCHEDULED": 0.0,
        "WAITING_FOR_DEPENDENCIES": 5.0,
    }
    wait_for_condition(
        lambda: tasks_by_state(info) == expected, timeout=20, retry_interval_ms=500
    )
    proc.kill()


def test_actor_tasks_queued(shutdown_only):
    info = ray.init(num_cpus=2, **METRIC_CONFIG)

    driver = """
import ray
import time

ray.init("auto")

@ray.remote
class F:
    def f(self):
        time.sleep(999)

    def g(self):
        pass

a = F.remote()
[a.g.remote() for _ in range(10)]
[a.f.remote() for _ in range(1)]  # Further tasks should be blocked on this one.
z = [a.g.remote() for _ in range(9)]
ray.get(z)
"""
    proc = run_string_as_driver_nonblocking(driver)
    expected = {
        "RUNNING": 1.0,
        "WAITING_FOR_EXECUTION": 9.0,
        "SCHEDULED": 0.0,
        "WAITING_FOR_DEPENDENCIES": 0.0,
        "FINISHED": 11.0,
    }
    wait_for_condition(
        lambda: tasks_by_state(info) == expected, timeout=20, retry_interval_ms=500
    )
    proc.kill()


def test_task_finish(shutdown_only):
    info = ray.init(num_cpus=2, **METRIC_CONFIG)

    driver = """
import ray
import time

ray.init("auto")

@ray.remote
def f():
    return "ok"

@ray.remote
def g():
    assert False

f.remote()
g.remote()
time.sleep(999)
"""

    proc = run_string_as_driver_nonblocking(driver)
    expected = {
        "RUNNING": 0.0,
        "WAITING_FOR_EXECUTION": 0.0,
        "SCHEDULED": 0.0,
        "WAITING_FOR_DEPENDENCIES": 0.0,
        "FINISHED": 2.0,
    }
    wait_for_condition(
        lambda: tasks_by_state(info) == expected, timeout=20, retry_interval_ms=500
    )
    proc.kill()


def test_task_retry(shutdown_only):
    info = ray.init(num_cpus=2, **METRIC_CONFIG)

    driver = """
import ray
import time

ray.init("auto")

@ray.remote(retry_exceptions=True)
def f():
    assert False

f.remote()
time.sleep(999)
"""

    proc = run_string_as_driver_nonblocking(driver)
    expected = {
        "RUNNING": 0.0,
        "WAITING_FOR_EXECUTION": 0.0,
        "SCHEDULED": 0.0,
        "WAITING_FOR_DEPENDENCIES": 0.0,
        "FINISHED": 1.0,  # Only recorded as finished once.
    }
    wait_for_condition(
        lambda: tasks_by_state(info) == expected, timeout=20, retry_interval_ms=500
    )
    proc.kill()


def test_concurrent_actor_tasks(shutdown_only):
    info = ray.init(num_cpus=2, **METRIC_CONFIG)

    driver = """
import ray
import asyncio

ray.init("auto")

@ray.remote(max_concurrency=30)
class A:
    async def f(self):
        await asyncio.sleep(300)

a = A.remote()
ray.get([a.f.remote() for _ in range(40)])
"""

<<<<<<< HEAD
def test_waiting_for_transfer(shutdown_only):
    cluster = ray.cluster_utils.Cluster()
    cluster.add_node(num_cpus=4, resources={"head": 1}, **METRIC_CONFIG)
    cluster.add_node(num_cpus=4, resources={"worker": 1})
    cluster.wait_for_nodes()
    info = ray.init(address=cluster.address)

    @ray.remote(resources={"head": 0.1})
    def gen():
        return np.ones(1024 * 1024 * 100)

    @ray.remote(resources={"worker": 0.1})
    def recv(x):
        return np.sum(x)

    while True:
        start = time.time()
        refs = [recv.remote(gen.remote()) for _ in range(100)]
        for _ in range(100):
            print(tasks_by_state(info))
            time.sleep(0.1)
        ray.get(refs)
        print("Time", time.time() - start)


# TODO(ekl) test wait on object store transfer (??)
=======
    proc = run_string_as_driver_nonblocking(driver)
    expected = {
        "RUNNING": 30.0,
        "WAITING_FOR_EXECUTION": 10.0,
        "SCHEDULED": 0.0,
        "WAITING_FOR_DEPENDENCIES": 0.0,
        "FINISHED": 1.0,
    }
    wait_for_condition(
        lambda: tasks_by_state(info) == expected, timeout=20, retry_interval_ms=500
    )
    proc.kill()
>>>>>>> 7d2a568c


if __name__ == "__main__":
    import sys

    if os.environ.get("PARALLEL_CI"):
        sys.exit(pytest.main(["-n", "auto", "--boxed", "-vs", __file__]))
    else:
        sys.exit(pytest.main(["-sv", __file__]))<|MERGE_RESOLUTION|>--- conflicted
+++ resolved
@@ -1,7 +1,6 @@
 from collections import defaultdict
 import os
 
-import numpy as np
 import pytest
 
 import ray
@@ -222,34 +221,6 @@
 ray.get([a.f.remote() for _ in range(40)])
 """
 
-<<<<<<< HEAD
-def test_waiting_for_transfer(shutdown_only):
-    cluster = ray.cluster_utils.Cluster()
-    cluster.add_node(num_cpus=4, resources={"head": 1}, **METRIC_CONFIG)
-    cluster.add_node(num_cpus=4, resources={"worker": 1})
-    cluster.wait_for_nodes()
-    info = ray.init(address=cluster.address)
-
-    @ray.remote(resources={"head": 0.1})
-    def gen():
-        return np.ones(1024 * 1024 * 100)
-
-    @ray.remote(resources={"worker": 0.1})
-    def recv(x):
-        return np.sum(x)
-
-    while True:
-        start = time.time()
-        refs = [recv.remote(gen.remote()) for _ in range(100)]
-        for _ in range(100):
-            print(tasks_by_state(info))
-            time.sleep(0.1)
-        ray.get(refs)
-        print("Time", time.time() - start)
-
-
-# TODO(ekl) test wait on object store transfer (??)
-=======
     proc = run_string_as_driver_nonblocking(driver)
     expected = {
         "RUNNING": 30.0,
@@ -262,7 +233,6 @@
         lambda: tasks_by_state(info) == expected, timeout=20, retry_interval_ms=500
     )
     proc.kill()
->>>>>>> 7d2a568c
 
 
 if __name__ == "__main__":
