from collections import defaultdict
import sys
import os
import time
import asyncio

import pytest

import ray

from ray._private.test_utils import (
    fetch_prometheus_metrics,
<<<<<<< HEAD
=======
    run_string_as_driver,
    run_string_as_driver_nonblocking,
>>>>>>> 9505cd16
    wait_for_condition,
)


METRIC_CONFIG = {
    "_system_config": {
        "metrics_report_interval_ms": 100,
    }
}

SLOW_METRIC_CONFIG = {
    "_system_config": {
        "metrics_report_interval_ms": 3000,
    }
}


def raw_metrics(info):
    metrics_page = "localhost:{}".format(info["metrics_export_port"])
    print("Fetch metrics from", metrics_page)
    res = fetch_prometheus_metrics([metrics_page])
    return res


def tasks_by_state(info) -> dict:
    res = raw_metrics(info)
    if "ray_tasks" in res:
        states = defaultdict(int)
        for sample in res["ray_tasks"]:
            states[sample.labels["State"]] += sample.value
            if states[sample.labels["State"]] == 0:
                del states[sample.labels["State"]]
        print("Tasks by state: {}".format(states))
        return states
    else:
        return {}


# TODO(ekl) in all these tests, we use run_string_as_driver_nonblocking to work around
# stats reporting issues if Ray is repeatedly restarted in unit tests.
def test_task_basic(shutdown_only):
    info = ray.init(num_cpus=2, **METRIC_CONFIG)

    @ray.remote
    def f():
        time.sleep(999)

    [f.remote() for _ in range(10)]

    expected = {
        "RUNNING": 2.0,
        "PENDING_NODE_ASSIGNMENT": 8.0,
    }
    wait_for_condition(
        lambda: tasks_by_state(info) == expected, timeout=20, retry_interval_ms=500
    )


<<<<<<< HEAD
def test_task_wait_on_deps(shutdown_only):
=======
def test_task_job_ids(shutdown_only):
    info = ray.init(num_cpus=2, **METRIC_CONFIG)

    driver = """
import ray
import time

ray.init("auto")

@ray.remote(num_cpus=0)
def f():
    time.sleep(999)
a = [f.remote() for _ in range(1)]
ray.get(a)
"""
    procs = [run_string_as_driver_nonblocking(driver) for _ in range(3)]
    expected = {
        "RUNNING": 3.0,
    }
    wait_for_condition(
        lambda: tasks_by_state(info) == expected, timeout=20, retry_interval_ms=500
    )

    # Check we have three jobs reporting "RUNNING".
    metrics = raw_metrics(info)
    jobs_at_state = defaultdict(set)
    for sample in metrics["ray_tasks"]:
        jobs_at_state[sample.labels["State"]].add(sample.labels["JobId"])
    print("Jobs at state: {}".format(jobs_at_state))
    assert len(jobs_at_state["RUNNING"]) == 3, jobs_at_state

    for proc in procs:
        proc.kill()


def test_task_nested(shutdown_only):
>>>>>>> 9505cd16
    info = ray.init(num_cpus=2, **METRIC_CONFIG)

    @ray.remote
    def f():
        time.sleep(999)

    @ray.remote
    def g(x):
        time.sleep(999)

    x = f.remote()
    [g.remote(x) for _ in range(5)]

    expected = {
<<<<<<< HEAD
        "RUNNING": 1.0,
        "WAITING_FOR_EXECUTION": 0.0,
        "SCHEDULED": 0.0,
        "WAITING_FOR_DEPENDENCIES": 5.0,
    }

=======
        "RUNNING": 2.0,
        "RUNNING_IN_RAY_GET": 1.0,
        "PENDING_NODE_ASSIGNMENT": 8.0,
    }
    wait_for_condition(
        lambda: tasks_by_state(info) == expected, timeout=20, retry_interval_ms=2000
    )
    proc.kill()


def test_task_nested_wait(shutdown_only):
    info = ray.init(num_cpus=2, **METRIC_CONFIG)

    driver = """
import ray
import time

ray.init("auto")

@ray.remote(num_cpus=0)
def wrapper():
    @ray.remote
    def f():
        time.sleep(999)

    ray.wait([f.remote() for _ in range(10)])

w = wrapper.remote()
ray.get(w)
"""
    proc = run_string_as_driver_nonblocking(driver)

    expected = {
        "RUNNING": 2.0,
        "RUNNING_IN_RAY_WAIT": 1.0,
        "PENDING_NODE_ASSIGNMENT": 8.0,
    }
>>>>>>> 9505cd16
    wait_for_condition(
        lambda: tasks_by_state(info) == expected, timeout=20, retry_interval_ms=500
    )


def test_task_nested(shutdown_only):
    info = ray.init(num_cpus=2, **METRIC_CONFIG)

    @ray.remote(num_cpus=0)
    def wrapper():
        @ray.remote
        def f():
            time.sleep(999)

        ray.get([f.remote() for _ in range(10)])

    w = wrapper.remote()

    expected = {
<<<<<<< HEAD
        "RUNNING": 3.0,
        "WAITING_FOR_EXECUTION": 0.0,
        "SCHEDULED": 8.0,
        "WAITING_FOR_DEPENDENCIES": 0.0,
=======
        "RUNNING": 1.0,
        "PENDING_ARGS_AVAIL": 5.0,
>>>>>>> 9505cd16
    }
    # TODO(ekl) optimize the reporting interval to be faster for testing
    wait_for_condition(
        lambda: tasks_by_state(info) == expected, timeout=20, retry_interval_ms=2000
    )


def test_actor_tasks_queued(shutdown_only):
    info = ray.init(num_cpus=2, **METRIC_CONFIG)

    @ray.remote
    class F:
        def f(self):
            time.sleep(999)

        def g(self):
            pass

    a = F.remote()
    [a.g.remote() for _ in range(10)]
    [a.f.remote() for _ in range(1)]  # Further tasks should be blocked on this one.
    [a.g.remote() for _ in range(9)]

    expected = {
        "RUNNING": 1.0,
        "SUBMITTED_TO_WORKER": 9.0,
        "FINISHED": 11.0,
    }
    wait_for_condition(
        lambda: tasks_by_state(info) == expected, timeout=20, retry_interval_ms=500
    )


def test_task_finish(shutdown_only):
    info = ray.init(num_cpus=2, **METRIC_CONFIG)

    @ray.remote
    def f():
        return "ok"

    @ray.remote
    def g():
        assert False

    f.remote()
    g.remote()

    expected = {
        "FINISHED": 2.0,
    }
    wait_for_condition(
        lambda: tasks_by_state(info) == expected, timeout=20, retry_interval_ms=500
    )


def test_task_retry(shutdown_only):
    info = ray.init(num_cpus=2, **METRIC_CONFIG)

    @ray.remote(retry_exceptions=True)
    def f():
        assert False

    f.remote()

    expected = {
        "FINISHED": 1.0,  # Only recorded as finished once.
    }
    wait_for_condition(
        lambda: tasks_by_state(info) == expected, timeout=20, retry_interval_ms=500
    )


def test_concurrent_actor_tasks(shutdown_only):
    info = ray.init(num_cpus=2, **METRIC_CONFIG)

    @ray.remote(max_concurrency=30)
    class A:
        async def f(self):
            await asyncio.sleep(300)

    a = A.remote()
    [a.f.remote() for _ in range(40)]

    expected = {
        "RUNNING": 30.0,
        "SUBMITTED_TO_WORKER": 10.0,
        "FINISHED": 1.0,
    }
    wait_for_condition(
        lambda: tasks_by_state(info) == expected, timeout=20, retry_interval_ms=500
    )


@pytest.mark.skipif(sys.platform == "win32", reason="Flaky on Windows.")
def test_metrics_export_now(shutdown_only):
    info = ray.init(num_cpus=2, **SLOW_METRIC_CONFIG)

    driver = """
import ray
import time

ray.init("auto")

@ray.remote
def f():
    pass
a = [f.remote() for _ in range(10)]
ray.get(a)
"""

    # If force export at process death is broken, we won't see the recently completed
    # tasks from the drivers.
    for i in range(10):
        print("Run job", i)
        run_string_as_driver(driver)
        tasks_by_state(info)

    expected = {
        "FINISHED": 100.0,
    }
    wait_for_condition(
        lambda: tasks_by_state(info) == expected, timeout=20, retry_interval_ms=500
    )


def test_pull_manager_stats(shutdown_only):
    info = ray.init(num_cpus=2, object_store_memory=100_000_000, **METRIC_CONFIG)

    driver = """
import ray
import time
import numpy as np

ray.init("auto")

# Spill a lot of 10MiB objects. The object store is 100MiB, so pull manager will
# only be able to pull ~9 total into memory at once, including running tasks.
buf = []
for _ in range(100):
    buf.append(ray.put(np.ones(10 * 1024 * 1024, dtype=np.uint8)))

@ray.remote
def f(x):
    time.sleep(999)

ray.get([f.remote(x) for x in buf])"""

    proc = run_string_as_driver_nonblocking(driver)
    expected = {
        "RUNNING": 2.0,
        "PENDING_ARGS_FETCH": 7.0,
        "PENDING_OBJ_STORE_MEM_AVAIL": 91.0,
    }
    wait_for_condition(
        lambda: tasks_by_state(info) == expected, timeout=20, retry_interval_ms=500
    )
    proc.kill()


if __name__ == "__main__":
    import sys

    if os.environ.get("PARALLEL_CI"):
        sys.exit(pytest.main(["-n", "auto", "--boxed", "-vs", __file__]))
    else:
        sys.exit(pytest.main(["-sv", __file__]))<|MERGE_RESOLUTION|>--- conflicted
+++ resolved
@@ -10,11 +10,6 @@
 
 from ray._private.test_utils import (
     fetch_prometheus_metrics,
-<<<<<<< HEAD
-=======
-    run_string_as_driver,
-    run_string_as_driver_nonblocking,
->>>>>>> 9505cd16
     wait_for_condition,
 )
 
@@ -73,25 +68,221 @@
     )
 
 
-<<<<<<< HEAD
 def test_task_wait_on_deps(shutdown_only):
-=======
+    info = ray.init(num_cpus=2, **METRIC_CONFIG)
+
+    @ray.remote
+    def f():
+        time.sleep(999)
+
+    @ray.remote
+    def g(x):
+        time.sleep(999)
+
+    x = f.remote()
+    [g.remote(x) for _ in range(5)]
+
+    expected = {
+        "RUNNING": 1.0,
+        "WAITING_FOR_EXECUTION": 0.0,
+        "SCHEDULED": 0.0,
+        "WAITING_FOR_DEPENDENCIES": 5.0,
+    }
+
+    wait_for_condition(
+        lambda: tasks_by_state(info) == expected, timeout=20, retry_interval_ms=500
+    )
+
+
+def test_task_nested_wait(shutdown_only):
+    info = ray.init(num_cpus=2, **METRIC_CONFIG)
+
+    @ray.remote(num_cpus=0)
+    def wrapper():
+        @ray.remote
+        def f():
+            time.sleep(999)
+
+        ray.wait([f.remote() for _ in range(10)])
+
+    w = wrapper.remote()
+    ray.get(w)
+
+    expected = {
+        "RUNNING": 2.0,
+        "RUNNING_IN_RAY_WAIT": 1.0,
+        "PENDING_NODE_ASSIGNMENT": 8.0,
+    }
+    wait_for_condition(
+        lambda: tasks_by_state(info) == expected, timeout=20, retry_interval_ms=500
+    )
+
+
+def test_task_nested(shutdown_only):
+    info = ray.init(num_cpus=2, **METRIC_CONFIG)
+
+    @ray.remote(num_cpus=0)
+    def wrapper():
+        @ray.remote
+        def f():
+            time.sleep(999)
+        ray.get([f.remote() for _ in range(10)])
+    w = wrapper.remote()
+    ray.get(w)
+
+    expected = {
+        "RUNNING": 2.0,
+        "RUNNING_IN_RAY_GET": 1.0,
+        "PENDING_NODE_ASSIGNMENT": 8.0,
+    }
+    wait_for_condition(
+        lambda: tasks_by_state(info) == expected, timeout=20, retry_interval_ms=2000
+    )
+
+
+def test_actor_tasks_queued(shutdown_only):
+    info = ray.init(num_cpus=2, **METRIC_CONFIG)
+
+    @ray.remote
+    class F:
+        def f(self):
+            time.sleep(999)
+
+        def g(self):
+            pass
+
+    a = F.remote()
+    [a.g.remote() for _ in range(10)]
+    [a.f.remote() for _ in range(1)]  # Further tasks should be blocked on this one.
+    [a.g.remote() for _ in range(9)]
+
+    expected = {
+        "RUNNING": 1.0,
+        "SUBMITTED_TO_WORKER": 9.0,
+        "FINISHED": 11.0,
+    }
+    wait_for_condition(
+        lambda: tasks_by_state(info) == expected, timeout=20, retry_interval_ms=500
+    )
+
+
+def test_task_finish(shutdown_only):
+    info = ray.init(num_cpus=2, **METRIC_CONFIG)
+
+    @ray.remote
+    def f():
+        return "ok"
+
+    @ray.remote
+    def g():
+        assert False
+
+    f.remote()
+    g.remote()
+
+    expected = {
+        "FINISHED": 2.0,
+    }
+    wait_for_condition(
+        lambda: tasks_by_state(info) == expected, timeout=20, retry_interval_ms=500
+    )
+
+
+def test_task_retry(shutdown_only):
+    info = ray.init(num_cpus=2, **METRIC_CONFIG)
+
+    @ray.remote(retry_exceptions=True)
+    def f():
+        assert False
+
+    f.remote()
+
+    expected = {
+        "FINISHED": 1.0,  # Only recorded as finished once.
+    }
+    wait_for_condition(
+        lambda: tasks_by_state(info) == expected, timeout=20, retry_interval_ms=500
+    )
+
+
+def test_concurrent_actor_tasks(shutdown_only):
+    info = ray.init(num_cpus=2, **METRIC_CONFIG)
+
+    @ray.remote(max_concurrency=30)
+    class A:
+        async def f(self):
+            await asyncio.sleep(300)
+
+    a = A.remote()
+    [a.f.remote() for _ in range(40)]
+
+    expected = {
+        "RUNNING": 30.0,
+        "SUBMITTED_TO_WORKER": 10.0,
+        "FINISHED": 1.0,
+    }
+    wait_for_condition(
+        lambda: tasks_by_state(info) == expected, timeout=20, retry_interval_ms=500
+    )
+
+
+@pytest.mark.skipif(sys.platform == "win32", reason="Flaky on Windows.")
+def test_metrics_export_now(shutdown_only):
+    info = ray.init(num_cpus=2, **SLOW_METRIC_CONFIG)
+
+    @ray.remote
+    def f():
+        pass
+    a = [f.remote() for _ in range(10)]
+    ray.get(a)
+
+    # If force export at process death is broken, we won't see the recently completed
+    # tasks from the drivers.
+    for i in range(10):
+        print("Run job", i)
+        tasks_by_state(info)
+
+    expected = {
+        "FINISHED": 100.0,
+    }
+    wait_for_condition(
+        lambda: tasks_by_state(info) == expected, timeout=20, retry_interval_ms=500
+    )
+
+
+def test_pull_manager_stats(shutdown_only):
+    info = ray.init(num_cpus=2, object_store_memory=100_000_000, **METRIC_CONFIG)
+
+    # Spill a lot of 10MiB objects. The object store is 100MiB, so pull manager will
+    # only be able to pull ~9 total into memory at once, including running tasks.
+    buf = []
+    for _ in range(100):
+        buf.append(ray.put(np.ones(10 * 1024 * 1024, dtype=np.uint8)))
+
+    @ray.remote
+    def f(x):
+        time.sleep(999)
+
+    ray.get([f.remote(x) for x in buf])
+
+    expected = {
+        "RUNNING": 2.0,
+        "PENDING_ARGS_FETCH": 7.0,
+        "PENDING_OBJ_STORE_MEM_AVAIL": 91.0,
+    }
+    wait_for_condition(
+        lambda: tasks_by_state(info) == expected, timeout=20, retry_interval_ms=500
+    )
+
+
 def test_task_job_ids(shutdown_only):
     info = ray.init(num_cpus=2, **METRIC_CONFIG)
 
-    driver = """
-import ray
-import time
-
-ray.init("auto")
-
-@ray.remote(num_cpus=0)
-def f():
-    time.sleep(999)
-a = [f.remote() for _ in range(1)]
-ray.get(a)
-"""
-    procs = [run_string_as_driver_nonblocking(driver) for _ in range(3)]
+    @ray.remote(num_cpus=0)
+    def f():
+        time.sleep(999)
+    a = [f.remote() for _ in range(1)]
+    ray.get(a)
     expected = {
         "RUNNING": 3.0,
     }
@@ -107,258 +298,6 @@
     print("Jobs at state: {}".format(jobs_at_state))
     assert len(jobs_at_state["RUNNING"]) == 3, jobs_at_state
 
-    for proc in procs:
-        proc.kill()
-
-
-def test_task_nested(shutdown_only):
->>>>>>> 9505cd16
-    info = ray.init(num_cpus=2, **METRIC_CONFIG)
-
-    @ray.remote
-    def f():
-        time.sleep(999)
-
-    @ray.remote
-    def g(x):
-        time.sleep(999)
-
-    x = f.remote()
-    [g.remote(x) for _ in range(5)]
-
-    expected = {
-<<<<<<< HEAD
-        "RUNNING": 1.0,
-        "WAITING_FOR_EXECUTION": 0.0,
-        "SCHEDULED": 0.0,
-        "WAITING_FOR_DEPENDENCIES": 5.0,
-    }
-
-=======
-        "RUNNING": 2.0,
-        "RUNNING_IN_RAY_GET": 1.0,
-        "PENDING_NODE_ASSIGNMENT": 8.0,
-    }
-    wait_for_condition(
-        lambda: tasks_by_state(info) == expected, timeout=20, retry_interval_ms=2000
-    )
-    proc.kill()
-
-
-def test_task_nested_wait(shutdown_only):
-    info = ray.init(num_cpus=2, **METRIC_CONFIG)
-
-    driver = """
-import ray
-import time
-
-ray.init("auto")
-
-@ray.remote(num_cpus=0)
-def wrapper():
-    @ray.remote
-    def f():
-        time.sleep(999)
-
-    ray.wait([f.remote() for _ in range(10)])
-
-w = wrapper.remote()
-ray.get(w)
-"""
-    proc = run_string_as_driver_nonblocking(driver)
-
-    expected = {
-        "RUNNING": 2.0,
-        "RUNNING_IN_RAY_WAIT": 1.0,
-        "PENDING_NODE_ASSIGNMENT": 8.0,
-    }
->>>>>>> 9505cd16
-    wait_for_condition(
-        lambda: tasks_by_state(info) == expected, timeout=20, retry_interval_ms=500
-    )
-
-
-def test_task_nested(shutdown_only):
-    info = ray.init(num_cpus=2, **METRIC_CONFIG)
-
-    @ray.remote(num_cpus=0)
-    def wrapper():
-        @ray.remote
-        def f():
-            time.sleep(999)
-
-        ray.get([f.remote() for _ in range(10)])
-
-    w = wrapper.remote()
-
-    expected = {
-<<<<<<< HEAD
-        "RUNNING": 3.0,
-        "WAITING_FOR_EXECUTION": 0.0,
-        "SCHEDULED": 8.0,
-        "WAITING_FOR_DEPENDENCIES": 0.0,
-=======
-        "RUNNING": 1.0,
-        "PENDING_ARGS_AVAIL": 5.0,
->>>>>>> 9505cd16
-    }
-    # TODO(ekl) optimize the reporting interval to be faster for testing
-    wait_for_condition(
-        lambda: tasks_by_state(info) == expected, timeout=20, retry_interval_ms=2000
-    )
-
-
-def test_actor_tasks_queued(shutdown_only):
-    info = ray.init(num_cpus=2, **METRIC_CONFIG)
-
-    @ray.remote
-    class F:
-        def f(self):
-            time.sleep(999)
-
-        def g(self):
-            pass
-
-    a = F.remote()
-    [a.g.remote() for _ in range(10)]
-    [a.f.remote() for _ in range(1)]  # Further tasks should be blocked on this one.
-    [a.g.remote() for _ in range(9)]
-
-    expected = {
-        "RUNNING": 1.0,
-        "SUBMITTED_TO_WORKER": 9.0,
-        "FINISHED": 11.0,
-    }
-    wait_for_condition(
-        lambda: tasks_by_state(info) == expected, timeout=20, retry_interval_ms=500
-    )
-
-
-def test_task_finish(shutdown_only):
-    info = ray.init(num_cpus=2, **METRIC_CONFIG)
-
-    @ray.remote
-    def f():
-        return "ok"
-
-    @ray.remote
-    def g():
-        assert False
-
-    f.remote()
-    g.remote()
-
-    expected = {
-        "FINISHED": 2.0,
-    }
-    wait_for_condition(
-        lambda: tasks_by_state(info) == expected, timeout=20, retry_interval_ms=500
-    )
-
-
-def test_task_retry(shutdown_only):
-    info = ray.init(num_cpus=2, **METRIC_CONFIG)
-
-    @ray.remote(retry_exceptions=True)
-    def f():
-        assert False
-
-    f.remote()
-
-    expected = {
-        "FINISHED": 1.0,  # Only recorded as finished once.
-    }
-    wait_for_condition(
-        lambda: tasks_by_state(info) == expected, timeout=20, retry_interval_ms=500
-    )
-
-
-def test_concurrent_actor_tasks(shutdown_only):
-    info = ray.init(num_cpus=2, **METRIC_CONFIG)
-
-    @ray.remote(max_concurrency=30)
-    class A:
-        async def f(self):
-            await asyncio.sleep(300)
-
-    a = A.remote()
-    [a.f.remote() for _ in range(40)]
-
-    expected = {
-        "RUNNING": 30.0,
-        "SUBMITTED_TO_WORKER": 10.0,
-        "FINISHED": 1.0,
-    }
-    wait_for_condition(
-        lambda: tasks_by_state(info) == expected, timeout=20, retry_interval_ms=500
-    )
-
-
-@pytest.mark.skipif(sys.platform == "win32", reason="Flaky on Windows.")
-def test_metrics_export_now(shutdown_only):
-    info = ray.init(num_cpus=2, **SLOW_METRIC_CONFIG)
-
-    driver = """
-import ray
-import time
-
-ray.init("auto")
-
-@ray.remote
-def f():
-    pass
-a = [f.remote() for _ in range(10)]
-ray.get(a)
-"""
-
-    # If force export at process death is broken, we won't see the recently completed
-    # tasks from the drivers.
-    for i in range(10):
-        print("Run job", i)
-        run_string_as_driver(driver)
-        tasks_by_state(info)
-
-    expected = {
-        "FINISHED": 100.0,
-    }
-    wait_for_condition(
-        lambda: tasks_by_state(info) == expected, timeout=20, retry_interval_ms=500
-    )
-
-
-def test_pull_manager_stats(shutdown_only):
-    info = ray.init(num_cpus=2, object_store_memory=100_000_000, **METRIC_CONFIG)
-
-    driver = """
-import ray
-import time
-import numpy as np
-
-ray.init("auto")
-
-# Spill a lot of 10MiB objects. The object store is 100MiB, so pull manager will
-# only be able to pull ~9 total into memory at once, including running tasks.
-buf = []
-for _ in range(100):
-    buf.append(ray.put(np.ones(10 * 1024 * 1024, dtype=np.uint8)))
-
-@ray.remote
-def f(x):
-    time.sleep(999)
-
-ray.get([f.remote(x) for x in buf])"""
-
-    proc = run_string_as_driver_nonblocking(driver)
-    expected = {
-        "RUNNING": 2.0,
-        "PENDING_ARGS_FETCH": 7.0,
-        "PENDING_OBJ_STORE_MEM_AVAIL": 91.0,
-    }
-    wait_for_condition(
-        lambda: tasks_by_state(info) == expected, timeout=20, retry_interval_ms=500
-    )
-    proc.kill()
-
 
 if __name__ == "__main__":
     import sys
