import os
import time

import pytest

import ray
import ray._private.gcs_utils as gcs_utils
import ray._private.ray_constants
from ray._private.test_utils import (
    convert_actor_state,
    make_global_state_accessor,
    wait_for_condition,
)

try:
    import pytest_timeout
except ImportError:
    pytest_timeout = None


# TODO(rliaw): The proper way to do this is to have the pytest config setup.


@pytest.mark.skipif(
    pytest_timeout is None,
    reason="Timeout package not installed; skipping test that may hang.",
)
@pytest.mark.timeout(30)
def test_replenish_resources(ray_start_regular):
    cluster_resources = ray.cluster_resources()
    available_resources = ray.available_resources()
    assert cluster_resources == available_resources

    @ray.remote
    def cpu_task():
        pass

    ray.get(cpu_task.remote())
    resources_reset = False

    while not resources_reset:
        available_resources = ray.available_resources()
        resources_reset = cluster_resources == available_resources
    assert resources_reset


@pytest.mark.skipif(
    pytest_timeout is None,
    reason="Timeout package not installed; skipping test that may hang.",
)
@pytest.mark.timeout(30)
def test_uses_resources(ray_start_regular):
    cluster_resources = ray.cluster_resources()

    @ray.remote
    def cpu_task():
        time.sleep(1)

    cpu_task.remote()
    resource_used = False

    while not resource_used:
        available_resources = ray.available_resources()
        resource_used = (
            available_resources.get("CPU", 0) == cluster_resources.get("CPU", 0) - 1
        )

    assert resource_used


@pytest.mark.skipif(
    pytest_timeout is None,
    reason="Timeout package not installed; skipping test that may hang.",
)
@pytest.mark.timeout(120)
def test_add_remove_cluster_resources(ray_start_cluster_head):
    """Tests that Global State API is consistent with actual cluster."""
    cluster = ray_start_cluster_head
    assert ray.cluster_resources()["CPU"] == 1
    nodes = []
    nodes += [cluster.add_node(num_cpus=1)]
    cluster.wait_for_nodes()
    assert ray.cluster_resources()["CPU"] == 2

    cluster.remove_node(nodes.pop())
    cluster.wait_for_nodes()
    assert ray.cluster_resources()["CPU"] == 1

    for i in range(5):
        nodes += [cluster.add_node(num_cpus=1)]
    cluster.wait_for_nodes()
    assert ray.cluster_resources()["CPU"] == 6


def test_global_state_actor_table(ray_start_regular):
    @ray.remote
    class Actor:
        def ready(self):
            return os.getpid()

    # actor table should be empty at first
    assert len(ray._private.state.actors()) == 0

    # actor table should contain only one entry
    def get_actor_table_data(field):
        return list(ray._private.state.actors().values())[0][field]

    a = Actor.remote()
    pid = ray.get(a.ready.remote())
    assert len(ray._private.state.actors()) == 1
    assert get_actor_table_data("Pid") == pid

    # actor table should contain only this entry
    # even when the actor goes out of scope
    del a

    dead_state = convert_actor_state(gcs_utils.ActorTableData.DEAD)
    for _ in range(10):
        if get_actor_table_data("State") == dead_state:
            break
        else:
            time.sleep(0.5)
    assert get_actor_table_data("State") == dead_state


def test_global_state_worker_table(ray_start_regular):

    # Get worker table from gcs.
    workers_data = ray._private.state.workers()

    assert len(workers_data) == 1


def test_global_state_actor_entry(ray_start_regular):
    @ray.remote
    class Actor:
        def ready(self):
            pass

    # actor table should be empty at first
    assert len(ray._private.state.actors()) == 0

    a = Actor.remote()
    b = Actor.remote()
    ray.get(a.ready.remote())
    ray.get(b.ready.remote())
    assert len(ray._private.state.actors()) == 2
    a_actor_id = a._actor_id.hex()
    b_actor_id = b._actor_id.hex()
    assert ray._private.state.actors(actor_id=a_actor_id)["ActorID"] == a_actor_id
    assert ray._private.state.actors(actor_id=a_actor_id)[
        "State"
    ] == convert_actor_state(gcs_utils.ActorTableData.ALIVE)
    assert ray._private.state.actors(actor_id=b_actor_id)["ActorID"] == b_actor_id
    assert ray._private.state.actors(actor_id=b_actor_id)[
        "State"
    ] == convert_actor_state(gcs_utils.ActorTableData.ALIVE)


def test_node_name_cluster(ray_start_cluster):
    cluster = ray_start_cluster
    cluster.add_node(node_name="head_node", include_dashboard=False)
    head_context = ray.init(address=cluster.address, include_dashboard=False)
    cluster.add_node(node_name="worker_node", include_dashboard=False)
    cluster.wait_for_nodes()

    global_state_accessor = make_global_state_accessor(head_context)
    node_table = global_state_accessor.get_node_table()
    assert len(node_table) == 2
    for node_data in node_table:
        node = gcs_utils.GcsNodeInfo.FromString(node_data)
        if (
            ray._private.utils.binary_to_hex(node.node_id)
            == head_context.address_info["node_id"]
        ):
            assert node.node_name == "head_node"
        else:
            assert node.node_name == "worker_node"

    global_state_accessor.disconnect()
    ray.shutdown()
    cluster.shutdown()


def test_node_name_init():
    # Test ray.init with _node_name directly
    new_head_context = ray.init(_node_name="new_head_node", include_dashboard=False)

    global_state_accessor = make_global_state_accessor(new_head_context)
    node_data = global_state_accessor.get_node_table()[0]
    node = gcs_utils.GcsNodeInfo.FromString(node_data)
    assert node.node_name == "new_head_node"
    ray.shutdown()


def test_no_node_name():
    # Test that starting ray with no node name will result in a node_name=ip_address
    new_head_context = ray.init(include_dashboard=False)
    global_state_accessor = make_global_state_accessor(new_head_context)
    node_data = global_state_accessor.get_node_table()[0]
    node = gcs_utils.GcsNodeInfo.FromString(node_data)
    assert node.node_name == ray.util.get_node_ip_address()
    ray.shutdown()


@pytest.mark.parametrize("max_shapes", [0, 2, -1])
def test_load_report(shutdown_only, max_shapes):
    resource1 = "A"
    resource2 = "B"
    cluster = ray.init(
        num_cpus=1,
        resources={resource1: 1},
        _system_config={
            "max_resource_shapes_per_load_report": max_shapes,
        },
    )

    global_state_accessor = make_global_state_accessor(cluster)

    @ray.remote
    def sleep():
        time.sleep(1000)

    sleep.remote()
    for _ in range(3):
        sleep.remote()
        sleep.options(resources={resource1: 1}).remote()
        sleep.options(resources={resource2: 1}).remote()

    class Checker:
        def __init__(self):
            self.report = None

        def check_load_report(self):
            message = global_state_accessor.get_all_resource_usage()
            if message is None:
                return False

            resource_usage = gcs_utils.ResourceUsageBatchData.FromString(message)
            self.report = resource_usage.resource_load_by_shape.resource_demands
            if max_shapes == 0:
                return True
            elif max_shapes == 2:
                return len(self.report) >= 2
            else:
                return len(self.report) >= 3

    # Wait for load information to arrive.
    checker = Checker()
    wait_for_condition(checker.check_load_report)

    # Check that we respect the max shapes limit.
    if max_shapes != -1:
        assert len(checker.report) <= max_shapes

    print(checker.report)

    if max_shapes > 0:
        # Check that we differentiate between infeasible and ready tasks.
        for demand in checker.report:
            if resource2 in demand.shape:
                assert demand.num_infeasible_requests_queued > 0
                assert demand.num_ready_requests_queued == 0
            else:
                assert demand.num_ready_requests_queued > 0
                assert demand.num_infeasible_requests_queued == 0
    global_state_accessor.disconnect()


def test_placement_group_load_report(ray_start_cluster):
    cluster = ray_start_cluster
    # Add a head node that doesn't have gpu resource.
    cluster.add_node(num_cpus=4)

    global_state_accessor = make_global_state_accessor(
        ray.init(address=cluster.address)
    )

    class PgLoadChecker:
        def nothing_is_ready(self):
            resource_usage = self._read_resource_usage()
            if not resource_usage:
                return False
            if resource_usage.HasField("placement_group_load"):
                pg_load = resource_usage.placement_group_load
                return len(pg_load.placement_group_data) == 2
            return False

        def only_first_one_ready(self):
            resource_usage = self._read_resource_usage()
            if not resource_usage:
                return False
            if resource_usage.HasField("placement_group_load"):
                pg_load = resource_usage.placement_group_load
                return len(pg_load.placement_group_data) == 1
            return False

        def two_infeasible_pg(self):
            resource_usage = self._read_resource_usage()
            if not resource_usage:
                return False
            if resource_usage.HasField("placement_group_load"):
                pg_load = resource_usage.placement_group_load
                return len(pg_load.placement_group_data) == 2
            return False

        def _read_resource_usage(self):
            message = global_state_accessor.get_all_resource_usage()
            if message is None:
                return False

            resource_usage = gcs_utils.ResourceUsageBatchData.FromString(message)
            return resource_usage

    checker = PgLoadChecker()

    # Create 2 placement groups that are infeasible.
    pg_feasible = ray.util.placement_group([{"A": 1}])
    pg_infeasible = ray.util.placement_group([{"B": 1}])
    _, unready = ray.wait([pg_feasible.ready(), pg_infeasible.ready()], timeout=0)
    assert len(unready) == 2
    wait_for_condition(checker.nothing_is_ready)

    # Add a node that makes pg feasible. Make sure load include this change.
    cluster.add_node(resources={"A": 1})
    ray.get(pg_feasible.ready())
    wait_for_condition(checker.only_first_one_ready)
    # Create one more infeasible pg and make sure load is properly updated.
    pg_infeasible_second = ray.util.placement_group([{"C": 1}])
    _, unready = ray.wait([pg_infeasible_second.ready()], timeout=0)
    assert len(unready) == 1
    wait_for_condition(checker.two_infeasible_pg)
    global_state_accessor.disconnect()


def test_backlog_report(shutdown_only):
    cluster = ray.init(
        num_cpus=1,
        _system_config={"max_pending_lease_requests_per_scheduling_category": 1},
    )

    global_state_accessor = make_global_state_accessor(cluster)

    @ray.remote(num_cpus=1)
    def foo(x):
        print(".")
        time.sleep(x)
        return None

    def backlog_size_set():
        message = global_state_accessor.get_all_resource_usage()
        if message is None:
            return False

        resource_usage = gcs_utils.ResourceUsageBatchData.FromString(message)
        aggregate_resource_load = resource_usage.resource_load_by_shape.resource_demands
        if len(aggregate_resource_load) == 1:
            backlog_size = aggregate_resource_load[0].backlog_size
            print(backlog_size)
            # Ideally we'd want to assert backlog_size == 8, but guaranteeing
            # the order the order that submissions will occur is too
            # hard/flaky.
            return backlog_size > 0
        return False

    # We want this first task to finish
    refs = [foo.remote(0.5)]
    # These tasks should all start _before_ the first one finishes.
    refs.extend([foo.remote(1000) for _ in range(9)])
    # Now there's 1 request running, 1 queued in the raylet, and 8 queued in
    # the worker backlog.

    ray.get(refs[0])
    # First request finishes, second request is now running, third lease
    # request is sent to the raylet with backlog=7

    wait_for_condition(backlog_size_set, timeout=2)
    global_state_accessor.disconnect()


def test_heartbeat_ip(shutdown_only):
    cluster = ray.init(num_cpus=1)
    global_state_accessor = make_global_state_accessor(cluster)
    self_ip = ray.util.get_node_ip_address()

    def self_ip_is_set():
        message = global_state_accessor.get_all_resource_usage()
        if message is None:
            return False

        resource_usage = gcs_utils.ResourceUsageBatchData.FromString(message)
        resources_data = resource_usage.batch[0]
        return resources_data.node_manager_address == self_ip

    wait_for_condition(self_ip_is_set, timeout=2)
    global_state_accessor.disconnect()


def test_next_job_id(ray_start_regular):
    job_id_1 = ray._private.state.next_job_id()
    job_id_2 = ray._private.state.next_job_id()
    assert job_id_1.int() + 1 == job_id_2.int()


if __name__ == "__main__":
    import sys

<<<<<<< HEAD
    import pytest

    sys.exit(pytest.main(["-v", __file__]))
=======
    if os.environ.get("PARALLEL_CI"):
        sys.exit(pytest.main(["-n", "auto", "--boxed", "-vs", __file__]))
    else:
        sys.exit(pytest.main(["-sv", __file__]))
>>>>>>> 815dba54
<|MERGE_RESOLUTION|>--- conflicted
+++ resolved
@@ -405,13 +405,7 @@
 if __name__ == "__main__":
     import sys
 
-<<<<<<< HEAD
-    import pytest
-
-    sys.exit(pytest.main(["-v", __file__]))
-=======
     if os.environ.get("PARALLEL_CI"):
         sys.exit(pytest.main(["-n", "auto", "--boxed", "-vs", __file__]))
     else:
-        sys.exit(pytest.main(["-sv", __file__]))
->>>>>>> 815dba54
+        sys.exit(pytest.main(["-sv", __file__]))