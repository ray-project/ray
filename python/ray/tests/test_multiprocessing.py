--- conflicted
+++ resolved
@@ -16,10 +16,6 @@
 from ray.util.joblib import register_ray
 
 from joblib import parallel_backend, Parallel, delayed
-<<<<<<< HEAD
-from ray._private.test_utils import should_test_external_redis
-=======
->>>>>>> 88a219c7
 
 
 def teardown_function(function):
@@ -72,14 +68,7 @@
     ray.shutdown()
 
 
-<<<<<<< HEAD
-@pytest.mark.skipif(
-    should_test_external_redis(), reason="The same Redis is used within the test."
-)
-def test_ray_init(shutdown_only):
-=======
 def test_ray_init(monkeypatch, shutdown_only):
->>>>>>> 88a219c7
     def getpid(args):
         return os.getpid()
 
@@ -133,14 +122,7 @@
     ],
     indirect=True,
 )
-<<<<<<< HEAD
-@pytest.mark.skipif(
-    should_test_external_redis(), reason="The same Redis is used within the test."
-)
-def test_connect_to_ray(ray_start_cluster):
-=======
 def test_connect_to_ray(monkeypatch, ray_start_cluster):
->>>>>>> 88a219c7
     def getpid(args):
         return os.getpid()
 
