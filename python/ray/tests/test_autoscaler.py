import copy
import sys
import json
import os
import re
import shutil
import tempfile
import threading
import time
import unittest
from collections import defaultdict
from enum import Enum
from subprocess import CalledProcessError
from typing import Callable, Dict, List, Optional
from unittest.mock import (
    Mock,
    patch,
)

import grpc
import pytest
import yaml
from jsonschema.exceptions import ValidationError

import ray
from ray._private.test_utils import RayTestTimeoutException
from ray.autoscaler._private import commands
from ray.autoscaler._private.autoscaler import NonTerminatedNodes, StandardAutoscaler
from ray.autoscaler._private.commands import get_or_create_head_node
from ray.autoscaler._private.constants import (
    DISABLE_LAUNCH_CONFIG_CHECK_KEY,
    DISABLE_NODE_UPDATERS_KEY,
    FOREGROUND_NODE_LAUNCH_KEY,
    WORKER_LIVENESS_CHECK_KEY,
    WORKER_RPC_DRAIN_KEY,
)
from ray.autoscaler._private.load_metrics import LoadMetrics
from ray.autoscaler._private.monitor import Monitor
from ray.autoscaler._private.prom_metrics import (
    AutoscalerPrometheusMetrics,
    NullMetric,
)
from ray.autoscaler._private.providers import (
    _DEFAULT_CONFIGS,
    _NODE_PROVIDERS,
    _clear_provider_cache,
)
from ray.autoscaler._private.readonly.node_provider import ReadOnlyNodeProvider
from ray.autoscaler._private.util import prepare_config, validate_config
from ray.autoscaler.node_launch_exception import NodeLaunchException
from ray.autoscaler.node_provider import NodeProvider
from ray.autoscaler.sdk import get_docker_host_mount_location
from ray.autoscaler.tags import (
    NODE_KIND_HEAD,
    NODE_KIND_WORKER,
    STATUS_UNINITIALIZED,
    STATUS_UP_TO_DATE,
    STATUS_UPDATE_FAILED,
    TAG_RAY_CLUSTER_NAME,
    TAG_RAY_NODE_KIND,
    TAG_RAY_NODE_STATUS,
    TAG_RAY_USER_NODE_TYPE,
)
from ray.core.generated import gcs_service_pb2
from ray.tests.test_batch_node_provider_unit import (
    MockBatchingNodeProvider,
)

WORKER_FILTER = {TAG_RAY_NODE_KIND: NODE_KIND_WORKER}


class DrainNodeOutcome(str, Enum):
    """Potential outcomes of DrainNode calls, each of which is handled
    differently by the autoscaler.
    """

    # Return a reponse indicating all nodes were succesfully drained.
    Succeeded = "Succeeded"
    # Return response indicating at least one node failed to be drained.
    NotAllDrained = "NotAllDrained"
    # Return an unimplemented gRPC error, indicating an old GCS.
    Unimplemented = "Unimplemented"
    # Raise a generic unexpected RPC error.
    GenericRpcError = "GenericRpcError"
    # Raise a generic unexpected exception.
    GenericException = "GenericException"
    # Tell the autoscaler to fail finding ips during drain
    FailedToFindIp = "FailedToFindIp"
    # Represents the situation in which draining nodes before termination is disabled.
    DrainDisabled = "DrainDisabled"


class MockRpcException(grpc.RpcError):
    """Mock RpcError with a specified status code.

    Note (Dmitri): It might be possible to do this already with standard tools
    in the `grpc` module, but how wasn't immediately obvious to me.
    """

    def __init__(self, status_code: grpc.StatusCode):
        self.status_code = status_code

    def code(self):
        return self.status_code


class MockNodeInfoStub:
    """Mock for GCS node info stub used by autoscaler to drain Ray nodes.

    Can simulate DrainNode failures via the `drain_node_outcome` parameter.
    Comments in DrainNodeOutcome enum class indicate the behavior for each
    outcome.
    """

    def __init__(self, drain_node_outcome=DrainNodeOutcome.Succeeded):
        self.drain_node_outcome = drain_node_outcome
        # Tracks how many times we've called DrainNode.
        self.drain_node_call_count = 0
        # Tracks how many times DrainNode returned a successful RPC response.
        self.drain_node_reply_success = 0

    def DrainNode(self, drain_node_request, timeout: int):
        """Simulate NodeInfo stub's DrainNode call.

        Outcome determined by self.drain_outcome.
        """
        self.drain_node_call_count += 1
        if self.drain_node_outcome == DrainNodeOutcome.Unimplemented:
            raise MockRpcException(status_code=grpc.StatusCode.UNIMPLEMENTED)
        elif self.drain_node_outcome == DrainNodeOutcome.GenericRpcError:
            # Any StatusCode besides UNIMPLEMENTED will do here.
            raise MockRpcException(status_code=grpc.StatusCode.UNAVAILABLE)
        elif self.drain_node_outcome == DrainNodeOutcome.GenericException:
            raise Exception("DrainNode failed in some unexpected way.")

        node_ids_to_drain = [
            data_item.node_id for data_item in drain_node_request.drain_node_data
        ]

        ok_gcs_status = gcs_service_pb2.GcsStatus(code=0, message="Yeah, it's fine.")

        all_nodes_drained_status = [
            gcs_service_pb2.DrainNodeStatus(node_id=node_id)
            for node_id in node_ids_to_drain
        ]

        # All but the last.
        not_all_drained_status = all_nodes_drained_status[:-1]

        if self.drain_node_outcome in [
            DrainNodeOutcome.Succeeded,
            DrainNodeOutcome.FailedToFindIp,
        ]:
            drain_node_status = all_nodes_drained_status
        elif self.drain_node_outcome == DrainNodeOutcome.NotAllDrained:
            drain_node_status = not_all_drained_status
        else:
            # Shouldn't land here.
            assert False, "Possible drain node outcomes exhausted."

        self.drain_node_reply_success += 1
        return gcs_service_pb2.DrainNodeReply(
            status=ok_gcs_status, drain_node_status=drain_node_status
        )


def mock_raylet_id() -> bytes:
    """Random raylet id to pass to load_metrics.update."""
    return os.urandom(10)


def fill_in_raylet_ids(provider, load_metrics) -> None:
    """Raylet ids for each ip are usually obtained by polling the GCS
    in monitor.py. For test purposes, we sometimes need to manually fill
    these fields with mocks.
    """
    for node in provider.non_terminated_nodes({}):
        ip = provider.internal_ip(node)
        load_metrics.raylet_id_by_ip[ip] = mock_raylet_id()


class MockNode:
    def __init__(self, node_id, tags, node_config, node_type, unique_ips=False):
        self.node_id = node_id
        self.state = "pending"
        self.tags = tags
        self.external_ip = "1.2.3.4"
        self.internal_ip = "172.0.0.{}".format(self.node_id)
        if unique_ips:
            self.external_ip = f"1.2.3.{self.node_id}"

        self.node_config = node_config
        self.node_type = node_type
        self.created_in_main_thread = (
            threading.current_thread() is threading.main_thread()
        )

    def matches(self, tags):
        for k, v in tags.items():
            if k not in self.tags or self.tags[k] != v:
                return False
        return True


class MockProcessRunner:
    def __init__(self, fail_cmds=None, cmd_to_callback=None, print_out=False):
        self.calls = []
        self.cmd_to_callback = cmd_to_callback or {}  # type: Dict[str, Callable]
        self.print_out = print_out
        self.fail_cmds = fail_cmds or []
        self.call_response = {}
        self.ready_to_run = threading.Event()
        self.ready_to_run.set()

        self.lock = threading.RLock()

    def check_call(self, cmd, *args, **kwargs):
        with self.lock:
            self.ready_to_run.wait()
            self.calls.append(cmd)
            if self.print_out:
                print(f">>>Process runner: Executing \n {str(cmd)}")
            for token in self.cmd_to_callback:
                if token in str(cmd):
                    # Trigger a callback if token is in cmd.
                    # Can be used to simulate background events during a node
                    # update (e.g. node disconnected).
                    callback = self.cmd_to_callback[token]
                    callback()

            for token in self.fail_cmds:
                if token in str(cmd):
                    raise CalledProcessError(1, token, "Failing command on purpose")

    def check_output(self, cmd):
        with self.lock:
            self.check_call(cmd)
            return_string = "command-output"
            key_to_shrink = None
            for pattern, response_list in self.call_response.items():
                if pattern in str(cmd):
                    return_string = response_list[0]
                    key_to_shrink = pattern
                    break
            if key_to_shrink:
                self.call_response[key_to_shrink] = self.call_response[key_to_shrink][
                    1:
                ]
                if len(self.call_response[key_to_shrink]) == 0:
                    del self.call_response[key_to_shrink]

            return return_string.encode()

    def assert_has_call(
        self, ip: str, pattern: Optional[str] = None, exact: Optional[List[str]] = None
    ):
        """Checks if the given value was called by this process runner.

        NOTE: Either pattern or exact must be specified, not both!

        Args:
            ip: IP address of the node that the given call was executed on.
            pattern: RegEx that matches one specific call.
            exact: List of strings that when joined exactly match one call.
        """
        with self.lock:
            assert bool(pattern) ^ bool(
                exact
            ), "Must specify either a pattern or exact match."
            debug_output = ""
            if pattern is not None:
                for cmd in self.command_history():
                    if ip in cmd:
                        debug_output += cmd
                        debug_output += "\n"
                        if re.search(pattern, cmd):
                            return True
                else:
                    raise Exception(
                        f"Did not find [{pattern}] in [{debug_output}] for "
                        f"ip={ip}.\n\nFull output: {self.command_history()}"
                    )
            elif exact is not None:
                exact_cmd = " ".join(exact)
                for cmd in self.command_history():
                    if ip in cmd:
                        debug_output += cmd
                        debug_output += "\n"
                    if cmd == exact_cmd:
                        return True
                raise Exception(
                    f"Did not find [{exact_cmd}] in [{debug_output}] for "
                    f"ip={ip}.\n\nFull output: {self.command_history()}"
                )

    def assert_not_has_call(self, ip: str, pattern: str):
        """Ensure that the given regex pattern was never called."""
        with self.lock:
            out = ""
            for cmd in self.command_history():
                if ip in cmd:
                    out += cmd
                    out += "\n"
            if re.search(pattern, out):
                raise Exception("Found [{}] in [{}] for {}".format(pattern, out, ip))
            else:
                return True

    def clear_history(self):
        with self.lock:
            self.calls = []

    def command_history(self):
        with self.lock:
            return [" ".join(cmd) for cmd in self.calls]

    def respond_to_call(self, pattern, response_list):
        with self.lock:
            self.call_response[pattern] = response_list


class MockProvider(NodeProvider):
    def __init__(self, cache_stopped=False, unique_ips=False):
        self.mock_nodes = {}
        self.next_id = 0
        self.throw = False
        self.error_creates = None
        self.fail_creates = False
        self.ready_to_create = threading.Event()
        self.ready_to_create.set()
        self.cache_stopped = cache_stopped
        self.unique_ips = unique_ips
        self.fail_to_fetch_ip = False
<<<<<<< HEAD
        self._safe_to_scale_flag = True
=======
        self.safe_to_scale_flag = True
>>>>>>> c51b0c9a
        # Many of these functions are called by node_launcher or updater in
        # different threads. This can be treated as a global lock for
        # everything.
        self.lock = threading.Lock()
        self.num_non_terminated_nodes_calls = 0
        super().__init__(None, None)

    def non_terminated_nodes(self, tag_filters):
        self.num_non_terminated_nodes_calls += 1
        with self.lock:
            if self.throw:
                raise Exception("oops")
            return [
                n.node_id
                for n in self.mock_nodes.values()
                if n.matches(tag_filters) and n.state not in ["stopped", "terminated"]
            ]

    def non_terminated_node_ips(self, tag_filters):
        with self.lock:
            if self.throw:
                raise Exception("oops")
            return [
                n.internal_ip
                for n in self.mock_nodes.values()
                if n.matches(tag_filters) and n.state not in ["stopped", "terminated"]
            ]

    def is_running(self, node_id):
        with self.lock:
            return self.mock_nodes[node_id].state == "running"

    def is_terminated(self, node_id):
        if node_id is None:
            # Circumvent test-cases where there's no head node.
            return True
        with self.lock:
            return self.mock_nodes[node_id].state in ["stopped", "terminated"]

    def node_tags(self, node_id):
        if node_id is None:
            # Circumvent test cases where there's no head node.
            return {}
        # Don't assume that node providers can retrieve tags from
        # terminated nodes.
        if self.is_terminated(node_id):
            raise Exception(f"The node with id {node_id} has been terminated!")
        with self.lock:
            return self.mock_nodes[node_id].tags

    def internal_ip(self, node_id):
        if self.fail_to_fetch_ip:
            raise Exception("Failed to fetch ip on purpose.")
        if node_id is None:
            # Circumvent test-cases where there's no head node.
            return "mock"
        with self.lock:
            return self.mock_nodes[node_id].internal_ip

    def external_ip(self, node_id):
        with self.lock:
            return self.mock_nodes[node_id].external_ip

    def create_node(self, node_config, tags, count, _skip_wait=False):
        if self.error_creates is not None:
            raise self.error_creates
        if not _skip_wait:
            self.ready_to_create.wait()
        if self.fail_creates:
            return
        with self.lock:
            if self.cache_stopped:
                for node in self.mock_nodes.values():
                    if node.state == "stopped" and count > 0:
                        count -= 1
                        node.state = "pending"
                        node.tags.update(tags)
            for _ in range(count):
                self.mock_nodes[self.next_id] = MockNode(
                    self.next_id,
                    tags.copy(),
                    node_config,
                    tags.get(TAG_RAY_USER_NODE_TYPE),
                    unique_ips=self.unique_ips,
                )
                self.next_id += 1

    def set_node_tags(self, node_id, tags):
        with self.lock:
            self.mock_nodes[node_id].tags.update(tags)

    def terminate_node(self, node_id):
        with self.lock:
            if self.cache_stopped:
                self.mock_nodes[node_id].state = "stopped"
            else:
                self.mock_nodes[node_id].state = "terminated"

    def finish_starting_nodes(self):
        with self.lock:
            for node in self.mock_nodes.values():
                if node.state == "pending":
                    node.state = "running"

    def safe_to_scale(self):
        return self.safe_to_scale_flag


class MockAutoscaler(StandardAutoscaler):
    """Test autoscaler constructed to verify the property that each
    autoscaler update issues at most one provider.non_terminated_nodes call.
    """

    def __init__(self, *args, **kwargs):
        super().__init__(*args, **kwargs)
        self.fail_to_find_ip_during_drain = False

    def _update(self):
        # Only works with MockProvider or MockBatchingNodeProvider.
        assert isinstance(self.provider, MockProvider) or isinstance(
            self.provider, MockBatchingNodeProvider
        )
        start_calls = self.provider.num_non_terminated_nodes_calls
        super()._update()
        end_calls = self.provider.num_non_terminated_nodes_calls

        # Strict inequality if update is called twice within the throttling
        # interval `self.update_interval_s`
        assert end_calls <= start_calls + 1

    def drain_nodes_via_gcs(self, provider_node_ids_to_drain):
        if self.fail_to_find_ip_during_drain:
            self.provider.fail_to_fetch_ip = True
        super().drain_nodes_via_gcs(provider_node_ids_to_drain)
        self.provider.fail_to_fetch_ip = False


class NoUpdaterMockAutoscaler(MockAutoscaler):
    def update_nodes(self):
        raise AssertionError(
            "Node updaters are disabled. This method should not be accessed!"
        )


SMALL_CLUSTER = {
    "cluster_name": "default",
    "idle_timeout_minutes": 5,
    "max_workers": 2,
    "provider": {
        "type": "mock",
        "region": "us-east-1",
        "availability_zone": "us-east-1a",
    },
    "docker": {
        "image": "example",
        "container_name": "mock",
    },
    "auth": {
        "ssh_user": "ubuntu",
        "ssh_private_key": os.devnull,
    },
    "available_node_types": {
        "head": {
            "node_config": {
                "TestProp": 1,
            },
            "resources": {"CPU": 1},
            "max_workers": 0,
        },
        "worker": {
            "node_config": {
                "TestProp": 2,
            },
            "resources": {"CPU": 1},
            "min_workers": 0,
            "max_workers": 2,
        },
    },
    "head_node_type": "head",
    "file_mounts": {},
    "cluster_synced_files": [],
    "initialization_commands": ["init_cmd"],
    "setup_commands": ["setup_cmd"],
    "head_setup_commands": ["head_setup_cmd"],
    "worker_setup_commands": ["worker_setup_cmd"],
    "head_start_ray_commands": ["start_ray_head"],
    "worker_start_ray_commands": ["start_ray_worker"],
}

MOCK_DEFAULT_CONFIG = {
    "cluster_name": "default",
    "max_workers": 2,
    "upscaling_speed": 1.0,
    "idle_timeout_minutes": 5,
    "provider": {
        "type": "mock",
        "region": "us-east-1",
        "availability_zone": "us-east-1a",
    },
    "docker": {
        "image": "example",
        "container_name": "mock",
    },
    "auth": {
        "ssh_user": "ubuntu",
        "ssh_private_key": os.devnull,
    },
    "available_node_types": {
        "ray.head.default": {"resources": {}, "node_config": {"head_default_prop": 4}},
        "ray.worker.default": {
            "min_workers": 0,
            "max_workers": 2,
            "resources": {},
            "node_config": {"worker_default_prop": 7},
        },
    },
    "head_node_type": "ray.head.default",
    "head_node": {},
    "worker_nodes": {},
    "file_mounts": {},
    "cluster_synced_files": [],
    "initialization_commands": [],
    "setup_commands": [],
    "head_setup_commands": [],
    "worker_setup_commands": [],
    "head_start_ray_commands": [],
    "worker_start_ray_commands": [],
}

TYPES_A = {
    "empty_node": {
        "node_config": {
            "FooProperty": 42,
            "TestProp": 1,
        },
        "resources": {},
        "max_workers": 0,
    },
    "m4.large": {
        "node_config": {},
        "resources": {"CPU": 2},
        "max_workers": 10,
    },
    "m4.4xlarge": {
        "node_config": {},
        "resources": {"CPU": 16},
        "max_workers": 8,
    },
    "m4.16xlarge": {
        "node_config": {},
        "resources": {"CPU": 64},
        "max_workers": 4,
    },
    "p2.xlarge": {
        "node_config": {},
        "resources": {"CPU": 16, "GPU": 1},
        "max_workers": 10,
    },
    "p2.8xlarge": {
        "node_config": {},
        "resources": {"CPU": 32, "GPU": 8},
        "max_workers": 4,
    },
}

MULTI_WORKER_CLUSTER = dict(
    SMALL_CLUSTER, **{"available_node_types": TYPES_A, "head_node_type": "empty_node"}
)

exc_info = None
try:
    raise Exception("Test exception.")
except Exception:
    exc_info = sys.exc_info()
assert exc_info is not None


class LoadMetricsTest(unittest.TestCase):
    def testHeartbeat(self):
        lm = LoadMetrics()
        lm.update("1.1.1.1", mock_raylet_id(), {"CPU": 2}, {"CPU": 1}, {})
        lm.mark_active("2.2.2.2")
        assert "1.1.1.1" in lm.last_heartbeat_time_by_ip
        assert "2.2.2.2" in lm.last_heartbeat_time_by_ip
        assert "3.3.3.3" not in lm.last_heartbeat_time_by_ip

    def testDebugString(self):
        lm = LoadMetrics()
        lm.update("1.1.1.1", mock_raylet_id(), {"CPU": 2}, {"CPU": 0}, {})
        lm.update(
            "2.2.2.2", mock_raylet_id(), {"CPU": 2, "GPU": 16}, {"CPU": 2, "GPU": 2}, {}
        )
        lm.update(
            "3.3.3.3",
            mock_raylet_id(),
            {
                "memory": 1.05 * 1024 * 1024 * 1024,
                "object_store_memory": 2.1 * 1024 * 1024 * 1024,
            },
            {
                "memory": 0,
                "object_store_memory": 1.05 * 1024 * 1024 * 1024,
            },
            {},
        )
        debug = lm.info_string()
        assert (
            "ResourceUsage: 2.0/4.0 CPU, 14.0/16.0 GPU, "
            "1.05 GiB/1.05 GiB memory, "
            "1.05 GiB/2.1 GiB object_store_memory"
        ) in debug


class AutoscalingTest(unittest.TestCase):
    def setUp(self):
        _NODE_PROVIDERS["mock"] = lambda config: self.create_provider
        _DEFAULT_CONFIGS["mock"] = _DEFAULT_CONFIGS["aws"]
        self.provider = None
        self.tmpdir = tempfile.mkdtemp()

    def tearDown(self):
        self.provider = None
        del _NODE_PROVIDERS["mock"]
        _clear_provider_cache()
        shutil.rmtree(self.tmpdir)
        ray.shutdown()

    def waitFor(self, condition, num_retries=50, fail_msg=None):
        for _ in range(num_retries):
            if condition():
                return
            time.sleep(0.1)
        fail_msg = fail_msg or "Timed out waiting for {}".format(condition)
        raise RayTestTimeoutException(fail_msg)

    def waitForUpdatersToFinish(self, autoscaler):
        self.waitFor(
            lambda: all(
                not updater.is_alive() for updater in autoscaler.updaters.values()
            ),
            num_retries=500,
            fail_msg="Last round of updaters didn't complete on time.",
        )

    def num_nodes(self, tag_filters=None):
        if tag_filters is None:
            tag_filters = {}
        return len(self.provider.non_terminated_nodes(tag_filters))

    def waitForNodes(self, expected, comparison=None, tag_filters=None):
        if comparison is None:
            comparison = self.assertEqual
        MAX_ITER = 50
        for i in range(MAX_ITER):
            n = self.num_nodes(tag_filters)
            try:
                comparison(n, expected, msg="Unexpected node quantity.")
                return
            except Exception:
                if i == MAX_ITER - 1:
                    raise
            time.sleep(0.1)

    def create_provider(self, config, cluster_name):
        assert self.provider
        return self.provider

    def write_config(self, config, call_prepare_config=True):
        new_config = copy.deepcopy(config)
        if call_prepare_config:
            new_config = prepare_config(new_config)
        path = os.path.join(self.tmpdir, "simple.yaml")
        with open(path, "w") as f:
            f.write(yaml.dump(new_config))
        return path

    def worker_node_thread_check(self, foreground_node_launcher: bool):
        """Confirms that worker nodes were launched in the main thread if foreground
        node launch is enabled, in a subthread otherwise.

        Args:
            foreground_node_launcher: Whether workers nodes are expected to be
            launched in the foreground.

        """
        worker_ids = self.provider.non_terminated_nodes(tag_filters=WORKER_FILTER)
        worker_nodes = [self.provider.mock_nodes[worker_id] for worker_id in worker_ids]
        if foreground_node_launcher:
            # All workers were created in the main thread.
            assert all(
                worker_node.created_in_main_thread for worker_node in worker_nodes
            )
        else:
            # All workers were created in a background thread.
            assert not any(
                worker_node.created_in_main_thread for worker_node in worker_nodes
            )

    def testAutoscalerConfigValidationFailNotFatal(self):
        invalid_config = {**SMALL_CLUSTER, "invalid_property_12345": "test"}
        # First check that this config is actually invalid
        with pytest.raises(ValidationError):
            validate_config(invalid_config)
        config_path = self.write_config(invalid_config)
        self.provider = MockProvider()
        runner = MockProcessRunner()
        autoscaler = MockAutoscaler(
            config_path,
            LoadMetrics(),
            MockNodeInfoStub(),
            max_failures=0,
            process_runner=runner,
            update_interval_s=0,
        )
        assert len(self.provider.non_terminated_nodes({})) == 0
        autoscaler.update()
        self.waitForNodes(1)
        autoscaler.update()
        self.waitForNodes(1)

    def testValidation(self):
        """Ensures that schema validation is working."""
        config = copy.deepcopy(SMALL_CLUSTER)
        try:
            validate_config(config)
        except Exception:
            self.fail("Test config did not pass validation test!")

        config["blah"] = "blah"
        with pytest.raises(ValidationError):
            validate_config(config)
        del config["blah"]

        del config["provider"]
        with pytest.raises(ValidationError):
            validate_config(config)

    def testValidateDefaultConfig(self):
        config = {}
        config["provider"] = {
            "type": "aws",
            "region": "us-east-1",
            "availability_zone": "us-east-1a",
        }
        config = prepare_config(config)
        try:
            validate_config(config)
        except ValidationError:
            self.fail("Default config did not pass validation test!")

    def testGetOrCreateHeadNode(self):
        config = copy.deepcopy(SMALL_CLUSTER)
        head_run_option = "--kernel-memory=10g"
        standard_run_option = "--memory-swap=5g"
        config["docker"]["head_run_options"] = [head_run_option]
        config["docker"]["run_options"] = [standard_run_option]
        config_path = self.write_config(config)
        self.provider = MockProvider()
        runner = MockProcessRunner()
        runner.respond_to_call("json .Mounts", ["[]"])
        # Two initial calls to rsync, + 2 more calls during run_init
        runner.respond_to_call(".State.Running", ["false", "false", "false", "false"])
        runner.respond_to_call("json .Config.Env", ["[]"])

        def _create_node(node_config, tags, count, _skip_wait=False):
            assert tags[TAG_RAY_NODE_STATUS] == STATUS_UNINITIALIZED
            if not _skip_wait:
                self.provider.ready_to_create.wait()
            if self.provider.fail_creates:
                return
            with self.provider.lock:
                if self.provider.cache_stopped:
                    for node in self.provider.mock_nodes.values():
                        if node.state == "stopped" and count > 0:
                            count -= 1
                            node.state = "pending"
                            node.tags.update(tags)
                for _ in range(count):
                    self.provider.mock_nodes[self.provider.next_id] = MockNode(
                        self.provider.next_id,
                        tags.copy(),
                        node_config,
                        tags.get(TAG_RAY_USER_NODE_TYPE),
                        unique_ips=self.provider.unique_ips,
                    )
                    self.provider.next_id += 1

        self.provider.create_node = _create_node
        commands.get_or_create_head_node(
            config,
            printable_config_file=config_path,
            no_restart=False,
            restart_only=False,
            yes=True,
            override_cluster_name=None,
            _provider=self.provider,
            _runner=runner,
        )
        self.waitForNodes(1)
        runner.assert_has_call("1.2.3.4", "init_cmd")
        runner.assert_has_call("1.2.3.4", "head_setup_cmd")
        runner.assert_has_call("1.2.3.4", "start_ray_head")
        self.assertEqual(self.provider.mock_nodes[0].node_type, "head")
        runner.assert_has_call("1.2.3.4", pattern="docker run")
        runner.assert_has_call("1.2.3.4", pattern=head_run_option)
        runner.assert_has_call("1.2.3.4", pattern=standard_run_option)

        docker_mount_prefix = get_docker_host_mount_location(
            SMALL_CLUSTER["cluster_name"]
        )
        runner.assert_not_has_call(
            "1.2.3.4", pattern=f"-v {docker_mount_prefix}/~/ray_bootstrap_config"
        )
        common_container_copy = f"rsync -e.*docker exec -i.*{docker_mount_prefix}/~/"
        runner.assert_has_call(
            "1.2.3.4", pattern=common_container_copy + "ray_bootstrap_key.pem"
        )
        runner.assert_has_call(
            "1.2.3.4", pattern=common_container_copy + "ray_bootstrap_config.yaml"
        )
        return config

    def testNodeTypeNameChange(self):
        """
        Tests that cluster launcher and autoscaler have correct behavior under
        changes and deletions of node type keys.

        Specifically if we change the key from "old-type" to "new-type", nodes
        of type "old-type" are deleted and (if required by the config) replaced
        by nodes of type "new-type".

        Strategy:
            1. launch a test cluster with a head and one `min_worker`
            2. change node type keys for both head and worker in cluster yaml
            3. update cluster with new yaml
            4. verify graceful replacement of the two nodes with old node types
                with two nodes with new node types.
        """

        # Default config with renamed node types, min_worker 1, docker off.
        config = copy.deepcopy(MOCK_DEFAULT_CONFIG)
        config["docker"] = {}
        node_types = config["available_node_types"]
        node_types["ray.head.old"] = node_types.pop("ray.head.default")
        node_types["ray.worker.old"] = node_types.pop("ray.worker.default")
        config["head_node_type"] = "ray.head.old"
        node_types["ray.worker.old"]["min_workers"] = 1

        # Create head and launch autoscaler
        runner = MockProcessRunner()
        self.provider = MockProvider()

        config_path = self.write_config(config)
        commands.get_or_create_head_node(
            config,
            printable_config_file=config_path,
            no_restart=False,
            restart_only=False,
            yes=True,
            override_cluster_name=None,
            _provider=self.provider,
            _runner=runner,
        )
        self.waitForNodes(1)
        lm = LoadMetrics()
        autoscaler = MockAutoscaler(
            config_path,
            lm,
            MockNodeInfoStub(),
            max_failures=0,
            process_runner=runner,
            update_interval_s=0,
        )
        autoscaler.update()

        self.waitForNodes(2)
        head_list = self.provider.non_terminated_nodes(
            {TAG_RAY_NODE_KIND: NODE_KIND_HEAD}
        )
        worker_list = self.provider.non_terminated_nodes(
            {TAG_RAY_NODE_KIND: NODE_KIND_WORKER}
        )
        # One head (as always)
        # One worker (min_workers 1 with no resource demands)
        assert len(head_list) == 1 and len(worker_list) == 1
        worker, head = worker_list.pop(), head_list.pop()

        # Confirm node type tags
        assert (
            self.provider.node_tags(head).get(TAG_RAY_USER_NODE_TYPE) == "ray.head.old"
        )
        assert (
            self.provider.node_tags(worker).get(TAG_RAY_USER_NODE_TYPE)
            == "ray.worker.old"
        )

        # Rename head and worker types
        new_config = copy.deepcopy(config)
        node_types = new_config["available_node_types"]
        node_types["ray.head.new"] = node_types.pop("ray.head.old")
        node_types["ray.worker.new"] = node_types.pop("ray.worker.old")
        new_config["head_node_type"] = "ray.head.new"
        config_path = self.write_config(new_config)

        # Expect this to delete "ray.head.old" head and create "ray.head.new"
        # head.
        commands.get_or_create_head_node(
            new_config,
            printable_config_file=config_path,
            no_restart=False,
            restart_only=False,
            yes=True,
            override_cluster_name=None,
            _provider=self.provider,
            _runner=runner,
        )

        self.waitForNodes(2)
        head_list = self.provider.non_terminated_nodes(
            {TAG_RAY_NODE_KIND: NODE_KIND_HEAD}
        )
        worker_list = self.provider.non_terminated_nodes(
            {TAG_RAY_NODE_KIND: NODE_KIND_WORKER}
        )
        # One head (as always)
        # One worker (maintained from previous autoscaler update)
        assert len(head_list) == 1 and len(worker_list) == 1
        worker, head = worker_list.pop(), head_list.pop()
        # Confirm new head
        assert (
            self.provider.node_tags(head).get(TAG_RAY_USER_NODE_TYPE) == "ray.head.new"
        )
        # Still old worker, as we haven't made an autoscaler update yet.
        assert (
            self.provider.node_tags(worker).get(TAG_RAY_USER_NODE_TYPE)
            == "ray.worker.old"
        )

        fill_in_raylet_ids(self.provider, lm)
        autoscaler.update()
        self.waitForNodes(2)
        events = autoscaler.event_summarizer.summary()
        # Just one node (node_id 1) terminated in the last update.
        # Validates that we didn't try to double-terminate node 0.
        assert sorted(events) == [
            "Adding 1 node(s) of type ray.worker.new.",
            "Adding 1 node(s) of type ray.worker.old.",
            "Removing 1 nodes of type ray.worker.old (not "
            "in available_node_types: ['ray.head.new', 'ray.worker.new']).",
        ]

        head_list = self.provider.non_terminated_nodes(
            {TAG_RAY_NODE_KIND: NODE_KIND_HEAD}
        )
        worker_list = self.provider.non_terminated_nodes(
            {TAG_RAY_NODE_KIND: NODE_KIND_WORKER}
        )
        # One head (as always)
        # One worker (min_workers 1 with no resource demands)
        assert len(head_list) == 1 and len(worker_list) == 1
        worker, head = worker_list.pop(), head_list.pop()

        # After the autoscaler update, new head and new worker.
        assert (
            self.provider.node_tags(head).get(TAG_RAY_USER_NODE_TYPE) == "ray.head.new"
        )
        assert (
            self.provider.node_tags(worker).get(TAG_RAY_USER_NODE_TYPE)
            == "ray.worker.new"
        )

    def testGetOrCreateHeadNodePodman(self):
        config = copy.deepcopy(SMALL_CLUSTER)
        config["docker"]["use_podman"] = True
        config_path = self.write_config(config)
        self.provider = MockProvider()
        runner = MockProcessRunner()
        runner.respond_to_call("json .Mounts", ["[]"])
        # Two initial calls to rsync, + 2 more calls during run_init
        runner.respond_to_call(".State.Running", ["false", "false", "false", "false"])
        runner.respond_to_call("json .Config.Env", ["[]"])
        commands.get_or_create_head_node(
            config,
            printable_config_file=config_path,
            no_restart=False,
            restart_only=False,
            yes=True,
            override_cluster_name=None,
            _provider=self.provider,
            _runner=runner,
        )
        self.waitForNodes(1)
        runner.assert_has_call("1.2.3.4", "init_cmd")
        runner.assert_has_call("1.2.3.4", "head_setup_cmd")
        runner.assert_has_call("1.2.3.4", "start_ray_head")
        self.assertEqual(self.provider.mock_nodes[0].node_type, "head")
        runner.assert_has_call("1.2.3.4", pattern="podman run")

        docker_mount_prefix = get_docker_host_mount_location(
            SMALL_CLUSTER["cluster_name"]
        )
        runner.assert_not_has_call(
            "1.2.3.4", pattern=f"-v {docker_mount_prefix}/~/ray_bootstrap_config"
        )
        common_container_copy = f"rsync -e.*podman exec -i.*{docker_mount_prefix}/~/"
        runner.assert_has_call(
            "1.2.3.4", pattern=common_container_copy + "ray_bootstrap_key.pem"
        )
        runner.assert_has_call(
            "1.2.3.4", pattern=common_container_copy + "ray_bootstrap_config.yaml"
        )

        for cmd in runner.command_history():
            assert "docker" not in cmd, "Docker (not podman) found in call: " f"{cmd}"

        runner.assert_has_call("1.2.3.4", "podman inspect")
        runner.assert_has_call("1.2.3.4", "podman exec")

    def testGetOrCreateHeadNodeFromStopped(self):
        config = self.testGetOrCreateHeadNode()
        self.provider.cache_stopped = True
        existing_nodes = self.provider.non_terminated_nodes({})
        assert len(existing_nodes) == 1
        self.provider.terminate_node(existing_nodes[0])
        config_path = self.write_config(config)
        runner = MockProcessRunner()
        runner.respond_to_call("json .Mounts", ["[]"])
        # Two initial calls to rsync, + 2 more calls during run_init
        runner.respond_to_call(".State.Running", ["false", "false", "false", "false"])
        runner.respond_to_call("json .Config.Env", ["[]"])
        commands.get_or_create_head_node(
            config,
            printable_config_file=config_path,
            no_restart=False,
            restart_only=False,
            yes=True,
            override_cluster_name=None,
            _provider=self.provider,
            _runner=runner,
        )
        self.waitForNodes(1)
        # Init & Setup commands must be run for Docker!
        runner.assert_has_call("1.2.3.4", "init_cmd")
        runner.assert_has_call("1.2.3.4", "head_setup_cmd")
        runner.assert_has_call("1.2.3.4", "start_ray_head")
        self.assertEqual(self.provider.mock_nodes[0].node_type, "head")
        runner.assert_has_call("1.2.3.4", pattern="docker run")

        docker_mount_prefix = get_docker_host_mount_location(
            SMALL_CLUSTER["cluster_name"]
        )
        runner.assert_not_has_call(
            "1.2.3.4", pattern=f"-v {docker_mount_prefix}/~/ray_bootstrap_config"
        )
        common_container_copy = f"rsync -e.*docker exec -i.*{docker_mount_prefix}/~/"
        runner.assert_has_call(
            "1.2.3.4", pattern=common_container_copy + "ray_bootstrap_key.pem"
        )
        runner.assert_has_call(
            "1.2.3.4", pattern=common_container_copy + "ray_bootstrap_config.yaml"
        )

        # This next section of code ensures that the following order of
        # commands are executed:
        # 1. mkdir -p {docker_mount_prefix}
        # 2. rsync bootstrap files (over ssh)
        # 3. rsync bootstrap files into container
        commands_with_mount = [
            (i, cmd)
            for i, cmd in enumerate(runner.command_history())
            if docker_mount_prefix in cmd
        ]
        rsync_commands = [x for x in commands_with_mount if "rsync --rsh" in x[1]]
        copy_into_container = [
            x
            for x in commands_with_mount
            if re.search("rsync -e.*docker exec -i", x[1])
        ]
        first_mkdir = min(x[0] for x in commands_with_mount if "mkdir" in x[1])
        docker_run_cmd_indx = [
            i for i, cmd in enumerate(runner.command_history()) if "docker run" in cmd
        ][0]
        for file_to_check in ["ray_bootstrap_config.yaml", "ray_bootstrap_key.pem"]:
            first_rsync = min(
                x[0] for x in rsync_commands if "ray_bootstrap_config.yaml" in x[1]
            )
            first_cp = min(x[0] for x in copy_into_container if file_to_check in x[1])
            # Ensures that `mkdir -p` precedes `docker run` because Docker
            # will auto-create the folder with wrong permissions.
            assert first_mkdir < docker_run_cmd_indx
            # Ensures that the folder is created before running rsync.
            assert first_mkdir < first_rsync
            # Checks that the file is present before copying into the container
            assert first_rsync < first_cp

    def testGetOrCreateHeadNodeFromStoppedRestartOnly(self):
        config = self.testGetOrCreateHeadNode()
        self.provider.cache_stopped = True
        existing_nodes = self.provider.non_terminated_nodes({})
        assert len(existing_nodes) == 1
        self.provider.terminate_node(existing_nodes[0])
        config_path = self.write_config(config)
        runner = MockProcessRunner()
        runner.respond_to_call("json .Mounts", ["[]"])
        # Two initial calls to rsync, + 2 more calls during run_init
        runner.respond_to_call(".State.Running", ["false", "false", "false", "false"])
        runner.respond_to_call("json .Config.Env", ["[]"])
        commands.get_or_create_head_node(
            config,
            printable_config_file=config_path,
            no_restart=False,
            restart_only=True,
            yes=True,
            override_cluster_name=None,
            _provider=self.provider,
            _runner=runner,
        )
        self.waitForNodes(1)
        # Init & Setup commands must be run for Docker!
        runner.assert_has_call("1.2.3.4", "init_cmd")
        runner.assert_has_call("1.2.3.4", "head_setup_cmd")
        runner.assert_has_call("1.2.3.4", "start_ray_head")

    def testDockerFileMountsAdded(self):
        config = copy.deepcopy(SMALL_CLUSTER)
        config["file_mounts"] = {"source": "/dev/null"}
        config_path = self.write_config(config)
        self.provider = MockProvider()
        runner = MockProcessRunner()
        mounts = [
            {
                "Type": "bind",
                "Source": "/sys",
                "Destination": "/sys",
                "Mode": "ro",
                "RW": False,
                "Propagation": "rprivate",
            }
        ]
        runner.respond_to_call("json .Mounts", [json.dumps(mounts)])
        # Two initial calls to rsync, +1 more call during run_init
        runner.respond_to_call(".State.Running", ["false", "false", "true", "true"])
        runner.respond_to_call("json .Config.Env", ["[]"])
        commands.get_or_create_head_node(
            config,
            printable_config_file=config_path,
            no_restart=False,
            restart_only=False,
            yes=True,
            override_cluster_name=None,
            _provider=self.provider,
            _runner=runner,
        )
        self.waitForNodes(1)
        runner.assert_has_call("1.2.3.4", "init_cmd")
        runner.assert_has_call("1.2.3.4", "head_setup_cmd")
        runner.assert_has_call("1.2.3.4", "start_ray_head")
        self.assertEqual(self.provider.mock_nodes[0].node_type, "head")
        runner.assert_has_call("1.2.3.4", pattern="docker stop")
        runner.assert_has_call("1.2.3.4", pattern="docker run")

        docker_mount_prefix = get_docker_host_mount_location(
            SMALL_CLUSTER["cluster_name"]
        )
        runner.assert_not_has_call(
            "1.2.3.4", pattern=f"-v {docker_mount_prefix}/~/ray_bootstrap_config"
        )
        common_container_copy = f"rsync -e.*docker exec -i.*{docker_mount_prefix}/~/"
        runner.assert_has_call(
            "1.2.3.4", pattern=common_container_copy + "ray_bootstrap_key.pem"
        )
        runner.assert_has_call(
            "1.2.3.4", pattern=common_container_copy + "ray_bootstrap_config.yaml"
        )

    def testDockerFileMountsRemoved(self):
        config = copy.deepcopy(SMALL_CLUSTER)
        config["file_mounts"] = {}
        config_path = self.write_config(config)
        self.provider = MockProvider()
        runner = MockProcessRunner()
        mounts = [
            {
                "Type": "bind",
                "Source": "/sys",
                "Destination": "/sys",
                "Mode": "ro",
                "RW": False,
                "Propagation": "rprivate",
            }
        ]
        runner.respond_to_call("json .Mounts", [json.dumps(mounts)])
        # Two initial calls to rsync, +1 more call during run_init
        runner.respond_to_call(".State.Running", ["false", "false", "true", "true"])
        runner.respond_to_call("json .Config.Env", ["[]"])
        commands.get_or_create_head_node(
            config,
            printable_config_file=config_path,
            no_restart=False,
            restart_only=False,
            yes=True,
            override_cluster_name=None,
            _provider=self.provider,
            _runner=runner,
        )
        self.waitForNodes(1)
        runner.assert_has_call("1.2.3.4", "init_cmd")
        runner.assert_has_call("1.2.3.4", "head_setup_cmd")
        runner.assert_has_call("1.2.3.4", "start_ray_head")
        self.assertEqual(self.provider.mock_nodes[0].node_type, "head")
        # We only removed amount from the YAML, no changes should happen.
        runner.assert_not_has_call("1.2.3.4", pattern="docker stop")
        runner.assert_not_has_call("1.2.3.4", pattern="docker run")

        docker_mount_prefix = get_docker_host_mount_location(
            SMALL_CLUSTER["cluster_name"]
        )
        runner.assert_not_has_call(
            "1.2.3.4", pattern=f"-v {docker_mount_prefix}/~/ray_bootstrap_config"
        )
        common_container_copy = f"rsync -e.*docker exec -i.*{docker_mount_prefix}/~/"
        runner.assert_has_call(
            "1.2.3.4", pattern=common_container_copy + "ray_bootstrap_key.pem"
        )
        runner.assert_has_call(
            "1.2.3.4", pattern=common_container_copy + "ray_bootstrap_config.yaml"
        )

    def testRsyncCommandWithDocker(self):
        assert SMALL_CLUSTER["docker"]["container_name"]
        config_path = self.write_config(SMALL_CLUSTER)
        self.provider = MockProvider(unique_ips=True)
        self.provider.create_node(
            {}, {TAG_RAY_NODE_KIND: "head", TAG_RAY_NODE_STATUS: "up-to-date"}, 1
        )
        self.provider.create_node(
            {}, {TAG_RAY_NODE_KIND: "worker", TAG_RAY_NODE_STATUS: "up-to-date"}, 10
        )
        self.provider.finish_starting_nodes()
        ray.autoscaler.node_provider._get_node_provider = Mock(
            return_value=self.provider
        )
        ray.autoscaler._private.commands._bootstrap_config = Mock(
            return_value=SMALL_CLUSTER
        )
        runner = MockProcessRunner()
        commands.rsync(
            config_path,
            source=config_path,
            target="/tmp/test_path",
            override_cluster_name=None,
            down=True,
            _runner=runner,
        )
        runner.assert_has_call("1.2.3.0", pattern="rsync -e.*docker exec -i")
        runner.assert_has_call("1.2.3.0", pattern="rsync --rsh")
        runner.clear_history()

        commands.rsync(
            config_path,
            source=config_path,
            target="/tmp/test_path",
            override_cluster_name=None,
            down=True,
            ip_address="1.2.3.5",
            _runner=runner,
        )
        runner.assert_has_call("1.2.3.5", pattern="rsync -e.*docker exec -i")
        runner.assert_has_call("1.2.3.5", pattern="rsync --rsh")
        runner.clear_history()

        commands.rsync(
            config_path,
            source=config_path,
            target="/tmp/test_path",
            ip_address="172.0.0.4",
            override_cluster_name=None,
            down=True,
            use_internal_ip=True,
            _runner=runner,
        )
        runner.assert_has_call("172.0.0.4", pattern="rsync -e.*docker exec -i")
        runner.assert_has_call("172.0.0.4", pattern="rsync --rsh")

    def testRsyncCommandWithoutDocker(self):
        cluster_cfg = copy.deepcopy(SMALL_CLUSTER)
        cluster_cfg["docker"] = {}
        config_path = self.write_config(cluster_cfg)
        self.provider = MockProvider(unique_ips=True)
        self.provider.create_node(
            {}, {TAG_RAY_NODE_KIND: "head", TAG_RAY_NODE_STATUS: "up-to-date"}, 1
        )
        self.provider.create_node(
            {}, {TAG_RAY_NODE_KIND: "worker", TAG_RAY_NODE_STATUS: "up-to-date"}, 10
        )
        self.provider.finish_starting_nodes()
        runner = MockProcessRunner()
        ray.autoscaler.node_provider._get_node_provider = Mock(
            return_value=self.provider
        )
        ray.autoscaler._private.commands._bootstrap_config = Mock(
            return_value=cluster_cfg
        )
        commands.rsync(
            config_path,
            source=config_path,
            target="/tmp/test_path",
            override_cluster_name=None,
            down=True,
            _runner=runner,
        )
        runner.assert_has_call("1.2.3.0", pattern="rsync")

        commands.rsync(
            config_path,
            source=config_path,
            target="/tmp/test_path",
            override_cluster_name=None,
            down=True,
            ip_address="1.2.3.5",
            _runner=runner,
        )
        runner.assert_has_call("1.2.3.5", pattern="rsync")
        runner.clear_history()

        commands.rsync(
            config_path,
            source=config_path,
            target="/tmp/test_path",
            override_cluster_name=None,
            down=True,
            ip_address="172.0.0.4",
            use_internal_ip=True,
            _runner=runner,
        )
        runner.assert_has_call("172.0.0.4", pattern="rsync")
        runner.clear_history()

    def testSummarizerFailedCreate(self):
        """Checks that event summarizer reports failed node creation."""
        config = copy.deepcopy(SMALL_CLUSTER)
        config["available_node_types"]["worker"]["min_workers"] = 2
        config_path = self.write_config(config)
        self.provider = MockProvider()
        runner = MockProcessRunner()
        mock_metrics = Mock(spec=AutoscalerPrometheusMetrics())
        self.provider.create_node(
            {},
            {
                TAG_RAY_NODE_KIND: NODE_KIND_HEAD,
                TAG_RAY_NODE_STATUS: STATUS_UP_TO_DATE,
                TAG_RAY_USER_NODE_TYPE: "head",
            },
            1,
        )
        self.provider.error_creates = Exception(":(")
        autoscaler = MockAutoscaler(
            config_path,
            LoadMetrics(),
            MockNodeInfoStub(),
            max_failures=0,
            process_runner=runner,
            update_interval_s=0,
            prom_metrics=mock_metrics,
        )
        assert len(self.provider.non_terminated_nodes(WORKER_FILTER)) == 0
        autoscaler.update()

        # Expect the next two messages in the logs.
        msg = "Failed to launch 2 node(s) of type worker."

        def expected_message_logged():
            return msg in autoscaler.event_summarizer.summary()

        self.waitFor(expected_message_logged)

    def testSummarizerFailedCreateStructuredError(self):
        """Checks that event summarizer reports failed node creation with
        additional details when the node provider thorws a
        NodeLaunchException."""
        config = copy.deepcopy(SMALL_CLUSTER)
        config["available_node_types"]["worker"]["min_workers"] = 2
        config_path = self.write_config(config)
        self.provider = MockProvider()
        runner = MockProcessRunner()
        mock_metrics = Mock(spec=AutoscalerPrometheusMetrics())
        self.provider.create_node(
            {},
            {
                TAG_RAY_NODE_KIND: NODE_KIND_HEAD,
                TAG_RAY_NODE_STATUS: STATUS_UP_TO_DATE,
                TAG_RAY_USER_NODE_TYPE: "head",
            },
            1,
        )
        self.provider.error_creates = NodeLaunchException(
            "didn't work", "never did", exc_info
        )
        autoscaler = MockAutoscaler(
            config_path,
            LoadMetrics(),
            MockNodeInfoStub(),
            max_failures=0,
            process_runner=runner,
            update_interval_s=0,
            prom_metrics=mock_metrics,
        )
        assert len(self.provider.non_terminated_nodes(WORKER_FILTER)) == 0
        autoscaler.update()

        # Expect the next message in the logs.
        msg = "Failed to launch 2 node(s) of type worker. " "(didn't work): never did."

        def expected_message_logged():
            print(autoscaler.event_summarizer.summary())
            return msg in autoscaler.event_summarizer.summary()

        self.waitFor(expected_message_logged)

    def testSummarizerFailedCreateStructuredErrorNoUnderlyingException(self):
        """Checks that event summarizer reports failed node creation with
        additional details when the node provider thorws a
        NodeLaunchException."""
        config = copy.deepcopy(SMALL_CLUSTER)
        config["available_node_types"]["worker"]["min_workers"] = 2
        config_path = self.write_config(config)
        self.provider = MockProvider()
        runner = MockProcessRunner()
        mock_metrics = Mock(spec=AutoscalerPrometheusMetrics())
        self.provider.create_node(
            {},
            {
                TAG_RAY_NODE_KIND: NODE_KIND_HEAD,
                TAG_RAY_NODE_STATUS: STATUS_UP_TO_DATE,
                TAG_RAY_USER_NODE_TYPE: "head",
            },
            1,
        )
        self.provider.error_creates = NodeLaunchException(
            "didn't work", "never did", src_exc_info=None
        )
        autoscaler = MockAutoscaler(
            config_path,
            LoadMetrics(),
            MockNodeInfoStub(),
            max_failures=0,
            process_runner=runner,
            update_interval_s=0,
            prom_metrics=mock_metrics,
        )
        assert len(self.provider.non_terminated_nodes(WORKER_FILTER)) == 0
        autoscaler.update()

        # Expect the next message in the logs.
        msg = "Failed to launch 2 node(s) of type worker. " "(didn't work): never did."

        def expected_message_logged():
            print(autoscaler.event_summarizer.summary())
            return msg in autoscaler.event_summarizer.summary()

        self.waitFor(expected_message_logged)

    def testReadonlyNodeProvider(self):
        config = copy.deepcopy(SMALL_CLUSTER)
        config["available_node_types"]["worker"]["min_workers"] = 2
        config_path = self.write_config(config)
        self.provider = ReadOnlyNodeProvider(config_path, "readonly")
        runner = MockProcessRunner()
        mock_metrics = Mock(spec=AutoscalerPrometheusMetrics())
        autoscaler = StandardAutoscaler(
            config_path,
            LoadMetrics(),
            MockNodeInfoStub(),
            max_failures=0,
            process_runner=runner,
            update_interval_s=0,
            prom_metrics=mock_metrics,
        )
        assert len(self.provider.non_terminated_nodes({})) == 0

        # No updates in read-only mode.
        autoscaler.update()
        self.waitForNodes(0)
        assert mock_metrics.started_nodes.inc.call_count == 0
        assert len(runner.calls) == 0

        # Reflect updates to the readonly provider.
        self.provider._set_nodes(
            [
                ("foo1", "1.1.1.1"),
                ("foo2", "1.1.1.1"),
                ("foo3", "1.1.1.1"),
            ]
        )

        # No updates in read-only mode.
        autoscaler.update()
        self.waitForNodes(3)
        assert mock_metrics.started_nodes.inc.call_count == 0
        assert mock_metrics.stopped_nodes.inc.call_count == 0
        assert mock_metrics.drain_node_exceptions.inc.call_count == 0
        assert len(runner.calls) == 0
        events = autoscaler.event_summarizer.summary()
        assert not events, events

    def ScaleUpHelper(self, disable_node_updaters):
        config = copy.deepcopy(SMALL_CLUSTER)
        config["available_node_types"]["worker"]["min_workers"] = 2
        config_path = self.write_config(config)
        config["provider"]["disable_node_updaters"] = disable_node_updaters
        config_path = self.write_config(config)
        self.provider = MockProvider()
        runner = MockProcessRunner()
        mock_metrics = Mock(spec=AutoscalerPrometheusMetrics())
        self.provider.create_node(
            {},
            {
                TAG_RAY_NODE_KIND: NODE_KIND_HEAD,
                TAG_RAY_NODE_STATUS: STATUS_UP_TO_DATE,
                TAG_RAY_USER_NODE_TYPE: "head",
            },
            1,
        )
        if disable_node_updaters:
            # This class raises an assertion error if we try to create
            # a node updater thread.
            autoscaler_class = NoUpdaterMockAutoscaler
        else:
            autoscaler_class = MockAutoscaler
        autoscaler = autoscaler_class(
            config_path,
            LoadMetrics(),
            MockNodeInfoStub(),
            max_failures=0,
            process_runner=runner,
            update_interval_s=0,
            prom_metrics=mock_metrics,
        )
        assert len(self.provider.non_terminated_nodes(WORKER_FILTER)) == 0
        autoscaler.update()
        self.waitForNodes(2, tag_filters=WORKER_FILTER)

        # started_nodes metric should have been incremented by 2
        assert mock_metrics.started_nodes.inc.call_count == 1
        mock_metrics.started_nodes.inc.assert_called_with(2)
        assert mock_metrics.worker_create_node_time.observe.call_count == 2
        autoscaler.update()
        # The two autoscaler update iterations in this test led to two
        # observations of the update time.
        assert mock_metrics.update_time.observe.call_count == 2
        self.waitForNodes(2, tag_filters=WORKER_FILTER)

        # running_workers metric should be set to 2
        mock_metrics.running_workers.set.assert_called_with(2)

        if disable_node_updaters:
            # Node Updaters have NOT been invoked because they were explicitly
            # disabled.
            assert len(runner.calls) == 0
            # Nodes were create in uninitialized and not updated.
            self.waitForNodes(
                2,
                tag_filters={
                    TAG_RAY_NODE_STATUS: STATUS_UNINITIALIZED,
                    **WORKER_FILTER,
                },
            )
        else:
            # Node Updaters have been invoked.
            self.waitFor(lambda: len(runner.calls) > 0)
            # The updates failed. Key thing is that the updates completed.
            self.waitForNodes(
                2,
                tag_filters={
                    TAG_RAY_NODE_STATUS: STATUS_UPDATE_FAILED,
                    **WORKER_FILTER,
                },
            )
        assert mock_metrics.drain_node_exceptions.inc.call_count == 0

    def testScaleUp(self):
        self.ScaleUpHelper(disable_node_updaters=False)

    def testScaleUpNoUpdaters(self):
        self.ScaleUpHelper(disable_node_updaters=True)

    def testTerminateOutdatedNodesGracefully(self):
        config = copy.deepcopy(SMALL_CLUSTER)
        config["available_node_types"]["worker"]["min_workers"] = 5
        config["max_workers"] = 5
        config["available_node_types"]["worker"]["max_workers"] = 5
        config_path = self.write_config(config)
        self.provider = MockProvider()
        self.provider.create_node(
            {},
            {
                TAG_RAY_NODE_KIND: NODE_KIND_HEAD,
                TAG_RAY_NODE_STATUS: STATUS_UP_TO_DATE,
                TAG_RAY_USER_NODE_TYPE: "head",
            },
            1,
        )
        self.provider.create_node(
            {},
            {
                TAG_RAY_NODE_KIND: "worker",
                TAG_RAY_NODE_STATUS: STATUS_UP_TO_DATE,
                TAG_RAY_USER_NODE_TYPE: "worker",
            },
            10,
        )
        runner = MockProcessRunner()
        runner.respond_to_call("json .Config.Env", ["[]" for i in range(10)])
        mock_metrics = Mock(spec=AutoscalerPrometheusMetrics())
        lm = LoadMetrics()
        autoscaler = MockAutoscaler(
            config_path,
            lm,
            MockNodeInfoStub(),
            max_failures=0,
            process_runner=runner,
            update_interval_s=0,
            prom_metrics=mock_metrics,
        )
        self.waitForNodes(10, tag_filters=WORKER_FILTER)

        fill_in_raylet_ids(self.provider, lm)
        # Gradually scales down to meet target size, never going too low
        for _ in range(10):
            autoscaler.update()
            self.waitForNodes(
                5, comparison=self.assertLessEqual, tag_filters=WORKER_FILTER
            )
            self.waitForNodes(
                4, comparison=self.assertGreaterEqual, tag_filters=WORKER_FILTER
            )

        # Eventually reaches steady state
        self.waitForNodes(5, tag_filters=WORKER_FILTER)

        # Check the outdated node removal event is generated.
        autoscaler.update()
        events = autoscaler.event_summarizer.summary()
        assert "Removing 10 nodes of type " "worker (outdated)." in events, events
        assert mock_metrics.stopped_nodes.inc.call_count == 10
        mock_metrics.started_nodes.inc.assert_called_with(5)
        assert mock_metrics.worker_create_node_time.observe.call_count == 5
        assert mock_metrics.drain_node_exceptions.inc.call_count == 0

    # Parameterization functionality in the unittest module is not great.
    # To test scale-down behavior, we parameterize the DynamicScaling test
    # manually over outcomes for the DrainNode RPC call.
    def testDynamicScaling1(self):
        self.helperDynamicScaling(DrainNodeOutcome.Succeeded)

    def testDynamicScaling2(self):
        self.helperDynamicScaling(DrainNodeOutcome.NotAllDrained)

    def testDynamicScaling3(self):
        self.helperDynamicScaling(DrainNodeOutcome.Unimplemented)

    def testDynamicScaling4(self):
        self.helperDynamicScaling(DrainNodeOutcome.GenericRpcError)

    def testDynamicScaling5(self):
        self.helperDynamicScaling(DrainNodeOutcome.GenericException)

    def testDynamicScaling6(self):
        self.helperDynamicScaling(DrainNodeOutcome.FailedToFindIp)

    def testDynamicScaling7(self):
        self.helperDynamicScaling(DrainNodeOutcome.DrainDisabled)

    def testDynamicScalingForegroundLauncher(self):
        """Test autoscaling with node launcher in the foreground."""
        self.helperDynamicScaling(foreground_node_launcher=True)

    def testDynamicScalingBatchingNodeProvider(self):
        """Test autoscaling with BatchingNodeProvider"""
        self.helperDynamicScaling(
            foreground_node_launcher=True, batching_node_provider=True
        )

    def helperDynamicScaling(
        self,
        drain_node_outcome: DrainNodeOutcome = DrainNodeOutcome.Succeeded,
        foreground_node_launcher: bool = False,
        batching_node_provider: bool = False,
    ):
        mock_metrics = Mock(spec=AutoscalerPrometheusMetrics())
        mock_node_info_stub = MockNodeInfoStub(drain_node_outcome)
        disable_drain = drain_node_outcome == DrainNodeOutcome.DrainDisabled

        # Run the core of the test logic.
        self._helperDynamicScaling(
            mock_metrics,
            mock_node_info_stub,
            foreground_node_launcher=foreground_node_launcher,
            batching_node_provider=batching_node_provider,
            disable_drain=disable_drain,
        )

        # Make assertions about DrainNode error handling during scale-down.

        if drain_node_outcome == DrainNodeOutcome.Succeeded:
            # DrainNode call was made.
            assert mock_node_info_stub.drain_node_call_count > 0
            # No drain node exceptions.
            assert mock_metrics.drain_node_exceptions.inc.call_count == 0
            # Each drain node call succeeded.
            assert (
                mock_node_info_stub.drain_node_reply_success
                == mock_node_info_stub.drain_node_call_count
            )
        elif drain_node_outcome == DrainNodeOutcome.Unimplemented:
            # DrainNode call was made.
            assert mock_node_info_stub.drain_node_call_count > 0
            # All errors were supressed.
            assert mock_metrics.drain_node_exceptions.inc.call_count == 0
            # Every call failed.
            assert mock_node_info_stub.drain_node_reply_success == 0
        elif drain_node_outcome in (
            DrainNodeOutcome.GenericRpcError,
            DrainNodeOutcome.GenericException,
        ):
            # DrainNode call was made.
            assert mock_node_info_stub.drain_node_call_count > 0

            # We encountered an exception.
            assert mock_metrics.drain_node_exceptions.inc.call_count > 0
            # Every call failed.
            assert (
                mock_metrics.drain_node_exceptions.inc.call_count
                == mock_node_info_stub.drain_node_call_count
            )
            assert mock_node_info_stub.drain_node_reply_success == 0
        elif drain_node_outcome == DrainNodeOutcome.FailedToFindIp:
            # We never called the drain node api because we were unable to
            # fetch ips
            assert mock_node_info_stub.drain_node_call_count == 0
            # We encountered an exception fetching ip.
            assert mock_metrics.drain_node_exceptions.inc.call_count > 0
        elif drain_node_outcome == DrainNodeOutcome.DrainDisabled:
            # We never called this API.
            assert mock_node_info_stub.drain_node_call_count == 0
            # There were no failed calls.
            assert mock_metrics.drain_node_exceptions.inc.call_count == 0
            # There were no successful calls either.
            assert mock_node_info_stub.drain_node_reply_success == 0

    def _helperDynamicScaling(
        self,
        mock_metrics,
        mock_node_info_stub,
        foreground_node_launcher=False,
        batching_node_provider=False,
        disable_drain=False,
    ):
        if batching_node_provider:
            assert (
                foreground_node_launcher
            ), "BatchingNodeProvider requires foreground node launch."
        config = copy.deepcopy(SMALL_CLUSTER)
        config["available_node_types"]["worker"]["min_workers"] = 2
        if foreground_node_launcher:
            config["provider"][FOREGROUND_NODE_LAUNCH_KEY] = True
        if batching_node_provider:
            config["provider"][FOREGROUND_NODE_LAUNCH_KEY] = True
            config["provider"][DISABLE_LAUNCH_CONFIG_CHECK_KEY] = True
            config["provider"][DISABLE_NODE_UPDATERS_KEY] = True
        if disable_drain:
            config["provider"][WORKER_RPC_DRAIN_KEY] = False

        config_path = self.write_config(config)
        if batching_node_provider:
            self.provider = MockBatchingNodeProvider(
                provider_config={
                    DISABLE_LAUNCH_CONFIG_CHECK_KEY: True,
                    DISABLE_NODE_UPDATERS_KEY: True,
                    FOREGROUND_NODE_LAUNCH_KEY: True,
                },
                cluster_name="test-cluster",
                _allow_multiple=True,
            )
        else:
            self.provider = MockProvider()
        runner = MockProcessRunner()
        runner.respond_to_call("json .Config.Env", ["[]" for i in range(12)])
        lm = LoadMetrics()

        # As part of setup for this test, ensure there is a head node.
        if batching_node_provider:
            # MockBatchingNodeProvider creates a head node in the __init__ method.
            pass
        else:
            # MockProvider needs to create a head node with create_node.
            self.provider.create_node(
                {},
                {
                    TAG_RAY_NODE_KIND: NODE_KIND_HEAD,
                    TAG_RAY_NODE_STATUS: STATUS_UP_TO_DATE,
                    TAG_RAY_USER_NODE_TYPE: "head",
                },
                1,
            )
        lm.update("172.0.0.0", mock_raylet_id(), {"CPU": 1}, {"CPU": 0}, {})
        autoscaler = MockAutoscaler(
            config_path,
            lm,
            mock_node_info_stub,
            max_launch_batch=5,
            max_concurrent_launches=5,
            max_failures=0,
            process_runner=runner,
            update_interval_s=0,
            prom_metrics=mock_metrics,
        )
        if mock_node_info_stub.drain_node_outcome == DrainNodeOutcome.FailedToFindIp:
            autoscaler.fail_to_find_ip_during_drain = True
        self.waitForNodes(0, tag_filters=WORKER_FILTER)
        # Test aborting an autoscaler update with the batching NodeProvider.
        if batching_node_provider:
            self.provider.safe_to_scale_flag = False
            autoscaler.update()
            # The autoscaler update was aborted, so there's no change in worker count.
            assert self.num_nodes(tag_filters=WORKER_FILTER) == 0
            self.provider.safe_to_scale_flag = True

        autoscaler.update()
        if foreground_node_launcher:
            # If we launched in the foreground, shouldn't need to wait for nodes
            # to be available. (Node creation should block.)
            assert self.num_nodes(tag_filters=WORKER_FILTER) == 2, (
                self.provider.non_terminated_nodes(tag_filters=WORKER_FILTER),
                self.provider.non_terminated_nodes(tag_filters={}),
            )
        else:
            self.waitForNodes(2, tag_filters=WORKER_FILTER)

        # Update the config to reduce the cluster size
        new_config = copy.deepcopy(SMALL_CLUSTER)
        new_config["max_workers"] = 1
        new_config["available_node_types"]["worker"]["max_workers"] = 1
        new_config["available_node_types"]["worker"]["min_workers"] = 1
        self.write_config(new_config)
        fill_in_raylet_ids(self.provider, lm)
        autoscaler.update()
        self.waitForNodes(1, tag_filters={TAG_RAY_NODE_KIND: NODE_KIND_WORKER})

        # Check the scale-down event is generated.
        events = autoscaler.event_summarizer.summary()
        assert "Removing 1 nodes of type worker " "(max_workers_per_type)." in events
        assert mock_metrics.stopped_nodes.inc.call_count == 1

        # Update the config to increase the cluster size
        new_config["available_node_types"]["worker"]["min_workers"] = 10
        new_config["available_node_types"]["worker"]["max_workers"] = 10
        new_config["max_workers"] = 10
        self.write_config(new_config)
        autoscaler.update()
        # Because one worker already started, the scheduler waits for its
        # resources to be updated before it launches the remaining min_workers.
        worker_ip = self.provider.non_terminated_node_ips(
            tag_filters={TAG_RAY_NODE_KIND: NODE_KIND_WORKER},
        )[0]
        lm.update(worker_ip, mock_raylet_id(), {"CPU": 1}, {"CPU": 1}, {})
        autoscaler.update()
        if foreground_node_launcher:
            # If we launched in the foreground, shouldn't need to wait for nodes
            # to be available. (Node creation should block.)
            assert self.num_nodes(tag_filters=WORKER_FILTER) == 10
        else:
            self.waitForNodes(10, tag_filters=WORKER_FILTER)

        # Awkward and unecessary to repeat the following check for BatchingNodeProvider.
        if not batching_node_provider:
            # Verify that worker nodes were launched in the main thread if foreground
            # node launch is enabled, in a subthread otherwise.
            self.worker_node_thread_check(foreground_node_launcher)

        autoscaler.update()
        assert mock_metrics.running_workers.set.call_args_list[-1][0][0] >= 10

    def testAggressiveAutoscaling(self):
        self._aggressiveAutoscalingHelper()

    def testAggressiveAutoscalingWithForegroundLauncher(self):
        self._aggressiveAutoscalingHelper(foreground_node_launcher=True)

    def _aggressiveAutoscalingHelper(self, foreground_node_launcher: bool = False):
        config = copy.deepcopy(SMALL_CLUSTER)
        config["available_node_types"]["worker"]["min_workers"] = 0
        config["available_node_types"]["worker"]["max_workers"] = 10
        config["max_workers"] = 10
        config["idle_timeout_minutes"] = 0
        config["upscaling_speed"] = config["available_node_types"]["worker"][
            "max_workers"
        ]
        if foreground_node_launcher:
            config["provider"][FOREGROUND_NODE_LAUNCH_KEY] = True
        config_path = self.write_config(config)

        self.provider = MockProvider()
        self.provider.create_node(
            {},
            {
                TAG_RAY_NODE_KIND: NODE_KIND_HEAD,
                TAG_RAY_USER_NODE_TYPE: "head",
            },
            1,
        )
        head_ip = self.provider.non_terminated_node_ips(
            tag_filters={TAG_RAY_NODE_KIND: NODE_KIND_HEAD},
        )[0]
        runner = MockProcessRunner()
        runner.respond_to_call("json .Config.Env", ["[]" for i in range(11)])
        lm = LoadMetrics()

        autoscaler = MockAutoscaler(
            config_path,
            lm,
            MockNodeInfoStub(),
            max_launch_batch=5,
            max_concurrent_launches=5,
            max_failures=0,
            process_runner=runner,
            update_interval_s=0,
        )

        self.waitForNodes(1)
        lm.update(
            head_ip,
            mock_raylet_id(),
            {"CPU": 1},
            {"CPU": 0},
            {},
            waiting_bundles=[{"CPU": 1}] * 7,
            infeasible_bundles=[{"CPU": 1}] * 3,
        )
        autoscaler.update()

        if foreground_node_launcher:
            # No wait if node launch is blocking and happens in the foreground.
            assert self.num_nodes() == 11
        else:
            self.waitForNodes(11)
        self.worker_node_thread_check(foreground_node_launcher)

        worker_ips = self.provider.non_terminated_node_ips(
            tag_filters={TAG_RAY_NODE_KIND: NODE_KIND_WORKER},
        )
        for ip in worker_ips:
            # Mark workers inactive.
            lm.last_used_time_by_ip[ip] = 0
        # Clear the resource demands.
        # Otherwise in "foreground launcher" mode, workers would be deleted
        # for being idle and instantly re-created due to resource demand!
        lm.update(
            head_ip,
            mock_raylet_id(),
            {},
            {},
            {},
            waiting_bundles=[],
            infeasible_bundles=[],
        )
        autoscaler.update()
        self.waitForNodes(1)  # only the head node
        # Make sure they don't get overwritten.
        assert autoscaler.resource_demand_scheduler.node_types["head"]["resources"] == {
            "CPU": 1
        }
        assert autoscaler.resource_demand_scheduler.node_types["worker"][
            "resources"
        ] == {"CPU": 1}

    def testUnmanagedNodes(self):
        config = copy.deepcopy(SMALL_CLUSTER)
        config["available_node_types"]["worker"]["min_workers"] = 0
        config["available_node_types"]["worker"]["max_workers"] = 20
        config["max_workers"] = 20
        config["idle_timeout_minutes"] = 0
        config["upscaling_speed"] = 9999
        config_path = self.write_config(config)

        self.provider = MockProvider()
        self.provider.create_node(
            {},
            {
                TAG_RAY_NODE_KIND: "head",
                TAG_RAY_USER_NODE_TYPE: "head",
                TAG_RAY_NODE_STATUS: STATUS_UP_TO_DATE,
            },
            1,
        )
        head_ip = self.provider.non_terminated_node_ips(
            tag_filters={TAG_RAY_NODE_KIND: "head"},
        )[0]

        self.provider.create_node({}, {TAG_RAY_NODE_KIND: "unmanaged"}, 1)
        unmanaged_ip = self.provider.non_terminated_node_ips(
            tag_filters={TAG_RAY_NODE_KIND: "unmanaged"},
        )[0]

        runner = MockProcessRunner()

        lm = LoadMetrics()
        lm.local_ip = head_ip

        autoscaler = MockAutoscaler(
            config_path,
            lm,
            MockNodeInfoStub(),
            max_launch_batch=5,
            max_concurrent_launches=5,
            max_failures=0,
            process_runner=runner,
            update_interval_s=0,
        )

        autoscaler.update()
        self.waitForNodes(2)
        # This node has num_cpus=0
        lm.update(head_ip, mock_raylet_id(), {"CPU": 1}, {"CPU": 0}, {})
        lm.update(unmanaged_ip, mock_raylet_id(), {"CPU": 0}, {"CPU": 0}, {})
        autoscaler.update()
        self.waitForNodes(2)
        # 1 CPU task cannot be scheduled.
        lm.update(
            unmanaged_ip,
            mock_raylet_id(),
            {"CPU": 0},
            {"CPU": 0},
            {},
            waiting_bundles=[{"CPU": 1}],
        )
        autoscaler.update()
        self.waitForNodes(3)

    def testUnmanagedNodes2(self):
        config = copy.deepcopy(SMALL_CLUSTER)
        config["available_node_types"]["worker"]["min_workers"] = 0
        config["available_node_types"]["worker"]["max_workers"] = 20
        config["max_workers"] = 20
        config["idle_timeout_minutes"] = 0
        config["upscaling_speed"] = 9999
        config_path = self.write_config(config)

        self.provider = MockProvider()
        self.provider.create_node(
            {},
            {
                TAG_RAY_NODE_KIND: "head",
                TAG_RAY_USER_NODE_TYPE: "head",
                TAG_RAY_NODE_STATUS: STATUS_UP_TO_DATE,
            },
            1,
        )
        head_ip = self.provider.non_terminated_node_ips(
            tag_filters={TAG_RAY_NODE_KIND: "head"},
        )[0]

        self.provider.create_node({}, {TAG_RAY_NODE_KIND: "unmanaged"}, 1)
        unmanaged_ip = self.provider.non_terminated_node_ips(
            tag_filters={TAG_RAY_NODE_KIND: "unmanaged"},
        )[0]
        unmanaged_ip = self.provider.non_terminated_node_ips(
            tag_filters={TAG_RAY_NODE_KIND: "unmanaged"},
        )[0]

        runner = MockProcessRunner()

        lm = LoadMetrics()
        lm.local_ip = head_ip

        autoscaler = MockAutoscaler(
            config_path,
            lm,
            MockNodeInfoStub(),
            max_launch_batch=5,
            max_concurrent_launches=5,
            max_failures=0,
            process_runner=runner,
            update_interval_s=0,
        )

        lm.update(head_ip, mock_raylet_id(), {"CPU": 1}, {"CPU": 0}, {"CPU": 1})
        lm.update(unmanaged_ip, mock_raylet_id(), {"CPU": 0}, {"CPU": 0}, {})

        # Note that we shouldn't autoscale here because the resource demand
        # vector is not set and target utilization fraction = 1.
        autoscaler.update()
        # If the autoscaler was behaving incorrectly, it needs time to start
        # the new node, otherwise it could scale up after this check.
        time.sleep(0.2)
        self.waitForNodes(2)

    def testDelayedLaunch(self):
        config_path = self.write_config(SMALL_CLUSTER)
        self.provider = MockProvider()
        runner = MockProcessRunner()
        runner.respond_to_call("json .Config.Env", ["[]" for i in range(2)])
        lm = LoadMetrics()
        self.provider.create_node(
            {},
            {
                TAG_RAY_NODE_KIND: NODE_KIND_HEAD,
                TAG_RAY_NODE_STATUS: STATUS_UP_TO_DATE,
                TAG_RAY_USER_NODE_TYPE: "head",
            },
            1,
        )
        head_ip = self.provider.non_terminated_node_ips(
            tag_filters={TAG_RAY_NODE_KIND: NODE_KIND_HEAD},
        )[0]
        autoscaler = MockAutoscaler(
            config_path,
            lm,
            MockNodeInfoStub(),
            max_launch_batch=5,
            max_concurrent_launches=5,
            max_failures=0,
            process_runner=runner,
            update_interval_s=0,
        )
        assert (
            len(
                self.provider.non_terminated_nodes(
                    {TAG_RAY_NODE_KIND: NODE_KIND_WORKER}
                )
            )
            == 0
        )

        # Update will try to create, but will block until we set the flag
        self.provider.ready_to_create.clear()
        lm.update(
            head_ip,
            mock_raylet_id(),
            {"CPU": 1},
            {"CPU": 0},
            {},
            waiting_bundles=[{"CPU": 1}] * 2,
        )
        autoscaler.update()
        assert (
            len(
                self.provider.non_terminated_nodes(
                    {TAG_RAY_NODE_KIND: NODE_KIND_WORKER}
                )
            )
            == 0
        )
        assert autoscaler.pending_launches.value == 2

        # Set the flag, check it updates
        self.provider.ready_to_create.set()
        self.waitForNodes(2, tag_filters={TAG_RAY_NODE_KIND: NODE_KIND_WORKER})
        assert autoscaler.pending_launches.value == 0

        # Update the config to reduce the cluster size
        new_config = copy.deepcopy(SMALL_CLUSTER)
        new_config["available_node_types"]["worker"]["max_workers"] = 1
        self.write_config(new_config)
        fill_in_raylet_ids(self.provider, lm)
        autoscaler.update()
        assert (
            len(
                self.provider.non_terminated_nodes(
                    {TAG_RAY_NODE_KIND: NODE_KIND_WORKER}
                )
            )
            == 1
        )

    def testDelayedLaunchWithMinWorkers(self):
        config = copy.deepcopy(SMALL_CLUSTER)
        config["available_node_types"]["worker"]["min_workers"] = 10
        config["available_node_types"]["worker"]["max_workers"] = 10
        config["max_workers"] = 10
        config_path = self.write_config(config)
        self.provider = MockProvider()
        runner = MockProcessRunner()
        runner.respond_to_call("json .Config.Env", ["[]" for i in range(10)])
        mock_metrics = Mock(spec=AutoscalerPrometheusMetrics())
        self.provider.create_node(
            {},
            {
                TAG_RAY_NODE_KIND: NODE_KIND_HEAD,
                TAG_RAY_NODE_STATUS: STATUS_UP_TO_DATE,
                TAG_RAY_USER_NODE_TYPE: "head",
            },
            1,
        )
        autoscaler = MockAutoscaler(
            config_path,
            LoadMetrics(),
            MockNodeInfoStub(),
            max_launch_batch=5,
            max_concurrent_launches=8,
            max_failures=0,
            process_runner=runner,
            update_interval_s=0,
            prom_metrics=mock_metrics,
        )
        assert (
            len(
                self.provider.non_terminated_nodes(
                    {TAG_RAY_NODE_KIND: NODE_KIND_WORKER}
                )
            )
            == 0
        )

        # update() should launch a wave of 5 nodes (max_launch_batch)
        # Force this first wave to block.
        rtc1 = self.provider.ready_to_create
        rtc1.clear()
        autoscaler.update()
        # Synchronization: wait for launchy thread to be blocked on rtc1
        waiters = rtc1._cond._waiters
        self.waitFor(lambda: len(waiters) == 2)
        assert autoscaler.pending_launches.value == 10
        mock_metrics.pending_nodes.set.assert_called_with(10)
        assert (
            len(
                self.provider.non_terminated_nodes(
                    {TAG_RAY_NODE_KIND: NODE_KIND_WORKER}
                )
            )
            == 0
        )
        autoscaler.update()
        self.waitForNodes(
            0, tag_filters={TAG_RAY_NODE_KIND: NODE_KIND_WORKER}
        )  # Nodes are not added on top of pending.
        rtc1.set()
        self.waitFor(lambda: autoscaler.pending_launches.value == 0)
        assert (
            len(
                self.provider.non_terminated_nodes(
                    {TAG_RAY_NODE_KIND: NODE_KIND_WORKER}
                )
            )
            == 10
        )
        self.waitForNodes(10, tag_filters={TAG_RAY_NODE_KIND: NODE_KIND_WORKER})
        assert autoscaler.pending_launches.value == 0
        mock_metrics.pending_nodes.set.assert_called_with(0)
        autoscaler.update()
        self.waitForNodes(10, tag_filters={TAG_RAY_NODE_KIND: NODE_KIND_WORKER})
        assert autoscaler.pending_launches.value == 0
        mock_metrics.pending_nodes.set.assert_called_with(0)
        assert mock_metrics.drain_node_exceptions.inc.call_count == 0

    def testUpdateThrottling(self):
        config = copy.deepcopy(SMALL_CLUSTER)
        config["available_node_types"]["worker"]["min_workers"] = 2
        config_path = self.write_config(config)
        self.provider = MockProvider()
        runner = MockProcessRunner()
        self.provider.create_node(
            {},
            {
                TAG_RAY_NODE_KIND: NODE_KIND_HEAD,
                TAG_RAY_NODE_STATUS: STATUS_UP_TO_DATE,
                TAG_RAY_USER_NODE_TYPE: "head",
            },
            1,
        )
        autoscaler = MockAutoscaler(
            config_path,
            LoadMetrics(),
            MockNodeInfoStub(),
            max_launch_batch=5,
            max_concurrent_launches=5,
            max_failures=0,
            process_runner=runner,
            update_interval_s=10,
        )
        autoscaler.update()
        self.waitForNodes(2, tag_filters=WORKER_FILTER)
        assert autoscaler.pending_launches.value == 0
        new_config = copy.deepcopy(SMALL_CLUSTER)
        new_config["max_workers"] = 1
        self.write_config(new_config)
        autoscaler.update()
        # not updated yet
        # note that node termination happens in the main thread, so
        # we do not need to add any delay here before checking
        assert len(self.provider.non_terminated_nodes(WORKER_FILTER)) == 2
        assert autoscaler.pending_launches.value == 0

    def testLaunchConfigChange(self):
        config = copy.deepcopy(SMALL_CLUSTER)
        config["available_node_types"]["worker"]["min_workers"] = 2
        config_path = self.write_config(config)
        self.provider = MockProvider()
        lm = LoadMetrics()
        self.provider.create_node(
            {},
            {
                TAG_RAY_NODE_KIND: NODE_KIND_HEAD,
                TAG_RAY_NODE_STATUS: STATUS_UP_TO_DATE,
                TAG_RAY_USER_NODE_TYPE: "head",
            },
            1,
        )
        autoscaler = MockAutoscaler(
            config_path, lm, MockNodeInfoStub(), max_failures=0, update_interval_s=0
        )
        autoscaler.update()
        self.waitForNodes(2, tag_filters=WORKER_FILTER)

        # Update the config to change the node type
        new_config = copy.deepcopy(config)
        new_config["available_node_types"]["worker"]["node_config"][
            "InstanceType"
        ] = "updated"
        self.write_config(new_config)
        self.provider.ready_to_create.clear()
        fill_in_raylet_ids(self.provider, lm)
        for _ in range(5):
            autoscaler.update()
        self.waitForNodes(0, tag_filters=WORKER_FILTER)
        self.provider.ready_to_create.set()
        self.waitForNodes(2, tag_filters=WORKER_FILTER)

    def testIgnoresCorruptedConfig(self):
        config = copy.deepcopy(SMALL_CLUSTER)
        config["available_node_types"]["worker"]["min_workers"] = 2
        config_path = self.write_config(config)
        self.provider = MockProvider()
        runner = MockProcessRunner()
        runner.respond_to_call("json .Config.Env", ["[]" for i in range(11)])
        self.provider.create_node(
            {},
            {
                TAG_RAY_NODE_KIND: NODE_KIND_HEAD,
                TAG_RAY_NODE_STATUS: STATUS_UP_TO_DATE,
                TAG_RAY_USER_NODE_TYPE: "head",
            },
            1,
        )
        lm = LoadMetrics()
        lm.update("172.0.0.0", mock_raylet_id(), {"CPU": 1}, {"CPU": 0}, {})
        mock_metrics = Mock(spec=AutoscalerPrometheusMetrics())
        autoscaler = MockAutoscaler(
            config_path,
            lm,
            MockNodeInfoStub(),
            max_launch_batch=10,
            max_concurrent_launches=10,
            process_runner=runner,
            max_failures=0,
            update_interval_s=0,
            prom_metrics=mock_metrics,
        )
        autoscaler.update()
        assert mock_metrics.config_validation_exceptions.inc.call_count == 0
        self.waitForNodes(2, tag_filters=WORKER_FILTER)

        # Write a corrupted config
        self.write_config("asdf", call_prepare_config=False)
        for _ in range(10):
            autoscaler.update()
        # config validation exceptions metrics should be incremented 10 times
        assert mock_metrics.config_validation_exceptions.inc.call_count == 10
        time.sleep(0.1)
        assert autoscaler.pending_launches.value == 0
        assert (
            len(
                self.provider.non_terminated_nodes(
                    {TAG_RAY_NODE_KIND: NODE_KIND_WORKER}
                )
            )
            == 2
        )

        # New a good config again
        new_config = copy.deepcopy(SMALL_CLUSTER)
        new_config["available_node_types"]["worker"]["min_workers"] = 10
        new_config["max_workers"] = 10
        new_config["available_node_types"]["worker"]["max_workers"] = 10
        self.write_config(new_config)
        worker_ip = self.provider.non_terminated_node_ips(
            tag_filters={TAG_RAY_NODE_KIND: NODE_KIND_WORKER},
        )[0]
        # Because one worker already started, the scheduler waits for its
        # resources to be updated before it launches the remaining min_workers.
        lm.update(worker_ip, mock_raylet_id(), {"CPU": 1}, {"CPU": 1}, {})
        autoscaler.update()
        self.waitForNodes(10, tag_filters={TAG_RAY_NODE_KIND: NODE_KIND_WORKER})
        assert mock_metrics.drain_node_exceptions.inc.call_count == 0

    def testMaxFailures(self):
        config_path = self.write_config(SMALL_CLUSTER)
        self.provider = MockProvider()
        self.provider.throw = True
        runner = MockProcessRunner()
        mock_metrics = Mock(spec=AutoscalerPrometheusMetrics())
        autoscaler = MockAutoscaler(
            config_path,
            LoadMetrics(),
            MockNodeInfoStub(),
            max_failures=2,
            process_runner=runner,
            update_interval_s=0,
            prom_metrics=mock_metrics,
        )
        autoscaler.update()
        assert autoscaler.summary() is None
        assert mock_metrics.update_loop_exceptions.inc.call_count == 1
        autoscaler.update()
        assert mock_metrics.update_loop_exceptions.inc.call_count == 2
        with pytest.raises(Exception):
            autoscaler.update()
        assert mock_metrics.drain_node_exceptions.inc.call_count == 0

    def testLaunchNewNodeOnOutOfBandTerminate(self):
        config = copy.deepcopy(SMALL_CLUSTER)
        config["available_node_types"]["worker"]["min_workers"] = 2
        config_path = self.write_config(config)
        self.provider = MockProvider()
        runner = MockProcessRunner()
        runner.respond_to_call("json .Config.Env", ["[]" for i in range(4)])
        self.provider.create_node(
            {},
            {
                TAG_RAY_NODE_KIND: NODE_KIND_HEAD,
                TAG_RAY_NODE_STATUS: STATUS_UP_TO_DATE,
                TAG_RAY_USER_NODE_TYPE: "head",
            },
            1,
        )
        head_ip = self.provider.non_terminated_node_ips(
            tag_filters={TAG_RAY_NODE_KIND: NODE_KIND_HEAD},
        )[0]
        autoscaler = MockAutoscaler(
            config_path,
            LoadMetrics(),
            MockNodeInfoStub(),
            max_failures=0,
            process_runner=runner,
            update_interval_s=0,
        )
        autoscaler.update()
        autoscaler.update()
        self.waitForNodes(2, tag_filters=WORKER_FILTER)
        for node in self.provider.mock_nodes.values():
            if node.internal_ip == head_ip:
                continue
            node.state = "terminated"
        assert len(self.provider.non_terminated_nodes(WORKER_FILTER)) == 0
        autoscaler.update()
        self.waitForNodes(2, tag_filters=WORKER_FILTER)

    def testConfiguresNewNodes(self):
        config = copy.deepcopy(SMALL_CLUSTER)
        config["available_node_types"]["worker"]["min_workers"] = 1
        config_path = self.write_config(config)
        self.provider = MockProvider()
        runner = MockProcessRunner()
        runner.respond_to_call("json .Config.Env", ["[]" for i in range(2)])
        self.provider.create_node(
            {},
            {
                TAG_RAY_NODE_KIND: NODE_KIND_HEAD,
                TAG_RAY_NODE_STATUS: STATUS_UP_TO_DATE,
                TAG_RAY_USER_NODE_TYPE: "head",
            },
            1,
        )
        autoscaler = MockAutoscaler(
            config_path,
            LoadMetrics(),
            MockNodeInfoStub(),
            max_failures=0,
            process_runner=runner,
            update_interval_s=0,
        )
        autoscaler.update()
        autoscaler.update()
        self.waitForNodes(2)
        self.provider.finish_starting_nodes()
        autoscaler.update()
        self.waitForNodes(2, tag_filters={TAG_RAY_NODE_STATUS: STATUS_UP_TO_DATE})

    def testReportsConfigFailures(self):
        config = copy.deepcopy(SMALL_CLUSTER)
        config["available_node_types"]["worker"]["min_workers"] = 2
        config_path = self.write_config(config)
        config["provider"]["type"] = "mock"
        config_path = self.write_config(config)
        self.provider = MockProvider()
        runner = MockProcessRunner(fail_cmds=["setup_cmd"])
        runner.respond_to_call("json .Config.Env", ["[]" for i in range(2)])
        lm = LoadMetrics()
        self.provider.create_node(
            {},
            {
                TAG_RAY_NODE_KIND: NODE_KIND_HEAD,
                TAG_RAY_NODE_STATUS: STATUS_UP_TO_DATE,
                TAG_RAY_USER_NODE_TYPE: "head",
            },
            1,
        )
        autoscaler = MockAutoscaler(
            config_path,
            lm,
            MockNodeInfoStub(),
            max_failures=0,
            process_runner=runner,
            update_interval_s=0,
        )
        autoscaler.update()
        self.waitForNodes(2, tag_filters=WORKER_FILTER)
        self.provider.finish_starting_nodes()
        fill_in_raylet_ids(self.provider, lm)
        autoscaler.update()
        try:
            self.waitForNodes(
                2,
                tag_filters={
                    TAG_RAY_NODE_STATUS: STATUS_UPDATE_FAILED,
                    **WORKER_FILTER,
                },
            )
        except AssertionError:
            # The failed nodes might have been already terminated by autoscaler
            assert len(self.provider.non_terminated_nodes({})) < 2

        # Check the launch failure event is generated.
        autoscaler.update()
        events = autoscaler.event_summarizer.summary()
        assert "Removing 2 nodes of type " "worker (launch failed)." in events, events

    def testConfiguresOutdatedNodes(self):
        from ray.autoscaler._private.cli_logger import cli_logger

        def do_nothing(*args, **kwargs):
            pass

        cli_logger._print = type(cli_logger._print)(do_nothing, type(cli_logger))

        config = copy.deepcopy(SMALL_CLUSTER)
        config["available_node_types"]["worker"]["min_workers"] = 1
        config_path = self.write_config(config)
        self.provider = MockProvider()
        runner = MockProcessRunner()
        runner.respond_to_call("json .Config.Env", ["[]" for i in range(4)])
        self.provider.create_node(
            {},
            {
                TAG_RAY_NODE_KIND: NODE_KIND_HEAD,
                TAG_RAY_NODE_STATUS: STATUS_UP_TO_DATE,
                TAG_RAY_USER_NODE_TYPE: "head",
            },
            1,
        )
        autoscaler = MockAutoscaler(
            config_path,
            LoadMetrics(),
            MockNodeInfoStub(),
            max_failures=0,
            process_runner=runner,
            update_interval_s=0,
        )
        autoscaler.update()
        autoscaler.update()
        self.waitForNodes(2)
        self.provider.finish_starting_nodes()
        autoscaler.update()
        self.waitForNodes(2, tag_filters={TAG_RAY_NODE_STATUS: STATUS_UP_TO_DATE})
        runner.calls = []
        new_config = copy.deepcopy(SMALL_CLUSTER)
        new_config["worker_setup_commands"] = ["cmdX", "cmdY"]
        self.write_config(new_config)
        autoscaler.update()
        autoscaler.update()
        self.waitFor(lambda: len(runner.calls) > 0)

    def testScaleDownMaxWorkers(self):
        """Tests terminating nodes due to max_nodes per type."""
        config = copy.deepcopy(MULTI_WORKER_CLUSTER)
        config["available_node_types"]["m4.large"]["min_workers"] = 3
        config["available_node_types"]["m4.large"]["max_workers"] = 3
        config["available_node_types"]["m4.large"]["resources"] = {}
        config["available_node_types"]["m4.16xlarge"]["resources"] = {}
        config["available_node_types"]["p2.xlarge"]["min_workers"] = 5
        config["available_node_types"]["p2.xlarge"]["max_workers"] = 8
        config["available_node_types"]["p2.xlarge"]["resources"] = {}
        config["available_node_types"]["p2.8xlarge"]["min_workers"] = 2
        config["available_node_types"]["p2.8xlarge"]["max_workers"] = 4
        config["available_node_types"]["p2.8xlarge"]["resources"] = {}
        config["max_workers"] = 13

        config_path = self.write_config(config)
        self.provider = MockProvider()
        runner = MockProcessRunner()
        runner.respond_to_call("json .Config.Env", ["[]" for i in range(15)])
        lm = LoadMetrics()

        get_or_create_head_node(
            config,
            printable_config_file=config_path,
            no_restart=False,
            restart_only=False,
            yes=True,
            override_cluster_name=None,
            _provider=self.provider,
            _runner=runner,
        )
        self.waitForNodes(1)

        autoscaler = MockAutoscaler(
            config_path,
            lm,
            MockNodeInfoStub(),
            max_failures=0,
            max_concurrent_launches=13,
            max_launch_batch=13,
            process_runner=runner,
            update_interval_s=0,
        )
        autoscaler.update()
        self.waitForNodes(11)
        assert autoscaler.pending_launches.value == 0
        assert (
            len(
                self.provider.non_terminated_nodes(
                    {TAG_RAY_NODE_KIND: NODE_KIND_WORKER}
                )
            )
            == 10
        )

        # Terminate some nodes
        config["available_node_types"]["m4.large"]["min_workers"] = 2  # 3
        config["available_node_types"]["m4.large"]["max_workers"] = 2
        config["available_node_types"]["p2.8xlarge"]["min_workers"] = 0  # 2
        config["available_node_types"]["p2.8xlarge"]["max_workers"] = 0
        # And spawn one.
        config["available_node_types"]["p2.xlarge"]["min_workers"] = 6  # 5
        config["available_node_types"]["p2.xlarge"]["max_workers"] = 6
        self.write_config(config)
        fill_in_raylet_ids(self.provider, lm)
        autoscaler.update()
        events = autoscaler.event_summarizer.summary()
        self.waitFor(lambda: autoscaler.pending_launches.value == 0)
        self.waitForNodes(8, tag_filters={TAG_RAY_NODE_KIND: NODE_KIND_WORKER})
        assert autoscaler.pending_launches.value == 0
        events = autoscaler.event_summarizer.summary()
        assert "Removing 1 nodes of type m4.large (max_workers_per_type)." in events
        assert "Removing 2 nodes of type p2.8xlarge (max_workers_per_type)." in events

        # We should not be starting/stopping empty_node at all.
        for event in events:
            assert "empty_node" not in event

        node_type_counts = defaultdict(int)
        for node_id in NonTerminatedNodes(self.provider).worker_ids:
            tags = self.provider.node_tags(node_id)
            if TAG_RAY_USER_NODE_TYPE in tags:
                node_type = tags[TAG_RAY_USER_NODE_TYPE]
                node_type_counts[node_type] += 1
        assert node_type_counts == {"m4.large": 2, "p2.xlarge": 6}

    def testFalseyLoadMetrics(self):
        lm = LoadMetrics()
        assert not lm
        lm.update("172.0.0.0", mock_raylet_id(), {"CPU": 1}, {"CPU": 0}, {})
        assert lm

    def testRecoverUnhealthyWorkers(self):
        config = copy.deepcopy(SMALL_CLUSTER)
        config["available_node_types"]["worker"]["min_workers"] = 2
        config_path = self.write_config(config)
        self.provider = MockProvider()
        runner = MockProcessRunner()
        runner.respond_to_call("json .Config.Env", ["[]" for i in range(3)])
        lm = LoadMetrics()
        mock_metrics = Mock(spec=AutoscalerPrometheusMetrics())
        self.provider.create_node(
            {},
            {
                TAG_RAY_NODE_KIND: NODE_KIND_HEAD,
                TAG_RAY_NODE_STATUS: STATUS_UP_TO_DATE,
                TAG_RAY_USER_NODE_TYPE: "head",
            },
            1,
        )
        autoscaler = MockAutoscaler(
            config_path,
            lm,
            MockNodeInfoStub(),
            max_failures=0,
            process_runner=runner,
            update_interval_s=0,
            prom_metrics=mock_metrics,
        )
        autoscaler.update()
        self.waitForNodes(2, tag_filters=WORKER_FILTER)
        self.provider.finish_starting_nodes()
        autoscaler.update()
        self.waitForNodes(
            2, tag_filters={TAG_RAY_NODE_STATUS: STATUS_UP_TO_DATE, **WORKER_FILTER}
        )

        # Mark a node as unhealthy
        for _ in range(5):
            if autoscaler.updaters:
                time.sleep(0.05)
                autoscaler.update()
        assert not autoscaler.updaters
        mock_metrics.recovering_nodes.set.assert_called_with(0)
        num_calls = len(runner.calls)
        lm.last_heartbeat_time_by_ip["172.0.0.1"] = 0
        autoscaler.update()
        mock_metrics.recovering_nodes.set.assert_called_with(1)
        self.waitFor(lambda: len(runner.calls) > num_calls, num_retries=150)

        # Check the node removal event is generated.
        autoscaler.update()
        events = autoscaler.event_summarizer.summary()
        assert (
            "Restarting 1 nodes of type " "worker (lost contact with raylet)." in events
        ), events
        assert mock_metrics.drain_node_exceptions.inc.call_count == 0

    def testTerminateUnhealthyWorkers(self):
        """Test termination of unhealthy workers, when
        autoscaler.disable_node_updaters == True.

        Similar to testRecoverUnhealthyWorkers.
        """
        self.unhealthyWorkerHelper(disable_liveness_check=False)

    def testDontTerminateUnhealthyWorkers(self):
        """Test that the autoscaler leaves unhealthy workers alone when the worker
        liveness check is disabled.
        """
        self.unhealthyWorkerHelper(disable_liveness_check=True)

    def unhealthyWorkerHelper(self, disable_liveness_check: bool):
        """Helper used to test the autoscaler's handling of unhealthy worker nodes.
        If disable liveness check is False, the default code path is tested and we
        expect to see workers terminated.

        If disable liveness check is True, we expect the autoscaler not to take action
        on unhealthy nodes, instead delegating node management to another component.
        """
        config = copy.deepcopy(SMALL_CLUSTER)
        config["available_node_types"]["worker"]["min_workers"] = 2
        # Make it clear we're not timing out idle nodes here.
        config["idle_timeout_minutes"] = 1000000000
        if disable_liveness_check:
            config["provider"][WORKER_LIVENESS_CHECK_KEY] = False
        config_path = self.write_config(config)
        self.provider = MockProvider()
        runner = MockProcessRunner()
        runner.respond_to_call("json .Config.Env", ["[]" for i in range(3)])
        lm = LoadMetrics()
        mock_metrics = Mock(spec=AutoscalerPrometheusMetrics())
        self.provider.create_node(
            {},
            {
                TAG_RAY_NODE_KIND: NODE_KIND_HEAD,
                TAG_RAY_NODE_STATUS: STATUS_UP_TO_DATE,
                TAG_RAY_USER_NODE_TYPE: "head",
            },
            1,
        )
        autoscaler = MockAutoscaler(
            config_path,
            lm,
            MockNodeInfoStub(),
            max_failures=0,
            process_runner=runner,
            update_interval_s=0,
            prom_metrics=mock_metrics,
        )
        autoscaler.update()
        self.waitForNodes(2, tag_filters=WORKER_FILTER)
        self.provider.finish_starting_nodes()
        autoscaler.update()
        self.waitForNodes(
            2, tag_filters={TAG_RAY_NODE_STATUS: STATUS_UP_TO_DATE, **WORKER_FILTER}
        )

        # Clear out updaters.
        for _ in range(5):
            if autoscaler.updaters:
                time.sleep(0.05)
                autoscaler.update()
        assert not autoscaler.updaters

        num_calls = len(runner.calls)

        # Mark a node as unhealthy
        lm.last_heartbeat_time_by_ip["172.0.0.1"] = 0
        # Turn off updaters.
        autoscaler.disable_node_updaters = True
        # Reduce min_workers to 1
        autoscaler.config["available_node_types"]["worker"]["min_workers"] = 1
        fill_in_raylet_ids(self.provider, lm)

        if disable_liveness_check:
            # We've disabled the liveness check, so the unhealthy node should stick
            # around until someone else takes care of it.
            # Do several autoscaler updates, to reinforce the fact that the
            # autoscaler will never take down the unhealthy nodes.
            for _ in range(10):
                autoscaler.update()
            # The nodes are still there.
            assert self.num_nodes(tag_filters=WORKER_FILTER) == 2
            # There's no synchronization required to make the last assertion valid:
            # The autoscaler's node termination is synchronous and blocking, as is
            # the terminate_node method of the mock node provider used in this test.

            # No events generated indicating that we are removing nodes.
            for event in autoscaler.event_summarizer.summary():
                assert "Removing" not in event
        else:
            # We expect the unhealthy node to be cleared out with a single
            # autoscaler update.
            autoscaler.update()
            # Stopped node metric incremented.
            mock_metrics.stopped_nodes.inc.assert_called_once_with()
            # One node left.
            self.waitForNodes(1, tag_filters=WORKER_FILTER)

            # Check the node removal event is generated.
            autoscaler.update()
            events = autoscaler.event_summarizer.summary()
            assert (
                "Removing 1 nodes of type "
                "worker (lost contact with raylet)." in events
            ), events

            # No additional runner calls, since updaters were disabled.
            assert len(runner.calls) == num_calls
            assert mock_metrics.drain_node_exceptions.inc.call_count == 0

    def testTerminateUnhealthyWorkers2(self):
        """Tests finer details of termination of unhealthy workers when
        node updaters are disabled.

        Specifically, test that newly up-to-date nodes which haven't sent a
        heartbeat are marked active.
        """
        config = copy.deepcopy(SMALL_CLUSTER)
        config["provider"]["disable_node_updaters"] = True
        config["available_node_types"]["worker"]["min_workers"] = 2
        config_path = self.write_config(config)
        self.provider = MockProvider()
        runner = MockProcessRunner()
        mock_metrics = Mock(spec=AutoscalerPrometheusMetrics())
        lm = LoadMetrics()
        self.provider.create_node(
            {},
            {
                TAG_RAY_NODE_KIND: NODE_KIND_HEAD,
                TAG_RAY_NODE_STATUS: STATUS_UP_TO_DATE,
                TAG_RAY_USER_NODE_TYPE: "head",
            },
            1,
        )
        autoscaler = MockAutoscaler(
            config_path,
            lm,
            MockNodeInfoStub(),
            max_failures=0,
            process_runner=runner,
            update_interval_s=0,
            prom_metrics=mock_metrics,
        )
        assert len(self.provider.non_terminated_nodes(WORKER_FILTER)) == 0
        for _ in range(10):
            autoscaler.update()
            # Nodes stay in uninitialized state because no one has finished
            # updating them.
            self.waitForNodes(
                2,
                tag_filters={
                    TAG_RAY_NODE_STATUS: STATUS_UNINITIALIZED,
                    **WORKER_FILTER,
                },
            )
        nodes = self.provider.non_terminated_nodes(WORKER_FILTER)
        ips = [self.provider.internal_ip(node) for node in nodes]
        # No heartbeats recorded yet.
        assert not any(ip in lm.last_heartbeat_time_by_ip for ip in ips)
        for node in nodes:
            self.provider.set_node_tags(
                node, {TAG_RAY_NODE_STATUS: STATUS_UP_TO_DATE, **WORKER_FILTER}
            )
        autoscaler.update()
        # Nodes marked active after up-to-date status detected.
        assert all(ip in lm.last_heartbeat_time_by_ip for ip in ips)
        # Nodes are kept.
        self.waitForNodes(
            2, tag_filters={TAG_RAY_NODE_STATUS: STATUS_UP_TO_DATE, **WORKER_FILTER}
        )
        # Mark nodes unhealthy.
        for ip in ips:
            lm.last_heartbeat_time_by_ip[ip] = 0
        fill_in_raylet_ids(self.provider, lm)
        autoscaler.update()
        # Unhealthy nodes are gone.
        self.waitForNodes(0, tag_filters=WORKER_FILTER)
        autoscaler.update()
        # IPs pruned
        assert lm.last_heartbeat_time_by_ip == {}
        assert mock_metrics.drain_node_exceptions.inc.call_count == 0

    def testExternalNodeScaler(self):
        config = copy.deepcopy(SMALL_CLUSTER)
        config["provider"] = {
            "type": "external",
            "module": "ray.autoscaler.node_provider.NodeProvider",
        }
        config_path = self.write_config(config)
        autoscaler = MockAutoscaler(
            config_path,
            LoadMetrics(),
            MockNodeInfoStub(),
            max_failures=0,
            update_interval_s=0,
        )
        assert isinstance(autoscaler.provider, NodeProvider)

    def testExternalNodeScalerWrongImport(self):
        config = copy.deepcopy(SMALL_CLUSTER)
        config["provider"] = {
            "type": "external",
            "module": "mymodule.provider_class",
        }
        invalid_provider = self.write_config(config)
        with pytest.raises(ImportError):
            MockAutoscaler(
                invalid_provider, LoadMetrics(), MockNodeInfoStub(), update_interval_s=0
            )

    def testExternalNodeScalerWrongModuleFormat(self):
        config = copy.deepcopy(SMALL_CLUSTER)
        config["provider"] = {
            "type": "external",
            "module": "does-not-exist",
        }
        invalid_provider = self.write_config(config, call_prepare_config=False)
        with pytest.raises(ValueError):
            MockAutoscaler(
                invalid_provider, LoadMetrics(), MockNodeInfoStub(), update_interval_s=0
            )

    def testSetupCommandsWithNoNodeCaching(self):
        config = copy.deepcopy(SMALL_CLUSTER)
        config["available_node_types"]["worker"]["min_workers"] = 1
        config["available_node_types"]["worker"]["max_workers"] = 1
        config["max_workers"] = 1
        config_path = self.write_config(config)
        self.provider = MockProvider(cache_stopped=False)
        runner = MockProcessRunner()
        runner.respond_to_call("json .Config.Env", ["[]" for i in range(2)])
        lm = LoadMetrics()
        self.provider.create_node(
            {},
            {
                TAG_RAY_NODE_KIND: NODE_KIND_HEAD,
                TAG_RAY_NODE_STATUS: STATUS_UP_TO_DATE,
                TAG_RAY_USER_NODE_TYPE: "head",
            },
            1,
        )
        autoscaler = MockAutoscaler(
            config_path,
            lm,
            MockNodeInfoStub(),
            max_failures=0,
            process_runner=runner,
            update_interval_s=0,
        )
        autoscaler.update()
        self.waitForNodes(1, tag_filters=WORKER_FILTER)
        self.provider.finish_starting_nodes()
        autoscaler.update()
        self.waitForNodes(
            1, tag_filters={TAG_RAY_NODE_STATUS: STATUS_UP_TO_DATE, **WORKER_FILTER}
        )
        worker_ip = self.provider.non_terminated_node_ips(WORKER_FILTER)[0]
        runner.assert_has_call(worker_ip, "init_cmd")
        runner.assert_has_call(worker_ip, "setup_cmd")
        runner.assert_has_call(worker_ip, "worker_setup_cmd")
        runner.assert_has_call(worker_ip, "start_ray_worker")

        # Check the node was not reused
        self.provider.terminate_node(1)
        autoscaler.update()
        runner.clear_history()
        self.waitForNodes(1, tag_filters=WORKER_FILTER)
        self.provider.finish_starting_nodes()
        autoscaler.update()
        self.waitForNodes(
            1, tag_filters={TAG_RAY_NODE_STATUS: STATUS_UP_TO_DATE, **WORKER_FILTER}
        )
        new_worker_ip = self.provider.non_terminated_node_ips(WORKER_FILTER)[0]
        runner.assert_has_call(new_worker_ip, "init_cmd")
        runner.assert_has_call(new_worker_ip, "setup_cmd")
        runner.assert_has_call(new_worker_ip, "worker_setup_cmd")
        runner.assert_has_call(new_worker_ip, "start_ray_worker")
        assert worker_ip != new_worker_ip

    def testSetupCommandsWithStoppedNodeCachingNoDocker(self):
        file_mount_dir = tempfile.mkdtemp()
        config = copy.deepcopy(SMALL_CLUSTER)
        del config["docker"]
        config["file_mounts"] = {"/root/test-folder": file_mount_dir}
        config["file_mounts_sync_continuously"] = True
        config["available_node_types"]["worker"]["min_workers"] = 1
        config["available_node_types"]["worker"]["max_workers"] = 1
        config["max_workers"] = 1
        config_path = self.write_config(config)
        self.provider = MockProvider(cache_stopped=True)
        runner = MockProcessRunner()
        runner.respond_to_call("json .Config.Env", ["[]" for i in range(3)])
        lm = LoadMetrics()
        self.provider.create_node(
            {},
            {
                TAG_RAY_NODE_KIND: NODE_KIND_HEAD,
                TAG_RAY_NODE_STATUS: STATUS_UP_TO_DATE,
                TAG_RAY_USER_NODE_TYPE: "head",
            },
            1,
        )
        autoscaler = MockAutoscaler(
            config_path,
            lm,
            MockNodeInfoStub(),
            max_failures=0,
            process_runner=runner,
            update_interval_s=0,
        )
        autoscaler.update()
        self.waitForNodes(1, tag_filters=WORKER_FILTER)
        self.provider.finish_starting_nodes()
        autoscaler.update()
        self.waitForNodes(
            1, tag_filters={TAG_RAY_NODE_STATUS: STATUS_UP_TO_DATE, **WORKER_FILTER}
        )
        worker_ip = self.provider.non_terminated_node_ips(WORKER_FILTER)[0]
        runner.assert_has_call(worker_ip, "init_cmd")
        runner.assert_has_call(worker_ip, "setup_cmd")
        runner.assert_has_call(worker_ip, "worker_setup_cmd")
        runner.assert_has_call(worker_ip, "start_ray_worker")

        # Check the node was indeed reused
        self.provider.terminate_node(1)
        runner.clear_history()
        autoscaler.update()
        self.waitForNodes(1, tag_filters=WORKER_FILTER)
        self.provider.finish_starting_nodes()
        autoscaler.update()
        self.waitForNodes(
            1, tag_filters={TAG_RAY_NODE_STATUS: STATUS_UP_TO_DATE, **WORKER_FILTER}
        )
        runner.assert_not_has_call(worker_ip, "init_cmd")
        runner.assert_not_has_call(worker_ip, "setup_cmd")
        runner.assert_not_has_call(worker_ip, "worker_setup_cmd")
        runner.assert_has_call(worker_ip, "start_ray_worker")

        with open(f"{file_mount_dir}/new_file", "w") as f:
            f.write("abcdefgh")

        # Check that run_init happens when file_mounts have updated
        self.provider.terminate_node(1)
        autoscaler.update()
        runner.clear_history()
        self.waitForNodes(1, tag_filters=WORKER_FILTER)
        self.provider.finish_starting_nodes()
        autoscaler.update()
        self.waitForNodes(
            1, tag_filters={TAG_RAY_NODE_STATUS: STATUS_UP_TO_DATE, **WORKER_FILTER}
        )
        runner.assert_not_has_call(worker_ip, "init_cmd")
        runner.assert_not_has_call(worker_ip, "setup_cmd")
        runner.assert_not_has_call(worker_ip, "worker_setup_cmd")
        runner.assert_has_call(worker_ip, "start_ray_worker")

        autoscaler.update()
        runner.assert_not_has_call(worker_ip, "setup_cmd")

        # We did not start any other nodes
        self.waitForNodes(
            1, tag_filters={TAG_RAY_NODE_STATUS: STATUS_UP_TO_DATE, **WORKER_FILTER}
        )

    def testSetupCommandsWithStoppedNodeCachingDocker(self):
        # NOTE(ilr) Setup & Init commands **should** run with stopped nodes
        # when Docker is in use.
        file_mount_dir = tempfile.mkdtemp()
        config = copy.deepcopy(SMALL_CLUSTER)
        config["file_mounts"] = {"/root/test-folder": file_mount_dir}
        config["file_mounts_sync_continuously"] = True
        config["available_node_types"]["worker"]["min_workers"] = 1
        config["available_node_types"]["worker"]["max_workers"] = 1
        config["max_workers"] = 1
        config_path = self.write_config(config)
        self.provider = MockProvider(cache_stopped=True)
        runner = MockProcessRunner()
        runner.respond_to_call("json .Config.Env", ["[]" for i in range(3)])
        lm = LoadMetrics()
        self.provider.create_node(
            {},
            {
                TAG_RAY_NODE_KIND: NODE_KIND_HEAD,
                TAG_RAY_NODE_STATUS: STATUS_UP_TO_DATE,
                TAG_RAY_USER_NODE_TYPE: "head",
            },
            1,
        )
        autoscaler = MockAutoscaler(
            config_path,
            lm,
            MockNodeInfoStub(),
            max_failures=0,
            process_runner=runner,
            update_interval_s=0,
        )
        autoscaler.update()
        self.waitForNodes(1, tag_filters=WORKER_FILTER)
        self.provider.finish_starting_nodes()
        autoscaler.update()
        self.waitForNodes(
            1, tag_filters={TAG_RAY_NODE_STATUS: STATUS_UP_TO_DATE, **WORKER_FILTER}
        )
        worker_ip = self.provider.non_terminated_node_ips(WORKER_FILTER)[0]
        runner.assert_has_call(worker_ip, "init_cmd")
        runner.assert_has_call(worker_ip, "setup_cmd")
        runner.assert_has_call(worker_ip, "worker_setup_cmd")
        runner.assert_has_call(worker_ip, "start_ray_worker")
        runner.assert_has_call(worker_ip, "docker run")

        # Check the node was indeed reused
        self.provider.terminate_node(1)
        runner.clear_history()
        autoscaler.update()
        self.waitForNodes(1, tag_filters=WORKER_FILTER)
        self.provider.finish_starting_nodes()
        autoscaler.update()
        self.waitForNodes(
            1, tag_filters={TAG_RAY_NODE_STATUS: STATUS_UP_TO_DATE, **WORKER_FILTER}
        )
        print(runner.command_history())
        # These all must happen when the node is stopped and resued
        runner.assert_has_call(worker_ip, "init_cmd")
        runner.assert_has_call(worker_ip, "setup_cmd")
        runner.assert_has_call(worker_ip, "worker_setup_cmd")
        runner.assert_has_call(worker_ip, "start_ray_worker")
        runner.assert_has_call(worker_ip, "docker run")

        with open(f"{file_mount_dir}/new_file", "w") as f:
            f.write("abcdefgh")

        # Check that run_init happens when file_mounts have updated
        self.provider.terminate_node(0)
        runner.clear_history()
        autoscaler.update()
        self.waitForNodes(1, tag_filters=WORKER_FILTER)
        self.provider.finish_starting_nodes()
        autoscaler.update()
        self.waitForNodes(
            1, tag_filters={TAG_RAY_NODE_STATUS: STATUS_UP_TO_DATE, **WORKER_FILTER}
        )
        runner.assert_has_call(worker_ip, "init_cmd")
        runner.assert_has_call(worker_ip, "setup_cmd")
        runner.assert_has_call(worker_ip, "worker_setup_cmd")
        runner.assert_has_call(worker_ip, "start_ray_worker")
        runner.assert_has_call(worker_ip, "docker run")

        docker_run_cmd_indx = [
            i for i, cmd in enumerate(runner.command_history()) if "docker run" in cmd
        ][0]
        mkdir_cmd_indx = [
            i for i, cmd in enumerate(runner.command_history()) if "mkdir -p" in cmd
        ][0]
        assert mkdir_cmd_indx < docker_run_cmd_indx
        runner.clear_history()
        autoscaler.update()
        runner.assert_not_has_call(worker_ip, "setup_cmd")

        # We did not start any other nodes
        runner.assert_not_has_call("172.0.0.2", " ")

    def testMultiNodeReuse(self):
        config = copy.deepcopy(SMALL_CLUSTER)
        # Docker re-runs setup commands when nodes are reused.
        del config["docker"]
        config["available_node_types"]["worker"]["min_workers"] = 3
        config["available_node_types"]["worker"]["max_workers"] = 3
        config["max_workers"] = 3
        config_path = self.write_config(config)
        self.provider = MockProvider(cache_stopped=True)
        runner = MockProcessRunner()
        lm = LoadMetrics()
        self.provider.create_node(
            {},
            {
                TAG_RAY_NODE_KIND: NODE_KIND_HEAD,
                TAG_RAY_USER_NODE_TYPE: "head",
            },
            1,
        )
        autoscaler = MockAutoscaler(
            config_path,
            lm,
            MockNodeInfoStub(),
            max_failures=0,
            process_runner=runner,
            update_interval_s=0,
        )
        autoscaler.update()
        self.waitForNodes(3, tag_filters=WORKER_FILTER)
        self.provider.finish_starting_nodes()
        autoscaler.update()
        self.waitForNodes(
            3, tag_filters={TAG_RAY_NODE_STATUS: STATUS_UP_TO_DATE, **WORKER_FILTER}
        )

        self.provider.terminate_node(1)
        self.provider.terminate_node(2)
        self.provider.terminate_node(3)
        runner.clear_history()

        # Scale up to 10 nodes, check we reuse the first 3 and add 5 more.
        config["available_node_types"]["worker"]["min_workers"] = 8
        config["available_node_types"]["worker"]["max_workers"] = 8
        config["max_workers"] = 8
        self.write_config(config)
        autoscaler.update()
        autoscaler.update()
        self.waitForNodes(8, tag_filters=WORKER_FILTER)
        self.provider.finish_starting_nodes()
        autoscaler.update()
        self.waitForNodes(
            8, tag_filters={TAG_RAY_NODE_STATUS: STATUS_UP_TO_DATE, **WORKER_FILTER}
        )
        autoscaler.update()
        for i in [1, 2, 3]:
            runner.assert_not_has_call("172.0.0.{}".format(i), "setup_cmd")
            runner.assert_has_call("172.0.0.{}".format(i), "start_ray_worker")
        for i in range(4, 9):
            runner.assert_has_call("172.0.0.{}".format(i), "setup_cmd")
            runner.assert_has_call("172.0.0.{}".format(i), "start_ray_worker")

    def testContinuousFileMounts(self):
        file_mount_dir = tempfile.mkdtemp()

        self.provider = MockProvider()
        config = copy.deepcopy(SMALL_CLUSTER)
        config["file_mounts"] = {"/home/test-folder": file_mount_dir}
        config["file_mounts_sync_continuously"] = True
        config["available_node_types"]["worker"]["min_workers"] = 2
        config_path = self.write_config(config)
        runner = MockProcessRunner()
        runner.respond_to_call("json .Config.Env", ["[]" for i in range(4)])
        runner.respond_to_call("command -v docker", ["docker" for _ in range(4)])
        lm = LoadMetrics()
        self.provider.create_node(
            {},
            {
                TAG_RAY_NODE_KIND: NODE_KIND_HEAD,
                TAG_RAY_NODE_STATUS: STATUS_UP_TO_DATE,
                TAG_RAY_USER_NODE_TYPE: "head",
            },
            1,
        )
        autoscaler = MockAutoscaler(
            config_path,
            lm,
            MockNodeInfoStub(),
            max_failures=0,
            process_runner=runner,
            update_interval_s=0,
        )

        autoscaler.update()
        self.waitForNodes(3)
        self.provider.finish_starting_nodes()
        autoscaler.update()
        self.waitForNodes(3, tag_filters={TAG_RAY_NODE_STATUS: STATUS_UP_TO_DATE})
        autoscaler.update()
        docker_mount_prefix = get_docker_host_mount_location(config["cluster_name"])
        for i in self.provider.non_terminated_nodes(
            tag_filters={TAG_RAY_NODE_KIND: NODE_KIND_WORKER}
        ):
            runner.assert_has_call(f"172.0.0.{i}", "setup_cmd")
            runner.assert_has_call(
                f"172.0.0.{i}",
                f"{file_mount_dir}/ ubuntu@172.0.0.{i}:"
                f"{docker_mount_prefix}/home/test-folder/",
            )

        runner.clear_history()

        with open(os.path.join(file_mount_dir, "test.txt"), "wb") as temp_file:
            temp_file.write("hello".encode())

        runner.respond_to_call(".Config.Image", ["example" for _ in range(4)])
        runner.respond_to_call(".State.Running", ["true" for _ in range(4)])
        autoscaler.update()
        self.waitForNodes(3)
        self.provider.finish_starting_nodes()
        autoscaler.update()
        self.waitForNodes(3, tag_filters={TAG_RAY_NODE_STATUS: STATUS_UP_TO_DATE})
        autoscaler.update()

        for i in self.provider.non_terminated_nodes(
            tag_filters={TAG_RAY_NODE_KIND: NODE_KIND_WORKER}
        ):
            runner.assert_not_has_call(f"172.0.0.{i}", "setup_cmd")
            runner.assert_has_call(
                f"172.0.0.{i}",
                f"{file_mount_dir}/ ubuntu@172.0.0.{i}:"
                f"{docker_mount_prefix}/home/test-folder/",
            )

    def testFileMountsNonContinuous(self):
        file_mount_dir = tempfile.mkdtemp()

        self.provider = MockProvider()
        config = copy.deepcopy(SMALL_CLUSTER)
        config["file_mounts"] = {"/home/test-folder": file_mount_dir}
        config["available_node_types"]["worker"]["min_workers"] = 2
        config_path = self.write_config(config)
        runner = MockProcessRunner()
        runner.respond_to_call("json .Config.Env", ["[]" for i in range(2)])
        lm = LoadMetrics()
        self.provider.create_node(
            {},
            {
                TAG_RAY_NODE_KIND: NODE_KIND_HEAD,
                TAG_RAY_NODE_STATUS: STATUS_UP_TO_DATE,
                TAG_RAY_USER_NODE_TYPE: "head",
            },
            1,
        )
        autoscaler = MockAutoscaler(
            config_path,
            lm,
            MockNodeInfoStub(),
            max_failures=0,
            process_runner=runner,
            update_interval_s=0,
        )

        autoscaler.update()
        self.waitForNodes(2, tag_filters=WORKER_FILTER)
        self.provider.finish_starting_nodes()
        autoscaler.update()
        self.waitForNodes(
            2, tag_filters={TAG_RAY_NODE_STATUS: STATUS_UP_TO_DATE, **WORKER_FILTER}
        )
        autoscaler.update()
        docker_mount_prefix = get_docker_host_mount_location(config["cluster_name"])

        for i in self.provider.non_terminated_nodes(WORKER_FILTER):
            runner.assert_has_call(f"172.0.0.{i}", "setup_cmd")
            runner.assert_has_call(
                f"172.0.0.{i}",
                f"{file_mount_dir}/ ubuntu@172.0.0.{i}:"
                f"{docker_mount_prefix}/home/test-folder/",
            )

        runner.clear_history()

        with open(os.path.join(file_mount_dir, "test.txt"), "wb") as temp_file:
            temp_file.write("hello".encode())

        autoscaler.update()
        self.waitForNodes(2, tag_filters=WORKER_FILTER)
        self.provider.finish_starting_nodes()
        self.waitForNodes(
            2, tag_filters={TAG_RAY_NODE_STATUS: STATUS_UP_TO_DATE, **WORKER_FILTER}
        )

        for i in self.provider.non_terminated_nodes(WORKER_FILTER):
            runner.assert_not_has_call(f"172.0.0.{i}", "setup_cmd")
            runner.assert_not_has_call(
                f"172.0.0.{i}",
                f"{file_mount_dir}/ ubuntu@172.0.0.{i}:"
                f"{docker_mount_prefix}/home/test-folder/",
            )

        # Simulate a second `ray up` call
        from ray.autoscaler._private import util

        util._hash_cache = {}
        runner = MockProcessRunner()
        runner.respond_to_call("json .Config.Env", ["[]" for i in range(2)])
        lm = LoadMetrics()
        autoscaler = MockAutoscaler(
            config_path,
            lm,
            MockNodeInfoStub(),
            max_failures=0,
            process_runner=runner,
            update_interval_s=0,
        )

        autoscaler.update()
        self.waitForNodes(2, tag_filters=WORKER_FILTER)
        self.provider.finish_starting_nodes()
        self.waitForNodes(
            2, tag_filters={TAG_RAY_NODE_STATUS: STATUS_UP_TO_DATE, **WORKER_FILTER}
        )
        autoscaler.update()

        for i in self.provider.non_terminated_nodes(WORKER_FILTER):
            runner.assert_has_call(f"172.0.0.{i}", "setup_cmd")
            runner.assert_has_call(
                f"172.0.0.{i}",
                f"{file_mount_dir}/ ubuntu@172.0.0.{i}:"
                f"{docker_mount_prefix}/home/test-folder/",
            )

    def testDockerImageExistsBeforeInspect(self):
        config = copy.deepcopy(SMALL_CLUSTER)
        config["available_node_types"]["worker"]["min_workers"] = 1
        config["available_node_types"]["worker"]["max_workers"] = 1
        config["max_workers"] = 1
        config["docker"]["pull_before_run"] = False
        config_path = self.write_config(config)
        self.provider = MockProvider()
        runner = MockProcessRunner()
        runner.respond_to_call("json .Config.Env", ["[]" for i in range(1)])
        self.provider.create_node(
            {},
            {
                TAG_RAY_NODE_KIND: NODE_KIND_HEAD,
                TAG_RAY_NODE_STATUS: STATUS_UP_TO_DATE,
                TAG_RAY_USER_NODE_TYPE: "head",
            },
            1,
        )
        autoscaler = MockAutoscaler(
            config_path,
            LoadMetrics(),
            MockNodeInfoStub(),
            max_failures=0,
            process_runner=runner,
            update_interval_s=0,
        )
        autoscaler.update()
        autoscaler.update()
        self.waitForNodes(1, tag_filters={TAG_RAY_NODE_KIND: NODE_KIND_WORKER})
        self.provider.finish_starting_nodes()
        autoscaler.update()
        self.waitForNodes(
            1,
            tag_filters={
                TAG_RAY_NODE_STATUS: STATUS_UP_TO_DATE,
                TAG_RAY_NODE_KIND: NODE_KIND_WORKER,
            },
        )
        first_pull = [
            (i, cmd)
            for i, cmd in enumerate(runner.command_history())
            if "docker pull" in cmd
        ]
        first_targeted_inspect = [
            (i, cmd)
            for i, cmd in enumerate(runner.command_history())
            if "docker inspect -f" in cmd
        ]

        # This checks for the bug mentioned #13128 where the image is inspected
        # before the image is present.
        assert min(x[0] for x in first_pull) < min(x[0] for x in first_targeted_inspect)

    def testGetRunningHeadNode(self):
        config = copy.deepcopy(SMALL_CLUSTER)
        self.provider = MockProvider()

        # Node 0 is failed.
        self.provider.create_node(
            {},
            {
                TAG_RAY_CLUSTER_NAME: "default",
                TAG_RAY_NODE_KIND: "head",
                TAG_RAY_NODE_STATUS: "update-failed",
            },
            1,
        )

        # `_allow_uninitialized_state` should return the head node
        # in the `update-failed` state.
        allow_failed = commands._get_running_head_node(
            config,
            "/fake/path",
            override_cluster_name=None,
            create_if_needed=False,
            _provider=self.provider,
            _allow_uninitialized_state=True,
        )

        assert allow_failed == 0

        # Node 1 is okay.
        self.provider.create_node(
            {},
            {
                TAG_RAY_CLUSTER_NAME: "default",
                TAG_RAY_NODE_KIND: "head",
                TAG_RAY_NODE_STATUS: "up-to-date",
            },
            1,
        )

        node = commands._get_running_head_node(
            config,
            "/fake/path",
            override_cluster_name=None,
            create_if_needed=False,
            _provider=self.provider,
        )

        assert node == 1

        # `_allow_uninitialized_state` should return the up-to-date head node
        # if it is present.
        optionally_failed = commands._get_running_head_node(
            config,
            "/fake/path",
            override_cluster_name=None,
            create_if_needed=False,
            _provider=self.provider,
            _allow_uninitialized_state=True,
        )

        assert optionally_failed == 1

    def testNodeTerminatedDuringUpdate(self):
        """
        Tests autoscaler handling a node getting terminated during an update
        triggered by the node missing a heartbeat.

        Extension of testRecoverUnhealthyWorkers.

        In this test, two nodes miss a heartbeat.
        One of them (node 0) is terminated during its recovery update.
        The other (node 1) just fails its update.

        When processing completed updates, the autoscaler terminates node 1
        but does not try to terminate node 0 again.
        """
        cluster_config = copy.deepcopy(MOCK_DEFAULT_CONFIG)
        cluster_config["available_node_types"]["ray.worker.default"]["min_workers"] = 2
        cluster_config["worker_start_ray_commands"] = ["ray_start_cmd"]

        # Don't need the extra node type or a docker config.
        cluster_config["head_node_type"] = ["ray.worker.default"]
        del cluster_config["available_node_types"]["ray.head.default"]
        del cluster_config["docker"]

        config_path = self.write_config(cluster_config)

        self.provider = MockProvider()
        runner = MockProcessRunner()
        lm = LoadMetrics()
        mock_metrics = Mock(spec=AutoscalerPrometheusMetrics())
        autoscaler = MockAutoscaler(
            config_path,
            lm,
            MockNodeInfoStub(),
            max_failures=0,
            process_runner=runner,
            update_interval_s=0,
            prom_metrics=mock_metrics,
        )

        # Scale up to two up-to-date workers
        autoscaler.update()
        self.waitForNodes(2)
        self.provider.finish_starting_nodes()
        autoscaler.update()
        self.waitForNodes(2, tag_filters={TAG_RAY_NODE_STATUS: STATUS_UP_TO_DATE})

        # Mark both nodes as unhealthy
        for _ in range(5):
            if autoscaler.updaters:
                time.sleep(0.05)
                autoscaler.update()

        lm.last_heartbeat_time_by_ip["172.0.0.0"] = 0
        lm.last_heartbeat_time_by_ip["172.0.0.1"] = 0

        # Expect both updates to be successful, no nodes in updating state
        assert mock_metrics.successful_updates.inc.call_count == 2
        assert mock_metrics.worker_update_time.observe.call_count == 2
        mock_metrics.updating_nodes.set.assert_called_with(0)
        assert not autoscaler.updaters

        # Set up process runner to terminate worker 0 during missed heartbeat
        # recovery and also cause the updater to fail.
        def terminate_worker_zero():
            self.provider.terminate_node(0)

        autoscaler.process_runner = MockProcessRunner(
            fail_cmds=["ray_start_cmd"],
            cmd_to_callback={"ray_start_cmd": terminate_worker_zero},
        )
        # ensures that no updates are completed until after the next call
        # to update()
        autoscaler.process_runner.ready_to_run.clear()
        num_calls = len(autoscaler.process_runner.calls)
        autoscaler.update()
        mock_metrics.updating_nodes.set.assert_called_with(2)
        mock_metrics.recovering_nodes.set.assert_called_with(2)
        autoscaler.process_runner.ready_to_run.set()
        # Wait for updaters spawned by last autoscaler update to finish.
        self.waitForUpdatersToFinish(autoscaler)
        # Check that updaters processed some commands in the last autoscaler
        # update.
        assert (
            len(autoscaler.process_runner.calls) > num_calls
        ), "Did not get additional process runner calls on last autoscaler update."
        # Missed heartbeat triggered recovery for both nodes.
        events = autoscaler.event_summarizer.summary()
        assert (
            "Restarting 2 nodes of type "
            "ray.worker.default (lost contact with raylet)." in events
        ), events
        # Node 0 was terminated during the last update.
        # Node 1's updater failed, but node 1 won't be terminated until the
        # next autoscaler update.
        assert (
            0 not in NonTerminatedNodes(self.provider).worker_ids
        ), "Node zero still non-terminated."
        assert not self.provider.is_terminated(1), "Node one terminated prematurely."

        fill_in_raylet_ids(self.provider, lm)
        autoscaler.update()
        # Failed updates processed are now processed.
        assert (
            autoscaler.num_failed_updates[0] == 1
        ), "Node zero update failure not registered"
        assert (
            autoscaler.num_failed_updates[1] == 1
        ), "Node one update failure not registered"
        assert mock_metrics.failed_updates.inc.call_count == 2
        assert mock_metrics.failed_recoveries.inc.call_count == 2
        assert mock_metrics.successful_recoveries.inc.call_count == 0
        # Completed-update-processing logic should have terminated node 1.
        assert self.provider.is_terminated(1), "Node 1 not terminated on time."

        events = autoscaler.event_summarizer.summary()
        # Just one node (node_id 1) terminated in the last update.
        # Validates that we didn't try to double-terminate node 0.
        assert (
            "Removing 1 nodes of type ray.worker.default (launch failed)." in events
        ), events
        # To be more explicit,
        assert (
            "Removing 2 nodes of type "
            "ray.worker.default (launch failed)." not in events
        ), events

        # Should get two new nodes after the next update.
        fill_in_raylet_ids(self.provider, lm)
        autoscaler.update()
        self.waitForNodes(2)
        assert set(NonTerminatedNodes(self.provider).worker_ids) == {
            2,
            3,
        }, "Unexpected node_ids"

        assert mock_metrics.stopped_nodes.inc.call_count == 1
        assert mock_metrics.drain_node_exceptions.inc.call_count == 0

    def testProviderException(self):
        config = copy.deepcopy(SMALL_CLUSTER)
        config["available_node_types"]["worker"]["min_workers"] = 2
        config_path = self.write_config(config)
        self.provider = MockProvider()
        runner = MockProcessRunner()
        mock_metrics = Mock(spec=AutoscalerPrometheusMetrics())
        self.provider.create_node(
            {},
            {
                TAG_RAY_NODE_KIND: NODE_KIND_HEAD,
                TAG_RAY_NODE_STATUS: STATUS_UP_TO_DATE,
                TAG_RAY_USER_NODE_TYPE: "head",
            },
            1,
        )
        self.provider.error_creates = Exception(":(")
        autoscaler = MockAutoscaler(
            config_path,
            LoadMetrics(),
            MockNodeInfoStub(),
            max_failures=0,
            process_runner=runner,
            update_interval_s=0,
            prom_metrics=mock_metrics,
        )
        autoscaler.update()

        def metrics_incremented():
            exceptions = mock_metrics.node_launch_exceptions.inc.call_count == 1
            create_failures = mock_metrics.failed_create_nodes.inc.call_count == 1
            create_arg = False
            if create_failures:
                # number of failed creations should be incremented by 2
                create_arg = mock_metrics.failed_create_nodes.inc.call_args[0] == (2,)
            return exceptions and create_failures and create_arg

        self.waitFor(metrics_incremented, fail_msg="Expected metrics to update")
        assert mock_metrics.drain_node_exceptions.inc.call_count == 0

    def testDefaultMinMaxWorkers(self):
        config = copy.deepcopy(MOCK_DEFAULT_CONFIG)
        config = prepare_config(config)
        node_types = config["available_node_types"]
        head_node_config = node_types["ray.head.default"]
        assert head_node_config["min_workers"] == 0
        assert head_node_config["max_workers"] == 0

    def testAutoscalerInitFailure(self):
        """Validates error handling for failed autoscaler initialization in the
        Monitor.
        """

        class AutoscalerInitFailException(Exception):
            pass

        class FaultyAutoscaler:
            def __init__(self, *args, **kwargs):
                raise AutoscalerInitFailException

        with patch("ray._private.utils.publish_error_to_driver") as mock_publish:
            with patch.multiple(
                "ray.autoscaler._private.monitor",
                StandardAutoscaler=FaultyAutoscaler,
                _internal_kv_initialized=Mock(return_value=False),
            ):
                monitor = Monitor(
                    address="Here", autoscaling_config="", log_dir=self.tmpdir
                )
                with pytest.raises(AutoscalerInitFailException):
                    monitor.run()
                mock_publish.assert_called_once()

    def testInitializeSDKArguments(self):
        # https://github.com/ray-project/ray/issues/23166
        from ray.autoscaler.sdk import request_resources

        with self.assertRaises(TypeError):
            request_resources(num_cpus="bar")
        with self.assertRaises(TypeError):
            request_resources(bundles="bar")
        with self.assertRaises(TypeError):
            request_resources(bundles=["foo"])
        with self.assertRaises(TypeError):
            request_resources(bundles=[{"foo": "bar"}])
        with self.assertRaises(TypeError):
            request_resources(bundles=[{"foo": 1}, {"bar": "baz"}])


def test_import():
    """This test ensures that all the autoscaler imports work as expected to
    prevent errors such as #19840.
    """
    import ray  # noqa

    ray.autoscaler.sdk.request_resources  # noqa
    import ray.autoscaler  # noqa
    import ray.autoscaler.sdk  # noqa
    from ray.autoscaler.sdk import request_resources  # noqa


def test_prom_null_metric_inc_fix():
    """Verify the bug fix https://github.com/ray-project/ray/pull/27532
    for NullMetric's signature.
    Check that NullMetric can be called with or without an argument.
    """
    NullMetric().inc()
    NullMetric().inc(5)


if __name__ == "__main__":

    if os.environ.get("PARALLEL_CI"):
        sys.exit(pytest.main(["-n", "auto", "--boxed", "-vs", __file__]))
    else:
        sys.exit(pytest.main(["-sv", __file__]))<|MERGE_RESOLUTION|>--- conflicted
+++ resolved
@@ -331,11 +331,7 @@
         self.cache_stopped = cache_stopped
         self.unique_ips = unique_ips
         self.fail_to_fetch_ip = False
-<<<<<<< HEAD
-        self._safe_to_scale_flag = True
-=======
         self.safe_to_scale_flag = True
->>>>>>> c51b0c9a
         # Many of these functions are called by node_launcher or updater in
         # different threads. This can be treated as a global lock for
         # everything.
