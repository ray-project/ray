import os
import shutil
import tempfile
import threading
import time
import unittest
import yaml
import copy
from jsonschema.exceptions import ValidationError

import ray
import ray.services as services
from ray.autoscaler.util import prepare_config, validate_config
from ray.autoscaler.commands import get_or_create_head_node
from ray.autoscaler.load_metrics import LoadMetrics
from ray.autoscaler.autoscaler import StandardAutoscaler
from ray.autoscaler.tags import TAG_RAY_NODE_KIND, TAG_RAY_NODE_STATUS, \
    STATUS_UP_TO_DATE, STATUS_UPDATE_FAILED, TAG_RAY_USER_NODE_TYPE
from ray.autoscaler.node_provider import NODE_PROVIDERS, NodeProvider
from ray.test_utils import RayTestTimeoutException
import pytest


class MockNode:
    def __init__(self, node_id, tags, node_config, instance_type):
        self.node_id = node_id
        self.state = "pending"
        self.tags = tags
        self.external_ip = "1.2.3.4"
        self.internal_ip = "172.0.0.{}".format(self.node_id)
        self.node_config = node_config
        self.instance_type = instance_type

    def matches(self, tags):
        for k, v in tags.items():
            if k not in self.tags or self.tags[k] != v:
                return False
        return True


class MockProcessRunner:
    def __init__(self, fail_cmds=[]):
        self.calls = []
        self.fail_cmds = fail_cmds

    def check_call(self, cmd, *args, **kwargs):
        for token in self.fail_cmds:
            if token in str(cmd):
                raise Exception("Failing command on purpose")
        self.calls.append(cmd)

    def check_output(self, cmd):
        self.check_call(cmd)
        return "command-output".encode()

    def assert_has_call(self, ip, pattern=None, exact=None):
        assert pattern or exact, \
            "Must specify either a pattern or exact match."
        out = ""
        if pattern is not None:
            for cmd in self.calls:
                msg = " ".join(cmd)
                if ip in msg:
                    out += msg
                    out += "\n"
            if pattern in out:
                return True
            else:
                raise Exception("Did not find [{}] in [{}] for {}".format(
                    pattern, out, ip))
        else:
            for cmd in self.calls:
                msg = " ".join(cmd)
                if ip in msg:
                    out += msg
                    out += "\n"
                if cmd == exact:
                    return True
            raise Exception("Did not find {} in {} for {}".format(
                exact, out, ip))

    def assert_not_has_call(self, ip, pattern):
        out = ""
        for cmd in self.calls:
            msg = " ".join(cmd)
            if ip in msg:
                out += msg
                out += "\n"
        if pattern in out:
            raise Exception("Found [{}] in [{}] for {}".format(
                pattern, out, ip))
        else:
            return True

    def clear_history(self):
        self.calls = []


class MockProvider(NodeProvider):
    def __init__(self, cache_stopped=False):
        self.mock_nodes = {}
        self.next_id = 0
        self.throw = False
        self.fail_creates = False
        self.ready_to_create = threading.Event()
        self.ready_to_create.set()
        self.cache_stopped = cache_stopped

    def non_terminated_nodes(self, tag_filters):
        if self.throw:
            raise Exception("oops")
        return [
            n.node_id for n in self.mock_nodes.values()
            if n.matches(tag_filters)
            and n.state not in ["stopped", "terminated"]
        ]

    def non_terminated_node_ips(self, tag_filters):
        if self.throw:
            raise Exception("oops")
        return [
            n.internal_ip for n in self.mock_nodes.values()
            if n.matches(tag_filters)
            and n.state not in ["stopped", "terminated"]
        ]

    def is_running(self, node_id):
        return self.mock_nodes[node_id].state == "running"

    def is_terminated(self, node_id):
        return self.mock_nodes[node_id].state in ["stopped", "terminated"]

    def node_tags(self, node_id):
        return self.mock_nodes[node_id].tags

    def internal_ip(self, node_id):
        return self.mock_nodes[node_id].internal_ip

    def external_ip(self, node_id):
        return self.mock_nodes[node_id].external_ip

    def create_node(self, node_config, tags, count):
        self.ready_to_create.wait()
        if self.fail_creates:
            return
        if self.cache_stopped:
            for node in self.mock_nodes.values():
                if node.state == "stopped" and count > 0:
                    count -= 1
                    node.state = "pending"
                    node.tags.update(tags)
        for _ in range(count):
            self.mock_nodes[self.next_id] = MockNode(
<<<<<<< HEAD
                self.next_id, tags.copy(), tags.get(TAG_RAY_USER_NODE_TYPE))
=======
                self.next_id, tags.copy(), node_config,
                tags.get(TAG_RAY_INSTANCE_TYPE))
>>>>>>> 48a583c9
            self.next_id += 1

    def set_node_tags(self, node_id, tags):
        self.mock_nodes[node_id].tags.update(tags)

    def terminate_node(self, node_id):
        if self.cache_stopped:
            self.mock_nodes[node_id].state = "stopped"
        else:
            self.mock_nodes[node_id].state = "terminated"

    def finish_starting_nodes(self):
        for node in self.mock_nodes.values():
            if node.state == "pending":
                node.state = "running"


SMALL_CLUSTER = {
    "cluster_name": "default",
    "min_workers": 2,
    "max_workers": 2,
    "initial_workers": 0,
    "autoscaling_mode": "default",
    "target_utilization_fraction": 0.8,
    "idle_timeout_minutes": 5,
    "provider": {
        "type": "mock",
        "region": "us-east-1",
        "availability_zone": "us-east-1a",
    },
    "docker": {
        "image": "example",
        "container_name": "mock",
    },
    "auth": {
        "ssh_user": "ubuntu",
        "ssh_private_key": os.devnull,
    },
    "head_node": {
        "TestProp": 1,
    },
    "worker_nodes": {
        "TestProp": 2,
    },
    "file_mounts": {},
    "cluster_synced_files": [],
    "initialization_commands": ["init_cmd"],
    "setup_commands": ["setup_cmd"],
    "head_setup_commands": ["head_setup_cmd"],
    "worker_setup_commands": ["worker_setup_cmd"],
    "head_start_ray_commands": ["start_ray_head"],
    "worker_start_ray_commands": ["start_ray_worker"],
}


class LoadMetricsTest(unittest.TestCase):
    def testUpdate(self):
        lm = LoadMetrics()
        lm.update("1.1.1.1", {"CPU": 2}, {"CPU": 1}, {})
        assert lm.approx_workers_used() == 0.5
        lm.update("1.1.1.1", {"CPU": 2}, {"CPU": 0}, {})
        assert lm.approx_workers_used() == 1.0
        lm.update("2.2.2.2", {"CPU": 2}, {"CPU": 0}, {})
        assert lm.approx_workers_used() == 2.0

    def testLoadMessages(self):
        lm = LoadMetrics()
        lm.update("1.1.1.1", {"CPU": 2}, {"CPU": 1}, {})
        self.assertEqual(lm.approx_workers_used(), 0.5)
        lm.update("1.1.1.1", {"CPU": 2}, {"CPU": 1}, {"CPU": 1})
        self.assertEqual(lm.approx_workers_used(), 1.0)

        # Both nodes count as busy since there is a queue on one.
        lm.update("2.2.2.2", {"CPU": 2}, {"CPU": 2}, {})
        self.assertEqual(lm.approx_workers_used(), 2.0)
        lm.update("2.2.2.2", {"CPU": 2}, {"CPU": 0}, {})
        self.assertEqual(lm.approx_workers_used(), 2.0)
        lm.update("2.2.2.2", {"CPU": 2}, {"CPU": 1}, {})
        self.assertEqual(lm.approx_workers_used(), 2.0)

        # No queue anymore, so we're back to exact accounting.
        lm.update("1.1.1.1", {"CPU": 2}, {"CPU": 0}, {})
        self.assertEqual(lm.approx_workers_used(), 1.5)
        lm.update("2.2.2.2", {"CPU": 2}, {"CPU": 1}, {"GPU": 1})
        self.assertEqual(lm.approx_workers_used(), 2.0)

        lm.update("3.3.3.3", {"CPU": 2}, {"CPU": 1}, {})
        lm.update("4.3.3.3", {"CPU": 2}, {"CPU": 1}, {})
        lm.update("5.3.3.3", {"CPU": 2}, {"CPU": 1}, {})
        lm.update("6.3.3.3", {"CPU": 2}, {"CPU": 1}, {})
        lm.update("7.3.3.3", {"CPU": 2}, {"CPU": 1}, {})
        lm.update("8.3.3.3", {"CPU": 2}, {"CPU": 1}, {})
        self.assertEqual(lm.approx_workers_used(), 8.0)

        lm.update("2.2.2.2", {"CPU": 2}, {"CPU": 1}, {})  # no queue anymore
        self.assertEqual(lm.approx_workers_used(), 4.5)

    def testPruneByNodeIp(self):
        lm = LoadMetrics()
        lm.update("1.1.1.1", {"CPU": 1}, {"CPU": 0}, {})
        lm.update("2.2.2.2", {"CPU": 1}, {"CPU": 0}, {})
        lm.prune_active_ips({"1.1.1.1", "4.4.4.4"})
        assert lm.approx_workers_used() == 1.0

    def testBottleneckResource(self):
        lm = LoadMetrics()
        lm.update("1.1.1.1", {"CPU": 2}, {"CPU": 0}, {})
        lm.update("2.2.2.2", {"CPU": 2, "GPU": 16}, {"CPU": 2, "GPU": 2}, {})
        assert lm.approx_workers_used() == 1.88

    def testHeartbeat(self):
        lm = LoadMetrics()
        lm.update("1.1.1.1", {"CPU": 2}, {"CPU": 1}, {})
        lm.mark_active("2.2.2.2")
        assert "1.1.1.1" in lm.last_heartbeat_time_by_ip
        assert "2.2.2.2" in lm.last_heartbeat_time_by_ip
        assert "3.3.3.3" not in lm.last_heartbeat_time_by_ip

    def testDebugString(self):
        lm = LoadMetrics()
        lm.update("1.1.1.1", {"CPU": 2}, {"CPU": 0}, {})
        lm.update("2.2.2.2", {"CPU": 2, "GPU": 16}, {"CPU": 2, "GPU": 2}, {})
        lm.update("3.3.3.3", {
            "memory": 20,
            "object_store_memory": 40
        }, {
            "memory": 0,
            "object_store_memory": 20
        }, {})
        debug = lm.info_string()
        assert ("ResourceUsage: 2.0/4.0 CPU, 14.0/16.0 GPU, "
                "1.05 GiB/1.05 GiB memory, "
                "1.05 GiB/2.1 GiB object_store_memory") in debug
        assert "NumNodesConnected: 3" in debug
        assert "NumNodesUsed: 2.88" in debug


class AutoscalingTest(unittest.TestCase):
    def setUp(self):
        NODE_PROVIDERS["mock"] = \
            lambda config: self.create_provider
        self.provider = None
        self.tmpdir = tempfile.mkdtemp()

    def tearDown(self):
        self.provider = None
        del NODE_PROVIDERS["mock"]
        shutil.rmtree(self.tmpdir)
        ray.shutdown()

    def waitFor(self, condition, num_retries=50):
        for _ in range(num_retries):
            if condition():
                return
            time.sleep(.1)
        raise RayTestTimeoutException(
            "Timed out waiting for {}".format(condition))

    def waitForNodes(self, expected, comparison=None, tag_filters={}):
        MAX_ITER = 50
        for i in range(MAX_ITER):
            n = len(self.provider.non_terminated_nodes(tag_filters))
            if comparison is None:
                comparison = self.assertEqual
            try:
                comparison(n, expected)
                return
            except Exception:
                if i == MAX_ITER - 1:
                    raise
            time.sleep(.1)

    def create_provider(self, config, cluster_name):
        assert self.provider
        return self.provider

    def write_config(self, config):
        path = os.path.join(self.tmpdir, "simple.yaml")
        with open(path, "w") as f:
            f.write(yaml.dump(config))
        return path

    def testInvalidConfig(self):
        invalid_config = os.devnull
        with pytest.raises(ValueError):
            StandardAutoscaler(
                invalid_config, LoadMetrics(), update_interval_s=0)

    def testValidation(self):
        """Ensures that schema validation is working."""
        config = copy.deepcopy(SMALL_CLUSTER)
        try:
            validate_config(config)
        except Exception:
            self.fail("Test config did not pass validation test!")

        config["blah"] = "blah"
        with pytest.raises(ValidationError):
            validate_config(config)
        del config["blah"]

        del config["provider"]
        with pytest.raises(ValidationError):
            validate_config(config)

    def testValidateDefaultConfig(self):
        config = {}
        config["provider"] = {
            "type": "aws",
            "region": "us-east-1",
            "availability_zone": "us-east-1a",
        }
        config = prepare_config(config)
        try:
            validate_config(config)
        except ValidationError:
            self.fail("Default config did not pass validation test!")

    def testGetOrCreateHeadNode(self):
        config_path = self.write_config(SMALL_CLUSTER)
        self.provider = MockProvider()
        runner = MockProcessRunner()
        get_or_create_head_node(
            SMALL_CLUSTER,
            config_path,
            no_restart=False,
            restart_only=False,
            yes=True,
            override_cluster_name=None,
            _provider=self.provider,
            _runner=runner)
        self.waitForNodes(1)
        runner.assert_has_call("1.2.3.4", "init_cmd")
        runner.assert_has_call("1.2.3.4", "head_setup_cmd")
        runner.assert_has_call("1.2.3.4", "start_ray_head")
        self.assertEqual(self.provider.mock_nodes[0].instance_type, None)

    def testScaleUp(self):
        config_path = self.write_config(SMALL_CLUSTER)
        self.provider = MockProvider()
        runner = MockProcessRunner()
        autoscaler = StandardAutoscaler(
            config_path,
            LoadMetrics(),
            max_failures=0,
            process_runner=runner,
            update_interval_s=0)
        assert len(self.provider.non_terminated_nodes({})) == 0
        autoscaler.update()
        self.waitForNodes(2)
        autoscaler.update()
        self.waitForNodes(2)

    def testManualAutoscaling(self):
        config = SMALL_CLUSTER.copy()
        config["min_workers"] = 0
        config["max_workers"] = 50
        cores_per_node = 2
        config["worker_nodes"] = {"Resources": {"CPU": cores_per_node}}
        config_path = self.write_config(config)
        self.provider = MockProvider()
        runner = MockProcessRunner()
        autoscaler = StandardAutoscaler(
            config_path,
            LoadMetrics(),
            max_launch_batch=5,
            max_concurrent_launches=5,
            max_failures=0,
            process_runner=runner,
            update_interval_s=0)
        assert len(self.provider.non_terminated_nodes({})) == 0
        autoscaler.update()
        self.waitForNodes(0)
        autoscaler.request_resources({"CPU": cores_per_node * 10})
        for _ in range(5):  # Maximum launch batch is 5
            time.sleep(0.01)
            autoscaler.update()
        self.waitForNodes(10)
        autoscaler.request_resources({"CPU": cores_per_node * 30})
        for _ in range(4):  # Maximum launch batch is 5
            time.sleep(0.01)
            autoscaler.update()
        self.waitForNodes(30)

    def testTerminateOutdatedNodesGracefully(self):
        config = SMALL_CLUSTER.copy()
        config["min_workers"] = 5
        config["max_workers"] = 5
        config_path = self.write_config(config)
        self.provider = MockProvider()
        self.provider.create_node({}, {TAG_RAY_NODE_KIND: "worker"}, 10)
        runner = MockProcessRunner()
        autoscaler = StandardAutoscaler(
            config_path,
            LoadMetrics(),
            max_failures=0,
            process_runner=runner,
            update_interval_s=0)
        self.waitForNodes(10)

        # Gradually scales down to meet target size, never going too low
        for _ in range(10):
            autoscaler.update()
            self.waitForNodes(5, comparison=self.assertLessEqual)
            self.waitForNodes(4, comparison=self.assertGreaterEqual)

        # Eventually reaches steady state
        self.waitForNodes(5)

    def testDynamicScaling(self):
        config_path = self.write_config(SMALL_CLUSTER)
        self.provider = MockProvider()
        runner = MockProcessRunner()
        autoscaler = StandardAutoscaler(
            config_path,
            LoadMetrics(),
            max_launch_batch=5,
            max_concurrent_launches=5,
            max_failures=0,
            process_runner=runner,
            update_interval_s=0)
        self.waitForNodes(0)
        autoscaler.update()
        self.waitForNodes(2)

        # Update the config to reduce the cluster size
        new_config = SMALL_CLUSTER.copy()
        new_config["max_workers"] = 1
        self.write_config(new_config)
        autoscaler.update()
        self.waitForNodes(1)

        # Update the config to reduce the cluster size
        new_config["min_workers"] = 10
        new_config["max_workers"] = 10
        self.write_config(new_config)
        autoscaler.update()
        self.waitForNodes(6)
        autoscaler.update()
        self.waitForNodes(10)

    def testInitialWorkers(self):
        config = SMALL_CLUSTER.copy()
        config["min_workers"] = 0
        config["max_workers"] = 20
        config["initial_workers"] = 10
        config_path = self.write_config(config)
        self.provider = MockProvider()
        runner = MockProcessRunner()
        autoscaler = StandardAutoscaler(
            config_path,
            LoadMetrics(),
            max_launch_batch=5,
            max_concurrent_launches=5,
            max_failures=0,
            process_runner=runner,
            update_interval_s=0)
        self.waitForNodes(0)
        autoscaler.update()
        self.waitForNodes(5)  # expected due to batch sizes and concurrency
        autoscaler.update()
        self.waitForNodes(10)
        autoscaler.update()

    def testAggressiveAutoscaling(self):
        config = SMALL_CLUSTER.copy()
        config["min_workers"] = 0
        config["max_workers"] = 20
        config["initial_workers"] = 10
        config["idle_timeout_minutes"] = 0
        config["autoscaling_mode"] = "aggressive"
        config_path = self.write_config(config)

        self.provider = MockProvider()
        self.provider.create_node({}, {TAG_RAY_NODE_KIND: "head"}, 1)
        head_ip = self.provider.non_terminated_node_ips(
            tag_filters={TAG_RAY_NODE_KIND: "head"}, )[0]
        runner = MockProcessRunner()

        lm = LoadMetrics()
        lm.local_ip = head_ip

        autoscaler = StandardAutoscaler(
            config_path,
            lm,
            max_launch_batch=5,
            max_concurrent_launches=5,
            max_failures=0,
            process_runner=runner,
            update_interval_s=0)

        self.waitForNodes(1)
        autoscaler.update()
        self.waitForNodes(6)  # expected due to batch sizes and concurrency
        autoscaler.update()
        self.waitForNodes(11)

        # Connect the head and workers to end the bringup phase
        addrs = self.provider.non_terminated_node_ips(
            tag_filters={TAG_RAY_NODE_KIND: "worker"}, )
        addrs += head_ip
        for addr in addrs:
            lm.update(addr, {"CPU": 2}, {"CPU": 0}, {})
            lm.update(addr, {"CPU": 2}, {"CPU": 2}, {})
        assert autoscaler.bringup
        autoscaler.update()

        assert not autoscaler.bringup
        autoscaler.update()
        self.waitForNodes(1)

        # All of the nodes are down. Simulate some load on the head node
        lm.update(head_ip, {"CPU": 2}, {"CPU": 0}, {})

        autoscaler.update()
        self.waitForNodes(6)  # expected due to batch sizes and concurrency
        autoscaler.update()
        self.waitForNodes(11)

    def testDelayedLaunch(self):
        config_path = self.write_config(SMALL_CLUSTER)
        self.provider = MockProvider()
        runner = MockProcessRunner()
        autoscaler = StandardAutoscaler(
            config_path,
            LoadMetrics(),
            max_launch_batch=5,
            max_concurrent_launches=5,
            max_failures=0,
            process_runner=runner,
            update_interval_s=0)
        assert len(self.provider.non_terminated_nodes({})) == 0

        # Update will try to create, but will block until we set the flag
        self.provider.ready_to_create.clear()
        autoscaler.update()
        assert autoscaler.pending_launches.value == 2
        assert len(self.provider.non_terminated_nodes({})) == 0

        # Set the flag, check it updates
        self.provider.ready_to_create.set()
        self.waitForNodes(2)
        assert autoscaler.pending_launches.value == 0

        # Update the config to reduce the cluster size
        new_config = SMALL_CLUSTER.copy()
        new_config["max_workers"] = 1
        self.write_config(new_config)
        autoscaler.update()
        assert len(self.provider.non_terminated_nodes({})) == 1

    def testDelayedLaunchWithFailure(self):
        config = SMALL_CLUSTER.copy()
        config["min_workers"] = 10
        config["max_workers"] = 10
        config_path = self.write_config(config)
        self.provider = MockProvider()
        runner = MockProcessRunner()
        autoscaler = StandardAutoscaler(
            config_path,
            LoadMetrics(),
            max_launch_batch=5,
            max_concurrent_launches=8,
            max_failures=0,
            process_runner=runner,
            update_interval_s=0)
        assert len(self.provider.non_terminated_nodes({})) == 0

        # update() should launch a wave of 5 nodes (max_launch_batch)
        # Force this first wave to block.
        rtc1 = self.provider.ready_to_create
        rtc1.clear()
        autoscaler.update()
        # Synchronization: wait for launchy thread to be blocked on rtc1
        waiters = rtc1._cond._waiters
        self.waitFor(lambda: len(waiters) == 1)
        assert autoscaler.pending_launches.value == 5
        assert len(self.provider.non_terminated_nodes({})) == 0

        # Call update() to launch a second wave of 3 nodes,
        # as 5 + 3 = 8 = max_concurrent_launches.
        # Make this wave complete immediately.
        rtc2 = threading.Event()
        self.provider.ready_to_create = rtc2
        rtc2.set()
        autoscaler.update()
        self.waitForNodes(3)
        assert autoscaler.pending_launches.value == 5

        # The first wave of 5 will now tragically fail
        self.provider.fail_creates = True
        rtc1.set()
        self.waitFor(lambda: autoscaler.pending_launches.value == 0)
        assert len(self.provider.non_terminated_nodes({})) == 3

        # Retry the first wave, allowing it to succeed this time
        self.provider.fail_creates = False
        autoscaler.update()
        self.waitForNodes(8)
        assert autoscaler.pending_launches.value == 0

        # Final wave of 2 nodes
        autoscaler.update()
        self.waitForNodes(10)
        assert autoscaler.pending_launches.value == 0

    def testUpdateThrottling(self):
        config_path = self.write_config(SMALL_CLUSTER)
        self.provider = MockProvider()
        runner = MockProcessRunner()
        autoscaler = StandardAutoscaler(
            config_path,
            LoadMetrics(),
            max_launch_batch=5,
            max_concurrent_launches=5,
            max_failures=0,
            process_runner=runner,
            update_interval_s=10)
        autoscaler.update()
        self.waitForNodes(2)
        assert autoscaler.pending_launches.value == 0
        new_config = SMALL_CLUSTER.copy()
        new_config["max_workers"] = 1
        self.write_config(new_config)
        autoscaler.update()
        # not updated yet
        # note that node termination happens in the main thread, so
        # we do not need to add any delay here before checking
        assert len(self.provider.non_terminated_nodes({})) == 2
        assert autoscaler.pending_launches.value == 0

    def testLaunchConfigChange(self):
        config_path = self.write_config(SMALL_CLUSTER)
        self.provider = MockProvider()
        autoscaler = StandardAutoscaler(
            config_path, LoadMetrics(), max_failures=0, update_interval_s=0)
        autoscaler.update()
        self.waitForNodes(2)

        # Update the config to change the node type
        new_config = SMALL_CLUSTER.copy()
        new_config["worker_nodes"]["InstanceType"] = "updated"
        self.write_config(new_config)
        self.provider.ready_to_create.clear()
        for _ in range(5):
            autoscaler.update()
        self.waitForNodes(0)
        self.provider.ready_to_create.set()
        self.waitForNodes(2)

    def testIgnoresCorruptedConfig(self):
        config_path = self.write_config(SMALL_CLUSTER)
        self.provider = MockProvider()
        runner = MockProcessRunner()
        autoscaler = StandardAutoscaler(
            config_path,
            LoadMetrics(),
            max_launch_batch=10,
            max_concurrent_launches=10,
            process_runner=runner,
            max_failures=0,
            update_interval_s=0)
        autoscaler.update()
        self.waitForNodes(2)

        # Write a corrupted config
        self.write_config("asdf")
        for _ in range(10):
            autoscaler.update()
        time.sleep(0.1)
        assert autoscaler.pending_launches.value == 0
        assert len(self.provider.non_terminated_nodes({})) == 2

        # New a good config again
        new_config = SMALL_CLUSTER.copy()
        new_config["min_workers"] = 10
        new_config["max_workers"] = 10
        self.write_config(new_config)
        autoscaler.update()
        self.waitForNodes(10)

    def testMaxFailures(self):
        config_path = self.write_config(SMALL_CLUSTER)
        self.provider = MockProvider()
        self.provider.throw = True
        runner = MockProcessRunner()
        autoscaler = StandardAutoscaler(
            config_path,
            LoadMetrics(),
            max_failures=2,
            process_runner=runner,
            update_interval_s=0)
        autoscaler.update()
        autoscaler.update()
        with pytest.raises(Exception):
            autoscaler.update()

    def testLaunchNewNodeOnOutOfBandTerminate(self):
        config_path = self.write_config(SMALL_CLUSTER)
        self.provider = MockProvider()
        runner = MockProcessRunner()
        autoscaler = StandardAutoscaler(
            config_path,
            LoadMetrics(),
            max_failures=0,
            process_runner=runner,
            update_interval_s=0)
        autoscaler.update()
        autoscaler.update()
        self.waitForNodes(2)
        for node in self.provider.mock_nodes.values():
            node.state = "terminated"
        assert len(self.provider.non_terminated_nodes({})) == 0
        autoscaler.update()
        self.waitForNodes(2)

    def testConfiguresNewNodes(self):
        config_path = self.write_config(SMALL_CLUSTER)
        self.provider = MockProvider()
        runner = MockProcessRunner()
        autoscaler = StandardAutoscaler(
            config_path,
            LoadMetrics(),
            max_failures=0,
            process_runner=runner,
            update_interval_s=0)
        autoscaler.update()
        autoscaler.update()
        self.waitForNodes(2)
        self.provider.finish_starting_nodes()
        autoscaler.update()
        self.waitForNodes(
            2, tag_filters={TAG_RAY_NODE_STATUS: STATUS_UP_TO_DATE})

    def testReportsConfigFailures(self):
        config = copy.deepcopy(SMALL_CLUSTER)
        config["provider"]["type"] = "external"
        config = prepare_config(config)
        config["provider"]["type"] = "mock"
        config_path = self.write_config(config)
        self.provider = MockProvider()
        runner = MockProcessRunner(fail_cmds=["setup_cmd"])
        autoscaler = StandardAutoscaler(
            config_path,
            LoadMetrics(),
            max_failures=0,
            process_runner=runner,
            update_interval_s=0)
        autoscaler.update()
        autoscaler.update()
        self.waitForNodes(2)
        self.provider.finish_starting_nodes()
        autoscaler.update()
        self.waitForNodes(
            2, tag_filters={TAG_RAY_NODE_STATUS: STATUS_UPDATE_FAILED})

    def testConfiguresOutdatedNodes(self):
        config_path = self.write_config(SMALL_CLUSTER)
        self.provider = MockProvider()
        runner = MockProcessRunner()
        autoscaler = StandardAutoscaler(
            config_path,
            LoadMetrics(),
            max_failures=0,
            process_runner=runner,
            update_interval_s=0)
        autoscaler.update()
        autoscaler.update()
        self.waitForNodes(2)
        self.provider.finish_starting_nodes()
        autoscaler.update()
        self.waitForNodes(
            2, tag_filters={TAG_RAY_NODE_STATUS: STATUS_UP_TO_DATE})
        runner.calls = []
        new_config = SMALL_CLUSTER.copy()
        new_config["worker_setup_commands"] = ["cmdX", "cmdY"]
        self.write_config(new_config)
        autoscaler.update()
        autoscaler.update()
        self.waitFor(lambda: len(runner.calls) > 0)

    def testScaleUpBasedOnLoad(self):
        config = SMALL_CLUSTER.copy()
        config["min_workers"] = 1
        config["max_workers"] = 10
        config["target_utilization_fraction"] = 0.5
        config_path = self.write_config(config)
        self.provider = MockProvider()
        lm = LoadMetrics()
        runner = MockProcessRunner()
        autoscaler = StandardAutoscaler(
            config_path,
            lm,
            max_failures=0,
            process_runner=runner,
            update_interval_s=0)
        assert len(self.provider.non_terminated_nodes({})) == 0
        autoscaler.update()
        self.waitForNodes(1)
        autoscaler.update()
        assert autoscaler.pending_launches.value == 0
        assert len(self.provider.non_terminated_nodes({})) == 1

        # Scales up as nodes are reported as used
        local_ip = services.get_node_ip_address()
        lm.update(local_ip, {"CPU": 2}, {"CPU": 0}, {})  # head
        lm.update("172.0.0.0", {"CPU": 2}, {"CPU": 0}, {})  # worker 1
        autoscaler.update()
        self.waitForNodes(3)
        lm.update("172.0.0.1", {"CPU": 2}, {"CPU": 0}, {})
        autoscaler.update()
        self.waitForNodes(5)

        # Holds steady when load is removed
        lm.update("172.0.0.0", {"CPU": 2}, {"CPU": 2}, {})
        lm.update("172.0.0.1", {"CPU": 2}, {"CPU": 2}, {})
        autoscaler.update()
        assert autoscaler.pending_launches.value == 0
        assert len(self.provider.non_terminated_nodes({})) == 5

        # Scales down as nodes become unused
        lm.last_used_time_by_ip["172.0.0.0"] = 0
        lm.last_used_time_by_ip["172.0.0.1"] = 0
        autoscaler.update()
        assert autoscaler.pending_launches.value == 0
        assert len(self.provider.non_terminated_nodes({})) == 3
        lm.last_used_time_by_ip["172.0.0.2"] = 0
        lm.last_used_time_by_ip["172.0.0.3"] = 0
        autoscaler.update()
        assert autoscaler.pending_launches.value == 0
        assert len(self.provider.non_terminated_nodes({})) == 1

    def testDontScaleBelowTarget(self):
        config = SMALL_CLUSTER.copy()
        config["min_workers"] = 0
        config["max_workers"] = 2
        config["target_utilization_fraction"] = 0.5
        config_path = self.write_config(config)
        self.provider = MockProvider()
        lm = LoadMetrics()
        runner = MockProcessRunner()
        autoscaler = StandardAutoscaler(
            config_path,
            lm,
            max_failures=0,
            process_runner=runner,
            update_interval_s=0)
        assert len(self.provider.non_terminated_nodes({})) == 0
        autoscaler.update()
        assert autoscaler.pending_launches.value == 0
        assert len(self.provider.non_terminated_nodes({})) == 0

        # Scales up as nodes are reported as used
        local_ip = services.get_node_ip_address()
        lm.update(local_ip, {"CPU": 2}, {"CPU": 0}, {})  # head
        # 1.0 nodes used => target nodes = 2 => target workers = 1
        autoscaler.update()
        self.waitForNodes(1)

        # Make new node idle, and never used.
        # Should hold steady as target is still 2.
        lm.update("172.0.0.0", {"CPU": 0}, {"CPU": 0}, {})
        lm.last_used_time_by_ip["172.0.0.0"] = 0
        autoscaler.update()
        assert len(self.provider.non_terminated_nodes({})) == 1

        # Reduce load on head => target nodes = 1 => target workers = 0
        lm.update(local_ip, {"CPU": 2}, {"CPU": 1}, {})
        autoscaler.update()
        assert len(self.provider.non_terminated_nodes({})) == 0

    def testRecoverUnhealthyWorkers(self):
        config_path = self.write_config(SMALL_CLUSTER)
        self.provider = MockProvider()
        runner = MockProcessRunner()
        lm = LoadMetrics()
        autoscaler = StandardAutoscaler(
            config_path,
            lm,
            max_failures=0,
            process_runner=runner,
            update_interval_s=0)
        autoscaler.update()
        self.waitForNodes(2)
        self.provider.finish_starting_nodes()
        autoscaler.update()
        self.waitForNodes(
            2, tag_filters={TAG_RAY_NODE_STATUS: STATUS_UP_TO_DATE})

        # Mark a node as unhealthy
        for _ in range(5):
            if autoscaler.updaters:
                time.sleep(0.05)
                autoscaler.update()
        assert not autoscaler.updaters
        num_calls = len(runner.calls)
        lm.last_heartbeat_time_by_ip["172.0.0.0"] = 0
        autoscaler.update()
        self.waitFor(lambda: len(runner.calls) > num_calls, num_retries=150)

    def testExternalNodeScaler(self):
        config = SMALL_CLUSTER.copy()
        config["provider"] = {
            "type": "external",
            "module": "ray.autoscaler.node_provider.NodeProvider",
        }
        config_path = self.write_config(config)
        autoscaler = StandardAutoscaler(
            config_path, LoadMetrics(), max_failures=0, update_interval_s=0)
        assert isinstance(autoscaler.provider, NodeProvider)

    def testExternalNodeScalerWrongImport(self):
        config = SMALL_CLUSTER.copy()
        config["provider"] = {
            "type": "external",
            "module": "mymodule.provider_class",
        }
        invalid_provider = self.write_config(config)
        with pytest.raises(ImportError):
            StandardAutoscaler(
                invalid_provider, LoadMetrics(), update_interval_s=0)

    def testExternalNodeScalerWrongModuleFormat(self):
        config = SMALL_CLUSTER.copy()
        config["provider"] = {
            "type": "external",
            "module": "does-not-exist",
        }
        invalid_provider = self.write_config(config)
        with pytest.raises(ValueError):
            StandardAutoscaler(
                invalid_provider, LoadMetrics(), update_interval_s=0)

    def testSetupCommandsWithNoNodeCaching(self):
        config = SMALL_CLUSTER.copy()
        config["min_workers"] = 1
        config["max_workers"] = 1
        config_path = self.write_config(config)
        self.provider = MockProvider(cache_stopped=False)
        runner = MockProcessRunner()
        lm = LoadMetrics()
        autoscaler = StandardAutoscaler(
            config_path,
            lm,
            max_failures=0,
            process_runner=runner,
            update_interval_s=0)
        autoscaler.update()
        self.waitForNodes(1)
        self.provider.finish_starting_nodes()
        autoscaler.update()
        self.waitForNodes(
            1, tag_filters={TAG_RAY_NODE_STATUS: STATUS_UP_TO_DATE})
        runner.assert_has_call("172.0.0.0", "init_cmd")
        runner.assert_has_call("172.0.0.0", "setup_cmd")
        runner.assert_has_call("172.0.0.0", "worker_setup_cmd")
        runner.assert_has_call("172.0.0.0", "start_ray_worker")

        # Check the node was not reused
        self.provider.terminate_node(0)
        autoscaler.update()
        self.waitForNodes(1)
        runner.clear_history()
        self.provider.finish_starting_nodes()
        autoscaler.update()
        self.waitForNodes(
            1, tag_filters={TAG_RAY_NODE_STATUS: STATUS_UP_TO_DATE})
        runner.assert_has_call("172.0.0.1", "init_cmd")
        runner.assert_has_call("172.0.0.1", "setup_cmd")
        runner.assert_has_call("172.0.0.1", "worker_setup_cmd")
        runner.assert_has_call("172.0.0.1", "start_ray_worker")

    def testSetupCommandsWithStoppedNodeCaching(self):
        config = SMALL_CLUSTER.copy()
        config["min_workers"] = 1
        config["max_workers"] = 1
        config_path = self.write_config(config)
        self.provider = MockProvider(cache_stopped=True)
        runner = MockProcessRunner()
        lm = LoadMetrics()
        autoscaler = StandardAutoscaler(
            config_path,
            lm,
            max_failures=0,
            process_runner=runner,
            update_interval_s=0)
        autoscaler.update()
        self.waitForNodes(1)
        self.provider.finish_starting_nodes()
        autoscaler.update()
        self.waitForNodes(
            1, tag_filters={TAG_RAY_NODE_STATUS: STATUS_UP_TO_DATE})
        runner.assert_has_call("172.0.0.0", "init_cmd")
        runner.assert_has_call("172.0.0.0", "setup_cmd")
        runner.assert_has_call("172.0.0.0", "worker_setup_cmd")
        runner.assert_has_call("172.0.0.0", "start_ray_worker")

        # Check the node was indeed reused
        self.provider.terminate_node(0)
        autoscaler.update()
        self.waitForNodes(1)
        runner.clear_history()
        self.provider.finish_starting_nodes()
        autoscaler.update()
        self.waitForNodes(
            1, tag_filters={TAG_RAY_NODE_STATUS: STATUS_UP_TO_DATE})
        runner.assert_not_has_call("172.0.0.0", "init_cmd")
        runner.assert_not_has_call("172.0.0.0", "setup_cmd")
        runner.assert_not_has_call("172.0.0.0", "worker_setup_cmd")
        runner.assert_has_call("172.0.0.0", "start_ray_worker")

        runner.clear_history()
        autoscaler.update()
        runner.assert_not_has_call("172.0.0.0", "setup_cmd")

        # We did not start any other nodes
        runner.assert_not_has_call("172.0.0.1", " ")

    def testMultiNodeReuse(self):
        config = SMALL_CLUSTER.copy()
        config["min_workers"] = 3
        config["max_workers"] = 3
        config_path = self.write_config(config)
        self.provider = MockProvider(cache_stopped=True)
        runner = MockProcessRunner()
        lm = LoadMetrics()
        autoscaler = StandardAutoscaler(
            config_path,
            lm,
            max_failures=0,
            process_runner=runner,
            update_interval_s=0)
        autoscaler.update()
        self.waitForNodes(3)
        self.provider.finish_starting_nodes()
        autoscaler.update()
        self.waitForNodes(
            3, tag_filters={TAG_RAY_NODE_STATUS: STATUS_UP_TO_DATE})

        self.provider.terminate_node(0)
        self.provider.terminate_node(1)
        self.provider.terminate_node(2)
        runner.clear_history()

        # Scale up to 10 nodes, check we reuse the first 3 and add 7 more.
        config["min_workers"] = 10
        config["max_workers"] = 10
        self.write_config(config)
        autoscaler.update()
        autoscaler.update()
        self.waitForNodes(10)
        self.provider.finish_starting_nodes()
        autoscaler.update()
        self.waitForNodes(
            10, tag_filters={TAG_RAY_NODE_STATUS: STATUS_UP_TO_DATE})
        autoscaler.update()
        for i in [0, 1, 2]:
            runner.assert_not_has_call("172.0.0.{}".format(i), "setup_cmd")
            runner.assert_has_call("172.0.0.{}".format(i), "start_ray_worker")
        for i in [3, 4, 5, 6, 7, 8, 9]:
            runner.assert_has_call("172.0.0.{}".format(i), "setup_cmd")
            runner.assert_has_call("172.0.0.{}".format(i), "start_ray_worker")

    def testContinuousFileMounts(self):
        file_mount_dir = tempfile.mkdtemp()

        self.provider = MockProvider()
        config = SMALL_CLUSTER.copy()
        config["file_mounts"] = {"/home/test-folder": file_mount_dir}
        config["file_mounts_sync_continuously"] = True
        config["min_workers"] = 2
        config["max_workers"] = 2
        config_path = self.write_config(config)
        runner = MockProcessRunner()
        lm = LoadMetrics()
        autoscaler = StandardAutoscaler(
            config_path,
            lm,
            max_failures=0,
            process_runner=runner,
            update_interval_s=0)

        autoscaler.update()
        self.waitForNodes(2)
        self.provider.finish_starting_nodes()
        autoscaler.update()
        self.waitForNodes(
            2, tag_filters={TAG_RAY_NODE_STATUS: STATUS_UP_TO_DATE})
        autoscaler.update()

        for i in [0, 1]:
            runner.assert_has_call("172.0.0.{}".format(i), "setup_cmd")
            runner.assert_has_call(
                "172.0.0.{}".format(i),
                "{}/ ubuntu@172.0.0.{}:/home/test-folder/".format(
                    file_mount_dir, i))

        runner.clear_history()

        with open(os.path.join(file_mount_dir, "test.txt"), "wb") as temp_file:
            temp_file.write("hello".encode())

        autoscaler.update()
        self.waitForNodes(2)
        self.provider.finish_starting_nodes()
        autoscaler.update()
        self.waitForNodes(
            2, tag_filters={TAG_RAY_NODE_STATUS: STATUS_UP_TO_DATE})
        autoscaler.update()

        for i in [0, 1]:
            runner.assert_not_has_call("172.0.0.{}".format(i), "setup_cmd")
            runner.assert_has_call(
                "172.0.0.{}".format(i),
                "{}/ ubuntu@172.0.0.{}:/home/test-folder/".format(
                    file_mount_dir, i))

    def testFileMountsNonContinuous(self):
        file_mount_dir = tempfile.mkdtemp()

        self.provider = MockProvider()
        config = SMALL_CLUSTER.copy()
        config["file_mounts"] = {"/home/test-folder": file_mount_dir}
        config["min_workers"] = 2
        config["max_workers"] = 2
        config_path = self.write_config(config)
        runner = MockProcessRunner()
        lm = LoadMetrics()
        autoscaler = StandardAutoscaler(
            config_path,
            lm,
            max_failures=0,
            process_runner=runner,
            update_interval_s=0)

        autoscaler.update()
        self.waitForNodes(2)
        self.provider.finish_starting_nodes()
        autoscaler.update()
        self.waitForNodes(
            2, tag_filters={TAG_RAY_NODE_STATUS: STATUS_UP_TO_DATE})
        autoscaler.update()

        for i in [0, 1]:
            runner.assert_has_call("172.0.0.{}".format(i), "setup_cmd")
            runner.assert_has_call(
                "172.0.0.{}".format(i),
                "{}/ ubuntu@172.0.0.{}:/home/test-folder/".format(
                    file_mount_dir, i))

        runner.clear_history()

        with open(os.path.join(file_mount_dir, "test.txt"), "wb") as temp_file:
            temp_file.write("hello".encode())

        autoscaler.update()
        self.waitForNodes(2)
        self.provider.finish_starting_nodes()
        self.waitForNodes(
            2, tag_filters={TAG_RAY_NODE_STATUS: STATUS_UP_TO_DATE})

        for i in [0, 1]:
            runner.assert_not_has_call("172.0.0.{}".format(i), "setup_cmd")
            runner.assert_not_has_call(
                "172.0.0.{}".format(i),
                "{}/ ubuntu@172.0.0.{}:/home/test-folder/".format(
                    file_mount_dir, i))

        # Simulate a second `ray up` call
        from ray.autoscaler import util
        util._hash_cache = {}
        runner = MockProcessRunner()
        lm = LoadMetrics()
        autoscaler = StandardAutoscaler(
            config_path,
            lm,
            max_failures=0,
            process_runner=runner,
            update_interval_s=0)

        autoscaler.update()
        self.waitForNodes(2)
        self.provider.finish_starting_nodes()
        self.waitForNodes(
            2, tag_filters={TAG_RAY_NODE_STATUS: STATUS_UP_TO_DATE})
        autoscaler.update()

        for i in [0, 1]:
            runner.assert_has_call("172.0.0.{}".format(i), "setup_cmd")
            runner.assert_has_call(
                "172.0.0.{}".format(i),
                "{}/ ubuntu@172.0.0.{}:/home/test-folder/".format(
                    file_mount_dir, i))


if __name__ == "__main__":
    import sys
    sys.exit(pytest.main(["-v", __file__]))<|MERGE_RESOLUTION|>--- conflicted
+++ resolved
@@ -22,14 +22,14 @@
 
 
 class MockNode:
-    def __init__(self, node_id, tags, node_config, instance_type):
+    def __init__(self, node_id, tags, node_config, node_type):
         self.node_id = node_id
         self.state = "pending"
         self.tags = tags
         self.external_ip = "1.2.3.4"
         self.internal_ip = "172.0.0.{}".format(self.node_id)
         self.node_config = node_config
-        self.instance_type = instance_type
+        self.node_type = node_type
 
     def matches(self, tags):
         for k, v in tags.items():
@@ -151,12 +151,8 @@
                     node.tags.update(tags)
         for _ in range(count):
             self.mock_nodes[self.next_id] = MockNode(
-<<<<<<< HEAD
-                self.next_id, tags.copy(), tags.get(TAG_RAY_USER_NODE_TYPE))
-=======
                 self.next_id, tags.copy(), node_config,
-                tags.get(TAG_RAY_INSTANCE_TYPE))
->>>>>>> 48a583c9
+                tags.get(TAG_RAY_USER_NODE_TYPE))
             self.next_id += 1
 
     def set_node_tags(self, node_id, tags):
@@ -392,7 +388,7 @@
         runner.assert_has_call("1.2.3.4", "init_cmd")
         runner.assert_has_call("1.2.3.4", "head_setup_cmd")
         runner.assert_has_call("1.2.3.4", "start_ray_head")
-        self.assertEqual(self.provider.mock_nodes[0].instance_type, None)
+        self.assertEqual(self.provider.mock_nodes[0].node_type, None)
 
     def testScaleUp(self):
         config_path = self.write_config(SMALL_CLUSTER)
