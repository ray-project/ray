--- conflicted
+++ resolved
@@ -22,11 +22,7 @@
 
 
 class MockNode:
-<<<<<<< HEAD
     def __init__(self, node_id, tags, instance_type=None, node_config=None):
-=======
-    def __init__(self, node_id, tags, node_config, instance_type):
->>>>>>> d14b5016
         self.node_id = node_id
         self.state = "pending"
         self.tags = tags
@@ -155,14 +151,9 @@
                     node.state = "pending"
                     node.tags.update(tags)
         for _ in range(count):
-<<<<<<< HEAD
-            self.mock_nodes[self.next_id] = MockNode(self.next_id, tags.copy(),
-                                                     instance_type, node_config)
-=======
             self.mock_nodes[self.next_id] = MockNode(
                 self.next_id, tags.copy(), node_config,
                 tags.get(TAG_RAY_INSTANCE_TYPE))
->>>>>>> d14b5016
             self.next_id += 1
 
     def set_node_tags(self, node_id, tags):
