--- conflicted
+++ resolved
@@ -18,15 +18,10 @@
 from ray.autoscaler._private.docker import DOCKER_MOUNT_PREFIX
 from ray.autoscaler._private.load_metrics import LoadMetrics
 from ray.autoscaler._private.autoscaler import StandardAutoscaler
-from ray.autoscaler._private.providers import _NODE_PROVIDERS
+from ray.autoscaler._private.providers import _NODE_PROVIDERS, _clear_provider_cache
 from ray.autoscaler.tags import TAG_RAY_NODE_KIND, TAG_RAY_NODE_STATUS, \
     STATUS_UP_TO_DATE, STATUS_UPDATE_FAILED, TAG_RAY_USER_NODE_TYPE
-<<<<<<< HEAD
-from ray.autoscaler.node_provider import (_NODE_PROVIDERS, NodeProvider,
-                                          _clear_provider_cache)
-=======
 from ray.autoscaler.node_provider import NodeProvider
->>>>>>> 8f730142
 from ray.test_utils import RayTestTimeoutException
 import pytest
 
