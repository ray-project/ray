--- conflicted
+++ resolved
@@ -2135,13 +2135,8 @@
             tag_filters={TAG_RAY_NODE_KIND: NODE_KIND_WORKER},
         )[0]
         # Because one worker already started, the scheduler waits for its
-<<<<<<< HEAD
         # resources to be updated before it launches the remaining min_worker_nodes.
-        lm.update(worker_ip, mock_raylet_id(), {"CPU": 1}, {"CPU": 1}, {})
-=======
-        # resources to be updated before it launches the remaining min_workers.
         lm.update(worker_ip, mock_raylet_id(), {"CPU": 1}, {"CPU": 1})
->>>>>>> 65066b85
         autoscaler.update()
         self.waitForNodes(10, tag_filters={TAG_RAY_NODE_KIND: NODE_KIND_WORKER})
         assert mock_metrics.drain_node_exceptions.inc.call_count == 0
