--- conflicted
+++ resolved
@@ -68,11 +68,7 @@
     "test_reference_counting.py",
     "test_resource_demand_scheduler.py",
     "test_runtime_env_env_vars.py",
-<<<<<<< HEAD
-    "test_scheduling.py",
-=======
     "test_runtime_env_fork_process.py",
->>>>>>> 3e2f6081
     "test_serialization.py",
     "test_shuffle.py",
     "test_stress.py",
