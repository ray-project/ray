load("//bazel:python.bzl", "py_test_module_list")

py_library(
  name = "conftest",
  srcs = glob(["**/conftest.py"]),
  visibility = [
    "//dashboard:__pkg__",
    "//python/ray/tests:__subpackages__",
    "//python/ray/autoscaler/v2:__pkg__",
    "//python/ray/dashboard:__pkg__",
    "//python/ray/data:__pkg__",
  ],
)

py_test_module_list(
  files = [
    "test_dashboard.py",
    "test_ray_cluster_with_external_redis.py",
  ],
  size = "large",
  tags = ["exclusive", "manual", "team:serverless"],
  deps = ["//:ray_lib", ":conftest"],
)

py_test_module_list(
  files = [
    "test_actor_pool.py",
    "test_async.py",
    "test_asyncio.py",
    "test_actor_lifetime.py",
    "test_advanced.py",
    "test_advanced_2.py",
    "test_advanced_3.py",
    "test_advanced_4.py",
    "test_advanced_5.py",
    "test_advanced_6.py",
    "test_advanced_7.py",
    "test_advanced_8.py",
    "test_advanced_9.py",
    "test_array.py",
    "test_autoscaling_policy.py",
    "test_basic.py",
    "test_basic_2.py",
    "test_basic_4.py",
    "test_basic_5.py",
    "test_cancel.py",
    "test_dashboard_profiler.py",
    "test_gcs_fault_tolerance.py",
    "test_gcs_utils.py",
    "test_metrics_agent.py",
    "test_metrics_head.py",
    "test_component_failures_2.py",
    "test_component_failures_3.py",
    "test_error_ray_not_initialized.py",
    "test_gcs_pubsub.py",
    "test_global_gc.py",
    "test_grpc_client_credentials.py",
    "test_job.py",
    "test_get_locations.py",
    "test_global_state.py",
    "test_healthcheck.py",
    "test_kill_raylet_signal_log.py",
    "test_memstat.py",
    "test_node_label_scheduling_strategy.py",
    "test_protobuf_compatibility.py"
  ],
  size = "medium",
  tags = ["exclusive", "medium_size_python_tests_a_to_j", "team:core"],
  deps = ["//:ray_lib", ":conftest"],
)

py_test(
  name = "test_joblib",
  srcs = ["test_joblib.py"],
  data = ["mnist_784_100_samples.pkl"],
  size = "medium",
  tags = ["exclusive", "medium_size_python_tests_a_to_j", "team:core"],
  deps = ["//:ray_lib", ":conftest"],
)

py_test_module_list(
  files = [
    "test_client.py",
    "test_client_reconnect.py",
  ],
  size = "large",
  tags = ["exclusive", "client_tests", "team:serverless"],
  deps = ["//:ray_lib", ":conftest"],
)

py_test_module_list(
  files = [
    "test_client_builder.py",
    "test_client_init.py",
    "test_client_proxy.py",
    "test_client_compat.py",
    "test_client_multi.py",
    "test_client_references.py",
    "test_client_warnings.py",
    "test_client_library_integration.py",
  ],
  size = "medium",
  tags = ["exclusive", "client_tests", "team:serverless"],
  deps = ["//:ray_lib", ":conftest"],
)

# Issue #33491
# Once test_memory_deadlock is fixed, remove this rule and move
# test_memory_deadlock.py to the files list in the rule below.
# Also, edit test_memory_deadlock and uncomment the last line
# (the pytest.main invocation in the if __name__ == "__main__":
# block)
py_test_module_list(
  files = [
    "test_memory_deadlock.py",  # Timing out right now. #33491
  ],
  size = "medium",
  tags = ["exclusive", "no_main", "medium_size_python_tests_k_to_z", "team:core"],
  deps = ["//:ray_lib", ":conftest"],
)

py_test_module_list(
  files = [
    "test_actor_bounded_threads.py",
    "test_autoscaler_fake_scaledown.py",
    "test_log_dedup.py",
    "test_logging.py",
    "test_memory_scheduling.py",
    "test_nested_task.py",
    "test_metrics.py",
    "test_task_events.py",
    "test_task_events_2.py",
    "test_task_metrics.py",
    "test_task_metrics_reconstruction.py",
    "test_actor_state_metrics.py",
    "test_placement_group_metrics.py",
    "test_object_store_metrics.py",
    "test_multi_node_2.py",
    "test_multinode_failures.py",
    "test_multinode_failures_2.py",
    "test_node_manager.py",
    "test_object_assign_owner.py",
    "test_placement_group.py",
    "test_placement_group_2.py",
    "test_placement_group_4.py",
    "test_placement_group_failover.py",
    "test_ray_init.py",
    "test_ray_init_2.py",
    "test_ray_shutdown.py",
    "test_resource_demand_scheduler.py",
    "test_resource_metrics.py",
    "test_runtime_context.py",
    "test_runtime_env_env_vars.py",
    "test_runtime_env_packaging.py",
    "test_runtime_env_plugin.py",
    "test_runtime_env_setup_func.py",
    "test_runtime_env_strong_type.py",
    "test_runtime_env_fork_process.py",
    "test_serialization.py",
    "test_shuffle.py",
    "test_state_api_log.py",
    "test_state_api_summary.py",
    "test_stress.py",
    "test_stress_sharded.py",
    "test_tempfile.py",
    "test_tensorflow.py",
    "test_tls_auth.py",
    "test_ray_debugger.py",
    "test_worker_capping.py",
    "test_object_manager.py",
    "test_multi_tenancy.py",
    "test_namespace.py",
    "test_scheduling.py",
    "test_traceback.py",
    "test_queue.py",
    "test_draining.py",
  ],
  size = "medium",
  tags = ["exclusive", "medium_size_python_tests_k_to_z", "team:core"],
  deps = ["//:ray_lib", ":conftest"],
)

py_test_module_list(
  files = [
    "test_actor_out_of_order.py",
    "test_autoscaler_fake_multinode.py",  # Temporarily owned by core.
    "test_annotations.py",
    "test_args.py",
    "test_asyncio_cluster.py",
    "test_concurrency_group.py",
    "test_component_failures.py",
    "test_cross_language.py",
    "test_debug_tools.py",
    "test_distributed_sort.py",
    "test_environ.py",
    "test_get_or_create_actor.py",
    "test_list_actors.py",
    "test_list_actors_2.py",
    "test_list_actors_3.py",
    "test_list_actors_4.py",
    "test_metrics_agent_2.py",
    "test_microbenchmarks.py",
    "test_mini.py",
    "test_minimal_install.py",
    "test_numba.py",
    "test_runtime_env_agent.py",
    "test_redis_tls.py",
    "test_raylet_output.py",
    "test_scheduling_performance.py",
    "test_top_level_api.py",
    "test_unhandled_error.py",
    "test_utils.py",
    "test_widgets.py",
  ],
  size = "small",
  tags = ["exclusive", "small_size_python_tests", "team:core"],
  deps = ["//:ray_lib", ":conftest"],
)

py_test_module_list(
  files = [
    "test_gcs_ha_e2e.py",
    "test_memory_pressure.py",
    "test_node_labels.py",
  ],
  size = "medium",
  tags = ["exclusive", "team:core", "xcommit"],
  deps = ["//:ray_lib", ":conftest"],
)

py_test_module_list(
  files = [
    "test_autoscaler_e2e.py",
    "test_monitor_service.py",
  ],
  size = "medium",
  tags = ["exclusive", "medium_size_python_tests_k_to_z", "team:serverless"],
  deps = ["//:ray_lib", ":conftest"],
)

py_test_module_list(
  files = [
    "test_autoscaler.py",
    "test_batch_node_provider_unit.py",
    "test_batch_node_provider_integration.py",
    "test_autoscaler_drain_node_api.py",
    "test_autoscaler_util.py",
    "test_autoscaler_gcp.py",
    "test_cli_logger.py",
    "test_client_metadata.py",
    "test_client_terminate.py",
    "test_command_runner.py",
    "test_coordinator_server.py",
    "test_monitor.py",
    "test_node_provider_availability_tracker.py",
    "test_response_cache.py",
    "kuberay/test_autoscaling_config.py",
    "kuberay/test_kuberay_node_provider.py"
  ],
  size = "small",
  tags = ["exclusive", "small_size_python_tests", "team:serverless"],
  deps = ["//:ray_lib", ":conftest"],
)

py_test(
  name = "test_autoscaler_yaml",
  size = "small",
  srcs = ["test_autoscaler_yaml.py"],
  tags = ["exclusive", "small_size_python_tests", "team:serverless"],
  deps = ["//:ray_lib", ":conftest"],
  data = [
    "additional_property.yaml",
    "test_cli_patterns/test_multi_node.yaml",
    "test_cli_patterns/test_no_head.yaml",
    "test_cli_patterns/test_no_workers.yaml",
    "//python/ray/autoscaler/aws:example",
    "//python/ray/autoscaler/azure:example",
    "//python/ray/autoscaler/gcp:example",
    "//python/ray/autoscaler/local:example",
  ],
)

py_test_module_list(
  files = [
    "test_dataclient_disconnect.py",
  ],
  size = "medium",
  tags = ["exclusive", "medium_size_python_tests_a_to_j", "team:serverless"],
  deps = ["//:ray_lib", ":conftest"],
)

py_test_module_list(
  files = [
    "test_actor.py",
    "test_actor_failures.py",
    "test_actor_resources.py",
    "test_failure.py",
    "test_actor_advanced.py",
    "test_multi_node.py",
    "test_threaded_actor.py",
    "test_generators.py",
    "test_streaming_generator.py",
    "test_stress_failure.py",
    "test_state_api.py",
    "test_state_api_2.py",
    "test_reconstruction.py",
    "test_reconstruction_2.py",
    "test_reconstruction_stress.py",
    "test_reconstruction_stress_spill.py",
    "test_failure_2.py",
    "test_failure_3.py",
    "test_chaos.py",
    "test_storage.py",
    "test_reference_counting_2.py",
    "test_exit_observability.py",
    "test_usage_stats.py",
    "test_placement_group_3.py",
    "test_placement_group_5.py",
  ],
  size = "large",
  tags = ["exclusive", "large_size_python_tests_shard_0", "team:core"],
  deps = ["//:ray_lib", ":conftest"],
)

py_test(
  name = "test_cli",
  srcs = ["test_cli.py"],
  data = glob(["test_cli_patterns/*.txt", "test_cli_patterns/*.yaml"]),
  size = "large",
  tags = ["exclusive", "large_size_python_tests_shard_0", "team:core"],
  deps = ["//:ray_lib", ":conftest"],
)

py_test_module_list(
  files = [
    "test_basic_3.py",
    "test_output.py",
    "test_tqdm.py",
    "test_out_of_disk_space.py",
    "test_failure_4.py",
    "test_iter.py",
    "test_object_spilling.py",
    "test_object_spilling_no_asan.py",
    "test_object_spilling_2.py",
    "test_object_spilling_3.py",
    "test_plasma_unlimited.py",
    "test_placement_group_mini_integration.py",
    "test_scheduling_2.py",
    "test_multi_node_3.py",
    "test_multiprocessing.py",
    "test_reference_counting.py",
  ],
  size = "large",
  tags = ["exclusive", "large_size_python_tests_shard_1", "team:core"],
  deps = ["//:ray_lib", ":conftest"],
)

py_test_module_list(
  files = [
    "test_runtime_env.py",
    "test_runtime_env_2.py",
    "test_runtime_env_failure.py",
    "test_runtime_env_working_dir.py",
    "test_runtime_env_working_dir_2.py",
    "test_runtime_env_working_dir_3.py",
    "test_runtime_env_working_dir_4.py",
    "test_runtime_env_working_dir_remote_uri.py"
  ],
  size = "large",
  tags = ["exclusive", "large_size_python_tests_shard_2", "team:core"],
  deps = ["//:ray_lib", ":conftest"],
  data = ["pip_install_test-0.5-py3-none-any.whl"],
)

py_test_module_list(
  files = [
    "test_runtime_env_conda_and_pip.py",
    "test_runtime_env_conda_and_pip_2.py",
    "test_runtime_env_conda_and_pip_3.py",
    "test_runtime_env_conda_and_pip_4.py",
    "test_runtime_env_conda_and_pip_5.py",
  ],
  size = "large",
  tags = ["exclusive", "post_wheel_build", "team:core"],
  deps = ["//:ray_lib", ":conftest"],
)

py_test(
  name = "test_runtime_env_complicated",
  size = "large",
  srcs = ["test_runtime_env_complicated.py"],
  tags = ["exclusive", "post_wheel_build", "team:core"],
  deps = ["//:ray_lib", ":conftest"],
  data = ["//python/ray/experimental/packaging/example_pkg"],
)

py_test(
    name = "test_actor_group",
    size = "medium",
    srcs = ["test_actor_group.py"],
    tags = ["exclusive", "medium_size_python_tests_a_to_j", "team:core"],
    deps = ["//:ray_lib", ":conftest"]
)

# TODO(barakmich): aws/ might want its own buildfile, or
#    py_test_module_list should support subdirectories.
py_test(
    name = "test_autoscaler_aws",
    size = "small",
    srcs = ["aws/test_autoscaler_aws.py"],
    tags = ["exclusive", "small_size_python_tests", "team:serverless"],
    deps = ["//:ray_lib", ":conftest"],
)

py_test(
    name = "test_aws_batch_tag_update",
    size = "small",
    srcs = ["aws/test_aws_batch_tag_update.py"],
    tags = ["exclusive", "small_size_python_tests", "team:serverless"],
    deps = ["//:ray_lib", ":conftest"],
)

py_test(
    name = "test_gcp_node_provider",
    size = "small",
    srcs = ["gcp/test_gcp_node_provider.py"],
    tags = ["exclusive", "small_size_python_tests", "team:serverless"],
    deps = ["//:ray_lib", ":conftest"],
)

py_test(
<<<<<<< HEAD
    name = "test_gcp_tpu_command_runner",
    size = "small",
    srcs = ["gcp/test_gcp_tpu_command_runner.py"],
=======
    name = "vsphere/test_vsphere_node_provider",
    size = "small",
    srcs = ["vsphere/test_vsphere_node_provider.py"],
>>>>>>> 604aaa2c
    tags = ["exclusive", "small_size_python_tests", "team:serverless"],
    deps = ["//:ray_lib", ":conftest"],
)

# Note(simon): typing tests are not included in module list
#    because they requires globs and it might be refactored in the future.
py_test(
    name = "test_typing",
    size = "medium",
    srcs = ["test_typing.py", "typing_files/check_typing_bad.py",
            "typing_files/check_typing_good.py"],
    tags = ["exclusive", "small_size_python_tests", "team:core"],
    deps = ["//:ray_lib", ":conftest"],
)

# TODO: use py_test(env = ...) in the build file with bazel 4.0
py_test(
  name = "test_tracing",
  size = "medium",
  srcs = ["test_tracing.py"],
  tags = ["exclusive", "medium_size_python_tests_k_to_z", "team:serve"],
  deps = ["//:ray_lib", ":conftest"]
)

py_test(
    name = "test_pydantic_serialization",
    size = "small",
    srcs = ["test_pydantic_serialization.py", "pydantic_module.py"],
    tags = ["exclusive", "small_size_python_tests", "team:serve"],
    deps = ["//:ray_lib", ":conftest"],
)

py_test(
    name = "test_runtime_env_validation",
    size = "small",
    srcs = ["test_runtime_env_validation.py"],
    data = [
        "test_runtime_env_validation_1_schema.json",
        "test_runtime_env_validation_2_schema.json",
    ],
    tags = ["exclusive", "small_size_python_tests", "team:core"],
    deps = ["//:ray_lib", ":conftest"],
)

py_test(
    name = "test_runtime_env_ray_minimal",
    size = "medium",
    srcs = ["test_runtime_env_ray_minimal.py"],
    tags = ["exclusive", "medium_size_python_tests_k_to_z", "team:core"],
    deps = ["//:ray_lib", ":conftest"],
)

py_test(
    name = "test_serve_ray_minimal",
    size = "small",
    srcs = ["test_serve_ray_minimal.py"],
    tags = ["exclusive", "small_size_python_tests", "team:serve"],
    deps = ["//:ray_lib", ":conftest"],
)

py_test(
    name = "kuberay/test_autoscaling_e2e",
    size = "large",
    srcs = ["kuberay/test_autoscaling_e2e.py"],
    tags = ["exclusive", "kuberay_operator", "team:serverless"],
    deps = ["//:ray_lib", ":conftest"],
)

# TODO(ekl) we can't currently support tagging these as flaky since there's
# no way to filter by both flaky and client mode tests in bazel.
py_test_module_list(
  files = [
    "test_actor.py",
    "test_advanced.py",
    "test_asyncio.py",
    "test_basic.py",
    "test_basic_2.py",
    "test_basic_3.py",
    "test_basic_4.py",
    "test_basic_5.py",
    "test_multiprocessing.py",
    "test_list_actors.py",
    "test_list_actors_2.py",
    "test_list_actors_3.py",
    "test_list_actors_4.py",
    "test_object_assign_owner.py",
  ],
  size = "large",
  name_suffix = "_client_mode",
  env = {"RAY_CLIENT_MODE": "1", "RAY_PROFILING": "1"},
  tags = ["exclusive", "client_tests", "team:serverless"],
  deps = ["//:ray_lib", ":conftest"],
)

py_test_module_list(
  files = [
    "test_actor_in_container.py",
  ],
  size = "large",
  tags = ["exclusive", "worker-container", "team:serve"],
  # Now we run this test in a container which has installed ray
  deps = [],
)

py_test_module_list(
  files = [
    "test_object_spilling.py",
    "test_object_spilling_2.py",
    "test_object_spilling_3.py",
    "test_scheduling.py",
    "test_scheduling_2.py",
    "test_array.py"
  ],
  size = "large",
  name_suffix = "_debug_mode",
  tags = ["exclusive", "debug_tests", "team:core"],
  deps = ["//:ray_lib", ":conftest"],
)

py_test_module_list(
  files = [
    "test_object_spilling.py",
    "test_object_spilling_2.py",
    "test_object_spilling_3.py",
    "test_scheduling.py",
    "test_scheduling_2.py",
    "test_array.py"
  ],
  size = "large",
  name_suffix = "_asan",
  tags = ["exclusive", "asan_tests", "team:core"],
  deps = ["//:ray_lib", ":conftest"],
)

py_test_module_list(
  files = [
    "spark/test_basic.py",
    "spark/test_GPU.py",
    "spark/test_multicores_per_task.py",
    "spark/test_utils.py",
    "spark/test_databricks_hook.py",
  ],
  size = "large",
  tags = ["exclusive", "spark_plugin_tests", "team:serverless"],
  deps = ["//:ray_lib", ":conftest"],
  data = [
    "spark/discover_2_gpu.sh",
    "spark/discover_4_gpu.sh"
  ],
)<|MERGE_RESOLUTION|>--- conflicted
+++ resolved
@@ -429,15 +429,17 @@
 )
 
 py_test(
-<<<<<<< HEAD
+    name = "vsphere/test_vsphere_node_provider",
+    size = "small",
+    srcs = ["vsphere/test_vsphere_node_provider.py"],
+    tags = ["exclusive", "small_size_python_tests", "team:serverless"],
+    deps = ["//:ray_lib", ":conftest"],
+)
+
+py_test(
     name = "test_gcp_tpu_command_runner",
     size = "small",
     srcs = ["gcp/test_gcp_tpu_command_runner.py"],
-=======
-    name = "vsphere/test_vsphere_node_provider",
-    size = "small",
-    srcs = ["vsphere/test_vsphere_node_provider.py"],
->>>>>>> 604aaa2c
     tags = ["exclusive", "small_size_python_tests", "team:serverless"],
     deps = ["//:ray_lib", ":conftest"],
 )
