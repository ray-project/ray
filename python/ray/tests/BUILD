--- conflicted
+++ resolved
@@ -148,10 +148,8 @@
 )
 
 py_test_module_list(
-<<<<<<< HEAD
-    size = "medium",
-    files = [
-        "test_client_library_integration.py",
+    size = "medium",
+    files = [
         "test_client_multi.py",
         "test_client_proxy.py",
         "test_client_references.py",
@@ -166,17 +164,6 @@
         ":conftest",
         "//:ray_lib",
     ],
-=======
-  files = [
-    "test_client_proxy.py",
-    "test_client_multi.py",
-    "test_client_references.py",
-    "test_client_warnings.py",
-  ],
-  size = "medium",
-  tags = ["exclusive", "client_tests", "team:core"],
-  deps = ["//:ray_lib", ":conftest"],
->>>>>>> 5fd86322
 )
 
 py_test_module_list(
@@ -203,7 +190,6 @@
 # (the pytest.main invocation in the if __name__ == "__main__":
 # block)
 py_test_module_list(
-<<<<<<< HEAD
     size = "medium",
     files = [
         "test_memory_deadlock.py",  # Timing out right now. #33491
@@ -287,7 +273,6 @@
         "test_task_metrics.py",
         "test_task_metrics_reconstruction.py",
         "test_tempfile.py",
-        "test_tensorflow.py",
         "test_tls_auth.py",
         "test_traceback.py",
         "test_worker_capping.py",
@@ -302,190 +287,6 @@
         ":conftest",
         "//:ray_lib",
     ],
-=======
-  files = [
-    "test_memory_deadlock.py",  # Timing out right now. #33491
-  ],
-  size = "medium",
-  tags = ["exclusive", "no_main", "medium_size_python_tests_k_to_z", "team:core"],
-  deps = ["//:ray_lib", ":conftest"],
-)
-
-py_test_module_list(
-  files = [
-    "test_actor_bounded_threads.py",
-    "test_bounded_unix_sockets.py",
-    "test_autoscaler_fake_scaledown.py",
-    "accelerators/test_neuron.py",
-    "accelerators/test_npu.py",
-    "accelerators/test_tpu.py",
-    "accelerators/test_nvidia_gpu.py",
-    "accelerators/test_hpu.py",
-    "accelerators/test_intel_gpu.py",
-    "accelerators/test_amd_gpu.py",
-    "test_log_dedup.py",
-    "test_logging.py",
-    "test_logging_2.py",
-    "test_memory_scheduling.py",
-    "test_nested_task.py",
-    "test_metrics.py",
-    "test_task_events.py",
-    "test_task_events_2.py",
-    "test_task_events_3.py",
-    "test_system_metrics.py",
-    "test_task_metrics.py",
-    "test_task_metrics_reconstruction.py",
-    "test_actor_state_metrics.py",
-    "test_placement_group_metrics.py",
-    "test_object_store_metrics.py",
-    "test_multi_node_2.py",
-    "test_multinode_failures.py",
-    "test_multinode_failures_2.py",
-    "test_mpi.py",
-    "test_node_labels.py",
-    "test_node_manager.py",
-    "test_object_assign_owner.py",
-    "test_placement_group_2.py",
-    "test_placement_group_4.py",
-    "test_placement_group_failover.py",
-    "test_ray_init.py",
-    "test_ray_init_2.py",
-    "test_ray_shutdown.py",
-    "test_resource_metrics.py",
-    "test_runtime_context.py",
-    "test_runtime_env_env_vars.py",
-    "test_runtime_env_packaging.py",
-    "test_runtime_env_plugin.py",
-    "test_runtime_env_setup_func.py",
-    "test_runtime_env_strong_type.py",
-    "test_runtime_env_py_executable.py",
-    "test_runtime_env_fork_process.py",
-    "test_serialization.py",
-    "test_shuffle.py",
-    "test_state_api_log.py",
-    "test_state_api_summary.py",
-    "test_tempfile.py",
-    "test_tls_auth.py",
-    "test_ray_debugger.py",
-    "test_worker_capping.py",
-    "test_worker_state.py",
-    "test_multi_tenancy.py",
-    "test_namespace.py",
-    "test_scheduling.py",
-    "test_traceback.py",
-    "test_queue.py",
-    "test_draining.py",
-    "test_streaming_generator.py",
-    "test_streaming_generator_2.py",
-    "test_streaming_generator_3.py",
-    "test_streaming_generator_4.py",
-    "test_streaming_generator_backpressure.py",
-    "test_streaming_generator_regression.py",
-  ],
-  size = "medium",
-  tags = ["exclusive", "medium_size_python_tests_k_to_z", "team:core"],
-  deps = ["//:ray_lib", ":conftest"],
-)
-
-py_test_module_list(
-  files = [
-    "test_object_manager.py",
-    "test_resource_demand_scheduler.py",
-    "test_stress.py",
-    "test_stress_sharded.py",
-  ],
-  size = "medium",
-  tags = ["exclusive", "medium_size_python_tests_k_to_z", "no_windows", "team:core"],
-  deps = ["//:ray_lib", ":conftest"],
-)
-
-py_test_module_list(
-  files = [
-    "test_basic.py",
-    "test_basic_2.py",
-    "test_basic_4.py",
-    "test_basic_5.py",
-  ],
-  size = "medium",
-  tags = ["exclusive", "minimal", "basic_test", "team:core"],
-  deps = ["//:ray_lib", ":conftest"],
-)
-
-py_test_module_list(
-  files = [
-    "test_basic_3.py",
-  ],
-  size = "large",
-  tags = ["exclusive", "minimal", "basic_test", "team:core"],
-  deps = ["//:ray_lib", ":conftest"],
-)
-
-py_test_module_list(
-  files = [
-    "test_minimal_install.py",
-    "test_runtime_env_ray_minimal.py",
-    "test_utils.py",
-  ],
-  size = "medium",
-  tags = ["exclusive", "minimal", "no_basic_test", "team:core"],
-  deps = ["//:ray_lib", ":conftest"],
-)
-
-py_test_module_list(
-  files = [
-    "test_output.py",
-    "test_usage_stats.py",
-  ],
-  size = "large",
-  tags = ["exclusive", "minimal", "no_basic_test", "team:core"],
-  deps = ["//:ray_lib", ":conftest"],
-)
-
-py_test_module_list(
-  files = [
-    "test_actor_out_of_order.py",
-    "test_annotations.py",
-    "test_args.py",
-    "test_asyncio_cluster.py",
-    "test_concurrency_group.py",
-    "test_component_failures.py",
-    "test_cross_language.py",
-    "test_debug_tools.py",
-    "test_distributed_sort.py",
-    "test_environ.py",
-    "test_exceptiongroup.py",
-    "test_get_or_create_actor.py",
-    "test_ids.py",
-    "test_list_actors.py",
-    "test_list_actors_2.py",
-    "test_list_actors_3.py",
-    "test_list_actors_4.py",
-    "test_metrics_agent_2.py",
-    "test_microbenchmarks.py",
-    "test_mini.py",
-    "test_node_death.py",
-    "test_numba.py",
-    "test_raylet_output.py",
-    "test_top_level_api.py",
-    "test_unhandled_error.py",
-    "test_widgets.py",
-    "accelerators/test_accelerators.py",
-    "test_wait.py",
-  ],
-  size = "small",
-  tags = ["exclusive", "small_size_python_tests", "team:core"],
-  deps = ["//:ray_lib", ":conftest"],
-)
-
-py_test_module_list(
-  files = [
-    "test_channel.py",
-    "test_nccl_channel.py",
-  ],
-  size = "medium",
-  tags = ["exclusive", "accelerated_dag", "no_windows", "team:core"],
-  deps = ["//:ray_lib", ":conftest"],
->>>>>>> 5fd86322
 )
 
 py_test_module_list(
