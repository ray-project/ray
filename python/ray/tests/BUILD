--- conflicted
+++ resolved
@@ -264,13 +264,7 @@
     "test_metrics_agent_2.py",
     "test_microbenchmarks.py",
     "test_mini.py",
-<<<<<<< HEAD
-    "test_minimal_install.py",
     # "test_numba.py",  by bytedance
-    "test_redis_tls.py",
-=======
-    "test_numba.py",
->>>>>>> 84ba7402
     "test_raylet_output.py",
     "test_top_level_api.py",
     "test_unhandled_error.py",
