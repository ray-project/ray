load("//bazel:python.bzl", "py_test_module_list")

SRCS = [] + select({
    "@bazel_tools//src/conditions:windows": glob([
        # TODO(mehrdadn): This should be added for all platforms once resulting errors are fixed
        "**/conftest.py",
    ]),
    "//conditions:default": [],
})

py_test_module_list(
  files = [
#    "test_dynres.py",  # dyn res not implemented
    "test_actor_pool.py",
    "test_async.py",
    "test_actor_failures.py",
    "test_actor_resources.py",
    "test_advanced.py",
    "test_advanced_2.py",
    "test_advanced_3.py",
    "test_advanced_4.py",
    "test_array.py",
    "test_autoscaling_policy.py",
    "test_basic.py",
    "test_basic_2.py",
    "test_basic_3.py",
    "test_cancel.py",
    "test_client.py",
    "test_client_builder.py",
    "test_client_init.py",
    "test_client_proxy.py",
    "test_client_server.py",
    "test_client_references.py",
    "test_client_warnings.py",
    "test_metrics_agent.py",
    "test_client_library_integration.py",
    "test_component_failures_2.py",
    "test_component_failures_3.py",
    "test_error_ray_not_initialized.py",
    "test_global_gc.py",
    "test_iter.py",
    "test_joblib.py",
    "test_get_locations.py",
    "test_global_state.py",
    "test_healthcheck.py",
    "test_kill_raylet_signal_log.py",
    "test_mldataset.py",
  ],
  size = "medium",
  extra_srcs = SRCS,
  tags = ["exclusive", "medium_size_python_tests_a_to_j"],
  deps = ["//:ray_lib"],
)

py_test_module_list(
  files = [
    "test_memory_scheduling.py",
    "test_plasma_unlimited.py",
    "test_metrics.py",
    "test_multi_node.py",
    "test_multi_node_2.py",
    "test_multi_node_3.py",
    "test_multinode_failures.py",
    "test_multinode_failures_2.py",
    "test_multiprocessing.py",
    "test_output.py",
    "test_ray_init.py",
    "test_reconstruction.py",
    "test_reference_counting.py",
    "test_resource_demand_scheduler.py",
    "test_runtime_env_env_vars.py",
    "test_runtime_env_fork_process.py",
    "test_serialization.py",
    "test_shuffle.py",
    "test_stress.py",
    "test_stress_sharded.py",
    "test_tempfile.py",
    "test_tensorflow.py",
  ],
  size = "medium",
  extra_srcs = SRCS,
  tags = ["exclusive", "medium_size_python_tests_k_to_z"],
  deps = ["//:ray_lib"],
)

py_test_module_list(
  files = [
    "test_args.py",
    "test_asyncio_cluster.py",
    "test_asyncio.py",
    "test_autoscaler.py",
    "test_autoscaler_gcp.py",
    "test_autoscaler_yaml.py",
    "test_cli_logger.py",
    "test_client_metadata.py",
    "test_client_terminate.py",
    "test_command_runner.py",
    "test_component_failures.py",
    "test_coordinator_server.py",
    "test_dataclient_disconnect.py",
    "test_debug_tools.py",
    "test_distributed_sort.py",
    "test_job.py",
    "test_k8s_operator_unit_tests.py",
    "test_kv.py",
    "test_microbenchmarks.py",
    "test_mini.py",
    "test_monitor.py",
    "test_node_manager.py",
    "test_numba.py",
    "test_queue.py",
    "test_ray_debugger.py",
<<<<<<< HEAD
    "test_ray_init.py",
    "test_ray_shutdown.py",
=======
>>>>>>> 13867629
    "test_unhandled_error.py",
    "test_top_level_api.py",
    "test_list_actors.py",
  ],
  size = "small",
  extra_srcs = SRCS,
  tags = ["exclusive"],
  deps = ["//:ray_lib"],
)

py_test_module_list(
  files = [
    "test_cli.py",
    "test_failure.py",
    "test_actor_advanced.py",
    "test_stress_failure.py",
  ],
  size = "large",
  extra_srcs = SRCS,
  tags = ["exclusive"],
  deps = ["//:ray_lib"],
)

py_test_module_list(
  files = [
    "test_failure_2.py",
    "test_failure_4.py",
    "test_object_spilling.py",
  ],
  size = "large",
  extra_srcs = SRCS,
  tags = ["exclusive"],
  deps = ["//:ray_lib"],
)




# Flaky tests.
py_test_module_list(
  files = [
    "test_runtime_env_complicated.py"
  ],
  size = "large",
  extra_srcs = SRCS,
  tags = ["exclusive", "post_wheel_build", "flaky"],
  deps = ["//:ray_lib"],
)

py_test_module_list(
  files = [
    "test_actor.py",
    "test_memstat.py",
  ],
  size = "medium",
  extra_srcs = SRCS,
  tags = ["exclusive", "medium_size_python_tests_a_to_j", "flaky"],
  deps = ["//:ray_lib"],
)

py_test_module_list(
  files = [
    "test_object_spilling_2.py",
    "test_object_manager.py",
    "test_multi_tenancy.py",
    "test_scheduling.py",
  ],
  size = "medium",
  extra_srcs = SRCS,
  tags = ["exclusive", "medium_size_python_tests_k_to_z", "flaky"],
  deps = ["//:ray_lib"],
)

py_test_module_list(
  files = [
    "test_failure_3.py",
    "test_reference_counting_2.py",
  ],
  size = "large",
  extra_srcs = SRCS,
  tags = ["exclusive", "flaky"],
  deps = ["//:ray_lib"],
)

# Flaky tests only on Mac.
py_test_module_list(
  files = [
    "test_gcs_fault_tolerance.py",
  ],
  size = "medium",
  extra_srcs = SRCS,
  tags = ["exclusive", "medium_size_python_tests_a_to_j", "flaky-mac"],
  deps = ["//:ray_lib"],
)

py_test_module_list(
  files = [
    "test_placement_group.py",
  ],
  size = "large",
  extra_srcs = SRCS,
  tags = ["exclusive", "flaky-mac"],
  deps = ["//:ray_lib"],
)

py_test_module_list(
  files = [
    "test_runtime_env.py"
  ],
  size = "large",
  extra_srcs = SRCS,
  tags = ["flaky-mac"],
  deps = ["//:ray_lib"],
)



# TODO(barakmich): aws/ might want its own buildfile, or
#    py_test_module_list should support subdirectories.
py_test(
    name = "test_autoscaler_aws",
    size = "small",
    srcs = SRCS + ["aws/test_autoscaler_aws.py"],
    deps = ["//:ray_lib"],
)

py_test(
    name = "test_aws_batch_tag_update",
    size = "small",
    srcs = SRCS + ["aws/test_aws_batch_tag_update.py"],
    deps = ["//:ray_lib"],
)

# Note(simon): typing tests are not included in module list
#    because they requires globs and it might be refactored in the future.
py_test(
    name = "test_typing",
    size = "small",
    srcs = SRCS + ["test_typing.py"] + glob(["typing_files"]),
    tags = ["exclusive"],
    deps = ["//:ray_lib"],
)

# TODO: use py_test(env = ...) in the build file with bazel 4.0
py_test(
  name = "test_tracing",
  size = "medium",
  srcs = SRCS + ["test_tracing.py"],
  tags = ["exclusive"],
  deps = ["//:ray_lib"]
)

py_test(
    name = "test_pydantic_serialization",
    size = "small",
    srcs = SRCS + ["test_pydantic_serialization.py", "pydantic_module.py"],
    tags = ["exclusive"],
    deps = ["//:ray_lib"],
)

# TODO(ekl) we can't currently support tagging these as flaky since there's
# no way to filter by both flaky and client mode tests in bazel.
py_test_module_list(
  files = [
    "test_actor.py",
    "test_advanced.py",
    "test_basic.py",
    "test_basic_2.py",
    "test_basic_3.py",
    "test_asyncio.py",
    "test_multiprocessing.py",
    "test_list_actors.py",
  ],
  size = "medium",
  extra_srcs = SRCS,
  name_suffix = "_client_mode",
  # TODO(barakmich): py_test will support env in Bazel 4.0.0...
  # Until then, we can use tags.
  #env = {"RAY_CLIENT_MODE": "1", "RAY_PROFILING": "1"},
  tags = ["exclusive", "client_tests"],
  deps = ["//:ray_lib"],
)

py_test_module_list(
  files = [
    "test_actor_in_container.py",
  ],
  size = "large",
  extra_srcs = SRCS,
  tags = ["exclusive", "worker-container"],
  # Now we run this test in a container which has installed ray
  deps = [],
)<|MERGE_RESOLUTION|>--- conflicted
+++ resolved
@@ -110,11 +110,7 @@
     "test_numba.py",
     "test_queue.py",
     "test_ray_debugger.py",
-<<<<<<< HEAD
-    "test_ray_init.py",
     "test_ray_shutdown.py",
-=======
->>>>>>> 13867629
     "test_unhandled_error.py",
     "test_top_level_api.py",
     "test_list_actors.py",
