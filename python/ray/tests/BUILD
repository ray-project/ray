load("@rules_python//python:defs.bzl", "py_library", "py_test")
load("//bazel:python.bzl", "py_test_module_list")

py_library(
    name = "conftest",
    srcs = glob(["**/conftest.py"]),
    visibility = [
        "//python/ray/autoscaler/v2:__pkg__",
        "//python/ray/dashboard:__pkg__",
        "//python/ray/data:__pkg__",
        "//python/ray/tests:__subpackages__",
    ],
)

py_test_module_list(
    size = "large",
    files = [
        "test_dashboard.py",
    ],
    tags = [
        "exclusive",
        "manual",
        "team:serverless",
    ],
    deps = [
        ":conftest",
        "//:ray_lib",
    ],
)

py_test_module_list(
    size = "medium",
    files = [
        "test_actor_cancel.py",
        "test_actor_lifetime.py",
        "test_actor_pool.py",
        "test_advanced.py",
        "test_advanced_2.py",
        "test_advanced_3.py",
        "test_advanced_4.py",
        "test_advanced_5.py",
        "test_advanced_6.py",
        "test_advanced_7.py",
        "test_advanced_8.py",
        "test_advanced_9.py",
        "test_array.py",
        "test_async.py",
        "test_async_compat.py",
        "test_asyncio.py",
        "test_autoscaling_policy.py",
        "test_component_failures_2.py",
        "test_component_failures_3.py",
        "test_core_worker_io_thread_stack_size.py",
        "test_dashboard_profiler.py",
        "test_error_ray_not_initialized.py",
        "test_gcs_pubsub.py",
        "test_gcs_utils.py",
        "test_get_locations.py",
        "test_global_state.py",
        "test_grpc_client_credentials.py",
        "test_healthcheck.py",
        "test_kill_raylet_signal_log.py",
        "test_metrics_agent.py",
        "test_metrics_head.py",
        "test_node_label_scheduling_strategy.py",
        "test_protobuf_compatibility.py",
    ],
    tags = [
        "exclusive",
        "medium_size_python_tests_a_to_j",
        "team:core",
    ],
    deps = [
        ":conftest",
        "//:ray_lib",
    ],
)

py_test_module_list(
    size = "medium",
    files = [
        "test_gcs_fault_tolerance.py",
        "test_global_gc.py",
        "test_job.py",
        "test_kill_subprocesses.py",
        "test_memstat.py",
    ],
    tags = [
        "exclusive",
        "medium_size_python_tests_a_to_j",
        "no_windows",
        "team:core",
    ],
    deps = [
        ":conftest",
        "//:ray_lib",
    ],
)

py_test(
    name = "test_joblib",
    size = "medium",
    srcs = ["test_joblib.py"],
    data = ["mnist_784_100_samples.pkl"],
    tags = [
        "exclusive",
        "medium_size_python_tests_a_to_j",
        "team:core",
    ],
    deps = [
        ":conftest",
        "//:ray_lib",
    ],
)

py_test_module_list(
    size = "large",
    files = [
        "test_client.py",
        "test_client_reconnect.py",
    ],
    tags = [
        "client_tests",
        "exclusive",
        "team:core",
    ],
    deps = [
        ":conftest",
        "//:ray_lib",
    ],
)

py_test_module_list(
    size = "medium",
    files = [
        "test_client_builder.py",
    ],
    tags = [
        "client_tests",
        "exclusive",
        "team:core",
        "use_all_core",
    ],
    deps = [
        ":conftest",
        "//:ray_lib",
    ],
)

py_test_module_list(
    size = "medium",
    files = [
        "test_client_multi.py",
        "test_client_proxy.py",
        "test_client_references.py",
        "test_client_warnings.py",
    ],
    tags = [
        "client_tests",
        "exclusive",
        "team:core",
    ],
    deps = [
        ":conftest",
        "//:ray_lib",
    ],
)

py_test_module_list(
    size = "medium",
    files = [
        "test_client_init.py",
    ],
    tags = [
        "client_tests",
        "exclusive",
        "no_windows",
        "team:core",
    ],
    deps = [
        ":conftest",
        "//:ray_lib",
    ],
)

# Issue #33491
# Once test_memory_deadlock is fixed, remove this rule and move
# test_memory_deadlock.py to the files list in the rule below.
# Also, edit test_memory_deadlock and uncomment the last line
# (the pytest.main invocation in the if __name__ == "__main__":
# block)
py_test_module_list(
    size = "medium",
    files = [
        "test_memory_deadlock.py",  # Timing out right now. #33491
    ],
    tags = [
        "exclusive",
        "medium_size_python_tests_k_to_z",
        "no_main",
        "team:core",
    ],
    deps = [
        ":conftest",
        "//:ray_lib",
    ],
)

py_test_module_list(
    size = "medium",
    files = [
        "accelerators/test_amd_gpu.py",
        "accelerators/test_hpu.py",
        "accelerators/test_intel_gpu.py",
        "accelerators/test_neuron.py",
        "accelerators/test_npu.py",
        "accelerators/test_nvidia_gpu.py",
        "accelerators/test_tpu.py",
        "test_actor_bounded_threads.py",
        "test_actor_state_metrics.py",
        "test_autoscaler_fake_scaledown.py",
        "test_bounded_unix_sockets.py",
        "test_draining.py",
        "test_log_dedup.py",
        "test_logging.py",
        "test_logging_2.py",
        "test_memory_scheduling.py",
        "test_metrics.py",
        "test_mpi.py",
        "test_multi_node_2.py",
        "test_multi_tenancy.py",
        "test_multinode_failures.py",
        "test_multinode_failures_2.py",
        "test_namespace.py",
        "test_nested_task.py",
        "test_node_labels.py",
        "test_node_manager.py",
        "test_object_assign_owner.py",
        "test_object_store_metrics.py",
        "test_placement_group_2.py",
        "test_placement_group_4.py",
        "test_placement_group_failover.py",
        "test_placement_group_metrics.py",
        "test_queue.py",
        "test_ray_debugger.py",
        "test_ray_init.py",
        "test_ray_init_2.py",
        "test_ray_shutdown.py",
        "test_resource_metrics.py",
        "test_runtime_context.py",
        "test_runtime_env_env_vars.py",
        "test_runtime_env_fork_process.py",
        "test_runtime_env_packaging.py",
        "test_runtime_env_plugin.py",
        "test_runtime_env_py_executable.py",
        "test_runtime_env_setup_func.py",
        "test_runtime_env_strong_type.py",
        "test_scheduling.py",
        "test_serialization.py",
        "test_shuffle.py",
        "test_state_api_log.py",
        "test_state_api_summary.py",
        "test_streaming_generator.py",
        "test_streaming_generator_2.py",
        "test_streaming_generator_3.py",
        "test_streaming_generator_4.py",
        "test_streaming_generator_backpressure.py",
        "test_streaming_generator_regression.py",
        "test_system_metrics.py",
        "test_task_events.py",
        "test_task_events_2.py",
        "test_task_events_3.py",
        "test_task_metrics.py",
        "test_task_metrics_reconstruction.py",
        "test_tempfile.py",
        "test_tls_auth.py",
        "test_traceback.py",
        "test_worker_capping.py",
        "test_worker_state.py",
    ],
    tags = [
        "exclusive",
        "medium_size_python_tests_k_to_z",
        "team:core",
    ],
    deps = [
        ":conftest",
        "//:ray_lib",
    ],
)

py_test_module_list(
    size = "medium",
    files = [
        "test_object_manager.py",
        "test_resource_demand_scheduler.py",
        "test_stress.py",
        "test_stress_sharded.py",
    ],
    tags = [
        "exclusive",
        "medium_size_python_tests_k_to_z",
        "no_windows",
        "team:core",
    ],
    deps = [
        ":conftest",
        "//:ray_lib",
    ],
)

py_test_module_list(
    size = "medium",
    files = [
        "test_basic.py",
        "test_basic_2.py",
        "test_basic_4.py",
        "test_basic_5.py",
    ],
    tags = [
        "basic_test",
        "exclusive",
        "minimal",
        "team:core",
    ],
    deps = [
        ":conftest",
        "//:ray_lib",
    ],
)

py_test_module_list(
    size = "large",
    files = [
        "test_basic_3.py",
    ],
    tags = [
        "basic_test",
        "exclusive",
        "minimal",
        "team:core",
    ],
    deps = [
        ":conftest",
        "//:ray_lib",
    ],
)

py_test_module_list(
    size = "medium",
    files = [
        "test_minimal_install.py",
        "test_runtime_env_ray_minimal.py",
        "test_utils.py",
    ],
    tags = [
        "exclusive",
        "minimal",
        "no_basic_test",
        "team:core",
    ],
    deps = [
        ":conftest",
        "//:ray_lib",
    ],
)

py_test_module_list(
    size = "large",
    files = [
        "test_output.py",
        "test_usage_stats.py",
    ],
    tags = [
        "exclusive",
        "minimal",
        "no_basic_test",
        "team:core",
    ],
    deps = [
        ":conftest",
        "//:ray_lib",
    ],
)

py_test_module_list(
    size = "small",
    files = [
        "accelerators/test_accelerators.py",
        "test_actor_out_of_order.py",
        "test_annotations.py",
        "test_args.py",
        "test_asyncio_cluster.py",
        "test_component_failures.py",
        "test_concurrency_group.py",
        "test_cross_language.py",
        "test_debug_tools.py",
        "test_distributed_sort.py",
        "test_environ.py",
        "test_exceptiongroup.py",
        "test_get_or_create_actor.py",
        "test_ids.py",
        "test_list_actors.py",
        "test_list_actors_2.py",
        "test_list_actors_3.py",
        "test_list_actors_4.py",
        "test_metrics_agent_2.py",
        "test_microbenchmarks.py",
        "test_mini.py",
        "test_node_death.py",
        "test_numba.py",
        "test_raylet_output.py",
        "test_top_level_api.py",
        "test_unhandled_error.py",
        "test_wait.py",
        "test_widgets.py",
    ],
    tags = [
        "exclusive",
        "small_size_python_tests",
        "team:core",
    ],
    deps = [
        ":conftest",
        "//:ray_lib",
    ],
)

py_test_module_list(
    size = "medium",
    files = [
        "test_channel.py",
        "test_nccl_channel.py",
    ],
    tags = [
        "accelerated_dag",
        "exclusive",
        "no_windows",
        "team:core",
    ],
    deps = [
        ":conftest",
        "//:ray_lib",
    ],
)

py_test_module_list(
    size = "small",
    data = glob(["tls/*"]),
    files = [
        "test_redis_tls.py",
    ],
    tags = [
        "exclusive",
        "small_size_python_tests",
        "team:core",
    ],
    deps = [
        ":conftest",
        "//:ray_lib",
    ],
)

py_test_module_list(
    size = "medium",
    files = [
        "test_gcs_ha_e2e.py",
        "test_gcs_ha_e2e_2.py",
    ],
    tags = [
        "exclusive",
        "ha_integration",
        "team:core",
    ],
    deps = [
        ":conftest",
        "//:ray_lib",
    ],
)

py_test_module_list(
    size = "medium",
    files = [
        "test_network_failure_e2e.py",
    ],
    tags = [
        "exclusive",
        "ha_integration",
        "no_windows",
        "team:core",
    ],
    deps = [
        ":conftest",
        "//:ray_lib",
    ],
)

py_test_module_list(
    size = "medium",
    files = ["test_memory_pressure.py"],
    tags = [
        "exclusive",
        "mem_pressure",
        "team:core",
    ],
    deps = [
        ":conftest",
        "//:ray_lib",
    ],
)

py_test_module_list(
    size = "medium",
    files = [
        "test_autoscaler_e2e.py",
        "test_autoscaler_fake_multinode.py",  # Temporarily owned by core.
    ],
    tags = [
        "exclusive",
        "medium_size_python_tests_k_to_z",
        "team:core",
    ],
    deps = [
        ":conftest",
        "//:ray_lib",
    ],
)

py_test_module_list(
    size = "medium",
    files = [
        "test_autoscaler.py",
    ],
    tags = [
        "exclusive",
        "no_windows",
        "small_size_python_tests",
        "team:core",
    ],
    deps = [
        ":conftest",
        "//:ray_lib",
    ],
)

py_test_module_list(
    size = "small",
    files = [
        "test_autoscaler_drain_node_api.py",
        "test_autoscaler_gcp.py",
        "test_autoscaler_util.py",
    ],
    tags = [
        "exclusive",
        "small_size_python_tests",
        "team:core",
    ],
    deps = [
        ":conftest",
        "//:ray_lib",
    ],
)

py_test_module_list(
    size = "small",
    files = [
        "kuberay/test_autoscaling_config.py",
        "kuberay/test_kuberay_node_provider.py",
        "test_cli_logger.py",
        "test_client_metadata.py",
        "test_client_terminate.py",
        "test_coordinator_server.py",
        "test_monitor.py",
        "test_node_provider_availability_tracker.py",
        "test_response_cache.py",
    ],
    tags = [
        "exclusive",
        "small_size_python_tests",
        "team:serverless",
    ],
    deps = [
        ":conftest",
        "//:ray_lib",
    ],
)

py_test_module_list(
    size = "small",
    files = [
        "test_batch_node_provider_integration.py",
        "test_batch_node_provider_unit.py",
        "test_command_runner.py",
    ],
    tags = [
        "exclusive",
        "no_windows",
        "small_size_python_tests",
        "team:serverless",
    ],
    deps = [
        ":conftest",
        "//:ray_lib",
    ],
)

py_test(
    name = "test_autoscaler_yaml",
    size = "small",
    srcs = ["test_autoscaler_yaml.py"],
    data = [
        "additional_property.yaml",
        "test_cli_patterns/test_multi_node.yaml",
        "test_cli_patterns/test_no_head.yaml",
        "test_cli_patterns/test_no_workers.yaml",
        "//python/ray/autoscaler/aws:example",
        "//python/ray/autoscaler/azure:example",
        "//python/ray/autoscaler/gcp:example",
        "//python/ray/autoscaler/local:example",
    ],
    tags = [
        "exclusive",
        "small_size_python_tests",
        "team:core",
    ],
    deps = [
        ":conftest",
        "//:ray_lib",
    ],
)

py_test_module_list(
    size = "medium",
    files = [
        "test_dataclient_disconnect.py",
    ],
    tags = [
        "exclusive",
        "medium_size_python_tests_a_to_j",
        "team:core",
    ],
    deps = [
        ":conftest",
        "//:ray_lib",
    ],
)

py_test_module_list(
    size = "large",
    files = [
        "test_actor.py",
        "test_actor_failures.py",
        "test_actor_lineage_reconstruction.py",
        "test_actor_resources.py",
        "test_actor_retry1.py",
        "test_actor_retry2.py",
        "test_cancel.py",
        "test_chaos.py",
        "test_exit_observability.py",
        "test_failure.py",
        "test_failure_2.py",
        "test_failure_3.py",
        "test_generators.py",
        "test_multi_node.py",
        "test_placement_group.py",
        "test_placement_group_3.py",
        "test_placement_group_5.py",
        "test_reconstruction.py",
        "test_reconstruction_2.py",
        "test_reconstruction_stress.py",
        "test_reconstruction_stress_spill.py",
        "test_reference_counting_2.py",
        "test_scheduling_performance.py",
        "test_state_api.py",
        "test_state_api_2.py",
        "test_storage.py",
        "test_stress_failure.py",
        "test_unavailable_actors.py",
    ],
    tags = [
        "exclusive",
        "large_size_python_tests_shard_0",
        "team:core",
    ],
    deps = [
        ":conftest",
        "//:ray_lib",
    ],
)

py_test_module_list(
    size = "large",
    files = [
        "test_actor_advanced.py",
    ],
    tags = [
        "exclusive",
        "large_size_python_tests_shard_0",
        "no_windows",
        "team:core",
    ],
    deps = [
        ":conftest",
        "//:ray_lib",
    ],
)

py_test(
<<<<<<< HEAD
  name = "test_cli",
  srcs = ["test_cli.py"],
  data = glob(["test_cli_patterns/*.txt", "test_cli_patterns/*.yaml"]),
  size = "large",
  tags = ["exclusive", "large_size_python_tests_shard_0", "no_windows", "team:core"],
  deps = ["//:ray_lib", ":conftest"],
)

py_test_module_list(
  files = [
    "test_out_of_disk_space.py",
  ],
  size = "large",
  tags = ["exclusive", "tmpfs", "team:core"],
  deps = ["//:ray_lib", ":conftest"],
)

py_test_module_list(
  files = [
    "test_tqdm.py",
    "test_failure_4.py",
    "test_iter.py",
    "test_object_spilling.py",
    "test_object_spilling_no_asan.py",
    "test_object_spilling_2.py",
    "test_object_spilling_3.py",
    "test_placement_group_mini_integration.py",
    "test_scheduling_2.py",
    "test_multiprocessing.py",
    "test_reference_counting.py",
  ],
  size = "large",
  tags = ["exclusive", "large_size_python_tests_shard_1", "team:core"],
  deps = ["//:ray_lib", ":conftest"],
)

py_test_module_list(
  files = [
    "test_plasma_unlimited.py",
    "test_implicit_resource.py",
    "test_threaded_actor.py",
  ],
  size = "enormous",
  tags = ["exclusive", "large_size_python_tests_shard_1", "team:core"],
  deps = ["//:ray_lib", ":conftest"],
)

py_test_module_list(
  files = [
    "test_multi_node_3.py",
  ],
  size = "large",
  tags = ["exclusive", "large_size_python_tests_shard_1", "no_windows", "team:core"],
  deps = ["//:ray_lib", ":conftest"],
)

py_test_module_list(
  files = [
    "test_runtime_env.py",
    "test_runtime_env_2.py",
    "test_runtime_env_failure.py",
    "test_runtime_env_working_dir.py",
    "test_runtime_env_working_dir_2.py",
    "test_runtime_env_working_dir_3.py",
    "test_runtime_env_working_dir_4.py",
    "test_runtime_env_working_dir_remote_uri.py",
    "test_runtime_env_profiler.py",
    "test_runtime_env_internal_plugins.py",
  ],
  size = "large",
  tags = ["exclusive", "large_size_python_tests_shard_2", "team:core"],
  deps = ["//:ray_lib", ":conftest"],
  data = ["pip_install_test-0.5-py3-none-any.whl"],
)

py_test_module_list(
  files = [
    "test_runtime_env_conda_and_pip.py",
    "test_runtime_env_conda_and_pip_2.py",
    "test_runtime_env_conda_and_pip_3.py",
    "test_runtime_env_conda_and_pip_4.py",
    "test_runtime_env_conda_and_pip_5.py",
    "test_runtime_env_uv.py",
    "test_runtime_env_uv_run.py",
  ],
  size = "large",
  tags = ["exclusive", "post_wheel_build", "team:core"],
  deps = ["//:ray_lib", ":conftest"],
=======
    name = "test_cli",
    size = "large",
    srcs = ["test_cli.py"],
    data = glob([
        "test_cli_patterns/*.txt",
        "test_cli_patterns/*.yaml",
    ]),
    tags = [
        "exclusive",
        "large_size_python_tests_shard_0",
        "no_windows",
        "team:core",
    ],
    deps = [
        ":conftest",
        "//:ray_lib",
    ],
)

py_test_module_list(
    size = "large",
    files = [
        "test_out_of_disk_space.py",
    ],
    tags = [
        "exclusive",
        "team:core",
        "tmpfs",
    ],
    deps = [
        ":conftest",
        "//:ray_lib",
    ],
)

py_test_module_list(
    size = "large",
    files = [
        "test_failure_4.py",
        "test_iter.py",
        "test_multiprocessing.py",
        "test_object_spilling.py",
        "test_object_spilling_2.py",
        "test_object_spilling_3.py",
        "test_object_spilling_no_asan.py",
        "test_placement_group_mini_integration.py",
        "test_reference_counting.py",
        "test_scheduling_2.py",
        "test_tqdm.py",
    ],
    tags = [
        "exclusive",
        "large_size_python_tests_shard_1",
        "team:core",
    ],
    deps = [
        ":conftest",
        "//:ray_lib",
    ],
)

py_test_module_list(
    size = "enormous",
    files = [
        "test_implicit_resource.py",
        "test_plasma_unlimited.py",
        "test_threaded_actor.py",
    ],
    tags = [
        "exclusive",
        "large_size_python_tests_shard_1",
        "team:core",
    ],
    deps = [
        ":conftest",
        "//:ray_lib",
    ],
)

py_test_module_list(
    size = "large",
    files = [
        "test_multi_node_3.py",
    ],
    tags = [
        "exclusive",
        "large_size_python_tests_shard_1",
        "no_windows",
        "team:core",
    ],
    deps = [
        ":conftest",
        "//:ray_lib",
    ],
)

py_test_module_list(
    size = "large",
    data = ["pip_install_test-0.5-py3-none-any.whl"],
    files = [
        "test_runtime_env.py",
        "test_runtime_env_2.py",
        "test_runtime_env_failure.py",
        "test_runtime_env_profiler.py",
        "test_runtime_env_working_dir.py",
        "test_runtime_env_working_dir_2.py",
        "test_runtime_env_working_dir_3.py",
        "test_runtime_env_working_dir_4.py",
        "test_runtime_env_working_dir_remote_uri.py",
    ],
    tags = [
        "exclusive",
        "large_size_python_tests_shard_2",
        "team:core",
    ],
    deps = [
        ":conftest",
        "//:ray_lib",
    ],
)

py_test_module_list(
    size = "large",
    files = [
        "test_runtime_env_conda_and_pip.py",
        "test_runtime_env_conda_and_pip_2.py",
        "test_runtime_env_conda_and_pip_3.py",
        "test_runtime_env_conda_and_pip_4.py",
        "test_runtime_env_conda_and_pip_5.py",
        "test_runtime_env_uv.py",
        "test_runtime_env_uv_run.py",
    ],
    tags = [
        "exclusive",
        "post_wheel_build",
        "team:core",
    ],
    deps = [
        ":conftest",
        "//:ray_lib",
    ],
>>>>>>> 8ee3f001
)

py_test(
    name = "test_runtime_env_complicated",
    size = "large",
    srcs = ["test_runtime_env_complicated.py"],
    data = ["//python/ray/experimental/packaging/example_pkg"],
    tags = [
        "exclusive",
        "post_wheel_build",
        "team:core",
    ],
    deps = [
        ":conftest",
        "//:ray_lib",
    ],
)

py_test(
    name = "test_actor_group",
    size = "medium",
    srcs = ["test_actor_group.py"],
    tags = [
        "exclusive",
        "medium_size_python_tests_a_to_j",
        "team:core",
    ],
    deps = [
        ":conftest",
        "//:ray_lib",
    ],
)

py_test(
    name = "test_runtime_env_agent",
    size = "medium",
    srcs = ["test_runtime_env_agent.py"],
    tags = [
        "exclusive",
        "medium_size_python_tests_a_to_j",
        "team:core",
    ],
    deps = [
        ":conftest",
        "//:ray_lib",
    ],
)

py_test(
    name = "test_runtime_env_container",
    size = "large",
    srcs = ["test_runtime_env_container.py"],
    tags = [
        "container",
        "exclusive",
        "team:core",
    ],
    deps = [
        ":conftest",
        "//:ray_lib",
    ],
)

# TODO(barakmich): aws/ might want its own buildfile, or
#    py_test_module_list should support subdirectories.
py_test(
    name = "test_autoscaler_aws",
    size = "small",
    srcs = ["aws/test_autoscaler_aws.py"],
    tags = [
        "exclusive",
        "no_windows",
        "small_size_python_tests",
        "team:core",
    ],
    deps = [
        ":conftest",
        "//:ray_lib",
    ],
)

py_test(
    name = "test_aws_batch_tag_update",
    size = "small",
    srcs = ["aws/test_aws_batch_tag_update.py"],
    tags = [
        "exclusive",
        "small_size_python_tests",
        "team:serverless",
    ],
    deps = [
        ":conftest",
        "//:ray_lib",
    ],
)

py_test(
    name = "test_gcp_node_provider",
    size = "small",
    srcs = ["gcp/test_gcp_node_provider.py"],
    tags = [
        "exclusive",
        "small_size_python_tests",
        "team:serverless",
    ],
    deps = [
        ":conftest",
        "//:ray_lib",
    ],
)

py_test(
    name = "test_gcp_tpu_command_runner",
    size = "small",
    srcs = ["gcp/test_gcp_tpu_command_runner.py"],
    tags = [
        "exclusive",
        "no_windows",
        "small_size_python_tests",
        "team:serverless",
    ],
    deps = [
        ":conftest",
        "//:ray_lib",
    ],
)

# Note(simon): typing tests are not included in module list
#    because they requires globs and it might be refactored in the future.
py_test(
    name = "test_typing",
    size = "medium",
    srcs = [
        "test_typing.py",
        "typing_files/check_typing_bad.py",
        "typing_files/check_typing_good.py",
    ],
    # Note(can): known issue of mypy and latest torch on windows
    # (https://github.com/python/mypy/issues/17189)
    tags = [
        "exclusive",
        "no_windows",
        "small_size_python_tests",
        "team:core",
    ],
    deps = [
        ":conftest",
        "//:ray_lib",
    ],
)

# TODO: use py_test(env = ...) in the build file with bazel 4.0
py_test(
    name = "test_tracing",
    size = "medium",
    srcs = ["test_tracing.py"],
    tags = [
        "exclusive",
        "medium_size_python_tests_k_to_z",
        "no_windows",
        "team:serve",
    ],
    deps = [
        ":conftest",
        "//:ray_lib",
    ],
)

py_test(
    name = "test_pydantic_serialization",
    size = "small",
    srcs = [
        "pydantic_module.py",
        "test_pydantic_serialization.py",
    ],
    tags = [
        "exclusive",
        "small_size_python_tests",
        "team:serve",
    ],
    deps = [
        ":conftest",
        "//:ray_lib",
    ],
)

py_test(
    name = "test_collections_utils",
    size = "small",
    srcs = ["test_collections_utils.py"],
    tags = [
        "exclusive",
        "small_size_python_tests",
        "team:core",
    ],
    deps = [
        ":conftest",
        "//:ray_lib",
    ],
)

py_test(
    name = "test_runtime_env_validation",
    size = "small",
    srcs = ["test_runtime_env_validation.py"],
    data = [
        "test_runtime_env_validation_1_schema.json",
        "test_runtime_env_validation_2_schema.json",
    ],
    tags = [
        "exclusive",
        "small_size_python_tests",
        "team:core",
    ],
    deps = [
        ":conftest",
        "//:ray_lib",
    ],
)

py_test(
    name = "kuberay/test_autoscaling_e2e",
    size = "large",
    srcs = ["kuberay/test_autoscaling_e2e.py"],
    tags = [
        "exclusive",
        "no_windows",
        "team:kuberay",
    ],
    deps = [
        ":conftest",
        "//:ray_lib",
    ],
)

# TODO(ekl) we can't currently support tagging these as flaky since there's
# no way to filter by both flaky and client mode tests in bazel.
py_test_module_list(
    size = "large",
    env = {
        "RAY_CLIENT_MODE": "1",
        "RAY_PROFILING": "1",
    },
    files = [
        "test_actor.py",
        "test_advanced.py",
        "test_asyncio.py",
        "test_basic.py",
        "test_basic_2.py",
        "test_basic_3.py",
        "test_basic_4.py",
        "test_basic_5.py",
        "test_list_actors.py",
        "test_list_actors_2.py",
        "test_list_actors_3.py",
        "test_list_actors_4.py",
        "test_multiprocessing.py",
        "test_object_assign_owner.py",
        "test_wait.py",
    ],
    name_suffix = "_client_mode",
    tags = [
        "client_tests",
        "exclusive",
        "team:core",
    ],
    deps = [
        ":conftest",
        "//:ray_lib",
    ],
)

py_test_module_list(
    size = "large",
    env = {
        "RAY_DEBUG_MODE": "1",
    },
    files = [
        "test_array.py",
        "test_object_spilling.py",
        "test_object_spilling_2.py",
        "test_object_spilling_3.py",
        "test_scheduling.py",
        "test_scheduling_2.py",
    ],
    name_suffix = "_debug_mode",
    tags = [
        "debug_tests",
        "exclusive",
        "team:core",
    ],
    deps = [
        ":conftest",
        "//:ray_lib",
    ],
)

py_test_module_list(
    size = "large",
    files = [
        "test_array.py",
        "test_object_spilling.py",
        "test_object_spilling_2.py",
        "test_object_spilling_3.py",
        "test_scheduling.py",
        "test_scheduling_2.py",
    ],
    name_suffix = "_asan",
    tags = [
        "asan_tests",
        "exclusive",
        "team:core",
    ],
    deps = [
        ":conftest",
        "//:ray_lib",
    ],
)

py_test_module_list(
    size = "enormous",
    data = [
        "spark/discover_2_gpu.sh",
        "spark/discover_4_gpu.sh",
    ],
    files = [
        "spark/test_GPU.py",
        "spark/test_basic.py",
        "spark/test_databricks_hook.py",
        "spark/test_multicores_per_task.py",
        "spark/test_utils.py",
    ],
    tags = [
        "exclusive",
        "spark_plugin_tests",
        "team:serverless",
    ],
    deps = [
        ":conftest",
        "//:ray_lib",
    ],
)<|MERGE_RESOLUTION|>--- conflicted
+++ resolved
@@ -706,96 +706,6 @@
 )
 
 py_test(
-<<<<<<< HEAD
-  name = "test_cli",
-  srcs = ["test_cli.py"],
-  data = glob(["test_cli_patterns/*.txt", "test_cli_patterns/*.yaml"]),
-  size = "large",
-  tags = ["exclusive", "large_size_python_tests_shard_0", "no_windows", "team:core"],
-  deps = ["//:ray_lib", ":conftest"],
-)
-
-py_test_module_list(
-  files = [
-    "test_out_of_disk_space.py",
-  ],
-  size = "large",
-  tags = ["exclusive", "tmpfs", "team:core"],
-  deps = ["//:ray_lib", ":conftest"],
-)
-
-py_test_module_list(
-  files = [
-    "test_tqdm.py",
-    "test_failure_4.py",
-    "test_iter.py",
-    "test_object_spilling.py",
-    "test_object_spilling_no_asan.py",
-    "test_object_spilling_2.py",
-    "test_object_spilling_3.py",
-    "test_placement_group_mini_integration.py",
-    "test_scheduling_2.py",
-    "test_multiprocessing.py",
-    "test_reference_counting.py",
-  ],
-  size = "large",
-  tags = ["exclusive", "large_size_python_tests_shard_1", "team:core"],
-  deps = ["//:ray_lib", ":conftest"],
-)
-
-py_test_module_list(
-  files = [
-    "test_plasma_unlimited.py",
-    "test_implicit_resource.py",
-    "test_threaded_actor.py",
-  ],
-  size = "enormous",
-  tags = ["exclusive", "large_size_python_tests_shard_1", "team:core"],
-  deps = ["//:ray_lib", ":conftest"],
-)
-
-py_test_module_list(
-  files = [
-    "test_multi_node_3.py",
-  ],
-  size = "large",
-  tags = ["exclusive", "large_size_python_tests_shard_1", "no_windows", "team:core"],
-  deps = ["//:ray_lib", ":conftest"],
-)
-
-py_test_module_list(
-  files = [
-    "test_runtime_env.py",
-    "test_runtime_env_2.py",
-    "test_runtime_env_failure.py",
-    "test_runtime_env_working_dir.py",
-    "test_runtime_env_working_dir_2.py",
-    "test_runtime_env_working_dir_3.py",
-    "test_runtime_env_working_dir_4.py",
-    "test_runtime_env_working_dir_remote_uri.py",
-    "test_runtime_env_profiler.py",
-    "test_runtime_env_internal_plugins.py",
-  ],
-  size = "large",
-  tags = ["exclusive", "large_size_python_tests_shard_2", "team:core"],
-  deps = ["//:ray_lib", ":conftest"],
-  data = ["pip_install_test-0.5-py3-none-any.whl"],
-)
-
-py_test_module_list(
-  files = [
-    "test_runtime_env_conda_and_pip.py",
-    "test_runtime_env_conda_and_pip_2.py",
-    "test_runtime_env_conda_and_pip_3.py",
-    "test_runtime_env_conda_and_pip_4.py",
-    "test_runtime_env_conda_and_pip_5.py",
-    "test_runtime_env_uv.py",
-    "test_runtime_env_uv_run.py",
-  ],
-  size = "large",
-  tags = ["exclusive", "post_wheel_build", "team:core"],
-  deps = ["//:ray_lib", ":conftest"],
-=======
     name = "test_cli",
     size = "large",
     srcs = ["test_cli.py"],
@@ -845,6 +755,7 @@
         "test_reference_counting.py",
         "test_scheduling_2.py",
         "test_tqdm.py",
+        "test_runtime_env_internal_plugins.py",
     ],
     tags = [
         "exclusive",
@@ -937,7 +848,6 @@
         ":conftest",
         "//:ray_lib",
     ],
->>>>>>> 8ee3f001
 )
 
 py_test(
