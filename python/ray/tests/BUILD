--- conflicted
+++ resolved
@@ -61,11 +61,8 @@
     "test_healthcheck.py",
     "test_kill_raylet_signal_log.py",
     "test_memstat.py",
-<<<<<<< HEAD
-=======
     "test_node_label_scheduling_strategy.py",
     "test_protobuf_compatibility.py"
->>>>>>> 42726d9c
   ],
   size = "medium",
   tags = ["medium_size_python_tests_a_to_j", "team:core"],
@@ -393,11 +390,7 @@
     "test_runtime_env_working_dir_remote_uri.py"
   ],
   size = "large",
-<<<<<<< HEAD
-  tags = ["large_size_python_tests_shard_2", "team:serve"],
-=======
-  tags = ["exclusive", "large_size_python_tests_shard_2", "team:core"],
->>>>>>> 42726d9c
+  tags = ["large_size_python_tests_shard_2", "team:core"],
   deps = ["//:ray_lib", ":conftest"],
   data = ["pip_install_test-0.5-py3-none-any.whl"],
 )
@@ -428,11 +421,7 @@
     name = "test_actor_group",
     size = "medium",
     srcs = ["test_actor_group.py"],
-<<<<<<< HEAD
-    tags = ["medium_size_python_tests_a_to_j", "team:serve"],
-=======
-    tags = ["exclusive", "medium_size_python_tests_a_to_j", "team:core"],
->>>>>>> 42726d9c
+    tags = ["medium_size_python_tests_a_to_j", "team:core"],
     deps = ["//:ray_lib", ":conftest"]
 )
 
@@ -498,11 +487,7 @@
         "test_runtime_env_validation_1_schema.json",
         "test_runtime_env_validation_2_schema.json",
     ],
-<<<<<<< HEAD
-    tags = ["small_size_python_tests", "team:serve"],
-=======
-    tags = ["exclusive", "small_size_python_tests", "team:core"],
->>>>>>> 42726d9c
+    tags = ["small_size_python_tests", "team:core"],
     deps = ["//:ray_lib", ":conftest"],
 )
 
@@ -510,11 +495,7 @@
     name = "test_runtime_env_ray_minimal",
     size = "medium",
     srcs = ["test_runtime_env_ray_minimal.py"],
-<<<<<<< HEAD
-    tags = ["medium_size_python_tests_k_to_z", "team:serve"],
-=======
-    tags = ["exclusive", "medium_size_python_tests_k_to_z", "team:core"],
->>>>>>> 42726d9c
+    tags = ["medium_size_python_tests_k_to_z", "team:core"],
     deps = ["//:ray_lib", ":conftest"],
 )
 
