load("//bazel:python.bzl", "py_test_module_list")

SRCS = [] + select({
    "@bazel_tools//src/conditions:windows": glob([
        # TODO(mehrdadn): This should be added for all platforms once resulting errors are fixed
        "**/conftest.py",
    ]),
    "//conditions:default": [],
})

py_test_module_list(
  files = [
    "test_async.py",
    "test_actor.py",
    "test_actor_failures.py",
    "test_actor_advanced.py",
    "test_advanced.py",
    "test_advanced_2.py",
    "test_array.py",
    "test_autoscaling_policy.py",
    "test_basic.py",
    "test_basic_2.py",
    "test_cancel.py",
    "test_cli.py",
    "test_component_failures_3.py",
    "test_error_ray_not_initialized.py",
    "test_gcs_fault_tolerance.py",
    "test_iter.py",
<<<<<<< HEAD
    "test_joblib.py",
=======
    "test_resource_demand_scheduler.py",
>>>>>>> 1d158dda
  ],
  size = "medium",
  extra_srcs = SRCS,
  tags = ["exclusive", "medium_size_python_tests_a_to_j"],
  deps = ["//:ray_lib"],
)

py_test_module_list(
  files = [
    "test_actor_resources.py",
    "test_advanced_3.py",
    "test_component_failures_2.py",
    "test_dynres.py",
    "test_global_gc.py",
    "test_global_state.py",
    "test_joblib.py",
  ],
  size = "medium",
  extra_srcs = SRCS,
  tags = ["exclusive", "medium_size_python_tests_a_to_j", "new_scheduler_broken"],
  deps = ["//:ray_lib"],
)

py_test_module_list(
  files = [
    "test_memory_limits.py",
    "test_memory_scheduling.py",
    "test_metrics.py",
    "test_multi_node_2.py",
    "test_multinode_failures_2.py",
    "test_multiprocessing.py",
    "test_object_spilling.py",
    "test_output.py",
    "test_reference_counting_2.py",
    "test_resource_demand_scheduler.py",
    "test_serialization.py",
    "test_tensorflow.py",
    "test_unreconstructable_errors.py",
  ],
  size = "medium",
  extra_srcs = SRCS,
  tags = ["exclusive", "medium_size_python_tests_k_to_z"],
  deps = ["//:ray_lib"],
)

py_test_module_list(
  files = [
    "test_multinode_failures.py",
    "test_multi_node.py",
    "test_object_manager.py",
    "test_reconstruction.py",
    "test_reference_counting.py",
    "test_stress.py",
    "test_stress_sharded.py",
    "test_multi_tenancy.py",
  ],
  size = "medium",
  extra_srcs = SRCS,
  tags = ["exclusive", "medium_size_python_tests_k_to_z", "new_scheduler_broken"],
  deps = ["//:ray_lib"],
)

py_test_module_list(
  files = [
    "test_actor_pool.py",
    "test_args.py",
    "test_asyncio.py",
    "test_asyncio_cluster.py",
    "test_autoscaler.py",
    "test_autoscaler_yaml.py",
    "test_component_failures.py",
    "test_command_runner.py",
    "test_coordinator_server.py",
    "test_dask_scheduler.py",
    "test_dask_callback.py",
    "test_debug_tools.py",
    "test_experimental_client.py",
    "test_job.py",
    "test_memstat.py",
    "test_metrics_agent.py",
    "test_microbenchmarks.py",
    "test_mini.py",
    "test_monitor.py",
    "test_node_manager.py",
    "test_numba.py",
    "test_queue.py",
    "test_ray_debugger.py",
    "test_ray_init.py",
    "test_tempfile.py",
  ],
  size = "small",
  extra_srcs = SRCS,
  tags = ["exclusive"],
  deps = ["//:ray_lib"],
)

py_test_module_list(
  files = [
    "test_stress_failure.py",
  ],
  size = "large",
  extra_srcs = SRCS,
  tags = ["exclusive"],
  deps = ["//:ray_lib"],
)

py_test_module_list(
  files = [
    "test_failure.py",
    "test_placement_group.py",
  ],
  size = "large",
  extra_srcs = SRCS,
  tags = ["exclusive", "new_scheduler_broken"],
  deps = ["//:ray_lib"],
)

# TODO(barakmich): aws/ might want its own buildfile, or
#    py_test_module_list should support subdirectories.
py_test(
    name = "test_autoscaler_aws",
    size = "small",
    srcs = SRCS + ["aws/test_autoscaler_aws.py"],
    deps = ["//:ray_lib"],
)

py_test(
    name = "test_aws_batch_tag_update",
    size = "small",
    srcs = SRCS + ["aws/test_aws_batch_tag_update.py"],
    deps = ["//:ray_lib"],
)

# Note(simon): typing tests are not included in module list
#    because they requires globs and it might be refactored in the future.
py_test(
    name = "test_typing",
    size = "small",
    srcs = SRCS + ["test_typing.py"] + glob(["typing_files"]),
    tags = ["exclusive"],
    deps = ["//:ray_lib"],
)<|MERGE_RESOLUTION|>--- conflicted
+++ resolved
@@ -26,11 +26,7 @@
     "test_error_ray_not_initialized.py",
     "test_gcs_fault_tolerance.py",
     "test_iter.py",
-<<<<<<< HEAD
     "test_joblib.py",
-=======
-    "test_resource_demand_scheduler.py",
->>>>>>> 1d158dda
   ],
   size = "medium",
   extra_srcs = SRCS,
