--- conflicted
+++ resolved
@@ -761,13 +761,6 @@
         "test_reconstruction_stress_spill.py",
         "test_reference_counting_2.py",
         "test_state_api.py",
-<<<<<<< HEAD
-        "test_stress_failure.py",
-=======
-        "test_state_api_2.py",
-        "test_storage.py",
-        "test_task_events.py",
->>>>>>> d95169e2
         "test_task_events_2.py",
         "test_task_events_3.py",
     ],
