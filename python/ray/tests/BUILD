--- conflicted
+++ resolved
@@ -54,20 +54,6 @@
 
 py_test_module_list(
   files = [
-<<<<<<< HEAD
-=======
-    "test_actor.py",
-    "test_memstat.py",
-  ],
-  size = "medium",
-  extra_srcs = SRCS,
-  tags = ["exclusive", "medium_size_python_tests_a_to_j", "flaky"],
-  deps = ["//:ray_lib"],
-)
-
-py_test_module_list(
-  files = [
->>>>>>> ccb02dac
     "test_memory_scheduling.py",
     "test_plasma_unlimited.py",
     "test_metrics.py",
