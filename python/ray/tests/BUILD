load("//bazel:python.bzl", "py_test_module_list")

SRCS = [] + select({
    "@bazel_tools//src/conditions:windows": glob([
        # TODO(mehrdadn): This should be added for all platforms once resulting errors are fixed
        "**/conftest.py",
    ]),
    "//conditions:default": [],
})

py_test_module_list(
  files = [
    "test_dashboard.py",
    "test_ray_cluster_with_external_redis.py",
    "test_k8s_cluster_launcher.py",
  ],
  size = "large",
  extra_srcs = SRCS,
  tags = ["exclusive", "manual", "team:serverless"],
  deps = ["//:ray_lib"],
)

py_test_module_list(
  files = [
    "test_actor_pool.py",
    "test_async.py",
    "test_actor_failures.py",
    "test_actor_resources.py",
    "test_actor_lifetime.py",
    "test_advanced.py",
    "test_advanced_2.py",
    "test_advanced_3.py",
    "test_advanced_4.py",
    "test_advanced_5.py",
    "test_advanced_6.py",
    "test_advanced_7.py",
    "test_advanced_8.py",
    "test_advanced_9.py",
    "test_array.py",
    "test_autoscaling_policy.py",
    "test_basic.py",
    "test_basic_2.py",
    "test_basic_4.py",
    "test_basic_5.py",
    "test_cancel.py",
    "test_gcs_fault_tolerance.py",
    "test_metrics_agent.py",
    "test_component_failures_2.py",
    "test_component_failures_3.py",
    "test_error_ray_not_initialized.py",
    "test_gcs_pubsub.py",
    "test_global_gc.py",
    "test_grpc_client_credentials.py",
    "test_iter.py",
    "test_job.py",
    "test_joblib.py",
    "test_get_locations.py",
    "test_global_state.py",
    "test_healthcheck.py",
    "test_kill_raylet_signal_log.py",
    "test_memstat.py",
  ],
  size = "medium",
  extra_srcs = SRCS,
  tags = ["exclusive", "medium_size_python_tests_a_to_j", "team:core"],
  deps = ["//:ray_lib"],
)

py_test_module_list(
  files = [
    "test_client.py",
    "test_client_reconnect.py",
  ],
  size = "large",
  extra_srcs = SRCS,
  tags = ["exclusive", "client_tests", "team:serverless"],
  deps = ["//:ray_lib"],
)

py_test_module_list(
  files = [
    "test_client_builder.py",
    "test_client_compat.py",
    "test_client_init.py",
    "test_client_multi.py",
    "test_client_proxy.py",
    "test_client_references.py",
    "test_client_warnings.py",
    "test_client_library_integration.py",
  ],
  size = "medium",
  extra_srcs = SRCS,
  tags = ["exclusive", "client_tests", "team:serverless"],
  deps = ["//:ray_lib"],
)

py_test_module_list(
  files = [
    "test_usage_stats.py",
    "test_autoscaler_fake_scaledown.py",  # Temporarily owned by core.
    "test_logging.py",
    "test_memory_scheduling.py",
    "test_metrics.py",
    "test_multi_node.py",
    "test_multi_node_2.py",
    "test_multi_node_3.py",
    "test_multinode_failures.py",
    "test_multinode_failures_2.py",
    "test_multiprocessing.py",
    "test_object_assign_owner.py",
    "test_placement_group.py",
    "test_placement_group_2.py",
    "test_placement_group_3.py",
    "test_placement_group_4.py",
    "test_placement_group_5.py",
    "test_ray_init.py",
    "test_reference_counting.py",
    "test_resource_demand_scheduler.py",
    "test_runtime_context.py",
    "test_runtime_env_env_vars.py",
    "test_runtime_env_packaging.py",
    "test_runtime_env_plugin.py",
    "test_runtime_env_fork_process.py",
    "test_serialization.py",
    "test_shuffle.py",
    "test_state_api.py",
    "test_stress.py",
    "test_storage.py",
    "test_stress_sharded.py",
    "test_tempfile.py",
    "test_tensorflow.py",
    "test_tls_auth.py",
    "test_ray_debugger.py",
    "test_worker_capping.py",
    "test_object_manager.py",
    "test_multi_tenancy.py",
    "test_namespace.py",
    "test_scheduling.py",
    "test_traceback.py",
  ],
  size = "medium",
  extra_srcs = SRCS,
  tags = ["exclusive", "medium_size_python_tests_k_to_z", "team:core"],
  deps = ["//:ray_lib"],
)

py_test_module_list(
  files = [
    "test_autoscaler_fake_multinode.py",  # Temporarily owned by core.
    "test_args.py",
    "test_asyncio_cluster.py",
    "test_asyncio.py",
    "test_concurrency_group.py",
    "test_component_failures.py",
    "test_debug_tools.py",
    "test_distributed_sort.py",
    "test_microbenchmarks.py",
    "test_mini.py",
    "test_node_manager.py",
    "test_numba.py",
    "test_queue.py",
    "test_ray_shutdown.py",
    "test_unhandled_error.py",
    "test_top_level_api.py",
    "test_list_actors.py",
    "test_list_actors_2.py",
    "test_list_actors_3.py",
    "test_list_actors_4.py",
    "test_actor_out_of_order.py",
    "test_cross_language.py",
    "test_environ.py",
    "test_raylet_output.py",
    "test_scheduling_performance.py",
    "test_get_or_create_actor.py",
<<<<<<< HEAD
    "test_gcs_ha_e2e.py",
=======
    "test_gcs_utils.py",
>>>>>>> 087e3566
  ],
  size = "small",
  extra_srcs = SRCS,
  tags = ["exclusive", "small_size_python_tests", "team:core"],
  deps = ["//:ray_lib"],
)

py_test_module_list(
  files = [
    "test_autoscaler.py",
    "test_autoscaler_drain_node_api.py",
    "test_autoscaler_gcp.py",
    "test_autoscaler_yaml.py",
    "test_cli_logger.py",
    "test_client_metadata.py",
    "test_client_terminate.py",
    "test_command_runner.py",
    "test_coordinator_server.py",
    "test_k8s_operator_unit_tests.py",
    "test_monitor.py",
    "test_response_cache.py",
    "kuberay/test_autoscaling_config.py"
  ],
  size = "small",
  extra_srcs = SRCS,
  tags = ["exclusive", "small_size_python_tests", "team:serverless"],
  deps = ["//:ray_lib"],
)

py_test_module_list(
  files = [
    "test_dataclient_disconnect.py",
  ],
  size = "medium",
  extra_srcs = SRCS,
  tags = ["exclusive", "medium_size_python_tests_a_to_j", "team:serverless"],
  deps = ["//:ray_lib"],
)

py_test_module_list(
  files = [
    "test_actor.py",
    "test_cli.py",
    "test_failure.py",
    "test_actor_advanced.py",
    "test_threaded_actor.py",
    "test_stress_failure.py",
    "test_reconstruction.py",
    "test_reconstruction_2.py",
    "test_failure_2.py",
    "test_failure_3.py",
    "test_chaos.py",
    "test_reference_counting_2.py",
    "test_exit_observability.py",
  ],
  size = "large",
  extra_srcs = SRCS,
  tags = ["exclusive", "large_size_python_tests_shard_0", "team:core"],
  deps = ["//:ray_lib"],
)

py_test_module_list(
  files = [
    "test_basic_3.py",
    "test_output.py",
    "test_failure_4.py",
    "test_object_spilling.py",
    "test_object_spilling_no_asan.py",
    "test_object_spilling_2.py",
    "test_object_spilling_3.py",
    "test_plasma_unlimited.py",
    "test_placement_group_mini_integration.py",
    "test_scheduling_2.py",
  ],
  size = "large",
  extra_srcs = SRCS,
  tags = ["exclusive", "large_size_python_tests_shard_1", "team:core"],
  deps = ["//:ray_lib"],
)

py_test_module_list(
  files = [
    "test_runtime_env.py",
    "test_runtime_env_2.py",
    "test_runtime_env_working_dir.py",
    "test_runtime_env_working_dir_2.py",
    "test_runtime_env_working_dir_3.py",
    "test_runtime_env_working_dir_remote_uri.py"
  ],
  size = "large",
  extra_srcs = SRCS,
  tags = ["exclusive", "large_size_python_tests_shard_2", "team:serve"],
  deps = ["//:ray_lib"],
)

py_test_module_list(
  files = [
    "test_runtime_env_conda_and_pip.py",
    "test_runtime_env_conda_and_pip_2.py",
    "test_runtime_env_conda_and_pip_3.py",
    "test_runtime_env_conda_and_pip_4.py",
    "test_runtime_env_conda_and_pip_5.py",
    "test_runtime_env_complicated.py"
  ],
  size = "large",
  extra_srcs = SRCS,
  tags = ["exclusive", "post_wheel_build", "team:serve"],
  deps = ["//:ray_lib"],
)

py_test(
    name = "test_actor_group",
    size = "medium",
    srcs = SRCS + ["test_actor_group.py"],
    tags = ["exclusive", "medium_size_python_tests_a_to_j", "team:serve"],
    deps = ["//:ray_lib"]
)

# TODO(barakmich): aws/ might want its own buildfile, or
#    py_test_module_list should support subdirectories.
py_test(
    name = "test_autoscaler_aws",
    size = "small",
    srcs = SRCS + ["aws/test_autoscaler_aws.py"],
    tags = ["exclusive", "small_size_python_tests", "team:serverless"],
    deps = ["//:ray_lib"],
)

py_test(
    name = "test_aws_batch_tag_update",
    size = "small",
    srcs = SRCS + ["aws/test_aws_batch_tag_update.py"],
    tags = ["exclusive", "small_size_python_tests", "team:serverless"],
    deps = ["//:ray_lib"],
)

py_test(
    name = "test_gcp_node_provider",
    size = "small",
    srcs = SRCS + ["gcp/test_gcp_node_provider.py"],
    tags = ["exclusive", "small_size_python_tests", "team:serverless"],
    deps = ["//:ray_lib"],
)

# Note(simon): typing tests are not included in module list
#    because they requires globs and it might be refactored in the future.
py_test(
    name = "test_typing",
    size = "medium",
    srcs = SRCS + ["test_typing.py", "typing_files/check_typing_bad.py",
                   "typing_files/check_typing_good.py"],
    tags = ["exclusive", "small_size_python_tests", "team:core"],
    deps = ["//:ray_lib"],
)

# TODO: use py_test(env = ...) in the build file with bazel 4.0
py_test(
  name = "test_tracing",
  size = "medium",
  srcs = SRCS + ["test_tracing.py"],
  tags = ["exclusive", "medium_size_python_tests_k_to_z", "team:serve"],
  deps = ["//:ray_lib"]
)

py_test(
    name = "test_pydantic_serialization",
    size = "small",
    srcs = SRCS + ["test_pydantic_serialization.py", "pydantic_module.py"],
    tags = ["exclusive", "small_size_python_tests", "team:serve"],
    deps = ["//:ray_lib"],
)

py_test(
    name = "test_runtime_env_validation",
    size = "small",
    srcs = SRCS + ["test_runtime_env_validation.py"],
    tags = ["exclusive", "small_size_python_tests", "team:serve"],
    deps = ["//:ray_lib"],
)

py_test(
    name = "test_runtime_env_ray_minimal",
    size = "medium",
    srcs = SRCS + ["test_runtime_env_ray_minimal.py"],
    tags = ["exclusive", "medium_size_python_tests_k_to_z", "team:serve"],
    deps = ["//:ray_lib"],
)

py_test(
    name = "test_serve_ray_minimal",
    size = "small",
    srcs = SRCS + ["test_serve_ray_minimal.py"],
    tags = ["exclusive", "small_size_python_tests", "team:serve"],
    deps = ["//:ray_lib"],
)

py_test(
    name = "kuberay/test_autoscaling_e2e",
    size = "medium",
    srcs = SRCS + ["kuberay/test_autoscaling_e2e.py"],
    tags = ["exclusive", "kuberay_operator", "team:serverless"],
    deps = ["//:ray_lib"],
)

# TODO(ekl) we can't currently support tagging these as flaky since there's
# no way to filter by both flaky and client mode tests in bazel.
py_test_module_list(
  files = [
    "test_actor.py",
    "test_advanced.py",
    "test_basic.py",
    "test_basic_2.py",
    "test_basic_3.py",
    "test_basic_4.py",
    "test_basic_5.py",
    "test_asyncio.py",
    "test_multiprocessing.py",
    "test_list_actors.py",
    "test_list_actors_2.py",
    "test_list_actors_3.py",
    "test_list_actors_4.py",
  ],
  size = "large",
  extra_srcs = SRCS,
  name_suffix = "_client_mode",
  env = {"RAY_CLIENT_MODE": "1", "RAY_PROFILING": "1"},
  tags = ["exclusive", "client_tests", "team:serverless"],
  deps = ["//:ray_lib"],
)

py_test_module_list(
  files = [
    "test_actor_in_container.py",
  ],
  size = "large",
  extra_srcs = SRCS,
  tags = ["exclusive", "worker-container", "team:serve"],
  # Now we run this test in a container which has installed ray
  deps = [],
)

py_test_module_list(
  files = [
    "test_object_spilling.py",
    "test_object_spilling_2.py",
    "test_object_spilling_3.py",
    "test_scheduling.py",
    "test_scheduling_2.py",
    "test_array.py"
  ],
  size = "large",
  extra_srcs = SRCS,
  name_suffix = "_debug_mode",
  tags = ["exclusive", "debug_tests", "team:core"],
  deps = ["//:ray_lib"],
)

py_test_module_list(
  files = [
    "test_object_spilling.py",
    "test_object_spilling_2.py",
    "test_object_spilling_3.py",
    "test_scheduling.py",
    "test_scheduling_2.py",
    "test_array.py"
  ],
  size = "large",
  extra_srcs = SRCS,
  name_suffix = "_asan",
  tags = ["exclusive", "asan_tests", "team:core"],
  deps = ["//:ray_lib"],
)<|MERGE_RESOLUTION|>--- conflicted
+++ resolved
@@ -172,11 +172,8 @@
     "test_raylet_output.py",
     "test_scheduling_performance.py",
     "test_get_or_create_actor.py",
-<<<<<<< HEAD
     "test_gcs_ha_e2e.py",
-=======
     "test_gcs_utils.py",
->>>>>>> 087e3566
   ],
   size = "small",
   extra_srcs = SRCS,
