--- conflicted
+++ resolved
@@ -358,11 +358,6 @@
         assert ray.get(ref) == 100
 
 
-<<<<<<< HEAD
-# TODO(ckw017): investigate why test is flaking on HA GCS
-# details: https://github.com/ray-project/ray/issues/20907
-=======
->>>>>>> 2cee2192
 def test_valid_actor_state_2():
     """
     Do a full disconnect (cancel channel) every 11 requests. Failure
