--- conflicted
+++ resolved
@@ -252,7 +252,6 @@
     wait_for_condition(_verify_repr_name, id=a._actor_id.hex(), name="inner")
 
 
-<<<<<<< HEAD
 def test_experimental_import_deprecation():
     with pytest.warns(DeprecationWarning):
         from ray.experimental.state.api import list_tasks  # noqa: F401
@@ -276,7 +275,8 @@
 
     with pytest.warns(DeprecationWarning):
         from ray.experimental.state.util import convert_string_to_type  # noqa: F401
-=======
+
+
 def test_actor_task_with_repr_name():
     @ray.remote
     class ReprActor:
@@ -336,7 +336,6 @@
         return True
 
     wait_for_condition(verify)
->>>>>>> 0d880e35
 
 
 if __name__ == "__main__":
