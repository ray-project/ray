--- conflicted
+++ resolved
@@ -17,11 +17,7 @@
     indirect=True)
 def test_publish_and_subscribe_error_info(ray_start_regular):
     address_info = ray_start_regular
-<<<<<<< HEAD
-    gcs_server_addr = address_info["gcs_server_address"]
-=======
-    gcs_server_addr = address_info["gcs_address"]
->>>>>>> 6c43dfa8
+    gcs_server_addr = address_info["gcs_address"]
 
     subscriber = GcsErrorSubscriber(address=gcs_server_addr)
     subscriber.subscribe()
@@ -48,11 +44,7 @@
     indirect=True)
 async def test_aio_publish_and_subscribe_error_info(ray_start_regular):
     address_info = ray_start_regular
-<<<<<<< HEAD
-    gcs_server_addr = address_info["gcs_server_address"]
-=======
-    gcs_server_addr = address_info["gcs_address"]
->>>>>>> 6c43dfa8
+    gcs_server_addr = address_info["gcs_address"]
 
     subscriber = GcsAioErrorSubscriber(address=gcs_server_addr)
     await subscriber.subscribe()
@@ -78,11 +70,7 @@
     indirect=True)
 def test_publish_and_subscribe_logs(ray_start_regular):
     address_info = ray_start_regular
-<<<<<<< HEAD
-    gcs_server_addr = address_info["gcs_server_address"]
-=======
-    gcs_server_addr = address_info["gcs_address"]
->>>>>>> 6c43dfa8
+    gcs_server_addr = address_info["gcs_address"]
 
     subscriber = GcsLogSubscriber(address=gcs_server_addr)
     subscriber.subscribe()
@@ -116,11 +104,7 @@
     indirect=True)
 async def test_aio_publish_and_subscribe_logs(ray_start_regular):
     address_info = ray_start_regular
-<<<<<<< HEAD
-    gcs_server_addr = address_info["gcs_server_address"]
-=======
-    gcs_server_addr = address_info["gcs_address"]
->>>>>>> 6c43dfa8
+    gcs_server_addr = address_info["gcs_address"]
 
     subscriber = GcsAioLogSubscriber(address=gcs_server_addr)
     await subscriber.subscribe()
@@ -151,11 +135,7 @@
     indirect=True)
 def test_publish_and_subscribe_function_keys(ray_start_regular):
     address_info = ray_start_regular
-<<<<<<< HEAD
-    gcs_server_addr = address_info["gcs_server_address"]
-=======
-    gcs_server_addr = address_info["gcs_address"]
->>>>>>> 6c43dfa8
+    gcs_server_addr = address_info["gcs_address"]
 
     subscriber = GcsFunctionKeySubscriber(address=gcs_server_addr)
     subscriber.subscribe()
@@ -180,11 +160,7 @@
     indirect=True)
 async def test_aio_publish_and_subscribe_resource_usage(ray_start_regular):
     address_info = ray_start_regular
-<<<<<<< HEAD
-    gcs_server_addr = address_info["gcs_server_address"]
-=======
-    gcs_server_addr = address_info["gcs_address"]
->>>>>>> 6c43dfa8
+    gcs_server_addr = address_info["gcs_address"]
 
     subscriber = GcsAioResourceUsageSubscriber(address=gcs_server_addr)
     await subscriber.subscribe()
@@ -210,11 +186,7 @@
     """Tests concurrently subscribing to two channels work."""
 
     address_info = ray_start_regular
-<<<<<<< HEAD
-    gcs_server_addr = address_info["gcs_server_address"]
-=======
-    gcs_server_addr = address_info["gcs_address"]
->>>>>>> 6c43dfa8
+    gcs_server_addr = address_info["gcs_address"]
 
     num_messages = 100
 
