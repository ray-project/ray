--- conflicted
+++ resolved
@@ -69,11 +69,7 @@
         "_system_config": ray_config
     }], indirect=True)
 def test_driver_put_ref(ray_start_regular):
-<<<<<<< HEAD
-    address = ray_start_regular["bootstrap_address"]
-=======
-    address = ray_start_regular["address"]
->>>>>>> dbbd2cba
+    address = ray_start_regular["address"]
     info = memory_summary(address)
     assert num_objects(info) == 0, info
     x_id = ray.put("HI")
@@ -92,11 +88,7 @@
         "_system_config": ray_config
     }], indirect=True)
 def test_worker_task_refs(ray_start_regular):
-<<<<<<< HEAD
-    address = ray_start_regular["bootstrap_address"]
-=======
-    address = ray_start_regular["address"]
->>>>>>> dbbd2cba
+    address = ray_start_regular["address"]
 
     @ray.remote
     def f(y):
@@ -139,11 +131,7 @@
         "_system_config": ray_config
     }], indirect=True)
 def test_actor_task_refs(ray_start_regular):
-<<<<<<< HEAD
-    address = ray_start_regular["bootstrap_address"]
-=======
-    address = ray_start_regular["address"]
->>>>>>> dbbd2cba
+    address = ray_start_regular["address"]
 
     @ray.remote
     class Actor:
@@ -195,11 +183,7 @@
         "_system_config": ray_config
     }], indirect=True)
 def test_nested_object_refs(ray_start_regular):
-<<<<<<< HEAD
-    address = ray_start_regular["bootstrap_address"]
-=======
-    address = ray_start_regular["address"]
->>>>>>> dbbd2cba
+    address = ray_start_regular["address"]
     x_id = ray.put(np.zeros(100000))
     y_id = ray.put([x_id])
     z_id = ray.put([y_id])
@@ -217,11 +201,7 @@
         "_system_config": ray_config
     }], indirect=True)
 def test_pinned_object_call_site(ray_start_regular):
-<<<<<<< HEAD
-    address = ray_start_regular["bootstrap_address"]
-=======
-    address = ray_start_regular["address"]
->>>>>>> dbbd2cba
+    address = ray_start_regular["address"]
     # Local ref only.
     x_id = ray.put(np.zeros(100000))
     info = memory_summary(address)
@@ -290,11 +270,7 @@
         "_system_config": ray_config
     }], indirect=True)
 def test_group_by_sort_by(ray_start_regular):
-<<<<<<< HEAD
-    address = ray_start_regular["bootstrap_address"]
-=======
-    address = ray_start_regular["address"]
->>>>>>> dbbd2cba
+    address = ray_start_regular["address"]
 
     @ray.remote
     def f(y):
@@ -324,11 +300,7 @@
         "_system_config": ray_config
     }], indirect=True)
 def test_memory_used_output(ray_start_regular):
-<<<<<<< HEAD
-    address = ray_start_regular["bootstrap_address"]
-=======
-    address = ray_start_regular["address"]
->>>>>>> dbbd2cba
+    address = ray_start_regular["address"]
     import numpy as np
     _ = ray.put(np.ones(8 * 1024 * 1024, dtype=np.int8))
 
