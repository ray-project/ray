--- conflicted
+++ resolved
@@ -647,7 +647,6 @@
             ref = sender.tensor_method.options(tensor_transport="gloo").remote()
 
 
-<<<<<<< HEAD
 def test_gpu_object_ref_in_list_throws_exception(ray_start_regular):
     """Test that passing GPU ObjectRefs inside lists as task arguments raises an error."""
 
@@ -677,9 +676,7 @@
     ):
         actor.double.remote([gpu_ref, normal_ref])
 
-
-=======
->>>>>>> 41fdf010
+        
 def test_app_error_inter_actor(ray_start_regular):
     world_size = 2
     actors = [GPUTestActor.remote() for _ in range(world_size)]
