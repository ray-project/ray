--- conflicted
+++ resolved
@@ -1,322 +1,160 @@
-<<<<<<< HEAD
-import os
-import shutil
-import sys
-import time
-
-import pytest
-import ray
-from ray._private.test_utils import check_call_ray, wait_for_condition
-
-
-def unix_socket_create_path(name):
-    unix = sys.platform != "win32"
-    return os.path.join(ray._private.utils.get_user_temp_dir(), name) if unix else None
-
-
-def unix_socket_verify(unix_socket):
-    if sys.platform != "win32":
-        assert os.path.exists(unix_socket), "Socket not found: " + unix_socket
-
-
-def unix_socket_delete(unix_socket):
-    unix = sys.platform != "win32"
-    return os.remove(unix_socket) if unix else None
-
-
-def test_tempdir(shutdown_only):
-    shutil.rmtree(ray._private.utils.get_ray_temp_dir(), ignore_errors=True)
-    ray.init(
-        _temp_dir=os.path.join(
-            ray._private.utils.get_user_temp_dir(), "i_am_a_temp_dir"
-        )
-    )
-    assert os.path.exists(
-        os.path.join(ray._private.utils.get_user_temp_dir(), "i_am_a_temp_dir")
-    ), "Specified temp dir not found."
-    assert not os.path.exists(
-        ray._private.utils.get_ray_temp_dir()
-    ), "Default temp dir should not exist."
-    shutil.rmtree(
-        os.path.join(ray._private.utils.get_user_temp_dir(), "i_am_a_temp_dir"),
-        ignore_errors=True,
-    )
-
-
-def test_tempdir_commandline():
-    shutil.rmtree(ray._private.utils.get_ray_temp_dir(), ignore_errors=True)
-    check_call_ray(
-        [
-            "start",
-            "--head",
-            "--temp-dir="
-            + os.path.join(ray._private.utils.get_user_temp_dir(), "i_am_a_temp_dir2"),
-            "--port",
-            "0",
-        ]
-    )
-    assert os.path.exists(
-        os.path.join(ray._private.utils.get_user_temp_dir(), "i_am_a_temp_dir2")
-    ), "Specified temp dir not found."
-    assert not os.path.exists(
-        ray._private.utils.get_ray_temp_dir()
-    ), "Default temp dir should not exist."
-    check_call_ray(["stop"])
-    shutil.rmtree(
-        os.path.join(ray._private.utils.get_user_temp_dir(), "i_am_a_temp_dir2"),
-        ignore_errors=True,
-    )
-
-
-def test_tempdir_long_path():
-    if sys.platform != "win32":
-        # Test AF_UNIX limits for sockaddr_un->sun_path on POSIX OSes
-        maxlen = 104 if sys.platform.startswith("darwin") else 108
-        temp_dir = os.path.join(ray._private.utils.get_user_temp_dir(), "z" * maxlen)
-        with pytest.raises(OSError):
-            ray.init(_temp_dir=temp_dir)  # path should be too long
-
-
-def test_raylet_tempfiles(shutdown_only):
-    expected_socket_files = (
-        {"plasma_store", "raylet"} if sys.platform != "win32" else set()
-    )
-
-    ray.init(num_cpus=0)
-    node = ray.worker._global_node
-    top_levels = set(os.listdir(node.get_session_dir_path()))
-    assert top_levels.issuperset({"sockets", "logs"})
-    log_files_expected = {
-        "log_monitor.log",
-        "monitor.log",
-        "redis-shard_0.out",
-        "redis-shard_0.err",
-        "redis.out",
-        "redis.err",
-        "raylet.out",
-        "raylet.err",
-        "gcs_server.out",
-        "gcs_server.err",
-        "dashboard.log",
-        "dashboard_agent.log",
-    }
-
-    def check_all_log_file_exists():
-        for expected in log_files_expected:
-            log_files = set(os.listdir(node.get_logs_dir_path()))
-            if expected not in log_files:
-                return False
-        return True
-
-    wait_for_condition(check_all_log_file_exists)
-    # Get the list of log files again since the previous one
-    # might have the stale information.
-    log_files = set(os.listdir(node.get_logs_dir_path()))
-    assert log_files_expected.issubset(log_files)
-    assert log_files.issuperset(log_files_expected)
-
-    socket_files = set(os.listdir(node.get_sockets_dir_path()))
-    assert socket_files == expected_socket_files
-    ray.shutdown()
-
-    ray.init(num_cpus=2)
-    node = ray.worker._global_node
-    top_levels = set(os.listdir(node.get_session_dir_path()))
-    assert top_levels.issuperset({"sockets", "logs"})
-    time.sleep(3)  # wait workers to start
-    log_files = set(os.listdir(node.get_logs_dir_path()))
-
-    assert log_files.issuperset(log_files_expected)
-
-    # Check numbers of worker log file.
-    assert sum(1 for filename in log_files if filename.startswith("worker")) == 4
-
-    socket_files = set(os.listdir(node.get_sockets_dir_path()))
-    assert socket_files == expected_socket_files
-
-
-def test_tempdir_privilege(shutdown_only):
-    tmp_dir = ray._private.utils.get_ray_temp_dir()
-    os.makedirs(tmp_dir, exist_ok=True)
-    os.chmod(tmp_dir, 0o000)
-    ray.init(num_cpus=1)
-    session_dir = ray.worker._global_node.get_session_dir_path()
-    assert os.path.exists(session_dir), "Specified socket path not found."
-
-
-def test_session_dir_uniqueness():
-    session_dirs = set()
-    for i in range(2):
-        ray.init(num_cpus=1)
-        session_dirs.add(ray.worker._global_node.get_session_dir_path)
-        ray.shutdown()
-    assert len(session_dirs) == 2
-
-
-if __name__ == "__main__":
-    # Make subprocess happy in bazel.
-    os.environ["LC_ALL"] = "en_US.UTF-8"
-    os.environ["LANG"] = "en_US.UTF-8"
-    sys.exit(pytest.main(["-v", __file__]))
-=======
-import os
-import shutil
-import sys
-import time
-
-import pytest
-import ray
-from ray._private.gcs_utils import use_gcs_for_bootstrap
-from ray._private.test_utils import check_call_ray, wait_for_condition
-
-
-def unix_socket_create_path(name):
-    unix = sys.platform != "win32"
-    return os.path.join(ray._private.utils.get_user_temp_dir(), name) if unix else None
-
-
-def unix_socket_verify(unix_socket):
-    if sys.platform != "win32":
-        assert os.path.exists(unix_socket), "Socket not found: " + unix_socket
-
-
-def unix_socket_delete(unix_socket):
-    unix = sys.platform != "win32"
-    return os.remove(unix_socket) if unix else None
-
-
-def test_tempdir(shutdown_only):
-    shutil.rmtree(ray._private.utils.get_ray_temp_dir(), ignore_errors=True)
-    ray.init(
-        _temp_dir=os.path.join(
-            ray._private.utils.get_user_temp_dir(), "i_am_a_temp_dir"
-        )
-    )
-    assert os.path.exists(
-        os.path.join(ray._private.utils.get_user_temp_dir(), "i_am_a_temp_dir")
-    ), "Specified temp dir not found."
-    assert not os.path.exists(
-        ray._private.utils.get_ray_temp_dir()
-    ), "Default temp dir should not exist."
-    shutil.rmtree(
-        os.path.join(ray._private.utils.get_user_temp_dir(), "i_am_a_temp_dir"),
-        ignore_errors=True,
-    )
-
-
-def test_tempdir_commandline():
-    shutil.rmtree(ray._private.utils.get_ray_temp_dir(), ignore_errors=True)
-    check_call_ray(
-        [
-            "start",
-            "--head",
-            "--temp-dir="
-            + os.path.join(ray._private.utils.get_user_temp_dir(), "i_am_a_temp_dir2"),
-            "--port",
-            "0",
-        ]
-    )
-    assert os.path.exists(
-        os.path.join(ray._private.utils.get_user_temp_dir(), "i_am_a_temp_dir2")
-    ), "Specified temp dir not found."
-    assert not os.path.exists(
-        ray._private.utils.get_ray_temp_dir()
-    ), "Default temp dir should not exist."
-    check_call_ray(["stop"])
-    shutil.rmtree(
-        os.path.join(ray._private.utils.get_user_temp_dir(), "i_am_a_temp_dir2"),
-        ignore_errors=True,
-    )
-
-
-def test_tempdir_long_path():
-    if sys.platform != "win32":
-        # Test AF_UNIX limits for sockaddr_un->sun_path on POSIX OSes
-        maxlen = 104 if sys.platform.startswith("darwin") else 108
-        temp_dir = os.path.join(ray._private.utils.get_user_temp_dir(), "z" * maxlen)
-        with pytest.raises(OSError):
-            ray.init(_temp_dir=temp_dir)  # path should be too long
-
-
-def test_raylet_tempfiles(shutdown_only):
-    expected_socket_files = (
-        {"plasma_store", "raylet"} if sys.platform != "win32" else set()
-    )
-
-    ray.init(num_cpus=0)
-    node = ray.worker._global_node
-    top_levels = set(os.listdir(node.get_session_dir_path()))
-    assert top_levels.issuperset({"sockets", "logs"})
-    log_files_expected = {
-        "log_monitor.log",
-        "monitor.log",
-        "raylet.out",
-        "raylet.err",
-        "gcs_server.out",
-        "gcs_server.err",
-        "dashboard.log",
-        "dashboard_agent.log",
-    }
-    if not use_gcs_for_bootstrap():
-        log_files_expected.update(
-            {"redis-shard_0.out", "redis-shard_0.err", "redis.out", "redis.err"}
-        )
-
-    def check_all_log_file_exists():
-        for expected in log_files_expected:
-            log_files = set(os.listdir(node.get_logs_dir_path()))
-            if expected not in log_files:
-                raise RuntimeError(f"File {expected} not found!")
-        return True
-
-    wait_for_condition(check_all_log_file_exists)
-    # Get the list of log files again since the previous one
-    # might have the stale information.
-    log_files = set(os.listdir(node.get_logs_dir_path()))
-    assert log_files_expected.issubset(log_files)
-    assert log_files.issuperset(log_files_expected)
-
-    socket_files = set(os.listdir(node.get_sockets_dir_path()))
-    assert socket_files == expected_socket_files
-    ray.shutdown()
-
-    ray.init(num_cpus=2)
-    node = ray.worker._global_node
-    top_levels = set(os.listdir(node.get_session_dir_path()))
-    assert top_levels.issuperset({"sockets", "logs"})
-    time.sleep(3)  # wait workers to start
-    log_files = set(os.listdir(node.get_logs_dir_path()))
-
-    assert log_files.issuperset(log_files_expected)
-
-    # Check numbers of worker log file.
-    assert sum(1 for filename in log_files if filename.startswith("worker")) == 4
-
-    socket_files = set(os.listdir(node.get_sockets_dir_path()))
-    assert socket_files == expected_socket_files
-
-
-def test_tempdir_privilege(shutdown_only):
-    tmp_dir = ray._private.utils.get_ray_temp_dir()
-    os.makedirs(tmp_dir, exist_ok=True)
-    os.chmod(tmp_dir, 0o000)
-    ray.init(num_cpus=1)
-    session_dir = ray.worker._global_node.get_session_dir_path()
-    assert os.path.exists(session_dir), "Specified socket path not found."
-
-
-def test_session_dir_uniqueness():
-    session_dirs = set()
-    for i in range(2):
-        ray.init(num_cpus=1)
-        session_dirs.add(ray.worker._global_node.get_session_dir_path)
-        ray.shutdown()
-    assert len(session_dirs) == 2
-
-
-if __name__ == "__main__":
-    # Make subprocess happy in bazel.
-    os.environ["LC_ALL"] = "en_US.UTF-8"
-    os.environ["LANG"] = "en_US.UTF-8"
-    sys.exit(pytest.main(["-v", __file__]))
->>>>>>> 19672688
+import os
+import shutil
+import sys
+import time
+
+import pytest
+import ray
+from ray._private.gcs_utils import use_gcs_for_bootstrap
+from ray._private.test_utils import check_call_ray, wait_for_condition
+
+
+def unix_socket_create_path(name):
+    unix = sys.platform != "win32"
+    return os.path.join(ray._private.utils.get_user_temp_dir(), name) if unix else None
+
+
+def unix_socket_verify(unix_socket):
+    if sys.platform != "win32":
+        assert os.path.exists(unix_socket), "Socket not found: " + unix_socket
+
+
+def unix_socket_delete(unix_socket):
+    unix = sys.platform != "win32"
+    return os.remove(unix_socket) if unix else None
+
+
+def test_tempdir(shutdown_only):
+    shutil.rmtree(ray._private.utils.get_ray_temp_dir(), ignore_errors=True)
+    ray.init(
+        _temp_dir=os.path.join(
+            ray._private.utils.get_user_temp_dir(), "i_am_a_temp_dir"
+        )
+    )
+    assert os.path.exists(
+        os.path.join(ray._private.utils.get_user_temp_dir(), "i_am_a_temp_dir")
+    ), "Specified temp dir not found."
+    assert not os.path.exists(
+        ray._private.utils.get_ray_temp_dir()
+    ), "Default temp dir should not exist."
+    shutil.rmtree(
+        os.path.join(ray._private.utils.get_user_temp_dir(), "i_am_a_temp_dir"),
+        ignore_errors=True,
+    )
+
+
+def test_tempdir_commandline():
+    shutil.rmtree(ray._private.utils.get_ray_temp_dir(), ignore_errors=True)
+    check_call_ray(
+        [
+            "start",
+            "--head",
+            "--temp-dir="
+            + os.path.join(ray._private.utils.get_user_temp_dir(), "i_am_a_temp_dir2"),
+            "--port",
+            "0",
+        ]
+    )
+    assert os.path.exists(
+        os.path.join(ray._private.utils.get_user_temp_dir(), "i_am_a_temp_dir2")
+    ), "Specified temp dir not found."
+    assert not os.path.exists(
+        ray._private.utils.get_ray_temp_dir()
+    ), "Default temp dir should not exist."
+    check_call_ray(["stop"])
+    shutil.rmtree(
+        os.path.join(ray._private.utils.get_user_temp_dir(), "i_am_a_temp_dir2"),
+        ignore_errors=True,
+    )
+
+
+def test_tempdir_long_path():
+    if sys.platform != "win32":
+        # Test AF_UNIX limits for sockaddr_un->sun_path on POSIX OSes
+        maxlen = 104 if sys.platform.startswith("darwin") else 108
+        temp_dir = os.path.join(ray._private.utils.get_user_temp_dir(), "z" * maxlen)
+        with pytest.raises(OSError):
+            ray.init(_temp_dir=temp_dir)  # path should be too long
+
+
+def test_raylet_tempfiles(shutdown_only):
+    expected_socket_files = (
+        {"plasma_store", "raylet"} if sys.platform != "win32" else set()
+    )
+
+    ray.init(num_cpus=0)
+    node = ray.worker._global_node
+    top_levels = set(os.listdir(node.get_session_dir_path()))
+    assert top_levels.issuperset({"sockets", "logs"})
+    log_files_expected = {
+        "log_monitor.log",
+        "monitor.log",
+        "raylet.out",
+        "raylet.err",
+        "gcs_server.out",
+        "gcs_server.err",
+        "dashboard.log",
+        "dashboard_agent.log",
+    }
+    if not use_gcs_for_bootstrap():
+        log_files_expected.update(
+            {"redis-shard_0.out", "redis-shard_0.err", "redis.out", "redis.err"}
+        )
+
+    def check_all_log_file_exists():
+        for expected in log_files_expected:
+            log_files = set(os.listdir(node.get_logs_dir_path()))
+            if expected not in log_files:
+                raise RuntimeError(f"File {expected} not found!")
+        return True
+
+    wait_for_condition(check_all_log_file_exists)
+    # Get the list of log files again since the previous one
+    # might have the stale information.
+    log_files = set(os.listdir(node.get_logs_dir_path()))
+    assert log_files_expected.issubset(log_files)
+    assert log_files.issuperset(log_files_expected)
+
+    socket_files = set(os.listdir(node.get_sockets_dir_path()))
+    assert socket_files == expected_socket_files
+    ray.shutdown()
+
+    ray.init(num_cpus=2)
+    node = ray.worker._global_node
+    top_levels = set(os.listdir(node.get_session_dir_path()))
+    assert top_levels.issuperset({"sockets", "logs"})
+    time.sleep(3)  # wait workers to start
+    log_files = set(os.listdir(node.get_logs_dir_path()))
+
+    assert log_files.issuperset(log_files_expected)
+
+    # Check numbers of worker log file.
+    assert sum(1 for filename in log_files if filename.startswith("worker")) == 4
+
+    socket_files = set(os.listdir(node.get_sockets_dir_path()))
+    assert socket_files == expected_socket_files
+
+
+def test_tempdir_privilege(shutdown_only):
+    tmp_dir = ray._private.utils.get_ray_temp_dir()
+    os.makedirs(tmp_dir, exist_ok=True)
+    os.chmod(tmp_dir, 0o000)
+    ray.init(num_cpus=1)
+    session_dir = ray.worker._global_node.get_session_dir_path()
+    assert os.path.exists(session_dir), "Specified socket path not found."
+
+
+def test_session_dir_uniqueness():
+    session_dirs = set()
+    for i in range(2):
+        ray.init(num_cpus=1)
+        session_dirs.add(ray.worker._global_node.get_session_dir_path)
+        ray.shutdown()
+    assert len(session_dirs) == 2
+
+
+if __name__ == "__main__":
+    # Make subprocess happy in bazel.
+    os.environ["LC_ALL"] = "en_US.UTF-8"
+    os.environ["LANG"] = "en_US.UTF-8"
+    sys.exit(pytest.main(["-v", __file__]))