--- conflicted
+++ resolved
@@ -72,21 +72,8 @@
 """.format(address)
 
     p = run_string_as_driver_nonblocking(driver)
-
     # Wait for actor to be created
-<<<<<<< HEAD
-    def actor_is_created():
-        actor_table = ray.actors()
-        if len(actor_table) == 1:
-            actor_info, = actor_table.values()
-            if actor_info["State"] == ray.gcs_utils.ActorTableData.ALIVE:
-                return True
-        return False
-
-    wait_for_condition(actor_is_created)
-=======
     wait_for_num_actors(1, ray.gcs_utils.ActorTableData.ALIVE)
->>>>>>> 63b85df8
 
     actor_table = ray.actors()
     assert len(actor_table) == 1
