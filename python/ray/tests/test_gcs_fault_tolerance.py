import sys

import ray
import ray._private.gcs_utils as gcs_utils
import pytest
import psutil

from time import sleep

from ray._private.test_utils import (
    generate_system_config_map,
    wait_for_condition,
    wait_for_pid_to_exit,
    convert_actor_state,
)


@ray.remote
class Increase:
    def method(self, x):
        return x + 2


@ray.remote
def increase(x):
    return x + 1


@pytest.mark.parametrize(
    "ray_start_regular_with_external_redis",
    [
        generate_system_config_map(
            num_heartbeats_timeout=20, gcs_rpc_server_reconnect_timeout_s=60
        )
    ],
    indirect=True,
)
def test_gcs_server_restart(ray_start_regular_with_external_redis):
    actor1 = Increase.remote()
    result = ray.get(actor1.method.remote(1))
    assert result == 3

    ray.worker._global_node.kill_gcs_server()
    ray.worker._global_node.start_gcs_server()

    actor2 = Increase.remote()
    result = ray.get(actor2.method.remote(2))
    assert result == 4

    result = ray.get(increase.remote(1))
    assert result == 2

    # Check whether actor1 is alive or not.
    # NOTE: We can't execute it immediately after gcs restarts
    # because it takes time for the worker to exit.
    result = ray.get(actor1.method.remote(7))
    assert result == 9


@pytest.mark.parametrize(
    "ray_start_regular_with_external_redis",
    [
        generate_system_config_map(
            num_heartbeats_timeout=20, gcs_rpc_server_reconnect_timeout_s=60
        )
    ],
    indirect=True,
)
@pytest.mark.skip(
    reason="GCS pubsub may lose messages after GCS restarts. Need to "
    "implement re-fetching state in GCS client.",
)
# TODO(mwtian): re-enable after fixing https://github.com/ray-project/ray/issues/22340
def test_gcs_server_restart_during_actor_creation(
    ray_start_regular_with_external_redis,
):
    ids = []
    # We reduce the number of actors because there are too many actors created
    # and `Too many open files` error will be thrown.
    for i in range(0, 20):
        actor = Increase.remote()
        ids.append(actor.method.remote(1))

    ray.worker._global_node.kill_gcs_server()
    ray.worker._global_node.start_gcs_server()

    # The timeout seems too long.
    # TODO(mwtian): after fixing reconnection in GCS pubsub, try using a lower
    # timeout.
    ready, unready = ray.wait(ids, num_returns=20, timeout=240)
    print("Ready objects is {}.".format(ready))
    print("Unready objects is {}.".format(unready))
    assert len(unready) == 0


@pytest.mark.parametrize(
    "ray_start_cluster_head_with_external_redis",
    [
        generate_system_config_map(
            num_heartbeats_timeout=2, gcs_rpc_server_reconnect_timeout_s=60
        )
    ],
    indirect=True,
)
def test_node_failure_detector_when_gcs_server_restart(
    ray_start_cluster_head_with_external_redis,
):
    """Checks that the node failure detector is correct when gcs server restart.

    We set the cluster to timeout nodes after 2 seconds of heartbeats. We then
    kill gcs server and remove the worker node and restart gcs server again to
    check that the removed node will die finally.
    """
    cluster = ray_start_cluster_head_with_external_redis
    worker = cluster.add_node()
    cluster.wait_for_nodes()

    # Make sure both head and worker node are alive.
    nodes = ray.nodes()
    assert len(nodes) == 2
    assert nodes[0]["alive"] and nodes[1]["alive"]

    to_be_removed_node = None
    for node in nodes:
        if node["RayletSocketName"] == worker.raylet_socket_name:
            to_be_removed_node = node
    assert to_be_removed_node is not None

    head_node = cluster.head_node
    gcs_server_process = head_node.all_processes["gcs_server"][0].process
    gcs_server_pid = gcs_server_process.pid
    # Kill gcs server.
    cluster.head_node.kill_gcs_server()
    # Wait to prevent the gcs server process becoming zombie.
    gcs_server_process.wait()
    wait_for_pid_to_exit(gcs_server_pid, 1000)

    raylet_process = worker.all_processes["raylet"][0].process
    raylet_pid = raylet_process.pid
    # Remove worker node.
    cluster.remove_node(worker, allow_graceful=False)
    # Wait to prevent the raylet process becoming zombie.
    raylet_process.wait()
    wait_for_pid_to_exit(raylet_pid)

    # Restart gcs server process.
    cluster.head_node.start_gcs_server()

    def condition():
        nodes = ray.nodes()
        assert len(nodes) == 2
        for node in nodes:
            if node["NodeID"] == to_be_removed_node["NodeID"]:
                return not node["alive"]
        return False

    # Wait for the removed node dead.
    wait_for_condition(condition, timeout=10)


@pytest.mark.parametrize(
    "ray_start_regular_with_external_redis",
    [
        generate_system_config_map(
            num_heartbeats_timeout=20, gcs_rpc_server_reconnect_timeout_s=60
        )
    ],
    indirect=True,
)
def test_actor_raylet_resubscription(ray_start_regular_with_external_redis):
    # stat an actor
    @ray.remote
    class A:
        def ready(self):
            import os

            return os.getpid()

    actor = A.options(name="abc", max_restarts=0).remote()
    pid = ray.get(actor.ready.remote())
    print("actor is ready and kill gcs")

    ray.worker._global_node.kill_gcs_server()

    print("make actor exit")
    import psutil

    p = psutil.Process(pid)
    p.kill()
    from time import sleep

    sleep(1)
    print("start gcs")
    ray.worker._global_node.start_gcs_server()

    print("try actor method again")
    with pytest.raises(ray.exceptions.RayActorError):
        ray.get(actor.ready.remote())


@pytest.mark.parametrize(
    "ray_start_regular_with_external_redis",
    [
        generate_system_config_map(
            num_heartbeats_timeout=20, gcs_rpc_server_reconnect_timeout_s=60
        )
    ],
    indirect=True,
)
def test_del_actor_after_gcs_server_restart(ray_start_regular_with_external_redis):
    actor = Increase.options(name="abc").remote()
    result = ray.get(actor.method.remote(1))
    assert result == 3

    ray.worker._global_node.kill_gcs_server()
    ray.worker._global_node.start_gcs_server()

    actor_id = actor._actor_id.hex()
    del actor

    def condition():
        actor_status = ray.state.actors(actor_id=actor_id)
        if actor_status["State"] == convert_actor_state(gcs_utils.ActorTableData.DEAD):
            return True
        else:
            return False

    # Wait for the actor dead.
    wait_for_condition(condition, timeout=10)

    # If `PollOwnerForActorOutOfScope` was successfully called,
    # name should be properly deleted.
    with pytest.raises(ValueError):
        ray.get_actor("abc")


@pytest.mark.parametrize(
    "ray_start_regular_with_external_redis",
    [
        generate_system_config_map(
            num_heartbeats_timeout=20, gcs_rpc_server_reconnect_timeout_s=60
        )
    ],
    indirect=True,
)
<<<<<<< HEAD
def test_raylet_resubscription(ray_start_regular_with_external_redis):
=======
def test_raylet_resubscription(tmp_path, ray_start_regular_with_external_redis):
>>>>>>> 830af1f1
    # This test is to make sure resubscription in raylet is working.
    # When subscription failed, raylet will not get worker failure error
    # and thus, it won't kill the worker which is fate sharing with the failed
    # one.

    @ray.remote
    def long_run():
        from time import sleep

        print("LONG_RUN")
<<<<<<< HEAD
=======
        import os

        (tmp_path / "long_run.pid").write_text(str(os.getpid()))
>>>>>>> 830af1f1
        sleep(10000)

    @ray.remote
    def bar():
        import os

        return (
            os.getpid(),
            # Use runtime env to make sure task is running in a different
            # ray worker
            long_run.options(runtime_env={"env_vars": {"P": ""}}).remote(),
        )

    (pid, obj_ref) = ray.get(bar.remote())

    long_run_pid = None

    def condition():
        nonlocal long_run_pid
<<<<<<< HEAD
        for proc in psutil.process_iter():
            if proc.name() == "ray::long_run()":
                long_run_pid = proc.pid
                return True
        return False
=======
        long_run_pid = int((tmp_path / "long_run.pid").read_text())
        return True
>>>>>>> 830af1f1

    wait_for_condition(condition, timeout=5)

    # kill the gcs
    ray.worker._global_node.kill_gcs_server()

    # then kill the owner
    p = psutil.Process(pid)
    p.kill()

    ray.worker._global_node.start_gcs_server()

    # The long_run_pid should exit
    wait_for_pid_to_exit(long_run_pid, 5)


@pytest.mark.parametrize("auto_reconnect", [True, False])
def test_gcs_client_reconnect(ray_start_regular_with_external_redis, auto_reconnect):
    gcs_address = ray.worker.global_worker.gcs_client.address
    gcs_client = (
        gcs_utils.GcsClient(address=gcs_address)
        if auto_reconnect
        else gcs_utils.GcsClient(address=gcs_address, nums_reconnect_retry=0)
    )

    gcs_client.internal_kv_put(b"a", b"b", True, None)
    gcs_client.internal_kv_get(b"a", None) == b"b"

    ray.worker._global_node.kill_gcs_server()
    ray.worker._global_node.start_gcs_server()
    if auto_reconnect is False:
        # This may flake: when GCS server restarted quickly, there would be no
        # connection error when calling internal_kv_get().
        # with pytest.raises(Exception):
        #     gcs_client.internal_kv_get(b"a", None)
        pass
    else:
        assert gcs_client.internal_kv_get(b"a", None) == b"b"


@pytest.mark.parametrize(
    "ray_start_regular_with_external_redis",
    [
        {
            **generate_system_config_map(
                num_heartbeats_timeout=20, gcs_rpc_server_reconnect_timeout_s=3600
            ),
            "namespace": "actor",
        }
    ],
    indirect=True,
)
def test_actor_workloads(ray_start_regular_with_external_redis):
    """This test cover the case to create actor while gcs is down
    and also make sure existing actor continue to work even when
    GCS is down.
    """

    @ray.remote
    class Counter:
        def r(self, v):
            return v

    c = Counter.remote()
    r = ray.get(c.r.remote(10))
    assert r == 10

    print("GCS is killed")
    ray.worker._global_node.kill_gcs_server()

    print("Start to create a new actor")
    cc = Counter.remote()
    with pytest.raises(ray.exceptions.GetTimeoutError):
        ray.get(cc.r.remote(10), timeout=5)

    assert ray.get(c.r.remote(10)) == 10
    ray.worker._global_node.start_gcs_server()

    import threading

    def f():
        assert ray.get(cc.r.remote(10)) == 10

    t = threading.Thread(target=f)
    t.start()
    t.join()

    c = Counter.options(lifetime="detached", name="C").remote()

    assert ray.get(c.r.remote(10)) == 10

    ray.worker._global_node.kill_gcs_server()

    sleep(2)

    assert ray.get(c.r.remote(10)) == 10

    ray.worker._global_node.start_gcs_server()

    from ray._private.test_utils import run_string_as_driver

    run_string_as_driver(
        """
import ray
ray.init('auto', namespace='actor')
a = ray.get_actor("C")
assert ray.get(a.r.remote(10)) == 10
"""
    )


if __name__ == "__main__":
    import pytest

    sys.exit(pytest.main(["-v", __file__]))<|MERGE_RESOLUTION|>--- conflicted
+++ resolved
@@ -243,11 +243,7 @@
     ],
     indirect=True,
 )
-<<<<<<< HEAD
-def test_raylet_resubscription(ray_start_regular_with_external_redis):
-=======
 def test_raylet_resubscription(tmp_path, ray_start_regular_with_external_redis):
->>>>>>> 830af1f1
     # This test is to make sure resubscription in raylet is working.
     # When subscription failed, raylet will not get worker failure error
     # and thus, it won't kill the worker which is fate sharing with the failed
@@ -258,12 +254,9 @@
         from time import sleep
 
         print("LONG_RUN")
-<<<<<<< HEAD
-=======
         import os
 
         (tmp_path / "long_run.pid").write_text(str(os.getpid()))
->>>>>>> 830af1f1
         sleep(10000)
 
     @ray.remote
@@ -283,16 +276,8 @@
 
     def condition():
         nonlocal long_run_pid
-<<<<<<< HEAD
-        for proc in psutil.process_iter():
-            if proc.name() == "ray::long_run()":
-                long_run_pid = proc.pid
-                return True
-        return False
-=======
         long_run_pid = int((tmp_path / "long_run.pid").read_text())
         return True
->>>>>>> 830af1f1
 
     wait_for_condition(condition, timeout=5)
 
