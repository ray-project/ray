import sys

import ray
import ray._private.gcs_utils as gcs_utils
import pytest
import psutil

from time import sleep

from ray._private.test_utils import (
    generate_system_config_map,
    wait_for_condition,
    wait_for_pid_to_exit,
    convert_actor_state,
)


@ray.remote
class Increase:
    def method(self, x):
        return x + 2


@ray.remote
def increase(x):
    return x + 1


@pytest.mark.parametrize(
    "ray_start_regular_with_external_redis",
    [
        generate_system_config_map(
            num_heartbeats_timeout=20, gcs_rpc_server_reconnect_timeout_s=60
        )
    ],
    indirect=True,
)
def test_gcs_server_restart(ray_start_regular_with_external_redis):
    actor1 = Increase.remote()
    result = ray.get(actor1.method.remote(1))
    assert result == 3

    ray.worker._global_node.kill_gcs_server()
    ray.worker._global_node.start_gcs_server()

    actor2 = Increase.remote()
    result = ray.get(actor2.method.remote(2))
    assert result == 4

    result = ray.get(increase.remote(1))
    assert result == 2

    # Check whether actor1 is alive or not.
    # NOTE: We can't execute it immediately after gcs restarts
    # because it takes time for the worker to exit.
    result = ray.get(actor1.method.remote(7))
    assert result == 9


@pytest.mark.parametrize(
    "ray_start_regular_with_external_redis",
    [
        generate_system_config_map(
            num_heartbeats_timeout=20, gcs_rpc_server_reconnect_timeout_s=60
        )
    ],
    indirect=True,
)
@pytest.mark.skip(
    reason="GCS pubsub may lose messages after GCS restarts. Need to "
    "implement re-fetching state in GCS client.",
)
# TODO(mwtian): re-enable after fixing https://github.com/ray-project/ray/issues/22340
def test_gcs_server_restart_during_actor_creation(
    ray_start_regular_with_external_redis,
):
    ids = []
    # We reduce the number of actors because there are too many actors created
    # and `Too many open files` error will be thrown.
    for i in range(0, 20):
        actor = Increase.remote()
        ids.append(actor.method.remote(1))

    ray.worker._global_node.kill_gcs_server()
    ray.worker._global_node.start_gcs_server()

    # The timeout seems too long.
    # TODO(mwtian): after fixing reconnection in GCS pubsub, try using a lower
    # timeout.
    ready, unready = ray.wait(ids, num_returns=20, timeout=240)
    print("Ready objects is {}.".format(ready))
    print("Unready objects is {}.".format(unready))
    assert len(unready) == 0


@pytest.mark.parametrize(
    "ray_start_cluster_head_with_external_redis",
    [
        generate_system_config_map(
            num_heartbeats_timeout=2, gcs_rpc_server_reconnect_timeout_s=60
        )
    ],
    indirect=True,
)
def test_node_failure_detector_when_gcs_server_restart(
    ray_start_cluster_head_with_external_redis,
):
    """Checks that the node failure detector is correct when gcs server restart.

    We set the cluster to timeout nodes after 2 seconds of heartbeats. We then
    kill gcs server and remove the worker node and restart gcs server again to
    check that the removed node will die finally.
    """
    cluster = ray_start_cluster_head_with_external_redis
    worker = cluster.add_node()
    cluster.wait_for_nodes()

    # Make sure both head and worker node are alive.
    nodes = ray.nodes()
    assert len(nodes) == 2
    assert nodes[0]["alive"] and nodes[1]["alive"]

    to_be_removed_node = None
    for node in nodes:
        if node["RayletSocketName"] == worker.raylet_socket_name:
            to_be_removed_node = node
    assert to_be_removed_node is not None

    head_node = cluster.head_node
    gcs_server_process = head_node.all_processes["gcs_server"][0].process
    gcs_server_pid = gcs_server_process.pid
    # Kill gcs server.
    cluster.head_node.kill_gcs_server()
    # Wait to prevent the gcs server process becoming zombie.
    gcs_server_process.wait()
    wait_for_pid_to_exit(gcs_server_pid, 1000)

    raylet_process = worker.all_processes["raylet"][0].process
    raylet_pid = raylet_process.pid
    # Remove worker node.
    cluster.remove_node(worker, allow_graceful=False)
    # Wait to prevent the raylet process becoming zombie.
    raylet_process.wait()
    wait_for_pid_to_exit(raylet_pid)

    # Restart gcs server process.
    cluster.head_node.start_gcs_server()

    def condition():
        nodes = ray.nodes()
        assert len(nodes) == 2
        for node in nodes:
            if node["NodeID"] == to_be_removed_node["NodeID"]:
                return not node["alive"]
        return False

    # Wait for the removed node dead.
    wait_for_condition(condition, timeout=10)


@pytest.mark.parametrize(
    "ray_start_regular_with_external_redis",
    [
        generate_system_config_map(
            num_heartbeats_timeout=20, gcs_rpc_server_reconnect_timeout_s=60
        )
    ],
    indirect=True,
)
def test_actor_raylet_resubscription(ray_start_regular_with_external_redis):
    # stat an actor
    @ray.remote
    class A:
        def ready(self):
            import os

            return os.getpid()

    actor = A.options(name="abc", max_restarts=0).remote()
    pid = ray.get(actor.ready.remote())
    print("actor is ready and kill gcs")

    ray.worker._global_node.kill_gcs_server()

    print("make actor exit")
    import psutil

    p = psutil.Process(pid)
    p.kill()
    from time import sleep

    sleep(1)
    print("start gcs")
    ray.worker._global_node.start_gcs_server()

    print("try actor method again")
    with pytest.raises(ray.exceptions.RayActorError):
        ray.get(actor.ready.remote())


@pytest.mark.parametrize(
    "ray_start_regular_with_external_redis",
    [
        generate_system_config_map(
            num_heartbeats_timeout=20, gcs_rpc_server_reconnect_timeout_s=60
        )
    ],
    indirect=True,
)
def test_del_actor_after_gcs_server_restart(ray_start_regular_with_external_redis):
    actor = Increase.options(name="abc").remote()
    result = ray.get(actor.method.remote(1))
    assert result == 3

    ray.worker._global_node.kill_gcs_server()
    ray.worker._global_node.start_gcs_server()

    actor_id = actor._actor_id.hex()
    del actor

    def condition():
        actor_status = ray.state.actors(actor_id=actor_id)
        if actor_status["State"] == convert_actor_state(gcs_utils.ActorTableData.DEAD):
            return True
        else:
            return False

    # Wait for the actor dead.
    wait_for_condition(condition, timeout=10)

    # If `PollOwnerForActorOutOfScope` was successfully called,
    # name should be properly deleted.
    with pytest.raises(ValueError):
        ray.get_actor("abc")


@pytest.mark.parametrize(
    "ray_start_regular_with_external_redis",
    [
        generate_system_config_map(
            num_heartbeats_timeout=20, gcs_rpc_server_reconnect_timeout_s=60
        )
    ],
    indirect=True,
)
def test_worker_raylet_resubscription(tmp_path, ray_start_regular_with_external_redis):
    # This test is to make sure resubscription in raylet is working.
    # When subscription failed, raylet will not get worker failure error
    # and thus, it won't kill the worker which is fate sharing with the failed
    # one.

    @ray.remote
    def long_run():
        from time import sleep

        print("LONG_RUN")
        import os

        (tmp_path / "long_run.pid").write_text(str(os.getpid()))
        sleep(10000)

    @ray.remote
    def bar():
        import os

        return (
            os.getpid(),
            # Use runtime env to make sure task is running in a different
            # ray worker
            long_run.options(runtime_env={"env_vars": {"P": ""}}).remote(),
        )

    (pid, obj_ref) = ray.get(bar.remote())

    long_run_pid = None

    def condition():
        nonlocal long_run_pid
        long_run_pid = int((tmp_path / "long_run.pid").read_text())
        return True

    wait_for_condition(condition, timeout=5)

    # kill the gcs
    ray.worker._global_node.kill_gcs_server()
    ray.worker._global_node.start_gcs_server()
    # make sure resubscription is done
    # TODO(iycheng): The current way of resubscription potentially will lose
    # worker failure message because we don't ask for the snapshot of worker
    # status for now. We need to fix it.
    sleep(4)

    # then kill the owner
    p = psutil.Process(pid)
    p.kill()

    # The long_run_pid should exit
    wait_for_pid_to_exit(long_run_pid, 5)


@pytest.mark.parametrize(
    "ray_start_regular_with_external_redis",
    [
        generate_system_config_map(
            num_heartbeats_timeout=20, gcs_rpc_server_reconnect_timeout_s=60
        )
    ],
    indirect=True,
)
def test_core_worker_resubscription(tmp_path, ray_start_regular_with_external_redis):
    # This test is to ensure core worker will resubscribe to GCS after GCS
    # restarts.
    from filelock import FileLock

    lock_file = str(tmp_path / "lock")
    lock = FileLock(lock_file)
    lock.acquire()

    @ray.remote
    class Actor:
        def __init__(self):
            lock = FileLock(lock_file)
            lock.acquire()

        def ready(self):
            return

    a = Actor.remote()
    r = a.ready.remote()
    # Actor is not ready before GCS is down.
    ray.worker._global_node.kill_gcs_server()

    lock.release()
    # Actor is ready after GCS starts
    ray.worker._global_node.start_gcs_server()
    # Test the resubscribe works: if not, it'll timeout because worker
    # will think the actor is not ready.
    ray.get(r, timeout=5)


<<<<<<< HEAD
@pytest.mark.parametrize(
    "ray_start_regular_with_external_redis",
    [
        generate_system_config_map(
            num_heartbeats_timeout=20, gcs_rpc_server_reconnect_timeout_s=60
        )
    ],
    indirect=True,
)
def test_py_resubscription(tmp_path, ray_start_regular_with_external_redis):
    # This test is to ensure python pubsub works
    from filelock import FileLock

    lock_file1 = str(tmp_path / "lock1")
    lock1 = FileLock(lock_file1)
    lock1.acquire()

    lock_file2 = str(tmp_path / "lock2")
    lock2 = FileLock(lock_file2)

    script = f"""
from filelock import FileLock
import ray

@ray.remote
def f():
    print("OK1", flush=True)
    # wait until log_monitor push this
    from time import sleep
    sleep(2)
    lock1 = FileLock(r"{lock_file1}")
    lock2 = FileLock(r"{lock_file2}")

    lock2.acquire()
    lock1.acquire()

    # wait until log_monitor push this
    from time import sleep
    sleep(2)
    print("OK2", flush=True)

ray.init(address='auto')
ray.get(f.remote())
ray.shutdown()
"""
    proc = run_string_as_driver_nonblocking(script)

    def condition():
        import filelock

        try:
            lock2.acquire(timeout=1)
        except filelock.Timeout:
            return True

        lock2.release()
        return False

    # make sure the script has printed "OK1"
    wait_for_condition(condition, timeout=10)

    ray.worker._global_node.kill_gcs_server()
    import time

    time.sleep(2)
    ray.worker._global_node.start_gcs_server()

    lock1.release()
    proc.wait()
    output = proc.stdout.read()
    # Print logs which are useful for debugging in CI
    print("=================== OUTPUTS ============")
    print(output.decode())
    assert b"OK1" in output
    assert b"OK2" in output


@pytest.mark.parametrize(
    "ray_start_regular_with_external_redis",
    [
        generate_system_config_map(
            num_heartbeats_timeout=20, gcs_rpc_server_reconnect_timeout_s=60
        )
    ],
    indirect=True,
)
def test_detached_actor_restarts(ray_start_regular_with_external_redis):
    # Detached actors are owned by GCS. This test is to ensure detached actors
    # can restart even GCS restarts.

    @ray.remote
    class A:
        def ready(self):
            import os

            return os.getpid()

    a = A.options(name="a", lifetime="detached", max_restarts=-1).remote()

    pid = ray.get(a.ready.remote())
    ray.worker._global_node.kill_gcs_server()
    p = psutil.Process(pid)
    p.kill()
    ray.worker._global_node.start_gcs_server()

    while True:
        try:
            assert ray.get(a.ready.remote()) != pid
            break
        except ray.exceptions.RayActorError:
            continue


=======
>>>>>>> f67871c1
@pytest.mark.parametrize("auto_reconnect", [True, False])
def test_gcs_client_reconnect(ray_start_regular_with_external_redis, auto_reconnect):
    gcs_address = ray.worker.global_worker.gcs_client.address
    gcs_client = (
        gcs_utils.GcsClient(address=gcs_address)
        if auto_reconnect
        else gcs_utils.GcsClient(address=gcs_address, nums_reconnect_retry=0)
    )

    gcs_client.internal_kv_put(b"a", b"b", True, None)
    gcs_client.internal_kv_get(b"a", None) == b"b"

    ray.worker._global_node.kill_gcs_server()
    ray.worker._global_node.start_gcs_server()
    if auto_reconnect is False:
        # This may flake: when GCS server restarted quickly, there would be no
        # connection error when calling internal_kv_get().
        # with pytest.raises(Exception):
        #     gcs_client.internal_kv_get(b"a", None)
        pass
    else:
        assert gcs_client.internal_kv_get(b"a", None) == b"b"


@pytest.mark.parametrize(
    "ray_start_regular_with_external_redis",
    [
        {
            **generate_system_config_map(
                num_heartbeats_timeout=20, gcs_rpc_server_reconnect_timeout_s=3600
            ),
            "namespace": "actor",
        }
    ],
    indirect=True,
)
def test_actor_workloads(ray_start_regular_with_external_redis):
    """This test cover the case to create actor while gcs is down
    and also make sure existing actor continue to work even when
    GCS is down.
    """

    @ray.remote
    class Counter:
        def r(self, v):
            return v

    c = Counter.remote()
    r = ray.get(c.r.remote(10))
    assert r == 10

    print("GCS is killed")
    ray.worker._global_node.kill_gcs_server()

    print("Start to create a new actor")
    cc = Counter.remote()
    with pytest.raises(ray.exceptions.GetTimeoutError):
        ray.get(cc.r.remote(10), timeout=5)

    assert ray.get(c.r.remote(10)) == 10
    ray.worker._global_node.start_gcs_server()

    import threading

    def f():
        assert ray.get(cc.r.remote(10)) == 10

    t = threading.Thread(target=f)
    t.start()
    t.join()

    c = Counter.options(lifetime="detached", name="C").remote()

    assert ray.get(c.r.remote(10)) == 10

    ray.worker._global_node.kill_gcs_server()

    sleep(2)

    assert ray.get(c.r.remote(10)) == 10

    ray.worker._global_node.start_gcs_server()

    from ray._private.test_utils import run_string_as_driver

    run_string_as_driver(
        """
import ray
ray.init('auto', namespace='actor')
a = ray.get_actor("C")
assert ray.get(a.r.remote(10)) == 10
"""
    )


if __name__ == "__main__":
    import pytest

    sys.exit(pytest.main(["-v", __file__]))<|MERGE_RESOLUTION|>--- conflicted
+++ resolved
@@ -338,84 +338,6 @@
     ray.get(r, timeout=5)
 
 
-<<<<<<< HEAD
-@pytest.mark.parametrize(
-    "ray_start_regular_with_external_redis",
-    [
-        generate_system_config_map(
-            num_heartbeats_timeout=20, gcs_rpc_server_reconnect_timeout_s=60
-        )
-    ],
-    indirect=True,
-)
-def test_py_resubscription(tmp_path, ray_start_regular_with_external_redis):
-    # This test is to ensure python pubsub works
-    from filelock import FileLock
-
-    lock_file1 = str(tmp_path / "lock1")
-    lock1 = FileLock(lock_file1)
-    lock1.acquire()
-
-    lock_file2 = str(tmp_path / "lock2")
-    lock2 = FileLock(lock_file2)
-
-    script = f"""
-from filelock import FileLock
-import ray
-
-@ray.remote
-def f():
-    print("OK1", flush=True)
-    # wait until log_monitor push this
-    from time import sleep
-    sleep(2)
-    lock1 = FileLock(r"{lock_file1}")
-    lock2 = FileLock(r"{lock_file2}")
-
-    lock2.acquire()
-    lock1.acquire()
-
-    # wait until log_monitor push this
-    from time import sleep
-    sleep(2)
-    print("OK2", flush=True)
-
-ray.init(address='auto')
-ray.get(f.remote())
-ray.shutdown()
-"""
-    proc = run_string_as_driver_nonblocking(script)
-
-    def condition():
-        import filelock
-
-        try:
-            lock2.acquire(timeout=1)
-        except filelock.Timeout:
-            return True
-
-        lock2.release()
-        return False
-
-    # make sure the script has printed "OK1"
-    wait_for_condition(condition, timeout=10)
-
-    ray.worker._global_node.kill_gcs_server()
-    import time
-
-    time.sleep(2)
-    ray.worker._global_node.start_gcs_server()
-
-    lock1.release()
-    proc.wait()
-    output = proc.stdout.read()
-    # Print logs which are useful for debugging in CI
-    print("=================== OUTPUTS ============")
-    print(output.decode())
-    assert b"OK1" in output
-    assert b"OK2" in output
-
-
 @pytest.mark.parametrize(
     "ray_start_regular_with_external_redis",
     [
@@ -452,8 +374,6 @@
             continue
 
 
-=======
->>>>>>> f67871c1
 @pytest.mark.parametrize("auto_reconnect", [True, False])
 def test_gcs_client_reconnect(ray_start_regular_with_external_redis, auto_reconnect):
     gcs_address = ray.worker.global_worker.gcs_client.address
