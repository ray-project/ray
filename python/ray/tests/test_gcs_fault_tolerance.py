--- conflicted
+++ resolved
@@ -227,21 +227,6 @@
         ray.get(actor.ready.remote())
 
 
-<<<<<<< HEAD
-=======
-@pytest.mark.parametrize(
-    "ray_start_regular_with_external_redis",
-    [
-        {
-            **generate_system_config_map(
-                gcs_rpc_server_reconnect_timeout_s=60,
-            ),
-            "include_dashboard": True,
-        }
-    ],
-    indirect=True,
-)
->>>>>>> 4e6a1c71
 def test_del_actor_after_gcs_server_restart(ray_start_regular_with_external_redis):
     actor = Increase.options(name="abc").remote()
     result = ray.get(actor.method.remote(1))
