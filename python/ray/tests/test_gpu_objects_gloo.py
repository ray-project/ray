import sys
import random
import torch
import pytest
import threading
import ray
import time
from ray.experimental.collective import create_collective_group
from ray._private.custom_types import TensorTransportEnum
from ray._common.test_utils import wait_for_condition

# tensordict is not supported on macos ci, so we skip the tests
support_tensordict = sys.platform != "darwin"

if support_tensordict:
    from tensordict import TensorDict


@ray.remote(enable_tensor_transport=True)
class GPUTestActor:
    @ray.method(tensor_transport="gloo")
    def echo(self, data):
        return data

    def add(self, a, b):
        return a + b

    def double(self, data):
        if isinstance(data, list):
            return [self.double(d) for d in data]
        if support_tensordict and isinstance(data, TensorDict):
            return data.apply(lambda x: x * 2)
        return data * 2

    def get_out_of_band_tensors(self, obj_id: str, timeout=None):
        gpu_object_store = (
            ray._private.worker.global_worker.gpu_object_manager.gpu_object_store
        )
        if timeout is None:
            timeout = 0
        gpu_object = gpu_object_store.wait_and_get_object(obj_id, timeout)
        return gpu_object.data

    def get_num_gpu_objects(self):
        gpu_object_manager = ray._private.worker.global_worker.gpu_object_manager
        return gpu_object_manager.gpu_object_store.get_num_objects()

    def fail(self, error_message):
        raise Exception(error_message)


@pytest.mark.parametrize("data_size_bytes", [100])
def test_gc_gpu_object(ray_start_regular, data_size_bytes):
    """
    For small data, GPU objects are inlined, but the actual data lives
    on the remote actor. Therefore, if we decrement the reference count
    upon inlining, we may cause the tensors on the sender actor to be
    freed before transferring to the receiver actor.

    # TODO(kevin85421): Add a test for large CPU data that is not inlined
    # after https://github.com/ray-project/ray/issues/54281 is fixed.
    """
    world_size = 2
    actors = [GPUTestActor.remote() for _ in range(world_size)]
    create_collective_group(actors, backend="torch_gloo")

    small_tensor = torch.randn((1,))
    cpu_data = b"1" * data_size_bytes
    data = [small_tensor, cpu_data]
    sender = actors[0]
    receiver = actors[1]

    ref1 = sender.echo.remote(data)
    ref2 = receiver.double.remote(ref1)
    ref3 = receiver.double.remote(ref1)

    result = ray.get(ref2)
    assert result[0] == pytest.approx(small_tensor * 2)
    assert result[1] == cpu_data * 2
    result = ray.get(ref3)
    assert result[0] == pytest.approx(small_tensor * 2)
    assert result[1] == cpu_data * 2

    wait_for_condition(
        lambda: ray.get(receiver.get_num_gpu_objects.remote()) == 0,
        timeout=10,
        retry_interval_ms=100,
    )

    del ref1

    wait_for_condition(
        lambda: ray.get(sender.get_num_gpu_objects.remote()) == 0,
        timeout=10,
        retry_interval_ms=100,
    )


@pytest.mark.parametrize("data_size_bytes", [100])
def test_gc_del_ref_before_recv_finish(ray_start_regular, data_size_bytes):
    """
    This test deletes the ObjectRef of the GPU object before calling
    `ray.get` to ensure the receiver finishes receiving the GPU object.
    """
    world_size = 2
    actors = [GPUTestActor.remote() for _ in range(world_size)]
    create_collective_group(actors, backend="torch_gloo")

    small_tensor = torch.randn((1,))
    cpu_data = b"1" * data_size_bytes
    data = [small_tensor, cpu_data]
    sender = actors[0]
    receiver = actors[1]

    ref1 = sender.echo.remote(data)
    ref2 = receiver.double.remote(ref1)

    del ref1

    result = ray.get(ref2)
    assert result[0] == pytest.approx(small_tensor * 2)
    assert result[1] == cpu_data * 2

    wait_for_condition(
        lambda: ray.get(receiver.get_num_gpu_objects.remote()) == 0,
        timeout=10,
        retry_interval_ms=100,
    )
    wait_for_condition(
        lambda: ray.get(sender.get_num_gpu_objects.remote()) == 0,
        timeout=10,
        retry_interval_ms=100,
    )


def test_gc_intra_actor_gpu_object(ray_start_regular):
    """
    This test checks that passes a GPU object ref to the same actor multiple times.
    """
    actor = GPUTestActor.remote()
    create_collective_group([actor], backend="torch_gloo")

    small_tensor = torch.randn((1,))

    ref = actor.echo.remote(small_tensor)
    result = actor.double.remote(ref)
    assert ray.get(result) == pytest.approx(small_tensor * 2)

    result = actor.double.remote(ref)
    assert ray.get(result) == pytest.approx(small_tensor * 2)

    del ref

    wait_for_condition(
        lambda: ray.get(actor.get_num_gpu_objects.remote()) == 0,
        timeout=10,
        retry_interval_ms=100,
    )


def test_gc_pass_ref_to_same_and_different_actors(ray_start_regular):
    """
    This test checks that passes a GPU object ref to the same actor and a different actor.
    """
    actor1 = GPUTestActor.remote()
    actor2 = GPUTestActor.remote()
    create_collective_group([actor1, actor2], backend="torch_gloo")

    small_tensor = torch.randn((1,))

    ref = actor1.echo.remote(small_tensor)
    result1 = actor1.double.remote(ref)
    result2 = actor2.double.remote(ref)
    assert ray.get(result1) == pytest.approx(small_tensor * 2)
    assert ray.get(result2) == pytest.approx(small_tensor * 2)

    wait_for_condition(
        lambda: ray.get(actor2.get_num_gpu_objects.remote()) == 0,
        timeout=10,
        retry_interval_ms=100,
    )

    del ref

    wait_for_condition(
        lambda: ray.get(actor1.get_num_gpu_objects.remote()) == 0,
        timeout=10,
        retry_interval_ms=100,
    )


def test_p2p(ray_start_regular):
    world_size = 2
    actors = [GPUTestActor.remote() for _ in range(world_size)]
    create_collective_group(actors, backend="torch_gloo")

    small_tensor = torch.randn((1,))
    sender = actors[0]
    receiver = actors[1]

    ref = sender.echo.remote(small_tensor)
    result = receiver.double.remote(ref)
    assert ray.get(result) == pytest.approx(small_tensor * 2)

    medium_tensor = torch.randn((500, 500))
    ref = sender.echo.remote(medium_tensor)
    result = receiver.double.remote(ref)
    assert ray.get(result) == pytest.approx(medium_tensor * 2)


def test_p2p_with_cpu_data(ray_start_regular):
    world_size = 2
    actors = [GPUTestActor.remote() for _ in range(world_size)]
    create_collective_group(actors, backend="torch_gloo")

    sender = actors[0]
    receiver = actors[1]

    cpu_data = 123
    ref = sender.echo.remote(cpu_data)
    result = receiver.double.remote(ref)
    assert ray.get(result) == cpu_data * 2


def test_send_same_ref_to_same_actor_task_multiple_times(ray_start_regular):
    world_size = 2
    actors = [GPUTestActor.remote() for _ in range(world_size)]
    create_collective_group(actors, backend="torch_gloo")

    small_tensor = torch.randn((1,))
    sender = actors[0]
    receiver = actors[1]

    ref = sender.echo.remote(small_tensor)
    result = receiver.add.remote(ref, ref)
    assert ray.get(result) == pytest.approx(small_tensor * 2)

    wait_for_condition(
        lambda: ray.get(receiver.get_num_gpu_objects.remote()) == 0,
        timeout=10,
        retry_interval_ms=100,
    )


def test_send_same_ref_to_same_actor_multiple_times(ray_start_regular):
    world_size = 2
    actors = [GPUTestActor.remote() for _ in range(world_size)]
    create_collective_group(actors, backend="torch_gloo")

    small_tensor = torch.randn((1,))
    sender = actors[0]
    receiver = actors[1]

    ref = sender.echo.remote(small_tensor)
    result = receiver.double.remote(ref)
    assert ray.get(result) == pytest.approx(small_tensor * 2)

    result = receiver.double.remote(ref)
    assert ray.get(result) == pytest.approx(small_tensor * 2)


def test_intra_gpu_tensor_transfer(ray_start_regular):
    actor = GPUTestActor.remote()
    create_collective_group([actor], backend="torch_gloo")

    small_tensor = torch.randn((1,))

    # Intra-actor communication for pure GPU tensors
    ref = actor.echo.remote(small_tensor)
    result = actor.double.remote(ref)
    assert ray.get(result) == pytest.approx(small_tensor * 2)

    # Intra-actor communication for mixed CPU and GPU data
    cpu_data = random.randint(0, 100)
    data = [small_tensor, cpu_data]
    ref = actor.echo.remote(data)
    result = actor.double.remote(ref)
    assert ray.get(result) == pytest.approx([small_tensor * 2, cpu_data * 2])

    # Intra-actor communication for multiple GPU tensors
    tensor1 = torch.randn((1,))
    tensor2 = torch.randn((2,))
    data = [tensor1, tensor2, cpu_data]
    ref = actor.echo.remote(data)
    result = actor.double.remote(ref)
    result = ray.get(result)

    assert result[0] == pytest.approx(tensor1 * 2)
    assert result[1] == pytest.approx(tensor2 * 2)
    assert result[2] == cpu_data * 2


def test_send_same_ref_multiple_times_intra_actor(ray_start_regular):
    actor = GPUTestActor.remote()
    create_collective_group([actor], backend="torch_gloo")

    small_tensor = torch.randn((1,))

    ref = actor.echo.remote(small_tensor)
    result = actor.add.remote(ref, ref)
    assert ray.get(result) == pytest.approx(small_tensor * 2)


def test_mix_cpu_gpu_data(ray_start_regular):
    world_size = 2
    actors = [GPUTestActor.remote() for _ in range(world_size)]
    create_collective_group(actors, backend="torch_gloo")

    tensor = torch.randn((1,))
    cpu_data = random.randint(0, 100)
    data = [tensor, cpu_data]

    sender, receiver = actors[0], actors[1]
    ref = sender.echo.remote(data)
    ref = receiver.double.remote(ref)
    result = ray.get(ref)

    assert result[0] == pytest.approx(tensor * 2)
    assert result[1] == cpu_data * 2


def test_multiple_tensors(ray_start_regular):
    world_size = 2
    actors = [GPUTestActor.remote() for _ in range(world_size)]
    create_collective_group(actors, backend="torch_gloo")

    tensor1 = torch.randn((1,))
    tensor2 = torch.randn((2,))
    if support_tensordict:
        td1 = TensorDict(
            {"action1": torch.randn((2,)), "reward1": torch.randn((2,))}, batch_size=[2]
        )
        td2 = TensorDict(
            {"action2": torch.randn((2,)), "reward2": torch.randn((2,))}, batch_size=[2]
        )
    else:
        td1 = 0
        td2 = 0
    cpu_data = random.randint(0, 100)
    data = [tensor1, tensor2, cpu_data, td1, td2]

    sender, receiver = actors[0], actors[1]
    ref = sender.echo.remote(data)
    ref = receiver.double.remote(ref)
    result = ray.get(ref)

    assert result[0] == pytest.approx(tensor1 * 2)
    assert result[1] == pytest.approx(tensor2 * 2)
    assert result[2] == cpu_data * 2
    if support_tensordict:
        assert result[3]["action1"] == pytest.approx(td1["action1"] * 2)
        assert result[3]["reward1"] == pytest.approx(td1["reward1"] * 2)
        assert result[4]["action2"] == pytest.approx(td2["action2"] * 2)
        assert result[4]["reward2"] == pytest.approx(td2["reward2"] * 2)


def test_trigger_out_of_band_tensor_transfer(ray_start_regular):
    world_size = 2
    actors = [GPUTestActor.remote() for _ in range(world_size)]
    create_collective_group(actors, backend="torch_gloo")

    src_actor, dst_actor = actors[0], actors[1]

    tensor = torch.tensor([1, 2, 3])
    gpu_ref = src_actor.echo.remote(tensor)
    gpu_obj_id = gpu_ref.hex()

    # Check src_actor has the GPU object
    ret_val_src = ray.get(src_actor.get_out_of_band_tensors.remote(gpu_obj_id))
    assert ret_val_src is not None
    assert len(ret_val_src) == 1
    assert torch.equal(ret_val_src[0], tensor)

    gpu_object_manager = ray._private.worker.global_worker.gpu_object_manager
    gpu_object_manager.add_gpu_object_ref(gpu_ref, src_actor, TensorTransportEnum.GLOO)

    # Trigger out-of-band tensor transfer from src_actor to dst_actor.
    task_args = (gpu_ref,)
    gpu_object_manager.trigger_out_of_band_tensor_transfer(dst_actor, task_args)

    # Check dst_actor has the GPU object
    ret_val_dst = ray.get(
        dst_actor.get_out_of_band_tensors.remote(gpu_obj_id, timeout=10)
    )
    assert ret_val_dst is not None
    assert len(ret_val_dst) == 1
    assert torch.equal(ret_val_dst[0], tensor)


def test_fetch_gpu_object_to_driver(ray_start_regular):
    actor = GPUTestActor.remote()
    create_collective_group([actor], backend="torch_gloo")

    tensor1 = torch.tensor([1, 2, 3])
    tensor2 = torch.tensor([4, 5, 6])

    # Case 1: Single tensor
    ref = actor.echo.remote(tensor1)
    assert torch.equal(ray.get(ref), tensor1)

    # Case 2: Multiple tensors
    ref = actor.echo.remote([tensor1, tensor2])
    result = ray.get(ref)
    assert torch.equal(result[0], tensor1)
    assert torch.equal(result[1], tensor2)

    # Case 3: Mixed CPU and GPU data
    data = [tensor1, tensor2, 7]
    ref = actor.echo.remote(data)
    result = ray.get(ref)
    assert torch.equal(result[0], tensor1)
    assert torch.equal(result[1], tensor2)
    assert result[2] == 7


@pytest.mark.skipif(
    not support_tensordict,
    reason="tensordict is not supported on this platform",
)
def test_invalid_tensor_transport(ray_start_regular):
    with pytest.raises(ValueError, match="Invalid tensor transport"):

        @ray.remote
        class InvalidActor:
            @ray.method(tensor_transport="invalid")
            def echo(self, data):
                return data


@pytest.mark.skipif(
    not support_tensordict,
    reason="tensordict is not supported on this platform",
)
def test_tensordict_transfer(ray_start_regular):
    world_size = 2
    actors = [GPUTestActor.remote() for _ in range(world_size)]
    create_collective_group(actors, backend="torch_gloo")

    td = TensorDict(
        {"action": torch.randn((2,)), "reward": torch.randn((2,))}, batch_size=[2]
    )
    sender, receiver = actors[0], actors[1]
    ref = sender.echo.remote(td)
    result = receiver.double.remote(ref)
    td_result = ray.get(result)

    assert td_result["action"] == pytest.approx(td["action"] * 2)
    assert td_result["reward"] == pytest.approx(td["reward"] * 2)


@pytest.mark.skipif(
    not support_tensordict,
    reason="tensordict is not supported on this platform",
)
def test_nested_tensordict(ray_start_regular):
    world_size = 2
    actors = [GPUTestActor.remote() for _ in range(world_size)]
    create_collective_group(actors, backend="torch_gloo")

    inner_td = TensorDict(
        {"action": torch.randn((2,)), "reward": torch.randn((2,))}, batch_size=[2]
    )
    outer_td = TensorDict(
        {"inner_td": inner_td, "test": torch.randn((2,))}, batch_size=[2]
    )
    sender = actors[0]
    receiver = actors[1]
    gpu_ref = sender.echo.remote(outer_td)
    ret_val_src = ray.get(receiver.double.remote(gpu_ref))
    assert ret_val_src is not None
    assert torch.equal(ret_val_src["inner_td"]["action"], inner_td["action"] * 2)
    assert torch.equal(ret_val_src["inner_td"]["reward"], inner_td["reward"] * 2)
    assert torch.equal(ret_val_src["test"], outer_td["test"] * 2)


@pytest.mark.skipif(
    not support_tensordict,
    reason="tensordict is not supported on this platform",
)
def test_tensor_extracted_from_tensordict_in_gpu_object_store(ray_start_regular):
    actor = GPUTestActor.remote()
    create_collective_group([actor], backend="torch_gloo")

    td = TensorDict(
        {"action": torch.randn((2,)), "reward": torch.randn((2,))}, batch_size=[2]
    ).to("cpu")
    gpu_ref = actor.echo.remote(td)

    # Since the tensor is extracted from the tensordict, the `ret_val_src` will be a list of tensors
    # instead of a tensordict.
    ret_val_src = ray.get(actor.get_out_of_band_tensors.remote(gpu_ref.hex()))
    assert ret_val_src is not None
    assert len(ret_val_src) == 2
    assert torch.equal(ret_val_src[0], td["action"])
    assert torch.equal(ret_val_src[1], td["reward"])


<<<<<<< HEAD
def test_write_after_save(ray_start_regular):
    """Check that an actor can safely write to a tensor after saving it to its
    local state by calling `ray.experimental.wait_tensor_freed`."""

    @ray.remote(enable_tensor_transport=True)
    class GPUTestActor:
        @ray.method(tensor_transport="gloo")
        def save(self, data: torch.Tensor):
            # Save the tensor to the actor's local state.
            self.data = data
            return data

        def receive(self, data: torch.Tensor):
            return data

        def increment_saved(self):
            ray.experimental.wait_tensor_freed(self.data)
            # Write to the saved tensor.
            self.data += 1
            return self.data

=======
def test_app_error_inter_actor(ray_start_regular):
>>>>>>> 5d7ff2d5
    world_size = 2
    actors = [GPUTestActor.remote() for _ in range(world_size)]
    create_collective_group(actors, backend="torch_gloo")

<<<<<<< HEAD
    medium_tensor = torch.randn((500, 500))
    sender, receiver = actors
    ref = sender.save.remote(medium_tensor)
    # Sender writes to the GPU object while Ray sends the object to a receiver
    # task in the background.
    tensor1 = sender.increment_saved.remote()
    tensor2 = receiver.receive.remote(ref)

    # The sender task should not have returned yet because the ObjectRef is
    # still in scope.
    with pytest.raises(ray.exceptions.GetTimeoutError):
        ray.get(tensor1, timeout=1)

    del ref
    # Check that Ray completed the transfer of the original tensor before the
    # sender writes to it.
    assert torch.allclose(ray.get(tensor1), medium_tensor + 1)
    assert torch.allclose(ray.get(tensor2), medium_tensor)


def test_wait_tensor_freed(ray_start_regular):
    """Unit test for ray.experimental.wait_tensor_freed. Check that the call
    returns when the tensor has been freed from the GPU object store."""
    gpu_object_store = ray.worker.global_worker.gpu_object_manager.gpu_object_store
    obj_id = "random_id"
    tensor = torch.randn((1,))
    gpu_object_store.add_object(obj_id, [tensor], is_primary=True)

    assert gpu_object_store.has_object(obj_id)
    with pytest.raises(TimeoutError):
        ray.experimental.wait_tensor_freed(tensor, timeout=1)
    assert gpu_object_store.has_object(obj_id)

    # Simulate garbage collection in a background thread.
    def gc():
        time.sleep(0.1)
        gpu_object_store.pop_object(obj_id)

    gc_thread = threading.Thread(target=gc)
    gc_thread.start()
    # Now the wait_tensor_freed call should be able to return.
    ray.experimental.wait_tensor_freed(tensor)
    gc_thread.join()
    assert not gpu_object_store.has_object(obj_id)


def test_wait_tensor_freed_double_tensor(ray_start_regular):
    """Unit test for ray.experimental.wait_tensor_freed when multiple objects
    contain the same tensor."""
    gpu_object_store = ray.worker.global_worker.gpu_object_manager.gpu_object_store
    obj_id1 = "random_id1"
    obj_id2 = "random_id2"
    tensor = torch.randn((1,))
    gpu_object_store.add_object(obj_id1, [tensor], is_primary=True)
    gpu_object_store.add_object(obj_id2, [tensor], is_primary=True)

    assert gpu_object_store.has_object(obj_id1)
    assert gpu_object_store.has_object(obj_id2)
    with pytest.raises(TimeoutError):
        ray.experimental.wait_tensor_freed(tensor, timeout=1)
    assert gpu_object_store.has_object(obj_id1)
    assert gpu_object_store.has_object(obj_id2)

    # Simulate garbage collection in a background thread.
    def gc(obj_id):
        time.sleep(0.1)
        gpu_object_store.pop_object(obj_id)

    # Free one object. Tensor should still be stored.
    gc_thread = threading.Thread(target=gc, args=(obj_id1,))
    gc_thread.start()
    with pytest.raises(TimeoutError):
        ray.experimental.wait_tensor_freed(tensor, timeout=1)
    gc_thread.join()
    assert not gpu_object_store.has_object(obj_id1)

    # Free the other object. Now the wait_tensor_freed call should be able to
    # return.
    gc_thread = threading.Thread(target=gc, args=(obj_id2,))
    gc_thread.start()
    ray.experimental.wait_tensor_freed(tensor)
    gc_thread.join()
    assert not gpu_object_store.has_object(obj_id2)
=======
    src_actor, dst_actor = actors[0], actors[1]

    # Make sure the receiver can receive an exception from the sender.
    ref = src_actor.fail.options(tensor_transport="gloo").remote("test_app_error")
    with pytest.raises(Exception, match="test_app_error"):
        ray.get(dst_actor.double.remote(ref))

    # Make sure the sender and receiver do not hang.
    small_tensor = torch.randn((1,))
    ref = src_actor.echo.remote(small_tensor)
    result = dst_actor.double.remote(ref)
    assert ray.get(result) == pytest.approx(small_tensor * 2)


def test_app_error_intra_actor(ray_start_regular):
    actor = GPUTestActor.remote()
    create_collective_group([actor], backend="torch_gloo")

    # Make sure the receiver can receive an exception from the sender.
    ref = actor.fail.options(tensor_transport="gloo").remote("test_app_error")
    with pytest.raises(Exception, match="test_app_error"):
        ray.get(actor.double.remote(ref))

    # Make sure the sender and receiver do not hang.
    small_tensor = torch.randn((1,))
    ref = actor.echo.remote(small_tensor)
    result = actor.double.remote(ref)
    assert ray.get(result) == pytest.approx(small_tensor * 2)


def test_app_error_fetch_to_driver(ray_start_regular):
    actor = GPUTestActor.remote()
    create_collective_group([actor], backend="torch_gloo")

    ref = actor.fail.options(tensor_transport="gloo").remote("test_app_error")
    with pytest.raises(Exception, match="test_app_error"):
        ray.get(ref)

    # Make sure the driver can receive an exception from the actor.
    small_tensor = torch.tensor([1, 2, 3])
    ref = actor.echo.remote(small_tensor)
    assert torch.equal(ray.get(ref), small_tensor)
>>>>>>> 5d7ff2d5


if __name__ == "__main__":
    sys.exit(pytest.main(["-sv", __file__]))<|MERGE_RESOLUTION|>--- conflicted
+++ resolved
@@ -38,8 +38,7 @@
         )
         if timeout is None:
             timeout = 0
-        gpu_object = gpu_object_store.wait_and_get_object(obj_id, timeout)
-        return gpu_object.data
+        return gpu_object_store.wait_and_get_object(obj_id, timeout)
 
     def get_num_gpu_objects(self):
         gpu_object_manager = ray._private.worker.global_worker.gpu_object_manager
@@ -495,7 +494,55 @@
     assert torch.equal(ret_val_src[1], td["reward"])
 
 
-<<<<<<< HEAD
+def test_app_error_inter_actor(ray_start_regular):
+    world_size = 2
+    actors = [GPUTestActor.remote() for _ in range(world_size)]
+    create_collective_group(actors, backend="torch_gloo")
+
+    src_actor, dst_actor = actors[0], actors[1]
+
+    # Make sure the receiver can receive an exception from the sender.
+    ref = src_actor.fail.options(tensor_transport="gloo").remote("test_app_error")
+    with pytest.raises(Exception, match="test_app_error"):
+        ray.get(dst_actor.double.remote(ref))
+
+    # Make sure the sender and receiver do not hang.
+    small_tensor = torch.randn((1,))
+    ref = src_actor.echo.remote(small_tensor)
+    result = dst_actor.double.remote(ref)
+    assert ray.get(result) == pytest.approx(small_tensor * 2)
+
+
+def test_app_error_intra_actor(ray_start_regular):
+    actor = GPUTestActor.remote()
+    create_collective_group([actor], backend="torch_gloo")
+
+    # Make sure the receiver can receive an exception from the sender.
+    ref = actor.fail.options(tensor_transport="gloo").remote("test_app_error")
+    with pytest.raises(Exception, match="test_app_error"):
+        ray.get(actor.double.remote(ref))
+
+    # Make sure the sender and receiver do not hang.
+    small_tensor = torch.randn((1,))
+    ref = actor.echo.remote(small_tensor)
+    result = actor.double.remote(ref)
+    assert ray.get(result) == pytest.approx(small_tensor * 2)
+
+
+def test_app_error_fetch_to_driver(ray_start_regular):
+    actor = GPUTestActor.remote()
+    create_collective_group([actor], backend="torch_gloo")
+
+    ref = actor.fail.options(tensor_transport="gloo").remote("test_app_error")
+    with pytest.raises(Exception, match="test_app_error"):
+        ray.get(ref)
+
+    # Make sure the driver can receive an exception from the actor.
+    small_tensor = torch.tensor([1, 2, 3])
+    ref = actor.echo.remote(small_tensor)
+    assert torch.equal(ray.get(ref), small_tensor)
+
+
 def test_write_after_save(ray_start_regular):
     """Check that an actor can safely write to a tensor after saving it to its
     local state by calling `ray.experimental.wait_tensor_freed`."""
@@ -517,14 +564,10 @@
             self.data += 1
             return self.data
 
-=======
-def test_app_error_inter_actor(ray_start_regular):
->>>>>>> 5d7ff2d5
-    world_size = 2
-    actors = [GPUTestActor.remote() for _ in range(world_size)]
-    create_collective_group(actors, backend="torch_gloo")
-
-<<<<<<< HEAD
+    world_size = 2
+    actors = [GPUTestActor.remote() for _ in range(world_size)]
+    create_collective_group(actors, backend="torch_gloo")
+
     medium_tensor = torch.randn((500, 500))
     sender, receiver = actors
     ref = sender.save.remote(medium_tensor)
@@ -608,50 +651,6 @@
     ray.experimental.wait_tensor_freed(tensor)
     gc_thread.join()
     assert not gpu_object_store.has_object(obj_id2)
-=======
-    src_actor, dst_actor = actors[0], actors[1]
-
-    # Make sure the receiver can receive an exception from the sender.
-    ref = src_actor.fail.options(tensor_transport="gloo").remote("test_app_error")
-    with pytest.raises(Exception, match="test_app_error"):
-        ray.get(dst_actor.double.remote(ref))
-
-    # Make sure the sender and receiver do not hang.
-    small_tensor = torch.randn((1,))
-    ref = src_actor.echo.remote(small_tensor)
-    result = dst_actor.double.remote(ref)
-    assert ray.get(result) == pytest.approx(small_tensor * 2)
-
-
-def test_app_error_intra_actor(ray_start_regular):
-    actor = GPUTestActor.remote()
-    create_collective_group([actor], backend="torch_gloo")
-
-    # Make sure the receiver can receive an exception from the sender.
-    ref = actor.fail.options(tensor_transport="gloo").remote("test_app_error")
-    with pytest.raises(Exception, match="test_app_error"):
-        ray.get(actor.double.remote(ref))
-
-    # Make sure the sender and receiver do not hang.
-    small_tensor = torch.randn((1,))
-    ref = actor.echo.remote(small_tensor)
-    result = actor.double.remote(ref)
-    assert ray.get(result) == pytest.approx(small_tensor * 2)
-
-
-def test_app_error_fetch_to_driver(ray_start_regular):
-    actor = GPUTestActor.remote()
-    create_collective_group([actor], backend="torch_gloo")
-
-    ref = actor.fail.options(tensor_transport="gloo").remote("test_app_error")
-    with pytest.raises(Exception, match="test_app_error"):
-        ray.get(ref)
-
-    # Make sure the driver can receive an exception from the actor.
-    small_tensor = torch.tensor([1, 2, 3])
-    ref = actor.echo.remote(small_tensor)
-    assert torch.equal(ray.get(ref), small_tensor)
->>>>>>> 5d7ff2d5
 
 
 if __name__ == "__main__":
