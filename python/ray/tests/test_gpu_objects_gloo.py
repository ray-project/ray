--- conflicted
+++ resolved
@@ -2,7 +2,6 @@
 import random
 import torch
 import pytest
-import threading
 import ray
 import time
 from ray.experimental.collective import create_collective_group
@@ -50,15 +49,13 @@
         gpu_object_manager = ray._private.worker.global_worker.gpu_object_manager
         return gpu_object_manager.gpu_object_store.get_num_objects()
 
-<<<<<<< HEAD
     def infinite_sleep(self, signal):
         signal.send.remote()
         while True:
             time.sleep(1)
-=======
+
     def fail(self, error_message):
         raise Exception(error_message)
->>>>>>> 64f32074
 
 
 @pytest.mark.parametrize("data_size_bytes", [100])
@@ -220,7 +217,6 @@
     assert ray.get(result) == pytest.approx(medium_tensor * 2)
 
 
-<<<<<<< HEAD
 def test_p2p_errors_before_group_creation(ray_start_regular):
     world_size = 2
     actors = [GPUTestActor.remote() for _ in range(world_size)]
@@ -271,51 +267,6 @@
             def echo(self, data):
                 return data
 
-=======
-def test_p2p_with_cpu_data(ray_start_regular):
-    world_size = 2
-    actors = [GPUTestActor.remote() for _ in range(world_size)]
-    create_collective_group(actors, backend="torch_gloo")
-
-    sender = actors[0]
-    receiver = actors[1]
-
-    cpu_data = 123
-    ref = sender.echo.remote(cpu_data)
-    result = receiver.double.remote(ref)
-    assert ray.get(result) == cpu_data * 2
-
-
-def test_send_same_ref_to_same_actor_task_multiple_times(ray_start_regular):
-    world_size = 2
-    actors = [GPUTestActor.remote() for _ in range(world_size)]
-    create_collective_group(actors, backend="torch_gloo")
-
-    small_tensor = torch.randn((1,))
-    sender = actors[0]
-    receiver = actors[1]
-
-    ref = sender.echo.remote(small_tensor)
-    result = receiver.add.remote(ref, ref)
-    assert ray.get(result) == pytest.approx(small_tensor * 2)
-
-    wait_for_condition(
-        lambda: ray.get(receiver.get_num_gpu_objects.remote()) == 0,
-        timeout=10,
-        retry_interval_ms=100,
-    )
-
-
-def test_send_same_ref_to_same_actor_multiple_times(ray_start_regular):
->>>>>>> 64f32074
-    world_size = 2
-    actors = [GPUTestActor.remote() for _ in range(world_size)]
-    create_collective_group(actors, backend="torch_gloo")
-
-<<<<<<< HEAD
-    sender = actors[0]
-    receiver = actors[1]
-
     tensor = torch.randn((500, 500))
     # If the actor does not have a tensor transport method declared, declare it
     # dynamically using .options().
@@ -335,7 +286,47 @@
     result = receiver.double.remote(ref)
     result = ray.get(result, timeout=10)
     assert result == pytest.approx(tensor * 2)
-=======
+
+
+def test_p2p_with_cpu_data(ray_start_regular):
+    world_size = 2
+    actors = [GPUTestActor.remote() for _ in range(world_size)]
+    create_collective_group(actors, backend="torch_gloo")
+
+    sender = actors[0]
+    receiver = actors[1]
+
+    cpu_data = 123
+    ref = sender.echo.remote(cpu_data)
+    result = receiver.double.remote(ref)
+    assert ray.get(result) == cpu_data * 2
+
+
+def test_send_same_ref_to_same_actor_task_multiple_times(ray_start_regular):
+    world_size = 2
+    actors = [GPUTestActor.remote() for _ in range(world_size)]
+    create_collective_group(actors, backend="torch_gloo")
+
+    small_tensor = torch.randn((1,))
+    sender = actors[0]
+    receiver = actors[1]
+
+    ref = sender.echo.remote(small_tensor)
+    result = receiver.add.remote(ref, ref)
+    assert ray.get(result) == pytest.approx(small_tensor * 2)
+
+    wait_for_condition(
+        lambda: ray.get(receiver.get_num_gpu_objects.remote()) == 0,
+        timeout=10,
+        retry_interval_ms=100,
+    )
+
+
+def test_send_same_ref_to_same_actor_multiple_times(ray_start_regular):
+    world_size = 2
+    actors = [GPUTestActor.remote() for _ in range(world_size)]
+    create_collective_group(actors, backend="torch_gloo")
+
     small_tensor = torch.randn((1,))
     sender = actors[0]
     receiver = actors[1]
@@ -346,7 +337,6 @@
 
     result = receiver.double.remote(ref)
     assert ray.get(result) == pytest.approx(small_tensor * 2)
->>>>>>> 64f32074
 
 
 def test_intra_gpu_tensor_transfer(ray_start_regular):
@@ -585,7 +575,6 @@
     assert torch.equal(ret_val_src[1], td["reward"])
 
 
-<<<<<<< HEAD
 @pytest.mark.parametrize("enable_tensor_transport", [True, False])
 def test_dynamic_tensor_transport_via_options(
     ray_start_regular, enable_tensor_transport
@@ -636,7 +625,8 @@
             match='Currently, methods with .options\\(tensor_transport="GLOO"\\) are not supported when enable_tensor_transport=False. Please set @ray.remote\\(enable_tensor_transport=True\\) on the actor class definition.',
         ):
             ref = sender.tensor_method.options(tensor_transport="gloo").remote()
-=======
+
+
 def test_app_error_inter_actor(ray_start_regular):
     world_size = 2
     actors = [GPUTestActor.remote() for _ in range(world_size)]
@@ -684,7 +674,6 @@
     small_tensor = torch.tensor([1, 2, 3])
     ref = actor.echo.remote(small_tensor)
     assert torch.equal(ray.get(ref), small_tensor)
->>>>>>> 64f32074
 
 
 if __name__ == "__main__":
