import sys
import random
import torch
import pytest
import threading
import ray
import time
from ray.experimental.collective import create_collective_group
from ray._private.custom_types import TensorTransportEnum
from ray._common.test_utils import wait_for_condition
from ray._common.test_utils import SignalActor

# tensordict is not supported on macos ci, so we skip the tests
support_tensordict = sys.platform != "darwin"

if support_tensordict:
    from tensordict import TensorDict


# TODO: check whether concurrency groups are created correctly if
# enable_tensor_transport is True or if any methods are decorated with
# @ray.method(tensor_transport=...). Check that specifying
# .options(tensor_transport=...) fails if enable_tensor_transport is False.
@ray.remote
class GPUTestActor:
    @ray.method(tensor_transport="gloo")
    def echo(self, data):
        return data

    def add(self, a, b):
        return a + b

    def double(self, data):
        if isinstance(data, list):
            return [self.double(d) for d in data]
        if support_tensordict and isinstance(data, TensorDict):
            return data.apply(lambda x: x * 2)
        return data * 2

    def get_out_of_band_tensors(self, obj_id: str, timeout=None):
        gpu_object_store = (
            ray._private.worker.global_worker.gpu_object_manager.gpu_object_store
        )
        if timeout is None:
            timeout = 0
        return gpu_object_store.wait_and_get_object(obj_id, timeout)

    def get_num_gpu_objects(self):
        gpu_object_manager = ray._private.worker.global_worker.gpu_object_manager
        return gpu_object_manager.gpu_object_store.get_num_objects()

    def fail(self, error_message):
        raise Exception(error_message)


@pytest.mark.parametrize("data_size_bytes", [100])
def test_gc_gpu_object(ray_start_regular, data_size_bytes):
    """
    For small data, GPU objects are inlined, but the actual data lives
    on the remote actor. Therefore, if we decrement the reference count
    upon inlining, we may cause the tensors on the sender actor to be
    freed before transferring to the receiver actor.

    # TODO(kevin85421): Add a test for large CPU data that is not inlined
    # after https://github.com/ray-project/ray/issues/54281 is fixed.
    """
    world_size = 2
    actors = [GPUTestActor.remote() for _ in range(world_size)]
    create_collective_group(actors, backend="torch_gloo")

    small_tensor = torch.randn((1,))
    cpu_data = b"1" * data_size_bytes
    data = [small_tensor, cpu_data]
    sender = actors[0]
    receiver = actors[1]

    ref1 = sender.echo.remote(data)
    ref2 = receiver.double.remote(ref1)
    ref3 = receiver.double.remote(ref1)

    result = ray.get(ref2)
    assert result[0] == pytest.approx(small_tensor * 2)
    assert result[1] == cpu_data * 2
    result = ray.get(ref3)
    assert result[0] == pytest.approx(small_tensor * 2)
    assert result[1] == cpu_data * 2

    wait_for_condition(
        lambda: ray.get(receiver.get_num_gpu_objects.remote()) == 0,
        timeout=10,
        retry_interval_ms=100,
    )

    del ref1

    wait_for_condition(
        lambda: ray.get(sender.get_num_gpu_objects.remote()) == 0,
        timeout=10,
        retry_interval_ms=100,
    )


@pytest.mark.parametrize("data_size_bytes", [100])
def test_gc_del_ref_before_recv_finish(ray_start_regular, data_size_bytes):
    """
    This test deletes the ObjectRef of the GPU object before calling
    `ray.get` to ensure the receiver finishes receiving the GPU object.
    """
    world_size = 2
    actors = [GPUTestActor.remote() for _ in range(world_size)]
    create_collective_group(actors, backend="torch_gloo")

    small_tensor = torch.randn((1,))
    cpu_data = b"1" * data_size_bytes
    data = [small_tensor, cpu_data]
    sender = actors[0]
    receiver = actors[1]

    ref1 = sender.echo.remote(data)
    ref2 = receiver.double.remote(ref1)

    del ref1

    result = ray.get(ref2)
    assert result[0] == pytest.approx(small_tensor * 2)
    assert result[1] == cpu_data * 2

    wait_for_condition(
        lambda: ray.get(receiver.get_num_gpu_objects.remote()) == 0,
        timeout=10,
        retry_interval_ms=100,
    )
    wait_for_condition(
        lambda: ray.get(sender.get_num_gpu_objects.remote()) == 0,
        timeout=10,
        retry_interval_ms=100,
    )


def test_gc_intra_actor_gpu_object(ray_start_regular):
    """
    This test checks that passes a GPU object ref to the same actor multiple times.
    """
    actor = GPUTestActor.remote()
    create_collective_group([actor], backend="torch_gloo")

    small_tensor = torch.randn((1,))

    ref = actor.echo.remote(small_tensor)
    result = actor.double.remote(ref)
    assert ray.get(result) == pytest.approx(small_tensor * 2)

    result = actor.double.remote(ref)
    assert ray.get(result) == pytest.approx(small_tensor * 2)

    del ref

    wait_for_condition(
        lambda: ray.get(actor.get_num_gpu_objects.remote()) == 0,
        timeout=10,
        retry_interval_ms=100,
    )


def test_gc_pass_ref_to_same_and_different_actors(ray_start_regular):
    """
    This test checks that passes a GPU object ref to the same actor and a different actor.
    """
    actor1 = GPUTestActor.remote()
    actor2 = GPUTestActor.remote()
    create_collective_group([actor1, actor2], backend="torch_gloo")

    small_tensor = torch.randn((1,))

    ref = actor1.echo.remote(small_tensor)
    result1 = actor1.double.remote(ref)
    result2 = actor2.double.remote(ref)
    assert ray.get(result1) == pytest.approx(small_tensor * 2)
    assert ray.get(result2) == pytest.approx(small_tensor * 2)

    wait_for_condition(
        lambda: ray.get(actor2.get_num_gpu_objects.remote()) == 0,
        timeout=10,
        retry_interval_ms=100,
    )

    del ref

    wait_for_condition(
        lambda: ray.get(actor1.get_num_gpu_objects.remote()) == 0,
        timeout=10,
        retry_interval_ms=100,
    )


def test_p2p(ray_start_regular):
    world_size = 2
    actors = [GPUTestActor.remote() for _ in range(world_size)]
    create_collective_group(actors, backend="torch_gloo")

    small_tensor = torch.randn((1,))
    sender = actors[0]
    receiver = actors[1]

    ref = sender.echo.remote(small_tensor)
    result = receiver.double.remote(ref)
    assert ray.get(result) == pytest.approx(small_tensor * 2)

    medium_tensor = torch.randn((500, 500))
    ref = sender.echo.remote(medium_tensor)
    result = receiver.double.remote(ref)
    assert ray.get(result) == pytest.approx(medium_tensor * 2)


def test_p2p_errors_before_group_creation(ray_start_regular):
    world_size = 2
    actors = [GPUTestActor.remote() for _ in range(world_size)]

    small_tensor = torch.randn((1,))
    sender = actors[0]
    receiver = actors[1]

    with pytest.raises(
        ValueError,
        match="Actor.* does not have tensor transport GLOO available. Please create a communicator with `ray.experimental.collective.create_collective_group` before calling actor tasks with non-default tensor_transport.",
    ):
        ref = sender.echo.remote(small_tensor)


@pytest.mark.parametrize("has_tensor_transport_method", [True, False])
def test_p2p_blocking(ray_start_regular, has_tensor_transport_method):
    """Test that p2p transfers still work when sender is blocked in another
    task. This should work whether the actor has (a) a tensor transport method
    (a method decorated with @ray.method(tensor_transport=...)) or (b) an actor-level decorator
    @ray.remote(enable_tensor_transport=True)."""

    class _GPUTestActor:
        def double(self, data):
            if isinstance(data, list):
                return [self.double(d) for d in data]
            if support_tensordict and isinstance(data, TensorDict):
                return data.apply(lambda x: x * 2)
            return data * 2

        def infinite_sleep(self, signal):
            signal.send.remote()
            while True:
                time.sleep(0.1)

    if has_tensor_transport_method:
        # Test tensor transport annotation via ray.method.
        @ray.remote(num_cpus=0)
        class GPUTestActor(_GPUTestActor):
            @ray.method(tensor_transport="gloo")
            def echo(self, data):
                return data
    else:
        # Test tensor transport annotation via ray.remote.
        @ray.remote(num_gpus, enable_tensor_transport=True)
        class GPUTestActor(_GPUTestActor):
            def echo(self, data):
                return data

    sender, receiver = GPUTestActor.remote(), GPUTestActor.remote()
    signal = SignalActor.remote()
    create_collective_group([sender, receiver], backend="torch_gloo")
    tensor = torch.randn((500, 500))
    # If the actor does not have a tensor transport method declared, declare it
    # dynamically using .options().
    sender_fn = (
        sender.echo
        if has_tensor_transport_method
        else sender.echo.options(tensor_transport="gloo")
    )
    ref = sender_fn.remote(tensor)

    # Start a blocking task on the sender actor.
    sender.infinite_sleep.remote(signal)
    ray.get(signal.wait.remote(), timeout=10)

    # Ensure that others can still receive the object.
    result = receiver.double.remote(ref)
    result = ray.get(result, timeout=10)
    assert result == pytest.approx(tensor * 2)


def test_p2p_with_cpu_data(ray_start_regular):
    world_size = 2
    actors = [GPUTestActor.remote() for _ in range(world_size)]
    create_collective_group(actors, backend="torch_gloo")

    sender = actors[0]
    receiver = actors[1]

    cpu_data = 123
    ref = sender.echo.remote(cpu_data)
    result = receiver.double.remote(ref)
    assert ray.get(result) == cpu_data * 2


def test_send_same_ref_to_same_actor_task_multiple_times(ray_start_regular):
    world_size = 2
    actors = [GPUTestActor.remote() for _ in range(world_size)]
    create_collective_group(actors, backend="torch_gloo")

    small_tensor = torch.randn((1,))
    sender = actors[0]
    receiver = actors[1]

    ref = sender.echo.remote(small_tensor)
    result = receiver.add.remote(ref, ref)
    assert ray.get(result) == pytest.approx(small_tensor * 2)

    wait_for_condition(
        lambda: ray.get(receiver.get_num_gpu_objects.remote()) == 0,
        timeout=10,
        retry_interval_ms=100,
    )


def test_send_same_ref_to_same_actor_multiple_times(ray_start_regular):
    world_size = 2
    actors = [GPUTestActor.remote() for _ in range(world_size)]
    create_collective_group(actors, backend="torch_gloo")

    small_tensor = torch.randn((1,))
    sender = actors[0]
    receiver = actors[1]

    ref = sender.echo.remote(small_tensor)
    result = receiver.double.remote(ref)
    assert ray.get(result) == pytest.approx(small_tensor * 2)

    result = receiver.double.remote(ref)
    assert ray.get(result) == pytest.approx(small_tensor * 2)


def test_intra_gpu_tensor_transfer(ray_start_regular):
    actor = GPUTestActor.remote()
    create_collective_group([actor], backend="torch_gloo")

    small_tensor = torch.randn((1,))

    # Intra-actor communication for pure GPU tensors
    ref = actor.echo.remote(small_tensor)
    result = actor.double.remote(ref)
    assert ray.get(result) == pytest.approx(small_tensor * 2)

    # Intra-actor communication for mixed CPU and GPU data
    cpu_data = random.randint(0, 100)
    data = [small_tensor, cpu_data]
    ref = actor.echo.remote(data)
    result = actor.double.remote(ref)
    assert ray.get(result) == pytest.approx([small_tensor * 2, cpu_data * 2])

    # Intra-actor communication for multiple GPU tensors
    tensor1 = torch.randn((1,))
    tensor2 = torch.randn((2,))
    data = [tensor1, tensor2, cpu_data]
    ref = actor.echo.remote(data)
    result = actor.double.remote(ref)
    result = ray.get(result)

    assert result[0] == pytest.approx(tensor1 * 2)
    assert result[1] == pytest.approx(tensor2 * 2)
    assert result[2] == cpu_data * 2


def test_send_same_ref_multiple_times_intra_actor(ray_start_regular):
    actor = GPUTestActor.remote()
    create_collective_group([actor], backend="torch_gloo")

    small_tensor = torch.randn((1,))

    ref = actor.echo.remote(small_tensor)
    result = actor.add.remote(ref, ref)
    assert ray.get(result) == pytest.approx(small_tensor * 2)


def test_mix_cpu_gpu_data(ray_start_regular):
    world_size = 2
    actors = [GPUTestActor.remote() for _ in range(world_size)]
    create_collective_group(actors, backend="torch_gloo")

    tensor = torch.randn((1,))
    cpu_data = random.randint(0, 100)
    data = [tensor, cpu_data]

    sender, receiver = actors[0], actors[1]
    ref = sender.echo.remote(data)
    ref = receiver.double.remote(ref)
    result = ray.get(ref)

    assert result[0] == pytest.approx(tensor * 2)
    assert result[1] == cpu_data * 2


def test_multiple_tensors(ray_start_regular):
    world_size = 2
    actors = [GPUTestActor.remote() for _ in range(world_size)]
    create_collective_group(actors, backend="torch_gloo")

    tensor1 = torch.randn((1,))
    tensor2 = torch.randn((2,))
    if support_tensordict:
        td1 = TensorDict(
            {"action1": torch.randn((2,)), "reward1": torch.randn((2,))}, batch_size=[2]
        )
        td2 = TensorDict(
            {"action2": torch.randn((2,)), "reward2": torch.randn((2,))}, batch_size=[2]
        )
    else:
        td1 = 0
        td2 = 0
    cpu_data = random.randint(0, 100)
    data = [tensor1, tensor2, cpu_data, td1, td2]

    sender, receiver = actors[0], actors[1]
    ref = sender.echo.remote(data)
    ref = receiver.double.remote(ref)
    result = ray.get(ref)

    assert result[0] == pytest.approx(tensor1 * 2)
    assert result[1] == pytest.approx(tensor2 * 2)
    assert result[2] == cpu_data * 2
    if support_tensordict:
        assert result[3]["action1"] == pytest.approx(td1["action1"] * 2)
        assert result[3]["reward1"] == pytest.approx(td1["reward1"] * 2)
        assert result[4]["action2"] == pytest.approx(td2["action2"] * 2)
        assert result[4]["reward2"] == pytest.approx(td2["reward2"] * 2)


def test_trigger_out_of_band_tensor_transfer(ray_start_regular):
    world_size = 2
    actors = [GPUTestActor.remote() for _ in range(world_size)]
    create_collective_group(actors, backend="torch_gloo")

    src_actor, dst_actor = actors[0], actors[1]

    tensor = torch.tensor([1, 2, 3])
    gpu_ref = src_actor.echo.remote(tensor)
    gpu_obj_id = gpu_ref.hex()

    # Check src_actor has the GPU object
    ret_val_src = ray.get(src_actor.get_out_of_band_tensors.remote(gpu_obj_id))
    assert ret_val_src is not None
    assert len(ret_val_src) == 1
    assert torch.equal(ret_val_src[0], tensor)

    gpu_object_manager = ray._private.worker.global_worker.gpu_object_manager
    gpu_object_manager.add_gpu_object_ref(gpu_ref, src_actor, TensorTransportEnum.GLOO)

    # Trigger out-of-band tensor transfer from src_actor to dst_actor.
    task_args = (gpu_ref,)
    gpu_object_manager.trigger_out_of_band_tensor_transfer(dst_actor, task_args)

    # Check dst_actor has the GPU object
    ret_val_dst = ray.get(
        dst_actor.get_out_of_band_tensors.remote(gpu_obj_id, timeout=10)
    )
    assert ret_val_dst is not None
    assert len(ret_val_dst) == 1
    assert torch.equal(ret_val_dst[0], tensor)


def test_fetch_gpu_object_to_driver(ray_start_regular):
    actor = GPUTestActor.remote()
    create_collective_group([actor], backend="torch_gloo")

    tensor1 = torch.tensor([1, 2, 3])
    tensor2 = torch.tensor([4, 5, 6])

    # Case 1: Single tensor
    ref = actor.echo.remote(tensor1)
    assert torch.equal(ray.get(ref), tensor1)

    # Case 2: Multiple tensors
    ref = actor.echo.remote([tensor1, tensor2])
    result = ray.get(ref)
    assert torch.equal(result[0], tensor1)
    assert torch.equal(result[1], tensor2)

    # Case 3: Mixed CPU and GPU data
    data = [tensor1, tensor2, 7]
    ref = actor.echo.remote(data)
    result = ray.get(ref)
    assert torch.equal(result[0], tensor1)
    assert torch.equal(result[1], tensor2)
    assert result[2] == 7


@pytest.mark.skipif(
    not support_tensordict,
    reason="tensordict is not supported on this platform",
)
def test_invalid_tensor_transport(ray_start_regular):
    with pytest.raises(ValueError, match="Invalid tensor transport"):

        @ray.remote
        class InvalidActor:
            @ray.method(tensor_transport="invalid")
            def echo(self, data):
                return data


@pytest.mark.skipif(
    not support_tensordict,
    reason="tensordict is not supported on this platform",
)
def test_tensordict_transfer(ray_start_regular):
    world_size = 2
    actors = [GPUTestActor.remote() for _ in range(world_size)]
    create_collective_group(actors, backend="torch_gloo")

    td = TensorDict(
        {"action": torch.randn((2,)), "reward": torch.randn((2,))}, batch_size=[2]
    )
    sender, receiver = actors[0], actors[1]
    ref = sender.echo.remote(td)
    result = receiver.double.remote(ref)
    td_result = ray.get(result)

    assert td_result["action"] == pytest.approx(td["action"] * 2)
    assert td_result["reward"] == pytest.approx(td["reward"] * 2)


@pytest.mark.skipif(
    not support_tensordict,
    reason="tensordict is not supported on this platform",
)
def test_nested_tensordict(ray_start_regular):
    world_size = 2
    actors = [GPUTestActor.remote() for _ in range(world_size)]
    create_collective_group(actors, backend="torch_gloo")

    inner_td = TensorDict(
        {"action": torch.randn((2,)), "reward": torch.randn((2,))}, batch_size=[2]
    )
    outer_td = TensorDict(
        {"inner_td": inner_td, "test": torch.randn((2,))}, batch_size=[2]
    )
    sender = actors[0]
    receiver = actors[1]
    gpu_ref = sender.echo.remote(outer_td)
    ret_val_src = ray.get(receiver.double.remote(gpu_ref))
    assert ret_val_src is not None
    assert torch.equal(ret_val_src["inner_td"]["action"], inner_td["action"] * 2)
    assert torch.equal(ret_val_src["inner_td"]["reward"], inner_td["reward"] * 2)
    assert torch.equal(ret_val_src["test"], outer_td["test"] * 2)


@pytest.mark.skipif(
    not support_tensordict,
    reason="tensordict is not supported on this platform",
)
def test_tensor_extracted_from_tensordict_in_gpu_object_store(ray_start_regular):
    actor = GPUTestActor.remote()
    create_collective_group([actor], backend="torch_gloo")

    td = TensorDict(
        {"action": torch.randn((2,)), "reward": torch.randn((2,))}, batch_size=[2]
    ).to("cpu")
    gpu_ref = actor.echo.remote(td)

    # Since the tensor is extracted from the tensordict, the `ret_val_src` will be a list of tensors
    # instead of a tensordict.
    ret_val_src = ray.get(actor.get_out_of_band_tensors.remote(gpu_ref.hex()))
    assert ret_val_src is not None
    assert len(ret_val_src) == 2
    assert torch.equal(ret_val_src[0], td["action"])
    assert torch.equal(ret_val_src[1], td["reward"])


<<<<<<< HEAD
@pytest.mark.parametrize("enable_tensor_transport", [True, False])
def test_dynamic_tensor_transport_via_options(
    ray_start_regular, enable_tensor_transport
):
    """Test that tensor_transport can be set dynamically via .options() at call
    time, if enable_tensor_transport is set to True in @ray.remote."""

    class TestActor:
        def __init__(self):
            pass

        def normal_method(self):
            return "normal"

        def tensor_method(self):
            return torch.randn(5, 5)

        def double(self, data):
            return data * 2

    if enable_tensor_transport:
        TestActor = ray.remote(enable_tensor_transport=True)(TestActor)
    else:
        TestActor = ray.remote(TestActor)

    # Create actor without any tensor_transport decorators
    sender = TestActor.remote()
    receiver = TestActor.remote()
    create_collective_group([sender, receiver], backend="torch_gloo")

    # Test normal method call
    result = ray.get(sender.normal_method.remote())
    assert result == "normal"

    # Test method call with tensor_transport specified via .options()
    if enable_tensor_transport:
        # If enable_tensor_transport is set to True, then it's okay to use
        # dynamic tensor_transport.
        ref = sender.tensor_method.options(tensor_transport="gloo").remote()
        tensor = ray.get(ref)
        result = ray.get(receiver.double.remote(ref))
        assert result == pytest.approx(tensor * 2)
    else:
        # If enable_tensor_transport is not set, then user cannot use
        # dynamic tensor_transport.
        with pytest.raises(
            ValueError,
            match='Currently, methods with .options\\(tensor_transport="GLOO"\\) are not supported when enable_tensor_transport=False. Please set @ray.remote\\(enable_tensor_transport=True\\) on the actor class definition.',
        ):
            ref = sender.tensor_method.options(tensor_transport="gloo").remote()
=======
def test_gpu_object_ref_in_list_throws_exception(ray_start_regular):
    """Test that passing GPU ObjectRefs inside lists as task arguments raises an error."""

    print("loc2")
    actor = GPUTestActor.remote()
    create_collective_group([actor], backend="torch_gloo")

    tensor = torch.randn((1,))

    # Test: GPU ref passed directly to task should work
    gpu_ref = actor.echo.remote(tensor)
    result = actor.double.remote(gpu_ref)
    assert ray.get(result) == pytest.approx(tensor * 2)

    # Test: GPU ref inside a list should fail during task submission
    with pytest.raises(
        ValueError,
        match="Passing GPU ObjectRefs inside data structures is not yet supported",
    ):
        actor.double.remote([gpu_ref])

    # Test: Mixed list with GPU ref and normal data should also fail
    normal_ref = ray.put("normal_data")
    with pytest.raises(
        ValueError,
        match="Passing GPU ObjectRefs inside data structures is not yet supported",
    ):
        actor.double.remote([gpu_ref, normal_ref])
>>>>>>> 7834d12c


def test_app_error_inter_actor(ray_start_regular):
    world_size = 2
    actors = [GPUTestActor.remote() for _ in range(world_size)]
    create_collective_group(actors, backend="torch_gloo")

    src_actor, dst_actor = actors[0], actors[1]

    # Make sure the receiver can receive an exception from the sender.
    ref = src_actor.fail.options(tensor_transport="gloo").remote("test_app_error")
    with pytest.raises(Exception, match="test_app_error"):
        ray.get(dst_actor.double.remote(ref))

    # Make sure the sender and receiver do not hang.
    small_tensor = torch.randn((1,))
    ref = src_actor.echo.remote(small_tensor)
    result = dst_actor.double.remote(ref)
    assert ray.get(result) == pytest.approx(small_tensor * 2)


def test_app_error_intra_actor(ray_start_regular):
    actor = GPUTestActor.remote()
    create_collective_group([actor], backend="torch_gloo")

    # Make sure the receiver can receive an exception from the sender.
    ref = actor.fail.options(tensor_transport="gloo").remote("test_app_error")
    with pytest.raises(Exception, match="test_app_error"):
        ray.get(actor.double.remote(ref))

    # Make sure the sender and receiver do not hang.
    small_tensor = torch.randn((1,))
    ref = actor.echo.remote(small_tensor)
    result = actor.double.remote(ref)
    assert ray.get(result) == pytest.approx(small_tensor * 2)


def test_app_error_fetch_to_driver(ray_start_regular):
    actor = GPUTestActor.remote()
    create_collective_group([actor], backend="torch_gloo")

    ref = actor.fail.options(tensor_transport="gloo").remote("test_app_error")
    with pytest.raises(Exception, match="test_app_error"):
        ray.get(ref)

    # Make sure the driver can receive an exception from the actor.
    small_tensor = torch.tensor([1, 2, 3])
    ref = actor.echo.remote(small_tensor)
    assert torch.equal(ray.get(ref), small_tensor)


def test_write_after_save(ray_start_regular):
    """Check that an actor can safely write to a tensor after saving it to its
    local state by calling `ray.experimental.wait_tensor_freed`."""

    @ray.remote(enable_tensor_transport=True)
    class GPUTestActor:
        @ray.method(tensor_transport="gloo")
        def save(self, data: torch.Tensor):
            # Save the tensor to the actor's local state.
            self.data = data
            return data

        def receive(self, data: torch.Tensor):
            return data

        def increment_saved(self):
            ray.experimental.wait_tensor_freed(self.data)
            # Write to the saved tensor.
            self.data += 1
            return self.data

    world_size = 2
    actors = [GPUTestActor.remote() for _ in range(world_size)]
    create_collective_group(actors, backend="torch_gloo")

    medium_tensor = torch.randn((500, 500))
    sender, receiver = actors
    ref = sender.save.remote(medium_tensor)
    # Sender writes to the GPU object while Ray sends the object to a receiver
    # task in the background.
    tensor1 = sender.increment_saved.remote()
    tensor2 = receiver.receive.remote(ref)

    # The sender task should not have returned yet because the ObjectRef is
    # still in scope.
    with pytest.raises(ray.exceptions.GetTimeoutError):
        ray.get(tensor1, timeout=1)

    del ref
    # Check that Ray completed the transfer of the original tensor before the
    # sender writes to it.
    assert torch.allclose(ray.get(tensor1), medium_tensor + 1)
    assert torch.allclose(ray.get(tensor2), medium_tensor)


def test_wait_tensor_freed(ray_start_regular):
    """Unit test for ray.experimental.wait_tensor_freed. Check that the call
    returns when the tensor has been freed from the GPU object store."""
    gpu_object_store = ray.worker.global_worker.gpu_object_manager.gpu_object_store
    obj_id = "random_id"
    tensor = torch.randn((1,))
    gpu_object_store.add_object(obj_id, [tensor], is_primary=True)

    assert gpu_object_store.has_object(obj_id)
    with pytest.raises(TimeoutError):
        ray.experimental.wait_tensor_freed(tensor, timeout=1)
    assert gpu_object_store.has_object(obj_id)

    # Simulate garbage collection in a background thread.
    def gc():
        time.sleep(0.1)
        gpu_object_store.pop_object(obj_id)

    gc_thread = threading.Thread(target=gc)
    gc_thread.start()
    # Now the wait_tensor_freed call should be able to return.
    ray.experimental.wait_tensor_freed(tensor)
    gc_thread.join()
    assert not gpu_object_store.has_object(obj_id)


def test_wait_tensor_freed_double_tensor(ray_start_regular):
    """Unit test for ray.experimental.wait_tensor_freed when multiple objects
    contain the same tensor."""
    gpu_object_store = ray.worker.global_worker.gpu_object_manager.gpu_object_store
    obj_id1 = "random_id1"
    obj_id2 = "random_id2"
    tensor = torch.randn((1,))
    gpu_object_store.add_object(obj_id1, [tensor], is_primary=True)
    gpu_object_store.add_object(obj_id2, [tensor], is_primary=True)

    assert gpu_object_store.has_object(obj_id1)
    assert gpu_object_store.has_object(obj_id2)
    with pytest.raises(TimeoutError):
        ray.experimental.wait_tensor_freed(tensor, timeout=1)
    assert gpu_object_store.has_object(obj_id1)
    assert gpu_object_store.has_object(obj_id2)

    # Simulate garbage collection in a background thread.
    def gc(obj_id):
        time.sleep(0.1)
        gpu_object_store.pop_object(obj_id)

    # Free one object. Tensor should still be stored.
    gc_thread = threading.Thread(target=gc, args=(obj_id1,))
    gc_thread.start()
    with pytest.raises(TimeoutError):
        ray.experimental.wait_tensor_freed(tensor, timeout=1)
    gc_thread.join()
    assert not gpu_object_store.has_object(obj_id1)

    # Free the other object. Now the wait_tensor_freed call should be able to
    # return.
    gc_thread = threading.Thread(target=gc, args=(obj_id2,))
    gc_thread.start()
    ray.experimental.wait_tensor_freed(tensor)
    gc_thread.join()
    assert not gpu_object_store.has_object(obj_id2)


if __name__ == "__main__":
    sys.exit(pytest.main(["-sv", __file__]))<|MERGE_RESOLUTION|>--- conflicted
+++ resolved
@@ -571,7 +571,6 @@
     assert torch.equal(ret_val_src[1], td["reward"])
 
 
-<<<<<<< HEAD
 @pytest.mark.parametrize("enable_tensor_transport", [True, False])
 def test_dynamic_tensor_transport_via_options(
     ray_start_regular, enable_tensor_transport
@@ -622,7 +621,8 @@
             match='Currently, methods with .options\\(tensor_transport="GLOO"\\) are not supported when enable_tensor_transport=False. Please set @ray.remote\\(enable_tensor_transport=True\\) on the actor class definition.',
         ):
             ref = sender.tensor_method.options(tensor_transport="gloo").remote()
-=======
+
+
 def test_gpu_object_ref_in_list_throws_exception(ray_start_regular):
     """Test that passing GPU ObjectRefs inside lists as task arguments raises an error."""
 
@@ -651,7 +651,6 @@
         match="Passing GPU ObjectRefs inside data structures is not yet supported",
     ):
         actor.double.remote([gpu_ref, normal_ref])
->>>>>>> 7834d12c
 
 
 def test_app_error_inter_actor(ray_start_regular):
