--- conflicted
+++ resolved
@@ -25,14 +25,8 @@
         gpu_object_store = (
             ray._private.worker.global_worker.gpu_object_manager.gpu_object_store
         )
-<<<<<<< HEAD
         if gpu_object_store.has_object(obj_id):
             gpu_object = gpu_object_store.get_object(obj_id)
-=======
-        if gpu_object_store.has_gpu_object(obj_id):
-            gpu_object = gpu_object_store.get_gpu_object(obj_id)
-            print(f"gpu_object: {gpu_object}")
->>>>>>> ce102a03
             return gpu_object
         return None
 
