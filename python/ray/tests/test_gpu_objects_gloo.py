import random
import sys
import threading
import time

import pytest
import torch

import ray
from ray._common.test_utils import SignalActor, wait_for_condition
from ray._private.custom_types import TensorTransportEnum
from ray.experimental.collective import create_collective_group

# tensordict is not supported on macos ci, so we skip the tests
support_tensordict = sys.platform != "darwin"

if support_tensordict:
    from tensordict import TensorDict


# TODO: check whether concurrency groups are created correctly if
# enable_tensor_transport is True or if any methods are decorated with
# @ray.method(tensor_transport=...). Check that specifying
# .options(tensor_transport=...) fails if enable_tensor_transport is False.
@ray.remote
class GPUTestActor:
    @ray.method(tensor_transport="gloo")
    def echo(self, data):
        return data

    def add(self, a, b):
        return a + b

    def double(self, data):
        if isinstance(data, list):
            return [self.double(d) for d in data]
        if support_tensordict and isinstance(data, TensorDict):
            return data.apply(lambda x: x * 2)
        return data * 2

    def increment(self, data):
        data += 1
        return data

    def get_out_of_band_tensors(self, obj_id: str, timeout=None):
        gpu_object_store = (
            ray._private.worker.global_worker.gpu_object_manager.gpu_object_store
        )
        if timeout is None:
            timeout = 0
        return gpu_object_store.wait_and_get_object(obj_id, timeout)

    def get_num_gpu_objects(self):
        gpu_object_manager = ray._private.worker.global_worker.gpu_object_manager
        return gpu_object_manager.gpu_object_store.get_num_objects()

    def fail(self, error_message):
        raise Exception(error_message)


@pytest.mark.parametrize("data_size_bytes", [100])
def test_gc_gpu_object(ray_start_regular, data_size_bytes):
    """
    For small data, GPU objects are inlined, but the actual data lives
    on the remote actor. Therefore, if we decrement the reference count
    upon inlining, we may cause the tensors on the sender actor to be
    freed before transferring to the receiver actor.

    # TODO(kevin85421): Add a test for large CPU data that is not inlined
    # after https://github.com/ray-project/ray/issues/54281 is fixed.
    """
    world_size = 2
    actors = [GPUTestActor.remote() for _ in range(world_size)]
    create_collective_group(actors, backend="torch_gloo")

    small_tensor = torch.randn((1,))
    cpu_data = b"1" * data_size_bytes
    data = [small_tensor, cpu_data]
    sender = actors[0]
    receiver = actors[1]

    ref1 = sender.echo.remote(data)
    ref2 = receiver.double.remote(ref1)
    ref3 = receiver.double.remote(ref1)

    result = ray.get(ref2)
    assert result[0] == pytest.approx(small_tensor * 2)
    assert result[1] == cpu_data * 2
    result = ray.get(ref3)
    assert result[0] == pytest.approx(small_tensor * 2)
    assert result[1] == cpu_data * 2

    wait_for_condition(
        lambda: ray.get(receiver.get_num_gpu_objects.remote()) == 0,
        timeout=10,
        retry_interval_ms=100,
    )

    del ref1

    wait_for_condition(
        lambda: ray.get(sender.get_num_gpu_objects.remote()) == 0,
        timeout=10,
        retry_interval_ms=100,
    )


@pytest.mark.parametrize("data_size_bytes", [100])
def test_gc_del_ref_before_recv_finish(ray_start_regular, data_size_bytes):
    """
    This test deletes the ObjectRef of the GPU object before calling
    `ray.get` to ensure the receiver finishes receiving the GPU object.
    """
    world_size = 2
    actors = [GPUTestActor.remote() for _ in range(world_size)]
    create_collective_group(actors, backend="torch_gloo")

    small_tensor = torch.randn((1,))
    cpu_data = b"1" * data_size_bytes
    data = [small_tensor, cpu_data]
    sender = actors[0]
    receiver = actors[1]

    ref1 = sender.echo.remote(data)
    ref2 = receiver.double.remote(ref1)

    del ref1

    result = ray.get(ref2)
    assert result[0] == pytest.approx(small_tensor * 2)
    assert result[1] == cpu_data * 2

    wait_for_condition(
        lambda: ray.get(receiver.get_num_gpu_objects.remote()) == 0,
        timeout=10,
        retry_interval_ms=100,
    )
    wait_for_condition(
        lambda: ray.get(sender.get_num_gpu_objects.remote()) == 0,
        timeout=10,
        retry_interval_ms=100,
    )


def test_gc_intra_actor_gpu_object(ray_start_regular):
    """
    This test checks that passes a GPU object ref to the same actor multiple times.
    """
    actor = GPUTestActor.remote()
    create_collective_group([actor], backend="torch_gloo")

    small_tensor = torch.randn((1,))

    ref = actor.echo.remote(small_tensor)
    result = actor.double.remote(ref)
    assert ray.get(result) == pytest.approx(small_tensor * 2)

    result = actor.double.remote(ref)
    assert ray.get(result) == pytest.approx(small_tensor * 2)

    del ref

    wait_for_condition(
        lambda: ray.get(actor.get_num_gpu_objects.remote()) == 0,
        timeout=10,
        retry_interval_ms=100,
    )


def test_gc_pass_ref_to_same_and_different_actors(ray_start_regular):
    """
    This test checks that passes a GPU object ref to the same actor and a different actor.
    """
    actor1 = GPUTestActor.remote()
    actor2 = GPUTestActor.remote()
    create_collective_group([actor1, actor2], backend="torch_gloo")

    small_tensor = torch.randn((1,))

    ref = actor1.echo.remote(small_tensor)
    result1 = actor1.double.remote(ref)
    result2 = actor2.double.remote(ref)
    assert ray.get(result1) == pytest.approx(small_tensor * 2)
    assert ray.get(result2) == pytest.approx(small_tensor * 2)

    wait_for_condition(
        lambda: ray.get(actor2.get_num_gpu_objects.remote()) == 0,
        timeout=10,
        retry_interval_ms=100,
    )

    del ref

    wait_for_condition(
        lambda: ray.get(actor1.get_num_gpu_objects.remote()) == 0,
        timeout=10,
        retry_interval_ms=100,
    )


def test_p2p(ray_start_regular):
    world_size = 2
    actors = [GPUTestActor.remote() for _ in range(world_size)]
    create_collective_group(actors, backend="torch_gloo")

    small_tensor = torch.randn((1,))
    sender = actors[0]
    receiver = actors[1]

    ref = sender.echo.remote(small_tensor)
    result = receiver.double.remote(ref)
    assert ray.get(result) == pytest.approx(small_tensor * 2)

    medium_tensor = torch.randn((500, 500))
    ref = sender.echo.remote(medium_tensor)
    result = receiver.double.remote(ref)
    assert ray.get(result) == pytest.approx(medium_tensor * 2)


def test_p2p_errors_before_group_creation(ray_start_regular):
    world_size = 2
    actors = [GPUTestActor.remote() for _ in range(world_size)]

    small_tensor = torch.randn((1,))
    sender = actors[0]

    with pytest.raises(
        ValueError,
        match="Actor.* does not have tensor transport GLOO available.*",
    ):
        sender.echo.remote(small_tensor)


@pytest.mark.parametrize("has_tensor_transport_method", [True, False])
def test_p2p_blocking(ray_start_regular, has_tensor_transport_method):
    """Test that p2p transfers still work when sender is blocked in another
    task. This should work whether the actor has (a) a tensor transport method
    (a method decorated with @ray.method(tensor_transport=...)) or (b) an actor-level decorator
    @ray.remote(enable_tensor_transport=True)."""

    class _GPUTestActor:
        def double(self, data):
            if isinstance(data, list):
                return [self.double(d) for d in data]
            if support_tensordict and isinstance(data, TensorDict):
                return data.apply(lambda x: x * 2)
            return data * 2

        def infinite_sleep(self, signal):
            signal.send.remote()
            while True:
                time.sleep(0.1)

    if has_tensor_transport_method:
        # Test tensor transport annotation via ray.method.
        @ray.remote
        class GPUTestActor(_GPUTestActor):
            @ray.method(tensor_transport="gloo")
            def echo(self, data):
                return data

    else:
        # Test tensor transport annotation via ray.remote.
        @ray.remote(enable_tensor_transport=True)
        class GPUTestActor(_GPUTestActor):
            def echo(self, data):
                return data

    sender, receiver = GPUTestActor.remote(), GPUTestActor.remote()
    signal = SignalActor.remote()
    create_collective_group([sender, receiver], backend="torch_gloo")
    tensor = torch.randn((500, 500))
    # If the actor does not have a tensor transport method declared, declare it
    # dynamically using .options().
    sender_fn = (
        sender.echo
        if has_tensor_transport_method
        else sender.echo.options(tensor_transport="gloo")
    )
    ref = sender_fn.remote(tensor)

    # Start a blocking task on the sender actor.
    sender.infinite_sleep.remote(signal)
    ray.get(signal.wait.remote(), timeout=10)

    # Ensure that others can still receive the object.
    result = receiver.double.remote(ref)
    result = ray.get(result, timeout=10)
    assert result == pytest.approx(tensor * 2)


def test_p2p_with_cpu_data(ray_start_regular):
    world_size = 2
    actors = [GPUTestActor.remote() for _ in range(world_size)]
    create_collective_group(actors, backend="torch_gloo")

    sender = actors[0]
    receiver = actors[1]

    cpu_data = 123
    ref = sender.echo.remote(cpu_data)
    result = receiver.double.remote(ref)
    assert ray.get(result) == cpu_data * 2


def test_send_same_ref_to_same_actor_task_multiple_times(ray_start_regular):
    world_size = 2
    actors = [GPUTestActor.remote() for _ in range(world_size)]
    create_collective_group(actors, backend="torch_gloo")

    small_tensor = torch.randn((1,))
    sender = actors[0]
    receiver = actors[1]

    ref = sender.echo.remote(small_tensor)
    result = receiver.add.remote(ref, ref)
    assert ray.get(result) == pytest.approx(small_tensor * 2)

    wait_for_condition(
        lambda: ray.get(receiver.get_num_gpu_objects.remote()) == 0,
        timeout=10,
        retry_interval_ms=100,
    )


def test_send_same_ref_to_same_actor_multiple_times(ray_start_regular):
    world_size = 2
    actors = [GPUTestActor.remote() for _ in range(world_size)]
    create_collective_group(actors, backend="torch_gloo")

    small_tensor = torch.randn((1,))
    sender = actors[0]
    receiver = actors[1]

    ref = sender.echo.remote(small_tensor)
    result = receiver.double.remote(ref)
    assert ray.get(result) == pytest.approx(small_tensor * 2)

    result = receiver.double.remote(ref)
    assert ray.get(result) == pytest.approx(small_tensor * 2)


def test_intra_gpu_tensor_transfer(ray_start_regular):
    actor = GPUTestActor.remote()
    create_collective_group([actor], backend="torch_gloo")

    small_tensor = torch.randn((1,))

    # Intra-actor communication for pure GPU tensors
    ref = actor.echo.remote(small_tensor)
    result = actor.double.remote(ref)
    assert ray.get(result) == pytest.approx(small_tensor * 2)

    # Intra-actor communication for mixed CPU and GPU data
    cpu_data = random.randint(0, 100)
    data = [small_tensor, cpu_data]
    ref = actor.echo.remote(data)
    result = actor.double.remote(ref)
    assert ray.get(result) == pytest.approx([small_tensor * 2, cpu_data * 2])

    # Intra-actor communication for multiple GPU tensors
    tensor1 = torch.randn((1,))
    tensor2 = torch.randn((2,))
    data = [tensor1, tensor2, cpu_data]
    ref = actor.echo.remote(data)
    result = actor.double.remote(ref)
    result = ray.get(result)

    assert result[0] == pytest.approx(tensor1 * 2)
    assert result[1] == pytest.approx(tensor2 * 2)
    assert result[2] == cpu_data * 2


def test_send_same_ref_multiple_times_intra_actor(ray_start_regular):
    actor = GPUTestActor.remote()
    create_collective_group([actor], backend="torch_gloo")

    small_tensor = torch.randn((1,))

    ref = actor.echo.remote(small_tensor)
    result = actor.add.remote(ref, ref)
    assert ray.get(result) == pytest.approx(small_tensor * 2)


def test_mix_cpu_gpu_data(ray_start_regular):
    world_size = 2
    actors = [GPUTestActor.remote() for _ in range(world_size)]
    create_collective_group(actors, backend="torch_gloo")

    tensor = torch.randn((1,))
    cpu_data = random.randint(0, 100)

    data = [tensor, cpu_data]

    sender, receiver = actors[0], actors[1]
    ref = sender.echo.remote(data)
    ref = receiver.double.remote(ref)
    result = ray.get(ref)

    assert result[0] == pytest.approx(tensor * 2)
    assert result[1] == cpu_data * 2


def test_object_in_plasma(ray_start_regular):
    """
    This test uses a CPU object that is large enough to be stored
    in plasma instead of being inlined in the gRPC message.
    """
    world_size = 2
    actors = [GPUTestActor.remote() for _ in range(world_size)]
    create_collective_group(actors, backend="torch_gloo")

    tensor = torch.randn((1,))
    cpu_data = b"1" * 1000 * 1000
    data = [tensor, cpu_data]

    sender, receiver = actors[0], actors[1]
    ref = sender.echo.remote(data)
    ref = receiver.double.remote(ref)
    result = ray.get(ref)

    assert result[0] == pytest.approx(tensor * 2)
    assert result[1] == cpu_data * 2


def test_multiple_tensors(ray_start_regular):
    world_size = 2
    actors = [GPUTestActor.remote() for _ in range(world_size)]
    create_collective_group(actors, backend="torch_gloo")

    tensor1 = torch.randn((1,))
    tensor2 = torch.randn((2,))
    if support_tensordict:
        td1 = TensorDict(
            {"action1": torch.randn((2,)), "reward1": torch.randn((2,))}, batch_size=[2]
        )
        td2 = TensorDict(
            {"action2": torch.randn((2,)), "reward2": torch.randn((2,))}, batch_size=[2]
        )
    else:
        td1 = 0
        td2 = 0
    cpu_data = random.randint(0, 100)
    data = [tensor1, tensor2, cpu_data, td1, td2]

    sender, receiver = actors[0], actors[1]
    ref = sender.echo.remote(data)
    ref = receiver.double.remote(ref)
    result = ray.get(ref)

    assert result[0] == pytest.approx(tensor1 * 2)
    assert result[1] == pytest.approx(tensor2 * 2)
    assert result[2] == cpu_data * 2
    if support_tensordict:
        assert result[3]["action1"] == pytest.approx(td1["action1"] * 2)
        assert result[3]["reward1"] == pytest.approx(td1["reward1"] * 2)
        assert result[4]["action2"] == pytest.approx(td2["action2"] * 2)
        assert result[4]["reward2"] == pytest.approx(td2["reward2"] * 2)


def test_trigger_out_of_band_tensor_transfer(ray_start_regular):
    world_size = 2
    actors = [GPUTestActor.remote() for _ in range(world_size)]
    create_collective_group(actors, backend="torch_gloo")

    src_actor, dst_actor = actors[0], actors[1]

    tensor = torch.tensor([1, 2, 3])
    gpu_ref = src_actor.echo.remote(tensor)
    gpu_obj_id = gpu_ref.hex()

    # Check src_actor has the GPU object
    ret_val_src = ray.get(src_actor.get_out_of_band_tensors.remote(gpu_obj_id))
    assert ret_val_src is not None
    assert len(ret_val_src) == 1
    assert torch.equal(ret_val_src[0], tensor)

    gpu_object_manager = ray._private.worker.global_worker.gpu_object_manager
    gpu_object_manager.add_gpu_object_ref(gpu_ref, src_actor, TensorTransportEnum.GLOO)

    # Trigger out-of-band tensor transfer from src_actor to dst_actor.
    task_args = (gpu_ref,)
    gpu_object_manager.trigger_out_of_band_tensor_transfer(dst_actor, task_args)

    # Check dst_actor has the GPU object
    ret_val_dst = ray.get(
        dst_actor.get_out_of_band_tensors.remote(gpu_obj_id, timeout=10)
    )
    assert ret_val_dst is not None
    assert len(ret_val_dst) == 1
    assert torch.equal(ret_val_dst[0], tensor)


def test_fetch_gpu_object_to_driver(ray_start_regular):
    actor = GPUTestActor.remote()
    create_collective_group([actor], backend="torch_gloo")

    tensor1 = torch.tensor([1, 2, 3])
    tensor2 = torch.tensor([4, 5, 6])

    # Case 1: Single tensor
    ref = actor.echo.remote(tensor1)
    assert torch.equal(ray.get(ref), tensor1)

    # Case 2: Multiple tensors
    ref = actor.echo.remote([tensor1, tensor2])
    result = ray.get(ref)
    assert torch.equal(result[0], tensor1)
    assert torch.equal(result[1], tensor2)

    # Case 3: Mixed CPU and GPU data
    data = [tensor1, tensor2, 7]
    ref = actor.echo.remote(data)
    result = ray.get(ref)
    assert torch.equal(result[0], tensor1)
    assert torch.equal(result[1], tensor2)
    assert result[2] == 7


@pytest.mark.skipif(
    not support_tensordict,
    reason="tensordict is not supported on this platform",
)
def test_invalid_tensor_transport(ray_start_regular):
    with pytest.raises(ValueError, match="Invalid tensor transport"):

        @ray.remote
        class InvalidActor:
            @ray.method(tensor_transport="invalid")
            def echo(self, data):
                return data


@pytest.mark.skipif(
    not support_tensordict,
    reason="tensordict is not supported on this platform",
)
def test_tensordict_transfer(ray_start_regular):
    world_size = 2
    actors = [GPUTestActor.remote() for _ in range(world_size)]
    create_collective_group(actors, backend="torch_gloo")

    td = TensorDict(
        {"action": torch.randn((2,)), "reward": torch.randn((2,))}, batch_size=[2]
    )
    sender, receiver = actors[0], actors[1]
    ref = sender.echo.remote(td)
    result = receiver.double.remote(ref)
    td_result = ray.get(result)

    assert td_result["action"] == pytest.approx(td["action"] * 2)
    assert td_result["reward"] == pytest.approx(td["reward"] * 2)


@pytest.mark.skipif(
    not support_tensordict,
    reason="tensordict is not supported on this platform",
)
def test_nested_tensordict(ray_start_regular):
    world_size = 2
    actors = [GPUTestActor.remote() for _ in range(world_size)]
    create_collective_group(actors, backend="torch_gloo")

    inner_td = TensorDict(
        {"action": torch.randn((2,)), "reward": torch.randn((2,))}, batch_size=[2]
    )
    outer_td = TensorDict(
        {"inner_td": inner_td, "test": torch.randn((2,))}, batch_size=[2]
    )
    sender = actors[0]
    receiver = actors[1]
    gpu_ref = sender.echo.remote(outer_td)
    ret_val_src = ray.get(receiver.double.remote(gpu_ref))
    assert ret_val_src is not None
    assert torch.equal(ret_val_src["inner_td"]["action"], inner_td["action"] * 2)
    assert torch.equal(ret_val_src["inner_td"]["reward"], inner_td["reward"] * 2)
    assert torch.equal(ret_val_src["test"], outer_td["test"] * 2)


@pytest.mark.skipif(
    not support_tensordict,
    reason="tensordict is not supported on this platform",
)
def test_tensor_extracted_from_tensordict_in_gpu_object_store(ray_start_regular):
    actor = GPUTestActor.remote()
    create_collective_group([actor], backend="torch_gloo")

    td = TensorDict(
        {"action": torch.randn((2,)), "reward": torch.randn((2,))}, batch_size=[2]
    ).to("cpu")
    gpu_ref = actor.echo.remote(td)

    # Since the tensor is extracted from the tensordict, the `ret_val_src` will be a list of tensors
    # instead of a tensordict.
    ret_val_src = ray.get(actor.get_out_of_band_tensors.remote(gpu_ref.hex()))
    assert ret_val_src is not None
    assert len(ret_val_src) == 2
    assert torch.equal(ret_val_src[0], td["action"])
    assert torch.equal(ret_val_src[1], td["reward"])


@pytest.mark.parametrize("enable_tensor_transport", [True, False])
def test_dynamic_tensor_transport_via_options(
    ray_start_regular, enable_tensor_transport
):
    """Test that tensor_transport can be set dynamically via .options() at call
    time, if enable_tensor_transport is set to True in @ray.remote."""

    class TestActor:
        def __init__(self):
            pass

        def normal_method(self):
            return "normal"

        def tensor_method(self):
            return torch.randn(5, 5)

        def double(self, data):
            return data * 2

    if enable_tensor_transport:
        TestActor = ray.remote(enable_tensor_transport=True)(TestActor)
    else:
        TestActor = ray.remote(TestActor)

    # Create actor without any tensor_transport decorators
    sender = TestActor.remote()
    receiver = TestActor.remote()
    create_collective_group([sender, receiver], backend="torch_gloo")

    # Test normal method call
    result = ray.get(sender.normal_method.remote())
    assert result == "normal"

    # Test method call with tensor_transport specified via .options()
    if enable_tensor_transport:
        # If enable_tensor_transport is set to True, then it's okay to use
        # dynamic tensor_transport.
        ref = sender.tensor_method.options(tensor_transport="gloo").remote()
        tensor = ray.get(ref)
        result = ray.get(receiver.double.remote(ref))
        assert result == pytest.approx(tensor * 2)
    else:
        # If enable_tensor_transport is not set, then user cannot use
        # dynamic tensor_transport.
        with pytest.raises(
            ValueError,
            match='Currently, methods with .options\\(tensor_transport="GLOO"\\) are not supported when enable_tensor_transport=False. Please set @ray.remote\\(enable_tensor_transport=True\\) on the actor class definition.',
        ):
            ref = sender.tensor_method.options(tensor_transport="gloo").remote()


def test_gpu_object_ref_in_list_throws_exception(ray_start_regular):
    """Test that passing GPU ObjectRefs inside lists as task arguments raises an error."""

    print("loc2")
    actor = GPUTestActor.remote()
    create_collective_group([actor], backend="torch_gloo")

    tensor = torch.randn((1,))

    # Test: GPU ref passed directly to task should work
    gpu_ref = actor.echo.remote(tensor)
    result = actor.double.remote(gpu_ref)
    assert ray.get(result) == pytest.approx(tensor * 2)

    # Test: GPU ref inside a list should fail during task submission
    with pytest.raises(
        ValueError,
        match="Passing GPU ObjectRefs inside data structures is not yet supported",
    ):
        actor.double.remote([gpu_ref])

    # Test: Mixed list with GPU ref and normal data should also fail
    normal_ref = ray.put("normal_data")
    with pytest.raises(
        ValueError,
        match="Passing GPU ObjectRefs inside data structures is not yet supported",
    ):
        actor.double.remote([gpu_ref, normal_ref])


def test_app_error_inter_actor(ray_start_regular):
    world_size = 2
    actors = [GPUTestActor.remote() for _ in range(world_size)]
    create_collective_group(actors, backend="torch_gloo")

    src_actor, dst_actor = actors[0], actors[1]

    # Make sure the receiver can receive an exception from the sender.
    ref = src_actor.fail.options(tensor_transport="gloo").remote("test_app_error")
    with pytest.raises(Exception, match="test_app_error"):
        ray.get(dst_actor.double.remote(ref))

    # Make sure the sender and receiver do not hang.
    small_tensor = torch.randn((1,))
    ref = src_actor.echo.remote(small_tensor)
    result = dst_actor.double.remote(ref)
    assert ray.get(result) == pytest.approx(small_tensor * 2)


def test_app_error_intra_actor(ray_start_regular):
    actor = GPUTestActor.remote()
    create_collective_group([actor], backend="torch_gloo")

    # Make sure the receiver can receive an exception from the sender.
    ref = actor.fail.options(tensor_transport="gloo").remote("test_app_error")
    with pytest.raises(Exception, match="test_app_error"):
        ray.get(actor.double.remote(ref))

    # Make sure the sender and receiver do not hang.
    small_tensor = torch.randn((1,))
    ref = actor.echo.remote(small_tensor)
    result = actor.double.remote(ref)
    assert ray.get(result) == pytest.approx(small_tensor * 2)


def test_app_error_fetch_to_driver(ray_start_regular):
    actor = GPUTestActor.remote()
    create_collective_group([actor], backend="torch_gloo")

    ref = actor.fail.options(tensor_transport="gloo").remote("test_app_error")
    with pytest.raises(Exception, match="test_app_error"):
        ray.get(ref)

    # Make sure the driver can receive an exception from the actor.
    small_tensor = torch.tensor([1, 2, 3])
    ref = actor.echo.remote(small_tensor)
    assert torch.equal(ray.get(ref), small_tensor)


def test_write_after_save(ray_start_regular):
    """Check that an actor can safely write to a tensor after saving it to its
    local state by calling `ray.experimental.wait_tensor_freed`."""

    @ray.remote(enable_tensor_transport=True)
    class GPUTestActor:
        @ray.method(tensor_transport="gloo")
        def save(self, data: torch.Tensor):
            # Save the tensor to the actor's local state.
            self.data = data
            return data

        def receive(self, data: torch.Tensor):
            return data

        def increment_saved(self):
            ray.experimental.wait_tensor_freed(self.data)
            # Write to the saved tensor.
            self.data += 1
            return self.data

    world_size = 2
    actors = [GPUTestActor.remote() for _ in range(world_size)]
    create_collective_group(actors, backend="torch_gloo")

    medium_tensor = torch.randn((500, 500))
    sender, receiver = actors
    ref = sender.save.remote(medium_tensor)
    # Sender writes to the GPU object while Ray sends the object to a receiver
    # task in the background.
    tensor1 = sender.increment_saved.remote()
    tensor2 = receiver.receive.remote(ref)

    # The sender task should not have returned yet because the ObjectRef is
    # still in scope.
    with pytest.raises(ray.exceptions.GetTimeoutError):
        ray.get(tensor1, timeout=1)

    del ref
    # Check that Ray completed the transfer of the original tensor before the
    # sender writes to it.
    assert torch.allclose(ray.get(tensor1), medium_tensor + 1)
    assert torch.allclose(ray.get(tensor2), medium_tensor)


def test_wait_tensor_freed(ray_start_regular):
    """Unit test for ray.experimental.wait_tensor_freed. Check that the call
    returns when the tensor has been freed from the GPU object store."""
    gpu_object_store = ray.worker.global_worker.gpu_object_manager.gpu_object_store
    obj_id = "random_id"
    tensor = torch.randn((1,))
    gpu_object_store.add_object(obj_id, [tensor], is_primary=True)

    assert gpu_object_store.has_object(obj_id)
    with pytest.raises(TimeoutError):
        ray.experimental.wait_tensor_freed(tensor, timeout=1)
    assert gpu_object_store.has_object(obj_id)

    # Simulate garbage collection in a background thread.
    def gc():
        time.sleep(0.1)
        gpu_object_store.pop_object(obj_id)

    gc_thread = threading.Thread(target=gc)
    gc_thread.start()
    # Now the wait_tensor_freed call should be able to return.
    ray.experimental.wait_tensor_freed(tensor)
    gc_thread.join()
    assert not gpu_object_store.has_object(obj_id)


def test_wait_tensor_freed_double_tensor(ray_start_regular):
    """Unit test for ray.experimental.wait_tensor_freed when multiple objects
    contain the same tensor."""
    gpu_object_store = ray.worker.global_worker.gpu_object_manager.gpu_object_store
    obj_id1 = "random_id1"
    obj_id2 = "random_id2"
    tensor = torch.randn((1,))
    gpu_object_store.add_object(obj_id1, [tensor], is_primary=True)
    gpu_object_store.add_object(obj_id2, [tensor], is_primary=True)

    assert gpu_object_store.has_object(obj_id1)
    assert gpu_object_store.has_object(obj_id2)
    with pytest.raises(TimeoutError):
        ray.experimental.wait_tensor_freed(tensor, timeout=1)
    assert gpu_object_store.has_object(obj_id1)
    assert gpu_object_store.has_object(obj_id2)

    # Simulate garbage collection in a background thread.
    def gc(obj_id):
        time.sleep(0.1)
        gpu_object_store.pop_object(obj_id)

    # Free one object. Tensor should still be stored.
    gc_thread = threading.Thread(target=gc, args=(obj_id1,))
    gc_thread.start()
    with pytest.raises(TimeoutError):
        ray.experimental.wait_tensor_freed(tensor, timeout=1)
    gc_thread.join()
    assert not gpu_object_store.has_object(obj_id1)

    # Free the other object. Now the wait_tensor_freed call should be able to
    # return.
    gc_thread = threading.Thread(target=gc, args=(obj_id2,))
    gc_thread.start()
    ray.experimental.wait_tensor_freed(tensor)
    gc_thread.join()
    assert not gpu_object_store.has_object(obj_id2)


<<<<<<< HEAD
def test_send_back_and_dst_warning(ray_start_regular):
    # Test warning when object is sent back to the src actor and to dst actors
    world_size = 2
    actors = [GPUTestActor.remote() for _ in range(world_size)]
    create_collective_group(actors, backend="torch_gloo")

    src_actor, dst_actor = actors[0], actors[1]

    tensor = torch.tensor([1, 2, 3])

    warning_message = r"GPU ObjectRef\(.+\)"

    with pytest.warns(UserWarning, match=warning_message):
        t = src_actor.echo.remote(tensor)
        t1 = src_actor.echo.remote(t)  # Sent back to the source actor
        t2 = dst_actor.echo.remote(t)  # Also sent to another actor
        ray.get([t1, t2])

    # Second transmission of ObjectRef `t` to `dst_actor` should not trigger a warning
    # Verify no `pytest.warns` context is used here because no warning should be raised
    t3 = dst_actor.echo.remote(t)
    ray.get(t3)
=======
def test_duplicate_objectref_transfer(ray_start_regular):
    world_size = 2
    actors = [GPUTestActor.remote() for _ in range(world_size)]
    create_collective_group(actors, backend="torch_gloo")
    actor0, actor1 = actors[0], actors[1]

    small_tensor = torch.randn((1,))

    # Store the original value for comparison
    original_value = small_tensor

    ref = actor0.echo.remote(small_tensor)

    # Pass the same ref to actor1 twice
    result1 = actor1.increment.remote(ref)
    result2 = actor1.increment.remote(ref)

    # Both should return original_value + 1 because each increment task should receive the same object value.
    val1 = ray.get(result1)
    val2 = ray.get(result2)

    # Check for correctness
    assert val1 == pytest.approx(
        original_value + 1
    ), f"Result1 incorrect: got {val1}, expected {original_value + 1}"
    assert val2 == pytest.approx(
        original_value + 1
    ), f"Result2 incorrect: got {val2}, expected {original_value + 1}"

    # Additional check: results should be equal (both got clean copies)
    assert val1 == pytest.approx(
        val2
    ), f"Results differ: result1={val1}, result2={val2}"
>>>>>>> bd684c7b


if __name__ == "__main__":
    sys.exit(pytest.main(["-sv", __file__]))<|MERGE_RESOLUTION|>--- conflicted
+++ resolved
@@ -840,7 +840,6 @@
     assert not gpu_object_store.has_object(obj_id2)
 
 
-<<<<<<< HEAD
 def test_send_back_and_dst_warning(ray_start_regular):
     # Test warning when object is sent back to the src actor and to dst actors
     world_size = 2
@@ -863,7 +862,8 @@
     # Verify no `pytest.warns` context is used here because no warning should be raised
     t3 = dst_actor.echo.remote(t)
     ray.get(t3)
-=======
+
+    
 def test_duplicate_objectref_transfer(ray_start_regular):
     world_size = 2
     actors = [GPUTestActor.remote() for _ in range(world_size)]
@@ -897,7 +897,6 @@
     assert val1 == pytest.approx(
         val2
     ), f"Results differ: result1={val1}, result2={val2}"
->>>>>>> bd684c7b
 
 
 if __name__ == "__main__":
