--- conflicted
+++ resolved
@@ -7,12 +7,9 @@
 import pytest
 
 import ray
-<<<<<<< HEAD
 import ray.exceptions
 from ray.experimental.state.api import list_actors
 from ray._common.test_utils import SignalActor
-=======
->>>>>>> 881cc442
 from ray._common.test_utils import (
     SignalActor,
     wait_for_condition,
