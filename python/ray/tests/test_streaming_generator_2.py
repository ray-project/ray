import asyncio
import pytest
import numpy as np
import sys
import time
import gc

import ray
from ray.experimental.state.api import list_actors

RECONSTRUCTION_CONFIG = {
    "health_check_failure_threshold": 10,
    "health_check_period_ms": 100,
    "health_check_timeout_ms": 100,
    "health_check_initial_delay_ms": 0,
    "max_direct_call_object_size": 100,
    "task_retry_delay_ms": 100,
    "object_timeout_milliseconds": 200,
    "fetch_warn_timeout_milliseconds": 1000,
}


def assert_no_leak():
    gc.collect()
    core_worker = ray._private.worker.global_worker.core_worker
    ref_counts = core_worker.get_all_reference_counts()
    print(ref_counts)
    for rc in ref_counts.values():
        assert rc["local"] == 0
        assert rc["submitted"] == 0
    assert core_worker.get_memory_store_size() == 0


@pytest.mark.parametrize("delay", [True])
def test_reconstruction(monkeypatch, ray_start_cluster, delay):
    with monkeypatch.context() as m:
        if delay:
            m.setenv(
                "RAY_testing_asio_delay_us",
                "CoreWorkerService.grpc_server."
                "ReportGeneratorItemReturns=10000:1000000",
            )
        cluster = ray_start_cluster
        # Head node with no resources.
        cluster.add_node(
            num_cpus=0,
            _system_config=RECONSTRUCTION_CONFIG,
            enable_object_reconstruction=True,
        )
        ray.init(address=cluster.address)
        # Node to place the initial object.
        node_to_kill = cluster.add_node(num_cpus=1, object_store_memory=10**8)
        cluster.wait_for_nodes()

    @ray.remote(max_retries=2)
    def dynamic_generator(num_returns):
        for i in range(num_returns):
            yield np.ones(1_000_000, dtype=np.int8) * i

    @ray.remote
    def fetch(x):
        return x[0]

    # Test recovery of all dynamic objects through re-execution.
    gen = dynamic_generator.remote(10)
    refs = []

    for i in range(5):
        refs.append(next(gen))

    cluster.remove_node(node_to_kill, allow_graceful=False)
    node_to_kill = cluster.add_node(num_cpus=1, object_store_memory=10**8)

    for i, ref in enumerate(refs):
        print("first trial.")
        print("fetching ", i)
        assert ray.get(fetch.remote(ref)) == i

    # Try second retry.
    cluster.remove_node(node_to_kill, allow_graceful=False)
    node_to_kill = cluster.add_node(num_cpus=1, object_store_memory=10**8)

    for i in range(4):
        refs.append(next(gen))

    for i, ref in enumerate(refs):
        print("second trial")
        print("fetching ", i)
        assert ray.get(fetch.remote(ref)) == i

    # third retry should fail.
    cluster.remove_node(node_to_kill, allow_graceful=False)
    node_to_kill = cluster.add_node(num_cpus=1, object_store_memory=10**8)

    for i in range(1):
        refs.append(next(gen))

    for i, ref in enumerate(refs):
        print("third trial")
        print("fetching ", i)
        with pytest.raises(ray.exceptions.RayTaskError) as e:
            ray.get(fetch.remote(ref))
        assert "the maximum number of task retries has been exceeded" in str(e.value)


@pytest.mark.parametrize("failure_type", ["exception", "crash"])
def test_reconstruction_retry_failed(ray_start_cluster, failure_type):
    """Test the streaming generator retry fails in the second retry."""
    cluster = ray_start_cluster
    # Head node with no resources.
    cluster.add_node(
        num_cpus=0,
        _system_config=RECONSTRUCTION_CONFIG,
        enable_object_reconstruction=True,
    )
    ray.init(address=cluster.address)

    @ray.remote(num_cpus=0)
    class SignalActor:
        def __init__(self):
            self.crash = False

        def set(self):
            self.crash = True

        def get(self):
            return self.crash

    signal = SignalActor.remote()
    ray.get(signal.get.remote())

    # Node to place the initial object.
    node_to_kill = cluster.add_node(num_cpus=1, object_store_memory=10**8)
    cluster.wait_for_nodes()

    @ray.remote
    def dynamic_generator(num_returns, signal_actor):
        for i in range(num_returns):
            if i == 3:
                should_crash = ray.get(signal_actor.get.remote())
                if should_crash:
                    if failure_type == "exception":
                        raise Exception
                    else:
                        sys.exit(5)
            time.sleep(1)
            yield np.ones(1_000_000, dtype=np.int8) * i

    @ray.remote
    def fetch(x):
        return x[0]

    gen = dynamic_generator.remote(10, signal)
    refs = []

    for i in range(5):
        refs.append(next(gen))

    cluster.remove_node(node_to_kill, allow_graceful=False)
    node_to_kill = cluster.add_node(num_cpus=1, object_store_memory=10**8)

    for i, ref in enumerate(refs):
        print("first trial.")
        print("fetching ", i)
        assert ray.get(fetch.remote(ref)) == i

    # Try second retry.
    cluster.remove_node(node_to_kill, allow_graceful=False)
    node_to_kill = cluster.add_node(num_cpus=1, object_store_memory=10**8)

    signal.set.remote()

    for ref in gen:
        refs.append(ref)

    for i, ref in enumerate(refs):
        print("second trial")
        print("fetching ", i)
        print(ref)
        if i < 3:
            assert ray.get(fetch.remote(ref)) == i
        else:
            with pytest.raises(ray.exceptions.RayTaskError) as e:
                assert ray.get(fetch.remote(ref)) == i
                assert "The worker died" in str(e.value)


<<<<<<< HEAD
def test_ray_datasetlike_mini_stress_test(monkeypatch, ray_start_cluster):
    """
    Test a workload that's like ray dataset + lineage reconstruction.
    """
    with monkeypatch.context() as m:
        m.setenv(
            "RAY_testing_asio_delay_us",
            "CoreWorkerService.grpc_server." "ReportGeneratorItemReturns=10000:1000000",
        )
        cluster = ray_start_cluster
        # Head node with no resources.
        cluster.add_node(
            num_cpus=1,
            resources={"head": 1},
            _system_config=RECONSTRUCTION_CONFIG,
            enable_object_reconstruction=True,
        )
        ray.init(address=cluster.address)

        @ray.remote(max_retries=-1)
        def dynamic_generator(num_returns):
            for i in range(num_returns):
                time.sleep(0.1)
                yield np.ones(1_000_000, dtype=np.int8) * i

        @ray.remote(num_cpus=0, resources={"head": 1})
        def driver():
            unready = [dynamic_generator.remote(10) for _ in range(5)]
            ready = []
            while unready:
                ready, unready = ray.wait(
                    unready, num_returns=len(unready), timeout=0.1
                )
                for r in ready:
                    try:
                        ref = next(r)
                        print(ref)
                        ray.get(ref)
                    except StopIteration:
                        pass
                    else:
                        unready.append(r)
            return None

        ref = driver.remote()

        nodes = []
        for _ in range(4):
            nodes.append(cluster.add_node(num_cpus=1, object_store_memory=10**8))
        cluster.wait_for_nodes()

        for _ in range(10):
            time.sleep(0.1)
            node_to_kill = random.choices(nodes)[0]
            nodes.remove(node_to_kill)
            cluster.remove_node(node_to_kill, allow_graceful=False)
            nodes.append(cluster.add_node(num_cpus=1, object_store_memory=10**8))

        ray.get(ref)
        del ref

        assert_no_leak()


=======
>>>>>>> 5a7071e5
def test_generator_max_returns(monkeypatch, shutdown_only):
    """
    Test when generator returns more than system limit values
    (100 million by default), it fails a task.
    """
    with monkeypatch.context() as m:
        # defer for 10s for the second node.
        m.setenv(
            "RAY_max_num_generator_returns",
            "2",
        )

        @ray.remote
        def generator_task():
            for _ in range(3):
                yield 1

        @ray.remote
        def driver():
            gen = generator_task.remote()
            for ref in gen:
                assert ray.get(ref) == 1

        with pytest.raises(ray.exceptions.RayTaskError):
            ray.get(driver.remote())


def test_return_yield_mix(shutdown_only):
    """
    Test the case where yield and return is mixed within a
    generator task.
    """

    @ray.remote
    def g():
        for i in range(3):
            yield i
            return

    generator = g.remote()
    result = []
    for ref in generator:
        result.append(ray.get(ref))

    assert len(result) == 1
    assert result[0] == 0


def test_task_name_not_changed_for_iteration(shutdown_only):
    """Handles https://github.com/ray-project/ray/issues/37147.
    Verify the task_name is not changed for each iteration in
    async actor generator task.
    """

    @ray.remote
    class A:
        async def gen(self):
            task_name = asyncio.current_task().get_name()
            for i in range(5):
                assert (
                    task_name == asyncio.current_task().get_name()
                ), f"{task_name} != {asyncio.current_task().get_name()}"
                yield i

            assert task_name == asyncio.current_task().get_name()

    a = A.remote()
    for obj_ref in a.gen.remote():
        print(ray.get(obj_ref))


def test_async_actor_concurrent(shutdown_only):
    """Verify the async actor generator tasks are concurrent."""

    @ray.remote
    class A:
        async def gen(self):
            for i in range(5):
                await asyncio.sleep(1)
                yield i

    a = A.remote()

    async def co():
        async for ref in a.gen.remote():
            print(await ref)

    async def main():
        await asyncio.gather(co(), co(), co())

    s = time.time()
    asyncio.run(main())
    assert 4.5 < time.time() - s < 6.5


def test_no_memory_store_obj_leak(shutdown_only):
    """Fixes https://github.com/ray-project/ray/issues/38089

    Verify there's no leak from in-memory object store when
    using a streaming generator.
    """
    ray.init()

    @ray.remote
    def f():
        for _ in range(10):
            yield 1

    for _ in range(10):
        for ref in f.remote():
            del ref

        time.sleep(0.2)

    core_worker = ray._private.worker.global_worker.core_worker
    assert core_worker.get_memory_store_size() == 0
    assert_no_leak()

    for _ in range(10):
        for ref in f.remote():
            break

        time.sleep(0.2)

    del ref
    core_worker = ray._private.worker.global_worker.core_worker
    assert core_worker.get_memory_store_size() == 0
    assert_no_leak()


def test_python_object_leak(shutdown_only):
    """Make sure the objects are not leaked
    (due to circular references) when tasks run
    for all the execution model in Ray actors.
    """
    ray.init()

    @ray.remote
    class AsyncActor:
        def __init__(self):
            self.gc_garbage_len = 0

        def get_gc_garbage_len(self):
            return self.gc_garbage_len

        async def gen(self, fail=False):
            gc.set_debug(gc.DEBUG_SAVEALL)
            gc.collect()
            self.gc_garbage_len = len(gc.garbage)
            print("Objects: ", self.gc_garbage_len)
            if fail:
                print("exception")
                raise Exception
            yield 1

        async def f(self, fail=False):
            gc.set_debug(gc.DEBUG_SAVEALL)
            gc.collect()
            self.gc_garbage_len = len(gc.garbage)
            print("Objects: ", self.gc_garbage_len)
            if fail:
                print("exception")
                raise Exception
            return 1

    @ray.remote
    class A:
        def __init__(self):
            self.gc_garbage_len = 0

        def get_gc_garbage_len(self):
            return self.gc_garbage_len

        def f(self, fail=False):
            gc.set_debug(gc.DEBUG_SAVEALL)
            gc.collect()
            self.gc_garbage_len = len(gc.garbage)
            print("Objects: ", self.gc_garbage_len)
            if fail:
                print("exception")
                raise Exception
            return 1

        def gen(self, fail=False):
            gc.set_debug(gc.DEBUG_SAVEALL)
            gc.collect()
            self.gc_garbage_len = len(gc.garbage)
            print("Objects: ", self.gc_garbage_len)
            if fail:
                print("exception")
                raise Exception
            yield 1

    def verify_regular(actor, fail):
        for _ in range(100):
            try:
                ray.get(actor.f.remote(fail=fail))
            except Exception:
                pass
        assert ray.get(actor.get_gc_garbage_len.remote()) == 0

    def verify_generator(actor, fail):
        for _ in range(100):
            for ref in actor.gen.remote(fail=fail):
                try:
                    ray.get(ref)
                except Exception:
                    pass
            assert ray.get(actor.get_gc_garbage_len.remote()) == 0

    print("Test regular actors")
    verify_regular(A.remote(), True)
    verify_regular(A.remote(), False)
    print("Test regular actors + generator")
    verify_generator(A.remote(), True)
    verify_generator(A.remote(), False)

    # Test threaded actor
    print("Test threaded actors")
    verify_regular(A.options(max_concurrency=10).remote(), True)
    verify_regular(A.options(max_concurrency=10).remote(), False)
    print("Test threaded actors + generator")
    verify_generator(A.options(max_concurrency=10).remote(), True)
    verify_generator(A.options(max_concurrency=10).remote(), False)

    # Test async actor
    print("Test async actors")
    verify_regular(AsyncActor.remote(), True)
    verify_regular(AsyncActor.remote(), False)
    print("Test async actors + generator")
    verify_generator(AsyncActor.remote(), True)
    verify_generator(AsyncActor.remote(), False)
    assert len(list_actors()) == 12


if __name__ == "__main__":
    import os

    if os.environ.get("PARALLEL_CI"):
        sys.exit(pytest.main(["-n", "auto", "--boxed", "-vs", __file__]))
    else:
        sys.exit(pytest.main(["-sv", __file__]))<|MERGE_RESOLUTION|>--- conflicted
+++ resolved
@@ -185,73 +185,6 @@
                 assert "The worker died" in str(e.value)
 
 
-<<<<<<< HEAD
-def test_ray_datasetlike_mini_stress_test(monkeypatch, ray_start_cluster):
-    """
-    Test a workload that's like ray dataset + lineage reconstruction.
-    """
-    with monkeypatch.context() as m:
-        m.setenv(
-            "RAY_testing_asio_delay_us",
-            "CoreWorkerService.grpc_server." "ReportGeneratorItemReturns=10000:1000000",
-        )
-        cluster = ray_start_cluster
-        # Head node with no resources.
-        cluster.add_node(
-            num_cpus=1,
-            resources={"head": 1},
-            _system_config=RECONSTRUCTION_CONFIG,
-            enable_object_reconstruction=True,
-        )
-        ray.init(address=cluster.address)
-
-        @ray.remote(max_retries=-1)
-        def dynamic_generator(num_returns):
-            for i in range(num_returns):
-                time.sleep(0.1)
-                yield np.ones(1_000_000, dtype=np.int8) * i
-
-        @ray.remote(num_cpus=0, resources={"head": 1})
-        def driver():
-            unready = [dynamic_generator.remote(10) for _ in range(5)]
-            ready = []
-            while unready:
-                ready, unready = ray.wait(
-                    unready, num_returns=len(unready), timeout=0.1
-                )
-                for r in ready:
-                    try:
-                        ref = next(r)
-                        print(ref)
-                        ray.get(ref)
-                    except StopIteration:
-                        pass
-                    else:
-                        unready.append(r)
-            return None
-
-        ref = driver.remote()
-
-        nodes = []
-        for _ in range(4):
-            nodes.append(cluster.add_node(num_cpus=1, object_store_memory=10**8))
-        cluster.wait_for_nodes()
-
-        for _ in range(10):
-            time.sleep(0.1)
-            node_to_kill = random.choices(nodes)[0]
-            nodes.remove(node_to_kill)
-            cluster.remove_node(node_to_kill, allow_graceful=False)
-            nodes.append(cluster.add_node(num_cpus=1, object_store_memory=10**8))
-
-        ray.get(ref)
-        del ref
-
-        assert_no_leak()
-
-
-=======
->>>>>>> 5a7071e5
 def test_generator_max_returns(monkeypatch, shutdown_only):
     """
     Test when generator returns more than system limit values
