import os
import sys

import pytest

import ray
<<<<<<< HEAD
from ray._common.test_utils import wait_for_condition
from ray.util.scheduling_strategies import NodeAffinitySchedulingStrategy
=======
from ray._private.test_utils import wait_for_condition
from ray.core.generated import autoscaler_pb2
from ray.util.placement_group import placement_group, remove_placement_group
from ray.util.scheduling_strategies import (
    NodeAffinitySchedulingStrategy,
    PlacementGroupSchedulingStrategy,
)
>>>>>>> 24c747ca

import psutil


@pytest.mark.parametrize("deterministic_failure", ["request", "response"])
def test_request_worker_lease_idempotent(
    monkeypatch, shutdown_only, deterministic_failure, ray_start_cluster
):
    monkeypatch.setenv(
        "RAY_testing_rpc_failure",
        "NodeManagerService.grpc_client.RequestWorkerLease=1:"
        + ("100:0" if deterministic_failure == "request" else "0:100"),
    )

    @ray.remote
    def simple_task_1():
        return 0

    @ray.remote
    def simple_task_2():
        return 1

    # Spin up a two-node cluster where we're targeting scheduling on the
    # remote node via NodeAffinitySchedulingStrategy to test remote RequestWorkerLease
    # calls.
    cluster = ray_start_cluster
    remote_node = cluster.add_node(num_cpus=1)

    result_ref1 = simple_task_1.options(
        scheduling_strategy=NodeAffinitySchedulingStrategy(
            node_id=remote_node.node_id, soft=False
        )
    ).remote()
    result_ref2 = simple_task_2.options(
        scheduling_strategy=NodeAffinitySchedulingStrategy(
            node_id=remote_node.node_id, soft=False
        )
    ).remote()

    assert ray.get([result_ref1, result_ref2]) == [0, 1]


<<<<<<< HEAD
def test_kill_local_actor_rpc_retry_and_idempotency(monkeypatch, shutdown_only):
    """Test that KillLocalActor RPC retries work correctly and guarantee actor death.
    Not testing response since the actor is killed either way.
    """

    monkeypatch.setenv(
        "RAY_testing_rpc_failure",
        "NodeManagerService.grpc_client.KillLocalActor=1:100:0",
    )

    ray.init()

    @ray.remote
    class SimpleActor:
        def ping(self):
            return "pong"

        def get_pid(self):
            return os.getpid()

    actor = SimpleActor.remote()

    result = ray.get(actor.ping.remote())
    assert result == "pong"

    worker_pid = ray.get(actor.get_pid.remote())

    # NOTE: checking the process is still alive rather than checking the actor state from the GCS
    # since as long as KillActor is sent the GCS will mark the actor as dead even though it may not actually be
    assert psutil.pid_exists(worker_pid)

    ray.kill(actor)

    def verify_process_killed():
        return not psutil.pid_exists(worker_pid)

    wait_for_condition(verify_process_killed, timeout=30)
=======
def test_drain_node_idempotent(monkeypatch, shutdown_only, ray_start_cluster):
    # NOTE: not testing response failure since the node is already marked as draining and shuts down gracefully.
    monkeypatch.setenv(
        "RAY_testing_rpc_failure",
        "NodeManagerService.grpc_client.DrainRaylet=1:100:0",
    )

    cluster = ray_start_cluster
    worker_node = cluster.add_node(num_cpus=1)
    ray.init(address=cluster.address)

    worker_node_id = worker_node.node_id

    gcs_client = ray._raylet.GcsClient(address=cluster.address)

    is_accepted = gcs_client.drain_node(
        worker_node_id,
        autoscaler_pb2.DrainNodeReason.DRAIN_NODE_REASON_IDLE_TERMINATION,
        "Test drain",
        0,
    )
    assert is_accepted

    # After drain is accepted on an idle node since no tasks are running nor primary objects kept
    # on that raylet, it should be marked idle and gracefully shut down.
    def node_is_dead():
        nodes = ray.nodes()
        for node in nodes:
            if node["NodeID"] == worker_node_id:
                return not node["Alive"]
        return True

    wait_for_condition(node_is_dead, timeout=1)


# Bundles can be leaked if the gcs dies before the CancelResourceReserve RPCs are
# propagated to all the raylets. Since this is inherently racy, we block CancelResourceReserve RPCs
# from ever succeeding to make this test deterministic.
@pytest.fixture
def inject_rpc_failures(monkeypatch, request):
    deterministic_failure = request.param
    monkeypatch.setenv(
        "RAY_testing_rpc_failure",
        "NodeManagerService.grpc_client.ReleaseUnusedBundles=1:"
        + ("100:0" if deterministic_failure == "request" else "0:100")
        + ",NodeManagerService.grpc_client.CancelResourceReserve=-1:100:0",
    )


@pytest.mark.parametrize("inject_rpc_failures", ["request", "response"], indirect=True)
@pytest.mark.parametrize(
    "ray_start_cluster_head_with_external_redis",
    [{"num_cpus": 1}],
    indirect=True,
)
def test_release_unused_bundles_idempotent(
    inject_rpc_failures,
    ray_start_cluster_head_with_external_redis,
):
    cluster = ray_start_cluster_head_with_external_redis

    @ray.remote(num_cpus=1)
    def task():
        return "success"

    pg = placement_group(name="test_pg", strategy="PACK", bundles=[{"CPU": 1}])

    result_ref = task.options(
        scheduling_strategy=PlacementGroupSchedulingStrategy(
            placement_group=pg,
            placement_group_bundle_index=0,
        )
    ).remote()
    assert ray.get(result_ref) == "success"

    # Remove the placement group. This will trigger CancelResourceReserve RPCs which need to be blocked
    # for the placement group bundle to be leaked.
    remove_placement_group(pg)

    cluster.head_node.kill_gcs_server()
    # ReleaseUnusedBundles only triggers after GCS restart to clean up potentially leaked bundles.
    cluster.head_node.start_gcs_server()

    # If the leaked bundle wasn't cleaned up, this task will hang due to resource unavailability
    result = ray.get(task.remote())
    assert result == "success"
>>>>>>> 24c747ca


if __name__ == "__main__":
    sys.exit(pytest.main(["-sv", __file__]))<|MERGE_RESOLUTION|>--- conflicted
+++ resolved
@@ -4,10 +4,6 @@
 import pytest
 
 import ray
-<<<<<<< HEAD
-from ray._common.test_utils import wait_for_condition
-from ray.util.scheduling_strategies import NodeAffinitySchedulingStrategy
-=======
 from ray._private.test_utils import wait_for_condition
 from ray.core.generated import autoscaler_pb2
 from ray.util.placement_group import placement_group, remove_placement_group
@@ -15,7 +11,6 @@
     NodeAffinitySchedulingStrategy,
     PlacementGroupSchedulingStrategy,
 )
->>>>>>> 24c747ca
 
 import psutil
 
@@ -58,45 +53,6 @@
     assert ray.get([result_ref1, result_ref2]) == [0, 1]
 
 
-<<<<<<< HEAD
-def test_kill_local_actor_rpc_retry_and_idempotency(monkeypatch, shutdown_only):
-    """Test that KillLocalActor RPC retries work correctly and guarantee actor death.
-    Not testing response since the actor is killed either way.
-    """
-
-    monkeypatch.setenv(
-        "RAY_testing_rpc_failure",
-        "NodeManagerService.grpc_client.KillLocalActor=1:100:0",
-    )
-
-    ray.init()
-
-    @ray.remote
-    class SimpleActor:
-        def ping(self):
-            return "pong"
-
-        def get_pid(self):
-            return os.getpid()
-
-    actor = SimpleActor.remote()
-
-    result = ray.get(actor.ping.remote())
-    assert result == "pong"
-
-    worker_pid = ray.get(actor.get_pid.remote())
-
-    # NOTE: checking the process is still alive rather than checking the actor state from the GCS
-    # since as long as KillActor is sent the GCS will mark the actor as dead even though it may not actually be
-    assert psutil.pid_exists(worker_pid)
-
-    ray.kill(actor)
-
-    def verify_process_killed():
-        return not psutil.pid_exists(worker_pid)
-
-    wait_for_condition(verify_process_killed, timeout=30)
-=======
 def test_drain_node_idempotent(monkeypatch, shutdown_only, ray_start_cluster):
     # NOTE: not testing response failure since the node is already marked as draining and shuts down gracefully.
     monkeypatch.setenv(
@@ -183,7 +139,45 @@
     # If the leaked bundle wasn't cleaned up, this task will hang due to resource unavailability
     result = ray.get(task.remote())
     assert result == "success"
->>>>>>> 24c747ca
+
+
+def test_kill_local_actor_rpc_retry_and_idempotency(monkeypatch, shutdown_only):
+    """Test that KillLocalActor RPC retries work correctly and guarantee actor death.
+    Not testing response since the actor is killed either way.
+    """
+
+    monkeypatch.setenv(
+        "RAY_testing_rpc_failure",
+        "NodeManagerService.grpc_client.KillLocalActor=1:100:0",
+    )
+
+    ray.init()
+
+    @ray.remote
+    class SimpleActor:
+        def ping(self):
+            return "pong"
+
+        def get_pid(self):
+            return os.getpid()
+
+    actor = SimpleActor.remote()
+
+    result = ray.get(actor.ping.remote())
+    assert result == "pong"
+
+    worker_pid = ray.get(actor.get_pid.remote())
+
+    # NOTE: checking the process is still alive rather than checking the actor state from the GCS
+    # since as long as KillActor is sent the GCS will mark the actor as dead even though it may not actually be
+    assert psutil.pid_exists(worker_pid)
+
+    ray.kill(actor)
+
+    def verify_process_killed():
+        return not psutil.pid_exists(worker_pid)
+
+    wait_for_condition(verify_process_killed, timeout=30)
 
 
 if __name__ == "__main__":
