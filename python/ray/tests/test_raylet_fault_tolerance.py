import sys

import pytest

import ray
<<<<<<< HEAD
from ray.util.placement_group import placement_group, remove_placement_group
from ray.util.scheduling_strategies import (
    NodeAffinitySchedulingStrategy,
    PlacementGroupSchedulingStrategy,
)
=======
from ray._private.test_utils import wait_for_condition
from ray.core.generated import autoscaler_pb2
from ray.util.scheduling_strategies import NodeAffinitySchedulingStrategy
>>>>>>> 2bbd13a4


@pytest.mark.parametrize("deterministic_failure", ["request", "response"])
def test_request_worker_lease_idempotent(
    monkeypatch, shutdown_only, deterministic_failure, ray_start_cluster
):
    monkeypatch.setenv(
        "RAY_testing_rpc_failure",
        "NodeManagerService.grpc_client.RequestWorkerLease=1:"
        + ("100:0" if deterministic_failure == "request" else "0:100"),
    )

    @ray.remote
    def simple_task_1():
        return 0

    @ray.remote
    def simple_task_2():
        return 1

    # Spin up a two-node cluster where we're targeting scheduling on the
    # remote node via NodeAffinitySchedulingStrategy to test remote RequestWorkerLease
    # calls.
    cluster = ray_start_cluster
    remote_node = cluster.add_node(num_cpus=1)

    result_ref1 = simple_task_1.options(
        scheduling_strategy=NodeAffinitySchedulingStrategy(
            node_id=remote_node.node_id, soft=False
        )
    ).remote()
    result_ref2 = simple_task_2.options(
        scheduling_strategy=NodeAffinitySchedulingStrategy(
            node_id=remote_node.node_id, soft=False
        )
    ).remote()

    assert ray.get([result_ref1, result_ref2]) == [0, 1]


<<<<<<< HEAD
# Bundles can be leaked if the gcs dies before the CancelResourceReserve RPCs are
# propagated to all the raylets. Since this is inherently racy, we block CancelResourceReserve RPCs
# from ever succeeding to make this test deterministic.
@pytest.fixture
def inject_rpc_failures(monkeypatch, request):
    deterministic_failure = request.param
    monkeypatch.setenv(
        "RAY_testing_rpc_failure",
        "NodeManagerService.grpc_client.ReleaseUnusedBundles=1:"
        + ("100:0" if deterministic_failure == "request" else "0:100")
        + ",NodeManagerService.grpc_client.CancelResourceReserve=-1:100:0",
    )


@pytest.mark.parametrize("inject_rpc_failures", ["request", "response"], indirect=True)
@pytest.mark.parametrize(
    "ray_start_cluster_head_with_external_redis",
    [{"num_cpus": 1}],
    indirect=True,
)
def test_release_unused_bundles_idempotent(
    inject_rpc_failures,
    ray_start_cluster_head_with_external_redis,
):
    cluster = ray_start_cluster_head_with_external_redis

    @ray.remote(num_cpus=1)
    def task():
        return "success"

    pg = placement_group(name="test_pg", strategy="PACK", bundles=[{"CPU": 1}])

    result_ref = task.options(
        scheduling_strategy=PlacementGroupSchedulingStrategy(
            placement_group=pg,
            placement_group_bundle_index=0,
        )
    ).remote()
    assert ray.get(result_ref) == "success"

    # Remove the placement group. This will trigger CancelResourceReserve RPCs which need to be blocked
    # for the placement group bundle to be leaked.
    remove_placement_group(pg)

    cluster.head_node.kill_gcs_server()
    # ReleaseUnusedBundles only triggers after GCS restart to clean up potentially leaked bundles.
    cluster.head_node.start_gcs_server()

    # If the leaked bundle wasn't cleaned up, this task will hang due to resource unavailability
    result = ray.get(task.remote(), timeout=30)
    assert result == "success"
=======
def test_drain_node_idempotent(monkeypatch, shutdown_only, ray_start_cluster):
    # NOTE: not testing response failure since the node is already marked as draining and shuts down gracefully.
    monkeypatch.setenv(
        "RAY_testing_rpc_failure",
        "NodeManagerService.grpc_client.DrainRaylet=1:100:0",
    )

    cluster = ray_start_cluster
    worker_node = cluster.add_node(num_cpus=1)
    ray.init(address=cluster.address)

    worker_node_id = worker_node.node_id

    gcs_client = ray._raylet.GcsClient(address=cluster.address)

    is_accepted = gcs_client.drain_node(
        worker_node_id,
        autoscaler_pb2.DrainNodeReason.DRAIN_NODE_REASON_IDLE_TERMINATION,
        "Test drain",
        0,
    )
    assert is_accepted

    # After drain is accepted on an idle node since no tasks are running nor primary objects kept
    # on that raylet, it should be marked idle and gracefully shut down.
    def node_is_dead():
        nodes = ray.nodes()
        for node in nodes:
            if node["NodeID"] == worker_node_id:
                return not node["Alive"]
        return True

    wait_for_condition(node_is_dead, timeout=1)
>>>>>>> 2bbd13a4


if __name__ == "__main__":
    sys.exit(pytest.main(["-sv", __file__]))<|MERGE_RESOLUTION|>--- conflicted
+++ resolved
@@ -3,17 +3,13 @@
 import pytest
 
 import ray
-<<<<<<< HEAD
+from ray._private.test_utils import wait_for_condition
+from ray.core.generated import autoscaler_pb2
 from ray.util.placement_group import placement_group, remove_placement_group
 from ray.util.scheduling_strategies import (
     NodeAffinitySchedulingStrategy,
     PlacementGroupSchedulingStrategy,
 )
-=======
-from ray._private.test_utils import wait_for_condition
-from ray.core.generated import autoscaler_pb2
-from ray.util.scheduling_strategies import NodeAffinitySchedulingStrategy
->>>>>>> 2bbd13a4
 
 
 @pytest.mark.parametrize("deterministic_failure", ["request", "response"])
@@ -54,7 +50,41 @@
     assert ray.get([result_ref1, result_ref2]) == [0, 1]
 
 
-<<<<<<< HEAD
+def test_drain_node_idempotent(monkeypatch, shutdown_only, ray_start_cluster):
+    # NOTE: not testing response failure since the node is already marked as draining and shuts down gracefully.
+    monkeypatch.setenv(
+        "RAY_testing_rpc_failure",
+        "NodeManagerService.grpc_client.DrainRaylet=1:100:0",
+    )
+
+    cluster = ray_start_cluster
+    worker_node = cluster.add_node(num_cpus=1)
+    ray.init(address=cluster.address)
+
+    worker_node_id = worker_node.node_id
+
+    gcs_client = ray._raylet.GcsClient(address=cluster.address)
+
+    is_accepted = gcs_client.drain_node(
+        worker_node_id,
+        autoscaler_pb2.DrainNodeReason.DRAIN_NODE_REASON_IDLE_TERMINATION,
+        "Test drain",
+        0,
+    )
+    assert is_accepted
+
+    # After drain is accepted on an idle node since no tasks are running nor primary objects kept
+    # on that raylet, it should be marked idle and gracefully shut down.
+    def node_is_dead():
+        nodes = ray.nodes()
+        for node in nodes:
+            if node["NodeID"] == worker_node_id:
+                return not node["Alive"]
+        return True
+
+    wait_for_condition(node_is_dead, timeout=1)
+
+
 # Bundles can be leaked if the gcs dies before the CancelResourceReserve RPCs are
 # propagated to all the raylets. Since this is inherently racy, we block CancelResourceReserve RPCs
 # from ever succeeding to make this test deterministic.
@@ -106,41 +136,6 @@
     # If the leaked bundle wasn't cleaned up, this task will hang due to resource unavailability
     result = ray.get(task.remote(), timeout=30)
     assert result == "success"
-=======
-def test_drain_node_idempotent(monkeypatch, shutdown_only, ray_start_cluster):
-    # NOTE: not testing response failure since the node is already marked as draining and shuts down gracefully.
-    monkeypatch.setenv(
-        "RAY_testing_rpc_failure",
-        "NodeManagerService.grpc_client.DrainRaylet=1:100:0",
-    )
-
-    cluster = ray_start_cluster
-    worker_node = cluster.add_node(num_cpus=1)
-    ray.init(address=cluster.address)
-
-    worker_node_id = worker_node.node_id
-
-    gcs_client = ray._raylet.GcsClient(address=cluster.address)
-
-    is_accepted = gcs_client.drain_node(
-        worker_node_id,
-        autoscaler_pb2.DrainNodeReason.DRAIN_NODE_REASON_IDLE_TERMINATION,
-        "Test drain",
-        0,
-    )
-    assert is_accepted
-
-    # After drain is accepted on an idle node since no tasks are running nor primary objects kept
-    # on that raylet, it should be marked idle and gracefully shut down.
-    def node_is_dead():
-        nodes = ray.nodes()
-        for node in nodes:
-            if node["NodeID"] == worker_node_id:
-                return not node["Alive"]
-        return True
-
-    wait_for_condition(node_is_dead, timeout=1)
->>>>>>> 2bbd13a4
 
 
 if __name__ == "__main__":
