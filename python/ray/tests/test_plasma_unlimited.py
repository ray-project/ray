<<<<<<< HEAD
import numpy as np
import json
import random
import os
import shutil
import platform
import pytest

import ray
from ray._private.test_utils import wait_for_condition
from ray.internal.internal_api import memory_summary

MB = 1024 * 1024


def _init_ray():
    return ray.init(num_cpus=2, object_store_memory=700e6)


def _check_spilled_mb(address, spilled=None, restored=None, fallback=None):
    def ok():
        s = memory_summary(address=address["redis_address"], stats_only=True)
        print(s)
        if restored:
            if "Restored {} MiB".format(restored) not in s:
                return False
        else:
            if "Restored" in s:
                return False
        if spilled:
            if "Spilled {} MiB".format(spilled) not in s:
                return False
        else:
            if "Spilled" in s:
                return False
        if fallback:
            if "Plasma filesystem mmap usage: {} MiB".format(fallback) not in s:
                return False
        else:
            if "Plasma filesystem mmap usage:" in s:
                return False
        return True

    wait_for_condition(ok, timeout=3, retry_interval_ms=1000)


@pytest.mark.skipif(
    platform.system() == "Windows", reason="Need to fix up for Windows."
)
def test_fallback_when_spilling_impossible_on_put():
    try:
        address = _init_ray()
        x1 = ray.put(np.zeros(400 * MB, dtype=np.uint8))
        x1p = ray.get(x1)
        # x2 will be fallback allocated on the filesystem.
        x2 = ray.put(np.zeros(400 * MB, dtype=np.uint8))
        x2p = ray.get(x2)
        del x1p
        del x2p
        _check_spilled_mb(address, spilled=None, fallback=400)
    finally:
        ray.shutdown()


@pytest.mark.skipif(
    platform.system() == "Windows", reason="Need to fix up for Windows."
)
def test_spilling_when_possible_on_put():
    try:
        address = _init_ray()
        results = []
        for _ in range(5):
            results.append(ray.put(np.zeros(400 * MB, dtype=np.uint8)))
        _check_spilled_mb(address, spilled=1600)
    finally:
        ray.shutdown()


@pytest.mark.skipif(
    platform.system() == "Windows", reason="Need to fix up for Windows."
)
def test_fallback_when_spilling_impossible_on_get():
    try:
        address = _init_ray()
        x1 = ray.put(np.zeros(400 * MB, dtype=np.uint8))
        # x1 will be spilled.
        x2 = ray.put(np.zeros(400 * MB, dtype=np.uint8))
        _check_spilled_mb(address, spilled=400)
        # x1 will be restored, x2 will be spilled.
        x1p = ray.get(x1)
        _check_spilled_mb(address, spilled=800, restored=400)
        # x2 will be restored, triggering a fallback allocation.
        x2p = ray.get(x2)
        _check_spilled_mb(address, spilled=800, restored=800, fallback=400)
        del x1p
        del x2p
    finally:
        ray.shutdown()


@pytest.mark.skipif(
    platform.system() == "Windows", reason="Need to fix up for Windows."
)
def test_spilling_when_possible_on_get():
    try:
        address = _init_ray()
        x1 = ray.put(np.zeros(400 * MB, dtype=np.uint8))
        # x1 will be spilled.
        x2 = ray.put(np.zeros(400 * MB, dtype=np.uint8))
        _check_spilled_mb(address, spilled=400)
        # x1 will be restored, x2 will be spilled.
        ray.get(x1)
        _check_spilled_mb(address, spilled=800, restored=400)
        # x2 will be restored, spilling x1.
        ray.get(x2)
        _check_spilled_mb(address, spilled=800, restored=800)
    finally:
        ray.shutdown()


@pytest.mark.skipif(
    platform.system() == "Windows", reason="Need to fix up for Windows."
)
def test_task_unlimited():
    try:
        address = _init_ray()
        x1 = ray.put(np.zeros(400 * MB, dtype=np.uint8))
        refs = [x1]
        # x1 is spilled.
        x2 = ray.put(np.zeros(400 * MB, dtype=np.uint8))
        x2p = ray.get(x2)
        sentinel = ray.put(np.zeros(100 * MB, dtype=np.uint8))
        _check_spilled_mb(address, spilled=400)

        @ray.remote
        def consume(refs):
            # triggers fallback allocation, spilling of the sentinel
            ray.get(refs[0])
            # triggers fallback allocation.
            return ray.put(np.zeros(400 * MB, dtype=np.uint8))

        # round 1
        ray.get(consume.remote(refs))
        _check_spilled_mb(address, spilled=500, restored=400, fallback=400)

        del x2p
        del sentinel
    finally:
        ray.shutdown()


@pytest.mark.skipif(
    platform.system() == "Windows", reason="Need to fix up for Windows."
)
def test_task_unlimited_multiget_args():
    try:
        address = _init_ray()
        # Too many refs to fit into memory.
        refs = []
        for _ in range(10):
            refs.append(ray.put(np.zeros(200 * MB, dtype=np.uint8)))
        x2 = ray.put(np.zeros(600 * MB, dtype=np.uint8))
        x2p = ray.get(x2)
        _check_spilled_mb(address, spilled=2000)

        @ray.remote
        def consume(refs):
            # Should work without thrashing.
            ray.get(refs)
            return os.getpid()

        ray.get([consume.remote(refs) for _ in range(1000)])
        _check_spilled_mb(address, spilled=2000, restored=2000, fallback=2000)
        del x2p
    finally:
        ray.shutdown()


@pytest.mark.skipif(
    platform.system() == "Windows", reason="Need to fix up for Windows."
)
def test_fd_reuse_no_memory_corruption(shutdown_only):
    @ray.remote
    class Actor:
        def produce(self, i):
            s = random.randrange(1, 200)
            z = np.ones(s * 1024 * 1024)
            z[0] = i
            return z

        def consume(self, x, i):
            print(x)
            assert x[0] == i, x

    ray.init(object_store_memory=100e6)
    a = Actor.remote()
    b = Actor.remote()
    for i in range(20):
        x_id = a.produce.remote(i)
        ray.get(b.consume.remote(x_id, i))


@pytest.mark.skipif(
    platform.system() != "Linux",
    reason="Only Linux handles fallback allocation disk full error.",
)
def test_fallback_allocation_failure(shutdown_only):
    file_system_config = {
        "type": "filesystem",
        "params": {
            "directory_path": "/tmp",
        },
    }
    ray.init(
        object_store_memory=100e6,
        _temp_dir="/dev/shm",
        _system_config={
            "object_spilling_config": json.dumps(file_system_config),
        },
    )
    shm_size = shutil.disk_usage("/dev/shm").total
    object_size = max(100e6, shm_size // 5)
    num_exceptions = 0
    refs = []
    for i in range(8):
        print("Start put", i)
        try:
            refs.append(ray.get(ray.put(np.zeros(object_size, dtype=np.uint8))))
        except ray.exceptions.ObjectStoreFullError:
            num_exceptions = num_exceptions + 1
    assert num_exceptions > 0


# TODO(ekl) enable this test once we implement this behavior.
# @pytest.mark.skipif(
#    platform.system() == "Windows", reason="Need to fix up for Windows.")
# def test_task_unlimited_huge_args():
#     try:
#         address = _init_ray()
#
#         # PullManager should raise an error, since the set of task args is
#         # too huge to fit into memory.
#         @ray.remote
#         def consume(*refs):
#             return "ok"
#
#         # Too many refs to fit into memory.
#         refs = []
#         for _ in range(10):
#             refs.append(ray.put(np.zeros(200 * MB, dtype=np.uint8)))
#
#         with pytest.raises(Exception):
#             ray.get(consume.remote(*refs))
#     finally:
#         ray.shutdown()

if __name__ == "__main__":
    import sys

    sys.exit(pytest.main(["-v", __file__]))
=======
import numpy as np
import json
import random
import os
import shutil
import platform
import pytest

import ray
from ray._private.test_utils import wait_for_condition
from ray.internal.internal_api import memory_summary

MB = 1024 * 1024


def _init_ray():
    return ray.init(num_cpus=2, object_store_memory=700e6)


def _check_spilled_mb(address, spilled=None, restored=None, fallback=None):
    def ok():
        s = memory_summary(address=address["address"], stats_only=True)
        print(s)
        if restored:
            if "Restored {} MiB".format(restored) not in s:
                return False
        else:
            if "Restored" in s:
                return False
        if spilled:
            if "Spilled {} MiB".format(spilled) not in s:
                return False
        else:
            if "Spilled" in s:
                return False
        if fallback:
            if "Plasma filesystem mmap usage: {} MiB".format(fallback) not in s:
                return False
        else:
            if "Plasma filesystem mmap usage:" in s:
                return False
        return True

    wait_for_condition(ok, timeout=3, retry_interval_ms=1000)


@pytest.mark.skipif(
    platform.system() == "Windows", reason="Need to fix up for Windows."
)
def test_fallback_when_spilling_impossible_on_put():
    try:
        address = _init_ray()
        x1 = ray.put(np.zeros(400 * MB, dtype=np.uint8))
        x1p = ray.get(x1)
        # x2 will be fallback allocated on the filesystem.
        x2 = ray.put(np.zeros(400 * MB, dtype=np.uint8))
        x2p = ray.get(x2)
        del x1p
        del x2p
        _check_spilled_mb(address, spilled=None, fallback=400)
    finally:
        ray.shutdown()


@pytest.mark.skipif(
    platform.system() == "Windows", reason="Need to fix up for Windows."
)
def test_spilling_when_possible_on_put():
    try:
        address = _init_ray()
        results = []
        for _ in range(5):
            results.append(ray.put(np.zeros(400 * MB, dtype=np.uint8)))
        _check_spilled_mb(address, spilled=1600)
    finally:
        ray.shutdown()


@pytest.mark.skipif(
    platform.system() == "Windows", reason="Need to fix up for Windows."
)
def test_fallback_when_spilling_impossible_on_get():
    try:
        address = _init_ray()
        x1 = ray.put(np.zeros(400 * MB, dtype=np.uint8))
        # x1 will be spilled.
        x2 = ray.put(np.zeros(400 * MB, dtype=np.uint8))
        _check_spilled_mb(address, spilled=400)
        # x1 will be restored, x2 will be spilled.
        x1p = ray.get(x1)
        _check_spilled_mb(address, spilled=800, restored=400)
        # x2 will be restored, triggering a fallback allocation.
        x2p = ray.get(x2)
        _check_spilled_mb(address, spilled=800, restored=800, fallback=400)
        del x1p
        del x2p
    finally:
        ray.shutdown()


@pytest.mark.skipif(
    platform.system() == "Windows", reason="Need to fix up for Windows."
)
def test_spilling_when_possible_on_get():
    try:
        address = _init_ray()
        x1 = ray.put(np.zeros(400 * MB, dtype=np.uint8))
        # x1 will be spilled.
        x2 = ray.put(np.zeros(400 * MB, dtype=np.uint8))
        _check_spilled_mb(address, spilled=400)
        # x1 will be restored, x2 will be spilled.
        ray.get(x1)
        _check_spilled_mb(address, spilled=800, restored=400)
        # x2 will be restored, spilling x1.
        ray.get(x2)
        _check_spilled_mb(address, spilled=800, restored=800)
    finally:
        ray.shutdown()


@pytest.mark.skipif(
    platform.system() == "Windows", reason="Need to fix up for Windows."
)
def test_task_unlimited():
    try:
        address = _init_ray()
        x1 = ray.put(np.zeros(400 * MB, dtype=np.uint8))
        refs = [x1]
        # x1 is spilled.
        x2 = ray.put(np.zeros(400 * MB, dtype=np.uint8))
        x2p = ray.get(x2)
        sentinel = ray.put(np.zeros(100 * MB, dtype=np.uint8))
        _check_spilled_mb(address, spilled=400)

        @ray.remote
        def consume(refs):
            # triggers fallback allocation, spilling of the sentinel
            ray.get(refs[0])
            # triggers fallback allocation.
            return ray.put(np.zeros(400 * MB, dtype=np.uint8))

        # round 1
        ray.get(consume.remote(refs))
        _check_spilled_mb(address, spilled=500, restored=400, fallback=400)

        del x2p
        del sentinel
    finally:
        ray.shutdown()


@pytest.mark.skipif(
    platform.system() == "Windows", reason="Need to fix up for Windows."
)
def test_task_unlimited_multiget_args():
    try:
        address = _init_ray()
        # Too many refs to fit into memory.
        refs = []
        for _ in range(10):
            refs.append(ray.put(np.zeros(200 * MB, dtype=np.uint8)))
        x2 = ray.put(np.zeros(600 * MB, dtype=np.uint8))
        x2p = ray.get(x2)
        _check_spilled_mb(address, spilled=2000)

        @ray.remote
        def consume(refs):
            # Should work without thrashing.
            ray.get(refs)
            return os.getpid()

        ray.get([consume.remote(refs) for _ in range(1000)])
        _check_spilled_mb(address, spilled=2000, restored=2000, fallback=2000)
        del x2p
    finally:
        ray.shutdown()


@pytest.mark.skipif(
    platform.system() == "Windows", reason="Need to fix up for Windows."
)
def test_fd_reuse_no_memory_corruption(shutdown_only):
    @ray.remote
    class Actor:
        def produce(self, i):
            s = random.randrange(1, 200)
            z = np.ones(s * 1024 * 1024)
            z[0] = i
            return z

        def consume(self, x, i):
            print(x)
            assert x[0] == i, x

    ray.init(object_store_memory=100e6)
    a = Actor.remote()
    b = Actor.remote()
    for i in range(20):
        x_id = a.produce.remote(i)
        ray.get(b.consume.remote(x_id, i))


@pytest.mark.skipif(
    platform.system() != "Linux",
    reason="Only Linux handles fallback allocation disk full error.",
)
def test_fallback_allocation_failure(shutdown_only):
    file_system_config = {
        "type": "filesystem",
        "params": {
            "directory_path": "/tmp",
        },
    }
    ray.init(
        object_store_memory=100e6,
        _temp_dir="/dev/shm",
        _system_config={
            "object_spilling_config": json.dumps(file_system_config),
        },
    )
    shm_size = shutil.disk_usage("/dev/shm").total
    object_size = max(100e6, shm_size // 5)
    num_exceptions = 0
    refs = []
    for i in range(8):
        print("Start put", i)
        try:
            refs.append(ray.get(ray.put(np.zeros(object_size, dtype=np.uint8))))
        except ray.exceptions.ObjectStoreFullError:
            num_exceptions = num_exceptions + 1
    assert num_exceptions > 0


# TODO(ekl) enable this test once we implement this behavior.
# @pytest.mark.skipif(
#    platform.system() == "Windows", reason="Need to fix up for Windows.")
# def test_task_unlimited_huge_args():
#     try:
#         address = _init_ray()
#
#         # PullManager should raise an error, since the set of task args is
#         # too huge to fit into memory.
#         @ray.remote
#         def consume(*refs):
#             return "ok"
#
#         # Too many refs to fit into memory.
#         refs = []
#         for _ in range(10):
#             refs.append(ray.put(np.zeros(200 * MB, dtype=np.uint8)))
#
#         with pytest.raises(Exception):
#             ray.get(consume.remote(*refs))
#     finally:
#         ray.shutdown()


@pytest.mark.skipif(
    platform.system() == "Windows", reason="Need to fix up for Windows."
)
def test_plasma_allocate(shutdown_only):
    address = ray.init(
        object_store_memory=300 * 1024 ** 2,
        _system_config={
            "max_io_workers": 4,
            "automatic_object_spilling_enabled": True,
        },
        _temp_dir="/tmp/for_test_plasma_allocate",
    )
    res = []
    data = np.random.randint(low=0, high=256, size=(90 * 1024 ** 2,), dtype=np.uint8)
    for _ in range(3):
        res.append(ray.put(data))
    # keep reference for second and third object, force evict first object
    _ = ray.get(res[1:])  # noqa
    # keep reference for fourth object, avoid released by plasma GC.
    __ = ray.put(data)  # noqa

    # Check fourth object allocate in memory.
    _check_spilled_mb(address, spilled=180)


if __name__ == "__main__":
    import sys

    sys.exit(pytest.main(["-v", __file__]))
>>>>>>> 19672688
<|MERGE_RESOLUTION|>--- conflicted
+++ resolved
@@ -1,549 +1,286 @@
-<<<<<<< HEAD
-import numpy as np
-import json
-import random
-import os
-import shutil
-import platform
-import pytest
-
-import ray
-from ray._private.test_utils import wait_for_condition
-from ray.internal.internal_api import memory_summary
-
-MB = 1024 * 1024
-
-
-def _init_ray():
-    return ray.init(num_cpus=2, object_store_memory=700e6)
-
-
-def _check_spilled_mb(address, spilled=None, restored=None, fallback=None):
-    def ok():
-        s = memory_summary(address=address["redis_address"], stats_only=True)
-        print(s)
-        if restored:
-            if "Restored {} MiB".format(restored) not in s:
-                return False
-        else:
-            if "Restored" in s:
-                return False
-        if spilled:
-            if "Spilled {} MiB".format(spilled) not in s:
-                return False
-        else:
-            if "Spilled" in s:
-                return False
-        if fallback:
-            if "Plasma filesystem mmap usage: {} MiB".format(fallback) not in s:
-                return False
-        else:
-            if "Plasma filesystem mmap usage:" in s:
-                return False
-        return True
-
-    wait_for_condition(ok, timeout=3, retry_interval_ms=1000)
-
-
-@pytest.mark.skipif(
-    platform.system() == "Windows", reason="Need to fix up for Windows."
-)
-def test_fallback_when_spilling_impossible_on_put():
-    try:
-        address = _init_ray()
-        x1 = ray.put(np.zeros(400 * MB, dtype=np.uint8))
-        x1p = ray.get(x1)
-        # x2 will be fallback allocated on the filesystem.
-        x2 = ray.put(np.zeros(400 * MB, dtype=np.uint8))
-        x2p = ray.get(x2)
-        del x1p
-        del x2p
-        _check_spilled_mb(address, spilled=None, fallback=400)
-    finally:
-        ray.shutdown()
-
-
-@pytest.mark.skipif(
-    platform.system() == "Windows", reason="Need to fix up for Windows."
-)
-def test_spilling_when_possible_on_put():
-    try:
-        address = _init_ray()
-        results = []
-        for _ in range(5):
-            results.append(ray.put(np.zeros(400 * MB, dtype=np.uint8)))
-        _check_spilled_mb(address, spilled=1600)
-    finally:
-        ray.shutdown()
-
-
-@pytest.mark.skipif(
-    platform.system() == "Windows", reason="Need to fix up for Windows."
-)
-def test_fallback_when_spilling_impossible_on_get():
-    try:
-        address = _init_ray()
-        x1 = ray.put(np.zeros(400 * MB, dtype=np.uint8))
-        # x1 will be spilled.
-        x2 = ray.put(np.zeros(400 * MB, dtype=np.uint8))
-        _check_spilled_mb(address, spilled=400)
-        # x1 will be restored, x2 will be spilled.
-        x1p = ray.get(x1)
-        _check_spilled_mb(address, spilled=800, restored=400)
-        # x2 will be restored, triggering a fallback allocation.
-        x2p = ray.get(x2)
-        _check_spilled_mb(address, spilled=800, restored=800, fallback=400)
-        del x1p
-        del x2p
-    finally:
-        ray.shutdown()
-
-
-@pytest.mark.skipif(
-    platform.system() == "Windows", reason="Need to fix up for Windows."
-)
-def test_spilling_when_possible_on_get():
-    try:
-        address = _init_ray()
-        x1 = ray.put(np.zeros(400 * MB, dtype=np.uint8))
-        # x1 will be spilled.
-        x2 = ray.put(np.zeros(400 * MB, dtype=np.uint8))
-        _check_spilled_mb(address, spilled=400)
-        # x1 will be restored, x2 will be spilled.
-        ray.get(x1)
-        _check_spilled_mb(address, spilled=800, restored=400)
-        # x2 will be restored, spilling x1.
-        ray.get(x2)
-        _check_spilled_mb(address, spilled=800, restored=800)
-    finally:
-        ray.shutdown()
-
-
-@pytest.mark.skipif(
-    platform.system() == "Windows", reason="Need to fix up for Windows."
-)
-def test_task_unlimited():
-    try:
-        address = _init_ray()
-        x1 = ray.put(np.zeros(400 * MB, dtype=np.uint8))
-        refs = [x1]
-        # x1 is spilled.
-        x2 = ray.put(np.zeros(400 * MB, dtype=np.uint8))
-        x2p = ray.get(x2)
-        sentinel = ray.put(np.zeros(100 * MB, dtype=np.uint8))
-        _check_spilled_mb(address, spilled=400)
-
-        @ray.remote
-        def consume(refs):
-            # triggers fallback allocation, spilling of the sentinel
-            ray.get(refs[0])
-            # triggers fallback allocation.
-            return ray.put(np.zeros(400 * MB, dtype=np.uint8))
-
-        # round 1
-        ray.get(consume.remote(refs))
-        _check_spilled_mb(address, spilled=500, restored=400, fallback=400)
-
-        del x2p
-        del sentinel
-    finally:
-        ray.shutdown()
-
-
-@pytest.mark.skipif(
-    platform.system() == "Windows", reason="Need to fix up for Windows."
-)
-def test_task_unlimited_multiget_args():
-    try:
-        address = _init_ray()
-        # Too many refs to fit into memory.
-        refs = []
-        for _ in range(10):
-            refs.append(ray.put(np.zeros(200 * MB, dtype=np.uint8)))
-        x2 = ray.put(np.zeros(600 * MB, dtype=np.uint8))
-        x2p = ray.get(x2)
-        _check_spilled_mb(address, spilled=2000)
-
-        @ray.remote
-        def consume(refs):
-            # Should work without thrashing.
-            ray.get(refs)
-            return os.getpid()
-
-        ray.get([consume.remote(refs) for _ in range(1000)])
-        _check_spilled_mb(address, spilled=2000, restored=2000, fallback=2000)
-        del x2p
-    finally:
-        ray.shutdown()
-
-
-@pytest.mark.skipif(
-    platform.system() == "Windows", reason="Need to fix up for Windows."
-)
-def test_fd_reuse_no_memory_corruption(shutdown_only):
-    @ray.remote
-    class Actor:
-        def produce(self, i):
-            s = random.randrange(1, 200)
-            z = np.ones(s * 1024 * 1024)
-            z[0] = i
-            return z
-
-        def consume(self, x, i):
-            print(x)
-            assert x[0] == i, x
-
-    ray.init(object_store_memory=100e6)
-    a = Actor.remote()
-    b = Actor.remote()
-    for i in range(20):
-        x_id = a.produce.remote(i)
-        ray.get(b.consume.remote(x_id, i))
-
-
-@pytest.mark.skipif(
-    platform.system() != "Linux",
-    reason="Only Linux handles fallback allocation disk full error.",
-)
-def test_fallback_allocation_failure(shutdown_only):
-    file_system_config = {
-        "type": "filesystem",
-        "params": {
-            "directory_path": "/tmp",
-        },
-    }
-    ray.init(
-        object_store_memory=100e6,
-        _temp_dir="/dev/shm",
-        _system_config={
-            "object_spilling_config": json.dumps(file_system_config),
-        },
-    )
-    shm_size = shutil.disk_usage("/dev/shm").total
-    object_size = max(100e6, shm_size // 5)
-    num_exceptions = 0
-    refs = []
-    for i in range(8):
-        print("Start put", i)
-        try:
-            refs.append(ray.get(ray.put(np.zeros(object_size, dtype=np.uint8))))
-        except ray.exceptions.ObjectStoreFullError:
-            num_exceptions = num_exceptions + 1
-    assert num_exceptions > 0
-
-
-# TODO(ekl) enable this test once we implement this behavior.
-# @pytest.mark.skipif(
-#    platform.system() == "Windows", reason="Need to fix up for Windows.")
-# def test_task_unlimited_huge_args():
-#     try:
-#         address = _init_ray()
-#
-#         # PullManager should raise an error, since the set of task args is
-#         # too huge to fit into memory.
-#         @ray.remote
-#         def consume(*refs):
-#             return "ok"
-#
-#         # Too many refs to fit into memory.
-#         refs = []
-#         for _ in range(10):
-#             refs.append(ray.put(np.zeros(200 * MB, dtype=np.uint8)))
-#
-#         with pytest.raises(Exception):
-#             ray.get(consume.remote(*refs))
-#     finally:
-#         ray.shutdown()
-
-if __name__ == "__main__":
-    import sys
-
-    sys.exit(pytest.main(["-v", __file__]))
-=======
-import numpy as np
-import json
-import random
-import os
-import shutil
-import platform
-import pytest
-
-import ray
-from ray._private.test_utils import wait_for_condition
-from ray.internal.internal_api import memory_summary
-
-MB = 1024 * 1024
-
-
-def _init_ray():
-    return ray.init(num_cpus=2, object_store_memory=700e6)
-
-
-def _check_spilled_mb(address, spilled=None, restored=None, fallback=None):
-    def ok():
-        s = memory_summary(address=address["address"], stats_only=True)
-        print(s)
-        if restored:
-            if "Restored {} MiB".format(restored) not in s:
-                return False
-        else:
-            if "Restored" in s:
-                return False
-        if spilled:
-            if "Spilled {} MiB".format(spilled) not in s:
-                return False
-        else:
-            if "Spilled" in s:
-                return False
-        if fallback:
-            if "Plasma filesystem mmap usage: {} MiB".format(fallback) not in s:
-                return False
-        else:
-            if "Plasma filesystem mmap usage:" in s:
-                return False
-        return True
-
-    wait_for_condition(ok, timeout=3, retry_interval_ms=1000)
-
-
-@pytest.mark.skipif(
-    platform.system() == "Windows", reason="Need to fix up for Windows."
-)
-def test_fallback_when_spilling_impossible_on_put():
-    try:
-        address = _init_ray()
-        x1 = ray.put(np.zeros(400 * MB, dtype=np.uint8))
-        x1p = ray.get(x1)
-        # x2 will be fallback allocated on the filesystem.
-        x2 = ray.put(np.zeros(400 * MB, dtype=np.uint8))
-        x2p = ray.get(x2)
-        del x1p
-        del x2p
-        _check_spilled_mb(address, spilled=None, fallback=400)
-    finally:
-        ray.shutdown()
-
-
-@pytest.mark.skipif(
-    platform.system() == "Windows", reason="Need to fix up for Windows."
-)
-def test_spilling_when_possible_on_put():
-    try:
-        address = _init_ray()
-        results = []
-        for _ in range(5):
-            results.append(ray.put(np.zeros(400 * MB, dtype=np.uint8)))
-        _check_spilled_mb(address, spilled=1600)
-    finally:
-        ray.shutdown()
-
-
-@pytest.mark.skipif(
-    platform.system() == "Windows", reason="Need to fix up for Windows."
-)
-def test_fallback_when_spilling_impossible_on_get():
-    try:
-        address = _init_ray()
-        x1 = ray.put(np.zeros(400 * MB, dtype=np.uint8))
-        # x1 will be spilled.
-        x2 = ray.put(np.zeros(400 * MB, dtype=np.uint8))
-        _check_spilled_mb(address, spilled=400)
-        # x1 will be restored, x2 will be spilled.
-        x1p = ray.get(x1)
-        _check_spilled_mb(address, spilled=800, restored=400)
-        # x2 will be restored, triggering a fallback allocation.
-        x2p = ray.get(x2)
-        _check_spilled_mb(address, spilled=800, restored=800, fallback=400)
-        del x1p
-        del x2p
-    finally:
-        ray.shutdown()
-
-
-@pytest.mark.skipif(
-    platform.system() == "Windows", reason="Need to fix up for Windows."
-)
-def test_spilling_when_possible_on_get():
-    try:
-        address = _init_ray()
-        x1 = ray.put(np.zeros(400 * MB, dtype=np.uint8))
-        # x1 will be spilled.
-        x2 = ray.put(np.zeros(400 * MB, dtype=np.uint8))
-        _check_spilled_mb(address, spilled=400)
-        # x1 will be restored, x2 will be spilled.
-        ray.get(x1)
-        _check_spilled_mb(address, spilled=800, restored=400)
-        # x2 will be restored, spilling x1.
-        ray.get(x2)
-        _check_spilled_mb(address, spilled=800, restored=800)
-    finally:
-        ray.shutdown()
-
-
-@pytest.mark.skipif(
-    platform.system() == "Windows", reason="Need to fix up for Windows."
-)
-def test_task_unlimited():
-    try:
-        address = _init_ray()
-        x1 = ray.put(np.zeros(400 * MB, dtype=np.uint8))
-        refs = [x1]
-        # x1 is spilled.
-        x2 = ray.put(np.zeros(400 * MB, dtype=np.uint8))
-        x2p = ray.get(x2)
-        sentinel = ray.put(np.zeros(100 * MB, dtype=np.uint8))
-        _check_spilled_mb(address, spilled=400)
-
-        @ray.remote
-        def consume(refs):
-            # triggers fallback allocation, spilling of the sentinel
-            ray.get(refs[0])
-            # triggers fallback allocation.
-            return ray.put(np.zeros(400 * MB, dtype=np.uint8))
-
-        # round 1
-        ray.get(consume.remote(refs))
-        _check_spilled_mb(address, spilled=500, restored=400, fallback=400)
-
-        del x2p
-        del sentinel
-    finally:
-        ray.shutdown()
-
-
-@pytest.mark.skipif(
-    platform.system() == "Windows", reason="Need to fix up for Windows."
-)
-def test_task_unlimited_multiget_args():
-    try:
-        address = _init_ray()
-        # Too many refs to fit into memory.
-        refs = []
-        for _ in range(10):
-            refs.append(ray.put(np.zeros(200 * MB, dtype=np.uint8)))
-        x2 = ray.put(np.zeros(600 * MB, dtype=np.uint8))
-        x2p = ray.get(x2)
-        _check_spilled_mb(address, spilled=2000)
-
-        @ray.remote
-        def consume(refs):
-            # Should work without thrashing.
-            ray.get(refs)
-            return os.getpid()
-
-        ray.get([consume.remote(refs) for _ in range(1000)])
-        _check_spilled_mb(address, spilled=2000, restored=2000, fallback=2000)
-        del x2p
-    finally:
-        ray.shutdown()
-
-
-@pytest.mark.skipif(
-    platform.system() == "Windows", reason="Need to fix up for Windows."
-)
-def test_fd_reuse_no_memory_corruption(shutdown_only):
-    @ray.remote
-    class Actor:
-        def produce(self, i):
-            s = random.randrange(1, 200)
-            z = np.ones(s * 1024 * 1024)
-            z[0] = i
-            return z
-
-        def consume(self, x, i):
-            print(x)
-            assert x[0] == i, x
-
-    ray.init(object_store_memory=100e6)
-    a = Actor.remote()
-    b = Actor.remote()
-    for i in range(20):
-        x_id = a.produce.remote(i)
-        ray.get(b.consume.remote(x_id, i))
-
-
-@pytest.mark.skipif(
-    platform.system() != "Linux",
-    reason="Only Linux handles fallback allocation disk full error.",
-)
-def test_fallback_allocation_failure(shutdown_only):
-    file_system_config = {
-        "type": "filesystem",
-        "params": {
-            "directory_path": "/tmp",
-        },
-    }
-    ray.init(
-        object_store_memory=100e6,
-        _temp_dir="/dev/shm",
-        _system_config={
-            "object_spilling_config": json.dumps(file_system_config),
-        },
-    )
-    shm_size = shutil.disk_usage("/dev/shm").total
-    object_size = max(100e6, shm_size // 5)
-    num_exceptions = 0
-    refs = []
-    for i in range(8):
-        print("Start put", i)
-        try:
-            refs.append(ray.get(ray.put(np.zeros(object_size, dtype=np.uint8))))
-        except ray.exceptions.ObjectStoreFullError:
-            num_exceptions = num_exceptions + 1
-    assert num_exceptions > 0
-
-
-# TODO(ekl) enable this test once we implement this behavior.
-# @pytest.mark.skipif(
-#    platform.system() == "Windows", reason="Need to fix up for Windows.")
-# def test_task_unlimited_huge_args():
-#     try:
-#         address = _init_ray()
-#
-#         # PullManager should raise an error, since the set of task args is
-#         # too huge to fit into memory.
-#         @ray.remote
-#         def consume(*refs):
-#             return "ok"
-#
-#         # Too many refs to fit into memory.
-#         refs = []
-#         for _ in range(10):
-#             refs.append(ray.put(np.zeros(200 * MB, dtype=np.uint8)))
-#
-#         with pytest.raises(Exception):
-#             ray.get(consume.remote(*refs))
-#     finally:
-#         ray.shutdown()
-
-
-@pytest.mark.skipif(
-    platform.system() == "Windows", reason="Need to fix up for Windows."
-)
-def test_plasma_allocate(shutdown_only):
-    address = ray.init(
-        object_store_memory=300 * 1024 ** 2,
-        _system_config={
-            "max_io_workers": 4,
-            "automatic_object_spilling_enabled": True,
-        },
-        _temp_dir="/tmp/for_test_plasma_allocate",
-    )
-    res = []
-    data = np.random.randint(low=0, high=256, size=(90 * 1024 ** 2,), dtype=np.uint8)
-    for _ in range(3):
-        res.append(ray.put(data))
-    # keep reference for second and third object, force evict first object
-    _ = ray.get(res[1:])  # noqa
-    # keep reference for fourth object, avoid released by plasma GC.
-    __ = ray.put(data)  # noqa
-
-    # Check fourth object allocate in memory.
-    _check_spilled_mb(address, spilled=180)
-
-
-if __name__ == "__main__":
-    import sys
-
-    sys.exit(pytest.main(["-v", __file__]))
->>>>>>> 19672688
+import numpy as np
+import json
+import random
+import os
+import shutil
+import platform
+import pytest
+
+import ray
+from ray._private.test_utils import wait_for_condition
+from ray.internal.internal_api import memory_summary
+
+MB = 1024 * 1024
+
+
+def _init_ray():
+    return ray.init(num_cpus=2, object_store_memory=700e6)
+
+
+def _check_spilled_mb(address, spilled=None, restored=None, fallback=None):
+    def ok():
+        s = memory_summary(address=address["address"], stats_only=True)
+        print(s)
+        if restored:
+            if "Restored {} MiB".format(restored) not in s:
+                return False
+        else:
+            if "Restored" in s:
+                return False
+        if spilled:
+            if "Spilled {} MiB".format(spilled) not in s:
+                return False
+        else:
+            if "Spilled" in s:
+                return False
+        if fallback:
+            if "Plasma filesystem mmap usage: {} MiB".format(fallback) not in s:
+                return False
+        else:
+            if "Plasma filesystem mmap usage:" in s:
+                return False
+        return True
+
+    wait_for_condition(ok, timeout=3, retry_interval_ms=1000)
+
+
+@pytest.mark.skipif(
+    platform.system() == "Windows", reason="Need to fix up for Windows."
+)
+def test_fallback_when_spilling_impossible_on_put():
+    try:
+        address = _init_ray()
+        x1 = ray.put(np.zeros(400 * MB, dtype=np.uint8))
+        x1p = ray.get(x1)
+        # x2 will be fallback allocated on the filesystem.
+        x2 = ray.put(np.zeros(400 * MB, dtype=np.uint8))
+        x2p = ray.get(x2)
+        del x1p
+        del x2p
+        _check_spilled_mb(address, spilled=None, fallback=400)
+    finally:
+        ray.shutdown()
+
+
+@pytest.mark.skipif(
+    platform.system() == "Windows", reason="Need to fix up for Windows."
+)
+def test_spilling_when_possible_on_put():
+    try:
+        address = _init_ray()
+        results = []
+        for _ in range(5):
+            results.append(ray.put(np.zeros(400 * MB, dtype=np.uint8)))
+        _check_spilled_mb(address, spilled=1600)
+    finally:
+        ray.shutdown()
+
+
+@pytest.mark.skipif(
+    platform.system() == "Windows", reason="Need to fix up for Windows."
+)
+def test_fallback_when_spilling_impossible_on_get():
+    try:
+        address = _init_ray()
+        x1 = ray.put(np.zeros(400 * MB, dtype=np.uint8))
+        # x1 will be spilled.
+        x2 = ray.put(np.zeros(400 * MB, dtype=np.uint8))
+        _check_spilled_mb(address, spilled=400)
+        # x1 will be restored, x2 will be spilled.
+        x1p = ray.get(x1)
+        _check_spilled_mb(address, spilled=800, restored=400)
+        # x2 will be restored, triggering a fallback allocation.
+        x2p = ray.get(x2)
+        _check_spilled_mb(address, spilled=800, restored=800, fallback=400)
+        del x1p
+        del x2p
+    finally:
+        ray.shutdown()
+
+
+@pytest.mark.skipif(
+    platform.system() == "Windows", reason="Need to fix up for Windows."
+)
+def test_spilling_when_possible_on_get():
+    try:
+        address = _init_ray()
+        x1 = ray.put(np.zeros(400 * MB, dtype=np.uint8))
+        # x1 will be spilled.
+        x2 = ray.put(np.zeros(400 * MB, dtype=np.uint8))
+        _check_spilled_mb(address, spilled=400)
+        # x1 will be restored, x2 will be spilled.
+        ray.get(x1)
+        _check_spilled_mb(address, spilled=800, restored=400)
+        # x2 will be restored, spilling x1.
+        ray.get(x2)
+        _check_spilled_mb(address, spilled=800, restored=800)
+    finally:
+        ray.shutdown()
+
+
+@pytest.mark.skipif(
+    platform.system() == "Windows", reason="Need to fix up for Windows."
+)
+def test_task_unlimited():
+    try:
+        address = _init_ray()
+        x1 = ray.put(np.zeros(400 * MB, dtype=np.uint8))
+        refs = [x1]
+        # x1 is spilled.
+        x2 = ray.put(np.zeros(400 * MB, dtype=np.uint8))
+        x2p = ray.get(x2)
+        sentinel = ray.put(np.zeros(100 * MB, dtype=np.uint8))
+        _check_spilled_mb(address, spilled=400)
+
+        @ray.remote
+        def consume(refs):
+            # triggers fallback allocation, spilling of the sentinel
+            ray.get(refs[0])
+            # triggers fallback allocation.
+            return ray.put(np.zeros(400 * MB, dtype=np.uint8))
+
+        # round 1
+        ray.get(consume.remote(refs))
+        _check_spilled_mb(address, spilled=500, restored=400, fallback=400)
+
+        del x2p
+        del sentinel
+    finally:
+        ray.shutdown()
+
+
+@pytest.mark.skipif(
+    platform.system() == "Windows", reason="Need to fix up for Windows."
+)
+def test_task_unlimited_multiget_args():
+    try:
+        address = _init_ray()
+        # Too many refs to fit into memory.
+        refs = []
+        for _ in range(10):
+            refs.append(ray.put(np.zeros(200 * MB, dtype=np.uint8)))
+        x2 = ray.put(np.zeros(600 * MB, dtype=np.uint8))
+        x2p = ray.get(x2)
+        _check_spilled_mb(address, spilled=2000)
+
+        @ray.remote
+        def consume(refs):
+            # Should work without thrashing.
+            ray.get(refs)
+            return os.getpid()
+
+        ray.get([consume.remote(refs) for _ in range(1000)])
+        _check_spilled_mb(address, spilled=2000, restored=2000, fallback=2000)
+        del x2p
+    finally:
+        ray.shutdown()
+
+
+@pytest.mark.skipif(
+    platform.system() == "Windows", reason="Need to fix up for Windows."
+)
+def test_fd_reuse_no_memory_corruption(shutdown_only):
+    @ray.remote
+    class Actor:
+        def produce(self, i):
+            s = random.randrange(1, 200)
+            z = np.ones(s * 1024 * 1024)
+            z[0] = i
+            return z
+
+        def consume(self, x, i):
+            print(x)
+            assert x[0] == i, x
+
+    ray.init(object_store_memory=100e6)
+    a = Actor.remote()
+    b = Actor.remote()
+    for i in range(20):
+        x_id = a.produce.remote(i)
+        ray.get(b.consume.remote(x_id, i))
+
+
+@pytest.mark.skipif(
+    platform.system() != "Linux",
+    reason="Only Linux handles fallback allocation disk full error.",
+)
+def test_fallback_allocation_failure(shutdown_only):
+    file_system_config = {
+        "type": "filesystem",
+        "params": {
+            "directory_path": "/tmp",
+        },
+    }
+    ray.init(
+        object_store_memory=100e6,
+        _temp_dir="/dev/shm",
+        _system_config={
+            "object_spilling_config": json.dumps(file_system_config),
+        },
+    )
+    shm_size = shutil.disk_usage("/dev/shm").total
+    object_size = max(100e6, shm_size // 5)
+    num_exceptions = 0
+    refs = []
+    for i in range(8):
+        print("Start put", i)
+        try:
+            refs.append(ray.get(ray.put(np.zeros(object_size, dtype=np.uint8))))
+        except ray.exceptions.ObjectStoreFullError:
+            num_exceptions = num_exceptions + 1
+    assert num_exceptions > 0
+
+
+# TODO(ekl) enable this test once we implement this behavior.
+# @pytest.mark.skipif(
+#    platform.system() == "Windows", reason="Need to fix up for Windows.")
+# def test_task_unlimited_huge_args():
+#     try:
+#         address = _init_ray()
+#
+#         # PullManager should raise an error, since the set of task args is
+#         # too huge to fit into memory.
+#         @ray.remote
+#         def consume(*refs):
+#             return "ok"
+#
+#         # Too many refs to fit into memory.
+#         refs = []
+#         for _ in range(10):
+#             refs.append(ray.put(np.zeros(200 * MB, dtype=np.uint8)))
+#
+#         with pytest.raises(Exception):
+#             ray.get(consume.remote(*refs))
+#     finally:
+#         ray.shutdown()
+
+
+@pytest.mark.skipif(
+    platform.system() == "Windows", reason="Need to fix up for Windows."
+)
+def test_plasma_allocate(shutdown_only):
+    address = ray.init(
+        object_store_memory=300 * 1024 ** 2,
+        _system_config={
+            "max_io_workers": 4,
+            "automatic_object_spilling_enabled": True,
+        },
+        _temp_dir="/tmp/for_test_plasma_allocate",
+    )
+    res = []
+    data = np.random.randint(low=0, high=256, size=(90 * 1024 ** 2,), dtype=np.uint8)
+    for _ in range(3):
+        res.append(ray.put(data))
+    # keep reference for second and third object, force evict first object
+    _ = ray.get(res[1:])  # noqa
+    # keep reference for fourth object, avoid released by plasma GC.
+    __ = ray.put(data)  # noqa
+
+    # Check fourth object allocate in memory.
+    _check_spilled_mb(address, spilled=180)
+
+
+if __name__ == "__main__":
+    import sys
+
+    sys.exit(pytest.main(["-v", __file__]))