--- conflicted
+++ resolved
@@ -19,12 +19,7 @@
 
 def _check_spilled_mb(address, spilled=None, restored=None, fallback=None):
     def ok():
-<<<<<<< HEAD
-        s = memory_summary(
-            address=address["bootstrap_address"], stats_only=True)
-=======
         s = memory_summary(address=address["address"], stats_only=True)
->>>>>>> dbbd2cba
         print(s)
         if restored:
             if "Restored {} MiB".format(restored) not in s:
