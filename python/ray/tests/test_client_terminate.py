--- conflicted
+++ resolved
@@ -138,13 +138,6 @@
 
 
 if __name__ == "__main__":
-<<<<<<< HEAD
-    import sys
-
-    import pytest
-
-    sys.exit(pytest.main(["-v", __file__]))
-=======
     import pytest
     import os
     import sys
@@ -152,5 +145,4 @@
     if os.environ.get("PARALLEL_CI"):
         sys.exit(pytest.main(["-n", "auto", "--boxed", "-vs", __file__]))
     else:
-        sys.exit(pytest.main(["-sv", __file__]))
->>>>>>> 815dba54
+        sys.exit(pytest.main(["-sv", __file__]))