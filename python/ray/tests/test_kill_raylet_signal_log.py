--- conflicted
+++ resolved
@@ -1,16 +1,11 @@
 import signal
 import sys
-<<<<<<< HEAD
-import psutil
-=======
 
->>>>>>> 1d2c95f8
 import pytest
 
 import ray
 from ray._common.test_utils import wait_for_condition
 
-# Import psutil after ray so the packaged version is used.
 import psutil
 
 
