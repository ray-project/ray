--- conflicted
+++ resolved
@@ -98,78 +98,6 @@
     assert ray.get(ref_3) == 3
 
 
-<<<<<<< HEAD
-def test_fill_object_store_exception(shutdown_only):
-    ray.init(
-        num_cpus=2,
-        object_store_memory=10**8,
-        _system_config={"automatic_object_spilling_enabled": False})
-
-    if ray.worker.global_worker.core_worker.plasma_unlimited():
-        return  # No exception is raised.
-
-    @ray.remote
-    def expensive_task():
-        return np.zeros((10**8) // 10, dtype=np.uint8)
-
-    with pytest.raises(ray.exceptions.RayTaskError) as e:
-        ray.get([expensive_task.remote() for _ in range(20)])
-        with pytest.raises(ray.exceptions.ObjectStoreFullError):
-            raise e.as_instanceof_cause()
-
-    @ray.remote
-    class LargeMemoryActor:
-        def some_expensive_task(self):
-            return np.zeros(10**8 + 2, dtype=np.uint8)
-
-        def test(self):
-            return 1
-
-    actor = LargeMemoryActor.remote()
-    with pytest.raises(ray.exceptions.RayTaskError):
-        ray.get(actor.some_expensive_task.remote())
-    # Make sure actor does not die
-    ray.get(actor.test.remote())
-
-    with pytest.raises(ray.exceptions.ObjectStoreFullError):
-        ray.put(np.zeros(10**8 + 2, dtype=np.uint8))
-
-
-def test_connect_with_disconnected_node(shutdown_only):
-    config = {
-        "num_heartbeats_timeout": 50,
-        "raylet_heartbeat_period_milliseconds": 10,
-    }
-    cluster = Cluster()
-    cluster.add_node(num_cpus=0, _system_config=config)
-    ray.init(address=cluster.address)
-    p = init_error_pubsub()
-    errors = get_error_message(p, 1, timeout=5)
-    print(errors)
-    assert len(errors) == 0
-    # This node is killed by SIGKILL, ray_monitor will mark it to dead.
-    dead_node = cluster.add_node(num_cpus=0)
-    cluster.remove_node(dead_node, allow_graceful=False)
-    errors = get_error_message(p, 1, ray_constants.REMOVED_NODE_ERROR)
-    assert len(errors) == 1
-    # This node is killed by SIGKILL, ray_monitor will mark it to dead.
-    dead_node = cluster.add_node(num_cpus=0)
-    cluster.remove_node(dead_node, allow_graceful=False)
-    errors = get_error_message(p, 1, ray_constants.REMOVED_NODE_ERROR)
-    assert len(errors) == 1
-    # This node is killed by SIGTERM, ray_monitor will not mark it again.
-    removing_node = cluster.add_node(num_cpus=0)
-    cluster.remove_node(removing_node, allow_graceful=True)
-    errors = get_error_message(p, 1, timeout=2)
-    assert len(errors) == 0
-    # There is no connection error to a dead node.
-    errors = get_error_message(p, 1, timeout=2)
-    assert len(errors) == 0
-    p.close()
-
-
-=======
->>>>>>> 8aee4e56
 if __name__ == "__main__":
     import pytest
     sys.exit(pytest.main(["-v", __file__]))