"""
This file defines the common pytest fixtures used in current directory.
"""
import json
import logging
import os
import platform
import shutil
import socket
import subprocess
import tempfile
import time
from contextlib import contextmanager
from pathlib import Path
from tempfile import gettempdir
from typing import List, Tuple
from unittest import mock
import psutil
import pytest

import ray
import ray._private.ray_constants as ray_constants
import ray.util.client.server.server as ray_client_server
from ray._private.conftest_utils import set_override_dashboard_url  # noqa: F401
from ray._private.runtime_env.pip import PipProcessor
from ray._private.runtime_env.plugin_schema_manager import RuntimeEnvPluginSchemaManager

from ray._private.test_utils import (
    get_and_run_node_killer,
    init_error_pubsub,
    init_log_pubsub,
    setup_tls,
    teardown_tls,
    enable_external_redis,
    redis_replicas,
    get_redis_cli,
    start_redis_instance,
<<<<<<< HEAD
    find_free_port,
=======
    find_available_port,
    wait_for_condition,
>>>>>>> 42726d9c
)
from ray.cluster_utils import AutoscalingCluster, Cluster, cluster_not_supported

logger = logging.getLogger(__name__)

START_REDIS_WAIT_RETRIES = int(os.environ.get("RAY_START_REDIS_WAIT_RETRIES", "60"))


@pytest.fixture(scope="session", autouse=True)
def tmp_dir_session():
    """Create a temporary directory for the session"""
    import tempfile
    import os

    temp_dir = tempfile.mkdtemp()
    print("temp_dir", temp_dir)
    os.environ["RAY_TMPDIR"] = str(temp_dir)


@pytest.fixture(autouse=True)
def pre_envs(monkeypatch):
    # To make test run faster
    monkeypatch.setenv("RAY_NUM_REDIS_GET_RETRIES", "2")
    ray_constants.NUM_REDIS_GET_RETRIES = 2
    yield


def wait_for_redis_to_start(redis_ip_address: str, redis_port: bool, password=None):
    """Wait for a Redis server to be available.

    This is accomplished by creating a Redis client and sending a random
    command to the server until the command gets through.

    Args:
        redis_ip_address: The IP address of the redis server.
        redis_port: The port of the redis server.
        password: The password of the redis server.

    Raises:
        Exception: An exception is raised if we could not connect with Redis.
    """
    import redis

    redis_client = redis.StrictRedis(
        host=redis_ip_address, port=redis_port, password=password
    )
    # Wait for the Redis server to start.
    num_retries = START_REDIS_WAIT_RETRIES

    delay = 0.001
    for i in range(num_retries):
        try:
            # Run some random command and see if it worked.
            logger.debug(
                "Waiting for redis server at {}:{} to respond...".format(
                    redis_ip_address, redis_port
                )
            )
            redis_client.client_list()
        # If the Redis service is delayed getting set up for any reason, we may
        # get a redis.ConnectionError: Error 111 connecting to host:port.
        # Connection refused.
        # Unfortunately, redis.ConnectionError is also the base class of
        # redis.AuthenticationError. We *don't* want to obscure a
        # redis.AuthenticationError, because that indicates the user provided a
        # bad password. Thus a double except clause to ensure a
        # redis.AuthenticationError isn't trapped here.
        except redis.AuthenticationError as authEx:
            raise RuntimeError(
                f"Unable to connect to Redis at {redis_ip_address}:{redis_port}."
            ) from authEx
        except redis.ConnectionError as connEx:
            if i >= num_retries - 1:
                raise RuntimeError(
                    f"Unable to connect to Redis at {redis_ip_address}:"
                    f"{redis_port} after {num_retries} retries. Check that "
                    f"{redis_ip_address}:{redis_port} is reachable from this "
                    "machine. If it is not, your firewall may be blocking "
                    "this port. If the problem is a flaky connection, try "
                    "setting the environment variable "
                    "`RAY_START_REDIS_WAIT_RETRIES` to increase the number of"
                    " attempts to ping the Redis server."
                ) from connEx
            # Wait a little bit.
            time.sleep(delay)
            # Make sure the retry interval doesn't increase too large, which will
            # affect the delivery time of the Ray cluster.
            delay = min(1, delay * 2)
        else:
            break
    else:
        raise RuntimeError(
            f"Unable to connect to Redis (after {num_retries} retries). "
            "If the Redis instance is on a different machine, check that "
            "your firewall and relevant Ray ports are configured properly. "
            "You can also set the environment variable "
            "`RAY_START_REDIS_WAIT_RETRIES` to increase the number of "
            "attempts to ping the Redis server."
        )


def get_default_fixure_system_config():
    system_config = {
        "object_timeout_milliseconds": 200,
        "health_check_initial_delay_ms": 0,
        "health_check_failure_threshold": 10,
        "object_store_full_delay_ms": 100,
    }
    return system_config


def get_default_fixture_ray_kwargs():
    system_config = get_default_fixure_system_config()
    ray_kwargs = {
        "num_cpus": 1,
        "object_store_memory": 150 * 1024 * 1024,
        "dashboard_port": None,
        "namespace": "default_test_namespace",
        "_system_config": system_config,
    }
    return ray_kwargs


def is_process_listen_to_port(pid, port):
    retry_num = 10
    interval_time = 0.5
    for _ in range(retry_num):
        try:
            proc = psutil.Process(pid)
            for conn in proc.connections():
                if conn.status == "LISTEN" and conn.laddr.port == port:
                    return True
        except Exception:
            pass
        finally:
            time.sleep(interval_time)
    print(
        f"Process({pid}) has not listened to port {port} "
        + f"for more than {retry_num * interval_time}s."
    )
    return False


def redis_alive(port, enable_tls):
    try:
        # If there is no redis libs installed, skip the check.
        # This could happen In minimal test, where we don't have
        # redis.
        import redis
    except Exception:
        return True

    params = {}
    if enable_tls:
        from ray._raylet import Config

        params = {"ssl": True, "ssl_cert_reqs": "required"}
        if Config.REDIS_CA_CERT():
            params["ssl_ca_certs"] = Config.REDIS_CA_CERT()
        if Config.REDIS_CLIENT_CERT():
            params["ssl_certfile"] = Config.REDIS_CLIENT_CERT()
        if Config.REDIS_CLIENT_KEY():
            params["ssl_keyfile"] = Config.REDIS_CLIENT_KEY()

    cli = redis.Redis("localhost", port, **params)

    try:
        return cli.ping()
    except Exception:
        pass
    return False


def start_redis(db_dir):
    retry_num = 0
    while True:
        is_need_restart = False
        # Setup external Redis and env var for initialization.
        redis_ports = find_available_port(49159, 55535, redis_replicas() * 2)
        redis_ports = list(
            zip(redis_ports[0 : redis_replicas()], redis_ports[redis_replicas() :])
        )
        processes = []
        enable_tls = "RAY_REDIS_CA_CERT" in os.environ
        leader_port = None
        leader_id = None
        redis_ports = []
        while len(redis_ports) != redis_replicas():
            temp_dir = ray._private.utils.get_ray_temp_dir()
            port, free_port = find_available_port(49159, 55535, 2)
            node_id, proc = start_redis_instance(
                temp_dir,
                port,
                enable_tls=enable_tls,
                replica_of=leader_port,
                leader_id=leader_id,
                db_dir=db_dir,
                free_port=free_port,
            )
            try:
                wait_for_condition(
                    redis_alive, 3, 100, port=port, enable_tls=enable_tls
                )
            except Exception as e:
                print(e)
                continue
            redis_ports.append(port)
            if leader_port is None:
                leader_port = port
                leader_id = node_id
            processes.append(proc)
            # Check if th redis has started successfully and is listening on the port.
            if not is_process_listen_to_port(proc.process.pid, port):
                is_need_restart = True
                break

        if is_need_restart:
            retry_num += 1
            for proc in processes:
                proc.process.kill()

            if retry_num > 5:
                raise RuntimeError("Failed to start redis after {retry_num} attempts.")
            print(
                "Retry to start redis because the process failed to "
                + f"listen to the port({port}), retry num:{retry_num}."
            )
            continue

        if redis_replicas() > 1:

            redis_cli = get_redis_cli(str(leader_port), enable_tls)
            while redis_cli.cluster("info")["cluster_state"] != "ok":
                pass

        scheme = "rediss://" if enable_tls else ""
        address_str = f"{scheme}127.0.0.1:{redis_ports[-1]}"
        return address_str, processes


def kill_all_redis_server():
    import psutil

    # Find Redis server processes
    redis_procs = []
    for proc in psutil.process_iter(["name", "cmdline"]):
        if proc.name() == "redis-server":
            redis_procs.append(proc)

    # Kill Redis server processes
    for proc in redis_procs:
        proc.kill()


@contextmanager
def _setup_redis(request):
    with tempfile.TemporaryDirectory() as tmpdirname:
        kill_all_redis_server()
        address_str, processes = start_redis(tmpdirname)
        old_addr = os.environ.get("RAY_REDIS_ADDRESS")
        os.environ["RAY_REDIS_ADDRESS"] = address_str
        import uuid

        ns = str(uuid.uuid4())
        old_ns = os.environ.get("RAY_external_storage_namespace")
        os.environ["RAY_external_storage_namespace"] = ns

        yield
        if old_addr is not None:
            os.environ["RAY_REDIS_ADDRESS"] = old_addr
        else:
            del os.environ["RAY_REDIS_ADDRESS"]

        if old_ns is not None:
            os.environ["RAY_external_storage_namespace"] = old_ns
        else:
            del os.environ["RAY_external_storage_namespace"]

        for proc in processes:
            proc.process.kill()
        kill_all_redis_server()


@pytest.fixture
def maybe_external_redis(request):
    if enable_external_redis():
        with _setup_redis(request):
            yield
    else:
        yield


@pytest.fixture
def external_redis(request):
    with _setup_redis(request):
        yield


@pytest.fixture
def shutdown_only(maybe_external_redis):
    yield None
    # The code after the yield will run as teardown code.
    ray.shutdown()
    # Delete the cluster address just in case.
    ray._private.utils.reset_ray_address()


@pytest.fixture
def propagate_logs():
    # Ensure that logs are propagated to ancestor handles. This is required if using the
    # caplog fixture with Ray's logging.
    # NOTE: This only enables log propagation in the driver process, not the workers!
    logger = logging.getLogger("ray")
    logger.propagate = True
    yield
    logger.propagate = False


# Provide a shared Ray instance for a test class
@pytest.fixture(scope="class")
def class_ray_instance():
    yield ray.init()
    ray.shutdown()
    # Delete the cluster address just in case.
    ray._private.utils.reset_ray_address()


@contextmanager
def _ray_start(**kwargs):
    init_kwargs = get_default_fixture_ray_kwargs()
    init_kwargs.update(kwargs)
    # Start the Ray processes.
    address_info = ray.init("local", **init_kwargs)

    yield address_info
    # The code after the yield will run as teardown code.
    ray.shutdown()
    # Delete the cluster address just in case.
    ray._private.utils.reset_ray_address()


@pytest.fixture
def ray_start_with_dashboard(request, maybe_external_redis):
    param = getattr(request, "param", {})
    if param.get("num_cpus") is None:
        param["num_cpus"] = 1
    with _ray_start(include_dashboard=True, **param) as address_info:
        yield address_info


@pytest.fixture
def make_sure_dashboard_http_port_unused():
    """Make sure the dashboard agent http port is unused."""
    for process in psutil.process_iter():
        should_kill = False
        try:
            for conn in process.connections():
                if conn.laddr.port == ray_constants.DEFAULT_DASHBOARD_AGENT_LISTEN_PORT:
                    should_kill = True
                    break
        except Exception:
            continue
        if should_kill:
            try:
                process.kill()
                process.wait()
            except Exception:
                pass
    yield


# The following fixture will start ray with 0 cpu.
@pytest.fixture
def ray_start_no_cpu(request, maybe_external_redis):
    param = getattr(request, "param", {})
    with _ray_start(num_cpus=0, **param) as res:
        yield res


# The following fixture will start ray with 1 cpu.
@pytest.fixture
def ray_start_regular(request, maybe_external_redis):
    param = getattr(request, "param", {})
    with _ray_start(**param) as res:
        yield res


# We can compose external_redis and ray_start_regular instead of creating this
# separate fixture, if there is a good way to ensure external_redis runs before
# ray_start_regular.
@pytest.fixture
def ray_start_regular_with_external_redis(request, external_redis):
    param = getattr(request, "param", {})
    with _ray_start(**param) as res:
        yield res


@pytest.fixture(scope="module")
def ray_start_regular_shared(request):
    param = getattr(request, "param", {})
    with _ray_start(**param) as res:
        yield res


@pytest.fixture(scope="module", params=[{"local_mode": True}, {"local_mode": False}])
def ray_start_shared_local_modes(request):
    param = getattr(request, "param", {})
    with _ray_start(**param) as res:
        yield res


@pytest.fixture
def ray_start_2_cpus(request, maybe_external_redis):
    param = getattr(request, "param", {})
    with _ray_start(num_cpus=2, **param) as res:
        yield res


@pytest.fixture
def ray_start_10_cpus(request, maybe_external_redis):
    param = getattr(request, "param", {})
    with _ray_start(num_cpus=10, **param) as res:
        yield res


@contextmanager
def _ray_start_cluster(**kwargs):
    cluster_not_supported_ = kwargs.pop("skip_cluster", cluster_not_supported)
    if cluster_not_supported_:
        pytest.skip("Cluster not supported")
    init_kwargs = get_default_fixture_ray_kwargs()
    num_nodes = 0
    do_init = False
    # num_nodes & do_init are not arguments for ray.init, so delete them.
    if "num_nodes" in kwargs:
        num_nodes = kwargs["num_nodes"]
        del kwargs["num_nodes"]
    if "do_init" in kwargs:
        do_init = kwargs["do_init"]
        del kwargs["do_init"]
    elif num_nodes > 0:
        do_init = True
    init_kwargs.update(kwargs)
    namespace = init_kwargs.pop("namespace")
    cluster = Cluster()
    remote_nodes = []
    for i in range(num_nodes):
        if i > 0 and "_system_config" in init_kwargs:
            del init_kwargs["_system_config"]
        remote_nodes.append(cluster.add_node(**init_kwargs))
        # We assume driver will connect to the head (first node),
        # so ray init will be invoked if do_init is true
        if len(remote_nodes) == 1 and do_init:
            ray.init(address=cluster.address, namespace=namespace)
    yield cluster
    # The code after the yield will run as teardown code.
    ray.shutdown()
    cluster.shutdown()


# This fixture will start a cluster with empty nodes.
@pytest.fixture
def ray_start_cluster(request, maybe_external_redis):
    param = getattr(request, "param", {})
    with _ray_start_cluster(**param) as res:
        yield res


@pytest.fixture
def ray_start_cluster_enabled(request, maybe_external_redis):
    param = getattr(request, "param", {})
    param["skip_cluster"] = False
    with _ray_start_cluster(**param) as res:
        yield res


@pytest.fixture
def ray_start_cluster_init(request, maybe_external_redis):
    param = getattr(request, "param", {})
    with _ray_start_cluster(do_init=True, **param) as res:
        yield res


@pytest.fixture
def ray_start_cluster_head(request, maybe_external_redis):
    param = getattr(request, "param", {})
    with _ray_start_cluster(do_init=True, num_nodes=1, **param) as res:
        yield res


# We can compose external_redis and ray_start_cluster_head instead of creating
# this separate fixture, if there is a good way to ensure external_redis runs
# before ray_start_cluster_head.
@pytest.fixture
def ray_start_cluster_head_with_external_redis(request, external_redis):
    param = getattr(request, "param", {})
    with _ray_start_cluster(do_init=True, num_nodes=1, **param) as res:
        yield res


@pytest.fixture
def ray_start_cluster_head_with_env_vars(request, maybe_external_redis, monkeypatch):
    param = getattr(request, "param", {})
    env_vars = param.pop("env_vars", {})
    for k, v in env_vars.items():
        monkeypatch.setenv(k, v)
    with _ray_start_cluster(do_init=True, num_nodes=1, **param) as res:
        yield res


@pytest.fixture
def ray_start_cluster_2_nodes(request, maybe_external_redis):
    param = getattr(request, "param", {})
    with _ray_start_cluster(do_init=True, num_nodes=2, **param) as res:
        yield res


@pytest.fixture
def ray_start_object_store_memory(request, maybe_external_redis):
    # Start the Ray processes.
    store_size = request.param
    system_config = get_default_fixure_system_config()
    init_kwargs = {
        "num_cpus": 1,
        "_system_config": system_config,
        "object_store_memory": store_size,
    }
    ray.init("local", **init_kwargs)
    yield store_size
    # The code after the yield will run as teardown code.
    ray.shutdown()


@pytest.fixture
def call_ray_start(request):
    with call_ray_start_context(request) as address:
        yield address


@contextmanager
def call_ray_start_context(request):
    default_cmd = (
        "ray start --head --num-cpus=1 --min-worker-port=0 --max-worker-port=0"
    )
    parameter = getattr(request, "param", default_cmd)
    env = None

    if isinstance(parameter, dict):
        if "env" in parameter:
            env = {**os.environ, **parameter.get("env")}

        parameter = parameter.get("cmd", default_cmd)

    command_args = parameter.split(" ")

    port = None
    for i in range(len(command_args)):
        if command_args[i] == "--port":
            if int(command_args[i + 1]) == 0:
                port = str(find_free_port())
                command_args[i + 1] = port
            else:
                port = command_args[i + 1]
    if port is None:
        port = str(find_free_port())
        command_args += ["--port", port]

    try:
        ray._private.utils.decode(
            subprocess.check_output(command_args, stderr=subprocess.STDOUT, env=env)
        )
    except Exception as e:
        print(type(e), e)
        raise

    yield f"127.0.0.1:{port}"

    # Disconnect from the Ray cluster.
    ray.shutdown()
    # Kill the Ray cluster.
    subprocess.check_call(["ray", "stop"], env=env)
    # Delete the cluster address just in case.
    ray._private.utils.reset_ray_address()


@pytest.fixture
def call_ray_start_with_external_redis(request):
    ports = getattr(request, "param", "6379")
    port_list = ports.split(",")
    for port in port_list:
        temp_dir = ray._private.utils.get_ray_temp_dir()
        start_redis_instance(temp_dir, int(port), password="123")
    address_str = ",".join(map(lambda x: "localhost:" + x, port_list))
    cmd = f"ray start --head --address={address_str} --redis-password=123"
    subprocess.call(cmd.split(" "))

    yield address_str.split(",")[0]

    # Disconnect from the Ray cluster.
    ray.shutdown()
    # Kill the Ray cluster.
    subprocess.check_call(["ray", "stop"])
    # Delete the cluster address just in case.
    ray._private.utils.reset_ray_address()


@pytest.fixture
def init_and_serve():
    server_handle, _ = ray_client_server.init_and_serve("localhost:50051")
    yield server_handle
    ray_client_server.shutdown_with_server(server_handle.grpc_server)
    time.sleep(2)


@pytest.fixture
def call_ray_stop_only():
    yield
    subprocess.check_call(["ray", "stop"])
    # Delete the cluster address just in case.
    ray._private.utils.reset_ray_address()


# Used to test both Ray Client and non-Ray Client codepaths.
# Usage: In your test, call `ray.init(address)`.
@pytest.fixture(scope="function", params=["ray_client", "no_ray_client"])
def start_cluster(ray_start_cluster_enabled, request):
    assert request.param in {"ray_client", "no_ray_client"}
    use_ray_client: bool = request.param == "ray_client"
    cluster = ray_start_cluster_enabled
    cluster.add_node(num_cpus=4)
    if use_ray_client:
        cluster.head_node._ray_params.ray_client_server_port = "10004"
        cluster.head_node.start_ray_client_server()
        address = "ray://localhost:10004"
    else:
        address = cluster.address

    yield cluster, address


@pytest.fixture(scope="function")
def tmp_working_dir():
    with tempfile.TemporaryDirectory() as tmp_dir:
        path = Path(tmp_dir)

        hello_file = path / "hello"
        with hello_file.open(mode="w") as f:
            f.write("world")

        module_path = path / "test_module"
        module_path.mkdir(parents=True)

        test_file = module_path / "test.py"
        with test_file.open(mode="w") as f:
            f.write("def one():\n")
            f.write("    return 1\n")

        init_file = module_path / "__init__.py"
        with init_file.open(mode="w") as f:
            f.write("from test_module.test import one\n")

        yield tmp_dir


@pytest.fixture
def enable_pickle_debug():
    os.environ["RAY_PICKLE_VERBOSE_DEBUG"] = "1"
    yield
    del os.environ["RAY_PICKLE_VERBOSE_DEBUG"]


@pytest.fixture
def set_enable_auto_connect(enable_auto_connect: str = "0"):
    try:
        os.environ["RAY_ENABLE_AUTO_CONNECT"] = enable_auto_connect
        yield enable_auto_connect
    finally:
        del os.environ["RAY_ENABLE_AUTO_CONNECT"]


@pytest.fixture
def enable_mac_large_object_store():
    os.environ["RAY_ENABLE_MAC_LARGE_OBJECT_STORE"] = "1"
    yield
    del os.environ["RAY_ENABLE_MAC_LARGE_OBJECT_STORE"]


@pytest.fixture()
def two_node_cluster():
    system_config = {
        "object_timeout_milliseconds": 200,
    }
    if cluster_not_supported:
        pytest.skip("Cluster not supported")
    cluster = ray.cluster_utils.Cluster(
        head_node_args={"_system_config": system_config}
    )
    for _ in range(2):
        remote_node = cluster.add_node(num_cpus=1)
    ray.init(address=cluster.address)
    yield cluster, remote_node

    # The code after the yield will run as teardown code.
    ray.shutdown()
    cluster.shutdown()


@pytest.fixture()
def error_pubsub():
    p = init_error_pubsub()
    yield p
    p.close()


@pytest.fixture()
def log_pubsub():
    p = init_log_pubsub()
    yield p
    p.close()


@pytest.fixture
def use_tls(request):
    if request.param:
        key_filepath, cert_filepath, temp_dir = setup_tls()
    yield request.param
    if request.param:
        teardown_tls(key_filepath, cert_filepath, temp_dir)


"""
Object spilling test fixture
"""
# -- Smart open param --
bucket_name = "object-spilling-test"

# -- File system param --
spill_local_path = "/tmp/spill"

# -- Spilling configs --
file_system_object_spilling_config = {
    "type": "filesystem",
    "params": {"directory_path": spill_local_path},
}

buffer_object_spilling_config = {
    "type": "filesystem",
    "params": {"directory_path": spill_local_path, "buffer_size": 1_000_000},
}

# Since we have differet protocol for a local external storage (e.g., fs)
# and distributed external storage (e.g., S3), we need to test both cases.
# This mocks the distributed fs with cluster utils.
mock_distributed_fs_object_spilling_config = {
    "type": "mock_distributed_fs",
    "params": {"directory_path": spill_local_path},
}
smart_open_object_spilling_config = {
    "type": "smart_open",
    "params": {"uri": f"s3://{bucket_name}/"},
}
ray_storage_object_spilling_config = {
    "type": "ray_storage",
    # Force the storage config so we don't need to patch each test to separately
    # configure the storage param under this.
    "params": {"_force_storage_for_testing": spill_local_path},
}
buffer_open_object_spilling_config = {
    "type": "smart_open",
    "params": {"uri": f"s3://{bucket_name}/", "buffer_size": 1000},
}
multi_smart_open_object_spilling_config = {
    "type": "smart_open",
    "params": {"uri": [f"s3://{bucket_name}/{i}" for i in range(3)]},
}

unstable_object_spilling_config = {
    "type": "unstable_fs",
    "params": {
        "directory_path": spill_local_path,
    },
}
slow_object_spilling_config = {
    "type": "slow_fs",
    "params": {
        "directory_path": spill_local_path,
    },
}


def create_object_spilling_config(request, tmp_path):
    temp_folder = tmp_path / "spill"
    temp_folder.mkdir()
    if (
        request.param["type"] == "filesystem"
        or request.param["type"] == "mock_distributed_fs"
    ):
        request.param["params"]["directory_path"] = str(temp_folder)
    return json.dumps(request.param), temp_folder


@pytest.fixture(
    scope="function",
    params=[
        file_system_object_spilling_config,
    ],
)
def fs_only_object_spilling_config(request, tmp_path):
    yield create_object_spilling_config(request, tmp_path)


@pytest.fixture(
    scope="function",
    params=[
        file_system_object_spilling_config,
        ray_storage_object_spilling_config,
        # TODO(sang): Add a mock dependency to test S3.
        # smart_open_object_spilling_config,
    ],
)
def object_spilling_config(request, tmp_path):
    yield create_object_spilling_config(request, tmp_path)


@pytest.fixture(
    scope="function",
    params=[
        file_system_object_spilling_config,
        mock_distributed_fs_object_spilling_config,
    ],
)
def multi_node_object_spilling_config(request, tmp_path):
    yield create_object_spilling_config(request, tmp_path)


@pytest.fixture(
    scope="function",
    params=[
        unstable_object_spilling_config,
    ],
)
def unstable_spilling_config(request, tmp_path):
    yield create_object_spilling_config(request, tmp_path)


@pytest.fixture(
    scope="function",
    params=[
        slow_object_spilling_config,
    ],
)
def slow_spilling_config(request, tmp_path):
    yield create_object_spilling_config(request, tmp_path)


def _ray_start_chaos_cluster(request):
    param = getattr(request, "param", {})
    kill_interval = param.pop("kill_interval", None)
    config = param.pop("_system_config", {})
    config.update(
        {
            "task_retry_delay_ms": 100,
        }
    )
    # Config of workers that are re-started.
    head_resources = param.pop("head_resources")
    worker_node_types = param.pop("worker_node_types")
    cluster = AutoscalingCluster(
        head_resources,
        worker_node_types,
        idle_timeout_minutes=10,  # Don't take down nodes.
        **param,
    )
    cluster.start(_system_config=config)
    ray.init("auto")
    nodes = ray.nodes()
    assert len(nodes) == 1

    if kill_interval is not None:
        node_killer = get_and_run_node_killer(kill_interval)

    yield cluster

    if kill_interval is not None:
        ray.get(node_killer.stop_run.remote())
        killed = ray.get(node_killer.get_total_killed_nodes.remote())
        assert len(killed) > 0
        died = {node["NodeID"] for node in ray.nodes() if not node["Alive"]}
        assert died.issubset(
            killed
        ), f"Raylets {died - killed} that we did not kill crashed"

    ray.shutdown()
    cluster.shutdown()


@pytest.fixture
def ray_start_chaos_cluster(request):
    """Returns the cluster and chaos thread."""
    for x in _ray_start_chaos_cluster(request):
        yield x


# Set scope to "class" to force this to run before start_cluster, whose scope
# is "function".  We need these env vars to be set before Ray is started.
@pytest.fixture(scope="class")
def runtime_env_disable_URI_cache():
    with mock.patch.dict(
        os.environ,
        {
            "RAY_RUNTIME_ENV_CONDA_CACHE_SIZE_GB": "0",
            "RAY_RUNTIME_ENV_PIP_CACHE_SIZE_GB": "0",
            "RAY_RUNTIME_ENV_WORKING_DIR_CACHE_SIZE_GB": "0",
            "RAY_RUNTIME_ENV_PY_MODULES_CACHE_SIZE_GB": "0",
        },
    ):
        print(
            "URI caching disabled (conda, pip, working_dir, py_modules cache "
            "size set to 0)."
        )
        yield


# Use to create virtualenv that clone from current python env.
# The difference between this fixture and `pytest_virtual.virtual` is that
# `pytest_virtual.virtual` will not inherit current python env's site-package.
# Note: Can't use in virtualenv, this must be noted when testing locally.
@pytest.fixture(scope="function")
def cloned_virtualenv():
    # Lazy import pytest_virtualenv,
    # aviod import `pytest_virtualenv` in test case `Minimal install`
    from pytest_virtualenv import VirtualEnv

    if PipProcessor._is_in_virtualenv():
        raise RuntimeError("Forbid the use of this fixture in virtualenv")

    venv = VirtualEnv(
        args=[
            "--system-site-packages",
            "--reset-app-data",
            "--no-periodic-update",
            "--no-download",
        ],
    )
    yield venv
    venv.teardown()


@pytest.fixture
def set_runtime_env_retry_times(request):
    runtime_env_retry_times = getattr(request, "param", "0")
    try:
        os.environ["RUNTIME_ENV_RETRY_TIMES"] = runtime_env_retry_times
        yield runtime_env_retry_times
    finally:
        del os.environ["RUNTIME_ENV_RETRY_TIMES"]


@pytest.fixture
def listen_port(request):
    port = getattr(request, "param", 0)
    try:
        sock = socket.socket()
        if hasattr(socket, "SO_REUSEPORT"):
            sock.setsockopt(socket.SOL_SOCKET, socket.SO_REUSEPORT, 0)
        sock.bind(("127.0.0.1", port))
        yield port
    finally:
        sock.close()


@pytest.fixture
def set_bad_runtime_env_cache_ttl_seconds(request):
    ttl = getattr(request, "param", "0")
    os.environ["BAD_RUNTIME_ENV_CACHE_TTL_SECONDS"] = ttl
    yield ttl
    del os.environ["BAD_RUNTIME_ENV_CACHE_TTL_SECONDS"]


@pytest.hookimpl(tryfirst=True, hookwrapper=True)
def pytest_runtest_makereport(item, call):
    # execute all other hooks to obtain the report object
    outcome = yield
    rep = outcome.get_result()

    try:
        append_short_test_summary(rep)
    except Exception as e:
        print(f"+++ Error creating PyTest summary\n{e}")
    try:
        create_ray_logs_for_failed_test(rep)
    except Exception as e:
        print(f"+++ Error saving Ray logs for failing test\n{e}")


def append_short_test_summary(rep):
    """Writes a short summary txt for failed tests to be printed later."""
    if rep.when != "call":
        return

    summary_dir = os.environ.get("RAY_TEST_SUMMARY_DIR")

    if platform.system() != "Linux":
        summary_dir = os.environ.get("RAY_TEST_SUMMARY_DIR_HOST")

    if not summary_dir:
        return

    if not os.path.exists(summary_dir):
        os.makedirs(summary_dir, exist_ok=True)

    test_name = rep.nodeid.replace(os.sep, "::")

    if os.name == "nt":
        # ":" is not legal in filenames in windows
        test_name.replace(":", "$")

    header_file = os.path.join(summary_dir, "000_header.txt")
    summary_file = os.path.join(summary_dir, test_name + ".txt")

    if rep.passed and os.path.exists(summary_file):
        # The test succeeded after failing, thus it is flaky.
        # We do not want to annotate flaky tests just now, so remove report.
        os.remove(summary_file)
        return

    # Only consider failed tests from now on
    if not rep.failed:
        return

    # No failing test information
    if rep.longrepr is None:
        return

    # No failing test information
    if not hasattr(rep.longrepr, "chain"):
        return

    if not os.path.exists(header_file):
        with open(header_file, "wt") as fp:
            test_label = os.environ.get("BUILDKITE_LABEL", "Unknown")
            job_id = os.environ.get("BUILDKITE_JOB_ID")

            fp.write(f"### Pytest failures for: [{test_label}](#{job_id})\n\n")

    # Use `wt` here to overwrite so we only have one result per test (exclude retries)
    with open(summary_file, "wt") as fp:
        fp.write(_get_markdown_annotation(rep))


def _get_markdown_annotation(rep) -> str:
    # Main traceback is the last in the chain (where the last error is raised)
    main_tb, main_loc, _ = rep.longrepr.chain[-1]
    markdown = ""

    # Only keep last line of the message
    short_message = list(filter(None, main_loc.message.split("\n")))[-1]

    # Header: Main error message
    markdown += f"#### {rep.nodeid}\n\n"
    markdown += "<details>\n"
    markdown += f"<summary>{short_message}</summary>\n\n"

    # Add link to test definition
    test_file, test_lineno, _test_node = rep.location
    test_path, test_url = _get_repo_github_path_and_link(
        os.path.abspath(test_file), test_lineno
    )
    markdown += f"Link to test: [{test_path}:{test_lineno}]({test_url})\n\n"

    # Print main traceback
    markdown += "##### Traceback\n\n"
    markdown += "```\n"
    markdown += str(main_tb)
    markdown += "\n```\n\n"

    # Print link to test definition in github
    path, url = _get_repo_github_path_and_link(main_loc.path, main_loc.lineno)
    markdown += f"[{path}:{main_loc.lineno}]({url})\n\n"

    # If this is a longer exception chain, users can expand the full traceback
    if len(rep.longrepr.chain) > 1:
        markdown += "<details><summary>Full traceback</summary>\n\n"

        # Here we just print each traceback and the link to the respective
        # lines in GutHub
        for tb, loc, _ in rep.longrepr.chain:
            if loc:
                path, url = _get_repo_github_path_and_link(loc.path, loc.lineno)
                github_link = f"[{path}:{loc.lineno}]({url})\n\n"
            else:
                github_link = ""

            markdown += "```\n"
            markdown += str(tb)
            markdown += "\n```\n\n"
            markdown += github_link

        markdown += "</details>\n"

    markdown += "<details><summary>PIP packages</summary>\n\n"
    markdown += "```\n"
    markdown += "\n".join(_get_pip_packages())
    markdown += "\n```\n\n"
    markdown += "</details>\n"

    markdown += "</details>\n\n"
    return markdown


def _get_pip_packages() -> List[str]:
    try:
        from pip._internal.operations import freeze

        return list(freeze.freeze())
    except Exception:
        return ["invalid"]


def _get_repo_github_path_and_link(file: str, lineno: int) -> Tuple[str, str]:
    base_url = "https://github.com/ray-project/ray/blob/{commit}/{path}#L{lineno}"

    commit = os.environ.get("BUILDKITE_COMMIT")

    if not commit:
        return file, ""

    path = os.path.relpath(file, "/ray")

    return path, base_url.format(commit=commit, path=path, lineno=lineno)


def create_ray_logs_for_failed_test(rep):
    """Creates artifact zip of /tmp/ray/session_latest/logs for failed tests"""

    # We temporarily restrict to Linux until we have artifact dirs
    # for Windows and Mac
    if platform.system() != "Linux":
        return

    # Only archive failed tests after the "call" phase of the test
    if rep.when != "call" or not rep.failed:
        return

    # Get dir to write zipped logs to
    archive_dir = os.environ.get("RAY_TEST_FAILURE_LOGS_ARCHIVE_DIR")

    if not archive_dir:
        return

    if not os.path.exists(archive_dir):
        os.makedirs(archive_dir)

    # Get logs dir from the latest ray session
    tmp_dir = gettempdir()
    logs_dir = os.path.join(tmp_dir, "ray", "session_latest", "logs")

    if not os.path.exists(logs_dir):
        return

    # Write zipped logs to logs archive dir
    test_name = rep.nodeid.replace(os.sep, "::")
    output_file = os.path.join(archive_dir, f"{test_name}_{time.time():.4f}")
    shutil.make_archive(output_file, "zip", logs_dir)


@pytest.fixture(params=[True, False])
def start_http_proxy(request):
    env = {}

    proxy = None
    try:
        if request.param:
            # the `proxy` command is from the proxy.py package.
            proxy = subprocess.Popen(
                ["proxy", "--port", "8899", "--log-level", "ERROR"]
            )
            env["RAY_grpc_enable_http_proxy"] = "1"
            proxy_url = "http://localhost:8899"
        else:
            proxy_url = "http://example.com"
        env["http_proxy"] = proxy_url
        env["https_proxy"] = proxy_url
        yield env
    finally:
        if proxy:
            proxy.terminate()
            proxy.wait()


@pytest.fixture
def set_runtime_env_plugins(request):
    runtime_env_plugins = getattr(request, "param", "0")
    try:
        os.environ["RAY_RUNTIME_ENV_PLUGINS"] = runtime_env_plugins
        yield runtime_env_plugins
    finally:
        del os.environ["RAY_RUNTIME_ENV_PLUGINS"]


@pytest.fixture
def set_runtime_env_plugin_schemas(request):
    runtime_env_plugin_schemas = getattr(request, "param", "0")
    try:
        os.environ["RAY_RUNTIME_ENV_PLUGIN_SCHEMAS"] = runtime_env_plugin_schemas
        # Clear and reload schemas.
        RuntimeEnvPluginSchemaManager.clear()
        yield runtime_env_plugin_schemas
    finally:
        del os.environ["RAY_RUNTIME_ENV_PLUGIN_SCHEMAS"]


@pytest.fixture(params=[True, False])
def enable_syncer_test(request, monkeypatch):
    with_syncer = request.param
    monkeypatch.setenv("RAY_use_ray_syncer", "true" if with_syncer else "false")
    ray._raylet.Config.initialize("")
    yield
    monkeypatch.delenv("RAY_use_ray_syncer")
    ray._raylet.Config.initialize("")


<<<<<<< HEAD
# Referenced
#     https://github.com/AdamGleave/pytest-shard/blob/master/pytest_shard
# for how to do sharding in pytest
def md5hash(x):
    import hashlib

    return int.from_bytes(hashlib.md5(x.encode()).digest(), "little")


def pytest_collection_modifyitems(config, items):
    """Mutate the collection to consist of just items to be tested in this shard."""
    shard_id = int(os.environ.get("RAY_CI_PYTEST_SHARD_ID", "0"))
    shard_total = int(os.environ.get("RAY_CI_PYTEST_SHARD_NUM", "1"))
    if shard_id >= shard_total:
        raise ValueError(
            "shard_num = f{shard_num} must be less than shard_total = f{shard_total}"
        )

    if shard_total == 1:
        return items

    items[:] = [
        item for item in items if md5hash(item.nodeid) % shard_total == shard_id
    ]


def pytest_sessionfinish(session, exitstatus):
    if exitstatus == 5:
        # Suppress the error when no test to run
        session.exitstatus = 0
=======
@pytest.fixture(scope="function")
def temp_file(request):
    with tempfile.NamedTemporaryFile("r+b") as fp:
        yield fp


@pytest.fixture(scope="module")
def random_ascii_file(request):
    import random
    import string

    file_size = getattr(request, "param", 1 << 10)

    with tempfile.NamedTemporaryFile(mode="r+b") as fp:
        fp.write("".join(random.choices(string.ascii_letters, k=file_size)).encode())
        fp.flush()

        yield fp
>>>>>>> 42726d9c
<|MERGE_RESOLUTION|>--- conflicted
+++ resolved
@@ -35,12 +35,9 @@
     redis_replicas,
     get_redis_cli,
     start_redis_instance,
-<<<<<<< HEAD
     find_free_port,
-=======
     find_available_port,
     wait_for_condition,
->>>>>>> 42726d9c
 )
 from ray.cluster_utils import AutoscalingCluster, Cluster, cluster_not_supported
 
@@ -1263,7 +1260,6 @@
     ray._raylet.Config.initialize("")
 
 
-<<<<<<< HEAD
 # Referenced
 #     https://github.com/AdamGleave/pytest-shard/blob/master/pytest_shard
 # for how to do sharding in pytest
@@ -1294,7 +1290,8 @@
     if exitstatus == 5:
         # Suppress the error when no test to run
         session.exitstatus = 0
-=======
+
+
 @pytest.fixture(scope="function")
 def temp_file(request):
     with tempfile.NamedTemporaryFile("r+b") as fp:
@@ -1312,5 +1309,4 @@
         fp.write("".join(random.choices(string.ascii_letters, k=file_size)).encode())
         fp.flush()
 
-        yield fp
->>>>>>> 42726d9c
+        yield fp