"""Client tests that run their own init (as with init_and_serve) live here"""
import pytest

import time
<<<<<<< HEAD
import random
=======
import sys
>>>>>>> 55566bc7

import ray.util.client.server.server as ray_client_server
import ray.core.generated.ray_client_pb2 as ray_client_pb2

from ray.util.client import RayAPIStub

import ray


@ray.remote
def hello_world():
    c1 = complex_task.remote(random.randint(1, 10))
    c2 = complex_task.remote(random.randint(1, 10))
    return sum(ray.get([c1, c2]))


@ray.remote
def complex_task(value):
    time.sleep(1)
    return value * 10


@ray.remote
class C:
    def __init__(self, x):
        self.val = x

    def double(self):
        self.val += self.val

    def get(self):
        return self.val


def test_basic_preregister():
    from ray.util.client import ray
    server, _ = ray_client_server.init_and_serve("localhost:50051")
    try:
        ray.connect("localhost:50051")
        val = ray.get(hello_world.remote())
        print(val)
        assert val >= 20
        assert val <= 200
        c = C.remote(3)
        x = c.double.remote()
        y = c.double.remote()
        ray.wait([x, y])
        val = ray.get(c.get.remote())
        assert val == 12
    finally:
        ray.disconnect()
        ray_client_server.shutdown_with_server(server)
        time.sleep(2)


def test_num_clients():
    # Tests num clients reporting; useful if you want to build an app that
    # load balances clients between Ray client servers.
    server_handle, _ = ray_client_server.init_and_serve("localhost:50051")
    server = server_handle.grpc_server
    try:
        api1 = RayAPIStub()
        info1 = api1.connect("localhost:50051")
        assert info1["num_clients"] == 1, info1
        api2 = RayAPIStub()
        info2 = api2.connect("localhost:50051")
        assert info2["num_clients"] == 2, info2

        # Disconnect the first two clients.
        api1.disconnect()
        api2.disconnect()
        time.sleep(1)

        api3 = RayAPIStub()
        info3 = api3.connect("localhost:50051")
        assert info3["num_clients"] == 1, info3

        # Check info contains ray and python version.
        assert isinstance(info3["ray_version"], str), info3
        assert isinstance(info3["ray_commit"], str), info3
        assert isinstance(info3["python_version"], str), info3
        api3.disconnect()
    finally:
        ray_client_server.shutdown_with_server(server)
        time.sleep(2)


def test_python_version():

    server_handle, _ = ray_client_server.init_and_serve("localhost:50051")
    try:
        ray = RayAPIStub()
        info1 = ray.connect("localhost:50051")
        assert info1["python_version"] == ".".join(
            [str(x) for x in list(sys.version_info)[:3]])
        ray.disconnect()
        time.sleep(1)

        def mock_connection_response():
            return ray_client_pb2.ConnectionInfoResponse(
                num_clients=1,
                python_version="2.7.12",
                ray_version="",
                ray_commit="",
            )

        # inject mock connection function
        server_handle.data_servicer._build_connection_response = \
            mock_connection_response

        ray = RayAPIStub()
        with pytest.raises(RuntimeError):
            _ = ray.connect("localhost:50051")

        ray = RayAPIStub()
        info3 = ray.connect("localhost:50051", ignore_version=True)
        assert info3["num_clients"] == 1, info3
        ray.disconnect()
    finally:
        ray_client_server.shutdown_with_server(server_handle.grpc_server)
        time.sleep(2)<|MERGE_RESOLUTION|>--- conflicted
+++ resolved
@@ -2,11 +2,8 @@
 import pytest
 
 import time
-<<<<<<< HEAD
 import random
-=======
 import sys
->>>>>>> 55566bc7
 
 import ray.util.client.server.server as ray_client_server
 import ray.core.generated.ray_client_pb2 as ray_client_pb2
