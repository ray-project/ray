--- conflicted
+++ resolved
@@ -176,12 +176,8 @@
 import ray
 import numpy as np
 ray.init(address="{}")
-<<<<<<< HEAD
-object_refs = [ray.put(i) for i in range(1000)]
-=======
-object_ids = [ray.put(np.zeros(200 * 1024, dtype=np.uint8))
+object_refs = [ray.put(np.zeros(200 * 1024, dtype=np.uint8))
               for i in range(1000)]
->>>>>>> dc51b08c
 start_time = time.time()
 while time.time() - start_time < 30:
     if len(ray.objects()) == 1000:
