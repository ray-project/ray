--- conflicted
+++ resolved
@@ -75,11 +75,7 @@
 print("PID:" + str.join(",", [str(_) for _ in pids]))
 
 ray.shutdown()
-<<<<<<< HEAD
-    """.format(info["bootstrap_address"])
-=======
     """.format(info["address"])
->>>>>>> dbbd2cba
 
     driver_count = 3
     processes = [
@@ -230,11 +226,7 @@
 [foo.remote() for _ in range(100)]
 
 ray.shutdown()
-<<<<<<< HEAD
-    """.format(info["bootstrap_address"])
-=======
     """.format(info["address"])
->>>>>>> dbbd2cba
 
     before = len(get_workers())
     assert before == 1
