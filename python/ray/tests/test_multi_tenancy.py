--- conflicted
+++ resolved
@@ -34,11 +34,7 @@
         num_cpus=1,
         include_dashboard=True,
         _system_config={"enable_multi_tenancy": True})
-<<<<<<< HEAD
-    wait_for_condition(lambda: get_num_workers() == 1, timeout=10)
-=======
     wait_for_condition(lambda: get_num_workers() == 1)
->>>>>>> 1b146674
 
 
 # This test case starts some driver processes. Each driver process submits
@@ -132,35 +128,6 @@
     assert ray.get(get_env.remote("foo2")) == "bar2"
 
 
-<<<<<<< HEAD
-def test_worker_registration_failure_after_driver_exit(shutdown_only):
-    info = ray.init(num_cpus=1, _system_config={"enable_multi_tenancy": True})
-
-    driver_code = """
-import ray
-import time
-
-
-ray.init(address="{}")
-
-@ray.remote
-def foo():
-    pass
-
-[foo.remote() for _ in range(100)]
-
-ray.shutdown()
-    """.format(info["redis_address"])
-
-    before = get_num_workers()
-    assert before == 1
-
-    run_string_as_driver(driver_code)
-
-    # wait for a while to let workers register
-    time.sleep(2)
-    wait_for_condition(lambda: get_num_workers() == before, timeout=10)
-=======
 def test_worker_capping_kill_idle_workers(shutdown_only):
     # Avoid starting initial workers by setting num_cpus to 0.
     ray.init(num_cpus=0, _system_config={"enable_multi_tenancy": True})
@@ -243,7 +210,35 @@
     time.sleep(1)
     # The two remaining workers stay alive forever.
     assert get_num_workers() == 2
->>>>>>> 1b146674
+
+
+def test_worker_registration_failure_after_driver_exit(shutdown_only):
+    info = ray.init(num_cpus=1, _system_config={"enable_multi_tenancy": True})
+
+    driver_code = """
+import ray
+import time
+
+
+ray.init(address="{}")
+
+@ray.remote
+def foo():
+    pass
+
+[foo.remote() for _ in range(100)]
+
+ray.shutdown()
+    """.format(info["redis_address"])
+
+    before = get_num_workers()
+    assert before == 1
+
+    run_string_as_driver(driver_code)
+
+    # wait for a while to let workers register
+    time.sleep(2)
+    wait_for_condition(lambda: get_num_workers() == before, timeout=10)
 
 
 if __name__ == "__main__":
