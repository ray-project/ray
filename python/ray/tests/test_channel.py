--- conflicted
+++ resolved
@@ -203,14 +203,8 @@
 
     a = Actor.remote()
     # Multiple consecutive reads from the same process are fine.
-<<<<<<< HEAD
-    chan = ray.get(a.make_chan.remote([None], do_write=True))
+    chan = ray.get(a.make_chan.remote([create_driver_actor()], do_write=True))
     assert chan.read() == b"hello"
-=======
-    chan = ray.get(a.make_chan.remote([create_driver_actor()], do_write=True))
-    assert chan.begin_read() == b"hello"
-    chan.end_read()
->>>>>>> a1ccd21e
 
     @ray.remote
     class Reader:
