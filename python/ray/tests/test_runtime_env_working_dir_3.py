import os
import sys
import tempfile
import time
from pathlib import Path
from unittest import mock

import pytest
from pytest_lazyfixture import lazy_fixture

import ray
import ray.experimental.internal_kv as kv
from ray._private.ray_constants import RAY_RUNTIME_ENV_URI_PIN_EXPIRATION_S_ENV_VAR
<<<<<<< HEAD
=======
from ray._private.test_utils import chdir, check_local_files_gced, wait_for_condition
from ray._private.test_utils import skip_flaky_core_test_premerge
>>>>>>> 6f7378c9
from ray._private.utils import get_directory_size_bytes
from ray._private.test_utils import (
    chdir,
    check_local_files_gced,
    wait_for_condition,
    skip_flaky_test,
    find_free_port,
)

# This test requires you have AWS credentials set up (any AWS credentials will
# do, this test only accesses a public bucket).

# This package contains a subdirectory called `test_module`.
# Calling `test_module.one()` should return `2`.
# If you find that confusing, take it up with @jiaodong...
S3_PACKAGE_URI = "s3://runtime-env-test/test_runtime_env.zip"

# Time to set for temporary URI before deletion.
# Set to 40s on windows and 20s on other platforms to avoid flakiness.
TEMP_URI_EXPIRATION_S = 40 if sys.platform == "win32" else 20


# Set scope to "class" to force this to run before start_cluster, whose scope
# is "function".  We need these env vars to be set before Ray is started.
@pytest.fixture(scope="class")
def working_dir_and_pymodules_disable_URI_cache():
    with mock.patch.dict(
        os.environ,
        {
            "RAY_RUNTIME_ENV_WORKING_DIR_CACHE_SIZE_GB": "0",
            "RAY_RUNTIME_ENV_PY_MODULES_CACHE_SIZE_GB": "0",
            RAY_RUNTIME_ENV_URI_PIN_EXPIRATION_S_ENV_VAR: "0",
        },
    ):
        print("URI caching disabled (cache size set to 0).")
        yield


@pytest.fixture(scope="class")
def URI_cache_10_MB():
    with mock.patch.dict(
        os.environ,
        {
            "RAY_RUNTIME_ENV_WORKING_DIR_CACHE_SIZE_GB": "0.01",
            "RAY_RUNTIME_ENV_PY_MODULES_CACHE_SIZE_GB": "0.01",
            RAY_RUNTIME_ENV_URI_PIN_EXPIRATION_S_ENV_VAR: "0",
        },
    ):
        print("URI cache size set to 0.01 GB.")
        yield


@pytest.fixture(scope="class")
def disable_temporary_uri_pinning():
    with mock.patch.dict(
        os.environ,
        {
            RAY_RUNTIME_ENV_URI_PIN_EXPIRATION_S_ENV_VAR: "0",
        },
    ):
        print("temporary URI pinning disabled.")
        yield


def check_internal_kv_gced():
    return len(kv._internal_kv_list("gcs://")) == 0


def get_local_file_whitelist(cluster, option):
    # On Windows the runtime directory itself is sometimes not deleted due
    # to it being in use therefore whitelist it for the tests.
    if sys.platform == "win32" and option != "py_modules":
        runtime_dir = (
            Path(cluster.list_all_nodes()[0].get_runtime_env_dir_path())
            / "working_dir_files"
        )
        pkg_dirs = list(Path(runtime_dir).iterdir())
        if pkg_dirs:
            return {pkg_dirs[0].name}
    return {}


class TestGC:
    @pytest.mark.skipif(sys.platform == "win32", reason="Flaky on Windows.")
    @pytest.mark.parametrize("option", ["working_dir", "py_modules"])
    @pytest.mark.parametrize(
        "source", [S3_PACKAGE_URI, lazy_fixture("tmp_working_dir")]
    )
    def test_job_level_gc(
        self,
        start_cluster,
        working_dir_and_pymodules_disable_URI_cache,
        disable_temporary_uri_pinning,
        option: str,
        source: str,
    ):
        """Tests that job-level working_dir is GC'd when the job exits."""
        NUM_NODES = 3
        cluster, address = start_cluster
        for i in range(NUM_NODES - 1):  # Head node already added.
            cluster.add_node(
                num_cpus=1,
                runtime_env_dir_name=f"node_{i}_runtime_resources",
                dashboard_agent_listen_port=find_free_port(),
            )
            print(f'Added node with runtime_env_dir_name "node_{i}_runtime_resources".')

        print(f"Added all {NUM_NODES} nodes.")

        if option == "working_dir":
            ray.init(address, runtime_env={"working_dir": source})
            print("Initialized ray with working_dir runtime_env.")
        elif option == "py_modules":
            if source != S3_PACKAGE_URI:
                source = str(Path(source) / "test_module")
            ray.init(
                address,
                runtime_env={
                    "py_modules": [
                        source,
                        Path(os.path.dirname(__file__))
                        / "pip_install_test-0.5-py3-none-any.whl",
                    ]
                },
            )
            print("Initialized ray with py_modules runtime_env.")

        # For a local directory, the package should be in the GCS.
        # For an S3 URI, there should be nothing in the GCS because
        # it will be downloaded from S3 directly on each node.
        # In the "py_modules" case, we have specified a local wheel
        # file to be uploaded to the GCS, so we do not expect the
        # internal KV to be empty.
        if source == S3_PACKAGE_URI and option != "py_modules":
            assert check_internal_kv_gced()
        else:
            assert not check_internal_kv_gced()

        print(f'kv check 1 passed with source "{source}" and option "{option}".')

        @ray.remote(num_cpus=1)
        class A:
            def test_import(self):
                import test_module

                if option == "py_modules":
                    import pip_install_test  # noqa: F401
                test_module.one()

        num_cpus = int(ray.available_resources()["CPU"])
        print(f"{num_cpus} cpus available.")

        actors = [A.remote() for _ in range(num_cpus)]
        print(f"Created {len(actors)} actors.")

        ray.get([a.test_import.remote() for a in actors])
        print("Got responses from all actors.")

        if source == S3_PACKAGE_URI and option != "py_modules":
            assert check_internal_kv_gced()
        else:
            assert not check_internal_kv_gced()
        print(f'kv check 2 passed with source "{source}" and option "{option}".')

        assert not check_local_files_gced(cluster)
        print("check_local_files_gced() check passed.")

        ray.shutdown()
        print("Ray has been shut down.")

        # Need to re-connect to use internal_kv.
        ray.init(address=address)
        print(f'Reconnected to Ray at address "{address}".')

        wait_for_condition(check_internal_kv_gced)
        print("check_internal_kv_gced passed wait_for_condition block.")

        whitelist = get_local_file_whitelist(cluster, option)
        wait_for_condition(lambda: check_local_files_gced(cluster, whitelist=whitelist))
        print("check_local_files_gced passed wait_for_condition block.")

    @pytest.mark.parametrize("option", ["working_dir", "py_modules"])
    def test_actor_level_gc(
        self,
        start_cluster,
        working_dir_and_pymodules_disable_URI_cache,
        disable_temporary_uri_pinning,
        option: str,
    ):
        """Tests that actor-level working_dir is GC'd when the actor exits."""
        NUM_NODES = 5
        cluster, address = start_cluster
        for i in range(NUM_NODES - 1):  # Head node already added.
            cluster.add_node(
                num_cpus=1, runtime_env_dir_name=f"node_{i}_runtime_resources"
            )
            print(f'Added node with runtime_env_dir_name "node_{i}_runtime_resources".')

        print(f"Added all {NUM_NODES} nodes.")

        ray.init(address)
        print(f'Initialized Ray at address "{address}".')

        @ray.remote(num_cpus=1)
        class A:
            def check(self):
                import test_module

                test_module.one()

        if option == "working_dir":
            A = A.options(runtime_env={"working_dir": S3_PACKAGE_URI})
        else:
            A = A.options(
                runtime_env={
                    "py_modules": [
                        S3_PACKAGE_URI,
                    ]
                }
            )
        print(f'Created deployment A with option "{option}".')

        num_cpus = int(ray.available_resources()["CPU"])
        print(f"{num_cpus} cpus available.")

        actors = [A.remote() for _ in range(num_cpus)]
        print(f"Created {len(actors)} actors.")

        ray.get([a.check.remote() for a in actors])
        print("Got responses from all actors.")

        for i in range(num_cpus):
            assert not check_local_files_gced(cluster)
            print(f"check_local_files_gced assertion passed for cpu {i}.")

            ray.kill(actors[i])
            print(f"Issued ray.kill for actor {i}.")

        whitelist = get_local_file_whitelist(cluster, option)
        wait_for_condition(lambda: check_local_files_gced(cluster, whitelist))
        print("check_local_files_gced passed wait_for_condition block.")

    @pytest.mark.parametrize("option", ["working_dir", "py_modules"])
    @pytest.mark.parametrize(
        "source", [S3_PACKAGE_URI, lazy_fixture("tmp_working_dir")]
    )
    @skip_flaky_core_test_premerge("https://github.com/ray-project/ray/issues/40781")
    def test_detached_actor_gc(
        self,
        start_cluster,
        working_dir_and_pymodules_disable_URI_cache,
        disable_temporary_uri_pinning,
        option: str,
        source: str,
    ):
        """Tests that URIs for detached actors are GC'd only when they exit."""
        cluster, address = start_cluster

        if option == "working_dir":
            ray.init(address, namespace="test", runtime_env={"working_dir": source})
        elif option == "py_modules":
            if source != S3_PACKAGE_URI:
                source = str(Path(source) / "test_module")
            ray.init(
                address,
                namespace="test",
                runtime_env={
                    "py_modules": [
                        source,
                        Path(os.path.dirname(__file__))
                        / "pip_install_test-0.5-py3-none-any.whl",
                    ]
                },
            )
        print(f'Initialized Ray with option "{option}".')

        # For a local directory, the package should be in the GCS.
        # For an S3 URI, there should be nothing in the GCS because
        # it will be downloaded from S3 directly on each node.
        # In the "py_modules" case, a local wheel file will be in the GCS.
        if source == S3_PACKAGE_URI and option != "py_modules":
            assert check_internal_kv_gced()
        else:
            assert not check_internal_kv_gced()
        print(f'kv check 1 passed with source "{source}" and option "{option}".')

        @ray.remote
        class A:
            def test_import(self):
                import test_module

                if option == "py_modules":
                    import pip_install_test  # noqa: F401
                test_module.one()

        a = A.options(name="test", lifetime="detached").remote()
        print('Created detached actor with name "test".')

        ray.get(a.test_import.remote())
        print('Got response from "test" actor.')

        if source == S3_PACKAGE_URI and option != "py_modules":
            assert check_internal_kv_gced()
        else:
            assert not check_internal_kv_gced()
        print(f'kv check 2 passed with source "{source}" and option "{option}".')

        assert not check_local_files_gced(cluster)
        print("check_local_files_gced() check passed.")

        ray.shutdown()
        print("Ray has been shut down.")

        ray.init(address, namespace="test")
        print(f'Reconnected to Ray at address "{address}" and namespace "test".')

        if source == S3_PACKAGE_URI and option != "py_modules":
            assert check_internal_kv_gced()
        else:
            assert not check_internal_kv_gced()
        print(f'kv check 3 passed with source "{source}" and option "{option}".')

        assert not check_local_files_gced(cluster)
        print("check_local_files_gced() check passed.")

        a = ray.get_actor("test")
        print('Got "test" actor.')

        ray.get(a.test_import.remote())
        print('Got response from "test" actor.')

        ray.kill(a)
        print('Issued ray.kill() request to "test" actor.')

        wait_for_condition(check_internal_kv_gced)
        print("check_internal_kv_gced passed wait_for_condition block.")

        whitelist = get_local_file_whitelist(cluster, option)
        wait_for_condition(lambda: check_local_files_gced(cluster, whitelist=whitelist))
        print("check_local_files_gced passed wait_for_condition block.")

    @skip_flaky_core_test_premerge("https://github.com/ray-project/ray/issues/40781")
    def test_hit_cache_size_limit(
        self, start_cluster, URI_cache_10_MB, disable_temporary_uri_pinning
    ):
        """Test eviction happens when we exceed a nonzero (10MB) cache size."""
        NUM_NODES = 3
        cluster, address = start_cluster
        for i in range(NUM_NODES - 1):  # Head node already added.
            cluster.add_node(
                num_cpus=1, runtime_env_dir_name=f"node_{i}_runtime_resources"
            )
            print(f'Added node with runtime_env_dir_name "node_{i}_runtime_resources".')

        print(f"Added all {NUM_NODES} nodes.")

        with tempfile.TemporaryDirectory() as tmp_dir, chdir(tmp_dir):
            print("Entered tempfile context manager.")

            with open("test_file_1", "wb") as f:
                f.write(os.urandom(8 * 1024 * 1024))  # 8 MiB
            print('Wrote random bytes to "test_file_1" file.')

            ray.init(address, runtime_env={"working_dir": tmp_dir})
            print(f'Initialized Ray at "{address}" with working_dir.')

            @ray.remote
            def f():
                pass

            ray.get(f.remote())
            print('Created and received response from task "f".')

            ray.shutdown()
            print("Ray has been shut down.")

            with open("test_file_2", "wb") as f:
                f.write(os.urandom(4 * 1024 * 1024))
            print('Wrote random bytes to "test_file_2".')

            os.remove("test_file_1")
            print('Removed "test_file_1".')

            ray.init(address, runtime_env={"working_dir": tmp_dir})
            print(f'Reinitialized Ray at address "{address}" with working_dir.')

            # Without the cache size limit, we would expect the local dir to be
            # 12 MB.  Since we do have a size limit, the first package must be
            # GC'ed, leaving us with 4 MB.

            for idx, node in enumerate(cluster.list_all_nodes()):
                local_dir = os.path.join(
                    node.get_runtime_env_dir_path(), "working_dir_files"
                )
                print("Created local_dir path.")

                def local_dir_size_near_4mb():
                    return 3 < get_directory_size_bytes(local_dir) / (1024**2) < 5

                wait_for_condition(local_dir_size_near_4mb)

                print(f"get_directory_size_bytes assertion {idx} passed.")


# Set scope to "class" to force this to run before start_cluster, whose scope
# is "function".  We need these env vars to be set before Ray is started.
@pytest.fixture(scope="class")
def skip_local_gc():
    with mock.patch.dict(
        os.environ,
        {
            "RAY_RUNTIME_ENV_SKIP_LOCAL_GC": "1",
        },
    ):
        print("RAY_RUNTIME_ENV_SKIP_LOCAL_GC enabled.")
        yield


@pytest.mark.skip("#23617 must be resolved for skip_local_gc to work.")
class TestSkipLocalGC:
    @pytest.mark.parametrize("source", [lazy_fixture("tmp_working_dir")])
    def test_skip_local_gc_env_var(
        self,
        skip_local_gc,
        start_cluster,
        working_dir_and_pymodules_disable_URI_cache,
        disable_temporary_uri_pinning,
        source,
    ):
        cluster, address = start_cluster
        ray.init(address, namespace="test", runtime_env={"working_dir": source})

        @ray.remote
        class A:
            def test_import(self):
                import test_module

                test_module.one()

        a = A.remote()
        ray.get(a.test_import.remote())  # Check working_dir was downloaded

        ray.shutdown()

        time.sleep(1)  # Give time for GC to potentially happen
        assert not check_local_files_gced(cluster)


@pytest.mark.parametrize("expiration_s", [0, TEMP_URI_EXPIRATION_S])
@pytest.mark.parametrize("source", [lazy_fixture("tmp_working_dir")])
def test_pin_runtime_env_uri(start_cluster, source, expiration_s, monkeypatch):
    """Test that temporary GCS URI references are deleted after expiration_s."""
    monkeypatch.setenv(RAY_RUNTIME_ENV_URI_PIN_EXPIRATION_S_ENV_VAR, str(expiration_s))

    cluster, address = start_cluster

    start = time.time()
    ray.init(address, namespace="test", runtime_env={"working_dir": source})

    @ray.remote
    def f():
        pass

    # Wait for runtime env to be set up. This can be accomplished by getting
    # the result of a task that depends on it.
    ray.get(f.remote())
    ray.shutdown()

    # Need to re-connect to use internal_kv.
    ray.init(address=address)

    time_until_first_check = time.time() - start
    print("Starting Internal KV checks at time ", time_until_first_check)
    assert (
        time_until_first_check < TEMP_URI_EXPIRATION_S
    ), "URI expired before we could check it. Try bumping the expiration time."
    if expiration_s > 0:
        assert not check_internal_kv_gced()
        wait_for_condition(check_internal_kv_gced, timeout=4 * expiration_s)
        time_until_gc = time.time() - start
        assert expiration_s < time_until_gc < 4 * expiration_s
        print("Internal KV was GC'ed at time ", time_until_gc)
    else:
        wait_for_condition(check_internal_kv_gced)
        print("Internal KV was GC'ed at time ", time.time() - start)


if __name__ == "__main__":
    if os.environ.get("PARALLEL_CI"):
        sys.exit(pytest.main(["-n", "auto", "--boxed", "-vs", __file__]))
    else:
        sys.exit(pytest.main(["-sv", __file__]))<|MERGE_RESOLUTION|>--- conflicted
+++ resolved
@@ -11,17 +11,12 @@
 import ray
 import ray.experimental.internal_kv as kv
 from ray._private.ray_constants import RAY_RUNTIME_ENV_URI_PIN_EXPIRATION_S_ENV_VAR
-<<<<<<< HEAD
-=======
-from ray._private.test_utils import chdir, check_local_files_gced, wait_for_condition
-from ray._private.test_utils import skip_flaky_core_test_premerge
->>>>>>> 6f7378c9
 from ray._private.utils import get_directory_size_bytes
 from ray._private.test_utils import (
     chdir,
     check_local_files_gced,
     wait_for_condition,
-    skip_flaky_test,
+    skip_flaky_core_test_premerge,
     find_free_port,
 )
 
