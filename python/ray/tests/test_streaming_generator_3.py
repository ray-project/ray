import asyncio
import pytest
import numpy as np
import sys
import time

from collections import Counter
from starlette.responses import StreamingResponse
from starlette.requests import Request
from fastapi import FastAPI
from ray import serve

from pydantic import BaseModel
import ray
from ray._raylet import StreamingObjectRefGenerator
<<<<<<< HEAD
from ray.exceptions import WorkerCrashedError
=======
from ray._private.test_utils import run_string_as_driver_nonblocking
from ray.util.state import list_actors
>>>>>>> 5a7071e5


def test_threaded_actor_generator(shutdown_only):
    ray.init()

    @ray.remote(max_concurrency=10)
    class Actor:
        def f(self):
            for i in range(30):
                time.sleep(0.1)
                yield np.ones(1024 * 1024) * i

    @ray.remote(max_concurrency=20)
    class AsyncActor:
        async def f(self):
            for i in range(30):
                await asyncio.sleep(0.1)
                yield np.ones(1024 * 1024) * i

    async def main():
        a = Actor.remote()
        asy = AsyncActor.remote()

        async def run():
            i = 0
            async for ref in a.f.options(num_returns="streaming").remote():
                val = ray.get(ref)
                print(val)
                print(ref)
                assert np.array_equal(val, np.ones(1024 * 1024) * i)
                i += 1
                del ref

        async def run2():
            i = 0
            async for ref in asy.f.options(num_returns="streaming").remote():
                val = await ref
                print(ref)
                print(val)
                assert np.array_equal(val, np.ones(1024 * 1024) * i), ref
                i += 1
                del ref

        coroutines = [run() for _ in range(10)]
        coroutines = [run2() for _ in range(20)]

        await asyncio.gather(*coroutines)

    asyncio.run(main())


def test_generator_dist_gather(ray_start_cluster):
    cluster = ray_start_cluster
    cluster.add_node(num_cpus=0, object_store_memory=1 * 1024 * 1024 * 1024)
    ray.init()
    cluster.add_node(num_cpus=1)
    cluster.add_node(num_cpus=1)
    cluster.add_node(num_cpus=1)
    cluster.add_node(num_cpus=1)

    @ray.remote(num_cpus=1)
    class Actor:
        def __init__(self, child=None):
            self.child = child

        def get_data(self):
            for _ in range(10):
                time.sleep(0.1)
                yield np.ones(5 * 1024 * 1024)

    async def all_gather():
        actor = Actor.remote()
        async for ref in actor.get_data.options(num_returns="streaming").remote():
            val = await ref
            assert np.array_equal(np.ones(5 * 1024 * 1024), val)
            del ref

    async def main():
        await asyncio.gather(all_gather(), all_gather(), all_gather(), all_gather())

    asyncio.run(main())
    summary = ray._private.internal_api.memory_summary(stats_only=True)
    print(summary)


def test_generator_wait(shutdown_only):
    """
    Make sure the generator works with ray.wait.
    """
    ray.init(num_cpus=8)

    @ray.remote
    def f(sleep_time):
        for i in range(2):
            time.sleep(sleep_time)
            yield i

    @ray.remote
    def g(sleep_time):
        time.sleep(sleep_time)
        return 10

    gen = f.options(num_returns="streaming").remote(1)

    """
    Test basic cases.
    """
    for expected_rval in [0, 1]:
        s = time.time()
        r, ur = ray.wait([gen], num_returns=1)
        print(time.time() - s)
        assert len(r) == 1
        assert ray.get(next(r[0])) == expected_rval
        assert len(ur) == 0

    # Should raise a stop iteration.
    for _ in range(3):
        s = time.time()
        r, ur = ray.wait([gen], num_returns=1)
        print(time.time() - s)
        assert len(r) == 1
        with pytest.raises(StopIteration):
            assert next(r[0]) == 0
        assert len(ur) == 0

    gen = f.options(num_returns="streaming").remote(0)
    # Wait until the generator task finishes
    ray.get(gen._generator_ref)
    for i in range(2):
        r, ur = ray.wait([gen], timeout=0)
        assert len(r) == 1
        assert len(ur) == 0
        assert ray.get(next(r[0])) == i

    """
    Test the case ref is mixed with regular object ref.
    """
    gen = f.options(num_returns="streaming").remote(0)
    ref = g.remote(3)
    ready, unready = [], [gen, ref]
    result_set = set()
    while unready:
        ready, unready = ray.wait(unready)
        print(ready, unready)
        assert len(ready) == 1
        for r in ready:
            if isinstance(r, StreamingObjectRefGenerator):
                try:
                    ref = next(r)
                    print(ref)
                    print(ray.get(ref))
                    result_set.add(ray.get(ref))
                except StopIteration:
                    pass
                else:
                    unready.append(r)
            else:
                result_set.add(ray.get(r))

    assert result_set == {0, 1, 10}

    """
    Test timeout.
    """
    gen = f.options(num_returns="streaming").remote(3)
    ref = g.remote(1)
    ready, unready = ray.wait([gen, ref], timeout=2)
    assert len(ready) == 1
    assert len(unready) == 1

    """
    Test num_returns
    """
    gen = f.options(num_returns="streaming").remote(1)
    ref = g.remote(1)
    ready, unready = ray.wait([ref, gen], num_returns=2)
    assert len(ready) == 2
    assert len(unready) == 0


@pytest.mark.parametrize("backpressure", [True, False])
def test_generator_wait_e2e(shutdown_only, backpressure):
    ray.init(num_cpus=8)

    if backpressure:
        threshold = 1
    else:
        threshold = -1

    @ray.remote
    def f(sleep_time):
        for i in range(2):
            time.sleep(sleep_time)
            yield i

    @ray.remote
    def g(sleep_time):
        time.sleep(sleep_time)
        return 10

    gen = [
        f.options(
            num_returns="streaming",
            _generator_backpressure_num_objects=threshold,
        ).remote(1)
        for _ in range(4)
    ]
    ref = [g.remote(2) for _ in range(4)]
    ready, unready = [], [*gen, *ref]
    result = []
    start = time.time()
    while unready:
        ready, unready = ray.wait(unready, num_returns=len(unready), timeout=0.1)
        for r in ready:
            if isinstance(r, StreamingObjectRefGenerator):
                try:
                    ref = next(r)
                    result.append(ray.get(ref))
                except StopIteration:
                    pass
                else:
                    unready.append(r)
            else:
                result.append(ray.get(r))
    elapsed = time.time() - start
    assert elapsed < 4
    assert 2 < elapsed

    assert len(result) == 12
    result = Counter(result)
    assert result[0] == 4
    assert result[1] == 4
    assert result[10] == 4


<<<<<<< HEAD
def test_completed_next_ready_is_finished(shutdown_only):
    @ray.remote
    def f():
        for _ in range(3):
            time.sleep(1)
            yield 1

    gen = f.remote()
    assert not gen.is_finished()
    assert not gen.next_ready()
    r, _ = ray.wait([gen])
    gen = r[0]
    assert gen.next_ready()
    _, ur = ray.wait([gen.completed()], timeout=0)
    assert len(ur) == 1

    # Consume object refs
    next(gen)
    assert not gen.is_finished()
    _, ur = ray.wait([gen.completed()], timeout=0)
    assert len(ur) == 1

    next(gen)
    assert not gen.is_finished()
    _, ur = ray.wait([gen.completed()], timeout=0)
    assert len(ur) == 1

    next(gen)
    with pytest.raises(StopIteration):
        next(gen)

    assert gen.is_finished()
    # Since the next should raise StopIteration,
    # it should be False.
    assert not gen.next_ready()
    r, _ = ray.wait([gen.completed()], timeout=0)
    assert len(r) == 1

    # Test the failed case.
    gen = f.remote()
    next(gen)
    ray.cancel(gen, force=True)
    r, _ = ray.wait([gen])
    assert len(r) == 1
    # The last exception is not taken yet.
    assert gen.next_ready()
    assert not gen.is_finished()
    with pytest.raises(WorkerCrashedError):
        ray.get(gen.completed())
    with pytest.raises(WorkerCrashedError):
        ray.get(next(gen))
    assert not gen.next_ready()
    assert gen.is_finished()
=======
def test_streaming_generator_load(shutdown_only):
    app = FastAPI()

    @serve.deployment(max_concurrent_queries=1000)
    @serve.ingress(app)
    class Router:
        def __init__(self, handle) -> None:
            self._h = handle.options(stream=True)
            self.total_recieved = 0

        @app.get("/")
        def stream_hi(self, request: Request) -> StreamingResponse:
            async def consume_obj_ref_gen():
                obj_ref_gen = await self._h.hi_gen.remote()
                start = time.time()
                num_recieved = 0
                async for chunk in obj_ref_gen:
                    chunk = await chunk
                    num_recieved += 1
                    yield str(chunk.json())
                delta = time.time() - start
                print(f"**request throughput: {num_recieved / delta}")

            return StreamingResponse(consume_obj_ref_gen(), media_type="text/plain")

    @serve.deployment(max_concurrent_queries=1000)
    class SimpleGenerator:
        async def hi_gen(self):
            start = time.time()
            for i in range(100):
                # await asyncio.sleep(0.001)
                time.sleep(0.001)  # if change to async sleep, i don't see crash.

                class Model(BaseModel):
                    msg = "a" * 56

                yield Model()
            delta = time.time() - start
            print(f"**model throughput: {100 / delta}")

    serve.run(Router.bind(SimpleGenerator.bind()))

    client_script = """
import requests
import time
import io

def send_serve_requests():
    request_meta = {
        "request_type": "InvokeEndpoint",
        "name": "Streamtest",
        "start_time": time.time(),
        "response_length": 0,
        "response": None,
        "context": {},
        "exception": None,
    }
    start_perf_counter = time.perf_counter()
    #r = self.client.get("/", stream=True)
    r = requests.get("http://localhost:8000", stream=True)
    if r.status_code != 200:
        print(r)
    else:
        for i, chunk in enumerate(r.iter_content(chunk_size=None, decode_unicode=True)):
            pass
        request_meta["response_time"] = (
            time.perf_counter() - start_perf_counter
        ) * 1000
        # events.request.fire(**request_meta)

from concurrent.futures import ThreadPoolExecutor
with ThreadPoolExecutor(max_workers=10) as executor:
    while True:
        futs = [executor.submit(send_serve_requests) for _ in range(100)]
        for f in futs:
            f.result()
"""
    for _ in range(5):
        print("submit a new clients!")
        proc = run_string_as_driver_nonblocking(client_script)
        # Wait sufficient time.
        time.sleep(5)
        proc.terminate()
        for actor in list_actors():
            assert actor.state != "DEAD"
>>>>>>> 5a7071e5


if __name__ == "__main__":
    import os

    if os.environ.get("PARALLEL_CI"):
        sys.exit(pytest.main(["-n", "auto", "--boxed", "-vs", __file__]))
    else:
        sys.exit(pytest.main(["-sv", __file__]))<|MERGE_RESOLUTION|>--- conflicted
+++ resolved
@@ -13,12 +13,9 @@
 from pydantic import BaseModel
 import ray
 from ray._raylet import StreamingObjectRefGenerator
-<<<<<<< HEAD
 from ray.exceptions import WorkerCrashedError
-=======
 from ray._private.test_utils import run_string_as_driver_nonblocking
 from ray.util.state import list_actors
->>>>>>> 5a7071e5
 
 
 def test_threaded_actor_generator(shutdown_only):
@@ -254,7 +251,6 @@
     assert result[10] == 4
 
 
-<<<<<<< HEAD
 def test_completed_next_ready_is_finished(shutdown_only):
     @ray.remote
     def f():
@@ -308,7 +304,8 @@
         ray.get(next(gen))
     assert not gen.next_ready()
     assert gen.is_finished()
-=======
+
+
 def test_streaming_generator_load(shutdown_only):
     app = FastAPI()
 
@@ -394,7 +391,6 @@
         proc.terminate()
         for actor in list_actors():
             assert actor.state != "DEAD"
->>>>>>> 5a7071e5
 
 
 if __name__ == "__main__":
