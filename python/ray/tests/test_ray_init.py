import os
import sys
import unittest.mock
import subprocess

import grpc
import pytest

import ray
import ray._private.services
from ray.client_builder import ClientContext
from ray.cluster_utils import Cluster
from ray.util.client.common import ClientObjectRef
from ray.util.client.ray_client_helpers import ray_start_client_server
from ray.util.client.worker import Worker


<<<<<<< HEAD
def test_shutdown_and_reset_global_worker(shutdown_only):
    ray.init(runtime_env={"py_modules": ["file://localhost/a"]})
    ray.shutdown()
    ray.init()

    @ray.remote
    class A:
        def f(self):
            return 100

    a = A.remote()
    ray.get(a.f.remote())


def test_tmpdir_env_var(shutdown_only):
    result = run_string_as_driver(
        """
import ray
context = ray.init()
assert context["session_dir"].startswith("/tmp/qqq"), context
print("passed")
""",
        env=dict(os.environ, **{"RAY_TMPDIR": "/tmp/qqq"}),
    )
    assert "passed" in result, result


def test_ports_assignment(ray_start_cluster):
    # Make sure value error is raised when there are the same ports.

    cluster = ray_start_cluster
    with pytest.raises(ValueError):
        cluster.add_node(dashboard_port=30000, metrics_export_port=30000)

    pre_selected_ports = {
        "redis_port": 30000,
        "object_manager_port": 30001,
        "node_manager_port": 30002,
        "gcs_server_port": 30003,
        "ray_client_server_port": 30004,
        "dashboard_port": 30005,
        "metrics_agent_port": 30006,
        "metrics_export_port": 30007,
    }

    # Make sure we can start a node properly.
    head_node = cluster.add_node(**pre_selected_ports)
    cluster.wait_for_nodes()
    cluster.remove_node(head_node)

    # Make sure the wrong worker list will raise an exception.
    with pytest.raises(ValueError, match="[30000, 30001, 30002, 30003]"):
        head_node = cluster.add_node(
            **pre_selected_ports, worker_port_list="30000,30001,30002,30003"
        )

    # Make sure the wrong min & max worker will raise an exception
    with pytest.raises(ValueError, match="from 25000 to 35000"):
        head_node = cluster.add_node(
            **pre_selected_ports, min_worker_port=25000, max_worker_port=35000
        )


@pytest.mark.skipif(sys.platform != "linux", reason="skip except linux")
def test_ray_init_from_workers(ray_start_cluster):
    cluster = ray_start_cluster
    # add first node
    node1 = cluster.add_node(node_ip_address="127.0.0.2")
    # add second node
    node2 = cluster.add_node(node_ip_address="127.0.0.3")
    address = cluster.address
    password = cluster.redis_password
    assert address.split(":")[0] == "127.0.0.2"
    assert node1.node_manager_port != node2.node_manager_port
    info = ray.init(address, _redis_password=password, _node_ip_address="127.0.0.3")
    assert info["node_ip_address"] == "127.0.0.3"

    node_info = ray._private.services.get_node_to_connect_for_driver(
        address, cluster.gcs_address, "127.0.0.3", redis_password=password
    )
    assert node_info.node_manager_port == node2.node_manager_port


def test_ray_init_context(shutdown_only):
    ctx = ray.init()
    assert ray.is_initialized()
    # Check old context fields can be accessed like a dict
    assert ctx["session_dir"] is not None
    assert ctx["node_id"] is not None
    with pytest.raises(KeyError):
        ctx["xyz"]
    # Check that __contains__ works
    assert "session_dir" in ctx
    assert "abcdefg" not in ctx
    # Check that get works
    assert ctx.get("session_dir") is not None
    assert ctx.get("gfedcba") is None
    ctx.disconnect()
    assert not ray.is_initialized()


def test_with_ray_init(shutdown_only):
    @ray.remote
    def f():
        return 42

    with ray.init() as ctx:
        assert ray.is_initialized()
        assert 42 == ray.get(f.remote())
        # Check old context fields can be accessed like a dict
        assert ctx["session_dir"] is not None
        assert ctx["node_id"] is not None
        with pytest.raises(KeyError):
            ctx["xyz"]
        # Check that __contains__ works
        assert "session_dir" in ctx
        assert "abcdefg" not in ctx
        # Check that get works
        assert ctx.get("session_dir") is not None
        assert ctx.get("gfedcba") is None
    assert not ray.is_initialized()


def test_ray_init_invalid_keyword(shutdown_only):
    with pytest.raises(RuntimeError) as excinfo:
        ray.init("localhost", logginglevel="<- missing underscore")
    assert "logginglevel" in str(excinfo.value)


def test_ray_init_invalid_keyword_with_client(shutdown_only):
    with pytest.raises(RuntimeError) as excinfo:
        ray.init("ray://127.0.0.0", logginglevel="<- missing underscore")
    assert "logginglevel" in str(excinfo.value)


def test_ray_init_valid_keyword_with_client(shutdown_only):
    with ray_start_client_server() as given_connection:
        given_connection.disconnect()
        # logging_level should be passed to the server
        with ray.init("ray://localhost:50051", logging_level=logging.INFO):
            pass


def test_env_var_override():
    with unittest.mock.patch.dict(
        os.environ, {"RAY_NAMESPACE": "envName"}
    ), ray_start_client_server() as given_connection:
        given_connection.disconnect()

        with ray.init("ray://localhost:50051"):
            assert ray.get_runtime_context().namespace == "envName"


def test_env_var_no_override():
    # init() argument has precedence over environment variables
    with unittest.mock.patch.dict(
        os.environ, {"RAY_NAMESPACE": "envName"}
    ), ray_start_client_server() as given_connection:
        given_connection.disconnect()

        with ray.init("ray://localhost:50051", namespace="argumentName"):
            assert ray.get_runtime_context().namespace == "argumentName"


=======
>>>>>>> ec3c7f85
@pytest.mark.skipif(
    os.environ.get("CI") and sys.platform == "win32",
    reason="Flaky when run on windows CI",
)
@pytest.mark.parametrize("input", [None, "auto"])
def test_ray_address(input, call_ray_start):
    address = call_ray_start
    with unittest.mock.patch.dict(os.environ, {"RAY_ADDRESS": address}):
        res = ray.init(input)
        # Ensure this is not a client.connect()
        assert not isinstance(res, ClientContext)
        assert res.address_info["gcs_address"] == address
        ray.shutdown()

    addr = "localhost:{}".format(address.split(":")[-1])
    with unittest.mock.patch.dict(os.environ, {"RAY_ADDRESS": addr}):
        res = ray.init(input)
        # Ensure this is not a client.connect()
        assert not isinstance(res, ClientContext)
        assert res.address_info["gcs_address"] == address
        ray.shutdown()


@pytest.mark.parametrize("address", [None, "auto"])
def test_ray_init_no_local_instance(shutdown_only, address):
    # Starts a new Ray instance.
    if address is None:
        ray.init(address=address)
    else:
        # Throws an error if we explicitly want to connect to an existing
        # instance and none exists.
        with pytest.raises(ConnectionError):
            ray.init(address=address)


@pytest.mark.skipif(
    os.environ.get("CI") and sys.platform == "win32",
    reason="Flaky when run on windows CI",
)
@pytest.mark.parametrize("address", [None, "auto"])
def test_ray_init_existing_instance(call_ray_start, address):
    ray_address = call_ray_start
    # If no address is specified, we will default to an existing cluster.
    res = ray.init(address=address)
    assert res.address_info["gcs_address"] == ray_address
    ray.shutdown()

    # Start a second local Ray instance.
    try:
        subprocess.check_output("ray start --head", shell=True)
        # If there are multiple local instances, connect to the latest.
        res = ray.init(address=address)
        assert res.address_info["gcs_address"] != ray_address
        ray.shutdown()

        # If there are multiple local instances and we specify an address
        # explicitly, it works.
        with unittest.mock.patch.dict(os.environ, {"RAY_ADDRESS": ray_address}):
            res = ray.init(address=address)
            assert res.address_info["gcs_address"] == ray_address
    finally:
        ray.shutdown()
        subprocess.check_output("ray stop --force", shell=True)


@pytest.mark.skipif(
    os.environ.get("CI") and sys.platform == "win32",
    reason="Flaky when run on windows CI",
)
@pytest.mark.parametrize("address", [None, "auto"])
def test_ray_init_existing_instance_crashed(address):
    ray._private.utils.write_ray_address("localhost:6379")
    try:
        # If no address is specified, we will default to an existing cluster.
        ray._private.node.NUM_REDIS_GET_RETRIES = 1
        with pytest.raises(ConnectionError):
            ray.init(address=address)
    finally:
        ray._private.utils.reset_ray_address()


class Credentials(grpc.ChannelCredentials):
    def __init__(self, name):
        self.name = name


class Stop(Exception):
    def __init__(self, credentials):
        self.credentials = credentials


def test_ray_init_credentials_with_client(monkeypatch):
    def mock_init(
        self,
        conn_str="",
        secure=False,
        metadata=None,
        connection_retries=3,
        _credentials=None,
    ):
        raise (Stop(_credentials))

    monkeypatch.setattr(Worker, "__init__", mock_init)
    with pytest.raises(Stop) as stop:
        with ray_start_client_server(_credentials=Credentials("test")):
            pass

    assert stop.value.credentials.name == "test"


def test_ray_init_credential(monkeypatch):
    def mock_secure_channel(conn_str, credentials, options=None, compression=None):
        raise (Stop(credentials))

    monkeypatch.setattr(grpc, "secure_channel", mock_secure_channel)

    with pytest.raises(Stop) as stop:
        ray.init("ray://127.0.0.1", _credentials=Credentials("test"))

    ray.util.disconnect()
    assert stop.value.credentials.name == "test"


def test_auto_init_non_client(call_ray_start):
    address = call_ray_start
    with unittest.mock.patch.dict(os.environ, {"RAY_ADDRESS": address}):
        res = ray.put(300)
        # Ensure this is not a client.connect()
        assert not isinstance(res, ClientObjectRef)
        ray.shutdown()

    addr = "localhost:{}".format(address.split(":")[-1])
    with unittest.mock.patch.dict(os.environ, {"RAY_ADDRESS": addr}):
        res = ray.put(300)
        # Ensure this is not a client.connect()
        assert not isinstance(res, ClientObjectRef)


@pytest.mark.parametrize(
    "call_ray_start",
    ["ray start --head --ray-client-server-port 25036 --port 0"],
    indirect=True,
)
@pytest.mark.parametrize(
    "function", [lambda: ray.put(300), lambda: ray.remote(ray.nodes).remote()]
)
def test_auto_init_client(call_ray_start, function):
    address = call_ray_start.split(":")[0]
    with unittest.mock.patch.dict(
        os.environ, {"RAY_ADDRESS": f"ray://{address}:25036"}
    ):
        res = function()
        # Ensure this is a client connection.
        assert isinstance(res, ClientObjectRef)
        ray.shutdown()

    with unittest.mock.patch.dict(os.environ, {"RAY_ADDRESS": "ray://localhost:25036"}):
        res = function()
        # Ensure this is a client connection.
        assert isinstance(res, ClientObjectRef)


@pytest.mark.skipif(
    os.environ.get("CI") and sys.platform != "linux",
    reason="This test is only run on linux CI machines.",
)
def test_ray_init_using_hostname(ray_start_cluster):
    import socket

    hostname = socket.gethostname()
    cluster = Cluster(
        initialize_head=True,
        head_node_args={
            "node_ip_address": hostname,
        },
    )

    # Use `ray.init` to test the connection.
    ray.init(address=cluster.address, _node_ip_address=hostname)

    node_table = cluster.global_state.node_table()
    assert len(node_table) == 1
    assert node_table[0].get("NodeManagerHostname", "") == hostname


if __name__ == "__main__":
    import sys

    import pytest

    if os.environ.get("PARALLEL_CI"):
        sys.exit(pytest.main(["-n", "auto", "--boxed", "-vs", __file__]))
    else:
        sys.exit(pytest.main(["-sv", __file__]))<|MERGE_RESOLUTION|>--- conflicted
+++ resolved
@@ -15,173 +15,6 @@
 from ray.util.client.worker import Worker
 
 
-<<<<<<< HEAD
-def test_shutdown_and_reset_global_worker(shutdown_only):
-    ray.init(runtime_env={"py_modules": ["file://localhost/a"]})
-    ray.shutdown()
-    ray.init()
-
-    @ray.remote
-    class A:
-        def f(self):
-            return 100
-
-    a = A.remote()
-    ray.get(a.f.remote())
-
-
-def test_tmpdir_env_var(shutdown_only):
-    result = run_string_as_driver(
-        """
-import ray
-context = ray.init()
-assert context["session_dir"].startswith("/tmp/qqq"), context
-print("passed")
-""",
-        env=dict(os.environ, **{"RAY_TMPDIR": "/tmp/qqq"}),
-    )
-    assert "passed" in result, result
-
-
-def test_ports_assignment(ray_start_cluster):
-    # Make sure value error is raised when there are the same ports.
-
-    cluster = ray_start_cluster
-    with pytest.raises(ValueError):
-        cluster.add_node(dashboard_port=30000, metrics_export_port=30000)
-
-    pre_selected_ports = {
-        "redis_port": 30000,
-        "object_manager_port": 30001,
-        "node_manager_port": 30002,
-        "gcs_server_port": 30003,
-        "ray_client_server_port": 30004,
-        "dashboard_port": 30005,
-        "metrics_agent_port": 30006,
-        "metrics_export_port": 30007,
-    }
-
-    # Make sure we can start a node properly.
-    head_node = cluster.add_node(**pre_selected_ports)
-    cluster.wait_for_nodes()
-    cluster.remove_node(head_node)
-
-    # Make sure the wrong worker list will raise an exception.
-    with pytest.raises(ValueError, match="[30000, 30001, 30002, 30003]"):
-        head_node = cluster.add_node(
-            **pre_selected_ports, worker_port_list="30000,30001,30002,30003"
-        )
-
-    # Make sure the wrong min & max worker will raise an exception
-    with pytest.raises(ValueError, match="from 25000 to 35000"):
-        head_node = cluster.add_node(
-            **pre_selected_ports, min_worker_port=25000, max_worker_port=35000
-        )
-
-
-@pytest.mark.skipif(sys.platform != "linux", reason="skip except linux")
-def test_ray_init_from_workers(ray_start_cluster):
-    cluster = ray_start_cluster
-    # add first node
-    node1 = cluster.add_node(node_ip_address="127.0.0.2")
-    # add second node
-    node2 = cluster.add_node(node_ip_address="127.0.0.3")
-    address = cluster.address
-    password = cluster.redis_password
-    assert address.split(":")[0] == "127.0.0.2"
-    assert node1.node_manager_port != node2.node_manager_port
-    info = ray.init(address, _redis_password=password, _node_ip_address="127.0.0.3")
-    assert info["node_ip_address"] == "127.0.0.3"
-
-    node_info = ray._private.services.get_node_to_connect_for_driver(
-        address, cluster.gcs_address, "127.0.0.3", redis_password=password
-    )
-    assert node_info.node_manager_port == node2.node_manager_port
-
-
-def test_ray_init_context(shutdown_only):
-    ctx = ray.init()
-    assert ray.is_initialized()
-    # Check old context fields can be accessed like a dict
-    assert ctx["session_dir"] is not None
-    assert ctx["node_id"] is not None
-    with pytest.raises(KeyError):
-        ctx["xyz"]
-    # Check that __contains__ works
-    assert "session_dir" in ctx
-    assert "abcdefg" not in ctx
-    # Check that get works
-    assert ctx.get("session_dir") is not None
-    assert ctx.get("gfedcba") is None
-    ctx.disconnect()
-    assert not ray.is_initialized()
-
-
-def test_with_ray_init(shutdown_only):
-    @ray.remote
-    def f():
-        return 42
-
-    with ray.init() as ctx:
-        assert ray.is_initialized()
-        assert 42 == ray.get(f.remote())
-        # Check old context fields can be accessed like a dict
-        assert ctx["session_dir"] is not None
-        assert ctx["node_id"] is not None
-        with pytest.raises(KeyError):
-            ctx["xyz"]
-        # Check that __contains__ works
-        assert "session_dir" in ctx
-        assert "abcdefg" not in ctx
-        # Check that get works
-        assert ctx.get("session_dir") is not None
-        assert ctx.get("gfedcba") is None
-    assert not ray.is_initialized()
-
-
-def test_ray_init_invalid_keyword(shutdown_only):
-    with pytest.raises(RuntimeError) as excinfo:
-        ray.init("localhost", logginglevel="<- missing underscore")
-    assert "logginglevel" in str(excinfo.value)
-
-
-def test_ray_init_invalid_keyword_with_client(shutdown_only):
-    with pytest.raises(RuntimeError) as excinfo:
-        ray.init("ray://127.0.0.0", logginglevel="<- missing underscore")
-    assert "logginglevel" in str(excinfo.value)
-
-
-def test_ray_init_valid_keyword_with_client(shutdown_only):
-    with ray_start_client_server() as given_connection:
-        given_connection.disconnect()
-        # logging_level should be passed to the server
-        with ray.init("ray://localhost:50051", logging_level=logging.INFO):
-            pass
-
-
-def test_env_var_override():
-    with unittest.mock.patch.dict(
-        os.environ, {"RAY_NAMESPACE": "envName"}
-    ), ray_start_client_server() as given_connection:
-        given_connection.disconnect()
-
-        with ray.init("ray://localhost:50051"):
-            assert ray.get_runtime_context().namespace == "envName"
-
-
-def test_env_var_no_override():
-    # init() argument has precedence over environment variables
-    with unittest.mock.patch.dict(
-        os.environ, {"RAY_NAMESPACE": "envName"}
-    ), ray_start_client_server() as given_connection:
-        given_connection.disconnect()
-
-        with ray.init("ray://localhost:50051", namespace="argumentName"):
-            assert ray.get_runtime_context().namespace == "argumentName"
-
-
-=======
->>>>>>> ec3c7f85
 @pytest.mark.skipif(
     os.environ.get("CI") and sys.platform == "win32",
     reason="Flaky when run on windows CI",
