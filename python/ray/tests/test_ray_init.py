<<<<<<< HEAD
import os
import sys

import logging
import pytest
import redis
import unittest.mock
import ray
import ray._private.services
from ray.util.client.ray_client_helpers import ray_start_client_server
from ray.client_builder import ClientContext
from ray.cluster_utils import Cluster
from ray._private.test_utils import run_string_as_driver
from ray._raylet import ClientObjectRef
from ray.util.client.worker import Worker
import grpc


@pytest.fixture
def password():
    random_bytes = os.urandom(128)
    if hasattr(random_bytes, "hex"):
        return random_bytes.hex()  # Python 3
    return random_bytes.encode("hex")  # Python 2


class TestRedisPassword:
    def test_redis_password(self, password, shutdown_only):
        @ray.remote
        def f():
            return 1

        info = ray.init(_redis_password=password)
        address = info["redis_address"]
        redis_ip, redis_port = address.split(":")

        # Check that we can run a task
        object_ref = f.remote()
        ray.get(object_ref)

        # Check that Redis connections require a password
        redis_client = redis.StrictRedis(host=redis_ip, port=redis_port, password=None)
        with pytest.raises(redis.exceptions.AuthenticationError):
            redis_client.ping()
        # We want to simulate how this is called by ray.scripts.start().
        try:
            ray._private.services.wait_for_redis_to_start(
                redis_ip, redis_port, password="wrong password"
            )
        # We catch a generic Exception here in case someone later changes the
        # type of the exception.
        except Exception as ex:
            if not (
                isinstance(ex.__cause__, redis.AuthenticationError)
                and "invalid password" in str(ex.__cause__)
            ) and not (
                isinstance(ex, redis.ResponseError)
                and "WRONGPASS invalid username-password pair" in str(ex)
            ):
                raise
            # By contrast, we may be fairly confident the exact string
            # 'invalid password' won't go away, because redis-py simply wraps
            # the exact error from the Redis library.
            # https://github.com/andymccurdy/redis-py/blob/master/
            # redis/connection.py#L132
            # Except, apparently sometimes redis-py raises a completely
            # different *type* of error for a bad password,
            # redis.ResponseError, which is not even derived from
            # redis.ConnectionError as redis.AuthenticationError is.

        # Check that we can connect to Redis using the provided password
        redis_client = redis.StrictRedis(
            host=redis_ip, port=redis_port, password=password
        )
        assert redis_client.ping()

    def test_redis_password_cluster(self, password, shutdown_only):
        @ray.remote
        def f():
            return 1

        node_args = {"redis_password": password}
        cluster = Cluster(initialize_head=True, connect=True, head_node_args=node_args)
        cluster.add_node(**node_args)

        object_ref = f.remote()
        ray.get(object_ref)


def test_shutdown_and_reset_global_worker(shutdown_only):
    ray.init(job_config=ray.job_config.JobConfig(code_search_path=["a"]))
    ray.shutdown()
    ray.init()

    @ray.remote
    class A:
        def f(self):
            return 100

    a = A.remote()
    ray.get(a.f.remote())


def test_tmpdir_env_var(shutdown_only):
    result = run_string_as_driver(
        """
import ray
context = ray.init()
assert context["session_dir"].startswith("/tmp/qqq/"), context
print("passed")
""",
        env={"RAY_TMPDIR": "/tmp/qqq"},
    )
    assert "passed" in result, result


def test_ports_assignment(ray_start_cluster):
    # Make sure value error is raised when there are the same ports.

    cluster = ray_start_cluster
    with pytest.raises(ValueError):
        cluster.add_node(dashboard_port=30000, metrics_export_port=30000)

    pre_selected_ports = {
        "redis_port": 30000,
        "object_manager_port": 30001,
        "node_manager_port": 30002,
        "gcs_server_port": 30003,
        "ray_client_server_port": 30004,
        "dashboard_port": 30005,
        "metrics_agent_port": 30006,
        "metrics_export_port": 30007,
    }

    # Make sure we can start a node properly.
    head_node = cluster.add_node(**pre_selected_ports)
    cluster.wait_for_nodes()
    cluster.remove_node(head_node)

    # Make sure the wrong worker list will raise an exception.
    with pytest.raises(ValueError):
        head_node = cluster.add_node(
            **pre_selected_ports, worker_port_list="30000,30001,30002,30003"
        )

    # Make sure the wrong min & max worker will raise an exception
    with pytest.raises(ValueError):
        head_node = cluster.add_node(
            **pre_selected_ports, min_worker_port=25000, max_worker_port=35000
        )


@pytest.mark.skipif(sys.platform != "linux", reason="skip except linux")
def test_ray_init_from_workers(ray_start_cluster):
    cluster = ray_start_cluster
    # add first node
    node1 = cluster.add_node(node_ip_address="127.0.0.2")
    # add second node
    node2 = cluster.add_node(node_ip_address="127.0.0.3")
    address = cluster.address
    password = cluster.redis_password
    assert address.split(":")[0] == "127.0.0.2"
    assert node1.node_manager_port != node2.node_manager_port
    info = ray.init(address, _redis_password=password, _node_ip_address="127.0.0.3")
    assert info["node_ip_address"] == "127.0.0.3"

    node_info = ray._private.services.get_node_to_connect_for_driver(
        address, "127.0.0.3", redis_password=password
    )
    assert node_info.node_manager_port == node2.node_manager_port


def test_ray_init_invalid_keyword(shutdown_only):
    with pytest.raises(RuntimeError) as excinfo:
        ray.init("localhost", logginglevel="<- missing underscore")
    assert "logginglevel" in str(excinfo.value)


def test_ray_init_invalid_keyword_with_client(shutdown_only):
    with pytest.raises(RuntimeError) as excinfo:
        ray.init("ray://127.0.0.0", logginglevel="<- missing underscore")
    assert "logginglevel" in str(excinfo.value)


def test_ray_init_valid_keyword_with_client(shutdown_only):
    with ray_start_client_server() as given_connection:
        given_connection.disconnect()
        # logging_level should be passed to the server
        with ray.init("ray://localhost:50051", logging_level=logging.INFO):
            pass


def test_env_var_override():
    with unittest.mock.patch.dict(
        os.environ, {"RAY_NAMESPACE": "envName"}
    ), ray_start_client_server() as given_connection:
        given_connection.disconnect()

        with ray.init("ray://localhost:50051"):
            assert ray.get_runtime_context().namespace == "envName"


def test_env_var_no_override():
    # init() argument has precedence over environment variables
    with unittest.mock.patch.dict(
        os.environ, {"RAY_NAMESPACE": "envName"}
    ), ray_start_client_server() as given_connection:
        given_connection.disconnect()

        with ray.init("ray://localhost:50051", namespace="argumentName"):
            assert ray.get_runtime_context().namespace == "argumentName"


@pytest.mark.parametrize("input", [None, "auto"])
def test_ray_address(input, call_ray_start):
    address = call_ray_start
    with unittest.mock.patch.dict(os.environ, {"RAY_ADDRESS": address}):
        res = ray.init(input)
        # Ensure this is not a client.connect()
        assert not isinstance(res, ClientContext)
        ray.shutdown()

    addr = "localhost:{}".format(address.split(":")[-1])
    with unittest.mock.patch.dict(os.environ, {"RAY_ADDRESS": addr}):
        res = ray.init(input)
        # Ensure this is not a client.connect()
        assert not isinstance(res, ClientContext)
        ray.shutdown()


class Credentials(grpc.ChannelCredentials):
    def __init__(self, name):
        self.name = name


class Stop(Exception):
    def __init__(self, credentials):
        self.credentials = credentials


def test_ray_init_credentials_with_client(monkeypatch):
    def mock_init(
        self,
        conn_str="",
        secure=False,
        metadata=None,
        connection_retries=3,
        _credentials=None,
    ):
        raise (Stop(_credentials))

    monkeypatch.setattr(Worker, "__init__", mock_init)
    with pytest.raises(Stop) as stop:
        with ray_start_client_server(_credentials=Credentials("test")):
            pass

    assert stop.value.credentials.name == "test"


def test_ray_init_credential(monkeypatch):
    def mock_secure_channel(conn_str, credentials, options=None, compression=None):
        raise (Stop(credentials))

    monkeypatch.setattr(grpc, "secure_channel", mock_secure_channel)

    with pytest.raises(Stop) as stop:
        ray.init("ray://127.0.0.1", _credentials=Credentials("test"))

    ray.util.disconnect()
    assert stop.value.credentials.name == "test"


def test_auto_init_non_client(call_ray_start):
    address = call_ray_start
    with unittest.mock.patch.dict(os.environ, {"RAY_ADDRESS": address}):
        res = ray.put(300)
        # Ensure this is not a client.connect()
        assert not isinstance(res, ClientObjectRef)
        ray.shutdown()

    addr = "localhost:{}".format(address.split(":")[-1])
    with unittest.mock.patch.dict(os.environ, {"RAY_ADDRESS": addr}):
        res = ray.put(300)
        # Ensure this is not a client.connect()
        assert not isinstance(res, ClientObjectRef)


@pytest.mark.parametrize(
    "call_ray_start",
    ["ray start --head --ray-client-server-port 25036 --port 0"],
    indirect=True,
)
@pytest.mark.parametrize(
    "function", [lambda: ray.put(300), lambda: ray.remote(ray.nodes).remote()]
)
def test_auto_init_client(call_ray_start, function):
    address = call_ray_start.split(":")[0]
    with unittest.mock.patch.dict(
        os.environ, {"RAY_ADDRESS": f"ray://{address}:25036"}
    ):
        res = function()
        # Ensure this is a client connection.
        assert isinstance(res, ClientObjectRef)
        ray.shutdown()

    with unittest.mock.patch.dict(os.environ, {"RAY_ADDRESS": "ray://localhost:25036"}):
        res = function()
        # Ensure this is a client connection.
        assert isinstance(res, ClientObjectRef)


if __name__ == "__main__":
    import pytest
    import sys

    sys.exit(pytest.main(["-v", __file__]))
=======
import os
import sys

import logging
import pytest
import redis
import unittest.mock
import ray
import ray._private.services
from ray.util.client.ray_client_helpers import ray_start_client_server
from ray.client_builder import ClientContext
from ray.cluster_utils import Cluster
from ray._private.test_utils import run_string_as_driver
from ray._raylet import ClientObjectRef
from ray.util.client.worker import Worker
from ray._private.gcs_utils import use_gcs_for_bootstrap
import grpc


@pytest.fixture
def password():
    random_bytes = os.urandom(128)
    if hasattr(random_bytes, "hex"):
        return random_bytes.hex()  # Python 3
    return random_bytes.encode("hex")  # Python 2


class TestRedisPassword:
    @pytest.mark.skipif(use_gcs_for_bootstrap(), reason="Not valid for gcs bootstrap")
    def test_redis_password(self, password, shutdown_only):
        @ray.remote
        def f():
            return 1

        info = ray.init(_redis_password=password)
        address = info["redis_address"]
        redis_ip, redis_port = address.split(":")

        # Check that we can run a task
        object_ref = f.remote()
        ray.get(object_ref)

        # Check that Redis connections require a password
        redis_client = redis.StrictRedis(host=redis_ip, port=redis_port, password=None)
        with pytest.raises(redis.exceptions.AuthenticationError):
            redis_client.ping()
        # We want to simulate how this is called by ray.scripts.start().
        try:
            ray._private.services.wait_for_redis_to_start(
                redis_ip, redis_port, password="wrong password"
            )
        # We catch a generic Exception here in case someone later changes the
        # type of the exception.
        except Exception as ex:
            if not (
                isinstance(ex.__cause__, redis.AuthenticationError)
                and "invalid password" in str(ex.__cause__)
            ) and not (
                isinstance(ex, redis.ResponseError)
                and "WRONGPASS invalid username-password pair" in str(ex)
            ):
                raise
            # By contrast, we may be fairly confident the exact string
            # 'invalid password' won't go away, because redis-py simply wraps
            # the exact error from the Redis library.
            # https://github.com/andymccurdy/redis-py/blob/master/
            # redis/connection.py#L132
            # Except, apparently sometimes redis-py raises a completely
            # different *type* of error for a bad password,
            # redis.ResponseError, which is not even derived from
            # redis.ConnectionError as redis.AuthenticationError is.

        # Check that we can connect to Redis using the provided password
        redis_client = redis.StrictRedis(
            host=redis_ip, port=redis_port, password=password
        )
        assert redis_client.ping()

    def test_redis_password_cluster(self, password, shutdown_only):
        @ray.remote
        def f():
            return 1

        node_args = {"redis_password": password}
        cluster = Cluster(initialize_head=True, connect=True, head_node_args=node_args)
        cluster.add_node(**node_args)

        object_ref = f.remote()
        ray.get(object_ref)


def test_shutdown_and_reset_global_worker(shutdown_only):
    ray.init(job_config=ray.job_config.JobConfig(code_search_path=["a"]))
    ray.shutdown()
    ray.init()

    @ray.remote
    class A:
        def f(self):
            return 100

    a = A.remote()
    ray.get(a.f.remote())


def test_tmpdir_env_var(shutdown_only):
    result = run_string_as_driver(
        """
import ray
context = ray.init()
assert context["session_dir"].startswith("/tmp/qqq"), context
print("passed")
""",
        env=dict(os.environ, **{"RAY_TMPDIR": "/tmp/qqq"}),
    )
    assert "passed" in result, result


def test_ports_assignment(ray_start_cluster):
    # Make sure value error is raised when there are the same ports.

    cluster = ray_start_cluster
    with pytest.raises(ValueError):
        cluster.add_node(dashboard_port=30000, metrics_export_port=30000)

    pre_selected_ports = {
        "redis_port": 30000,
        "object_manager_port": 30001,
        "node_manager_port": 30002,
        "gcs_server_port": 30003,
        "ray_client_server_port": 30004,
        "dashboard_port": 30005,
        "metrics_agent_port": 30006,
        "metrics_export_port": 30007,
    }

    # Make sure we can start a node properly.
    head_node = cluster.add_node(**pre_selected_ports)
    cluster.wait_for_nodes()
    cluster.remove_node(head_node)

    # Make sure the wrong worker list will raise an exception.
    with pytest.raises(ValueError, match="[30000, 30001, 30002, 30003]"):
        head_node = cluster.add_node(
            **pre_selected_ports, worker_port_list="30000,30001,30002,30003"
        )

    # Make sure the wrong min & max worker will raise an exception
    with pytest.raises(ValueError, match="from 25000 to 35000"):
        head_node = cluster.add_node(
            **pre_selected_ports, min_worker_port=25000, max_worker_port=35000
        )


@pytest.mark.skipif(sys.platform != "linux", reason="skip except linux")
def test_ray_init_from_workers(ray_start_cluster):
    cluster = ray_start_cluster
    # add first node
    node1 = cluster.add_node(node_ip_address="127.0.0.2")
    # add second node
    node2 = cluster.add_node(node_ip_address="127.0.0.3")
    address = cluster.address
    password = cluster.redis_password
    assert address.split(":")[0] == "127.0.0.2"
    assert node1.node_manager_port != node2.node_manager_port
    info = ray.init(address, _redis_password=password, _node_ip_address="127.0.0.3")
    assert info["node_ip_address"] == "127.0.0.3"

    node_info = ray._private.services.get_node_to_connect_for_driver(
        address, cluster.gcs_address, "127.0.0.3", redis_password=password
    )
    assert node_info.node_manager_port == node2.node_manager_port


def test_ray_init_invalid_keyword(shutdown_only):
    with pytest.raises(RuntimeError) as excinfo:
        ray.init("localhost", logginglevel="<- missing underscore")
    assert "logginglevel" in str(excinfo.value)


def test_ray_init_invalid_keyword_with_client(shutdown_only):
    with pytest.raises(RuntimeError) as excinfo:
        ray.init("ray://127.0.0.0", logginglevel="<- missing underscore")
    assert "logginglevel" in str(excinfo.value)


def test_ray_init_valid_keyword_with_client(shutdown_only):
    with ray_start_client_server() as given_connection:
        given_connection.disconnect()
        # logging_level should be passed to the server
        with ray.init("ray://localhost:50051", logging_level=logging.INFO):
            pass


def test_env_var_override():
    with unittest.mock.patch.dict(
        os.environ, {"RAY_NAMESPACE": "envName"}
    ), ray_start_client_server() as given_connection:
        given_connection.disconnect()

        with ray.init("ray://localhost:50051"):
            assert ray.get_runtime_context().namespace == "envName"


def test_env_var_no_override():
    # init() argument has precedence over environment variables
    with unittest.mock.patch.dict(
        os.environ, {"RAY_NAMESPACE": "envName"}
    ), ray_start_client_server() as given_connection:
        given_connection.disconnect()

        with ray.init("ray://localhost:50051", namespace="argumentName"):
            assert ray.get_runtime_context().namespace == "argumentName"


@pytest.mark.parametrize("input", [None, "auto"])
def test_ray_address(input, call_ray_start):
    address = call_ray_start
    with unittest.mock.patch.dict(os.environ, {"RAY_ADDRESS": address}):
        res = ray.init(input)
        # Ensure this is not a client.connect()
        assert not isinstance(res, ClientContext)
        ray.shutdown()

    addr = "localhost:{}".format(address.split(":")[-1])
    with unittest.mock.patch.dict(os.environ, {"RAY_ADDRESS": addr}):
        res = ray.init(input)
        # Ensure this is not a client.connect()
        assert not isinstance(res, ClientContext)
        ray.shutdown()


class Credentials(grpc.ChannelCredentials):
    def __init__(self, name):
        self.name = name


class Stop(Exception):
    def __init__(self, credentials):
        self.credentials = credentials


def test_ray_init_credentials_with_client(monkeypatch):
    def mock_init(
        self,
        conn_str="",
        secure=False,
        metadata=None,
        connection_retries=3,
        _credentials=None,
    ):
        raise (Stop(_credentials))

    monkeypatch.setattr(Worker, "__init__", mock_init)
    with pytest.raises(Stop) as stop:
        with ray_start_client_server(_credentials=Credentials("test")):
            pass

    assert stop.value.credentials.name == "test"


def test_ray_init_credential(monkeypatch):
    def mock_secure_channel(conn_str, credentials, options=None, compression=None):
        raise (Stop(credentials))

    monkeypatch.setattr(grpc, "secure_channel", mock_secure_channel)

    with pytest.raises(Stop) as stop:
        ray.init("ray://127.0.0.1", _credentials=Credentials("test"))

    ray.util.disconnect()
    assert stop.value.credentials.name == "test"


def test_auto_init_non_client(call_ray_start):
    address = call_ray_start
    with unittest.mock.patch.dict(os.environ, {"RAY_ADDRESS": address}):
        res = ray.put(300)
        # Ensure this is not a client.connect()
        assert not isinstance(res, ClientObjectRef)
        ray.shutdown()

    addr = "localhost:{}".format(address.split(":")[-1])
    with unittest.mock.patch.dict(os.environ, {"RAY_ADDRESS": addr}):
        res = ray.put(300)
        # Ensure this is not a client.connect()
        assert not isinstance(res, ClientObjectRef)


@pytest.mark.parametrize(
    "call_ray_start",
    ["ray start --head --ray-client-server-port 25036 --port 0"],
    indirect=True,
)
@pytest.mark.parametrize(
    "function", [lambda: ray.put(300), lambda: ray.remote(ray.nodes).remote()]
)
def test_auto_init_client(call_ray_start, function):
    address = call_ray_start.split(":")[0]
    with unittest.mock.patch.dict(
        os.environ, {"RAY_ADDRESS": f"ray://{address}:25036"}
    ):
        res = function()
        # Ensure this is a client connection.
        assert isinstance(res, ClientObjectRef)
        ray.shutdown()

    with unittest.mock.patch.dict(os.environ, {"RAY_ADDRESS": "ray://localhost:25036"}):
        res = function()
        # Ensure this is a client connection.
        assert isinstance(res, ClientObjectRef)


@pytest.mark.skipif(
    os.environ.get("CI") and sys.platform != "linux",
    reason="This test is only run on linux CI machines.",
)
def test_ray_init_using_hostname(ray_start_cluster):
    import socket

    hostname = socket.gethostname()
    cluster = Cluster(
        initialize_head=True,
        head_node_args={
            "node_ip_address": hostname,
        },
    )

    # Use `ray.init` to test the connection.
    ray.init(address=cluster.address, _node_ip_address=hostname)

    node_table = cluster.global_state.node_table()
    assert len(node_table) == 1
    assert node_table[0].get("NodeManagerHostname", "") == hostname


if __name__ == "__main__":
    import pytest
    import sys

    sys.exit(pytest.main(["-v", __file__]))
>>>>>>> 19672688
<|MERGE_RESOLUTION|>--- conflicted
+++ resolved
@@ -1,660 +1,341 @@
-<<<<<<< HEAD
-import os
-import sys
-
-import logging
-import pytest
-import redis
-import unittest.mock
-import ray
-import ray._private.services
-from ray.util.client.ray_client_helpers import ray_start_client_server
-from ray.client_builder import ClientContext
-from ray.cluster_utils import Cluster
-from ray._private.test_utils import run_string_as_driver
-from ray._raylet import ClientObjectRef
-from ray.util.client.worker import Worker
-import grpc
-
-
-@pytest.fixture
-def password():
-    random_bytes = os.urandom(128)
-    if hasattr(random_bytes, "hex"):
-        return random_bytes.hex()  # Python 3
-    return random_bytes.encode("hex")  # Python 2
-
-
-class TestRedisPassword:
-    def test_redis_password(self, password, shutdown_only):
-        @ray.remote
-        def f():
-            return 1
-
-        info = ray.init(_redis_password=password)
-        address = info["redis_address"]
-        redis_ip, redis_port = address.split(":")
-
-        # Check that we can run a task
-        object_ref = f.remote()
-        ray.get(object_ref)
-
-        # Check that Redis connections require a password
-        redis_client = redis.StrictRedis(host=redis_ip, port=redis_port, password=None)
-        with pytest.raises(redis.exceptions.AuthenticationError):
-            redis_client.ping()
-        # We want to simulate how this is called by ray.scripts.start().
-        try:
-            ray._private.services.wait_for_redis_to_start(
-                redis_ip, redis_port, password="wrong password"
-            )
-        # We catch a generic Exception here in case someone later changes the
-        # type of the exception.
-        except Exception as ex:
-            if not (
-                isinstance(ex.__cause__, redis.AuthenticationError)
-                and "invalid password" in str(ex.__cause__)
-            ) and not (
-                isinstance(ex, redis.ResponseError)
-                and "WRONGPASS invalid username-password pair" in str(ex)
-            ):
-                raise
-            # By contrast, we may be fairly confident the exact string
-            # 'invalid password' won't go away, because redis-py simply wraps
-            # the exact error from the Redis library.
-            # https://github.com/andymccurdy/redis-py/blob/master/
-            # redis/connection.py#L132
-            # Except, apparently sometimes redis-py raises a completely
-            # different *type* of error for a bad password,
-            # redis.ResponseError, which is not even derived from
-            # redis.ConnectionError as redis.AuthenticationError is.
-
-        # Check that we can connect to Redis using the provided password
-        redis_client = redis.StrictRedis(
-            host=redis_ip, port=redis_port, password=password
-        )
-        assert redis_client.ping()
-
-    def test_redis_password_cluster(self, password, shutdown_only):
-        @ray.remote
-        def f():
-            return 1
-
-        node_args = {"redis_password": password}
-        cluster = Cluster(initialize_head=True, connect=True, head_node_args=node_args)
-        cluster.add_node(**node_args)
-
-        object_ref = f.remote()
-        ray.get(object_ref)
-
-
-def test_shutdown_and_reset_global_worker(shutdown_only):
-    ray.init(job_config=ray.job_config.JobConfig(code_search_path=["a"]))
-    ray.shutdown()
-    ray.init()
-
-    @ray.remote
-    class A:
-        def f(self):
-            return 100
-
-    a = A.remote()
-    ray.get(a.f.remote())
-
-
-def test_tmpdir_env_var(shutdown_only):
-    result = run_string_as_driver(
-        """
-import ray
-context = ray.init()
-assert context["session_dir"].startswith("/tmp/qqq/"), context
-print("passed")
-""",
-        env={"RAY_TMPDIR": "/tmp/qqq"},
-    )
-    assert "passed" in result, result
-
-
-def test_ports_assignment(ray_start_cluster):
-    # Make sure value error is raised when there are the same ports.
-
-    cluster = ray_start_cluster
-    with pytest.raises(ValueError):
-        cluster.add_node(dashboard_port=30000, metrics_export_port=30000)
-
-    pre_selected_ports = {
-        "redis_port": 30000,
-        "object_manager_port": 30001,
-        "node_manager_port": 30002,
-        "gcs_server_port": 30003,
-        "ray_client_server_port": 30004,
-        "dashboard_port": 30005,
-        "metrics_agent_port": 30006,
-        "metrics_export_port": 30007,
-    }
-
-    # Make sure we can start a node properly.
-    head_node = cluster.add_node(**pre_selected_ports)
-    cluster.wait_for_nodes()
-    cluster.remove_node(head_node)
-
-    # Make sure the wrong worker list will raise an exception.
-    with pytest.raises(ValueError):
-        head_node = cluster.add_node(
-            **pre_selected_ports, worker_port_list="30000,30001,30002,30003"
-        )
-
-    # Make sure the wrong min & max worker will raise an exception
-    with pytest.raises(ValueError):
-        head_node = cluster.add_node(
-            **pre_selected_ports, min_worker_port=25000, max_worker_port=35000
-        )
-
-
-@pytest.mark.skipif(sys.platform != "linux", reason="skip except linux")
-def test_ray_init_from_workers(ray_start_cluster):
-    cluster = ray_start_cluster
-    # add first node
-    node1 = cluster.add_node(node_ip_address="127.0.0.2")
-    # add second node
-    node2 = cluster.add_node(node_ip_address="127.0.0.3")
-    address = cluster.address
-    password = cluster.redis_password
-    assert address.split(":")[0] == "127.0.0.2"
-    assert node1.node_manager_port != node2.node_manager_port
-    info = ray.init(address, _redis_password=password, _node_ip_address="127.0.0.3")
-    assert info["node_ip_address"] == "127.0.0.3"
-
-    node_info = ray._private.services.get_node_to_connect_for_driver(
-        address, "127.0.0.3", redis_password=password
-    )
-    assert node_info.node_manager_port == node2.node_manager_port
-
-
-def test_ray_init_invalid_keyword(shutdown_only):
-    with pytest.raises(RuntimeError) as excinfo:
-        ray.init("localhost", logginglevel="<- missing underscore")
-    assert "logginglevel" in str(excinfo.value)
-
-
-def test_ray_init_invalid_keyword_with_client(shutdown_only):
-    with pytest.raises(RuntimeError) as excinfo:
-        ray.init("ray://127.0.0.0", logginglevel="<- missing underscore")
-    assert "logginglevel" in str(excinfo.value)
-
-
-def test_ray_init_valid_keyword_with_client(shutdown_only):
-    with ray_start_client_server() as given_connection:
-        given_connection.disconnect()
-        # logging_level should be passed to the server
-        with ray.init("ray://localhost:50051", logging_level=logging.INFO):
-            pass
-
-
-def test_env_var_override():
-    with unittest.mock.patch.dict(
-        os.environ, {"RAY_NAMESPACE": "envName"}
-    ), ray_start_client_server() as given_connection:
-        given_connection.disconnect()
-
-        with ray.init("ray://localhost:50051"):
-            assert ray.get_runtime_context().namespace == "envName"
-
-
-def test_env_var_no_override():
-    # init() argument has precedence over environment variables
-    with unittest.mock.patch.dict(
-        os.environ, {"RAY_NAMESPACE": "envName"}
-    ), ray_start_client_server() as given_connection:
-        given_connection.disconnect()
-
-        with ray.init("ray://localhost:50051", namespace="argumentName"):
-            assert ray.get_runtime_context().namespace == "argumentName"
-
-
-@pytest.mark.parametrize("input", [None, "auto"])
-def test_ray_address(input, call_ray_start):
-    address = call_ray_start
-    with unittest.mock.patch.dict(os.environ, {"RAY_ADDRESS": address}):
-        res = ray.init(input)
-        # Ensure this is not a client.connect()
-        assert not isinstance(res, ClientContext)
-        ray.shutdown()
-
-    addr = "localhost:{}".format(address.split(":")[-1])
-    with unittest.mock.patch.dict(os.environ, {"RAY_ADDRESS": addr}):
-        res = ray.init(input)
-        # Ensure this is not a client.connect()
-        assert not isinstance(res, ClientContext)
-        ray.shutdown()
-
-
-class Credentials(grpc.ChannelCredentials):
-    def __init__(self, name):
-        self.name = name
-
-
-class Stop(Exception):
-    def __init__(self, credentials):
-        self.credentials = credentials
-
-
-def test_ray_init_credentials_with_client(monkeypatch):
-    def mock_init(
-        self,
-        conn_str="",
-        secure=False,
-        metadata=None,
-        connection_retries=3,
-        _credentials=None,
-    ):
-        raise (Stop(_credentials))
-
-    monkeypatch.setattr(Worker, "__init__", mock_init)
-    with pytest.raises(Stop) as stop:
-        with ray_start_client_server(_credentials=Credentials("test")):
-            pass
-
-    assert stop.value.credentials.name == "test"
-
-
-def test_ray_init_credential(monkeypatch):
-    def mock_secure_channel(conn_str, credentials, options=None, compression=None):
-        raise (Stop(credentials))
-
-    monkeypatch.setattr(grpc, "secure_channel", mock_secure_channel)
-
-    with pytest.raises(Stop) as stop:
-        ray.init("ray://127.0.0.1", _credentials=Credentials("test"))
-
-    ray.util.disconnect()
-    assert stop.value.credentials.name == "test"
-
-
-def test_auto_init_non_client(call_ray_start):
-    address = call_ray_start
-    with unittest.mock.patch.dict(os.environ, {"RAY_ADDRESS": address}):
-        res = ray.put(300)
-        # Ensure this is not a client.connect()
-        assert not isinstance(res, ClientObjectRef)
-        ray.shutdown()
-
-    addr = "localhost:{}".format(address.split(":")[-1])
-    with unittest.mock.patch.dict(os.environ, {"RAY_ADDRESS": addr}):
-        res = ray.put(300)
-        # Ensure this is not a client.connect()
-        assert not isinstance(res, ClientObjectRef)
-
-
-@pytest.mark.parametrize(
-    "call_ray_start",
-    ["ray start --head --ray-client-server-port 25036 --port 0"],
-    indirect=True,
-)
-@pytest.mark.parametrize(
-    "function", [lambda: ray.put(300), lambda: ray.remote(ray.nodes).remote()]
-)
-def test_auto_init_client(call_ray_start, function):
-    address = call_ray_start.split(":")[0]
-    with unittest.mock.patch.dict(
-        os.environ, {"RAY_ADDRESS": f"ray://{address}:25036"}
-    ):
-        res = function()
-        # Ensure this is a client connection.
-        assert isinstance(res, ClientObjectRef)
-        ray.shutdown()
-
-    with unittest.mock.patch.dict(os.environ, {"RAY_ADDRESS": "ray://localhost:25036"}):
-        res = function()
-        # Ensure this is a client connection.
-        assert isinstance(res, ClientObjectRef)
-
-
-if __name__ == "__main__":
-    import pytest
-    import sys
-
-    sys.exit(pytest.main(["-v", __file__]))
-=======
-import os
-import sys
-
-import logging
-import pytest
-import redis
-import unittest.mock
-import ray
-import ray._private.services
-from ray.util.client.ray_client_helpers import ray_start_client_server
-from ray.client_builder import ClientContext
-from ray.cluster_utils import Cluster
-from ray._private.test_utils import run_string_as_driver
-from ray._raylet import ClientObjectRef
-from ray.util.client.worker import Worker
-from ray._private.gcs_utils import use_gcs_for_bootstrap
-import grpc
-
-
-@pytest.fixture
-def password():
-    random_bytes = os.urandom(128)
-    if hasattr(random_bytes, "hex"):
-        return random_bytes.hex()  # Python 3
-    return random_bytes.encode("hex")  # Python 2
-
-
-class TestRedisPassword:
-    @pytest.mark.skipif(use_gcs_for_bootstrap(), reason="Not valid for gcs bootstrap")
-    def test_redis_password(self, password, shutdown_only):
-        @ray.remote
-        def f():
-            return 1
-
-        info = ray.init(_redis_password=password)
-        address = info["redis_address"]
-        redis_ip, redis_port = address.split(":")
-
-        # Check that we can run a task
-        object_ref = f.remote()
-        ray.get(object_ref)
-
-        # Check that Redis connections require a password
-        redis_client = redis.StrictRedis(host=redis_ip, port=redis_port, password=None)
-        with pytest.raises(redis.exceptions.AuthenticationError):
-            redis_client.ping()
-        # We want to simulate how this is called by ray.scripts.start().
-        try:
-            ray._private.services.wait_for_redis_to_start(
-                redis_ip, redis_port, password="wrong password"
-            )
-        # We catch a generic Exception here in case someone later changes the
-        # type of the exception.
-        except Exception as ex:
-            if not (
-                isinstance(ex.__cause__, redis.AuthenticationError)
-                and "invalid password" in str(ex.__cause__)
-            ) and not (
-                isinstance(ex, redis.ResponseError)
-                and "WRONGPASS invalid username-password pair" in str(ex)
-            ):
-                raise
-            # By contrast, we may be fairly confident the exact string
-            # 'invalid password' won't go away, because redis-py simply wraps
-            # the exact error from the Redis library.
-            # https://github.com/andymccurdy/redis-py/blob/master/
-            # redis/connection.py#L132
-            # Except, apparently sometimes redis-py raises a completely
-            # different *type* of error for a bad password,
-            # redis.ResponseError, which is not even derived from
-            # redis.ConnectionError as redis.AuthenticationError is.
-
-        # Check that we can connect to Redis using the provided password
-        redis_client = redis.StrictRedis(
-            host=redis_ip, port=redis_port, password=password
-        )
-        assert redis_client.ping()
-
-    def test_redis_password_cluster(self, password, shutdown_only):
-        @ray.remote
-        def f():
-            return 1
-
-        node_args = {"redis_password": password}
-        cluster = Cluster(initialize_head=True, connect=True, head_node_args=node_args)
-        cluster.add_node(**node_args)
-
-        object_ref = f.remote()
-        ray.get(object_ref)
-
-
-def test_shutdown_and_reset_global_worker(shutdown_only):
-    ray.init(job_config=ray.job_config.JobConfig(code_search_path=["a"]))
-    ray.shutdown()
-    ray.init()
-
-    @ray.remote
-    class A:
-        def f(self):
-            return 100
-
-    a = A.remote()
-    ray.get(a.f.remote())
-
-
-def test_tmpdir_env_var(shutdown_only):
-    result = run_string_as_driver(
-        """
-import ray
-context = ray.init()
-assert context["session_dir"].startswith("/tmp/qqq"), context
-print("passed")
-""",
-        env=dict(os.environ, **{"RAY_TMPDIR": "/tmp/qqq"}),
-    )
-    assert "passed" in result, result
-
-
-def test_ports_assignment(ray_start_cluster):
-    # Make sure value error is raised when there are the same ports.
-
-    cluster = ray_start_cluster
-    with pytest.raises(ValueError):
-        cluster.add_node(dashboard_port=30000, metrics_export_port=30000)
-
-    pre_selected_ports = {
-        "redis_port": 30000,
-        "object_manager_port": 30001,
-        "node_manager_port": 30002,
-        "gcs_server_port": 30003,
-        "ray_client_server_port": 30004,
-        "dashboard_port": 30005,
-        "metrics_agent_port": 30006,
-        "metrics_export_port": 30007,
-    }
-
-    # Make sure we can start a node properly.
-    head_node = cluster.add_node(**pre_selected_ports)
-    cluster.wait_for_nodes()
-    cluster.remove_node(head_node)
-
-    # Make sure the wrong worker list will raise an exception.
-    with pytest.raises(ValueError, match="[30000, 30001, 30002, 30003]"):
-        head_node = cluster.add_node(
-            **pre_selected_ports, worker_port_list="30000,30001,30002,30003"
-        )
-
-    # Make sure the wrong min & max worker will raise an exception
-    with pytest.raises(ValueError, match="from 25000 to 35000"):
-        head_node = cluster.add_node(
-            **pre_selected_ports, min_worker_port=25000, max_worker_port=35000
-        )
-
-
-@pytest.mark.skipif(sys.platform != "linux", reason="skip except linux")
-def test_ray_init_from_workers(ray_start_cluster):
-    cluster = ray_start_cluster
-    # add first node
-    node1 = cluster.add_node(node_ip_address="127.0.0.2")
-    # add second node
-    node2 = cluster.add_node(node_ip_address="127.0.0.3")
-    address = cluster.address
-    password = cluster.redis_password
-    assert address.split(":")[0] == "127.0.0.2"
-    assert node1.node_manager_port != node2.node_manager_port
-    info = ray.init(address, _redis_password=password, _node_ip_address="127.0.0.3")
-    assert info["node_ip_address"] == "127.0.0.3"
-
-    node_info = ray._private.services.get_node_to_connect_for_driver(
-        address, cluster.gcs_address, "127.0.0.3", redis_password=password
-    )
-    assert node_info.node_manager_port == node2.node_manager_port
-
-
-def test_ray_init_invalid_keyword(shutdown_only):
-    with pytest.raises(RuntimeError) as excinfo:
-        ray.init("localhost", logginglevel="<- missing underscore")
-    assert "logginglevel" in str(excinfo.value)
-
-
-def test_ray_init_invalid_keyword_with_client(shutdown_only):
-    with pytest.raises(RuntimeError) as excinfo:
-        ray.init("ray://127.0.0.0", logginglevel="<- missing underscore")
-    assert "logginglevel" in str(excinfo.value)
-
-
-def test_ray_init_valid_keyword_with_client(shutdown_only):
-    with ray_start_client_server() as given_connection:
-        given_connection.disconnect()
-        # logging_level should be passed to the server
-        with ray.init("ray://localhost:50051", logging_level=logging.INFO):
-            pass
-
-
-def test_env_var_override():
-    with unittest.mock.patch.dict(
-        os.environ, {"RAY_NAMESPACE": "envName"}
-    ), ray_start_client_server() as given_connection:
-        given_connection.disconnect()
-
-        with ray.init("ray://localhost:50051"):
-            assert ray.get_runtime_context().namespace == "envName"
-
-
-def test_env_var_no_override():
-    # init() argument has precedence over environment variables
-    with unittest.mock.patch.dict(
-        os.environ, {"RAY_NAMESPACE": "envName"}
-    ), ray_start_client_server() as given_connection:
-        given_connection.disconnect()
-
-        with ray.init("ray://localhost:50051", namespace="argumentName"):
-            assert ray.get_runtime_context().namespace == "argumentName"
-
-
-@pytest.mark.parametrize("input", [None, "auto"])
-def test_ray_address(input, call_ray_start):
-    address = call_ray_start
-    with unittest.mock.patch.dict(os.environ, {"RAY_ADDRESS": address}):
-        res = ray.init(input)
-        # Ensure this is not a client.connect()
-        assert not isinstance(res, ClientContext)
-        ray.shutdown()
-
-    addr = "localhost:{}".format(address.split(":")[-1])
-    with unittest.mock.patch.dict(os.environ, {"RAY_ADDRESS": addr}):
-        res = ray.init(input)
-        # Ensure this is not a client.connect()
-        assert not isinstance(res, ClientContext)
-        ray.shutdown()
-
-
-class Credentials(grpc.ChannelCredentials):
-    def __init__(self, name):
-        self.name = name
-
-
-class Stop(Exception):
-    def __init__(self, credentials):
-        self.credentials = credentials
-
-
-def test_ray_init_credentials_with_client(monkeypatch):
-    def mock_init(
-        self,
-        conn_str="",
-        secure=False,
-        metadata=None,
-        connection_retries=3,
-        _credentials=None,
-    ):
-        raise (Stop(_credentials))
-
-    monkeypatch.setattr(Worker, "__init__", mock_init)
-    with pytest.raises(Stop) as stop:
-        with ray_start_client_server(_credentials=Credentials("test")):
-            pass
-
-    assert stop.value.credentials.name == "test"
-
-
-def test_ray_init_credential(monkeypatch):
-    def mock_secure_channel(conn_str, credentials, options=None, compression=None):
-        raise (Stop(credentials))
-
-    monkeypatch.setattr(grpc, "secure_channel", mock_secure_channel)
-
-    with pytest.raises(Stop) as stop:
-        ray.init("ray://127.0.0.1", _credentials=Credentials("test"))
-
-    ray.util.disconnect()
-    assert stop.value.credentials.name == "test"
-
-
-def test_auto_init_non_client(call_ray_start):
-    address = call_ray_start
-    with unittest.mock.patch.dict(os.environ, {"RAY_ADDRESS": address}):
-        res = ray.put(300)
-        # Ensure this is not a client.connect()
-        assert not isinstance(res, ClientObjectRef)
-        ray.shutdown()
-
-    addr = "localhost:{}".format(address.split(":")[-1])
-    with unittest.mock.patch.dict(os.environ, {"RAY_ADDRESS": addr}):
-        res = ray.put(300)
-        # Ensure this is not a client.connect()
-        assert not isinstance(res, ClientObjectRef)
-
-
-@pytest.mark.parametrize(
-    "call_ray_start",
-    ["ray start --head --ray-client-server-port 25036 --port 0"],
-    indirect=True,
-)
-@pytest.mark.parametrize(
-    "function", [lambda: ray.put(300), lambda: ray.remote(ray.nodes).remote()]
-)
-def test_auto_init_client(call_ray_start, function):
-    address = call_ray_start.split(":")[0]
-    with unittest.mock.patch.dict(
-        os.environ, {"RAY_ADDRESS": f"ray://{address}:25036"}
-    ):
-        res = function()
-        # Ensure this is a client connection.
-        assert isinstance(res, ClientObjectRef)
-        ray.shutdown()
-
-    with unittest.mock.patch.dict(os.environ, {"RAY_ADDRESS": "ray://localhost:25036"}):
-        res = function()
-        # Ensure this is a client connection.
-        assert isinstance(res, ClientObjectRef)
-
-
-@pytest.mark.skipif(
-    os.environ.get("CI") and sys.platform != "linux",
-    reason="This test is only run on linux CI machines.",
-)
-def test_ray_init_using_hostname(ray_start_cluster):
-    import socket
-
-    hostname = socket.gethostname()
-    cluster = Cluster(
-        initialize_head=True,
-        head_node_args={
-            "node_ip_address": hostname,
-        },
-    )
-
-    # Use `ray.init` to test the connection.
-    ray.init(address=cluster.address, _node_ip_address=hostname)
-
-    node_table = cluster.global_state.node_table()
-    assert len(node_table) == 1
-    assert node_table[0].get("NodeManagerHostname", "") == hostname
-
-
-if __name__ == "__main__":
-    import pytest
-    import sys
-
-    sys.exit(pytest.main(["-v", __file__]))
->>>>>>> 19672688
+import os
+import sys
+
+import logging
+import pytest
+import redis
+import unittest.mock
+import ray
+import ray._private.services
+from ray.util.client.ray_client_helpers import ray_start_client_server
+from ray.client_builder import ClientContext
+from ray.cluster_utils import Cluster
+from ray._private.test_utils import run_string_as_driver
+from ray._raylet import ClientObjectRef
+from ray.util.client.worker import Worker
+from ray._private.gcs_utils import use_gcs_for_bootstrap
+import grpc
+
+
+@pytest.fixture
+def password():
+    random_bytes = os.urandom(128)
+    if hasattr(random_bytes, "hex"):
+        return random_bytes.hex()  # Python 3
+    return random_bytes.encode("hex")  # Python 2
+
+
+class TestRedisPassword:
+    @pytest.mark.skipif(use_gcs_for_bootstrap(), reason="Not valid for gcs bootstrap")
+    def test_redis_password(self, password, shutdown_only):
+        @ray.remote
+        def f():
+            return 1
+
+        info = ray.init(_redis_password=password)
+        address = info["redis_address"]
+        redis_ip, redis_port = address.split(":")
+
+        # Check that we can run a task
+        object_ref = f.remote()
+        ray.get(object_ref)
+
+        # Check that Redis connections require a password
+        redis_client = redis.StrictRedis(host=redis_ip, port=redis_port, password=None)
+        with pytest.raises(redis.exceptions.AuthenticationError):
+            redis_client.ping()
+        # We want to simulate how this is called by ray.scripts.start().
+        try:
+            ray._private.services.wait_for_redis_to_start(
+                redis_ip, redis_port, password="wrong password"
+            )
+        # We catch a generic Exception here in case someone later changes the
+        # type of the exception.
+        except Exception as ex:
+            if not (
+                isinstance(ex.__cause__, redis.AuthenticationError)
+                and "invalid password" in str(ex.__cause__)
+            ) and not (
+                isinstance(ex, redis.ResponseError)
+                and "WRONGPASS invalid username-password pair" in str(ex)
+            ):
+                raise
+            # By contrast, we may be fairly confident the exact string
+            # 'invalid password' won't go away, because redis-py simply wraps
+            # the exact error from the Redis library.
+            # https://github.com/andymccurdy/redis-py/blob/master/
+            # redis/connection.py#L132
+            # Except, apparently sometimes redis-py raises a completely
+            # different *type* of error for a bad password,
+            # redis.ResponseError, which is not even derived from
+            # redis.ConnectionError as redis.AuthenticationError is.
+
+        # Check that we can connect to Redis using the provided password
+        redis_client = redis.StrictRedis(
+            host=redis_ip, port=redis_port, password=password
+        )
+        assert redis_client.ping()
+
+    def test_redis_password_cluster(self, password, shutdown_only):
+        @ray.remote
+        def f():
+            return 1
+
+        node_args = {"redis_password": password}
+        cluster = Cluster(initialize_head=True, connect=True, head_node_args=node_args)
+        cluster.add_node(**node_args)
+
+        object_ref = f.remote()
+        ray.get(object_ref)
+
+
+def test_shutdown_and_reset_global_worker(shutdown_only):
+    ray.init(job_config=ray.job_config.JobConfig(code_search_path=["a"]))
+    ray.shutdown()
+    ray.init()
+
+    @ray.remote
+    class A:
+        def f(self):
+            return 100
+
+    a = A.remote()
+    ray.get(a.f.remote())
+
+
+def test_tmpdir_env_var(shutdown_only):
+    result = run_string_as_driver(
+        """
+import ray
+context = ray.init()
+assert context["session_dir"].startswith("/tmp/qqq"), context
+print("passed")
+""",
+        env=dict(os.environ, **{"RAY_TMPDIR": "/tmp/qqq"}),
+    )
+    assert "passed" in result, result
+
+
+def test_ports_assignment(ray_start_cluster):
+    # Make sure value error is raised when there are the same ports.
+
+    cluster = ray_start_cluster
+    with pytest.raises(ValueError):
+        cluster.add_node(dashboard_port=30000, metrics_export_port=30000)
+
+    pre_selected_ports = {
+        "redis_port": 30000,
+        "object_manager_port": 30001,
+        "node_manager_port": 30002,
+        "gcs_server_port": 30003,
+        "ray_client_server_port": 30004,
+        "dashboard_port": 30005,
+        "metrics_agent_port": 30006,
+        "metrics_export_port": 30007,
+    }
+
+    # Make sure we can start a node properly.
+    head_node = cluster.add_node(**pre_selected_ports)
+    cluster.wait_for_nodes()
+    cluster.remove_node(head_node)
+
+    # Make sure the wrong worker list will raise an exception.
+    with pytest.raises(ValueError, match="[30000, 30001, 30002, 30003]"):
+        head_node = cluster.add_node(
+            **pre_selected_ports, worker_port_list="30000,30001,30002,30003"
+        )
+
+    # Make sure the wrong min & max worker will raise an exception
+    with pytest.raises(ValueError, match="from 25000 to 35000"):
+        head_node = cluster.add_node(
+            **pre_selected_ports, min_worker_port=25000, max_worker_port=35000
+        )
+
+
+@pytest.mark.skipif(sys.platform != "linux", reason="skip except linux")
+def test_ray_init_from_workers(ray_start_cluster):
+    cluster = ray_start_cluster
+    # add first node
+    node1 = cluster.add_node(node_ip_address="127.0.0.2")
+    # add second node
+    node2 = cluster.add_node(node_ip_address="127.0.0.3")
+    address = cluster.address
+    password = cluster.redis_password
+    assert address.split(":")[0] == "127.0.0.2"
+    assert node1.node_manager_port != node2.node_manager_port
+    info = ray.init(address, _redis_password=password, _node_ip_address="127.0.0.3")
+    assert info["node_ip_address"] == "127.0.0.3"
+
+    node_info = ray._private.services.get_node_to_connect_for_driver(
+        address, cluster.gcs_address, "127.0.0.3", redis_password=password
+    )
+    assert node_info.node_manager_port == node2.node_manager_port
+
+
+def test_ray_init_invalid_keyword(shutdown_only):
+    with pytest.raises(RuntimeError) as excinfo:
+        ray.init("localhost", logginglevel="<- missing underscore")
+    assert "logginglevel" in str(excinfo.value)
+
+
+def test_ray_init_invalid_keyword_with_client(shutdown_only):
+    with pytest.raises(RuntimeError) as excinfo:
+        ray.init("ray://127.0.0.0", logginglevel="<- missing underscore")
+    assert "logginglevel" in str(excinfo.value)
+
+
+def test_ray_init_valid_keyword_with_client(shutdown_only):
+    with ray_start_client_server() as given_connection:
+        given_connection.disconnect()
+        # logging_level should be passed to the server
+        with ray.init("ray://localhost:50051", logging_level=logging.INFO):
+            pass
+
+
+def test_env_var_override():
+    with unittest.mock.patch.dict(
+        os.environ, {"RAY_NAMESPACE": "envName"}
+    ), ray_start_client_server() as given_connection:
+        given_connection.disconnect()
+
+        with ray.init("ray://localhost:50051"):
+            assert ray.get_runtime_context().namespace == "envName"
+
+
+def test_env_var_no_override():
+    # init() argument has precedence over environment variables
+    with unittest.mock.patch.dict(
+        os.environ, {"RAY_NAMESPACE": "envName"}
+    ), ray_start_client_server() as given_connection:
+        given_connection.disconnect()
+
+        with ray.init("ray://localhost:50051", namespace="argumentName"):
+            assert ray.get_runtime_context().namespace == "argumentName"
+
+
+@pytest.mark.parametrize("input", [None, "auto"])
+def test_ray_address(input, call_ray_start):
+    address = call_ray_start
+    with unittest.mock.patch.dict(os.environ, {"RAY_ADDRESS": address}):
+        res = ray.init(input)
+        # Ensure this is not a client.connect()
+        assert not isinstance(res, ClientContext)
+        ray.shutdown()
+
+    addr = "localhost:{}".format(address.split(":")[-1])
+    with unittest.mock.patch.dict(os.environ, {"RAY_ADDRESS": addr}):
+        res = ray.init(input)
+        # Ensure this is not a client.connect()
+        assert not isinstance(res, ClientContext)
+        ray.shutdown()
+
+
+class Credentials(grpc.ChannelCredentials):
+    def __init__(self, name):
+        self.name = name
+
+
+class Stop(Exception):
+    def __init__(self, credentials):
+        self.credentials = credentials
+
+
+def test_ray_init_credentials_with_client(monkeypatch):
+    def mock_init(
+        self,
+        conn_str="",
+        secure=False,
+        metadata=None,
+        connection_retries=3,
+        _credentials=None,
+    ):
+        raise (Stop(_credentials))
+
+    monkeypatch.setattr(Worker, "__init__", mock_init)
+    with pytest.raises(Stop) as stop:
+        with ray_start_client_server(_credentials=Credentials("test")):
+            pass
+
+    assert stop.value.credentials.name == "test"
+
+
+def test_ray_init_credential(monkeypatch):
+    def mock_secure_channel(conn_str, credentials, options=None, compression=None):
+        raise (Stop(credentials))
+
+    monkeypatch.setattr(grpc, "secure_channel", mock_secure_channel)
+
+    with pytest.raises(Stop) as stop:
+        ray.init("ray://127.0.0.1", _credentials=Credentials("test"))
+
+    ray.util.disconnect()
+    assert stop.value.credentials.name == "test"
+
+
+def test_auto_init_non_client(call_ray_start):
+    address = call_ray_start
+    with unittest.mock.patch.dict(os.environ, {"RAY_ADDRESS": address}):
+        res = ray.put(300)
+        # Ensure this is not a client.connect()
+        assert not isinstance(res, ClientObjectRef)
+        ray.shutdown()
+
+    addr = "localhost:{}".format(address.split(":")[-1])
+    with unittest.mock.patch.dict(os.environ, {"RAY_ADDRESS": addr}):
+        res = ray.put(300)
+        # Ensure this is not a client.connect()
+        assert not isinstance(res, ClientObjectRef)
+
+
+@pytest.mark.parametrize(
+    "call_ray_start",
+    ["ray start --head --ray-client-server-port 25036 --port 0"],
+    indirect=True,
+)
+@pytest.mark.parametrize(
+    "function", [lambda: ray.put(300), lambda: ray.remote(ray.nodes).remote()]
+)
+def test_auto_init_client(call_ray_start, function):
+    address = call_ray_start.split(":")[0]
+    with unittest.mock.patch.dict(
+        os.environ, {"RAY_ADDRESS": f"ray://{address}:25036"}
+    ):
+        res = function()
+        # Ensure this is a client connection.
+        assert isinstance(res, ClientObjectRef)
+        ray.shutdown()
+
+    with unittest.mock.patch.dict(os.environ, {"RAY_ADDRESS": "ray://localhost:25036"}):
+        res = function()
+        # Ensure this is a client connection.
+        assert isinstance(res, ClientObjectRef)
+
+
+@pytest.mark.skipif(
+    os.environ.get("CI") and sys.platform != "linux",
+    reason="This test is only run on linux CI machines.",
+)
+def test_ray_init_using_hostname(ray_start_cluster):
+    import socket
+
+    hostname = socket.gethostname()
+    cluster = Cluster(
+        initialize_head=True,
+        head_node_args={
+            "node_ip_address": hostname,
+        },
+    )
+
+    # Use `ray.init` to test the connection.
+    ray.init(address=cluster.address, _node_ip_address=hostname)
+
+    node_table = cluster.global_state.node_table()
+    assert len(node_table) == 1
+    assert node_table[0].get("NodeManagerHostname", "") == hostname
+
+
+if __name__ == "__main__":
+    import pytest
+    import sys
+
+    sys.exit(pytest.main(["-v", __file__]))