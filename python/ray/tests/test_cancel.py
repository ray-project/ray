import os
import random
import signal
import sys
import threading
import _thread
import time

import pytest

import ray
from ray.exceptions import (
    TaskCancelledError,
    RayTaskError,
    GetTimeoutError,
    WorkerCrashedError,
    ObjectLostError,
)
from ray._private.utils import DeferSigint
from ray._private.test_utils import SignalActor, wait_for_condition
from ray.util.state import list_tasks


def valid_exceptions(use_force):
    if use_force:
        return (RayTaskError, TaskCancelledError, WorkerCrashedError, ObjectLostError)
    else:
        return (RayTaskError, TaskCancelledError)


@pytest.mark.parametrize("use_force", [True, False])
def test_cancel_chain(ray_start_regular, use_force):
    signaler = SignalActor.remote()

    @ray.remote
    def wait_for(t):
        return ray.get(t[0])

    obj1 = wait_for.remote([signaler.wait.remote()])
    obj2 = wait_for.remote([obj1])
    obj3 = wait_for.remote([obj2])
    obj4 = wait_for.remote([obj3])

    assert len(ray.wait([obj1], timeout=0.1)[0]) == 0
    ray.cancel(obj1, force=use_force)
    for ob in [obj1, obj2, obj3, obj4]:
        with pytest.raises(valid_exceptions(use_force)):
            ray.get(ob)

    signaler2 = SignalActor.remote()
    obj1 = wait_for.remote([signaler2.wait.remote()])
    obj2 = wait_for.remote([obj1])
    obj3 = wait_for.remote([obj2])
    obj4 = wait_for.remote([obj3])

    assert len(ray.wait([obj3], timeout=0.1)[0]) == 0
    ray.cancel(obj3, force=use_force)
    for ob in [obj3, obj4]:
        with pytest.raises(valid_exceptions(use_force)):
            ray.get(ob)

    with pytest.raises(GetTimeoutError):
        ray.get(obj1, timeout=0.1)

    with pytest.raises(GetTimeoutError):
        ray.get(obj2, timeout=0.1)

    signaler2.send.remote()
    ray.get(obj1)


@pytest.mark.parametrize("use_force", [True, False])
def test_cancel_during_arg_deser(ray_start_regular, use_force):
    time_to_sleep = 5

    class SlowToDeserialize:
        def __reduce__(self):
            def reconstruct():
                import time

                time.sleep(time_to_sleep)
                return SlowToDeserialize()

            return reconstruct, ()

    @ray.remote
    def dummy(a: SlowToDeserialize):
        # Task should never execute.
        assert False

    arg = SlowToDeserialize()
    obj = dummy.remote(arg)
    # Check that task isn't done.
    assert len(ray.wait([obj], timeout=0.1)[0]) == 0
    # Cancel task.
    ray.cancel(obj, force=use_force)
    with pytest.raises(valid_exceptions(use_force)):
        ray.get(obj)


def test_defer_sigint():
    # Tests a helper context manager for deferring SIGINT signals until after the
    # context is left. This is used by Ray's task cancellation to defer cancellation
    # interrupts during problematic areas, e.g. task argument deserialization.
    signal_was_deferred = False
    orig_sigint_handler = signal.getsignal(signal.SIGINT)
    try:
        with DeferSigint():
            # Send singal to current process.
            # NOTE: We use _thread.interrupt_main() instead of os.kill() in order to
            # support Windows.
            _thread.interrupt_main()
            # Wait for signal to be delivered.
            time.sleep(1)
            # Signal should have been delivered by here, so we consider it deferred if
            # this is reached.
            signal_was_deferred = True
    except KeyboardInterrupt:
        # Check that SIGINT was deferred until the end of the context.
        assert signal_was_deferred
        # Check that original SIGINT handler was restored.
        assert signal.getsignal(signal.SIGINT) is orig_sigint_handler
    else:
        pytest.fail("SIGINT signal was never sent in test")


def test_defer_sigint_monkey_patch():
    # Tests that setting a SIGINT signal handler within a DeferSigint context is not
    # allowed.
    orig_sigint_handler = signal.getsignal(signal.SIGINT)
    with pytest.raises(ValueError):
        with DeferSigint():
            signal.signal(signal.SIGINT, orig_sigint_handler)


def test_defer_sigint_noop_in_non_main_thread():
    # Tests that we don't try to defer SIGINT when not in the main thread.

    # Check that DeferSigint.create_if_main_thread() does not return DeferSigint when
    # not in the main thread.
    def check_no_defer():
        cm = DeferSigint.create_if_main_thread()
        assert not isinstance(cm, DeferSigint)

    check_no_defer_thread = threading.Thread(target=check_no_defer)
    try:
        check_no_defer_thread.start()
        check_no_defer_thread.join()
    except AssertionError as e:
        pytest.fail(
            "DeferSigint.create_if_main_thread() unexpected returned a DeferSigint "
            f"instance when not in the main thread: {e}"
        )

    # Check that signal is not deferred when trying to defer it in not the main thread.
    signal_was_deferred = False

    def maybe_defer():
        nonlocal signal_was_deferred

        with DeferSigint.create_if_main_thread() as cm:
            # Check that DeferSigint context manager was NOT returned.
            assert not isinstance(cm, DeferSigint)
            # Send singal to current process.
            # NOTE: We use _thread.interrupt_main() instead of os.kill() in order to
            # support Windows.
            _thread.interrupt_main()
            # Wait for signal to be delivered.
            time.sleep(1)
            # Signal should have been delivered by here, so we consider it deferred if
            # this is reached.
            signal_was_deferred = True

    # Create thread that will maybe defer SIGINT.
    maybe_defer_thread = threading.Thread(target=maybe_defer)
    try:
        maybe_defer_thread.start()
        maybe_defer_thread.join()
        # KeyboardInterrupt should get raised in main thread.
    except KeyboardInterrupt:
        # Check that SIGINT was not deferred.
        assert not signal_was_deferred
        # Check that original SIGINT handler was not overridden.
        assert signal.getsignal(signal.SIGINT) is signal.default_int_handler
    else:
        pytest.fail("SIGINT signal was never sent in test")


<<<<<<< HEAD
"""
=======
@pytest.mark.skipif(
    sys.platform == "darwin",
    reason=(
        "Flaky on OSX. Fine-tuned test timeout period needed. "
        "TODO(https://github.com/ray-project/ray/issues/30899): tune timeout."
    ),
)
>>>>>>> 478704ff
def test_cancel_during_arg_deser_non_reentrant_import(ray_start_regular):
    # This test ensures that task argument deserialization properly defers task
    # cancellation interrupts until after deserialization completes, in order to ensure
    # that non-reentrant imports that happen during both task argument deserialization
    # and during error storage are not interrupted.

    # We test this by doing the following:
    #  - register a custom serializer for (a) a task argument that triggers
    #  non-reentrant imports on deserialization, and (b) RayTaskError that triggers
    #  non-reentrant imports on serialization; in our case, we chose pandas it is both
    #  non-reentrant and expensive, with an import time ~0.5 seconds, giving us a wide
    #  cancellation target,
    #  - wait until those serializers are registered on all workers,
    #  - launch the task and wait until we are confident that the cancellation signal
    #  will be received by the workers during task argument deserialization (currently a
    #  200 ms wait).
    #  - check that a graceful task cancellation error is raised, not a
    # WorkerCrashedError.
    def non_reentrant_import():
        # NOTE: Pandas has a non-reentrant import and should take ~0.5 seconds to
        # import, giving us a wide cancellation target.
        import pandas  # noqa

    def non_reentrant_import_and_delegate(obj):
        # Custom serializer for task argument and task error resulting in non-reentrant
        # imports being imported on both serialization and deserialization. We use the
        # same custom serializer for both, doing non-reentrant imports on both
        # serialization and deserialization, for the sake of simplicity/reuse.

        # Import on serialization.
        non_reentrant_import()

        reduced = obj.__reduce__()
        func = reduced[0]
        args = reduced[1]
        others = reduced[2:]

        def non_reentrant_import_on_reconstruction(*args, **kwargs):
            # Import on deserialization.
            non_reentrant_import()

            return func(*args, **kwargs)

        out = (non_reentrant_import_on_reconstruction, args) + others
        return out

    # Dummy task argument for which we register a serializer that will trigger
    # non-reentrant imports on deserialization.
    class DummyArg:
        pass

    def register_non_reentrant_import_and_delegate_reducer(worker_info):
        from ray.exceptions import RayTaskError

        context = ray._private.worker.global_worker.get_serialization_context()
        # Register non-reentrant import serializer for task argument.
        context._register_cloudpickle_reducer(
            DummyArg, non_reentrant_import_and_delegate
        )
        # Register non-reentrant import serializer for RayTaskError.
        context._register_cloudpickle_reducer(
            RayTaskError, non_reentrant_import_and_delegate
        )

    ray._private.worker.global_worker.run_function_on_all_workers(
        register_non_reentrant_import_and_delegate_reducer,
    )

    # Wait for function to run on all workers.
    time.sleep(3)

    @ray.remote
    def run_and_fail(a: DummyArg):
        # Should never be reached.
        assert False

    arg = DummyArg()
    obj = run_and_fail.remote(arg)
    # Check that task isn't done.
    # NOTE: This timeout was finely tuned to ensure that task cancellation happens while
    # we are deserializing task arguments (10/10 runs when this comment was added).
    timeout_to_reach_arg_deserialization = 0.2
    assert len(ray.wait([obj], timeout=timeout_to_reach_arg_deserialization)[0]) == 0

    # Cancel task.
    use_force = False
    ray.cancel(obj, force=use_force)

    # Should raise RayTaskError or TaskCancelledError, NOT WorkerCrashedError.
    with pytest.raises(valid_exceptions(use_force)):
        ray.get(obj)
"""

@pytest.mark.parametrize("use_force", [True, False])
def test_cancel_multiple_dependents(ray_start_regular, use_force):
    signaler = SignalActor.remote()

    @ray.remote
    def wait_for(t):
        return ray.get(t[0])

    head = wait_for.remote([signaler.wait.remote()])
    deps = []
    for _ in range(3):
        deps.append(wait_for.remote([head]))

    assert len(ray.wait([head], timeout=0.1)[0]) == 0
    ray.cancel(head, force=use_force)
    for d in deps:
        with pytest.raises(valid_exceptions(use_force)):
            ray.get(d)

    head2 = wait_for.remote([signaler.wait.remote()])

    deps2 = []
    for _ in range(3):
        deps2.append(wait_for.remote([head]))

    for d in deps2:
        ray.cancel(d, force=use_force)

    for d in deps2:
        with pytest.raises(valid_exceptions(use_force)):
            ray.get(d)

    signaler.send.remote()
    ray.get(head2)


@pytest.mark.parametrize("use_force", [True, False])
def test_single_cpu_cancel(shutdown_only, use_force):
    ray.init(num_cpus=1)
    signaler = SignalActor.remote()

    @ray.remote
    def wait_for(t):
        return ray.get(t[0])

    obj1 = wait_for.remote([signaler.wait.remote()])
    obj2 = wait_for.remote([obj1])
    obj3 = wait_for.remote([obj2])
    indep = wait_for.remote([signaler.wait.remote()])

    assert len(ray.wait([obj3], timeout=0.1)[0]) == 0
    ray.cancel(obj3, force=use_force)
    with pytest.raises(valid_exceptions(use_force)):
        ray.get(obj3)

    ray.cancel(obj1, force=use_force)

    for d in [obj1, obj2]:
        with pytest.raises(valid_exceptions(use_force)):
            ray.get(d)

    signaler.send.remote()
    ray.get(indep)


@pytest.mark.parametrize("use_force", [True, False])
def test_comprehensive(ray_start_regular, use_force):
    signaler = SignalActor.remote()

    @ray.remote
    def wait_for(t):
        ray.get(t[0])
        return "Result"

    @ray.remote
    def combine(a, b):
        return str(a) + str(b)

    a = wait_for.remote([signaler.wait.remote()])
    b = wait_for.remote([signaler.wait.remote()])
    combo = combine.remote(a, b)
    a2 = wait_for.remote([a])

    assert len(ray.wait([a, b, a2, combo], timeout=1)[0]) == 0

    ray.cancel(a, force=use_force)
    with pytest.raises(valid_exceptions(use_force)):
        ray.get(a, timeout=10)

    with pytest.raises(valid_exceptions(use_force)):
        ray.get(a2, timeout=40)

    signaler.send.remote()

    with pytest.raises(valid_exceptions(use_force)):
        ray.get(combo)


# Running this test with use_force==False is flaky.
# TODO(ilr): Look into the root of this flakiness.
@pytest.mark.parametrize("use_force", [True])
def test_stress(shutdown_only, use_force):
    ray.init(num_cpus=1)

    @ray.remote
    def infinite_sleep(y):
        if y:
            while True:
                time.sleep(1 / 10)

    first = infinite_sleep.remote(True)

    sleep_or_no = [random.randint(0, 1) for _ in range(100)]
    tasks = [infinite_sleep.remote(i) for i in sleep_or_no]
    cancelled = set()

    # Randomly kill queued tasks (infinitely sleeping or not).
    for t in tasks:
        if random.random() > 0.5:
            ray.cancel(t, force=use_force)
            cancelled.add(t)

    ray.cancel(first, force=use_force)
    cancelled.add(first)

    for done in cancelled:
        with pytest.raises(valid_exceptions(use_force)):
            ray.get(done, timeout=120)

    # Kill all infinitely sleeping tasks (queued or not).
    for indx, t in enumerate(tasks):
        if sleep_or_no[indx]:
            ray.cancel(t, force=use_force)
            cancelled.add(t)
    for indx, t in enumerate(tasks):
        if t in cancelled:
            with pytest.raises(valid_exceptions(use_force)):
                ray.get(t, timeout=120)
        else:
            ray.get(t, timeout=120)


@pytest.mark.parametrize("use_force", [True, False])
def test_fast(shutdown_only, use_force):
    ray.init(num_cpus=2)

    @ray.remote
    def fast(y):
        return y

    signaler = SignalActor.remote()
    ids = list()
    for _ in range(100):
        x = fast.remote("a")
        # NOTE If a non-force Cancellation is attempted in the time
        # between a worker receiving a task and the worker executing
        # that task (specifically the python execution), Cancellation
        # can fail.

        time.sleep(0.1)
        ray.cancel(x, force=use_force)
        ids.append(x)

    @ray.remote
    def wait_for(y):
        return y

    sig = signaler.wait.remote()
    for _ in range(5000):
        x = wait_for.remote(sig)
        ids.append(x)

    for idx in range(100, 5100):
        if random.random() > 0.95:
            ray.cancel(ids[idx], force=use_force)
    signaler.send.remote()
    for i, obj_ref in enumerate(ids):
        try:
            ray.get(obj_ref, timeout=120)
        except Exception as e:
            assert isinstance(
                e, valid_exceptions(use_force)
            ), f"Failure on iteration: {i}"


@pytest.mark.parametrize("use_force", [True, False])
def test_remote_cancel(ray_start_regular, use_force):
    signaler = SignalActor.remote()

    @ray.remote
    def wait_for(y):
        return ray.get(y[0])

    @ray.remote
    def remote_wait(sg):
        return [wait_for.remote([sg[0]])]

    sig = signaler.wait.remote()

    outer = remote_wait.remote([sig])
    inner = ray.get(outer)[0]

    with pytest.raises(GetTimeoutError):
        ray.get(inner, timeout=1)

    ray.cancel(inner, force=use_force)

    with pytest.raises(valid_exceptions(use_force)):
        ray.get(inner, timeout=10)


@pytest.mark.parametrize("use_force", [True, False])
def test_recursive_cancel(shutdown_only, use_force):
    ray.init(num_cpus=4)

    @ray.remote(num_cpus=1)
    def inner():
        while True:
            time.sleep(0.1)

    @ray.remote(num_cpus=1)
    def outer():
        x = [inner.remote()]
        print(x)
        while True:
            time.sleep(0.1)

    @ray.remote(num_cpus=4)
    def many_resources():
        return 300

    outer_fut = outer.remote()
    many_fut = many_resources.remote()
    with pytest.raises(GetTimeoutError):
        ray.get(many_fut, timeout=1)
    ray.cancel(outer_fut)
    with pytest.raises(valid_exceptions(use_force)):
        ray.get(outer_fut, timeout=10)

    assert ray.get(many_fut, timeout=30)


def test_recursive_cancel_actor_task(shutdown_only):
    ray.init()

    @ray.remote(num_cpus=0)
    class Semaphore:
        def wait(self):
            import time

            time.sleep(600)

    @ray.remote(num_cpus=0)
    class Actor2:
        def __init__(self, obj):
            (self.obj,) = obj

        def cancel(self):
            ray.cancel(self.obj)

    @ray.remote
    def task(sema):
        return ray.get(sema.wait.remote())

    sema = Semaphore.remote()

    t = task.remote(sema)

    def wait_until_wait_task_starts():
        wait_state = list_tasks(
            filters=[("func_or_class_name", "=", "Semaphore.wait")]
        )[0]
        return wait_state["state"] == "RUNNING"

    wait_for_condition(wait_until_wait_task_starts)

    # Make sure this will not crash ray.
    # https://github.com/ray-project/ray/issues/31398
    a2 = Actor2.remote((t,))
    a2.cancel.remote()

    with pytest.raises(RayTaskError, match="TaskCancelledError"):
        ray.get(t)

    wait_state = list_tasks(filters=[("func_or_class_name", "=", "Semaphore.wait")])
    assert len(wait_state) == 1
    wait_state = wait_state[0]
    task_state = list_tasks(filters=[("func_or_class_name", "=", "task")])
    assert len(task_state) == 1
    task_state = task_state[0]

    def verify():
        wait_state = list_tasks(filters=[("func_or_class_name", "=", "Semaphore.wait")])
        assert len(wait_state) == 1
        wait_state = wait_state[0]
        task_state = list_tasks(filters=[("func_or_class_name", "=", "task")])
        assert len(task_state) == 1
        task_state = task_state[0]

        assert task_state["state"] == "FINISHED"
        assert wait_state["state"] == "RUNNING"

        return True

    wait_for_condition(verify)


def test_recursive_cancel_error_messages(shutdown_only, capsys):
    """
    Make sure the error message printed from the core worker
    when the recursive cancelation fails it correct.

    It should only sample 10 tasks.

    Example output:
    (task pid=55118) [2023-02-07 12:51:45,000 E 55118 6637966] core_worker.cc:3360: Unknown error: Failed to cancel all the children tasks of 85748392bcd969ccffffffffffffffffffffffff01000000 recursively. # noqa
    (task pid=55118) Here are up to 10 samples tasks that failed to be canceled # noqa
    (task pid=55118) 	b2094147c88795c9678740914e63d022610d70d501000000, Invalid: Actor task cancellation is not supported. The task won't be cancelled. # noqa
    (task pid=55118) 	d33d38e548ef4f998e63e2e1aaf05a3270e2722e01000000, Invalid: Actor task cancellation is not supported. The task won't be cancelled. # noqa
    (task pid=55118) 	46009b11e76c891daae7fa9272cac4a2755bb1a901000000, Invalid: Actor task cancellation is not supported. The task won't be cancelled. # noqa
    (task pid=55118) 	163f27568ace977d38a1ee4f11d3a358e694488901000000, Invalid: Actor task cancellation is not supported. The task won't be cancelled. # noqa
    (task pid=55118) 	4a0fec5a878ccb98afd7e48837351bfd14957bf001000000, Invalid: Actor task cancellation is not supported. The task won't be cancelled. # noqa
    (task pid=55118) 	45757cb171c13b7409953bfd8065a5eb36ba936201000000, Invalid: Actor task cancellation is not supported. The task won't be cancelled. # noqa
    (task pid=55118) 	a5220c501dc8f624f3ab13166dcf73e3f35068a101000000, Invalid: Actor task cancellation is not supported. The task won't be cancelled. # noqa
    (task pid=55118) 	f8bdb7979cd66dfc0fb4f8225e6197a779e4b7e901000000, Invalid: Actor task cancellation is not supported. The task won't be cancelled. # noqa
    (task pid=55118) 	3d941239bca36a1cef9d9405523ce46181ebecfe01000000, Invalid: Actor task cancellation is not supported. The task won't be cancelled. # noqa
    (task pid=55118) 	d6fe9100f5c082db407a983e2f7ada3b5a065e3f01000000, Invalid: Actor task cancellation is not supported. The task won't be cancelled. # noqa
    (task pid=55118) Total Recursive cancelation success: 0, failures: 12
    """
    ray.init(num_cpus=12)
    NUM_ACTORS = 12

    @ray.remote(num_cpus=0)
    class Semaphore:
        def wait(self):
            print("wait called")
            import time

            time.sleep(600)

    @ray.remote
    def task(semas):
        refs = []
        for sema in semas:
            refs.append(sema.wait.remote())
        return ray.get(refs)

    semas = [Semaphore.remote() for _ in range(NUM_ACTORS)]

    t = task.remote(semas)

    def wait_until_wait_task_starts():
        wait_state = list_tasks(filters=[("func_or_class_name", "=", "Semaphore.wait")])
        return len(wait_state) == 12

    wait_for_condition(wait_until_wait_task_starts)
    ray.cancel(t)

    with pytest.raises(RayTaskError, match="TaskCancelledError"):
        ray.get(t)

    msgs = capsys.readouterr().err.strip(" \n").split("\n")
    total_result = msgs[-1]

    samples = []
    for msg in msgs:
        if "Invalid: Actor task cancellation is not supported." in msg:
            samples.append(msg)
    assert len(samples) == 10

    # Usually, we expect this message to be the last. That may not always be the case.
    found_total_msg: bool = True
    for total_result in reversed(msgs):
        found_total_msg = found_total_msg or (
            f"Total Recursive cancelation success: 0, failures:{NUM_ACTORS}" in msg
        )
        if found_total_msg:
            break

    assert found_total_msg


if __name__ == "__main__":
    if os.environ.get("PARALLEL_CI"):
        sys.exit(pytest.main(["-n", "auto", "--boxed", "-vs", __file__]))
    else:
        sys.exit(pytest.main(["-sv", __file__]))<|MERGE_RESOLUTION|>--- conflicted
+++ resolved
@@ -186,17 +186,11 @@
         pytest.fail("SIGINT signal was never sent in test")
 
 
-<<<<<<< HEAD
-"""
-=======
-@pytest.mark.skipif(
-    sys.platform == "darwin",
+@pytest.mark.skip(
     reason=(
-        "Flaky on OSX. Fine-tuned test timeout period needed. "
-        "TODO(https://github.com/ray-project/ray/issues/30899): tune timeout."
+        "Using unsupported API."
     ),
 )
->>>>>>> 478704ff
 def test_cancel_during_arg_deser_non_reentrant_import(ray_start_regular):
     # This test ensures that task argument deserialization properly defers task
     # cancellation interrupts until after deserialization completes, in order to ensure
