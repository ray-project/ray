--- conflicted
+++ resolved
@@ -1,839 +1,418 @@
-<<<<<<< HEAD
-import os
-import random
-import platform
-import subprocess
-import sys
-
-import numpy as np
-import pytest
-import ray
-from ray._private.test_utils import wait_for_condition, run_string_as_driver
-from ray.tests.test_object_spilling import is_dir_empty, assert_no_thrashing
-
-
-@pytest.mark.skipif(platform.system() == "Windows", reason="Failing on Windows.")
-def test_delete_objects(object_spilling_config, shutdown_only):
-    # Limit our object store to 75 MiB of memory.
-    object_spilling_config, temp_folder = object_spilling_config
-
-    address = ray.init(
-        object_store_memory=75 * 1024 * 1024,
-        _system_config={
-            "max_io_workers": 1,
-            "min_spilling_size": 0,
-            "automatic_object_spilling_enabled": True,
-            "object_store_full_delay_ms": 100,
-            "object_spilling_config": object_spilling_config,
-        },
-    )
-    arr = np.random.rand(1024 * 1024)  # 8 MB data
-    replay_buffer = []
-
-    for _ in range(80):
-        ref = None
-        while ref is None:
-            ref = ray.put(arr)
-            replay_buffer.append(ref)
-
-    print("-----------------------------------")
-
-    del replay_buffer
-    del ref
-    wait_for_condition(lambda: is_dir_empty(temp_folder))
-    assert_no_thrashing(address["redis_address"])
-
-
-@pytest.mark.skipif(platform.system() in ["Windows"], reason="Failing on Windows.")
-def test_delete_objects_delete_while_creating(object_spilling_config, shutdown_only):
-    # Limit our object store to 75 MiB of memory.
-    object_spilling_config, temp_folder = object_spilling_config
-
-    address = ray.init(
-        object_store_memory=75 * 1024 * 1024,
-        _system_config={
-            "max_io_workers": 4,
-            "min_spilling_size": 0,
-            "automatic_object_spilling_enabled": True,
-            "object_store_full_delay_ms": 100,
-            "object_spilling_config": object_spilling_config,
-        },
-    )
-    arr = np.random.rand(1024 * 1024)  # 8 MB data
-    replay_buffer = []
-
-    for _ in range(80):
-        ref = None
-        while ref is None:
-            ref = ray.put(arr)
-            replay_buffer.append(ref)
-        # Remove the replay buffer with 60% probability.
-        if random.randint(0, 9) < 6:
-            replay_buffer.pop()
-
-    # Do random sampling.
-    for _ in range(200):
-        ref = random.choice(replay_buffer)
-        sample = ray.get(ref, timeout=0)
-        assert np.array_equal(sample, arr)
-
-    # After all, make sure all objects are killed without race condition.
-    del replay_buffer
-    del ref
-    wait_for_condition(lambda: is_dir_empty(temp_folder))
-    assert_no_thrashing(address["redis_address"])
-
-
-@pytest.mark.skipif(platform.system() in ["Windows"], reason="Failing on Windows.")
-def test_delete_objects_on_worker_failure(object_spilling_config, shutdown_only):
-    # Limit our object store to 75 MiB of memory.
-    object_spilling_config, temp_folder = object_spilling_config
-
-    address = ray.init(
-        object_store_memory=75 * 1024 * 1024,
-        _system_config={
-            "max_io_workers": 4,
-            "automatic_object_spilling_enabled": True,
-            "object_store_full_delay_ms": 100,
-            "object_spilling_config": object_spilling_config,
-            "min_spilling_size": 0,
-        },
-    )
-
-    arr = np.random.rand(1024 * 1024)  # 8 MB data
-
-    @ray.remote
-    class Actor:
-        def __init__(self):
-            self.replay_buffer = []
-
-        def get_pid(self):
-            return os.getpid()
-
-        def create_objects(self):
-            for _ in range(80):
-                ref = None
-                while ref is None:
-                    ref = ray.put(arr)
-                    self.replay_buffer.append(ref)
-                # Remove the replay buffer with 60% probability.
-                if random.randint(0, 9) < 6:
-                    self.replay_buffer.pop()
-
-            # Do random sampling.
-            for _ in range(200):
-                ref = random.choice(self.replay_buffer)
-                sample = ray.get(ref, timeout=0)
-                assert np.array_equal(sample, arr)
-
-    a = Actor.remote()
-    actor_pid = ray.get(a.get_pid.remote())
-    ray.get(a.create_objects.remote())
-    os.kill(actor_pid, 9)
-
-    def wait_until_actor_dead():
-        try:
-            ray.get(a.get_pid.remote())
-        except ray.exceptions.RayActorError:
-            return True
-        return False
-
-    wait_for_condition(wait_until_actor_dead)
-
-    # After all, make sure all objects are deleted upon worker failures.
-    wait_for_condition(lambda: is_dir_empty(temp_folder))
-    assert_no_thrashing(address["redis_address"])
-
-
-@pytest.mark.skipif(
-    platform.system() in ["Windows"], reason="Failing on Windows and MacOS."
-)
-def test_delete_objects_multi_node(
-    multi_node_object_spilling_config, ray_start_cluster
-):
-    # Limit our object store to 75 MiB of memory.
-    object_spilling_config, temp_folder = multi_node_object_spilling_config
-
-    cluster = ray_start_cluster
-    # Head node.
-    cluster.add_node(
-        num_cpus=1,
-        object_store_memory=75 * 1024 * 1024,
-        _system_config={
-            "max_io_workers": 2,
-            "min_spilling_size": 20 * 1024 * 1024,
-            "automatic_object_spilling_enabled": True,
-            "object_store_full_delay_ms": 100,
-            "object_spilling_config": object_spilling_config,
-        },
-    )
-    ray.init(address=cluster.address)
-    # Add 2 worker nodes.
-    for _ in range(2):
-        cluster.add_node(num_cpus=1, object_store_memory=75 * 1024 * 1024)
-    cluster.wait_for_nodes()
-
-    arr = np.random.rand(1024 * 1024)  # 8 MB data
-
-    @ray.remote(num_cpus=1)
-    class Actor:
-        def __init__(self):
-            self.replay_buffer = []
-
-        def ping(self):
-            return
-
-        def create_objects(self):
-            for _ in range(80):
-                ref = None
-                while ref is None:
-                    ref = ray.put(arr)
-                    self.replay_buffer.append(ref)
-                # Remove the replay buffer with 60% probability.
-                if random.randint(0, 9) < 6:
-                    self.replay_buffer.pop()
-
-            # Do random sampling.
-            for _ in range(50):
-                ref = random.choice(self.replay_buffer)
-                sample = ray.get(ref, timeout=10)
-                assert np.array_equal(sample, arr)
-
-    actors = [Actor.remote() for _ in range(3)]
-    ray.get([actor.create_objects.remote() for actor in actors])
-
-    def wait_until_actor_dead(actor):
-        try:
-            ray.get(actor.ping.remote())
-        except ray.exceptions.RayActorError:
-            return True
-        return False
-
-    # Kill actors to remove all references.
-    for actor in actors:
-        ray.kill(actor)
-        wait_for_condition(lambda: wait_until_actor_dead(actor))
-    # The multi node deletion should work.
-    wait_for_condition(lambda: is_dir_empty(temp_folder))
-    assert_no_thrashing(cluster.address)
-
-
-@pytest.mark.skipif(platform.system() == "Windows", reason="Flaky on Windows.")
-def test_fusion_objects(object_spilling_config, shutdown_only):
-    # Limit our object store to 75 MiB of memory.
-    object_spilling_config, temp_folder = object_spilling_config
-    min_spilling_size = 10 * 1024 * 1024
-    address = ray.init(
-        object_store_memory=75 * 1024 * 1024,
-        _system_config={
-            "max_io_workers": 3,
-            "automatic_object_spilling_enabled": True,
-            "object_store_full_delay_ms": 100,
-            "object_spilling_config": object_spilling_config,
-            "min_spilling_size": min_spilling_size,
-        },
-    )
-    replay_buffer = []
-    solution_buffer = []
-    buffer_length = 100
-
-    # Create objects of more than 800 MiB.
-    for _ in range(buffer_length):
-        ref = None
-        while ref is None:
-            multiplier = random.choice([1, 2, 3])
-            arr = np.random.rand(multiplier * 1024 * 1024)
-            ref = ray.put(arr)
-            replay_buffer.append(ref)
-            solution_buffer.append(arr)
-
-    print("-----------------------------------")
-    # randomly sample objects
-    for _ in range(1000):
-        index = random.choice(list(range(buffer_length)))
-        ref = replay_buffer[index]
-        solution = solution_buffer[index]
-        sample = ray.get(ref, timeout=0)
-        assert np.array_equal(sample, solution)
-
-    is_test_passing = False
-    # Since we'd like to see the temp directory that stores the files,
-    # we need to append this directory.
-    temp_folder = temp_folder / ray.ray_constants.DEFAULT_OBJECT_PREFIX
-    for path in temp_folder.iterdir():
-        file_size = path.stat().st_size
-        # Make sure there are at least one
-        # file_size that exceeds the min_spilling_size.
-        # If we don't fusion correctly, this cannot happen.
-        if file_size >= min_spilling_size:
-            is_test_passing = True
-    assert is_test_passing
-    assert_no_thrashing(address["redis_address"])
-
-
-# https://github.com/ray-project/ray/issues/12912
-@pytest.mark.skipif(platform.system() == "Windows", reason="Failing on Windows.")
-def test_release_resource(object_spilling_config, shutdown_only):
-    object_spilling_config, temp_folder = object_spilling_config
-    address = ray.init(
-        num_cpus=1,
-        object_store_memory=75 * 1024 * 1024,
-        _system_config={
-            "max_io_workers": 1,
-            "automatic_object_spilling_enabled": True,
-            "object_spilling_config": object_spilling_config,
-        },
-    )
-    plasma_obj = ray.put(np.ones(50 * 1024 * 1024, dtype=np.uint8))
-    for _ in range(5):
-        ray.put(np.ones(50 * 1024 * 1024, dtype=np.uint8))  # Force spilling
-
-    @ray.remote
-    def sneaky_task_tries_to_steal_released_resources():
-        print("resources were released!")
-
-    @ray.remote
-    def f(dep):
-        while True:
-            try:
-                ray.get(dep[0], timeout=0.001)
-            except ray.exceptions.GetTimeoutError:
-                pass
-
-    done = f.remote([plasma_obj])  # noqa
-    canary = sneaky_task_tries_to_steal_released_resources.remote()
-    ready, _ = ray.wait([canary], timeout=2)
-    assert not ready
-    assert_no_thrashing(address["redis_address"])
-
-
-@pytest.mark.skipif(platform.system() == "Windows", reason="Failing on Windows.")
-def test_spill_objects_on_object_transfer(object_spilling_config, ray_start_cluster):
-    object_spilling_config, _ = object_spilling_config
-    # This test checks that objects get spilled to make room for transferred
-    # objects.
-    cluster = ray_start_cluster
-    object_size = int(1e7)
-    num_objects = 10
-    num_tasks = 10
-    # Head node can fit all of the objects at once.
-    cluster.add_node(
-        num_cpus=0,
-        object_store_memory=2 * num_tasks * num_objects * object_size,
-        _system_config={
-            "max_io_workers": 1,
-            "automatic_object_spilling_enabled": True,
-            "object_store_full_delay_ms": 100,
-            "object_spilling_config": object_spilling_config,
-            "min_spilling_size": 0,
-        },
-    )
-    cluster.wait_for_nodes()
-    ray.init(address=cluster.address)
-
-    # Worker node can fit 1 tasks at a time.
-    cluster.add_node(num_cpus=1, object_store_memory=1.5 * num_objects * object_size)
-    cluster.wait_for_nodes()
-
-    @ray.remote
-    def foo(*args):
-        return
-
-    @ray.remote
-    def allocate(*args):
-        return np.zeros(object_size, dtype=np.uint8)
-
-    # Allocate some objects that must be spilled to make room for foo's
-    # arguments.
-    allocated = [allocate.remote() for _ in range(num_objects)]
-    ray.get(allocated)
-    print("done allocating")
-
-    args = []
-    for _ in range(num_tasks):
-        task_args = [
-            ray.put(np.zeros(object_size, dtype=np.uint8)) for _ in range(num_objects)
-        ]
-        args.append(task_args)
-
-    # Check that tasks scheduled to the worker node have enough room after
-    # spilling.
-    tasks = [foo.remote(*task_args) for task_args in args]
-    ray.get(tasks)
-    assert_no_thrashing(cluster.address)
-
-
-@pytest.mark.skipif(
-    platform.system() in ["Windows"], reason="Failing on " "Windows and Mac."
-)
-def test_file_deleted_when_driver_exits(tmp_path, shutdown_only):
-    temp_folder = tmp_path / "spill"
-    temp_folder.mkdir()
-
-    driver = """
-import json
-import os
-import signal
-import numpy as np
-import ray
-ray.init(
-    object_store_memory=75 * 1024 * 1024,
-    _system_config={{
-        "max_io_workers": 2,
-        "min_spilling_size": 0,
-        "automatic_object_spilling_enabled": True,
-        "object_store_full_delay_ms": 100,
-        "object_spilling_config": json.dumps({{
-            "type": "filesystem",
-            "params": {{
-                "directory_path": "{temp_dir}"
-            }}
-        }}),
-    }})
-arr = np.random.rand(1024 * 1024)  # 8 MB data
-replay_buffer = []
-# Spill lots of objects
-for _ in range(30):
-    ref = None
-    while ref is None:
-        ref = ray.put(arr)
-        replay_buffer.append(ref)
-# Send sigterm to itself.
-signum = {signum}
-sig = None
-if signum == 2:
-    sig = signal.SIGINT
-elif signum == 15:
-    sig = signal.SIGTERM
-os.kill(os.getpid(), sig)
-"""
-
-    # Run a driver with sigint.
-    print("Sending sigint...")
-    with pytest.raises(subprocess.CalledProcessError):
-        print(run_string_as_driver(driver.format(temp_dir=str(temp_folder), signum=2)))
-    wait_for_condition(lambda: is_dir_empty(temp_folder, append_path=""))
-
-
-if __name__ == "__main__":
-    sys.exit(pytest.main(["-sv", __file__]))
-=======
-import os
-import random
-import platform
-import subprocess
-import sys
-
-import numpy as np
-import pytest
-import ray
-from ray._private.test_utils import wait_for_condition, run_string_as_driver
-from ray.tests.test_object_spilling import is_dir_empty, assert_no_thrashing
-
-
-@pytest.mark.skipif(platform.system() == "Windows", reason="Failing on Windows.")
-def test_delete_objects(object_spilling_config, shutdown_only):
-    # Limit our object store to 75 MiB of memory.
-    object_spilling_config, temp_folder = object_spilling_config
-
-    address = ray.init(
-        object_store_memory=75 * 1024 * 1024,
-        _system_config={
-            "max_io_workers": 1,
-            "min_spilling_size": 0,
-            "automatic_object_spilling_enabled": True,
-            "object_store_full_delay_ms": 100,
-            "object_spilling_config": object_spilling_config,
-        },
-    )
-    arr = np.random.rand(1024 * 1024)  # 8 MB data
-    replay_buffer = []
-
-    for _ in range(80):
-        ref = None
-        while ref is None:
-            ref = ray.put(arr)
-            replay_buffer.append(ref)
-
-    print("-----------------------------------")
-
-    del replay_buffer
-    del ref
-    wait_for_condition(lambda: is_dir_empty(temp_folder))
-    assert_no_thrashing(address["address"])
-
-
-@pytest.mark.skipif(platform.system() in ["Windows"], reason="Failing on Windows.")
-def test_delete_objects_delete_while_creating(object_spilling_config, shutdown_only):
-    # Limit our object store to 75 MiB of memory.
-    object_spilling_config, temp_folder = object_spilling_config
-
-    address = ray.init(
-        object_store_memory=75 * 1024 * 1024,
-        _system_config={
-            "max_io_workers": 4,
-            "min_spilling_size": 0,
-            "automatic_object_spilling_enabled": True,
-            "object_store_full_delay_ms": 100,
-            "object_spilling_config": object_spilling_config,
-        },
-    )
-    arr = np.random.rand(1024 * 1024)  # 8 MB data
-    replay_buffer = []
-
-    for _ in range(80):
-        ref = None
-        while ref is None:
-            ref = ray.put(arr)
-            replay_buffer.append(ref)
-        # Remove the replay buffer with 60% probability.
-        if random.randint(0, 9) < 6:
-            replay_buffer.pop()
-
-    # Do random sampling.
-    for _ in range(200):
-        ref = random.choice(replay_buffer)
-        sample = ray.get(ref, timeout=0)
-        assert np.array_equal(sample, arr)
-
-    # After all, make sure all objects are killed without race condition.
-    del replay_buffer
-    del ref
-    wait_for_condition(lambda: is_dir_empty(temp_folder))
-    assert_no_thrashing(address["address"])
-
-
-@pytest.mark.skipif(platform.system() in ["Windows"], reason="Failing on Windows.")
-def test_delete_objects_on_worker_failure(object_spilling_config, shutdown_only):
-    # Limit our object store to 75 MiB of memory.
-    object_spilling_config, temp_folder = object_spilling_config
-
-    address = ray.init(
-        object_store_memory=75 * 1024 * 1024,
-        _system_config={
-            "max_io_workers": 4,
-            "automatic_object_spilling_enabled": True,
-            "object_store_full_delay_ms": 100,
-            "object_spilling_config": object_spilling_config,
-            "min_spilling_size": 0,
-        },
-    )
-
-    arr = np.random.rand(1024 * 1024)  # 8 MB data
-
-    @ray.remote
-    class Actor:
-        def __init__(self):
-            self.replay_buffer = []
-
-        def get_pid(self):
-            return os.getpid()
-
-        def create_objects(self):
-            for _ in range(80):
-                ref = None
-                while ref is None:
-                    ref = ray.put(arr)
-                    self.replay_buffer.append(ref)
-                # Remove the replay buffer with 60% probability.
-                if random.randint(0, 9) < 6:
-                    self.replay_buffer.pop()
-
-            # Do random sampling.
-            for _ in range(200):
-                ref = random.choice(self.replay_buffer)
-                sample = ray.get(ref, timeout=0)
-                assert np.array_equal(sample, arr)
-
-    a = Actor.remote()
-    actor_pid = ray.get(a.get_pid.remote())
-    ray.get(a.create_objects.remote())
-    os.kill(actor_pid, 9)
-
-    def wait_until_actor_dead():
-        try:
-            ray.get(a.get_pid.remote())
-        except ray.exceptions.RayActorError:
-            return True
-        return False
-
-    wait_for_condition(wait_until_actor_dead)
-
-    # After all, make sure all objects are deleted upon worker failures.
-    wait_for_condition(lambda: is_dir_empty(temp_folder))
-    assert_no_thrashing(address["address"])
-
-
-@pytest.mark.skipif(
-    platform.system() in ["Windows"], reason="Failing on Windows and MacOS."
-)
-def test_delete_objects_multi_node(
-    multi_node_object_spilling_config, ray_start_cluster
-):
-    # Limit our object store to 75 MiB of memory.
-    object_spilling_config, temp_folder = multi_node_object_spilling_config
-
-    cluster = ray_start_cluster
-    # Head node.
-    cluster.add_node(
-        num_cpus=1,
-        object_store_memory=75 * 1024 * 1024,
-        _system_config={
-            "max_io_workers": 2,
-            "min_spilling_size": 20 * 1024 * 1024,
-            "automatic_object_spilling_enabled": True,
-            "object_store_full_delay_ms": 100,
-            "object_spilling_config": object_spilling_config,
-        },
-    )
-    ray.init(address=cluster.address)
-    # Add 2 worker nodes.
-    for _ in range(2):
-        cluster.add_node(num_cpus=1, object_store_memory=75 * 1024 * 1024)
-    cluster.wait_for_nodes()
-
-    arr = np.random.rand(1024 * 1024)  # 8 MB data
-
-    @ray.remote(num_cpus=1)
-    class Actor:
-        def __init__(self):
-            self.replay_buffer = []
-
-        def ping(self):
-            return
-
-        def create_objects(self):
-            for _ in range(80):
-                ref = None
-                while ref is None:
-                    ref = ray.put(arr)
-                    self.replay_buffer.append(ref)
-                # Remove the replay buffer with 60% probability.
-                if random.randint(0, 9) < 6:
-                    self.replay_buffer.pop()
-
-            # Do random sampling.
-            for _ in range(50):
-                ref = random.choice(self.replay_buffer)
-                sample = ray.get(ref, timeout=10)
-                assert np.array_equal(sample, arr)
-
-    actors = [Actor.remote() for _ in range(3)]
-    ray.get([actor.create_objects.remote() for actor in actors])
-
-    def wait_until_actor_dead(actor):
-        try:
-            ray.get(actor.ping.remote())
-        except ray.exceptions.RayActorError:
-            return True
-        return False
-
-    # Kill actors to remove all references.
-    for actor in actors:
-        ray.kill(actor)
-        wait_for_condition(lambda: wait_until_actor_dead(actor))
-    # The multi node deletion should work.
-    wait_for_condition(lambda: is_dir_empty(temp_folder))
-    assert_no_thrashing(cluster.address)
-
-
-@pytest.mark.skipif(platform.system() == "Windows", reason="Flaky on Windows.")
-def test_fusion_objects(object_spilling_config, shutdown_only):
-    # Limit our object store to 75 MiB of memory.
-    object_spilling_config, temp_folder = object_spilling_config
-    min_spilling_size = 10 * 1024 * 1024
-    address = ray.init(
-        object_store_memory=75 * 1024 * 1024,
-        _system_config={
-            "max_io_workers": 3,
-            "automatic_object_spilling_enabled": True,
-            "object_store_full_delay_ms": 100,
-            "object_spilling_config": object_spilling_config,
-            "min_spilling_size": min_spilling_size,
-        },
-    )
-    replay_buffer = []
-    solution_buffer = []
-    buffer_length = 100
-
-    # Create objects of more than 800 MiB.
-    for _ in range(buffer_length):
-        ref = None
-        while ref is None:
-            multiplier = random.choice([1, 2, 3])
-            arr = np.random.rand(multiplier * 1024 * 1024)
-            ref = ray.put(arr)
-            replay_buffer.append(ref)
-            solution_buffer.append(arr)
-
-    print("-----------------------------------")
-    # randomly sample objects
-    for _ in range(1000):
-        index = random.choice(list(range(buffer_length)))
-        ref = replay_buffer[index]
-        solution = solution_buffer[index]
-        sample = ray.get(ref, timeout=0)
-        assert np.array_equal(sample, solution)
-
-    is_test_passing = False
-    # Since we'd like to see the temp directory that stores the files,
-    # we need to append this directory.
-    temp_folder = temp_folder / ray.ray_constants.DEFAULT_OBJECT_PREFIX
-    for path in temp_folder.iterdir():
-        file_size = path.stat().st_size
-        # Make sure there are at least one
-        # file_size that exceeds the min_spilling_size.
-        # If we don't fusion correctly, this cannot happen.
-        if file_size >= min_spilling_size:
-            is_test_passing = True
-    assert is_test_passing
-    assert_no_thrashing(address["address"])
-
-
-# https://github.com/ray-project/ray/issues/12912
-@pytest.mark.skipif(platform.system() == "Windows", reason="Failing on Windows.")
-def test_release_resource(object_spilling_config, shutdown_only):
-    object_spilling_config, temp_folder = object_spilling_config
-    address = ray.init(
-        num_cpus=1,
-        object_store_memory=75 * 1024 * 1024,
-        _system_config={
-            "max_io_workers": 1,
-            "automatic_object_spilling_enabled": True,
-            "object_spilling_config": object_spilling_config,
-        },
-    )
-    plasma_obj = ray.put(np.ones(50 * 1024 * 1024, dtype=np.uint8))
-    for _ in range(5):
-        ray.put(np.ones(50 * 1024 * 1024, dtype=np.uint8))  # Force spilling
-
-    @ray.remote
-    def sneaky_task_tries_to_steal_released_resources():
-        print("resources were released!")
-
-    @ray.remote
-    def f(dep):
-        while True:
-            try:
-                ray.get(dep[0], timeout=0.001)
-            except ray.exceptions.GetTimeoutError:
-                pass
-
-    done = f.remote([plasma_obj])  # noqa
-    canary = sneaky_task_tries_to_steal_released_resources.remote()
-    ready, _ = ray.wait([canary], timeout=2)
-    assert not ready
-    assert_no_thrashing(address["address"])
-
-
-@pytest.mark.skipif(platform.system() == "Windows", reason="Failing on Windows.")
-def test_spill_objects_on_object_transfer(object_spilling_config, ray_start_cluster):
-    object_spilling_config, _ = object_spilling_config
-    # This test checks that objects get spilled to make room for transferred
-    # objects.
-    cluster = ray_start_cluster
-    object_size = int(1e7)
-    num_objects = 10
-    num_tasks = 10
-    # Head node can fit all of the objects at once.
-    cluster.add_node(
-        num_cpus=0,
-        object_store_memory=2 * num_tasks * num_objects * object_size,
-        _system_config={
-            "max_io_workers": 1,
-            "automatic_object_spilling_enabled": True,
-            "object_store_full_delay_ms": 100,
-            "object_spilling_config": object_spilling_config,
-            "min_spilling_size": 0,
-        },
-    )
-    cluster.wait_for_nodes()
-    ray.init(address=cluster.address)
-
-    # Worker node can fit 1 tasks at a time.
-    cluster.add_node(num_cpus=1, object_store_memory=1.5 * num_objects * object_size)
-    cluster.wait_for_nodes()
-
-    @ray.remote
-    def foo(*args):
-        return
-
-    @ray.remote
-    def allocate(*args):
-        return np.zeros(object_size, dtype=np.uint8)
-
-    # Allocate some objects that must be spilled to make room for foo's
-    # arguments.
-    allocated = [allocate.remote() for _ in range(num_objects)]
-    ray.get(allocated)
-    print("done allocating")
-
-    args = []
-    for _ in range(num_tasks):
-        task_args = [
-            ray.put(np.zeros(object_size, dtype=np.uint8)) for _ in range(num_objects)
-        ]
-        args.append(task_args)
-
-    # Check that tasks scheduled to the worker node have enough room after
-    # spilling.
-    tasks = [foo.remote(*task_args) for task_args in args]
-    ray.get(tasks)
-    assert_no_thrashing(cluster.address)
-
-
-@pytest.mark.skipif(
-    platform.system() in ["Windows"], reason="Failing on " "Windows and Mac."
-)
-def test_file_deleted_when_driver_exits(tmp_path, shutdown_only):
-    temp_folder = tmp_path / "spill"
-    temp_folder.mkdir()
-
-    driver = """
-import json
-import os
-import signal
-import numpy as np
-import ray
-ray.init(
-    object_store_memory=75 * 1024 * 1024,
-    _system_config={{
-        "max_io_workers": 2,
-        "min_spilling_size": 0,
-        "automatic_object_spilling_enabled": True,
-        "object_store_full_delay_ms": 100,
-        "object_spilling_config": json.dumps({{
-            "type": "filesystem",
-            "params": {{
-                "directory_path": "{temp_dir}"
-            }}
-        }}),
-    }})
-arr = np.random.rand(1024 * 1024)  # 8 MB data
-replay_buffer = []
-# Spill lots of objects
-for _ in range(30):
-    ref = None
-    while ref is None:
-        ref = ray.put(arr)
-        replay_buffer.append(ref)
-# Send sigterm to itself.
-signum = {signum}
-sig = None
-if signum == 2:
-    sig = signal.SIGINT
-elif signum == 15:
-    sig = signal.SIGTERM
-os.kill(os.getpid(), sig)
-"""
-
-    # Run a driver with sigint.
-    print("Sending sigint...")
-    with pytest.raises(subprocess.CalledProcessError):
-        print(run_string_as_driver(driver.format(temp_dir=str(temp_folder), signum=2)))
-    wait_for_condition(lambda: is_dir_empty(temp_folder, append_path=""))
-
-
-if __name__ == "__main__":
-    sys.exit(pytest.main(["-sv", __file__]))
->>>>>>> 19672688
+import os
+import random
+import platform
+import subprocess
+import sys
+
+import numpy as np
+import pytest
+import ray
+from ray._private.test_utils import wait_for_condition, run_string_as_driver
+from ray.tests.test_object_spilling import is_dir_empty, assert_no_thrashing
+
+
+@pytest.mark.skipif(platform.system() == "Windows", reason="Failing on Windows.")
+def test_delete_objects(object_spilling_config, shutdown_only):
+    # Limit our object store to 75 MiB of memory.
+    object_spilling_config, temp_folder = object_spilling_config
+
+    address = ray.init(
+        object_store_memory=75 * 1024 * 1024,
+        _system_config={
+            "max_io_workers": 1,
+            "min_spilling_size": 0,
+            "automatic_object_spilling_enabled": True,
+            "object_store_full_delay_ms": 100,
+            "object_spilling_config": object_spilling_config,
+        },
+    )
+    arr = np.random.rand(1024 * 1024)  # 8 MB data
+    replay_buffer = []
+
+    for _ in range(80):
+        ref = None
+        while ref is None:
+            ref = ray.put(arr)
+            replay_buffer.append(ref)
+
+    print("-----------------------------------")
+
+    del replay_buffer
+    del ref
+    wait_for_condition(lambda: is_dir_empty(temp_folder))
+    assert_no_thrashing(address["address"])
+
+
+@pytest.mark.skipif(platform.system() in ["Windows"], reason="Failing on Windows.")
+def test_delete_objects_delete_while_creating(object_spilling_config, shutdown_only):
+    # Limit our object store to 75 MiB of memory.
+    object_spilling_config, temp_folder = object_spilling_config
+
+    address = ray.init(
+        object_store_memory=75 * 1024 * 1024,
+        _system_config={
+            "max_io_workers": 4,
+            "min_spilling_size": 0,
+            "automatic_object_spilling_enabled": True,
+            "object_store_full_delay_ms": 100,
+            "object_spilling_config": object_spilling_config,
+        },
+    )
+    arr = np.random.rand(1024 * 1024)  # 8 MB data
+    replay_buffer = []
+
+    for _ in range(80):
+        ref = None
+        while ref is None:
+            ref = ray.put(arr)
+            replay_buffer.append(ref)
+        # Remove the replay buffer with 60% probability.
+        if random.randint(0, 9) < 6:
+            replay_buffer.pop()
+
+    # Do random sampling.
+    for _ in range(200):
+        ref = random.choice(replay_buffer)
+        sample = ray.get(ref, timeout=0)
+        assert np.array_equal(sample, arr)
+
+    # After all, make sure all objects are killed without race condition.
+    del replay_buffer
+    del ref
+    wait_for_condition(lambda: is_dir_empty(temp_folder))
+    assert_no_thrashing(address["address"])
+
+
+@pytest.mark.skipif(platform.system() in ["Windows"], reason="Failing on Windows.")
+def test_delete_objects_on_worker_failure(object_spilling_config, shutdown_only):
+    # Limit our object store to 75 MiB of memory.
+    object_spilling_config, temp_folder = object_spilling_config
+
+    address = ray.init(
+        object_store_memory=75 * 1024 * 1024,
+        _system_config={
+            "max_io_workers": 4,
+            "automatic_object_spilling_enabled": True,
+            "object_store_full_delay_ms": 100,
+            "object_spilling_config": object_spilling_config,
+            "min_spilling_size": 0,
+        },
+    )
+
+    arr = np.random.rand(1024 * 1024)  # 8 MB data
+
+    @ray.remote
+    class Actor:
+        def __init__(self):
+            self.replay_buffer = []
+
+        def get_pid(self):
+            return os.getpid()
+
+        def create_objects(self):
+            for _ in range(80):
+                ref = None
+                while ref is None:
+                    ref = ray.put(arr)
+                    self.replay_buffer.append(ref)
+                # Remove the replay buffer with 60% probability.
+                if random.randint(0, 9) < 6:
+                    self.replay_buffer.pop()
+
+            # Do random sampling.
+            for _ in range(200):
+                ref = random.choice(self.replay_buffer)
+                sample = ray.get(ref, timeout=0)
+                assert np.array_equal(sample, arr)
+
+    a = Actor.remote()
+    actor_pid = ray.get(a.get_pid.remote())
+    ray.get(a.create_objects.remote())
+    os.kill(actor_pid, 9)
+
+    def wait_until_actor_dead():
+        try:
+            ray.get(a.get_pid.remote())
+        except ray.exceptions.RayActorError:
+            return True
+        return False
+
+    wait_for_condition(wait_until_actor_dead)
+
+    # After all, make sure all objects are deleted upon worker failures.
+    wait_for_condition(lambda: is_dir_empty(temp_folder))
+    assert_no_thrashing(address["address"])
+
+
+@pytest.mark.skipif(
+    platform.system() in ["Windows"], reason="Failing on Windows and MacOS."
+)
+def test_delete_objects_multi_node(
+    multi_node_object_spilling_config, ray_start_cluster
+):
+    # Limit our object store to 75 MiB of memory.
+    object_spilling_config, temp_folder = multi_node_object_spilling_config
+
+    cluster = ray_start_cluster
+    # Head node.
+    cluster.add_node(
+        num_cpus=1,
+        object_store_memory=75 * 1024 * 1024,
+        _system_config={
+            "max_io_workers": 2,
+            "min_spilling_size": 20 * 1024 * 1024,
+            "automatic_object_spilling_enabled": True,
+            "object_store_full_delay_ms": 100,
+            "object_spilling_config": object_spilling_config,
+        },
+    )
+    ray.init(address=cluster.address)
+    # Add 2 worker nodes.
+    for _ in range(2):
+        cluster.add_node(num_cpus=1, object_store_memory=75 * 1024 * 1024)
+    cluster.wait_for_nodes()
+
+    arr = np.random.rand(1024 * 1024)  # 8 MB data
+
+    @ray.remote(num_cpus=1)
+    class Actor:
+        def __init__(self):
+            self.replay_buffer = []
+
+        def ping(self):
+            return
+
+        def create_objects(self):
+            for _ in range(80):
+                ref = None
+                while ref is None:
+                    ref = ray.put(arr)
+                    self.replay_buffer.append(ref)
+                # Remove the replay buffer with 60% probability.
+                if random.randint(0, 9) < 6:
+                    self.replay_buffer.pop()
+
+            # Do random sampling.
+            for _ in range(50):
+                ref = random.choice(self.replay_buffer)
+                sample = ray.get(ref, timeout=10)
+                assert np.array_equal(sample, arr)
+
+    actors = [Actor.remote() for _ in range(3)]
+    ray.get([actor.create_objects.remote() for actor in actors])
+
+    def wait_until_actor_dead(actor):
+        try:
+            ray.get(actor.ping.remote())
+        except ray.exceptions.RayActorError:
+            return True
+        return False
+
+    # Kill actors to remove all references.
+    for actor in actors:
+        ray.kill(actor)
+        wait_for_condition(lambda: wait_until_actor_dead(actor))
+    # The multi node deletion should work.
+    wait_for_condition(lambda: is_dir_empty(temp_folder))
+    assert_no_thrashing(cluster.address)
+
+
+@pytest.mark.skipif(platform.system() == "Windows", reason="Flaky on Windows.")
+def test_fusion_objects(object_spilling_config, shutdown_only):
+    # Limit our object store to 75 MiB of memory.
+    object_spilling_config, temp_folder = object_spilling_config
+    min_spilling_size = 10 * 1024 * 1024
+    address = ray.init(
+        object_store_memory=75 * 1024 * 1024,
+        _system_config={
+            "max_io_workers": 3,
+            "automatic_object_spilling_enabled": True,
+            "object_store_full_delay_ms": 100,
+            "object_spilling_config": object_spilling_config,
+            "min_spilling_size": min_spilling_size,
+        },
+    )
+    replay_buffer = []
+    solution_buffer = []
+    buffer_length = 100
+
+    # Create objects of more than 800 MiB.
+    for _ in range(buffer_length):
+        ref = None
+        while ref is None:
+            multiplier = random.choice([1, 2, 3])
+            arr = np.random.rand(multiplier * 1024 * 1024)
+            ref = ray.put(arr)
+            replay_buffer.append(ref)
+            solution_buffer.append(arr)
+
+    print("-----------------------------------")
+    # randomly sample objects
+    for _ in range(1000):
+        index = random.choice(list(range(buffer_length)))
+        ref = replay_buffer[index]
+        solution = solution_buffer[index]
+        sample = ray.get(ref, timeout=0)
+        assert np.array_equal(sample, solution)
+
+    is_test_passing = False
+    # Since we'd like to see the temp directory that stores the files,
+    # we need to append this directory.
+    temp_folder = temp_folder / ray.ray_constants.DEFAULT_OBJECT_PREFIX
+    for path in temp_folder.iterdir():
+        file_size = path.stat().st_size
+        # Make sure there are at least one
+        # file_size that exceeds the min_spilling_size.
+        # If we don't fusion correctly, this cannot happen.
+        if file_size >= min_spilling_size:
+            is_test_passing = True
+    assert is_test_passing
+    assert_no_thrashing(address["address"])
+
+
+# https://github.com/ray-project/ray/issues/12912
+@pytest.mark.skipif(platform.system() == "Windows", reason="Failing on Windows.")
+def test_release_resource(object_spilling_config, shutdown_only):
+    object_spilling_config, temp_folder = object_spilling_config
+    address = ray.init(
+        num_cpus=1,
+        object_store_memory=75 * 1024 * 1024,
+        _system_config={
+            "max_io_workers": 1,
+            "automatic_object_spilling_enabled": True,
+            "object_spilling_config": object_spilling_config,
+        },
+    )
+    plasma_obj = ray.put(np.ones(50 * 1024 * 1024, dtype=np.uint8))
+    for _ in range(5):
+        ray.put(np.ones(50 * 1024 * 1024, dtype=np.uint8))  # Force spilling
+
+    @ray.remote
+    def sneaky_task_tries_to_steal_released_resources():
+        print("resources were released!")
+
+    @ray.remote
+    def f(dep):
+        while True:
+            try:
+                ray.get(dep[0], timeout=0.001)
+            except ray.exceptions.GetTimeoutError:
+                pass
+
+    done = f.remote([plasma_obj])  # noqa
+    canary = sneaky_task_tries_to_steal_released_resources.remote()
+    ready, _ = ray.wait([canary], timeout=2)
+    assert not ready
+    assert_no_thrashing(address["address"])
+
+
+@pytest.mark.skipif(platform.system() == "Windows", reason="Failing on Windows.")
+def test_spill_objects_on_object_transfer(object_spilling_config, ray_start_cluster):
+    object_spilling_config, _ = object_spilling_config
+    # This test checks that objects get spilled to make room for transferred
+    # objects.
+    cluster = ray_start_cluster
+    object_size = int(1e7)
+    num_objects = 10
+    num_tasks = 10
+    # Head node can fit all of the objects at once.
+    cluster.add_node(
+        num_cpus=0,
+        object_store_memory=2 * num_tasks * num_objects * object_size,
+        _system_config={
+            "max_io_workers": 1,
+            "automatic_object_spilling_enabled": True,
+            "object_store_full_delay_ms": 100,
+            "object_spilling_config": object_spilling_config,
+            "min_spilling_size": 0,
+        },
+    )
+    cluster.wait_for_nodes()
+    ray.init(address=cluster.address)
+
+    # Worker node can fit 1 tasks at a time.
+    cluster.add_node(num_cpus=1, object_store_memory=1.5 * num_objects * object_size)
+    cluster.wait_for_nodes()
+
+    @ray.remote
+    def foo(*args):
+        return
+
+    @ray.remote
+    def allocate(*args):
+        return np.zeros(object_size, dtype=np.uint8)
+
+    # Allocate some objects that must be spilled to make room for foo's
+    # arguments.
+    allocated = [allocate.remote() for _ in range(num_objects)]
+    ray.get(allocated)
+    print("done allocating")
+
+    args = []
+    for _ in range(num_tasks):
+        task_args = [
+            ray.put(np.zeros(object_size, dtype=np.uint8)) for _ in range(num_objects)
+        ]
+        args.append(task_args)
+
+    # Check that tasks scheduled to the worker node have enough room after
+    # spilling.
+    tasks = [foo.remote(*task_args) for task_args in args]
+    ray.get(tasks)
+    assert_no_thrashing(cluster.address)
+
+
+@pytest.mark.skipif(
+    platform.system() in ["Windows"], reason="Failing on " "Windows and Mac."
+)
+def test_file_deleted_when_driver_exits(tmp_path, shutdown_only):
+    temp_folder = tmp_path / "spill"
+    temp_folder.mkdir()
+
+    driver = """
+import json
+import os
+import signal
+import numpy as np
+import ray
+ray.init(
+    object_store_memory=75 * 1024 * 1024,
+    _system_config={{
+        "max_io_workers": 2,
+        "min_spilling_size": 0,
+        "automatic_object_spilling_enabled": True,
+        "object_store_full_delay_ms": 100,
+        "object_spilling_config": json.dumps({{
+            "type": "filesystem",
+            "params": {{
+                "directory_path": "{temp_dir}"
+            }}
+        }}),
+    }})
+arr = np.random.rand(1024 * 1024)  # 8 MB data
+replay_buffer = []
+# Spill lots of objects
+for _ in range(30):
+    ref = None
+    while ref is None:
+        ref = ray.put(arr)
+        replay_buffer.append(ref)
+# Send sigterm to itself.
+signum = {signum}
+sig = None
+if signum == 2:
+    sig = signal.SIGINT
+elif signum == 15:
+    sig = signal.SIGTERM
+os.kill(os.getpid(), sig)
+"""
+
+    # Run a driver with sigint.
+    print("Sending sigint...")
+    with pytest.raises(subprocess.CalledProcessError):
+        print(run_string_as_driver(driver.format(temp_dir=str(temp_folder), signum=2)))
+    wait_for_condition(lambda: is_dir_empty(temp_folder, append_path=""))
+
+
+if __name__ == "__main__":
+    sys.exit(pytest.main(["-sv", __file__]))