import os
import random
import platform
import subprocess
import sys

import numpy as np
import pytest
import ray
from ray._private.test_utils import wait_for_condition, run_string_as_driver
from ray.tests.test_object_spilling import is_dir_empty, assert_no_thrashing


@pytest.mark.skipif(
    platform.system() == "Windows", reason="Failing on Windows.")
def test_delete_objects(object_spilling_config, shutdown_only):
    # Limit our object store to 75 MiB of memory.
    object_spilling_config, temp_folder = object_spilling_config

    address = ray.init(
        object_store_memory=75 * 1024 * 1024,
        _system_config={
            "max_io_workers": 1,
            "min_spilling_size": 0,
            "automatic_object_spilling_enabled": True,
            "object_store_full_delay_ms": 100,
            "object_spilling_config": object_spilling_config,
        })
    arr = np.random.rand(1024 * 1024)  # 8 MB data
    replay_buffer = []

    for _ in range(80):
        ref = None
        while ref is None:
            ref = ray.put(arr)
            replay_buffer.append(ref)

    print("-----------------------------------")

    del replay_buffer
    del ref
    wait_for_condition(lambda: is_dir_empty(temp_folder))
<<<<<<< HEAD
    assert_no_thrashing(address["bootstrap_address"])
=======
    assert_no_thrashing(address["address"])
>>>>>>> dbbd2cba


@pytest.mark.skipif(
    platform.system() in ["Windows"], reason="Failing on Windows.")
def test_delete_objects_delete_while_creating(object_spilling_config,
                                              shutdown_only):
    # Limit our object store to 75 MiB of memory.
    object_spilling_config, temp_folder = object_spilling_config

    address = ray.init(
        object_store_memory=75 * 1024 * 1024,
        _system_config={
            "max_io_workers": 4,
            "min_spilling_size": 0,
            "automatic_object_spilling_enabled": True,
            "object_store_full_delay_ms": 100,
            "object_spilling_config": object_spilling_config,
        })
    arr = np.random.rand(1024 * 1024)  # 8 MB data
    replay_buffer = []

    for _ in range(80):
        ref = None
        while ref is None:
            ref = ray.put(arr)
            replay_buffer.append(ref)
        # Remove the replay buffer with 60% probability.
        if random.randint(0, 9) < 6:
            replay_buffer.pop()

    # Do random sampling.
    for _ in range(200):
        ref = random.choice(replay_buffer)
        sample = ray.get(ref, timeout=0)
        assert np.array_equal(sample, arr)

    # After all, make sure all objects are killed without race condition.
    del replay_buffer
    del ref
    wait_for_condition(lambda: is_dir_empty(temp_folder))
<<<<<<< HEAD
    assert_no_thrashing(address["bootstrap_address"])
=======
    assert_no_thrashing(address["address"])
>>>>>>> dbbd2cba


@pytest.mark.skipif(
    platform.system() in ["Windows"], reason="Failing on Windows.")
def test_delete_objects_on_worker_failure(object_spilling_config,
                                          shutdown_only):
    # Limit our object store to 75 MiB of memory.
    object_spilling_config, temp_folder = object_spilling_config

    address = ray.init(
        object_store_memory=75 * 1024 * 1024,
        _system_config={
            "max_io_workers": 4,
            "automatic_object_spilling_enabled": True,
            "object_store_full_delay_ms": 100,
            "object_spilling_config": object_spilling_config,
            "min_spilling_size": 0,
        })

    arr = np.random.rand(1024 * 1024)  # 8 MB data

    @ray.remote
    class Actor:
        def __init__(self):
            self.replay_buffer = []

        def get_pid(self):
            return os.getpid()

        def create_objects(self):
            for _ in range(80):
                ref = None
                while ref is None:
                    ref = ray.put(arr)
                    self.replay_buffer.append(ref)
                # Remove the replay buffer with 60% probability.
                if random.randint(0, 9) < 6:
                    self.replay_buffer.pop()

            # Do random sampling.
            for _ in range(200):
                ref = random.choice(self.replay_buffer)
                sample = ray.get(ref, timeout=0)
                assert np.array_equal(sample, arr)

    a = Actor.remote()
    actor_pid = ray.get(a.get_pid.remote())
    ray.get(a.create_objects.remote())
    os.kill(actor_pid, 9)

    def wait_until_actor_dead():
        try:
            ray.get(a.get_pid.remote())
        except ray.exceptions.RayActorError:
            return True
        return False

    wait_for_condition(wait_until_actor_dead)

    # After all, make sure all objects are deleted upon worker failures.
    wait_for_condition(lambda: is_dir_empty(temp_folder))
<<<<<<< HEAD
    assert_no_thrashing(address["bootstrap_address"])
=======
    assert_no_thrashing(address["address"])
>>>>>>> dbbd2cba


@pytest.mark.skipif(
    platform.system() in ["Windows"], reason="Failing on Windows and MacOS.")
def test_delete_objects_multi_node(multi_node_object_spilling_config,
                                   ray_start_cluster):
    # Limit our object store to 75 MiB of memory.
    object_spilling_config, temp_folder = multi_node_object_spilling_config

    cluster = ray_start_cluster
    # Head node.
    cluster.add_node(
        num_cpus=1,
        object_store_memory=75 * 1024 * 1024,
        _system_config={
            "max_io_workers": 2,
            "min_spilling_size": 20 * 1024 * 1024,
            "automatic_object_spilling_enabled": True,
            "object_store_full_delay_ms": 100,
            "object_spilling_config": object_spilling_config,
        })
    ray.init(address=cluster.address)
    # Add 2 worker nodes.
    for _ in range(2):
        cluster.add_node(num_cpus=1, object_store_memory=75 * 1024 * 1024)
    cluster.wait_for_nodes()

    arr = np.random.rand(1024 * 1024)  # 8 MB data

    @ray.remote(num_cpus=1)
    class Actor:
        def __init__(self):
            self.replay_buffer = []

        def ping(self):
            return

        def create_objects(self):
            for _ in range(80):
                ref = None
                while ref is None:
                    ref = ray.put(arr)
                    self.replay_buffer.append(ref)
                # Remove the replay buffer with 60% probability.
                if random.randint(0, 9) < 6:
                    self.replay_buffer.pop()

            # Do random sampling.
            for _ in range(50):
                ref = random.choice(self.replay_buffer)
                sample = ray.get(ref, timeout=10)
                assert np.array_equal(sample, arr)

    actors = [Actor.remote() for _ in range(3)]
    ray.get([actor.create_objects.remote() for actor in actors])

    def wait_until_actor_dead(actor):
        try:
            ray.get(actor.ping.remote())
        except ray.exceptions.RayActorError:
            return True
        return False

    # Kill actors to remove all references.
    for actor in actors:
        ray.kill(actor)
        wait_for_condition(lambda: wait_until_actor_dead(actor))
    # The multi node deletion should work.
    wait_for_condition(lambda: is_dir_empty(temp_folder))
    assert_no_thrashing(cluster.address)


@pytest.mark.skipif(platform.system() == "Windows", reason="Flaky on Windows.")
def test_fusion_objects(object_spilling_config, shutdown_only):
    # Limit our object store to 75 MiB of memory.
    object_spilling_config, temp_folder = object_spilling_config
    min_spilling_size = 10 * 1024 * 1024
    address = ray.init(
        object_store_memory=75 * 1024 * 1024,
        _system_config={
            "max_io_workers": 3,
            "automatic_object_spilling_enabled": True,
            "object_store_full_delay_ms": 100,
            "object_spilling_config": object_spilling_config,
            "min_spilling_size": min_spilling_size,
        })
    replay_buffer = []
    solution_buffer = []
    buffer_length = 100

    # Create objects of more than 800 MiB.
    for _ in range(buffer_length):
        ref = None
        while ref is None:
            multiplier = random.choice([1, 2, 3])
            arr = np.random.rand(multiplier * 1024 * 1024)
            ref = ray.put(arr)
            replay_buffer.append(ref)
            solution_buffer.append(arr)

    print("-----------------------------------")
    # randomly sample objects
    for _ in range(1000):
        index = random.choice(list(range(buffer_length)))
        ref = replay_buffer[index]
        solution = solution_buffer[index]
        sample = ray.get(ref, timeout=0)
        assert np.array_equal(sample, solution)

    is_test_passing = False
    # Since we'd like to see the temp directory that stores the files,
    # we need to append this directory.
    temp_folder = temp_folder / ray.ray_constants.DEFAULT_OBJECT_PREFIX
    for path in temp_folder.iterdir():
        file_size = path.stat().st_size
        # Make sure there are at least one
        # file_size that exceeds the min_spilling_size.
        # If we don't fusion correctly, this cannot happen.
        if file_size >= min_spilling_size:
            is_test_passing = True
    assert is_test_passing
<<<<<<< HEAD
    assert_no_thrashing(address["bootstrap_address"])
=======
    assert_no_thrashing(address["address"])
>>>>>>> dbbd2cba


# https://github.com/ray-project/ray/issues/12912
@pytest.mark.skipif(
    platform.system() == "Windows", reason="Failing on Windows.")
def test_release_resource(object_spilling_config, shutdown_only):
    object_spilling_config, temp_folder = object_spilling_config
    address = ray.init(
        num_cpus=1,
        object_store_memory=75 * 1024 * 1024,
        _system_config={
            "max_io_workers": 1,
            "automatic_object_spilling_enabled": True,
            "object_spilling_config": object_spilling_config,
        })
    plasma_obj = ray.put(np.ones(50 * 1024 * 1024, dtype=np.uint8))
    for _ in range(5):
        ray.put(np.ones(50 * 1024 * 1024, dtype=np.uint8))  # Force spilling

    @ray.remote
    def sneaky_task_tries_to_steal_released_resources():
        print("resources were released!")

    @ray.remote
    def f(dep):
        while True:
            try:
                ray.get(dep[0], timeout=0.001)
            except ray.exceptions.GetTimeoutError:
                pass

    done = f.remote([plasma_obj])  # noqa
    canary = sneaky_task_tries_to_steal_released_resources.remote()
    ready, _ = ray.wait([canary], timeout=2)
    assert not ready
<<<<<<< HEAD
    assert_no_thrashing(address["bootstrap_address"])
=======
    assert_no_thrashing(address["address"])
>>>>>>> dbbd2cba


@pytest.mark.skipif(
    platform.system() == "Windows", reason="Failing on Windows.")
def test_spill_objects_on_object_transfer(object_spilling_config,
                                          ray_start_cluster):
    object_spilling_config, _ = object_spilling_config
    # This test checks that objects get spilled to make room for transferred
    # objects.
    cluster = ray_start_cluster
    object_size = int(1e7)
    num_objects = 10
    num_tasks = 10
    # Head node can fit all of the objects at once.
    cluster.add_node(
        num_cpus=0,
        object_store_memory=2 * num_tasks * num_objects * object_size,
        _system_config={
            "max_io_workers": 1,
            "automatic_object_spilling_enabled": True,
            "object_store_full_delay_ms": 100,
            "object_spilling_config": object_spilling_config,
            "min_spilling_size": 0
        })
    cluster.wait_for_nodes()
    ray.init(address=cluster.address)

    # Worker node can fit 1 tasks at a time.
    cluster.add_node(
        num_cpus=1, object_store_memory=1.5 * num_objects * object_size)
    cluster.wait_for_nodes()

    @ray.remote
    def foo(*args):
        return

    @ray.remote
    def allocate(*args):
        return np.zeros(object_size, dtype=np.uint8)

    # Allocate some objects that must be spilled to make room for foo's
    # arguments.
    allocated = [allocate.remote() for _ in range(num_objects)]
    ray.get(allocated)
    print("done allocating")

    args = []
    for _ in range(num_tasks):
        task_args = [
            ray.put(np.zeros(object_size, dtype=np.uint8))
            for _ in range(num_objects)
        ]
        args.append(task_args)

    # Check that tasks scheduled to the worker node have enough room after
    # spilling.
    tasks = [foo.remote(*task_args) for task_args in args]
    ray.get(tasks)
    assert_no_thrashing(cluster.address)


@pytest.mark.skipif(
    platform.system() in ["Windows"], reason="Failing on "
    "Windows and Mac.")
def test_file_deleted_when_driver_exits(tmp_path, shutdown_only):
    temp_folder = tmp_path / "spill"
    temp_folder.mkdir()

    driver = """
import json
import os
import signal
import numpy as np
import ray
ray.init(
    object_store_memory=75 * 1024 * 1024,
    _system_config={{
        "max_io_workers": 2,
        "min_spilling_size": 0,
        "automatic_object_spilling_enabled": True,
        "object_store_full_delay_ms": 100,
        "object_spilling_config": json.dumps({{
            "type": "filesystem",
            "params": {{
                "directory_path": "{temp_dir}"
            }}
        }}),
    }})
arr = np.random.rand(1024 * 1024)  # 8 MB data
replay_buffer = []
# Spill lots of objects
for _ in range(30):
    ref = None
    while ref is None:
        ref = ray.put(arr)
        replay_buffer.append(ref)
# Send sigterm to itself.
signum = {signum}
sig = None
if signum == 2:
    sig = signal.SIGINT
elif signum == 15:
    sig = signal.SIGTERM
os.kill(os.getpid(), sig)
"""

    # Run a driver with sigint.
    print("Sending sigint...")
    with pytest.raises(subprocess.CalledProcessError):
        print(
            run_string_as_driver(
                driver.format(temp_dir=str(temp_folder), signum=2)))
    wait_for_condition(lambda: is_dir_empty(temp_folder, append_path=""))


if __name__ == "__main__":
    sys.exit(pytest.main(["-sv", __file__]))<|MERGE_RESOLUTION|>--- conflicted
+++ resolved
@@ -40,11 +40,7 @@
     del replay_buffer
     del ref
     wait_for_condition(lambda: is_dir_empty(temp_folder))
-<<<<<<< HEAD
-    assert_no_thrashing(address["bootstrap_address"])
-=======
     assert_no_thrashing(address["address"])
->>>>>>> dbbd2cba
 
 
 @pytest.mark.skipif(
@@ -85,11 +81,7 @@
     del replay_buffer
     del ref
     wait_for_condition(lambda: is_dir_empty(temp_folder))
-<<<<<<< HEAD
-    assert_no_thrashing(address["bootstrap_address"])
-=======
     assert_no_thrashing(address["address"])
->>>>>>> dbbd2cba
 
 
 @pytest.mark.skipif(
@@ -151,11 +143,7 @@
 
     # After all, make sure all objects are deleted upon worker failures.
     wait_for_condition(lambda: is_dir_empty(temp_folder))
-<<<<<<< HEAD
-    assert_no_thrashing(address["bootstrap_address"])
-=======
     assert_no_thrashing(address["address"])
->>>>>>> dbbd2cba
 
 
 @pytest.mark.skipif(
@@ -277,11 +265,7 @@
         if file_size >= min_spilling_size:
             is_test_passing = True
     assert is_test_passing
-<<<<<<< HEAD
-    assert_no_thrashing(address["bootstrap_address"])
-=======
     assert_no_thrashing(address["address"])
->>>>>>> dbbd2cba
 
 
 # https://github.com/ray-project/ray/issues/12912
@@ -317,11 +301,7 @@
     canary = sneaky_task_tries_to_steal_released_resources.remote()
     ready, _ = ray.wait([canary], timeout=2)
     assert not ready
-<<<<<<< HEAD
-    assert_no_thrashing(address["bootstrap_address"])
-=======
     assert_no_thrashing(address["address"])
->>>>>>> dbbd2cba
 
 
 @pytest.mark.skipif(
