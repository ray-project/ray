--- conflicted
+++ resolved
@@ -417,7 +417,6 @@
     wait_for_condition(lambda: is_dir_empty(temp_folder, append_path=""))
 
 
-<<<<<<< HEAD
 @pytest.mark.skipif(
     platform.system() in ["Windows"], reason="Failing on "
     "Windows.")
@@ -535,7 +534,5 @@
     _test_object_spilling_threshold(0.1, 10, 5)
 
 
-=======
->>>>>>> 28e6ae5c
 if __name__ == "__main__":
     sys.exit(pytest.main(["-sv", __file__]))