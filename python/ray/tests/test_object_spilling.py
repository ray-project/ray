import copy
import json
import random
import platform
import sys
<<<<<<< HEAD
from collections import defaultdict
=======

>>>>>>> 6269140e
import numpy as np
import pytest
import ray
from ray.tests.conftest import (file_system_object_spilling_config,
                                mock_distributed_fs_object_spilling_config)
from ray.external_storage import (create_url_with_offset,
                                  parse_url_with_offset)
from ray.test_utils import wait_for_condition
from ray.internal.internal_api import memory_summary

<<<<<<< HEAD
# -- Smart open param --
bucket_name = "object-spilling-test"

# -- File system param --
spill_local_path = "/tmp/spill"

# -- Spilling configs --
file_system_object_spilling_config = {
    "type": "filesystem",
    "params": {
        "directory_path": spill_local_path
    }
}

unstable_object_spilling_config = {
    "type": "unstable_fs",
    "params": {
        "directory_path": spill_local_path,
    }
}

# Since we have differet protocol for a local external storage (e.g., fs)
# and distributed external storage (e.g., S3), we need to test both cases.
# This mocks the distributed fs with cluster utils.
mock_distributed_fs_object_spilling_config = {
    "type": "mock_distributed_fs",
    "params": {
        "directory_path": spill_local_path
    }
}

smart_open_object_spilling_config = {
    "type": "smart_open",
    "params": {
        "uri": f"s3://{bucket_name}/"
    }
}


def create_object_spilling_config(request, tmp_path):
    temp_folder = tmp_path / "spill"
    temp_folder.mkdir()
    if (request.param["type"] == "filesystem"
            or request.param["type"] == "mock_distributed_fs"):
        request.param["params"]["directory_path"] = str(temp_folder)
    return json.dumps(request.param), temp_folder


@pytest.fixture(
    scope="function",
    params=[
        file_system_object_spilling_config,
        # TODO(sang): Add a mock dependency to test S3.
        # smart_open_object_spilling_config,
    ])
def object_spilling_config(request, tmp_path):
    yield create_object_spilling_config(request, tmp_path)


@pytest.fixture(
    scope="function", params=[
        unstable_object_spilling_config,
    ])
def unstable_spilling_config(request, tmp_path):
    yield create_object_spilling_config(request, tmp_path)


@pytest.fixture(scope="function", params=[unstable_object_spilling_config])
def unstable_object_spilling_config(request, tmp_path):
    yield create_object_spilling_config(request, tmp_path)


@pytest.fixture(
    scope="function",
    params=[
        file_system_object_spilling_config,
        mock_distributed_fs_object_spilling_config
    ])
def multi_node_object_spilling_config(request, tmp_path):
    yield create_object_spilling_config(request, tmp_path)

=======
>>>>>>> 6269140e

def run_basic_workload():
    """Run the workload that requires spilling."""
    arr = np.random.rand(5 * 1024 * 1024)  # 40 MB
    refs = []
    refs.append([ray.put(arr) for _ in range(2)])
    ray.get(ray.put(arr))


def is_dir_empty(temp_folder,
                 append_path=ray.ray_constants.DEFAULT_OBJECT_PREFIX):
    # append_path is used because the file based spilling will append
    # new directory path.
    num_files = 0
    temp_folder = temp_folder / append_path
    for path in temp_folder.iterdir():
        num_files += 1
    return num_files == 0


def assert_no_thrashing(address):
    state = ray.state.GlobalState()
    state._initialize_global_state(address,
                                   ray.ray_constants.REDIS_DEFAULT_PASSWORD)
    summary = memory_summary(address=address, stats_only=True)
    restored_bytes = 0
    consumed_bytes = 0

    for line in summary.split("\n"):
        if "Restored" in line:
            restored_bytes = int(line.split(" ")[1])
        if "consumed" in line:
            consumed_bytes = int(line.split(" ")[-2])
    assert consumed_bytes >= restored_bytes, (
        f"consumed: {consumed_bytes}, restored: {restored_bytes}")


def test_invalid_config_raises_exception(shutdown_only):
    # Make sure ray.init raises an exception before
    # it starts processes when invalid object spilling
    # config is given.
    with pytest.raises(ValueError):
        ray.init(_system_config={
            "object_spilling_config": json.dumps({
                "type": "abc"
            }),
        })

    with pytest.raises(Exception):
        copied_config = copy.deepcopy(file_system_object_spilling_config)
        # Add invalid params to the config.
        copied_config["params"].update({"random_arg": "abc"})
        ray.init(_system_config={
            "object_spilling_config": json.dumps(copied_config),
        })


def test_url_generation_and_parse():
    url = "s3://abc/def/ray_good"
    offset = 10
    size = 30
    url_with_offset = create_url_with_offset(url=url, offset=offset, size=size)
    parsed_result = parse_url_with_offset(url_with_offset)
    assert parsed_result.base_url == url
    assert parsed_result.offset == offset
    assert parsed_result.size == size


@pytest.mark.skipif(
    platform.system() == "Windows", reason="Failing on Windows.")
def test_default_config(shutdown_only):
    ray.init(num_cpus=0, object_store_memory=75 * 1024 * 1024)
    # Make sure the object spilling configuration is properly set.
    config = json.loads(
        ray.worker._global_node._config["object_spilling_config"])
    assert config["type"] == "filesystem"
    assert (config["params"]["directory_path"] ==
            ray.worker._global_node._session_dir)
    # Make sure the basic workload can succeed.
    run_basic_workload()
    ray.shutdown()

    # Make sure config is not initalized if spilling is not enabled..
    ray.init(
        num_cpus=0,
        object_store_memory=75 * 1024 * 1024,
        _system_config={
            "automatic_object_spilling_enabled": False,
            "object_store_full_delay_ms": 100
        })
    assert "object_spilling_config" not in ray.worker._global_node._config
    with pytest.raises(ray.exceptions.ObjectStoreFullError):
        run_basic_workload()
    ray.shutdown()

    # Make sure when we use a different config, it is reflected.
    ray.init(
        num_cpus=0,
        _system_config={
            "object_spilling_config": (
                json.dumps(mock_distributed_fs_object_spilling_config))
        })
    config = json.loads(
        ray.worker._global_node._config["object_spilling_config"])
    assert config["type"] == "mock_distributed_fs"


@pytest.mark.skipif(
    platform.system() == "Windows", reason="Failing on Windows.")
def test_default_config_cluster(ray_start_cluster):
    cluster = ray_start_cluster
    cluster.add_node(num_cpus=0)
    ray.init(cluster.address)
    worker_nodes = []
    worker_nodes.append(
        cluster.add_node(num_cpus=1, object_store_memory=75 * 1024 * 1024))
    cluster.wait_for_nodes()

    # Run the basic spilling workload on both
    # worker nodes and make sure they are working.
    @ray.remote
    def task():
        arr = np.random.rand(5 * 1024 * 1024)  # 40 MB
        refs = []
        refs.append([ray.put(arr) for _ in range(2)])
        ray.get(ray.put(arr))

    ray.get([task.remote() for _ in range(2)])


@pytest.mark.skipif(
    platform.system() == "Windows", reason="Failing on Windows.")
def test_spilling_not_done_for_pinned_object(object_spilling_config,
                                             shutdown_only):
    # Limit our object store to 75 MiB of memory.
    object_spilling_config, temp_folder = object_spilling_config
    address = ray.init(
        object_store_memory=75 * 1024 * 1024,
        _system_config={
            "max_io_workers": 4,
            "automatic_object_spilling_enabled": True,
            "object_store_full_delay_ms": 100,
            "object_spilling_config": object_spilling_config,
            "min_spilling_size": 0,
        })
    arr = np.random.rand(5 * 1024 * 1024)  # 40 MB
    ref = ray.get(ray.put(arr))  # noqa
    # Since the ref exists, it should raise OOM.
    with pytest.raises(ray.exceptions.ObjectStoreFullError):
        ref2 = ray.put(arr)  # noqa

    wait_for_condition(lambda: is_dir_empty(temp_folder))
    assert_no_thrashing(address["redis_address"])


@pytest.mark.skipif(
    platform.system() == "Windows", reason="Failing on Windows.")
def test_spill_remote_object(ray_start_cluster,
                             multi_node_object_spilling_config):
    cluster = ray_start_cluster
    object_spilling_config, _ = multi_node_object_spilling_config
    cluster.add_node(
        num_cpus=0,
        object_store_memory=75 * 1024 * 1024,
        _system_config={
            "automatic_object_spilling_enabled": True,
            "object_store_full_delay_ms": 100,
            "max_io_workers": 4,
            "object_spilling_config": object_spilling_config,
            "min_spilling_size": 0,
        })
    ray.init(address=cluster.address)
    cluster.add_node(object_store_memory=75 * 1024 * 1024)
    cluster.wait_for_nodes()

    @ray.remote
    def put():
        return np.random.rand(5 * 1024 * 1024)  # 40 MB data

    @ray.remote
    def depends(arg):
        return

    ref = put.remote()
    copy = np.copy(ray.get(ref))
    # Evict local copy.
    ray.put(np.random.rand(5 * 1024 * 1024))  # 40 MB data
    # Remote copy should cause first remote object to get spilled.
    ray.get(put.remote())

    sample = ray.get(ref)
    assert np.array_equal(sample, copy)
    # Evict the spilled object.
    del sample
    ray.get(put.remote())
    ray.put(np.random.rand(5 * 1024 * 1024))  # 40 MB data

    # Test passing the spilled object as an arg to another task.
    ray.get(depends.remote(ref))
    assert_no_thrashing(cluster.address)


@pytest.mark.skipif(
    platform.system() == "Windows", reason="Failing on Windows.")
def test_spill_objects_automatically(object_spilling_config, shutdown_only):
    # Limit our object store to 75 MiB of memory.
    object_spilling_config, _ = object_spilling_config
    address = ray.init(
        num_cpus=1,
        object_store_memory=75 * 1024 * 1024,
        _system_config={
            "max_io_workers": 4,
            "automatic_object_spilling_enabled": True,
            "object_store_full_delay_ms": 100,
            "object_spilling_config": object_spilling_config,
            "min_spilling_size": 0
        })
    replay_buffer = []
    solution_buffer = []
    buffer_length = 100

    # Create objects of more than 800 MiB.
    for _ in range(buffer_length):
        ref = None
        while ref is None:
            multiplier = random.choice([1, 2, 3])
            arr = np.random.rand(multiplier * 1024 * 1024)
            ref = ray.put(arr)
            replay_buffer.append(ref)
            solution_buffer.append(arr)
    print("spill done.")
    # randomly sample objects
    for _ in range(1000):
        index = random.choice(list(range(buffer_length)))
        ref = replay_buffer[index]
        solution = solution_buffer[index]
        sample = ray.get(ref, timeout=0)
        assert np.array_equal(sample, solution)
    assert_no_thrashing(address["redis_address"])


@pytest.mark.skipif(
<<<<<<< HEAD
    platform.system() == "Windows", reason="Failing on Windows.")
def test_unstable_spill_objects_automatically(unstable_spilling_config,
                                              shutdown_only):
    # Limit our object store to 75 MiB of memory.
    object_spilling_config, _ = unstable_spilling_config
    address = ray.init(
        num_cpus=1,
        object_store_memory=75 * 1024 * 1024,
        _system_config={
            "max_io_workers": 4,
            "automatic_object_spilling_enabled": True,
            "object_store_full_delay_ms": 100,
            "object_spilling_config": object_spilling_config,
            "min_spilling_size": 0
        })
    replay_buffer = []
    solution_buffer = []
    buffer_length = 100

    # Create objects of more than 800 MiB.
    for _ in range(buffer_length):
        ref = None
        while ref is None:
            multiplier = random.choice([1, 2, 3])
            arr = np.random.rand(multiplier * 1024 * 1024)
            ref = ray.put(arr)
            replay_buffer.append(ref)
            solution_buffer.append(arr)
    print("spill done.")
    # randomly sample objects
    for _ in range(1000):
        index = random.choice(list(range(buffer_length)))
        ref = replay_buffer[index]
        solution = solution_buffer[index]
        sample = ray.get(ref, timeout=0)
        assert np.array_equal(sample, solution)
    assert_no_thrashing(address["redis_address"])


@pytest.mark.skipif(
    platform.system() in ["Windows", "Darwin"], reason="Failing on Windows.")
=======
    platform.system() in ["Windows"], reason="Failing on Windows.")
>>>>>>> 6269140e
def test_spill_stats(object_spilling_config, shutdown_only):
    # Limit our object store to 75 MiB of memory.
    object_spilling_config, _ = object_spilling_config
    address = ray.init(
        num_cpus=1,
        object_store_memory=100 * 1024 * 1024,
        _system_config={
            "automatic_object_spilling_enabled": True,
            "max_io_workers": 100,
            "min_spilling_size": 1,
            "object_spilling_config": object_spilling_config
        },
    )

    @ray.remote
    def f():
        return np.zeros(50 * 1024 * 1024, dtype=np.uint8)

    ids = []
    for _ in range(4):
        x = f.remote()
        ids.append(x)

    while ids:
        print(ray.get(ids.pop()))

    x_id = f.remote()  # noqa
    ray.get(x_id)
    s = memory_summary(address=address["redis_address"], stats_only=True)
    assert "Plasma memory usage 50 MiB, 1 objects, 50.0% full" in s, s
    assert "Spilled 200 MiB, 4 objects" in s, s
    assert "Restored 150 MiB, 3 objects" in s, s

    # Test if consumed bytes are correctly calculated.
    obj = ray.put(np.zeros(30 * 1024 * 1024, dtype=np.uint8))

    @ray.remote
    def func_with_ref(obj):
        return True

    ray.get(func_with_ref.remote(obj))

    s = memory_summary(address=address["redis_address"], stats_only=True)
    # 50MB * 5 references + 30MB used for task execution.
    assert "Objects consumed by Ray tasks: 280 MiB." in s, s
    assert_no_thrashing(address["redis_address"])


@pytest.mark.skipif(
    platform.system() == "Windows", reason="Failing on Windows.")
def test_spill_during_get(object_spilling_config, shutdown_only):
    object_spilling_config, _ = object_spilling_config
    address = ray.init(
        num_cpus=4,
        object_store_memory=100 * 1024 * 1024,
        _system_config={
            "automatic_object_spilling_enabled": True,
            "object_store_full_delay_ms": 100,
            "max_io_workers": 1,
            "object_spilling_config": object_spilling_config,
            "min_spilling_size": 0,
        },
    )

    @ray.remote
    def f():
        return np.zeros(10 * 1024 * 1024)

    ids = []
    for i in range(10):
        x = f.remote()
        print(i, x)
        ids.append(x)

    # Concurrent gets, which require restoring from external storage, while
    # objects are being created.
    for x in ids:
        print(ray.get(x).shape)
    assert_no_thrashing(address["redis_address"])


@pytest.mark.skipif(
    platform.system() == "Windows", reason="Failing on Windows.")
def test_spill_deadlock(object_spilling_config, shutdown_only):
    object_spilling_config, _ = object_spilling_config
    # Limit our object store to 75 MiB of memory.
    address = ray.init(
        object_store_memory=75 * 1024 * 1024,
        _system_config={
            "max_io_workers": 1,
            "automatic_object_spilling_enabled": True,
            "object_store_full_delay_ms": 100,
            "object_spilling_config": object_spilling_config,
            "min_spilling_size": 0,
        })
    arr = np.random.rand(1024 * 1024)  # 8 MB data
    replay_buffer = []

    # Create objects of more than 400 MiB.
    for _ in range(50):
        ref = None
        while ref is None:
            ref = ray.put(arr)
            replay_buffer.append(ref)
        # This is doing random sampling with 50% prob.
        if random.randint(0, 9) < 5:
            for _ in range(5):
                ref = random.choice(replay_buffer)
                sample = ray.get(ref, timeout=0)
                assert np.array_equal(sample, arr)
    assert_no_thrashing(address["redis_address"])


if __name__ == "__main__":
    sys.exit(pytest.main(["-sv", __file__]))<|MERGE_RESOLUTION|>--- conflicted
+++ resolved
@@ -3,11 +3,8 @@
 import random
 import platform
 import sys
-<<<<<<< HEAD
 from collections import defaultdict
-=======
-
->>>>>>> 6269140e
+
 import numpy as np
 import pytest
 import ray
@@ -18,7 +15,7 @@
 from ray.test_utils import wait_for_condition
 from ray.internal.internal_api import memory_summary
 
-<<<<<<< HEAD
+
 # -- Smart open param --
 bucket_name = "object-spilling-test"
 
@@ -100,8 +97,6 @@
 def multi_node_object_spilling_config(request, tmp_path):
     yield create_object_spilling_config(request, tmp_path)
 
-=======
->>>>>>> 6269140e
 
 def run_basic_workload():
     """Run the workload that requires spilling."""
@@ -344,7 +339,6 @@
 
 
 @pytest.mark.skipif(
-<<<<<<< HEAD
     platform.system() == "Windows", reason="Failing on Windows.")
 def test_unstable_spill_objects_automatically(unstable_spilling_config,
                                               shutdown_only):
@@ -386,9 +380,6 @@
 
 @pytest.mark.skipif(
     platform.system() in ["Windows", "Darwin"], reason="Failing on Windows.")
-=======
-    platform.system() in ["Windows"], reason="Failing on Windows.")
->>>>>>> 6269140e
 def test_spill_stats(object_spilling_config, shutdown_only):
     # Limit our object store to 75 MiB of memory.
     object_spilling_config, _ = object_spilling_config
