import copy
import json
import random
import platform
import sys
import time

import numpy as np
import pytest
import psutil
import ray
<<<<<<< HEAD
from ray.test_utils import wait_for_condition
=======
from ray.external_storage import (create_url_with_offset,
                                  parse_url_with_offset)
>>>>>>> fb318add

bucket_name = "object-spilling-test"
spill_local_path = "/tmp/spill"
file_system_object_spilling_config = {
    "type": "filesystem",
    "params": {
        "directory_path": spill_local_path
    }
}
smart_open_object_spilling_config = {
    "type": "smart_open",
    "params": {
        "uri": f"s3://{bucket_name}/"
    }
}


@pytest.fixture(
    scope="function",
    params=[
        file_system_object_spilling_config,
        # TODO(sang): Add a mock dependency to test S3.
        # smart_open_object_spilling_config,
    ])
def object_spilling_config(request, tmpdir):
    if request.param["type"] == "filesystem":
        request.param["params"]["directory_path"] = str(tmpdir)
    yield json.dumps(request.param)


@pytest.mark.skip("This test is for local benchmark.")
def test_sample_benchmark(object_spilling_config, shutdown_only):
    # --Config values--
    max_io_workers = 10
    object_store_limit = 500 * 1024 * 1024
    eight_mb = 1024 * 1024
    object_size = 12 * eight_mb
    spill_cnt = 50

    # Limit our object store to 200 MiB of memory.
    ray.init(
        object_store_memory=object_store_limit,
        _system_config={
            "object_store_full_max_retries": 0,
            "max_io_workers": max_io_workers,
            "object_spilling_config": object_spilling_config,
        })
    arr = np.random.rand(object_size)
    replay_buffer = []
    pinned_objects = set()

    # Create objects of more than 200 MiB.
    spill_start = time.perf_counter()
    for _ in range(spill_cnt):
        ref = None
        while ref is None:
            try:
                ref = ray.put(arr)
                replay_buffer.append(ref)
                pinned_objects.add(ref)
            except ray.exceptions.ObjectStoreFullError:
                ref_to_spill = pinned_objects.pop()
                ray.experimental.force_spill_objects([ref_to_spill])
    spill_end = time.perf_counter()

    # Make sure to remove unpinned objects.
    del pinned_objects
    restore_start = time.perf_counter()
    while replay_buffer:
        ref = replay_buffer.pop()
        sample = ray.get(ref)  # noqa
    restore_end = time.perf_counter()

    print(f"Object spilling benchmark for the config {object_spilling_config}")
    print(f"Spilling {spill_cnt} number of objects of size {object_size}B "
          f"takes {spill_end - spill_start} seconds with {max_io_workers} "
          "number of io workers.")
    print(f"Getting all objects takes {restore_end - restore_start} seconds.")


def test_invalid_config_raises_exception(shutdown_only):
    # Make sure ray.init raises an exception before
    # it starts processes when invalid object spilling
    # config is given.
    with pytest.raises(ValueError):
        ray.init(_system_config={
            "object_spilling_config": json.dumps({
                "type": "abc"
            }),
        })

    with pytest.raises(Exception):
        copied_config = copy.deepcopy(file_system_object_spilling_config)
        # Add invalid params to the config.
        copied_config["params"].update({"random_arg": "abc"})
        ray.init(_system_config={
            "object_spilling_config": json.dumps(copied_config),
        })


def test_url_generation_and_parse():
    url = "s3://abc/def/ray_good"
    offset = 10
    size = 30
    url_with_offset = create_url_with_offset(url=url, offset=offset, size=size)
    parsed_result = parse_url_with_offset(url_with_offset)
    assert parsed_result.base_url == url
    assert parsed_result.offset == offset
    assert parsed_result.size == size


@pytest.mark.skipif(
    platform.system() == "Windows", reason="Failing on Windows.")
def test_spill_objects_manually(object_spilling_config, shutdown_only):
    # Limit our object store to 75 MiB of memory.
    ray.init(
        object_store_memory=75 * 1024 * 1024,
        _system_config={
            "object_store_full_max_retries": 0,
            "automatic_object_spilling_enabled": False,
            "max_io_workers": 4,
            "object_spilling_config": object_spilling_config,
            "min_spilling_size": 0,
        })
    arr = np.random.rand(1024 * 1024)  # 8 MB data
    replay_buffer = []
    pinned_objects = set()

    # Create objects of more than 200 MiB.
    for _ in range(25):
        ref = None
        while ref is None:
            try:
                ref = ray.put(arr)
                replay_buffer.append(ref)
                pinned_objects.add(ref)
            except ray.exceptions.ObjectStoreFullError:
                ref_to_spill = pinned_objects.pop()
                ray.experimental.force_spill_objects([ref_to_spill])

    def is_worker(cmdline):
        return cmdline and cmdline[0].startswith("ray::")

    # Make sure io workers are spawned with proper name.
    processes = [
        x.cmdline()[0] for x in psutil.process_iter(attrs=["cmdline"])
        if is_worker(x.info["cmdline"])
    ]
    assert (
        ray.ray_constants.WORKER_PROCESS_TYPE_SPILL_WORKER_IDLE in processes)

    # Spill 2 more objects so we will always have enough space for
    # restoring objects back.
    refs_to_spill = (pinned_objects.pop(), pinned_objects.pop())
    ray.experimental.force_spill_objects(refs_to_spill)

    # randomly sample objects
    for _ in range(100):
        ref = random.choice(replay_buffer)
        sample = ray.get(ref)
        assert np.array_equal(sample, arr)

    # Make sure io workers are spawned with proper name.
    processes = [
        x.cmdline()[0] for x in psutil.process_iter(attrs=["cmdline"])
        if is_worker(x.info["cmdline"])
    ]
    assert (
        ray.ray_constants.WORKER_PROCESS_TYPE_RESTORE_WORKER_IDLE in processes)


@pytest.mark.skipif(
    platform.system() == "Windows", reason="Failing on Windows.")
def test_spill_objects_manually_from_workers(object_spilling_config,
                                             shutdown_only):
    # Limit our object store to 100 MiB of memory.
    ray.init(
        object_store_memory=100 * 1024 * 1024,
        _system_config={
            "object_store_full_max_retries": 0,
            "automatic_object_spilling_enabled": False,
            "max_io_workers": 4,
            "object_spilling_config": object_spilling_config,
            "min_spilling_size": 0,
        })

    @ray.remote
    def _worker():
        arr = np.random.rand(1024 * 1024)  # 8 MB data
        ref = ray.put(arr)
        ray.experimental.force_spill_objects([ref])
        return ref

    # Create objects of more than 200 MiB.
    replay_buffer = [ray.get(_worker.remote()) for _ in range(25)]
    values = {ref: np.copy(ray.get(ref)) for ref in replay_buffer}
    # Randomly sample objects.
    for _ in range(100):
        ref = random.choice(replay_buffer)
        sample = ray.get(ref)
        assert np.array_equal(sample, values[ref])


@pytest.mark.skip(reason="Not implemented yet.")
def test_spill_objects_manually_with_workers(object_spilling_config,
                                             shutdown_only):
    # Limit our object store to 75 MiB of memory.
    ray.init(
        object_store_memory=100 * 1024 * 1024,
        _system_config={
            "object_store_full_max_retries": 0,
            "automatic_object_spilling_enabled": False,
            "max_io_workers": 4,
            "object_spilling_config": object_spilling_config,
            "min_spilling_size": 0,
        })
    arrays = [np.random.rand(100 * 1024) for _ in range(50)]
    objects = [ray.put(arr) for arr in arrays]

    @ray.remote
    def _worker(object_refs):
        ray.experimental.force_spill_objects(object_refs)

    ray.get([_worker.remote([o]) for o in objects])

    for restored, arr in zip(ray.get(objects), arrays):
        assert np.array_equal(restored, arr)


@pytest.mark.skipif(
    platform.system() == "Windows", reason="Failing on Windows.")
@pytest.mark.parametrize(
    "ray_start_cluster_head", [{
        "num_cpus": 0,
        "object_store_memory": 75 * 1024 * 1024,
        "_system_config": {
            "automatic_object_spilling_enabled": True,
            "object_store_full_max_retries": 4,
            "object_store_full_initial_delay_ms": 100,
            "max_io_workers": 4,
            "object_spilling_config": json.dumps({
                "type": "filesystem",
                "params": {
                    "directory_path": "/tmp"
                }
            }),
            "min_spilling_size": 0,
        },
    }],
    indirect=True)
def test_spill_remote_object(ray_start_cluster_head):
    cluster = ray_start_cluster_head
    cluster.add_node(object_store_memory=75 * 1024 * 1024)

    @ray.remote
    def put():
        return np.random.rand(5 * 1024 * 1024)  # 40 MB data

    @ray.remote
    def depends(arg):
        return

    ref = put.remote()
    copy = np.copy(ray.get(ref))
    # Evict local copy.
    ray.put(np.random.rand(5 * 1024 * 1024))  # 40 MB data
    # Remote copy should cause first remote object to get spilled.
    ray.get(put.remote())

    sample = ray.get(ref)
    assert np.array_equal(sample, copy)
    # Evict the spilled object.
    del sample
    ray.get(put.remote())
    ray.put(np.random.rand(5 * 1024 * 1024))  # 40 MB data

    # Test passing the spilled object as an arg to another task.
    ray.get(depends.remote(ref))


@pytest.mark.skipif(
    platform.system() == "Windows", reason="Failing on Windows.")
def test_spill_objects_automatically(object_spilling_config, shutdown_only):
    # Limit our object store to 75 MiB of memory.
    ray.init(
        num_cpus=1,
        object_store_memory=75 * 1024 * 1024,
        _system_config={
            "max_io_workers": 4,
            "automatic_object_spilling_enabled": True,
            "object_store_full_max_retries": 4,
            "object_store_full_initial_delay_ms": 100,
            "object_spilling_config": object_spilling_config,
            "min_spilling_size": 0
        })
    replay_buffer = []
    solution_buffer = []
    buffer_length = 100

    # Create objects of more than 800 MiB.
    for _ in range(buffer_length):
        ref = None
        while ref is None:
            multiplier = random.choice([1, 2, 3])
            arr = np.random.rand(multiplier * 1024 * 1024)
            ref = ray.put(arr)
            replay_buffer.append(ref)
            solution_buffer.append(arr)

    print("-----------------------------------")
    # randomly sample objects
    for _ in range(1000):
        index = random.choice(list(range(buffer_length)))
        ref = replay_buffer[index]
        solution = solution_buffer[index]
        sample = ray.get(ref, timeout=0)
        assert np.array_equal(sample, solution)


@pytest.mark.skipif(
    platform.system() == "Windows", reason="Failing on Windows.")
@pytest.mark.skip(
    "Temporarily disabled until OutOfMemory retries can be moved "
    "into the plasma store")
def test_spill_during_get(object_spilling_config, shutdown_only):
    ray.init(
        num_cpus=4,
        object_store_memory=100 * 1024 * 1024,
        _system_config={
            "automatic_object_spilling_enabled": True,
            "max_io_workers": 2,
            "object_spilling_config": object_spilling_config,
            "min_spilling_size": 0,
        },
    )

    @ray.remote
    def f():
        return np.zeros(10 * 1024 * 1024)

    ids = []
    for i in range(10):
        x = f.remote()
        print(i, x)
        ids.append(x)

    # Concurrent gets, which require restoring from external storage, while
    # objects are being created.
    for x in ids:
        print(ray.get(x).shape)


@pytest.mark.skipif(
    platform.system() == "Windows", reason="Failing on Windows.")
def test_spill_deadlock(object_spilling_config, shutdown_only):
    # Limit our object store to 75 MiB of memory.
    ray.init(
        object_store_memory=75 * 1024 * 1024,
        _system_config={
            "max_io_workers": 1,
            "automatic_object_spilling_enabled": True,
            "object_store_full_max_retries": 4,
            "object_store_full_initial_delay_ms": 100,
            "object_spilling_config": object_spilling_config,
            "min_spilling_size": 0,
        })
    arr = np.random.rand(1024 * 1024)  # 8 MB data
    replay_buffer = []

    # Create objects of more than 400 MiB.
    for _ in range(50):
        ref = None
        while ref is None:
            ref = ray.put(arr)
            replay_buffer.append(ref)
        # This is doing random sampling with 50% prob.
        if random.randint(0, 9) < 5:
            for _ in range(5):
                ref = random.choice(replay_buffer)
                sample = ray.get(ref, timeout=0)
                assert np.array_equal(sample, arr)


@pytest.mark.skipif(
    platform.system() == "Windows", reason="Failing on Windows.")
<<<<<<< HEAD
def test_delete_objects(tmp_path, shutdown_only):
    # Limit our object store to 75 MiB of memory.
    temp_folder = tmp_path / "spill"
    temp_folder.mkdir()
=======
def test_fusion_objects(tmp_path, shutdown_only):
    # Limit our object store to 75 MiB of memory.
    temp_folder = tmp_path / "spill"
    temp_folder.mkdir()
    min_spilling_size = 30 * 1024 * 1024
>>>>>>> fb318add
    ray.init(
        object_store_memory=75 * 1024 * 1024,
        _system_config={
            "max_io_workers": 4,
            "automatic_object_spilling_enabled": True,
            "object_store_full_max_retries": 4,
            "object_store_full_initial_delay_ms": 100,
            "object_spilling_config": json.dumps({
                "type": "filesystem",
                "params": {
                    "directory_path": str(temp_folder)
                }
            }),
<<<<<<< HEAD
        })
    arr = np.random.rand(1024 * 1024)  # 8 MB data
    replay_buffer = []

    for _ in range(80):
        ref = None
        while ref is None:
            ref = ray.put(arr)
            replay_buffer.append(ref)

    print("-----------------------------------")

    def is_dir_empty():
        num_files = 0
        for path in temp_folder.iterdir():
            num_files += 1
        return num_files == 0

    del replay_buffer
    del ref
    wait_for_condition(is_dir_empty)


@pytest.mark.skipif(
    platform.system() == "Windows", reason="Failing on Windows.")
def test_delete_objects_delete_while_creating(tmp_path, shutdown_only):
    # Limit our object store to 75 MiB of memory.
    temp_folder = tmp_path / "spill"
    temp_folder.mkdir()
    ray.init(
        object_store_memory=75 * 1024 * 1024,
        _system_config={
            "max_io_workers": 4,
            "automatic_object_spilling_enabled": True,
            "object_store_full_max_retries": 4,
            "object_store_full_initial_delay_ms": 100,
            "object_spilling_config": json.dumps({
                "type": "filesystem",
                "params": {
                    "directory_path": str(temp_folder)
                }
            }),
        })
    arr = np.random.rand(1024 * 1024)  # 8 MB data
    replay_buffer = []

    for _ in range(80):
        ref = None
        while ref is None:
            ref = ray.put(arr)
            replay_buffer.append(ref)
        # Remove the replay buffer with 60% probability.
        if random.randint(0, 9) < 6:
            replay_buffer.pop()

    # Do random sampling.
    for _ in range(200):
        ref = random.choice(replay_buffer)
        sample = ray.get(ref, timeout=0)
        assert np.array_equal(sample, arr)

    def is_dir_empty():
        num_files = 0
        for path in temp_folder.iterdir():
            num_files += 1
        return num_files == 0

    # After all, make sure all objects are killed without race condition.
    del replay_buffer
    del ref
    wait_for_condition(is_dir_empty, timeout=1000)
=======
            "min_spilling_size": min_spilling_size,
        })
    replay_buffer = []
    solution_buffer = []
    buffer_length = 100

    # Create objects of more than 800 MiB.
    for _ in range(buffer_length):
        ref = None
        while ref is None:
            multiplier = random.choice([1, 2, 3])
            arr = np.random.rand(multiplier * 1024 * 1024)
            ref = ray.put(arr)
            replay_buffer.append(ref)
            solution_buffer.append(arr)

    print("-----------------------------------")
    # randomly sample objects
    for _ in range(1000):
        index = random.choice(list(range(buffer_length)))
        ref = replay_buffer[index]
        solution = solution_buffer[index]
        sample = ray.get(ref, timeout=0)
        assert np.array_equal(sample, solution)

    is_test_passing = False
    for path in temp_folder.iterdir():
        file_size = path.stat().st_size
        # Make sure there are at least one
        # file_size that exceeds the min_spilling_size.
        # If we don't fusion correctly, this cannot happen.
        if file_size >= min_spilling_size:
            is_test_passing = True
    assert is_test_passing
>>>>>>> fb318add


if __name__ == "__main__":
    sys.exit(pytest.main(["-sv", __file__]))<|MERGE_RESOLUTION|>--- conflicted
+++ resolved
@@ -9,12 +9,9 @@
 import pytest
 import psutil
 import ray
-<<<<<<< HEAD
-from ray.test_utils import wait_for_condition
-=======
 from ray.external_storage import (create_url_with_offset,
                                   parse_url_with_offset)
->>>>>>> fb318add
+from ray.test_utils import wait_for_condition
 
 bucket_name = "object-spilling-test"
 spill_local_path = "/tmp/spill"
@@ -400,18 +397,39 @@
 
 @pytest.mark.skipif(
     platform.system() == "Windows", reason="Failing on Windows.")
-<<<<<<< HEAD
 def test_delete_objects(tmp_path, shutdown_only):
     # Limit our object store to 75 MiB of memory.
     temp_folder = tmp_path / "spill"
     temp_folder.mkdir()
-=======
-def test_fusion_objects(tmp_path, shutdown_only):
+        })
+    arr = np.random.rand(1024 * 1024)  # 8 MB data
+    replay_buffer = []
+
+    for _ in range(80):
+        ref = None
+        while ref is None:
+            ref = ray.put(arr)
+            replay_buffer.append(ref)
+
+    print("-----------------------------------")
+
+    def is_dir_empty():
+        num_files = 0
+        for path in temp_folder.iterdir():
+            num_files += 1
+        return num_files == 0
+
+    del replay_buffer
+    del ref
+    wait_for_condition(is_dir_empty)
+
+
+@pytest.mark.skipif(
+    platform.system() == "Windows", reason="Failing on Windows.")
+def test_delete_objects_delete_while_creating(tmp_path, shutdown_only):
     # Limit our object store to 75 MiB of memory.
     temp_folder = tmp_path / "spill"
     temp_folder.mkdir()
-    min_spilling_size = 30 * 1024 * 1024
->>>>>>> fb318add
     ray.init(
         object_store_memory=75 * 1024 * 1024,
         _system_config={
@@ -425,7 +443,6 @@
                     "directory_path": str(temp_folder)
                 }
             }),
-<<<<<<< HEAD
         })
     arr = np.random.rand(1024 * 1024)  # 8 MB data
     replay_buffer = []
@@ -435,8 +452,15 @@
         while ref is None:
             ref = ray.put(arr)
             replay_buffer.append(ref)
-
-    print("-----------------------------------")
+        # Remove the replay buffer with 60% probability.
+        if random.randint(0, 9) < 6:
+            replay_buffer.pop()
+
+    # Do random sampling.
+    for _ in range(200):
+        ref = random.choice(replay_buffer)
+        sample = ray.get(ref, timeout=0)
+        assert np.array_equal(sample, arr)
 
     def is_dir_empty():
         num_files = 0
@@ -444,17 +468,17 @@
             num_files += 1
         return num_files == 0
 
+    # After all, make sure all objects are killed without race condition.
     del replay_buffer
     del ref
-    wait_for_condition(is_dir_empty)
-
-
-@pytest.mark.skipif(
-    platform.system() == "Windows", reason="Failing on Windows.")
-def test_delete_objects_delete_while_creating(tmp_path, shutdown_only):
+    wait_for_condition(is_dir_empty, timeout=1000)
+
+
+def test_fusion_objects(tmp_path, shutdown_only):
     # Limit our object store to 75 MiB of memory.
     temp_folder = tmp_path / "spill"
     temp_folder.mkdir()
+    min_spilling_size = 30 * 1024 * 1024
     ray.init(
         object_store_memory=75 * 1024 * 1024,
         _system_config={
@@ -468,36 +492,6 @@
                     "directory_path": str(temp_folder)
                 }
             }),
-        })
-    arr = np.random.rand(1024 * 1024)  # 8 MB data
-    replay_buffer = []
-
-    for _ in range(80):
-        ref = None
-        while ref is None:
-            ref = ray.put(arr)
-            replay_buffer.append(ref)
-        # Remove the replay buffer with 60% probability.
-        if random.randint(0, 9) < 6:
-            replay_buffer.pop()
-
-    # Do random sampling.
-    for _ in range(200):
-        ref = random.choice(replay_buffer)
-        sample = ray.get(ref, timeout=0)
-        assert np.array_equal(sample, arr)
-
-    def is_dir_empty():
-        num_files = 0
-        for path in temp_folder.iterdir():
-            num_files += 1
-        return num_files == 0
-
-    # After all, make sure all objects are killed without race condition.
-    del replay_buffer
-    del ref
-    wait_for_condition(is_dir_empty, timeout=1000)
-=======
             "min_spilling_size": min_spilling_size,
         })
     replay_buffer = []
@@ -532,7 +526,6 @@
         if file_size >= min_spilling_size:
             is_test_passing = True
     assert is_test_passing
->>>>>>> fb318add
 
 
 if __name__ == "__main__":
