import copy
import json
import os
import random
import platform
import sys

import numpy as np
import pytest
import ray
from ray.external_storage import (create_url_with_offset,
                                  parse_url_with_offset)
from ray.test_utils import wait_for_condition
from ray.internal.internal_api import memory_summary

bucket_name = "object-spilling-test"
spill_local_path = "/tmp/spill"
file_system_object_spilling_config = {
    "type": "filesystem",
    "params": {
        "directory_path": spill_local_path
    }
}
# Since we have differet protocol for a local external storage (e.g., fs)
# and distributed external storage (e.g., S3), we need to test both cases.
# This mocks the distributed fs with cluster utils.
mock_distributed_fs_object_spilling_config = {
    "type": "mock_distributed_fs",
    "params": {
        "directory_path": spill_local_path
    }
}
smart_open_object_spilling_config = {
    "type": "smart_open",
    "params": {
        "uri": f"s3://{bucket_name}/"
    }
}


def create_object_spilling_config(request, tmp_path):
    if (request.param["type"] == "filesystem"
            or request.param["type"] == "mock_distributed_fs"):
        temp_folder = tmp_path / "spill"
        temp_folder.mkdir()
        request.param["params"]["directory_path"] = str(temp_folder)
    return json.dumps(request.param), temp_folder


@pytest.fixture(
    scope="function",
    params=[
        file_system_object_spilling_config,
        # TODO(sang): Add a mock dependency to test S3.
        # smart_open_object_spilling_config,
    ])
def object_spilling_config(request, tmp_path):
    yield create_object_spilling_config(request, tmp_path)


@pytest.fixture(
    scope="function",
    params=[
        file_system_object_spilling_config,
        mock_distributed_fs_object_spilling_config
    ])
def multi_node_object_spilling_config(request, tmp_path):
    yield create_object_spilling_config(request, tmp_path)


def test_invalid_config_raises_exception(shutdown_only):
    # Make sure ray.init raises an exception before
    # it starts processes when invalid object spilling
    # config is given.
    with pytest.raises(ValueError):
        ray.init(_system_config={
            "object_spilling_config": json.dumps({
                "type": "abc"
            }),
        })

    with pytest.raises(Exception):
        copied_config = copy.deepcopy(file_system_object_spilling_config)
        # Add invalid params to the config.
        copied_config["params"].update({"random_arg": "abc"})
        ray.init(_system_config={
            "object_spilling_config": json.dumps(copied_config),
        })


def test_url_generation_and_parse():
    url = "s3://abc/def/ray_good"
    offset = 10
    size = 30
    url_with_offset = create_url_with_offset(url=url, offset=offset, size=size)
    parsed_result = parse_url_with_offset(url_with_offset)
    assert parsed_result.base_url == url
    assert parsed_result.offset == offset
    assert parsed_result.size == size


@pytest.mark.skipif(
    platform.system() == "Windows", reason="Failing on Windows.")
def test_spilling_not_done_for_pinned_object(object_spilling_config,
                                             shutdown_only):
    # Limit our object store to 75 MiB of memory.
    object_spilling_config, temp_folder = object_spilling_config
    ray.init(
        object_store_memory=75 * 1024 * 1024,
        _system_config={
            "max_io_workers": 4,
            "automatic_object_spilling_enabled": True,
            "object_store_full_delay_ms": 100,
            "object_spilling_config": object_spilling_config,
            "min_spilling_size": 0,
        })
    arr = np.random.rand(5 * 1024 * 1024)  # 40 MB
    ref = ray.get(ray.put(arr))  # noqa
    # Since the ref exists, it should raise OOM.
    with pytest.raises(ray.exceptions.ObjectStoreFullError):
        ref2 = ray.put(arr)  # noqa

    def is_dir_empty():
        num_files = 0
        for path in temp_folder.iterdir():
            num_files += 1
        return num_files == 0

    wait_for_condition(is_dir_empty)


@pytest.mark.skipif(
    platform.system() == "Windows", reason="Failing on Windows.")
def test_spill_remote_object(ray_start_cluster,
                             multi_node_object_spilling_config):
    cluster = ray_start_cluster
    object_spilling_config, _ = multi_node_object_spilling_config
    cluster.add_node(
        num_cpus=0,
        object_store_memory=75 * 1024 * 1024,
        _system_config={
            "automatic_object_spilling_enabled": True,
            "object_store_full_delay_ms": 100,
            "max_io_workers": 4,
            "object_spilling_config": object_spilling_config,
            "min_spilling_size": 0,
        })
    ray.init(address=cluster.address)
    cluster.add_node(object_store_memory=75 * 1024 * 1024)
    cluster.wait_for_nodes()

    @ray.remote
    def put():
        return np.random.rand(5 * 1024 * 1024)  # 40 MB data

    @ray.remote
    def depends(arg):
        return

    ref = put.remote()
    copy = np.copy(ray.get(ref))
    # Evict local copy.
    ray.put(np.random.rand(5 * 1024 * 1024))  # 40 MB data
    # Remote copy should cause first remote object to get spilled.
    ray.get(put.remote())

    sample = ray.get(ref)
    assert np.array_equal(sample, copy)
    # Evict the spilled object.
    del sample
    ray.get(put.remote())
    ray.put(np.random.rand(5 * 1024 * 1024))  # 40 MB data

    # Test passing the spilled object as an arg to another task.
    ray.get(depends.remote(ref))


@pytest.mark.skipif(
    platform.system() == "Windows", reason="Failing on Windows.")
def test_spill_objects_automatically(object_spilling_config, shutdown_only):
    # Limit our object store to 75 MiB of memory.
    object_spilling_config, _ = object_spilling_config
    ray.init(
        num_cpus=1,
        object_store_memory=75 * 1024 * 1024,
        _system_config={
            "max_io_workers": 4,
            "automatic_object_spilling_enabled": True,
            "object_store_full_delay_ms": 100,
            "object_spilling_config": object_spilling_config,
            "min_spilling_size": 0
        })
    replay_buffer = []
    solution_buffer = []
    buffer_length = 100

    # Create objects of more than 800 MiB.
    for _ in range(buffer_length):
        ref = None
        while ref is None:
            multiplier = random.choice([1, 2, 3])
            arr = np.random.rand(multiplier * 1024 * 1024)
            ref = ray.put(arr)
            replay_buffer.append(ref)
            solution_buffer.append(arr)

    # randomly sample objects
    for _ in range(1000):
        index = random.choice(list(range(buffer_length)))
        ref = replay_buffer[index]
        solution = solution_buffer[index]
        sample = ray.get(ref, timeout=0)
        assert np.array_equal(sample, solution)


@pytest.mark.skipif(
    platform.system() == "Windows", reason="Failing on Windows.")
def test_spill_stats(object_spilling_config, shutdown_only):
    # Limit our object store to 75 MiB of memory.
    object_spilling_config, _ = object_spilling_config
    ray.init(
        num_cpus=1,
        object_store_memory=100 * 1024 * 1024,
        _system_config={
            "automatic_object_spilling_enabled": True,
            "max_io_workers": 100,
            "min_spilling_size": 1,
            "object_spilling_config": object_spilling_config
        },
    )

    @ray.remote
    def f():
        return np.zeros(50 * 1024 * 1024, dtype=np.uint8)

    ids = []
    for _ in range(4):
        x = f.remote()
        ids.append(x)

    while ids:
        print(ray.get(ids.pop()))

    x_id = f.remote()  # noqa
    ray.get(x_id)
    s = memory_summary()
    assert "Plasma memory usage 50 MiB, 1 objects, 50.0% full" in s, s
    assert "Spilled 200 MiB, 4 objects" in s, s
    assert "Restored 150 MiB, 3 objects" in s, s


@pytest.mark.skipif(
    platform.system() == "Windows", reason="Failing on Windows.")
def test_spill_during_get(object_spilling_config, shutdown_only):
    object_spilling_config, _ = object_spilling_config
    ray.init(
        num_cpus=4,
        object_store_memory=100 * 1024 * 1024,
        _system_config={
            "automatic_object_spilling_enabled": True,
            "object_store_full_delay_ms": 100,
            "max_io_workers": 1,
            "object_spilling_config": object_spilling_config,
            "min_spilling_size": 0,
        },
    )

    @ray.remote
    def f():
        return np.zeros(10 * 1024 * 1024)

    ids = []
    for i in range(10):
        x = f.remote()
        print(i, x)
        ids.append(x)

    # Concurrent gets, which require restoring from external storage, while
    # objects are being created.
    for x in ids:
        print(ray.get(x).shape)


@pytest.mark.skipif(
    platform.system() == "Windows", reason="Failing on Windows.")
def test_spill_deadlock(object_spilling_config, shutdown_only):
    object_spilling_config, _ = object_spilling_config
    # Limit our object store to 75 MiB of memory.
    ray.init(
        object_store_memory=75 * 1024 * 1024,
        _system_config={
            "max_io_workers": 1,
            "automatic_object_spilling_enabled": True,
            "object_store_full_delay_ms": 100,
            "object_spilling_config": object_spilling_config,
            "min_spilling_size": 0,
        })
    arr = np.random.rand(1024 * 1024)  # 8 MB data
    replay_buffer = []

    # Create objects of more than 400 MiB.
    for _ in range(50):
        ref = None
        while ref is None:
            ref = ray.put(arr)
            replay_buffer.append(ref)
        # This is doing random sampling with 50% prob.
        if random.randint(0, 9) < 5:
            for _ in range(5):
                ref = random.choice(replay_buffer)
                sample = ray.get(ref, timeout=0)
                assert np.array_equal(sample, arr)


@pytest.mark.skipif(
    platform.system() == "Windows", reason="Failing on Windows.")
def test_delete_objects(object_spilling_config, shutdown_only):
    # Limit our object store to 75 MiB of memory.
    object_spilling_config, temp_folder = object_spilling_config
    ray.init(
        object_store_memory=75 * 1024 * 1024,
        _system_config={
            "max_io_workers": 1,
            "min_spilling_size": 0,
            "automatic_object_spilling_enabled": True,
            "object_store_full_delay_ms": 100,
            "object_spilling_config": object_spilling_config,
        })
    arr = np.random.rand(1024 * 1024)  # 8 MB data
    replay_buffer = []

    for _ in range(80):
        ref = None
        while ref is None:
            ref = ray.put(arr)
            replay_buffer.append(ref)

    print("-----------------------------------")

    def is_dir_empty():
        num_files = 0
        for path in temp_folder.iterdir():
            num_files += 1
        return num_files == 0

    del replay_buffer
    del ref
    wait_for_condition(is_dir_empty)


@pytest.mark.skipif(
<<<<<<< HEAD
    platform.system() == "Windows", reason="Failing on Windows.")
def test_delete_objects_delete_while_creating(object_spilling_config,
                                              shutdown_only):
=======
    platform.system() in ["Windows", "Darwin"],
    reason="Failing on "
    "Windows and Mac.")
def test_delete_objects_delete_while_creating(tmp_path, shutdown_only):
>>>>>>> 00c14ce4
    # Limit our object store to 75 MiB of memory.
    object_spilling_config, temp_folder = object_spilling_config
    ray.init(
        object_store_memory=75 * 1024 * 1024,
        _system_config={
            "max_io_workers": 4,
            "min_spilling_size": 0,
            "automatic_object_spilling_enabled": True,
            "object_store_full_delay_ms": 100,
            "object_spilling_config": object_spilling_config,
        })
    arr = np.random.rand(1024 * 1024)  # 8 MB data
    replay_buffer = []

    for _ in range(80):
        ref = None
        while ref is None:
            ref = ray.put(arr)
            replay_buffer.append(ref)
        # Remove the replay buffer with 60% probability.
        if random.randint(0, 9) < 6:
            replay_buffer.pop()

    # Do random sampling.
    for _ in range(200):
        ref = random.choice(replay_buffer)
        sample = ray.get(ref, timeout=0)
        assert np.array_equal(sample, arr)

    def is_dir_empty():
        num_files = 0
        for path in temp_folder.iterdir():
            num_files += 1
        return num_files == 0

    # After all, make sure all objects are killed without race condition.
    del replay_buffer
    del ref
    wait_for_condition(is_dir_empty, timeout=1000)


@pytest.mark.skipif(
<<<<<<< HEAD
    platform.system() == "Windows", reason="Failing on Windows.")
def test_delete_objects_on_worker_failure(object_spilling_config,
                                          shutdown_only):
=======
    platform.system() in ["Windows", "Darwin"],
    reason="Failing on Windows "
    "and Mac.")
def test_delete_objects_on_worker_failure(tmp_path, shutdown_only):
>>>>>>> 00c14ce4
    # Limit our object store to 75 MiB of memory.
    object_spilling_config, temp_folder = object_spilling_config
    ray.init(
        object_store_memory=75 * 1024 * 1024,
        _system_config={
            "max_io_workers": 4,
            "automatic_object_spilling_enabled": True,
            "object_store_full_delay_ms": 100,
            "object_spilling_config": object_spilling_config,
            "min_spilling_size": 0,
        })

    arr = np.random.rand(1024 * 1024)  # 8 MB data

    @ray.remote
    class Actor:
        def __init__(self):
            self.replay_buffer = []

        def get_pid(self):
            return os.getpid()

        def create_objects(self):
            for _ in range(80):
                ref = None
                while ref is None:
                    ref = ray.put(arr)
                    self.replay_buffer.append(ref)
                # Remove the replay buffer with 60% probability.
                if random.randint(0, 9) < 6:
                    self.replay_buffer.pop()

            # Do random sampling.
            for _ in range(200):
                ref = random.choice(self.replay_buffer)
                sample = ray.get(ref, timeout=0)
                assert np.array_equal(sample, arr)

    a = Actor.remote()
    actor_pid = ray.get(a.get_pid.remote())
    ray.get(a.create_objects.remote())
    os.kill(actor_pid, 9)

    def wait_until_actor_dead():
        try:
            ray.get(a.get_pid.remote())
        except ray.exceptions.RayActorError:
            return True
        return False

    wait_for_condition(wait_until_actor_dead)

    def is_dir_empty():
        num_files = 0
        for path in temp_folder.iterdir():
            num_files += 1
        return num_files == 0

    # After all, make sure all objects are deleted upon worker failures.
    wait_for_condition(is_dir_empty, timeout=1000)


@pytest.mark.skipif(
    platform.system() == "Windows", reason="Failing on Windows.")
def test_delete_objects_multi_node(multi_node_object_spilling_config,
                                   ray_start_cluster):
    # Limit our object store to 75 MiB of memory.
    object_spilling_config, temp_folder = multi_node_object_spilling_config
    cluster = ray_start_cluster
    # Head node.
    cluster.add_node(
        num_cpus=1,
        object_store_memory=75 * 1024 * 1024,
        _system_config={
            "max_io_workers": 2,
            "min_spilling_size": 20 * 1024 * 1024,
            "automatic_object_spilling_enabled": True,
            "object_store_full_delay_ms": 100,
            "object_spilling_config": object_spilling_config,
        })
    # Add 2 worker nodes.
    for _ in range(2):
        cluster.add_node(num_cpus=1, object_store_memory=75 * 1024 * 1024)
    ray.init(address=cluster.address)

    arr = np.random.rand(1024 * 1024)  # 8 MB data

    @ray.remote(num_cpus=1)
    class Actor:
        def __init__(self):
            self.replay_buffer = []

        def ping(self):
            return

        def create_objects(self):
            for _ in range(80):
                ref = None
                while ref is None:
                    ref = ray.put(arr)
                    self.replay_buffer.append(ref)
                # Remove the replay buffer with 60% probability.
                if random.randint(0, 9) < 6:
                    self.replay_buffer.pop()

            # Do random sampling.
            for _ in range(200):
                ref = random.choice(self.replay_buffer)
                sample = ray.get(ref, timeout=0)
                assert np.array_equal(sample, arr)

    actors = [Actor.remote() for _ in range(3)]
    ray.get([actor.create_objects.remote() for actor in actors])

    def wait_until_actor_dead(actor):
        try:
            ray.get(actor.ping.remote())
        except ray.exceptions.RayActorError:
            return True
        return False

    def is_dir_empty():
        num_files = 0
        for path in temp_folder.iterdir():
            num_files += 1
        return num_files == 0

    # Kill actors to remove all references.
    for actor in actors:
        ray.kill(actor)
        wait_for_condition(lambda: wait_until_actor_dead(actor))
    # The multi node deletion should work.
    wait_for_condition(is_dir_empty)


<<<<<<< HEAD
def test_fusion_objects(object_spilling_config, shutdown_only):
=======
@pytest.mark.skipif(platform.system() == "Windows", reason="Flaky on Windows.")
def test_fusion_objects(tmp_path, shutdown_only):
>>>>>>> 00c14ce4
    # Limit our object store to 75 MiB of memory.
    object_spilling_config, temp_folder = object_spilling_config
    min_spilling_size = 10 * 1024 * 1024
    ray.init(
        object_store_memory=75 * 1024 * 1024,
        _system_config={
            "max_io_workers": 3,
            "automatic_object_spilling_enabled": True,
            "object_store_full_delay_ms": 100,
            "object_spilling_config": object_spilling_config,
            "min_spilling_size": min_spilling_size,
        })
    replay_buffer = []
    solution_buffer = []
    buffer_length = 100

    # Create objects of more than 800 MiB.
    for _ in range(buffer_length):
        ref = None
        while ref is None:
            multiplier = random.choice([1, 2, 3])
            arr = np.random.rand(multiplier * 1024 * 1024)
            ref = ray.put(arr)
            replay_buffer.append(ref)
            solution_buffer.append(arr)

    print("-----------------------------------")
    # randomly sample objects
    for _ in range(1000):
        index = random.choice(list(range(buffer_length)))
        ref = replay_buffer[index]
        solution = solution_buffer[index]
        sample = ray.get(ref, timeout=0)
        assert np.array_equal(sample, solution)

    is_test_passing = False
    for path in temp_folder.iterdir():
        file_size = path.stat().st_size
        # Make sure there are at least one
        # file_size that exceeds the min_spilling_size.
        # If we don't fusion correctly, this cannot happen.
        if file_size >= min_spilling_size:
            is_test_passing = True
    assert is_test_passing


# https://github.com/ray-project/ray/issues/12912
def do_test_release_resource(object_spilling_config, expect_released):
    object_spilling_config, temp_folder = object_spilling_config
    ray.init(
        num_cpus=1,
        object_store_memory=75 * 1024 * 1024,
        _system_config={
            "max_io_workers": 1,
            "release_resources_during_plasma_fetch": expect_released,
            "automatic_object_spilling_enabled": True,
            "object_spilling_config": object_spilling_config,
        })
    plasma_obj = ray.put(np.ones(50 * 1024 * 1024, dtype=np.uint8))
    for _ in range(5):
        ray.put(np.ones(50 * 1024 * 1024, dtype=np.uint8))  # Force spilling

    @ray.remote
    def sneaky_task_tries_to_steal_released_resources():
        print("resources were released!")

    @ray.remote
    def f(dep):
        while True:
            try:
                ray.get(dep[0], timeout=0.001)
            except ray.exceptions.GetTimeoutError:
                pass

    done = f.remote([plasma_obj])  # noqa
    canary = sneaky_task_tries_to_steal_released_resources.remote()
    ready, _ = ray.wait([canary], timeout=2)
    if expect_released:
        assert ready
    else:
        assert not ready


@pytest.mark.skipif(
    platform.system() == "Windows", reason="Failing on Windows.")
def test_no_release_during_plasma_fetch(object_spilling_config, shutdown_only):
    do_test_release_resource(object_spilling_config, expect_released=False)


@pytest.mark.skipif(
    platform.system() == "Windows", reason="Failing on Windows.")
def test_release_during_plasma_fetch(object_spilling_config, shutdown_only):
    do_test_release_resource(object_spilling_config, expect_released=True)


@pytest.mark.skip(
    reason="This hangs due to a deadlock between a worker getting its "
    "arguments and the node pulling arguments for the next task queued.")
@pytest.mark.skipif(
    platform.system() == "Windows", reason="Failing on Windows.")
@pytest.mark.timeout(30)
def test_spill_objects_on_object_transfer(object_spilling_config,
                                          ray_start_cluster):
    # This test checks that objects get spilled to make room for transferred
    # objects.
    cluster = ray_start_cluster
    object_size = int(1e7)
    num_objects = 10
    num_tasks = 10
    # Head node can fit all of the objects at once.
    cluster.add_node(
        num_cpus=0,
        object_store_memory=2 * num_tasks * num_objects * object_size,
        _system_config={
            "max_io_workers": 1,
            "automatic_object_spilling_enabled": True,
            "object_store_full_delay_ms": 100,
            "object_spilling_config": object_spilling_config,
            "min_spilling_size": 0
        })
    cluster.wait_for_nodes()
    ray.init(address=cluster.address)

    # Worker node can fit 1 tasks at a time.
    cluster.add_node(
        num_cpus=1, object_store_memory=1.5 * num_objects * object_size)
    cluster.wait_for_nodes()

    @ray.remote
    def foo(*args):
        return

    @ray.remote
    def allocate(*args):
        return np.zeros(object_size, dtype=np.uint8)

    # Allocate some objects that must be spilled to make room for foo's
    # arguments.
    allocated = [allocate.remote() for _ in range(num_objects)]
    ray.get(allocated)
    print("done allocating")

    args = []
    for _ in range(num_tasks):
        task_args = [
            ray.put(np.zeros(object_size, dtype=np.uint8))
            for _ in range(num_objects)
        ]
        args.append(task_args)

    # Check that tasks scheduled to the worker node have enough room after
    # spilling.
    tasks = [foo.remote(*task_args) for task_args in args]
    ray.get(tasks)


if __name__ == "__main__":
    sys.exit(pytest.main(["-sv", __file__]))<|MERGE_RESOLUTION|>--- conflicted
+++ resolved
@@ -349,16 +349,9 @@
 
 
 @pytest.mark.skipif(
-<<<<<<< HEAD
-    platform.system() == "Windows", reason="Failing on Windows.")
+    platform.system() == ["Windows"], reason="Failing on Windows.")
 def test_delete_objects_delete_while_creating(object_spilling_config,
                                               shutdown_only):
-=======
-    platform.system() in ["Windows", "Darwin"],
-    reason="Failing on "
-    "Windows and Mac.")
-def test_delete_objects_delete_while_creating(tmp_path, shutdown_only):
->>>>>>> 00c14ce4
     # Limit our object store to 75 MiB of memory.
     object_spilling_config, temp_folder = object_spilling_config
     ray.init(
@@ -401,16 +394,9 @@
 
 
 @pytest.mark.skipif(
-<<<<<<< HEAD
-    platform.system() == "Windows", reason="Failing on Windows.")
+    platform.system() == ["Windows"], reason="Failing on Windows.")
 def test_delete_objects_on_worker_failure(object_spilling_config,
                                           shutdown_only):
-=======
-    platform.system() in ["Windows", "Darwin"],
-    reason="Failing on Windows "
-    "and Mac.")
-def test_delete_objects_on_worker_failure(tmp_path, shutdown_only):
->>>>>>> 00c14ce4
     # Limit our object store to 75 MiB of memory.
     object_spilling_config, temp_folder = object_spilling_config
     ray.init(
@@ -546,12 +532,8 @@
     wait_for_condition(is_dir_empty)
 
 
-<<<<<<< HEAD
+@pytest.mark.skipif(platform.system() == "Windows", reason="Flaky on Windows.")
 def test_fusion_objects(object_spilling_config, shutdown_only):
-=======
-@pytest.mark.skipif(platform.system() == "Windows", reason="Flaky on Windows.")
-def test_fusion_objects(tmp_path, shutdown_only):
->>>>>>> 00c14ce4
     # Limit our object store to 75 MiB of memory.
     object_spilling_config, temp_folder = object_spilling_config
     min_spilling_size = 10 * 1024 * 1024
@@ -655,6 +637,7 @@
 @pytest.mark.timeout(30)
 def test_spill_objects_on_object_transfer(object_spilling_config,
                                           ray_start_cluster):
+    object_spilling_config, _ = object_spilling_config
     # This test checks that objects get spilled to make room for transferred
     # objects.
     cluster = ray_start_cluster
