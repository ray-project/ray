--- conflicted
+++ resolved
@@ -473,156 +473,5 @@
     assert_no_thrashing(address["address"])
 
 
-<<<<<<< HEAD
-def test_spill_deadlock(object_spilling_config, shutdown_only):
-    object_spilling_config, _ = object_spilling_config
-    # Limit our object store to 75 MiB of memory.
-    address = ray.init(
-        object_store_memory=75 * 1024 * 1024,
-        _system_config={
-            "max_io_workers": 1,
-            "automatic_object_spilling_enabled": True,
-            "object_store_full_delay_ms": 100,
-            "object_spilling_config": object_spilling_config,
-            "min_spilling_size": 0,
-        },
-    )
-    arr = np.random.rand(1024 * 1024)  # 8 MB data
-    replay_buffer = []
-
-    # Create objects of more than 400 MiB.
-    for _ in range(50):
-        ref = None
-        while ref is None:
-            ref = ray.put(arr)
-            replay_buffer.append(ref)
-        # This is doing random sampling with 50% prob.
-        if random.randint(0, 9) < 5:
-            for _ in range(5):
-                ref = random.choice(replay_buffer)
-                sample = ray.get(ref, timeout=0)
-                assert np.array_equal(sample, arr)
-    assert_no_thrashing(address["address"])
-
-
-def test_partial_retval_allocation(ray_start_cluster_enabled):
-    cluster = ray_start_cluster_enabled
-    cluster.add_node(object_store_memory=100 * 1024 * 1024)
-    ray.init(cluster.address)
-
-    @ray.remote(num_returns=4)
-    def f():
-        return [np.zeros(50 * 1024 * 1024, dtype=np.uint8) for _ in range(4)]
-
-    ret = f.remote()
-    for obj in ret:
-        obj = ray.get(obj)
-        print(obj.size)
-
-
-def test_pull_spilled_object(
-    ray_start_cluster_enabled, multi_node_object_spilling_config, shutdown_only
-):
-    cluster = ray_start_cluster_enabled
-    object_spilling_config, _ = multi_node_object_spilling_config
-
-    # Head node.
-    cluster.add_node(
-        num_cpus=1,
-        resources={"custom": 0},
-        object_store_memory=75 * 1024 * 1024,
-        _system_config={
-            "max_io_workers": 2,
-            "min_spilling_size": 1 * 1024 * 1024,
-            "automatic_object_spilling_enabled": True,
-            "object_store_full_delay_ms": 100,
-            "object_spilling_config": object_spilling_config,
-        },
-    )
-    ray.init(cluster.address)
-
-    # add 1 worker node
-    cluster.add_node(
-        num_cpus=1, resources={"custom": 1}, object_store_memory=75 * 1024 * 1024
-    )
-    cluster.wait_for_nodes()
-
-    @ray.remote(num_cpus=1, resources={"custom": 1})
-    def create_objects():
-        results = []
-        for size in range(5):
-            arr = np.random.rand(size * 1024 * 1024)
-            hash_value = zlib.crc32(arr.tobytes())
-            results.append([ray.put(arr), hash_value])
-        # ensure the objects are spilled
-        arr = np.random.rand(5 * 1024 * 1024)
-        ray.get(ray.put(arr))
-        ray.get(ray.put(arr))
-        return results
-
-    @ray.remote(num_cpus=1, resources={"custom": 0})
-    def get_object(arr):
-        return zlib.crc32(arr.tobytes())
-
-    results = ray.get(create_objects.remote())
-    for value_ref, hash_value in results:
-        hash_value1 = ray.get(get_object.remote(value_ref))
-        assert hash_value == hash_value1
-
-
-# TODO(chenshen): fix error handling when spilled file
-# missing/corrupted
-@pytest.mark.skipif(True, reason="Currently hangs.")
-def test_pull_spilled_object_failure(object_spilling_config, ray_start_cluster):
-    object_spilling_config, temp_folder = object_spilling_config
-    cluster = ray_start_cluster
-
-    # Head node.
-    cluster.add_node(
-        num_cpus=1,
-        resources={"custom": 0},
-        object_store_memory=75 * 1024 * 1024,
-        _system_config={
-            "max_io_workers": 2,
-            "min_spilling_size": 1 * 1024 * 1024,
-            "automatic_object_spilling_enabled": True,
-            "object_store_full_delay_ms": 100,
-            "object_spilling_config": object_spilling_config,
-        },
-    )
-    ray.init(cluster.address)
-
-    # add 1 worker node
-    cluster.add_node(
-        num_cpus=1, resources={"custom": 1}, object_store_memory=75 * 1024 * 1024
-    )
-    cluster.wait_for_nodes()
-
-    @ray.remote(num_cpus=1, resources={"custom": 1})
-    def create_objects():
-        arr = np.random.rand(5 * 1024 * 1024)
-        hash_value = zlib.crc32(arr.tobytes())
-        results = [ray.put(arr), hash_value]
-        # ensure the objects are spilled
-        arr = np.random.rand(5 * 1024 * 1024)
-        ray.get(ray.put(arr))
-        ray.get(ray.put(arr))
-        return results
-
-    @ray.remote(num_cpus=1, resources={"custom": 0})
-    def get_object(arr):
-        return zlib.crc32(arr.tobytes())
-
-    [ref, hash_value] = ray.get(create_objects.remote())
-
-    # remove spilled file
-    shutil.rmtree(temp_folder)
-
-    hash_value1 = ray.get(get_object.remote(ref))
-    assert hash_value == hash_value1
-
-
-=======
->>>>>>> 8627f44d
 if __name__ == "__main__":
     sys.exit(pytest.main(["-sv", __file__]))