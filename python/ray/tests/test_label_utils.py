--- conflicted
+++ resolved
@@ -4,13 +4,9 @@
     parse_node_labels_json,
     parse_node_labels_string,
     parse_node_labels_from_yaml_file,
-<<<<<<< HEAD
-=======
     validate_node_labels,
     validate_label_key,
     validate_label_value,
-    validate_label_selector_value,
->>>>>>> 364f8318
     validate_node_label_syntax,
     validate_label_selector_value,
 )
@@ -84,7 +80,6 @@
     labels_json = '{"accelerator-type":500}'
     with pytest.raises(ValueError) as e:
         parse_node_labels_json(labels_json)
-<<<<<<< HEAD
     assert 'The value of the "ray.io/accelerator-type" is not string type' in str(e)
 
 
@@ -121,9 +116,6 @@
     else:
         labels_dict = parse_node_labels_string(labels_string)
         assert labels_dict == expected_result
-=======
-    assert 'The value of the "accelerator-type" is not string type' in str(e)
->>>>>>> 364f8318
 
 
 def test_parse_node_labels_from_yaml_file():
@@ -176,30 +168,6 @@
     assert 'The value of "gpu" is not string type' in str(e)
 
 
-<<<<<<< HEAD
-def test_validate_node_label_syntax():
-    # Invalid key prefix syntax
-    labels_dict = {"!invalidPrefix/accelerator-type": "A100"}
-    with pytest.raises(ValueError) as e:
-        validate_node_label_syntax(labels_dict)
-    assert "Invalid label key prefix" in str(e)
-
-    # Invalid key name syntax
-    labels_dict = {"!!accelerator-type?": "A100"}
-    with pytest.raises(ValueError) as e:
-        validate_node_label_syntax(labels_dict)
-    assert "Invalid label key name" in str(e)
-
-    # Invalid key value syntax
-    labels_dict = {"accelerator-type": "??"}
-    with pytest.raises(ValueError) as e:
-        validate_node_label_syntax(labels_dict)
-    assert "Invalid label key value" in str(e)
-
-    # Valid node label
-    labels_dict = {"accelerator-type": "A100"}
-    validate_node_label_syntax(labels_dict)
-=======
 @pytest.mark.parametrize(
     "labels_dict, expected_error, expected_message",
     [
@@ -271,7 +239,6 @@
         assert expected_message in str(e.value)
     else:
         validate_label_value(value)
->>>>>>> 364f8318
 
 
 @pytest.mark.parametrize(
@@ -299,8 +266,6 @@
         assert error_msg is None
 
 
-<<<<<<< HEAD
-=======
 def test_validate_node_labels():
     # Custom label starts with ray.io prefix
     labels_dict = {"ray.io/accelerator-type": "A100"}
@@ -309,7 +274,6 @@
     assert "This is reserved for Ray defined labels." in str(e)
 
 
->>>>>>> 364f8318
 if __name__ == "__main__":
     import os
 
