--- conflicted
+++ resolved
@@ -5,19 +5,15 @@
     parse_node_labels_string,
     parse_node_labels_from_yaml_file,
     validate_node_labels,
-<<<<<<< HEAD
     validate_label_key,
     validate_label_value,
     validate_label_selector_value,
-=======
     validate_node_label_syntax,
->>>>>>> 49c2f179
 )
 import sys
 import tempfile
 
 
-<<<<<<< HEAD
 @pytest.mark.parametrize(
     "labels_string, should_raise, expected_result, expected_error_msg",
     [
@@ -37,7 +33,7 @@
             "ray.io/accelerator-type=type=A100",
             True,
             None,
-            "Label value is not a key-value pair",
+            "Label string is not a key-value pair",
         ),
     ],
 )
@@ -51,57 +47,30 @@
     else:
         labels_dict = parse_node_labels_string(labels_string)
         assert labels_dict == expected_result
-=======
-def test_parse_node_labels_from_json():
-    # Empty label argument passed
-    labels_json = "{}"
-    labels_dict = parse_node_labels_json(labels_json)
-    assert labels_dict == {}
-
-    # Valid label key with empty value
-    labels_json = '{"region":""}'
-    labels_dict = parse_node_labels_json(labels_json)
-    assert labels_dict == {"region": ""}
-
-    # Multiple valid label keys and values
-    labels_json = '{"ray.io/accelerator-type":"A100", "region":"us-west4"}'
-    labels_dict = parse_node_labels_json(labels_json)
-    assert labels_dict == {"ray.io/accelerator-type": "A100", "region": "us-west4"}
-
-    # Invalid label key - json.loads should fail
-    labels_json = '{500:"A100"}'
-    with pytest.raises(json.decoder.JSONDecodeError):
-        parse_node_labels_json(labels_json)
-
-    # Invalid label value - must be string type
-    labels_json = '{"ray.io/accelerator-type":500}'
-    with pytest.raises(ValueError) as e:
-        parse_node_labels_json(labels_json)
-    assert 'The value of the "ray.io/accelerator-type" is not string type' in str(e)
-
-
-def test_parse_node_labels_from_string():
-    # Empty label argument passed
-    labels_string = ""
-    labels_dict = parse_node_labels_string(labels_string)
-    assert labels_dict == {}
-
-    # Valid label key with empty value
-    labels_string = "region="
-    labels_dict = parse_node_labels_string(labels_string)
-    assert labels_dict == {"region": ""}
-
-    # Multiple valid label keys and values
-    labels_string = "ray.io/accelerator-type=A100,region=us-west4"
-    labels_dict = parse_node_labels_string(labels_string)
-    assert labels_dict == {"ray.io/accelerator-type": "A100", "region": "us-west4"}
-
-    # Invalid label
-    labels_string = "ray.io/accelerator-type=type=A100"
-    with pytest.raises(ValueError) as e:
-        parse_node_labels_string(labels_string)
-    assert "Label string is not a key-value pair" in str(e)
->>>>>>> 49c2f179
+
+@pytest.mark.parametrize(
+    "labels_json, expected_result, expected_exception",
+    [
+        ("{}", {}, None),  # Empty label argument
+        ('{"region":""}', {"region": ""}, None),  # Valid label key with empty value
+        (
+            '{"ray.io/accelerator-type":"A100", "region":"us-west4"}',
+            {"ray.io/accelerator-type": "A100", "region": "us-west4"},
+            None,
+        ),  # Multiple valid labels
+        ('{500:"A100"}', None, json.decoder.JSONDecodeError),  # Invalid label key
+        ('{"ray.io/accelerator-type":500}', "ValueError", ValueError),  # Invalid label value
+    ]
+)
+def test_parse_node_labels_from_json(labels_json, expected_result, expected_exception):
+    if expected_exception:
+        with pytest.raises(expected_exception) as e:
+            parse_node_labels_json(labels_json)
+        if expected_exception is ValueError:
+            assert 'The value of the "ray.io/accelerator-type" is not string type' in str(e.value)
+    else:
+        labels_dict = parse_node_labels_json(labels_json)
+        assert labels_dict == expected_result
 
 
 def test_parse_node_labels_from_yaml_file():
@@ -154,7 +123,6 @@
     assert 'The value of "gpu" is not string type' in str(e)
 
 
-<<<<<<< HEAD
 @pytest.mark.parametrize(
     "labels_dict, expected_error, expected_message",
     [
@@ -180,7 +148,7 @@
         ),
     ],
 )
-def test_validate_node_labels(labels_dict, expected_error, expected_message):
+def test_validate_node_label_syntax(labels_dict, expected_error, expected_message):
     if expected_error:
         with pytest.raises(expected_error) as e:
             validate_node_labels(labels_dict)
@@ -251,7 +219,7 @@
         assert expected_error in error_msg
     else:
         assert error_msg is None
-=======
+
 def test_validate_node_labels():
     # Custom label starts with ray.io prefix
     labels_dict = {"ray.io/accelerator-type": "A100"}
@@ -260,31 +228,6 @@
     assert "This is reserved for Ray defined labels." in str(e)
 
 
-def test_validate_node_label_syntax():
-    # Invalid key prefix syntax
-    labels_dict = {"!invalidPrefix/accelerator-type": "A100"}
-    with pytest.raises(ValueError) as e:
-        validate_node_label_syntax(labels_dict)
-    assert "Invalid label key prefix" in str(e)
-
-    # Invalid key name syntax
-    labels_dict = {"!!accelerator-type?": "A100"}
-    with pytest.raises(ValueError) as e:
-        validate_node_label_syntax(labels_dict)
-    assert "Invalid label key name" in str(e)
-
-    # Invalid key value syntax
-    labels_dict = {"accelerator-type": "??"}
-    with pytest.raises(ValueError) as e:
-        validate_node_label_syntax(labels_dict)
-    assert "Invalid label key value" in str(e)
-
-    # Valid node label
-    labels_dict = {"accelerator-type": "A100"}
-    validate_node_label_syntax(labels_dict)
->>>>>>> 49c2f179
-
-
 if __name__ == "__main__":
     import os
 
