import time
import signal
import json
import os
import pathlib
import sys
import re
import requests
import warnings
from collections import defaultdict
from pprint import pformat
from unittest.mock import MagicMock

import numpy as np
import pytest

from google.protobuf.timestamp_pb2 import Timestamp
import ray
from ray.dashboard.modules.aggregator.tests.test_aggregator_agent import (
    get_event_aggregator_grpc_stub,
)
from ray.core.generated.common_pb2 import TaskAttempt
from ray.core.generated.events_base_event_pb2 import RayEvent
from ray.core.generated.events_event_aggregator_service_pb2 import (
    AddEventsRequest,
    RayEventsData,
    TaskEventsMetadata,
)
from ray.util.state import list_nodes
from ray._private.metrics_agent import PrometheusServiceDiscoveryWriter
from ray._private.metrics_agent import Gauge as MetricsAgentGauge
from ray._private.ray_constants import PROMETHEUS_SERVICE_DISCOVERY_FILE
from ray._common.test_utils import SignalActor, wait_for_condition
from ray._private.test_utils import (
    fetch_prometheus,
    fetch_prometheus_metrics,
    get_log_batch,
    raw_metrics,
    find_free_port,
)
from ray._common.network_utils import build_address
from ray.autoscaler._private.constants import AUTOSCALER_METRIC_PORT
from ray.dashboard.consts import DASHBOARD_METRIC_PORT
from ray.util.metrics import Counter, Gauge, Histogram, Metric

os.environ["RAY_event_stats"] = "1"

try:
    import prometheus_client
except ImportError:
    prometheus_client = None

# This list of metrics should be kept in sync with src/ray/stats/metric_defs.h
# NOTE: Commented out metrics are not available in this test.
# TODO(Clark): Find ways to trigger commented out metrics in cluster setup.
_METRICS = [
    "ray_node_disk_usage",
    "ray_node_mem_used",
    "ray_node_mem_total",
    "ray_node_cpu_utilization",
    # TODO(rickyx): refactoring the below 3 metric seem to be a bit involved
    # , e.g. need to see how users currently depend on them.
    "ray_object_store_available_memory",
    "ray_object_store_used_memory",
    "ray_object_store_num_local_objects",
    "ray_object_store_memory",
    "ray_object_manager_num_pull_requests",
    "ray_object_directory_subscriptions",
    "ray_object_directory_updates",
    "ray_object_directory_lookups",
    "ray_object_directory_added_locations",
    "ray_object_directory_removed_locations",
    "ray_internal_num_processes_started",
    "ray_internal_num_spilled_tasks",
    # "ray_unintentional_worker_failures_total",
    # "ray_node_failure_total",
    "ray_grpc_server_req_process_time_ms_sum",
    "ray_grpc_server_req_process_time_ms_bucket",
    "ray_grpc_server_req_process_time_ms_count",
    "ray_grpc_server_req_new_total",
    "ray_grpc_server_req_handling_total",
    "ray_grpc_server_req_finished_total",
    "ray_object_manager_received_chunks",
    "ray_pull_manager_usage_bytes",
    "ray_pull_manager_requested_bundles",
    "ray_pull_manager_requests",
    "ray_pull_manager_active_bundles",
    "ray_pull_manager_retries_total",
    "ray_push_manager_num_pushes_remaining",
    "ray_push_manager_chunks",
    "ray_scheduler_failed_worker_startup_total",
    "ray_scheduler_tasks",
    "ray_scheduler_unscheduleable_tasks",
    "ray_spill_manager_objects",
    "ray_spill_manager_objects_bytes",
    "ray_spill_manager_request_total",
    # "ray_spill_manager_throughput_mb",
    "ray_gcs_placement_group_creation_latency_ms_sum",
    "ray_gcs_placement_group_scheduling_latency_ms_sum",
    "ray_gcs_placement_group_count",
    "ray_gcs_actors_count",
]

# This list of metrics should be kept in sync with
# ray/python/ray/autoscaler/_private/prom_metrics.py
_AUTOSCALER_METRICS = [
    "autoscaler_config_validation_exceptions",
    "autoscaler_node_launch_exceptions",
    "autoscaler_pending_nodes",
    "autoscaler_reset_exceptions",
    "autoscaler_running_workers",
    "autoscaler_started_nodes",
    "autoscaler_stopped_nodes",
    "autoscaler_update_loop_exceptions",
    "autoscaler_worker_create_node_time",
    "autoscaler_worker_update_time",
    "autoscaler_updating_nodes",
    "autoscaler_successful_updates",
    "autoscaler_failed_updates",
    "autoscaler_failed_create_nodes",
    "autoscaler_recovering_nodes",
    "autoscaler_successful_recoveries",
    "autoscaler_failed_recoveries",
    "autoscaler_drain_node_exceptions",
    "autoscaler_update_time",
    "autoscaler_cluster_resources",
    "autoscaler_pending_resources",
]


# This list of metrics should be kept in sync with
# dashboard/dashboard_metrics.py
_DASHBOARD_METRICS = [
    "ray_dashboard_api_requests_duration_seconds_bucket",
    "ray_dashboard_api_requests_duration_seconds_created",
    "ray_dashboard_api_requests_count_requests_total",
    "ray_dashboard_api_requests_count_requests_created",
    "ray_component_cpu_percentage",
    "ray_component_uss_mb",
]

_EVENT_AGGREGATOR_METRICS = [
    "ray_event_aggregator_agent_events_received_total",
<<<<<<< HEAD
    "ray_event_aggregator_agent_events_failed_to_add_to_aggregator_total",
    "ray_event_aggregator_agent_events_dropped_at_event_aggregator_total",
    "ray_event_aggregator_agent_events_published_to_external_svc_total",
    "ray_event_aggregator_agent_events_filtered_out_before_external_svc_publish_total",
    "ray_event_aggregator_agent_events_failed_to_publish_to_external_svc_total",
    "ray_event_aggregator_agent_events_dropped_in_external_svc_publish_queue_total",
    "ray_event_aggregator_agent_events_published_to_gcs_total",
    "ray_event_aggregator_agent_events_failed_to_publish_to_gcs_total",
    "ray_event_aggregator_agent_events_dropped_in_gcs_publish_queue_total",
=======
    "ray_event_aggregator_agent_events_buffer_add_failures_total",
    "ray_event_aggregator_agent_http_events_published_total",
    "ray_event_aggregator_agent_http_events_filtered_total",
    "ray_event_aggregator_agent_http_publish_failures_total",
    "ray_event_aggregator_agent_http_publish_queue_dropped_events_total",
    "ray_event_aggregator_agent_http_publish_consecutive_failures",
    "ray_event_aggregator_agent_http_time_since_last_success_seconds",
    "ray_event_aggregator_agent_http_publish_duration_seconds_bucket",
    "ray_event_aggregator_agent_http_publish_duration_seconds_count",
    "ray_event_aggregator_agent_http_publish_duration_seconds_sum",
>>>>>>> 7a300e09
]

_NODE_METRICS = [
    "ray_node_cpu_utilization",
    "ray_node_cpu_count",
    "ray_node_mem_used",
    "ray_node_mem_available",
    "ray_node_mem_total",
    "ray_node_disk_io_read",
    "ray_node_disk_io_write",
    "ray_node_disk_io_read_count",
    "ray_node_disk_io_write_count",
    "ray_node_disk_io_read_speed",
    "ray_node_disk_io_write_speed",
    "ray_node_disk_read_iops",
    "ray_node_disk_write_iops",
    "ray_node_disk_usage",
    "ray_node_disk_free",
    "ray_node_disk_utilization_percentage",
    "ray_node_network_sent",
    "ray_node_network_received",
    "ray_node_network_send_speed",
    "ray_node_network_receive_speed",
]


if sys.platform == "linux" or sys.platform == "linux2":
    _NODE_METRICS.append("ray_node_mem_shared_bytes")


_NODE_COMPONENT_METRICS = [
    "ray_component_cpu_percentage",
    "ray_component_rss_mb",
    "ray_component_uss_mb",
    "ray_component_num_fds",
]

_METRICS.append("ray_health_check_rpc_latency_ms_sum")


@pytest.fixture
def _setup_cluster_for_test(request, ray_start_cluster):
    enable_metrics_collection = request.param
    NUM_NODES = 2
    cluster = ray_start_cluster
    # Add a head node.
    cluster.add_node(
        _system_config={
            "event_stats_print_interval_ms": 500,
            "event_stats": True,
            "enable_metrics_collection": enable_metrics_collection,
            "enable_open_telemetry": os.getenv("RAY_enable_open_telemetry") == "1",
        }
    )
    # Add worker nodes.
    [cluster.add_node() for _ in range(NUM_NODES - 1)]
    cluster.wait_for_nodes()
    ray_context = ray.init(address=cluster.address)

    worker_should_exit = SignalActor.remote()

    extra_tags = {"ray_version": ray.__version__}

    # Generate metrics in the driver.
    counter = Counter("test_driver_counter", description="desc")
    counter.inc(tags=extra_tags)
    gauge = Gauge("test_gauge", description="gauge")
    gauge.set(1, tags=extra_tags)

    # Generate some metrics from actor & tasks.
    @ray.remote
    def f():
        counter = Counter("test_counter", description="desc")
        counter.inc()
        counter = ray.get(ray.put(counter))  # Test serialization.
        counter.inc(tags=extra_tags)
        counter.inc(2, tags=extra_tags)
        ray.get(worker_should_exit.wait.remote())

    # Generate some metrics for the placement group.
    pg = ray.util.placement_group(bundles=[{"CPU": 1}])
    ray.get(pg.ready())
    ray.util.remove_placement_group(pg)

    @ray.remote
    class A:
        async def ping(self):
            histogram = Histogram(
                "test_histogram", description="desc", boundaries=[0.1, 1.6]
            )
            histogram = ray.get(ray.put(histogram))  # Test serialization.
            histogram.observe(1.5, tags=extra_tags)
            histogram.observe(0.0, tags=extra_tags)
            ray.get(worker_should_exit.wait.remote())

    a = A.remote()
    obj_refs = [f.remote(), a.ping.remote()]
    # Infeasible task
    b = f.options(resources={"a": 1})  # noqa

    # Make a request to the dashboard to produce some dashboard metrics
    requests.get(f"http://{ray_context.dashboard_url}/nodes")

    node_info_list = ray.nodes()
    prom_addresses = []
    for node_info in node_info_list:
        metrics_export_port = node_info["MetricsExportPort"]
        addr = node_info["NodeManagerAddress"]
        prom_addresses.append(build_address(addr, metrics_export_port))
    autoscaler_export_addr = build_address(
        cluster.head_node.node_ip_address, AUTOSCALER_METRIC_PORT
    )
    dashboard_export_addr = build_address(
        cluster.head_node.node_ip_address, DASHBOARD_METRIC_PORT
    )
    yield prom_addresses, autoscaler_export_addr, dashboard_export_addr

    ray.get(worker_should_exit.send.remote())
    ray.get(obj_refs)
    ray.shutdown()
    cluster.shutdown()


@pytest.mark.skipif(prometheus_client is None, reason="Prometheus not installed")
@pytest.mark.skipif(
    os.environ.get("RAY_enable_open_telemetry") == "1" and sys.platform == "darwin",
    reason="OpenTelemetry is not working on macOS yet.",
)
@pytest.mark.parametrize("_setup_cluster_for_test", [True], indirect=True)
def test_metrics_export_end_to_end(_setup_cluster_for_test):
    TEST_TIMEOUT_S = 30
    (
        prom_addresses,
        autoscaler_export_addr,
        dashboard_export_addr,
    ) = _setup_cluster_for_test

    def test_cases():
        components_dict, metric_descriptors, metric_samples = fetch_prometheus(
            prom_addresses
        )
        metric_names = metric_descriptors.keys()
        session_name = ray._private.worker.global_worker.node.session_name

        # Raylet should be on every node
        assert all("raylet" in components for components in components_dict.values())

        # GCS server should be on one node
        assert any(
            "gcs_server" in components for components in components_dict.values()
        )

        # Core worker should be on at least on node
        assert any(
            "core_worker" in components for components in components_dict.values()
        )
        # The list of custom or user defined metrics. Open Telemetry backend does not
        # support exporting Counter as Gauge, so we skip some metrics in that case.
        custom_metrics = (
            [
                "test_counter",
                "test_counter_total",
                "test_driver_counter",
                "test_driver_counter_total",
                "test_gauge",
            ]
            if os.environ.get("RAY_enable_open_telemetry") != "1"
            else [
                "test_counter_total",
                "test_driver_counter_total",
                "test_gauge",
            ]
        )

        # Make sure our user defined metrics exist and have the correct types
        for metric_name in custom_metrics:
            metric_name = f"ray_{metric_name}"
            assert metric_name in metric_names
            if metric_name.endswith("_total"):
                assert metric_descriptors[metric_name].type == "counter"
            elif metric_name.endswith("_counter"):
                # Make sure we emit counter as gauge for bug compatibility
                assert metric_descriptors[metric_name].type == "gauge"
            elif metric_name.endswith("_bucket"):
                assert metric_descriptors[metric_name].type == "histogram"
            elif metric_name.endswith("_gauge"):
                assert metric_descriptors[metric_name].type == "gauge"

        # Make sure metrics are recorded.
        for metric in _METRICS:
            assert metric in metric_names, f"metric {metric} not in {metric_names}"

        for sample in metric_samples:
            # All Ray metrics have label "Version" and "SessionName".
            if sample.name in _METRICS or sample.name in _DASHBOARD_METRICS:
                assert sample.labels.get("Version") == ray.__version__, sample
                assert sample.labels["SessionName"] == session_name, sample

        # Make sure the numeric values are correct
        test_counter_sample = [m for m in metric_samples if "test_counter" in m.name][0]
        assert test_counter_sample.value == 4.0

        test_driver_counter_sample = [
            m for m in metric_samples if "test_driver_counter" in m.name
        ][0]
        assert test_driver_counter_sample.value == 1.0

        # Make sure the gRPC stats are not reported from workers. We disabled
        # it there because it has too high cardinality.
        grpc_metrics = [
            "ray_grpc_server_req_process_time_ms_sum",
            "ray_grpc_server_req_process_time_ms_bucket",
            "ray_grpc_server_req_process_time_ms_count",
            "ray_grpc_server_req_new_total",
            "ray_grpc_server_req_handling_total",
            "ray_grpc_server_req_finished_total",
        ]
        for grpc_metric in grpc_metrics:
            grpc_samples = [m for m in metric_samples if grpc_metric in m.name]
            for grpc_sample in grpc_samples:
                assert grpc_sample.labels["Component"] != "core_worker"

        # Autoscaler metrics
        (_, autoscaler_metric_descriptors, autoscaler_samples,) = fetch_prometheus(
            [autoscaler_export_addr]
        )  # noqa
        autoscaler_metric_names = autoscaler_metric_descriptors.keys()
        for metric in _AUTOSCALER_METRICS:
            # Metric name should appear with some suffix (_count, _total,
            # etc...) in the list of all names
            assert any(
                name.startswith(metric) for name in autoscaler_metric_names
            ), f"{metric} not in {autoscaler_metric_names}"
            for sample in autoscaler_samples:
                assert sample.labels["SessionName"] == session_name

        # Dashboard metrics
        _, dashboard_metric_descriptors, _ = fetch_prometheus([dashboard_export_addr])
        dashboard_metric_names = dashboard_metric_descriptors.keys()
        for metric in _DASHBOARD_METRICS:
            # Metric name should appear with some suffix (_count, _total,
            # etc...) in the list of all names
            assert any(
                name.startswith(metric) for name in dashboard_metric_names
            ), f"{metric} not in {dashboard_metric_names}"

    def wrap_test_case_for_retry():
        try:
            test_cases()
            return True
        except AssertionError:
            return False

    try:
        wait_for_condition(
            wrap_test_case_for_retry,
            timeout=TEST_TIMEOUT_S,
            retry_interval_ms=1000,  # Yield resource for other processes
        )
    except RuntimeError:
        print(f"The components are {pformat(fetch_prometheus(prom_addresses))}")
        test_cases()  # Should fail assert


@pytest.mark.skipif(sys.platform == "win32", reason="Not working in Windows.")
@pytest.mark.skipif(prometheus_client is None, reason="Prometheus not installed")
def test_metrics_export_node_metrics(shutdown_only):
    # Verify node metrics are available.
    addr = ray.init()
    dashboard_export_addr = build_address(
        addr["node_ip_address"], DASHBOARD_METRIC_PORT
    )

    def verify_node_metrics():
        avail_metrics = raw_metrics(addr)

        components = set()
        for metric in _NODE_COMPONENT_METRICS:
            samples = avail_metrics[metric]
            for sample in samples:
                components.add(sample.labels["Component"])
        assert components == {"gcs", "raylet", "agent", "ray::IDLE"}

        avail_metrics = set(avail_metrics)

        for node_metric in _NODE_METRICS:
            assert node_metric in avail_metrics
        for node_metric in _NODE_COMPONENT_METRICS:
            assert node_metric in avail_metrics
        return True

    def verify_dashboard_metrics():
        avail_metrics = fetch_prometheus_metrics([dashboard_export_addr])
        # Run list nodes to trigger dashboard API.
        list_nodes()

        # Verify metrics exist.
        for metric in _DASHBOARD_METRICS:
            # Metric name should appear with some suffix (_count, _total,
            # etc...) in the list of all names
            assert len(avail_metrics[metric]) > 0

            samples = avail_metrics[metric]
            for sample in samples:
                assert sample.labels["Component"].startswith("dashboard")

        return True

    wait_for_condition(verify_node_metrics)
    wait_for_condition(verify_dashboard_metrics)


_EVENT_AGGREGATOR_AGENT_TARGET_PORT = find_free_port()
_EVENT_AGGREGATOR_AGENT_TARGET_IP = "127.0.0.1"
_EVENT_AGGREGATOR_AGENT_TARGET_ADDR = (
    f"http://{_EVENT_AGGREGATOR_AGENT_TARGET_IP}:{_EVENT_AGGREGATOR_AGENT_TARGET_PORT}"
)


@pytest.fixture(scope="module")
def httpserver_listen_address():
    return ("127.0.0.1", _EVENT_AGGREGATOR_AGENT_TARGET_PORT)


@pytest.mark.parametrize(
    "ray_start_cluster_head_with_env_vars",
    [
        {
            "env_vars": {
                "RAY_DASHBOARD_AGGREGATOR_AGENT_MAX_EVENT_BUFFER_SIZE": 2,
                "RAY_DASHBOARD_AGGREGATOR_AGENT_EVENTS_EXPORT_ADDR": _EVENT_AGGREGATOR_AGENT_TARGET_ADDR,
                # Turn off task events generation to avoid the task events from the
                # cluster impacting the test result
                "RAY_task_events_report_interval_ms": 0,
            },
        },
    ],
    indirect=True,
)
def test_metrics_export_event_aggregator_agent(
    ray_start_cluster_head_with_env_vars, httpserver
):
    cluster = ray_start_cluster_head_with_env_vars
    stub = get_event_aggregator_grpc_stub(
        cluster.gcs_address, cluster.head_node.node_id
    )
    httpserver.expect_request("/", method="POST").respond_with_data("", status=200)

    metrics_export_port = cluster.head_node.metrics_export_port
    addr = cluster.head_node.node_ip_address
    prom_addresses = [build_address(addr, metrics_export_port)]

    def test_case_stats_exist():
        _, metric_descriptors, _ = fetch_prometheus(prom_addresses)
        metrics_names = metric_descriptors.keys()
        event_aggregator_metrics = [
            "ray_event_aggregator_agent_events_received_total",
<<<<<<< HEAD
            "ray_event_aggregator_agent_events_failed_to_add_to_aggregator_total",
            "ray_event_aggregator_agent_events_dropped_at_event_aggregator_total",
            "ray_event_aggregator_agent_events_published_to_external_svc_total",
            "ray_event_aggregator_agent_events_filtered_out_before_external_svc_publish_total",
            "ray_event_aggregator_agent_events_failed_to_publish_to_external_svc_total",
            "ray_event_aggregator_agent_events_dropped_in_external_svc_publish_queue_total",
            "ray_event_aggregator_agent_events_published_to_gcs_total",
            "ray_event_aggregator_agent_events_failed_to_publish_to_gcs_total",
            "ray_event_aggregator_agent_events_dropped_in_gcs_publish_queue_total",
=======
            "ray_event_aggregator_agent_events_buffer_add_failures_total",
            "ray_event_aggregator_agent_http_events_published_total",
            "ray_event_aggregator_agent_http_events_filtered_total",
            "ray_event_aggregator_agent_http_publish_failures_total",
            "ray_event_aggregator_agent_http_publish_queue_dropped_events_total",
            "ray_event_aggregator_agent_http_publish_consecutive_failures",
            "ray_event_aggregator_agent_http_time_since_last_success_seconds",
            "ray_event_aggregator_agent_http_publish_duration_seconds_bucket",
            "ray_event_aggregator_agent_http_publish_duration_seconds_count",
            "ray_event_aggregator_agent_http_publish_duration_seconds_sum",
>>>>>>> 7a300e09
        ]
        return all(metric in metrics_names for metric in event_aggregator_metrics)

    def test_case_value_correct():
        _, _, metric_samples = fetch_prometheus(prom_addresses)
        expected_metrics_values = {
            "ray_event_aggregator_agent_events_received_total": 3.0,
<<<<<<< HEAD
            "ray_event_aggregator_agent_events_failed_to_add_to_aggregator_total": 0.0,
            "ray_event_aggregator_agent_events_dropped_at_event_aggregator_total": 1.0,
            "ray_event_aggregator_agent_events_published_to_external_svc_total": 1.0,
            "ray_event_aggregator_agent_events_filtered_out_before_external_svc_publish_total": 1.0,
            "ray_event_aggregator_agent_events_failed_to_publish_to_external_svc_total": 0.0,
            "ray_event_aggregator_agent_events_dropped_in_external_svc_publish_queue_total": 0.0,
            "ray_event_aggregator_agent_events_published_to_gcs_total": 0.0,
            "ray_event_aggregator_agent_events_failed_to_publish_to_gcs_total": 0.0,
            "ray_event_aggregator_agent_events_dropped_in_gcs_publish_queue_total": 0.0,
=======
            "ray_event_aggregator_agent_events_buffer_add_failures_total": 0.0,
            "ray_event_aggregator_agent_http_events_published_total": 1.0,
            "ray_event_aggregator_agent_http_events_filtered_total": 1.0,
            "ray_event_aggregator_agent_http_publish_failures_total": 0.0,
>>>>>>> 7a300e09
        }
        for descriptor, expected_value in expected_metrics_values.items():
            samples = [m for m in metric_samples if m.name == descriptor]
            if not samples:
                return False
            if samples[0].value != expected_value:
                return False
        return True

    now = time.time_ns()
    seconds, nanos = divmod(now, 10**9)
    timestamp = Timestamp(seconds=seconds, nanos=nanos)
    request = AddEventsRequest(
        events_data=RayEventsData(
            events=[
                RayEvent(
                    event_id=b"1",
                    source_type=RayEvent.SourceType.CORE_WORKER,
                    event_type=RayEvent.EventType.TASK_DEFINITION_EVENT,
                    timestamp=timestamp,
                    severity=RayEvent.Severity.INFO,
                    message="hello",
                ),
                RayEvent(
                    event_id=b"2",
                    source_type=RayEvent.SourceType.CORE_WORKER,
                    event_type=RayEvent.EventType.TASK_PROFILE_EVENT,
                    timestamp=timestamp,
                    severity=RayEvent.Severity.INFO,
                    message="hello 2",
                ),
                RayEvent(
                    event_id=b"3",
                    source_type=RayEvent.SourceType.CORE_WORKER,
                    event_type=RayEvent.EventType.TASK_DEFINITION_EVENT,
                    timestamp=timestamp,
                    severity=RayEvent.Severity.INFO,
                    message="hello 3",
                ),
            ],
            task_events_metadata=TaskEventsMetadata(
                dropped_task_attempts=[
                    TaskAttempt(
                        task_id=b"1",
                        attempt_number=1,
                    ),
                ],
            ),
        )
    )

    stub.AddEvents(request)
    wait_for_condition(lambda: len(httpserver.log) == 1)

    wait_for_condition(test_case_stats_exist, timeout=30, retry_interval_ms=1000)

    wait_for_condition(test_case_value_correct, timeout=30, retry_interval_ms=1000)


def test_operation_stats(monkeypatch, shutdown_only):
    # Test operation stats are available when flag is on.
    operation_metrics = [
        "ray_operation_count",
        "ray_operation_run_time_ms",
        "ray_operation_queue_time_ms",
        "ray_operation_active_count",
    ]
    with monkeypatch.context() as m:
        m.setenv("RAY_event_stats_metrics", "1")
        addr = ray.init()

        signal = SignalActor.remote()

        @ray.remote
        class Actor:
            def __init__(self, signal):
                self.signal = signal

            def get_worker_id(self):
                return ray.get_runtime_context().get_worker_id()

            def wait(self):
                ray.get(self.signal.wait.remote())

        actor = Actor.remote(signal)
        worker_id = ray.get(actor.get_worker_id.remote())
        obj_ref = actor.wait.remote()

        def verify():
            metrics = raw_metrics(addr)
            samples = metrics["ray_operation_count"]
            found = False
            for sample in samples:
                if (
                    sample.labels["Method"] == "CoreWorkerService.grpc_client.PushTask"
                    and sample.labels["Component"] == "core_worker"
                    and sample.labels["WorkerId"] == worker_id
                ):
                    found = True
                    assert sample.value == 1
            if not found:
                return False

            samples = metrics["ray_operation_active_count"]
            found = False
            for sample in samples:
                if (
                    sample.labels["Method"] == "CoreWorkerService.grpc_client.PushTask"
                    and sample.labels["Component"] == "core_worker"
                    and sample.labels["WorkerId"] == worker_id
                ):
                    found = True
                    assert sample.value == 1
            if not found:
                return False

            return True

        wait_for_condition(verify, timeout=60)

        ray.get(signal.send.remote())
        ray.get(obj_ref)

        def verify():
            metrics = raw_metrics(addr)

            samples = metrics["ray_operation_count"]
            found = False
            for sample in samples:
                if (
                    sample.labels["Method"] == "CoreWorkerService.grpc_client.PushTask"
                    and sample.labels["Component"] == "core_worker"
                    and sample.labels["WorkerId"] == worker_id
                ):
                    found = True
                    assert sample.value == 1
            if not found:
                return False

            found = False
            for sample in samples:
                if (
                    sample.labels["Method"]
                    == "CoreWorkerService.grpc_client.PushTask.OnReplyReceived"
                    and sample.labels["Component"] == "core_worker"
                    and sample.labels["WorkerId"] == worker_id
                ):
                    found = True
                    assert sample.value == 1
            if not found:
                return False

            samples = metrics["ray_operation_active_count"]
            found = False
            for sample in samples:
                if (
                    sample.labels["Method"] == "CoreWorkerService.grpc_client.PushTask"
                    and sample.labels["Component"] == "core_worker"
                    and sample.labels["WorkerId"] == worker_id
                ):
                    found = True
                    assert sample.value == 0
            if not found:
                return False

            found = False
            for sample in samples:
                if (
                    sample.labels["Method"]
                    == "CoreWorkerService.grpc_client.PushTask.OnReplyReceived"
                    and sample.labels["Component"] == "core_worker"
                    and sample.labels["WorkerId"] == worker_id
                ):
                    found = True
                    assert sample.value == 0
            if not found:
                return False

            metric_names = set(metrics.keys())
            for op_metric in operation_metrics:
                assert op_metric in metric_names
                samples = metrics[op_metric]
                components = set()
                for sample in samples:
                    components.add(sample.labels["Component"])
            assert {"raylet", "gcs_server", "core_worker"} == components
            return True

        wait_for_condition(verify, timeout=60)


@pytest.mark.skipif(prometheus_client is None, reason="Prometheus not installed")
@pytest.mark.parametrize("_setup_cluster_for_test", [True], indirect=True)
def test_histogram(_setup_cluster_for_test):
    TEST_TIMEOUT_S = 30
    (
        prom_addresses,
        autoscaler_export_addr,
        dashboard_export_addr,
    ) = _setup_cluster_for_test

    def test_cases():
        components_dict, metric_descriptors, metric_samples = fetch_prometheus(
            prom_addresses
        )
        metric_names = metric_descriptors.keys()
        custom_histogram_metric_name = "ray_test_histogram_bucket"
        assert custom_histogram_metric_name in metric_names
        assert metric_descriptors[custom_histogram_metric_name].type == "histogram"

        test_histogram_samples = [
            m for m in metric_samples if "test_histogram" in m.name
        ]
        buckets = {
            m.labels["le"]: m.value
            for m in test_histogram_samples
            if "_bucket" in m.name
        }
        # In Prometheus data model
        # the histogram is cumulative. So we expect the count to appear in
        # <1.1 and <+Inf buckets.
        assert buckets == {"0.1": 1.0, "1.6": 2.0, "+Inf": 2.0}
        hist_count = [m for m in test_histogram_samples if "_count" in m.name][0].value
        assert hist_count == 2

    def wrap_test_case_for_retry():
        try:
            test_cases()
            return True
        except AssertionError:
            return False

    try:
        wait_for_condition(
            wrap_test_case_for_retry,
            timeout=TEST_TIMEOUT_S,
            retry_interval_ms=1000,  # Yield resource for other processes
        )
    except RuntimeError:
        print(f"The components are {pformat(fetch_prometheus(prom_addresses))}")
        test_cases()  # Should fail assert


@pytest.mark.skipif(sys.platform == "win32", reason="Not working in Windows.")
@pytest.mark.skipif(
    os.environ.get("RAY_enable_open_telemetry") == "1",
    reason="OpenTelemetry backend does not support Counter exported as gauge.",
)
def test_counter_exported_as_gauge(shutdown_only):
    # Test to make sure Counter emits the right Prometheus metrics
    context = ray.init()

    @ray.remote
    class Actor:
        def __init__(self):
            self.counter = Counter("test_counter", description="desc")
            self.counter.inc(2.0)
            self.counter.inc(3.0)

            self.counter_with_total_suffix = Counter(
                "test_counter2_total", description="desc2"
            )
            self.counter_with_total_suffix.inc(1.5)

    _ = Actor.remote()

    def check_metrics():
        metrics_page = "localhost:{}".format(
            context.address_info["metrics_export_port"]
        )
        _, metric_descriptors, metric_samples = fetch_prometheus([metrics_page])
        metric_samples_by_name = defaultdict(list)
        for metric_sample in metric_samples:
            metric_samples_by_name[metric_sample.name].append(metric_sample)

        assert "ray_test_counter" in metric_descriptors
        assert metric_descriptors["ray_test_counter"].type == "gauge"
        assert (
            metric_descriptors["ray_test_counter"].documentation
            == "(DEPRECATED, use ray_test_counter_total metric instead) desc"
        )
        assert metric_samples_by_name["ray_test_counter"][-1].value == 5.0

        assert "ray_test_counter_total" in metric_descriptors
        assert metric_descriptors["ray_test_counter_total"].type == "counter"
        assert metric_descriptors["ray_test_counter_total"].documentation == "desc"
        assert metric_samples_by_name["ray_test_counter_total"][-1].value == 5.0

        assert "ray_test_counter2_total" in metric_descriptors
        assert metric_descriptors["ray_test_counter2_total"].type == "counter"
        assert metric_descriptors["ray_test_counter2_total"].documentation == "desc2"
        assert metric_samples_by_name["ray_test_counter2_total"][-1].value == 1.5

        return True

    wait_for_condition(check_metrics, timeout=60)


@pytest.mark.skipif(sys.platform == "win32", reason="Not working in Windows.")
def test_counter(monkeypatch, shutdown_only):
    # Test to make sure we don't export counter as gauge
    # if RAY_EXPORT_COUNTER_AS_GAUGE is 0
    monkeypatch.setenv("RAY_EXPORT_COUNTER_AS_GAUGE", "0")
    context = ray.init()

    @ray.remote
    class Actor:
        def __init__(self):
            self.counter = Counter("test_counter", description="desc")
            self.counter.inc(2.0)

    _ = Actor.remote()

    def check_metrics():
        metrics_page = "localhost:{}".format(
            context.address_info["metrics_export_port"]
        )
        _, metric_descriptors, _ = fetch_prometheus([metrics_page])

        assert "ray_test_counter" not in metric_descriptors
        assert "ray_test_counter_total" in metric_descriptors

        return True

    wait_for_condition(check_metrics, timeout=60)


@pytest.mark.skipif(sys.platform == "win32", reason="Not working in Windows.")
def test_per_func_name_stats(shutdown_only):
    # Test operation stats are available when flag is on.
    comp_metrics = [
        "ray_component_cpu_percentage",
        "ray_component_rss_mb",
        "ray_component_num_fds",
    ]
    if sys.platform == "linux" or sys.platform == "linux2":
        # Uss only available from Linux
        comp_metrics.append("ray_component_uss_mb")
        comp_metrics.append("ray_component_mem_shared_bytes")
    addr = ray.init(num_cpus=2)

    @ray.remote
    class Actor:
        def __init__(self):
            self.arr = np.random.rand(5 * 1024 * 1024)  # 40 MB
            self.shared_arr = ray.put(np.random.rand(5 * 1024 * 1024))

        def pid(self):
            return os.getpid()

    @ray.remote
    class ActorB:
        def __init__(self):
            self.arr = np.random.rand(5 * 1024 * 1024)  # 40 MB
            self.shared_arr = ray.put(np.random.rand(5 * 1024 * 1024))

    a = Actor.remote()  # noqa
    b = ActorB.remote()

    ray.get(a.__ray_ready__.remote())
    ray.get(b.__ray_ready__.remote())

    # Run a short lived task to make sure there's a ray::IDLE component.
    @ray.remote
    def do_nothing():
        pass

    ray.get(do_nothing.remote())

    def verify_components():
        metrics = raw_metrics(addr)
        metric_names = set(metrics.keys())
        components = set()
        for metric in comp_metrics:
            assert metric in metric_names
            samples = metrics[metric]
            for sample in samples:
                components.add(sample.labels["Component"])
        print(components)
        assert {
            "raylet",
            "agent",
            "ray::Actor",
            "ray::ActorB",
            "ray::IDLE",
        } <= components
        return True

    wait_for_condition(verify_components, timeout=30)

    def verify_mem_usage():
        metrics = raw_metrics(addr)
        for metric in comp_metrics:
            samples = metrics[metric]
            for sample in samples:
                if sample.labels["Component"] == "ray::ActorB":
                    assert sample.value > 0.0
                    print(sample)
                    print(sample.value)
                if sample.labels["Component"] == "ray::Actor":
                    assert sample.value > 0.0
                    print(sample)
                    print(sample.value)
        return True

    wait_for_condition(verify_mem_usage, timeout=30)

    # Verify ActorB is reported as value 0 because it is killed.
    ray.kill(b)
    # Kill Actor by sigkill, which happens upon OOM.
    pid = ray.get(a.pid.remote())
    os.kill(pid, signal.SIGKILL)

    def verify_mem_cleaned():
        metrics = raw_metrics(addr)
        for metric in comp_metrics:
            samples = metrics[metric]
            for sample in samples:
                if sample.labels["Component"] == "ray::ActorB":
                    assert sample.value == 0.0
                if sample.labels["Component"] == "ray::Actor":
                    assert sample.value == 0.0
        return True

    wait_for_condition(verify_mem_cleaned, timeout=30)


def test_prometheus_file_based_service_discovery(ray_start_cluster):
    # Make sure Prometheus service discovery file is correctly written
    # when number of nodes are dynamically changed.
    NUM_NODES = 5
    cluster = ray_start_cluster
    nodes = [cluster.add_node() for _ in range(NUM_NODES)]
    cluster.wait_for_nodes()
    addr = ray.init(address=cluster.address)
    writer = PrometheusServiceDiscoveryWriter(
        addr["gcs_address"],
        "/tmp/ray",
    )

    def get_metrics_export_address_from_node(nodes):
        node_export_addrs = [
            build_address(node.node_ip_address, node.metrics_export_port)
            for node in nodes
        ]
        # monitor should be run on head node for `ray_start_cluster` fixture
        autoscaler_export_addr = build_address(
            cluster.head_node.node_ip_address, AUTOSCALER_METRIC_PORT
        )
        dashboard_export_addr = build_address(
            cluster.head_node.node_ip_address, DASHBOARD_METRIC_PORT
        )
        return node_export_addrs + [autoscaler_export_addr, dashboard_export_addr]

    loaded_json_data = json.loads(writer.get_file_discovery_content())
    assert loaded_json_data == writer.get_latest_service_discovery_content()
    assert set(get_metrics_export_address_from_node(nodes)) == set(
        loaded_json_data[0]["targets"]
    )

    # Let's update nodes.
    for _ in range(3):
        nodes.append(cluster.add_node())

    # Make sure service discovery file content is correctly updated.
    loaded_json_data = json.loads(writer.get_file_discovery_content())
    assert loaded_json_data == writer.get_latest_service_discovery_content()
    assert set(get_metrics_export_address_from_node(nodes)) == set(
        loaded_json_data[0]["targets"]
    )


def test_prome_file_discovery_run_by_dashboard(shutdown_only):
    ray.init(num_cpus=0)
    global_node = ray._private.worker._global_node
    temp_dir = global_node.get_temp_dir_path()

    def is_service_discovery_exist():
        for path in pathlib.Path(temp_dir).iterdir():
            if PROMETHEUS_SERVICE_DISCOVERY_FILE in str(path):
                return True
        return False

    wait_for_condition(is_service_discovery_exist)


@pytest.fixture
def metric_mock():
    mock = MagicMock()
    mock.record.return_value = "haha"
    yield mock


"""
Unit test custom metrics.
"""


def test_basic_custom_metrics(metric_mock):
    # Make sure each of metric works as expected.
    # -- Counter --
    count = Counter("count", tag_keys=("a",))
    with pytest.raises(TypeError):
        count.inc("hi")
    with pytest.raises(ValueError):
        count.inc(0)
    with pytest.raises(ValueError):
        count.inc(-1)
    count._metric = metric_mock
    count.inc(1, {"a": "1"})
    metric_mock.record.assert_called_with(1, tags={"a": "1"})

    # -- Gauge --
    gauge = Gauge("gauge", description="gauge")
    gauge._metric = metric_mock
    gauge.set(4)
    metric_mock.record.assert_called_with(4, tags={})

    # -- Histogram
    histogram = Histogram(
        "hist", description="hist", boundaries=[1.0, 3.0], tag_keys=("a", "b")
    )
    histogram._metric = metric_mock
    tags = {"a": "10", "b": "b"}
    histogram.observe(8, tags=tags)
    metric_mock.record.assert_called_with(8, tags=tags)


def test_custom_metrics_with_extra_tags(metric_mock):
    base_tags = {"a": "1"}
    extra_tags = {"a": "1", "b": "2"}

    # -- Counter --
    count = Counter("count", tag_keys=("a",))
    with pytest.raises(ValueError):
        count.inc(1)

    count._metric = metric_mock

    # Increment with base tags
    count.inc(1, tags=base_tags)
    metric_mock.record.assert_called_with(1, tags=base_tags)
    metric_mock.reset_mock()

    # Increment with extra tags
    count.inc(1, tags=extra_tags)
    metric_mock.record.assert_called_with(1, tags=extra_tags)
    metric_mock.reset_mock()

    # -- Gauge --
    gauge = Gauge("gauge", description="gauge", tag_keys=("a",))
    gauge._metric = metric_mock

    # Record with base tags
    gauge.set(4, tags=base_tags)
    metric_mock.record.assert_called_with(4, tags=base_tags)
    metric_mock.reset_mock()

    # Record with extra tags
    gauge.set(4, tags=extra_tags)
    metric_mock.record.assert_called_with(4, tags=extra_tags)
    metric_mock.reset_mock()

    # -- Histogram
    histogram = Histogram(
        "hist", description="hist", boundaries=[1.0, 3.0], tag_keys=("a",)
    )
    histogram._metric = metric_mock

    # Record with base tags
    histogram.observe(8, tags=base_tags)
    metric_mock.record.assert_called_with(8, tags=base_tags)
    metric_mock.reset_mock()

    # Record with extra tags
    histogram.observe(8, tags=extra_tags)
    metric_mock.record.assert_called_with(8, tags=extra_tags)
    metric_mock.reset_mock()


def test_custom_metrics_info(metric_mock):
    # Make sure .info public method works.
    histogram = Histogram(
        "hist", description="hist", boundaries=[1.0, 2.0], tag_keys=("a", "b")
    )
    assert histogram.info["name"] == "hist"
    assert histogram.info["description"] == "hist"
    assert histogram.info["boundaries"] == [1.0, 2.0]
    assert histogram.info["tag_keys"] == ("a", "b")
    assert histogram.info["default_tags"] == {}
    histogram.set_default_tags({"a": "a"})
    assert histogram.info["default_tags"] == {"a": "a"}


def test_custom_metrics_default_tags(metric_mock):
    histogram = Histogram(
        "hist", description="hist", boundaries=[1.0, 2.0], tag_keys=("a", "b")
    ).set_default_tags({"b": "b"})
    histogram._metric = metric_mock

    # Check specifying non-default tags.
    histogram.observe(10, tags={"a": "a"})
    metric_mock.record.assert_called_with(10, tags={"a": "a", "b": "b"})

    # Check overriding default tags.
    tags = {"a": "10", "b": "c"}
    histogram.observe(8, tags=tags)
    metric_mock.record.assert_called_with(8, tags=tags)


def test_custom_metrics_edge_cases(metric_mock):
    # None or empty boundaries are not allowed.
    with pytest.raises(ValueError):
        Histogram("hist")

    with pytest.raises(ValueError):
        Histogram("hist", boundaries=[])

    # Empty name is not allowed.
    with pytest.raises(ValueError):
        Counter("")

    # The tag keys must be a tuple type.
    with pytest.raises(TypeError):
        Counter("name", tag_keys=("a"))

    with pytest.raises(ValueError):
        Histogram("hist", boundaries=[-1, 1, 2])

    with pytest.raises(ValueError):
        Histogram("hist", boundaries=[0, 1, 2])

    with pytest.raises(ValueError):
        Histogram("hist", boundaries=[-1, -0.5, -0.1])


def test_metrics_override_shouldnt_warn(ray_start_regular, log_pubsub):
    # https://github.com/ray-project/ray/issues/12859

    @ray.remote
    def override():
        a = Counter("num_count", description="")
        b = Counter("num_count", description="")
        a.inc(1)
        b.inc(1)

    ray.get(override.remote())

    # Check the stderr from the worker.
    def matcher(log_batch):
        return any("Attempt to register measure" in line for line in log_batch["lines"])

    match = get_log_batch(log_pubsub, 1, timeout=5, matcher=matcher)
    assert len(match) == 0, match


def test_custom_metrics_validation(shutdown_only):
    ray.init()
    # Missing tag(s) from tag_keys.
    metric = Counter("name", tag_keys=("a", "b"))
    metric.set_default_tags({"a": "1"})

    metric.inc(1.0, {"b": "2"})
    metric.inc(1.0, {"a": "1", "b": "2"})

    with pytest.raises(ValueError):
        metric.inc(1.0)

    with pytest.raises(ValueError):
        metric.inc(1.0, {"a": "2"})

    # tag_keys must be tuple.
    with pytest.raises(TypeError):
        Counter("name", tag_keys="a")
    # tag_keys must be strs.
    with pytest.raises(TypeError):
        Counter("name", tag_keys=(1,))

    metric = Counter("name", tag_keys=("a",))
    # Set default tag that isn't in tag_keys.
    with pytest.raises(ValueError):
        metric.set_default_tags({"a": "1", "c": "2"})
    # Default tag value must be str.
    with pytest.raises(TypeError):
        metric.set_default_tags({"a": 1})
    # Tag value must be str.
    with pytest.raises(TypeError):
        metric.inc(1.0, {"a": 1})


@pytest.mark.parametrize("_setup_cluster_for_test", [False], indirect=True)
def test_metrics_disablement(_setup_cluster_for_test):
    """Make sure the metrics are not exported when it is disabled."""
    prom_addresses, autoscaler_export_addr, _ = _setup_cluster_for_test

    def verify_metrics_not_collected():
        components_dict, metric_descriptors, _ = fetch_prometheus(prom_addresses)
        metric_names = metric_descriptors.keys()
        # Make sure no component is reported.
        for _, comp in components_dict.items():
            if len(comp) > 0:
                print(f"metrics from a component {comp} exists although it should not.")
                return False

        # Make sure metrics are not there.
        for metric in (
            _METRICS
            + _AUTOSCALER_METRICS
            + _DASHBOARD_METRICS
            + _EVENT_AGGREGATOR_METRICS
        ):
            if metric in metric_names:
                print("f{metric} exists although it should not.")
                return False
        return True

    # Make sure metrics are not collected for more than 10 seconds.
    for _ in range(10):
        assert verify_metrics_not_collected()
        import time

        time.sleep(1)


_FAULTY_METRIC_REGEX = re.compile(".*Invalid metric name.*")


def test_invalid_application_metric_names():
    warnings.simplefilter("always")
    with pytest.raises(
        ValueError, match="Empty name is not allowed. Please provide a metric name."
    ):
        Metric("")
    with pytest.warns(UserWarning, match=_FAULTY_METRIC_REGEX):
        Metric("name-cannot-have-dashes")
    with pytest.warns(UserWarning, match=_FAULTY_METRIC_REGEX):
        Metric("1namecannotstartwithnumber")
    with pytest.warns(UserWarning, match=_FAULTY_METRIC_REGEX):
        Metric("name.cannot.have.dots")


def test_invalid_system_metric_names(caplog):
    with pytest.raises(
        ValueError, match="Empty name is not allowed. Please provide a metric name."
    ):
        MetricsAgentGauge("", "", "", [])
    with pytest.raises(ValueError, match=_FAULTY_METRIC_REGEX):
        MetricsAgentGauge("name-cannot-have-dashes", "", "", [])
    with pytest.raises(ValueError, match=_FAULTY_METRIC_REGEX):
        MetricsAgentGauge("1namecannotstartwithnumber", "", "", [])
    with pytest.raises(ValueError, match=_FAULTY_METRIC_REGEX):
        MetricsAgentGauge("name.cannot.have.dots", "", "", [])


if __name__ == "__main__":
    sys.exit(pytest.main(["-sv", __file__]))<|MERGE_RESOLUTION|>--- conflicted
+++ resolved
@@ -141,17 +141,6 @@
 
 _EVENT_AGGREGATOR_METRICS = [
     "ray_event_aggregator_agent_events_received_total",
-<<<<<<< HEAD
-    "ray_event_aggregator_agent_events_failed_to_add_to_aggregator_total",
-    "ray_event_aggregator_agent_events_dropped_at_event_aggregator_total",
-    "ray_event_aggregator_agent_events_published_to_external_svc_total",
-    "ray_event_aggregator_agent_events_filtered_out_before_external_svc_publish_total",
-    "ray_event_aggregator_agent_events_failed_to_publish_to_external_svc_total",
-    "ray_event_aggregator_agent_events_dropped_in_external_svc_publish_queue_total",
-    "ray_event_aggregator_agent_events_published_to_gcs_total",
-    "ray_event_aggregator_agent_events_failed_to_publish_to_gcs_total",
-    "ray_event_aggregator_agent_events_dropped_in_gcs_publish_queue_total",
-=======
     "ray_event_aggregator_agent_events_buffer_add_failures_total",
     "ray_event_aggregator_agent_http_events_published_total",
     "ray_event_aggregator_agent_http_events_filtered_total",
@@ -162,7 +151,6 @@
     "ray_event_aggregator_agent_http_publish_duration_seconds_bucket",
     "ray_event_aggregator_agent_http_publish_duration_seconds_count",
     "ray_event_aggregator_agent_http_publish_duration_seconds_sum",
->>>>>>> 7a300e09
 ]
 
 _NODE_METRICS = [
@@ -520,17 +508,6 @@
         metrics_names = metric_descriptors.keys()
         event_aggregator_metrics = [
             "ray_event_aggregator_agent_events_received_total",
-<<<<<<< HEAD
-            "ray_event_aggregator_agent_events_failed_to_add_to_aggregator_total",
-            "ray_event_aggregator_agent_events_dropped_at_event_aggregator_total",
-            "ray_event_aggregator_agent_events_published_to_external_svc_total",
-            "ray_event_aggregator_agent_events_filtered_out_before_external_svc_publish_total",
-            "ray_event_aggregator_agent_events_failed_to_publish_to_external_svc_total",
-            "ray_event_aggregator_agent_events_dropped_in_external_svc_publish_queue_total",
-            "ray_event_aggregator_agent_events_published_to_gcs_total",
-            "ray_event_aggregator_agent_events_failed_to_publish_to_gcs_total",
-            "ray_event_aggregator_agent_events_dropped_in_gcs_publish_queue_total",
-=======
             "ray_event_aggregator_agent_events_buffer_add_failures_total",
             "ray_event_aggregator_agent_http_events_published_total",
             "ray_event_aggregator_agent_http_events_filtered_total",
@@ -541,7 +518,6 @@
             "ray_event_aggregator_agent_http_publish_duration_seconds_bucket",
             "ray_event_aggregator_agent_http_publish_duration_seconds_count",
             "ray_event_aggregator_agent_http_publish_duration_seconds_sum",
->>>>>>> 7a300e09
         ]
         return all(metric in metrics_names for metric in event_aggregator_metrics)
 
@@ -549,34 +525,12 @@
         _, _, metric_samples = fetch_prometheus(prom_addresses)
         expected_metrics_values = {
             "ray_event_aggregator_agent_events_received_total": 3.0,
-<<<<<<< HEAD
-            "ray_event_aggregator_agent_events_failed_to_add_to_aggregator_total": 0.0,
-            "ray_event_aggregator_agent_events_dropped_at_event_aggregator_total": 1.0,
-            "ray_event_aggregator_agent_events_published_to_external_svc_total": 1.0,
-            "ray_event_aggregator_agent_events_filtered_out_before_external_svc_publish_total": 1.0,
-            "ray_event_aggregator_agent_events_failed_to_publish_to_external_svc_total": 0.0,
-            "ray_event_aggregator_agent_events_dropped_in_external_svc_publish_queue_total": 0.0,
-            "ray_event_aggregator_agent_events_published_to_gcs_total": 0.0,
-            "ray_event_aggregator_agent_events_failed_to_publish_to_gcs_total": 0.0,
-            "ray_event_aggregator_agent_events_dropped_in_gcs_publish_queue_total": 0.0,
-=======
-            "ray_event_aggregator_agent_events_buffer_add_failures_total": 0.0,
             "ray_event_aggregator_agent_http_events_published_total": 1.0,
-            "ray_event_aggregator_agent_http_events_filtered_total": 1.0,
-            "ray_event_aggregator_agent_http_publish_failures_total": 0.0,
->>>>>>> 7a300e09
         }
-        for descriptor, expected_value in expected_metrics_values.items():
-            samples = [m for m in metric_samples if m.name == descriptor]
-            if not samples:
-                return False
-            if samples[0].value != expected_value:
-                return False
         return True
 
     now = time.time_ns()
     seconds, nanos = divmod(now, 10**9)
-    timestamp = Timestamp(seconds=seconds, nanos=nanos)
     request = AddEventsRequest(
         events_data=RayEventsData(
             events=[
