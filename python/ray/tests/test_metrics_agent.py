import json
import os
import pathlib
import re
import signal
import sys
import time
import warnings
from collections import defaultdict
from pprint import pformat
from unittest.mock import MagicMock

import numpy as np
import pytest
import requests
from google.protobuf.timestamp_pb2 import Timestamp

import ray
from ray._common.network_utils import build_address
from ray._common.test_utils import SignalActor, wait_for_condition
from ray._private.metrics_agent import (
    Gauge as MetricsAgentGauge,
    PrometheusServiceDiscoveryWriter,
)
from ray._private.ray_constants import PROMETHEUS_SERVICE_DISCOVERY_FILE
from ray._private.test_utils import (
    PrometheusTimeseries,
    fetch_prometheus_metric_timeseries,
    fetch_prometheus_timeseries,
    find_free_port,
    get_log_batch,
    raw_metric_timeseries,
)
from ray._raylet import JobID, TaskID
from ray.autoscaler._private.constants import AUTOSCALER_METRIC_PORT
from ray.core.generated.common_pb2 import TaskAttempt
from ray.core.generated.events_base_event_pb2 import RayEvent
from ray.core.generated.events_event_aggregator_service_pb2 import (
    AddEventsRequest,
    RayEventsData,
    TaskEventsMetadata,
)
from ray.dashboard.consts import DASHBOARD_METRIC_PORT
from ray.dashboard.modules.aggregator.constants import CONSUMER_TAG_KEY
from ray.dashboard.modules.aggregator.tests.test_aggregator_agent import (
    get_event_aggregator_grpc_stub,
)
from ray.util.metrics import Counter, Gauge, Histogram, Metric
from ray.util.state import list_nodes

os.environ["RAY_event_stats"] = "1"

try:
    import prometheus_client
except ImportError:
    prometheus_client = None

# This list of metrics should be kept in sync with src/ray/stats/metric_defs.h
# NOTE: Commented out metrics are not available in this test.
# TODO(Clark): Find ways to trigger commented out metrics in cluster setup.
_METRICS = [
    "ray_node_disk_usage",
    "ray_node_mem_used",
    "ray_node_mem_total",
    "ray_node_cpu_utilization",
    # TODO(rickyx): refactoring the below 3 metric seem to be a bit involved
    # , e.g. need to see how users currently depend on them.
    "ray_object_store_available_memory",
    "ray_object_store_used_memory",
    "ray_object_store_num_local_objects",
    "ray_object_store_memory",
    "ray_object_manager_num_pull_requests",
    "ray_object_directory_subscriptions",
    "ray_object_directory_updates",
    "ray_object_directory_lookups",
    "ray_object_directory_added_locations",
    "ray_object_directory_removed_locations",
    "ray_internal_num_processes_started",
    "ray_internal_num_spilled_tasks",
    # "ray_unintentional_worker_failures_total",
    # "ray_node_failure_total",
    "ray_grpc_server_req_process_time_ms_sum",
    "ray_grpc_server_req_process_time_ms_bucket",
    "ray_grpc_server_req_process_time_ms_count",
    "ray_grpc_server_req_new_total",
    "ray_grpc_server_req_handling_total",
    "ray_grpc_server_req_finished_total",
    "ray_object_manager_received_chunks",
    "ray_pull_manager_usage_bytes",
    "ray_pull_manager_requested_bundles",
    "ray_pull_manager_requests",
    "ray_pull_manager_active_bundles",
    "ray_pull_manager_retries_total",
    "ray_push_manager_num_pushes_remaining",
    "ray_push_manager_chunks",
    "ray_scheduler_failed_worker_startup_total",
    "ray_scheduler_tasks",
    "ray_scheduler_unscheduleable_tasks",
    "ray_spill_manager_objects",
    "ray_spill_manager_objects_bytes",
    "ray_spill_manager_request_total",
    # "ray_spill_manager_throughput_mb",
    "ray_gcs_placement_group_creation_latency_ms_sum",
    "ray_gcs_placement_group_scheduling_latency_ms_sum",
    "ray_gcs_placement_group_count",
    "ray_gcs_actors_count",
]

# This list of metrics should be kept in sync with
# ray/python/ray/autoscaler/_private/prom_metrics.py
_AUTOSCALER_METRICS = [
    "autoscaler_config_validation_exceptions",
    "autoscaler_node_launch_exceptions",
    "autoscaler_pending_nodes",
    "autoscaler_reset_exceptions",
    "autoscaler_running_workers",
    "autoscaler_started_nodes",
    "autoscaler_stopped_nodes",
    "autoscaler_update_loop_exceptions",
    "autoscaler_worker_create_node_time",
    "autoscaler_worker_update_time",
    "autoscaler_updating_nodes",
    "autoscaler_successful_updates",
    "autoscaler_failed_updates",
    "autoscaler_failed_create_nodes",
    "autoscaler_recovering_nodes",
    "autoscaler_successful_recoveries",
    "autoscaler_failed_recoveries",
    "autoscaler_drain_node_exceptions",
    "autoscaler_update_time",
    "autoscaler_cluster_resources",
    "autoscaler_pending_resources",
]


# This list of metrics should be kept in sync with
# dashboard/dashboard_metrics.py
_DASHBOARD_METRICS = [
    "ray_dashboard_api_requests_duration_seconds_bucket",
    "ray_dashboard_api_requests_duration_seconds_created",
    "ray_dashboard_api_requests_count_requests_total",
    "ray_dashboard_api_requests_count_requests_created",
    "ray_component_cpu_percentage",
    "ray_component_uss_mb",
]

_EVENT_AGGREGATOR_METRICS = [
<<<<<<< HEAD
    "ray_event_aggregator_agent_events_received_total",
    "ray_event_aggregator_agent_events_buffer_add_failures_total",
    # HTTP publisher metrics
    "ray_event_aggregator_agent_http_events_published_total",
    "ray_event_aggregator_agent_http_events_filtered_total",
    "ray_event_aggregator_agent_http_publish_failures_total",
    "ray_event_aggregator_agent_http_publish_queue_dropped_events_total",
    "ray_event_aggregator_agent_http_publish_consecutive_failures",
    "ray_event_aggregator_agent_http_time_since_last_success_seconds",
    "ray_event_aggregator_agent_http_publish_duration_seconds_bucket",
    "ray_event_aggregator_agent_http_publish_duration_seconds_count",
    "ray_event_aggregator_agent_http_publish_duration_seconds_sum",
    # GCS publisher metrics
    "ray_event_aggregator_agent_gcs_events_published_total",
    "ray_event_aggregator_agent_gcs_publish_failures_total",
    "ray_event_aggregator_agent_gcs_publish_queue_dropped_events_total",
    "ray_event_aggregator_agent_gcs_publish_duration_seconds_bucket",
    "ray_event_aggregator_agent_gcs_publish_duration_seconds_count",
    "ray_event_aggregator_agent_gcs_publish_duration_seconds_sum",
    "ray_event_aggregator_agent_gcs_publish_consecutive_failures",
    "ray_event_aggregator_agent_gcs_time_since_last_success_seconds",
    # Task metadata buffer metrics
    "ray_event_aggregator_agent_task_metadata_buffer_dropped_events_total",
=======
    "ray_aggregator_agent_events_received_total",
    "ray_aggregator_agent_published_events_total",
    "ray_aggregator_agent_filtered_events_total",
    "ray_aggregator_agent_queue_dropped_events_total",
    "ray_aggregator_agent_consecutive_failures_since_last_success",
    "ray_aggregator_agent_time_since_last_success_seconds",
    "ray_aggregator_agent_publish_latency_seconds_bucket",
    "ray_aggregator_agent_publish_latency_seconds_count",
    "ray_aggregator_agent_publish_latency_seconds_sum",
>>>>>>> a7d85c84
]

_NODE_METRICS = [
    "ray_node_cpu_utilization",
    "ray_node_cpu_count",
    "ray_node_mem_used",
    "ray_node_mem_available",
    "ray_node_mem_total",
    "ray_node_disk_io_read",
    "ray_node_disk_io_write",
    "ray_node_disk_io_read_count",
    "ray_node_disk_io_write_count",
    "ray_node_disk_io_read_speed",
    "ray_node_disk_io_write_speed",
    "ray_node_disk_read_iops",
    "ray_node_disk_write_iops",
    "ray_node_disk_usage",
    "ray_node_disk_free",
    "ray_node_disk_utilization_percentage",
    "ray_node_network_sent",
    "ray_node_network_received",
    "ray_node_network_send_speed",
    "ray_node_network_receive_speed",
]


if sys.platform == "linux" or sys.platform == "linux2":
    _NODE_METRICS.append("ray_node_mem_shared_bytes")


_NODE_COMPONENT_METRICS = [
    "ray_component_cpu_percentage",
    "ray_component_rss_mb",
    "ray_component_uss_mb",
    "ray_component_num_fds",
]

_METRICS.append("ray_health_check_rpc_latency_ms_sum")


@pytest.fixture
def _setup_cluster_for_test(request, ray_start_cluster):
    enable_metrics_collection = request.param
    NUM_NODES = 2
    cluster = ray_start_cluster
    # Add a head node.
    cluster.add_node(
        _system_config={
            "metrics_report_interval_ms": 1000,
            "event_stats_print_interval_ms": 500,
            "event_stats": True,
            "enable_metrics_collection": enable_metrics_collection,
            "enable_open_telemetry": os.getenv("RAY_enable_open_telemetry") == "1",
        }
    )
    # Add worker nodes.
    [cluster.add_node() for _ in range(NUM_NODES - 1)]
    cluster.wait_for_nodes()
    ray_context = ray.init(address=cluster.address)

    worker_should_exit = SignalActor.remote()

    extra_tags = {"ray_version": ray.__version__}

    # Generate metrics in the driver.
    counter = Counter("test_driver_counter", description="desc")
    counter.inc(tags=extra_tags)
    gauge = Gauge("test_gauge", description="gauge")
    gauge.set(1, tags=extra_tags)

    # Generate some metrics from actor & tasks.
    @ray.remote
    def f():
        counter = Counter("test_counter", description="desc")
        counter.inc()
        counter = ray.get(ray.put(counter))  # Test serialization.
        counter.inc(tags=extra_tags)
        counter.inc(2, tags=extra_tags)
        ray.get(worker_should_exit.wait.remote())

    # Generate some metrics for the placement group.
    pg = ray.util.placement_group(bundles=[{"CPU": 1}])
    ray.get(pg.ready())
    ray.util.remove_placement_group(pg)

    @ray.remote
    class A:
        async def ping(self):
            histogram = Histogram(
                "test_histogram", description="desc", boundaries=[0.1, 1.6]
            )
            histogram = ray.get(ray.put(histogram))  # Test serialization.
            histogram.observe(1.5, tags=extra_tags)
            histogram.observe(0.0, tags=extra_tags)
            ray.get(worker_should_exit.wait.remote())

    a = A.remote()
    obj_refs = [f.remote(), a.ping.remote()]
    # Infeasible task
    b = f.options(resources={"a": 1})  # noqa

    # Make a request to the dashboard to produce some dashboard metrics
    requests.get(f"http://{ray_context.dashboard_url}/nodes")

    node_info_list = ray.nodes()
    prom_addresses = []
    for node_info in node_info_list:
        metrics_export_port = node_info["MetricsExportPort"]
        addr = node_info["NodeManagerAddress"]
        prom_addresses.append(build_address(addr, metrics_export_port))
    autoscaler_export_addr = build_address(
        cluster.head_node.node_ip_address, AUTOSCALER_METRIC_PORT
    )
    dashboard_export_addr = build_address(
        cluster.head_node.node_ip_address, DASHBOARD_METRIC_PORT
    )
    yield prom_addresses, autoscaler_export_addr, dashboard_export_addr

    ray.get(worker_should_exit.send.remote())
    ray.get(obj_refs)
    ray.shutdown()
    cluster.shutdown()


@pytest.mark.skipif(prometheus_client is None, reason="Prometheus not installed")
@pytest.mark.parametrize("_setup_cluster_for_test", [True], indirect=True)
def test_metrics_export_end_to_end(_setup_cluster_for_test):
    TEST_TIMEOUT_S = 30
    (
        prom_addresses,
        autoscaler_export_addr,
        dashboard_export_addr,
    ) = _setup_cluster_for_test
    ray_timeseries = PrometheusTimeseries()
    autoscaler_timeseries = PrometheusTimeseries()
    dashboard_timeseries = PrometheusTimeseries()

    def test_cases():
        fetch_prometheus_timeseries(prom_addresses, ray_timeseries)
        components_dict = ray_timeseries.components_dict
        metric_descriptors = ray_timeseries.metric_descriptors
        metric_samples = ray_timeseries.metric_samples.values()
        metric_names = metric_descriptors.keys()

        session_name = ray._private.worker.global_worker.node.session_name

        # Raylet should be on every node
        assert all("raylet" in components for components in components_dict.values())

        # GCS server should be on one node
        assert any(
            "gcs_server" in components for components in components_dict.values()
        )

        # Core worker should be on at least on node
        assert any(
            "core_worker" in components for components in components_dict.values()
        )
        # The list of custom or user defined metrics. Open Telemetry backend does not
        # support exporting Counter as Gauge, so we skip some metrics in that case.
        custom_metrics = (
            [
                "test_counter",
                "test_counter_total",
                "test_driver_counter",
                "test_driver_counter_total",
                "test_gauge",
            ]
            if os.environ.get("RAY_enable_open_telemetry") != "1"
            else [
                "test_counter_total",
                "test_driver_counter_total",
                "test_gauge",
            ]
        )

        # Make sure our user defined metrics exist and have the correct types
        for metric_name in custom_metrics:
            metric_name = f"ray_{metric_name}"
            assert metric_name in metric_names
            if metric_name.endswith("_total"):
                assert metric_descriptors[metric_name].type == "counter"
            elif metric_name.endswith("_counter"):
                # Make sure we emit counter as gauge for bug compatibility
                assert metric_descriptors[metric_name].type == "gauge"
            elif metric_name.endswith("_bucket"):
                assert metric_descriptors[metric_name].type == "histogram"
            elif metric_name.endswith("_gauge"):
                assert metric_descriptors[metric_name].type == "gauge"

        # Make sure metrics are recorded.
        for metric in _METRICS:
            assert metric in metric_names, f"metric {metric} not in {metric_names}"

        for sample in metric_samples:
            # All Ray metrics have label "Version" and "SessionName".
            if sample.name in _METRICS or sample.name in _DASHBOARD_METRICS:
                assert sample.labels.get("Version") == ray.__version__, sample
                assert sample.labels["SessionName"] == session_name, sample

        # Make sure the numeric values are correct
        test_counter_sample = [m for m in metric_samples if "test_counter" in m.name][0]
        assert test_counter_sample.value == 4.0

        test_driver_counter_sample = [
            m for m in metric_samples if "test_driver_counter" in m.name
        ][0]
        assert test_driver_counter_sample.value == 1.0

        # Make sure the gRPC stats are not reported from workers. We disabled
        # it there because it has too high cardinality.
        grpc_metrics = [
            "ray_grpc_server_req_process_time_ms_sum",
            "ray_grpc_server_req_process_time_ms_bucket",
            "ray_grpc_server_req_process_time_ms_count",
            "ray_grpc_server_req_new_total",
            "ray_grpc_server_req_handling_total",
            "ray_grpc_server_req_finished_total",
        ]
        for grpc_metric in grpc_metrics:
            grpc_samples = [m for m in metric_samples if grpc_metric in m.name]
            for grpc_sample in grpc_samples:
                assert grpc_sample.labels["Component"] != "core_worker"

        # Autoscaler metrics
        fetch_prometheus_timeseries([autoscaler_export_addr], autoscaler_timeseries)
        autoscaler_metric_descriptors = autoscaler_timeseries.metric_descriptors
        autoscaler_samples = autoscaler_timeseries.metric_samples.values()
        autoscaler_metric_names = autoscaler_metric_descriptors.keys()
        for metric in _AUTOSCALER_METRICS:
            # Metric name should appear with some suffix (_count, _total,
            # etc...) in the list of all names
            assert any(
                name.startswith(metric) for name in autoscaler_metric_names
            ), f"{metric} not in {autoscaler_metric_names}"
            for sample in autoscaler_samples:
                assert sample.labels["SessionName"] == session_name

        # Dashboard metrics
        fetch_prometheus_timeseries([dashboard_export_addr], dashboard_timeseries)
        dashboard_metric_descriptors = dashboard_timeseries.metric_descriptors
        dashboard_metric_names = dashboard_metric_descriptors.keys()
        for metric in _DASHBOARD_METRICS:
            # Metric name should appear with some suffix (_count, _total,
            # etc...) in the list of all names
            assert any(
                name.startswith(metric) for name in dashboard_metric_names
            ), f"{metric} not in {dashboard_metric_names}"

    def wrap_test_case_for_retry():
        try:
            test_cases()
            return True
        except AssertionError:
            return False

    try:
        wait_for_condition(
            wrap_test_case_for_retry,
            timeout=TEST_TIMEOUT_S,
            retry_interval_ms=1000,  # Yield resource for other processes
        )
    except RuntimeError:
        # print(f"The components are {pformat(ray_timeseries)}")
        test_cases()  # Should fail assert


@pytest.mark.skipif(sys.platform == "win32", reason="Not working in Windows.")
@pytest.mark.skipif(prometheus_client is None, reason="Prometheus not installed")
def test_metrics_export_node_metrics(shutdown_only):
    # Verify node metrics are available.
    addr = ray.init()
    dashboard_export_addr = build_address(
        addr["node_ip_address"], DASHBOARD_METRIC_PORT
    )
    node_timeseries = PrometheusTimeseries()
    dashboard_timeseries = PrometheusTimeseries()

    def verify_node_metrics():
        avail_metrics = raw_metric_timeseries(addr, node_timeseries)

        components = set()
        for metric in _NODE_COMPONENT_METRICS:
            samples = avail_metrics[metric]
            for sample in samples:
                components.add(sample.labels["Component"])
        assert components == {"gcs", "raylet", "agent", "ray::IDLE"}

        avail_metrics = set(avail_metrics)

        for node_metric in _NODE_METRICS:
            assert node_metric in avail_metrics
        for node_metric in _NODE_COMPONENT_METRICS:
            assert node_metric in avail_metrics
        return True

    def verify_dashboard_metrics():
        avail_metrics = fetch_prometheus_metric_timeseries(
            [dashboard_export_addr], dashboard_timeseries
        )
        # Run list nodes to trigger dashboard API.
        list_nodes()

        # Verify metrics exist.
        for metric in _DASHBOARD_METRICS:
            # Metric name should appear with some suffix (_count, _total,
            # etc...) in the list of all names
            assert len(avail_metrics[metric]) > 0

            samples = avail_metrics[metric]
            for sample in samples:
                assert sample.labels["Component"].startswith("dashboard")

        return True

    wait_for_condition(verify_node_metrics)
    wait_for_condition(verify_dashboard_metrics)


_EVENT_AGGREGATOR_AGENT_TARGET_PORT = find_free_port()
_EVENT_AGGREGATOR_AGENT_TARGET_IP = "127.0.0.1"
_EVENT_AGGREGATOR_AGENT_TARGET_ADDR = (
    f"http://{_EVENT_AGGREGATOR_AGENT_TARGET_IP}:{_EVENT_AGGREGATOR_AGENT_TARGET_PORT}"
)


@pytest.fixture(scope="module")
def httpserver_listen_address():
    return ("127.0.0.1", _EVENT_AGGREGATOR_AGENT_TARGET_PORT)


@pytest.mark.parametrize(
    "ray_start_cluster_head_with_env_vars",
    [
        {
            "env_vars": {
                "RAY_DASHBOARD_AGGREGATOR_AGENT_MAX_EVENT_BUFFER_SIZE": 2,
                "RAY_DASHBOARD_AGGREGATOR_AGENT_EVENTS_EXPORT_ADDR": _EVENT_AGGREGATOR_AGENT_TARGET_ADDR,
                "RAY_DASHBOARD_AGGREGATOR_AGENT_PUBLISH_EVENTS_TO_GCS": "True",
                # Turn off task events generation to avoid the task events from the
                # cluster impacting the test result
                "RAY_task_events_report_interval_ms": 0,
                "RAY_enable_open_telemetry": "true",
            },
        },
    ],
    indirect=True,
)
def test_metrics_export_event_aggregator_agent(
    ray_start_cluster_head_with_env_vars, httpserver
):
    cluster = ray_start_cluster_head_with_env_vars
    stub = get_event_aggregator_grpc_stub(
        cluster.gcs_address, cluster.head_node.node_id
    )
    httpserver.expect_request("/", method="POST").respond_with_data("", status=200)

    metrics_export_port = cluster.head_node.metrics_export_port
    addr = cluster.head_node.node_ip_address
    prom_addresses = [build_address(addr, metrics_export_port)]
    timeseries = PrometheusTimeseries()

    def test_case_stats_exist():
        fetch_prometheus_timeseries(prom_addresses, timeseries)
        metric_descriptors = timeseries.metric_descriptors
        metrics_names = metric_descriptors.keys()
        event_aggregator_metrics = [
            "ray_aggregator_agent_events_received_total",
            "ray_aggregator_agent_published_events_total",
            "ray_aggregator_agent_filtered_events_total",
            "ray_aggregator_agent_queue_dropped_events_total",
            "ray_aggregator_agent_consecutive_failures_since_last_success",
            "ray_aggregator_agent_time_since_last_success_seconds",
            "ray_aggregator_agent_publish_latency_seconds_bucket",
            "ray_aggregator_agent_publish_latency_seconds_count",
            "ray_aggregator_agent_publish_latency_seconds_sum",
        ]
        return all(metric in metrics_names for metric in event_aggregator_metrics)

    def test_case_value_correct():
        fetch_prometheus_timeseries(prom_addresses, timeseries)
        metric_samples = timeseries.metric_samples.values()
        expected_metrics_values = {
            "ray_aggregator_agent_events_received_total": 3.0,
        }
        for descriptor, expected_value in expected_metrics_values.items():
            samples = [m for m in metric_samples if m.name == descriptor]
            if not samples:
                return False
            if samples[0].value != expected_value:
                return False
        return True

    def test_case_publisher_specific_metrics_value_correct(
        publisher_name: str, expected_metrics_values: dict
    ):
        fetch_prometheus_timeseries(prom_addresses, timeseries)
        metric_samples = timeseries.metric_samples.values()
        for descriptor, expected_value in expected_metrics_values.items():
            samples = [
                m
                for m in metric_samples
                if m.name == descriptor
                and m.labels[PUBLISHER_TAG_KEY] == publisher_name
            ]
            if not samples:
                return False
<<<<<<< HEAD
            if samples[0].value != expected_value:
=======
            if (
                samples[0].value != expected_value
                or samples[0].labels[CONSUMER_TAG_KEY] != publisher_name
            ):
>>>>>>> a7d85c84
                return False
        return True

    now = time.time_ns()
    seconds, nanos = divmod(now, 10**9)
    timestamp = Timestamp(seconds=seconds, nanos=nanos)
    job_id = JobID.from_int(1)
    valid_task_id_bytes = TaskID.for_fake_task(job_id).binary()
    request = AddEventsRequest(
        events_data=RayEventsData(
            events=[
                RayEvent(
                    event_id=b"1",
                    source_type=RayEvent.SourceType.CORE_WORKER,
                    event_type=RayEvent.EventType.TASK_DEFINITION_EVENT,
                    timestamp=timestamp,
                    severity=RayEvent.Severity.INFO,
                    message="hello",
                ),
                RayEvent(
                    event_id=b"2",
                    source_type=RayEvent.SourceType.CORE_WORKER,
                    event_type=RayEvent.EventType.TASK_PROFILE_EVENT,
                    timestamp=timestamp,
                    severity=RayEvent.Severity.INFO,
                    message="hello 2",
                ),
                RayEvent(
                    event_id=b"3",
                    source_type=RayEvent.SourceType.CORE_WORKER,
                    event_type=RayEvent.EventType.TASK_DEFINITION_EVENT,
                    timestamp=timestamp,
                    severity=RayEvent.Severity.INFO,
                    message="hello 3",
                ),
            ],
            task_events_metadata=TaskEventsMetadata(
                dropped_task_attempts=[
                    TaskAttempt(
                        task_id=valid_task_id_bytes,
                        attempt_number=1,
                    ),
                ],
            ),
        )
    )

    stub.AddEvents(request)
    wait_for_condition(lambda: len(httpserver.log) == 1)

    wait_for_condition(test_case_stats_exist, timeout=30, retry_interval_ms=1000)

    wait_for_condition(test_case_value_correct, timeout=30, retry_interval_ms=1000)

    expected_http_publisher_metrics_values = {
        "ray_aggregator_agent_published_events_total": 1.0,
        "ray_aggregator_agent_filtered_events_total": 1.0,
        "ray_aggregator_agent_queue_dropped_events_total": 1.0,
    }
    wait_for_condition(
        lambda: test_case_publisher_specific_metrics_value_correct(
            "http_publisher", expected_http_publisher_metrics_values
        ),
        timeout=30,
        retry_interval_ms=1000,
    )

    expected_gcs_publisher_metrics_values = {
        "ray_aggregator_agent_published_events_total": 2.0,
        "ray_aggregator_agent_queue_dropped_events_total": 1.0,
    }
    wait_for_condition(
        lambda: test_case_publisher_specific_metrics_value_correct(
            "gcs_publisher", expected_gcs_publisher_metrics_values
        ),
        timeout=30,
        retry_interval_ms=1000,
    )


def test_operation_stats(monkeypatch, shutdown_only):
    # Test operation stats are available when flag is on.
    operation_metrics = [
        "ray_operation_count_total",
        "ray_operation_run_time_ms_bucket",
        "ray_operation_queue_time_ms_bucket",
        "ray_operation_active_count",
    ]

    monkeypatch.setenv("RAY_emit_main_service_metrics", "1")
    timeseries = PrometheusTimeseries()
    addr = ray.init()
    remote_signal = SignalActor.remote()

    @ray.remote
    class Actor:
        def __init__(self, signal):
            self.signal = signal

        def get_worker_id(self):
            return ray.get_runtime_context().get_worker_id()

        def wait(self):
            ray.get(self.signal.wait.remote())

    actor = Actor.remote(remote_signal)
    ray.get(actor.get_worker_id.remote())
    obj_ref = actor.wait.remote()

    ray.get(remote_signal.send.remote())
    ray.get(obj_ref)

    def verify():
        metrics = raw_metric_timeseries(addr, timeseries)

        samples = metrics["ray_operation_active_count"]
        found = False
        for sample in samples:
            if (
                sample.labels["Name"] == "gcs_server_main_io_context"
                and sample.labels["Component"] == "gcs_server"
            ):
                found = True
        if not found:
            return False

        found = False
        for sample in samples:
            if (
                sample.labels["Name"] == "raylet_main_io_context"
                and sample.labels["Component"] == "raylet"
            ):
                found = True
        if not found:
            return False

        metric_names = set(metrics.keys())
        for op_metric in operation_metrics:
            assert op_metric in metric_names
            samples = metrics[op_metric]
            components = set()
            print(components)
            for sample in samples:
                components.add(sample.labels["Component"])
            assert {"raylet", "gcs_server"} == components
        return True

    wait_for_condition(verify, timeout=30)


@pytest.mark.skipif(prometheus_client is None, reason="Prometheus not installed")
@pytest.mark.parametrize("_setup_cluster_for_test", [True], indirect=True)
def test_histogram(_setup_cluster_for_test):
    TEST_TIMEOUT_S = 30
    (
        prom_addresses,
        autoscaler_export_addr,
        dashboard_export_addr,
    ) = _setup_cluster_for_test
    timeseries = PrometheusTimeseries()

    def test_cases():
        fetch_prometheus_timeseries(prom_addresses, timeseries)
        metric_descriptors = timeseries.metric_descriptors
        metric_samples = timeseries.metric_samples.values()
        metric_names = metric_descriptors.keys()
        custom_histogram_metric_name = "ray_test_histogram_bucket"
        assert custom_histogram_metric_name in metric_names
        assert metric_descriptors[custom_histogram_metric_name].type == "histogram"

        test_histogram_samples = [
            m for m in metric_samples if "test_histogram" in m.name
        ]
        buckets = {
            m.labels["le"]: m.value
            for m in test_histogram_samples
            if "_bucket" in m.name
        }
        # In Prometheus data model
        # the histogram is cumulative. So we expect the count to appear in
        # <1.1 and <+Inf buckets.
        assert buckets == {"0.1": 1.0, "1.6": 2.0, "+Inf": 2.0}
        hist_count = [m for m in test_histogram_samples if "_count" in m.name][0].value
        assert hist_count == 2

    def wrap_test_case_for_retry():
        try:
            test_cases()
            return True
        except AssertionError:
            return False

    try:
        wait_for_condition(
            wrap_test_case_for_retry,
            timeout=TEST_TIMEOUT_S,
            retry_interval_ms=1000,  # Yield resource for other processes
        )
    except RuntimeError:
        print(f"The components are {pformat(timeseries)}")
        test_cases()  # Should fail assert


@pytest.mark.skipif(sys.platform == "win32", reason="Not working in Windows.")
@pytest.mark.skipif(
    os.environ.get("RAY_enable_open_telemetry") == "1",
    reason="OpenTelemetry backend does not support Counter exported as gauge.",
)
def test_counter_exported_as_gauge(shutdown_only):
    # Test to make sure Counter emits the right Prometheus metrics
    context = ray.init()
    timeseries = PrometheusTimeseries()

    @ray.remote
    class Actor:
        def __init__(self):
            self.counter = Counter("test_counter", description="desc")
            self.counter.inc(2.0)
            self.counter.inc(3.0)

            self.counter_with_total_suffix = Counter(
                "test_counter2_total", description="desc2"
            )
            self.counter_with_total_suffix.inc(1.5)

    _ = Actor.remote()

    def check_metrics():
        metrics_page = "localhost:{}".format(
            context.address_info["metrics_export_port"]
        )
        fetch_prometheus_timeseries([metrics_page], timeseries)
        metric_descriptors = timeseries.metric_descriptors
        metric_samples = timeseries.metric_samples.values()
        metric_samples_by_name = defaultdict(list)
        for metric_sample in metric_samples:
            metric_samples_by_name[metric_sample.name].append(metric_sample)

        assert "ray_test_counter" in metric_descriptors
        assert metric_descriptors["ray_test_counter"].type == "gauge"
        assert (
            metric_descriptors["ray_test_counter"].documentation
            == "(DEPRECATED, use ray_test_counter_total metric instead) desc"
        )
        assert metric_samples_by_name["ray_test_counter"][-1].value == 5.0

        assert "ray_test_counter_total" in metric_descriptors
        assert metric_descriptors["ray_test_counter_total"].type == "counter"
        assert metric_descriptors["ray_test_counter_total"].documentation == "desc"
        assert metric_samples_by_name["ray_test_counter_total"][-1].value == 5.0

        assert "ray_test_counter2_total" in metric_descriptors
        assert metric_descriptors["ray_test_counter2_total"].type == "counter"
        assert metric_descriptors["ray_test_counter2_total"].documentation == "desc2"
        assert metric_samples_by_name["ray_test_counter2_total"][-1].value == 1.5

        return True

    wait_for_condition(check_metrics, timeout=60)


@pytest.mark.skipif(sys.platform == "win32", reason="Not working in Windows.")
def test_counter(monkeypatch, shutdown_only):
    # Test to make sure we don't export counter as gauge
    # if RAY_EXPORT_COUNTER_AS_GAUGE is 0
    monkeypatch.setenv("RAY_EXPORT_COUNTER_AS_GAUGE", "0")
    context = ray.init()
    timeseries = PrometheusTimeseries()

    @ray.remote
    class Actor:
        def __init__(self):
            self.counter = Counter("test_counter", description="desc")
            self.counter.inc(2.0)

    _ = Actor.remote()

    def check_metrics():
        metrics_page = "localhost:{}".format(
            context.address_info["metrics_export_port"]
        )
        fetch_prometheus_timeseries([metrics_page], timeseries)
        metric_descriptors = timeseries.metric_descriptors

        assert "ray_test_counter" not in metric_descriptors
        assert "ray_test_counter_total" in metric_descriptors

        return True

    wait_for_condition(check_metrics, timeout=60)


@pytest.mark.skipif(sys.platform == "win32", reason="Not working in Windows.")
def test_per_func_name_stats(shutdown_only):
    # Test operation stats are available when flag is on.
    comp_metrics = [
        "ray_component_cpu_percentage",
        "ray_component_rss_mb",
        "ray_component_num_fds",
    ]
    timeseries = PrometheusTimeseries()
    if sys.platform == "linux" or sys.platform == "linux2":
        # Uss only available from Linux
        comp_metrics.append("ray_component_uss_mb")
        comp_metrics.append("ray_component_mem_shared_bytes")
    addr = ray.init(num_cpus=2)

    @ray.remote
    class Actor:
        def __init__(self):
            self.arr = np.random.rand(5 * 1024 * 1024)  # 40 MB
            self.shared_arr = ray.put(np.random.rand(5 * 1024 * 1024))

        def pid(self):
            return os.getpid()

    @ray.remote
    class ActorB:
        def __init__(self):
            self.arr = np.random.rand(5 * 1024 * 1024)  # 40 MB
            self.shared_arr = ray.put(np.random.rand(5 * 1024 * 1024))

    a = Actor.remote()  # noqa
    b = ActorB.remote()

    ray.get(a.__ray_ready__.remote())
    ray.get(b.__ray_ready__.remote())

    # Run a short lived task to make sure there's a ray::IDLE component.
    @ray.remote
    def do_nothing():
        pass

    ray.get(do_nothing.remote())

    def verify_components():
        metrics = raw_metric_timeseries(addr, timeseries)
        metric_names = set(metrics.keys())
        components = set()
        for metric in comp_metrics:
            assert metric in metric_names
            samples = metrics[metric]
            for sample in samples:
                components.add(sample.labels["Component"])
        print(components)
        assert {
            "raylet",
            "agent",
            "ray::Actor",
            "ray::ActorB",
            "ray::IDLE",
        } <= components
        return True

    wait_for_condition(verify_components, timeout=30)

    def verify_mem_usage():
        metrics = raw_metric_timeseries(addr, timeseries)
        for metric in comp_metrics:
            samples = metrics[metric]
            for sample in samples:
                if sample.labels["Component"] == "ray::ActorB":
                    assert sample.value > 0.0
                    print(sample)
                    print(sample.value)
                if sample.labels["Component"] == "ray::Actor":
                    assert sample.value > 0.0
                    print(sample)
                    print(sample.value)
        return True

    wait_for_condition(verify_mem_usage, timeout=30)

    # Verify ActorB is reported as value 0 because it is killed.
    ray.kill(b)
    # Kill Actor by sigkill, which happens upon OOM.
    pid = ray.get(a.pid.remote())
    os.kill(pid, signal.SIGKILL)

    def verify_mem_cleaned():
        metrics = raw_metric_timeseries(addr, timeseries)
        for metric in comp_metrics:
            samples = metrics[metric]
            for sample in samples:
                if sample.labels["Component"] == "ray::ActorB":
                    assert sample.value == 0.0
                if sample.labels["Component"] == "ray::Actor":
                    assert sample.value == 0.0
        return True

    wait_for_condition(verify_mem_cleaned, timeout=30)


def test_prometheus_file_based_service_discovery(ray_start_cluster):
    # Make sure Prometheus service discovery file is correctly written
    # when number of nodes are dynamically changed.
    NUM_NODES = 5
    cluster = ray_start_cluster
    nodes = [cluster.add_node() for _ in range(NUM_NODES)]
    cluster.wait_for_nodes()
    addr = ray.init(address=cluster.address)
    writer = PrometheusServiceDiscoveryWriter(
        addr["gcs_address"],
        "/tmp/ray",
    )

    def get_metrics_export_address_from_node(nodes):
        node_export_addrs = [
            build_address(node.node_ip_address, node.metrics_export_port)
            for node in nodes
        ]
        # monitor should be run on head node for `ray_start_cluster` fixture
        autoscaler_export_addr = build_address(
            cluster.head_node.node_ip_address, AUTOSCALER_METRIC_PORT
        )
        dashboard_export_addr = build_address(
            cluster.head_node.node_ip_address, DASHBOARD_METRIC_PORT
        )
        return node_export_addrs + [autoscaler_export_addr, dashboard_export_addr]

    loaded_json_data = json.loads(writer.get_file_discovery_content())
    assert loaded_json_data == writer.get_latest_service_discovery_content()
    assert set(get_metrics_export_address_from_node(nodes)) == set(
        loaded_json_data[0]["targets"]
    )

    # Let's update nodes.
    for _ in range(3):
        nodes.append(cluster.add_node())

    # Make sure service discovery file content is correctly updated.
    loaded_json_data = json.loads(writer.get_file_discovery_content())
    assert loaded_json_data == writer.get_latest_service_discovery_content()
    assert set(get_metrics_export_address_from_node(nodes)) == set(
        loaded_json_data[0]["targets"]
    )


def test_prome_file_discovery_run_by_dashboard(shutdown_only):
    ray.init(num_cpus=0)
    global_node = ray._private.worker._global_node
    temp_dir = global_node.get_temp_dir_path()

    def is_service_discovery_exist():
        for path in pathlib.Path(temp_dir).iterdir():
            if PROMETHEUS_SERVICE_DISCOVERY_FILE in str(path):
                return True
        return False

    wait_for_condition(is_service_discovery_exist)


@pytest.fixture
def metric_mock():
    mock = MagicMock()
    mock.record.return_value = "haha"
    yield mock


"""
Unit test custom metrics.
"""


def test_basic_custom_metrics(metric_mock):
    # Make sure each of metric works as expected.
    # -- Counter --
    count = Counter("count", tag_keys=("a",))
    with pytest.raises(TypeError):
        count.inc("hi")
    with pytest.raises(ValueError):
        count.inc(0)
    with pytest.raises(ValueError):
        count.inc(-1)
    count._metric = metric_mock
    count.inc(1, {"a": "1"})
    metric_mock.record.assert_called_with(1, tags={"a": "1"})

    # -- Gauge --
    gauge = Gauge("gauge", description="gauge")
    gauge._metric = metric_mock
    gauge.set(4)
    metric_mock.record.assert_called_with(4, tags={})

    # -- Histogram
    histogram = Histogram(
        "hist", description="hist", boundaries=[1.0, 3.0], tag_keys=("a", "b")
    )
    histogram._metric = metric_mock
    tags = {"a": "10", "b": "b"}
    histogram.observe(8, tags=tags)
    metric_mock.record.assert_called_with(8, tags=tags)


def test_custom_metrics_with_extra_tags(metric_mock):
    base_tags = {"a": "1"}
    extra_tags = {"a": "1", "b": "2"}

    # -- Counter --
    count = Counter("count", tag_keys=("a",))
    with pytest.raises(ValueError):
        count.inc(1)

    count._metric = metric_mock

    # Increment with base tags
    count.inc(1, tags=base_tags)
    metric_mock.record.assert_called_with(1, tags=base_tags)
    metric_mock.reset_mock()

    # Increment with extra tags
    count.inc(1, tags=extra_tags)
    metric_mock.record.assert_called_with(1, tags=extra_tags)
    metric_mock.reset_mock()

    # -- Gauge --
    gauge = Gauge("gauge", description="gauge", tag_keys=("a",))
    gauge._metric = metric_mock

    # Record with base tags
    gauge.set(4, tags=base_tags)
    metric_mock.record.assert_called_with(4, tags=base_tags)
    metric_mock.reset_mock()

    # Record with extra tags
    gauge.set(4, tags=extra_tags)
    metric_mock.record.assert_called_with(4, tags=extra_tags)
    metric_mock.reset_mock()

    # -- Histogram
    histogram = Histogram(
        "hist", description="hist", boundaries=[1.0, 3.0], tag_keys=("a",)
    )
    histogram._metric = metric_mock

    # Record with base tags
    histogram.observe(8, tags=base_tags)
    metric_mock.record.assert_called_with(8, tags=base_tags)
    metric_mock.reset_mock()

    # Record with extra tags
    histogram.observe(8, tags=extra_tags)
    metric_mock.record.assert_called_with(8, tags=extra_tags)
    metric_mock.reset_mock()


def test_custom_metrics_info(metric_mock):
    # Make sure .info public method works.
    histogram = Histogram(
        "hist", description="hist", boundaries=[1.0, 2.0], tag_keys=("a", "b")
    )
    assert histogram.info["name"] == "hist"
    assert histogram.info["description"] == "hist"
    assert histogram.info["boundaries"] == [1.0, 2.0]
    assert histogram.info["tag_keys"] == ("a", "b")
    assert histogram.info["default_tags"] == {}
    histogram.set_default_tags({"a": "a"})
    assert histogram.info["default_tags"] == {"a": "a"}


def test_custom_metrics_default_tags(metric_mock):
    histogram = Histogram(
        "hist", description="hist", boundaries=[1.0, 2.0], tag_keys=("a", "b")
    ).set_default_tags({"b": "b"})
    histogram._metric = metric_mock

    # Check specifying non-default tags.
    histogram.observe(10, tags={"a": "a"})
    metric_mock.record.assert_called_with(10, tags={"a": "a", "b": "b"})

    # Check overriding default tags.
    tags = {"a": "10", "b": "c"}
    histogram.observe(8, tags=tags)
    metric_mock.record.assert_called_with(8, tags=tags)


def test_custom_metrics_edge_cases(metric_mock):
    # None or empty boundaries are not allowed.
    with pytest.raises(ValueError):
        Histogram("hist")

    with pytest.raises(ValueError):
        Histogram("hist", boundaries=[])

    # Empty name is not allowed.
    with pytest.raises(ValueError):
        Counter("")

    # The tag keys must be a tuple type.
    with pytest.raises(TypeError):
        Counter("name", tag_keys=("a"))

    with pytest.raises(ValueError):
        Histogram("hist", boundaries=[-1, 1, 2])

    with pytest.raises(ValueError):
        Histogram("hist", boundaries=[0, 1, 2])

    with pytest.raises(ValueError):
        Histogram("hist", boundaries=[-1, -0.5, -0.1])


def test_metrics_override_shouldnt_warn(ray_start_regular, log_pubsub):
    # https://github.com/ray-project/ray/issues/12859

    @ray.remote
    def override():
        a = Counter("num_count", description="")
        b = Counter("num_count", description="")
        a.inc(1)
        b.inc(1)

    ray.get(override.remote())

    # Check the stderr from the worker.
    def matcher(log_batch):
        return any("Attempt to register measure" in line for line in log_batch["lines"])

    match = get_log_batch(log_pubsub, 1, timeout=5, matcher=matcher)
    assert len(match) == 0, match


def test_custom_metrics_validation(shutdown_only):
    ray.init()
    # Missing tag(s) from tag_keys.
    metric = Counter("name", tag_keys=("a", "b"))
    metric.set_default_tags({"a": "1"})

    metric.inc(1.0, {"b": "2"})
    metric.inc(1.0, {"a": "1", "b": "2"})

    with pytest.raises(ValueError):
        metric.inc(1.0)

    with pytest.raises(ValueError):
        metric.inc(1.0, {"a": "2"})

    # tag_keys must be tuple.
    with pytest.raises(TypeError):
        Counter("name", tag_keys="a")
    # tag_keys must be strs.
    with pytest.raises(TypeError):
        Counter("name", tag_keys=(1,))

    metric = Counter("name", tag_keys=("a",))
    # Set default tag that isn't in tag_keys.
    with pytest.raises(ValueError):
        metric.set_default_tags({"a": "1", "c": "2"})
    # Default tag value must be str.
    with pytest.raises(TypeError):
        metric.set_default_tags({"a": 1})
    # Tag value must be str.
    with pytest.raises(TypeError):
        metric.inc(1.0, {"a": 1})


@pytest.mark.parametrize("_setup_cluster_for_test", [False], indirect=True)
def test_metrics_disablement(_setup_cluster_for_test):
    """Make sure the metrics are not exported when it is disabled."""
    prom_addresses, autoscaler_export_addr, _ = _setup_cluster_for_test
    timeseries = PrometheusTimeseries()

    def verify_metrics_not_collected():
        fetch_prometheus_timeseries(prom_addresses, timeseries)
        components_dict = timeseries.components_dict
        metric_descriptors = timeseries.metric_descriptors
        metric_names = metric_descriptors.keys()
        # Make sure no component is reported.
        for _, comp in components_dict.items():
            if len(comp) > 0:
                print(f"metrics from a component {comp} exists although it should not.")
                return False

        # Make sure metrics are not there.
        for metric in (
            _METRICS
            + _AUTOSCALER_METRICS
            + _DASHBOARD_METRICS
            + _EVENT_AGGREGATOR_METRICS
        ):
            if metric in metric_names:
                print("f{metric} exists although it should not.")
                return False
        return True

    # Make sure metrics are not collected for more than 10 seconds.
    for _ in range(10):
        assert verify_metrics_not_collected()
        import time

        time.sleep(1)


_FAULTY_METRIC_REGEX = re.compile(".*Invalid metric name.*")


def test_invalid_application_metric_names():
    warnings.simplefilter("always")
    with pytest.raises(
        ValueError, match="Empty name is not allowed. Please provide a metric name."
    ):
        Metric("")
    with pytest.warns(UserWarning, match=_FAULTY_METRIC_REGEX):
        Metric("name-cannot-have-dashes")
    with pytest.warns(UserWarning, match=_FAULTY_METRIC_REGEX):
        Metric("1namecannotstartwithnumber")
    with pytest.warns(UserWarning, match=_FAULTY_METRIC_REGEX):
        Metric("name.cannot.have.dots")


def test_invalid_system_metric_names(caplog):
    with pytest.raises(
        ValueError, match="Empty name is not allowed. Please provide a metric name."
    ):
        MetricsAgentGauge("", "", "", [])
    with pytest.raises(ValueError, match=_FAULTY_METRIC_REGEX):
        MetricsAgentGauge("name-cannot-have-dashes", "", "", [])
    with pytest.raises(ValueError, match=_FAULTY_METRIC_REGEX):
        MetricsAgentGauge("1namecannotstartwithnumber", "", "", [])
    with pytest.raises(ValueError, match=_FAULTY_METRIC_REGEX):
        MetricsAgentGauge("name.cannot.have.dots", "", "", [])


if __name__ == "__main__":
    sys.exit(pytest.main(["-sv", __file__]))<|MERGE_RESOLUTION|>--- conflicted
+++ resolved
@@ -145,31 +145,6 @@
 ]
 
 _EVENT_AGGREGATOR_METRICS = [
-<<<<<<< HEAD
-    "ray_event_aggregator_agent_events_received_total",
-    "ray_event_aggregator_agent_events_buffer_add_failures_total",
-    # HTTP publisher metrics
-    "ray_event_aggregator_agent_http_events_published_total",
-    "ray_event_aggregator_agent_http_events_filtered_total",
-    "ray_event_aggregator_agent_http_publish_failures_total",
-    "ray_event_aggregator_agent_http_publish_queue_dropped_events_total",
-    "ray_event_aggregator_agent_http_publish_consecutive_failures",
-    "ray_event_aggregator_agent_http_time_since_last_success_seconds",
-    "ray_event_aggregator_agent_http_publish_duration_seconds_bucket",
-    "ray_event_aggregator_agent_http_publish_duration_seconds_count",
-    "ray_event_aggregator_agent_http_publish_duration_seconds_sum",
-    # GCS publisher metrics
-    "ray_event_aggregator_agent_gcs_events_published_total",
-    "ray_event_aggregator_agent_gcs_publish_failures_total",
-    "ray_event_aggregator_agent_gcs_publish_queue_dropped_events_total",
-    "ray_event_aggregator_agent_gcs_publish_duration_seconds_bucket",
-    "ray_event_aggregator_agent_gcs_publish_duration_seconds_count",
-    "ray_event_aggregator_agent_gcs_publish_duration_seconds_sum",
-    "ray_event_aggregator_agent_gcs_publish_consecutive_failures",
-    "ray_event_aggregator_agent_gcs_time_since_last_success_seconds",
-    # Task metadata buffer metrics
-    "ray_event_aggregator_agent_task_metadata_buffer_dropped_events_total",
-=======
     "ray_aggregator_agent_events_received_total",
     "ray_aggregator_agent_published_events_total",
     "ray_aggregator_agent_filtered_events_total",
@@ -179,7 +154,6 @@
     "ray_aggregator_agent_publish_latency_seconds_bucket",
     "ray_aggregator_agent_publish_latency_seconds_count",
     "ray_aggregator_agent_publish_latency_seconds_sum",
->>>>>>> a7d85c84
 ]
 
 _NODE_METRICS = [
@@ -574,7 +548,7 @@
         return True
 
     def test_case_publisher_specific_metrics_value_correct(
-        publisher_name: str, expected_metrics_values: dict
+        consumer_name: str, expected_metrics_values: dict
     ):
         fetch_prometheus_timeseries(prom_addresses, timeseries)
         metric_samples = timeseries.metric_samples.values()
@@ -582,19 +556,11 @@
             samples = [
                 m
                 for m in metric_samples
-                if m.name == descriptor
-                and m.labels[PUBLISHER_TAG_KEY] == publisher_name
+                if m.name == descriptor and m.labels[CONSUMER_TAG_KEY] == consumer_name
             ]
             if not samples:
                 return False
-<<<<<<< HEAD
             if samples[0].value != expected_value:
-=======
-            if (
-                samples[0].value != expected_value
-                or samples[0].labels[CONSUMER_TAG_KEY] != publisher_name
-            ):
->>>>>>> a7d85c84
                 return False
         return True
 
@@ -656,7 +622,7 @@
     }
     wait_for_condition(
         lambda: test_case_publisher_specific_metrics_value_correct(
-            "http_publisher", expected_http_publisher_metrics_values
+            "http_svc", expected_http_publisher_metrics_values
         ),
         timeout=30,
         retry_interval_ms=1000,
@@ -668,7 +634,7 @@
     }
     wait_for_condition(
         lambda: test_case_publisher_specific_metrics_value_correct(
-            "gcs_publisher", expected_gcs_publisher_metrics_values
+            "ray_gcs", expected_gcs_publisher_metrics_values
         ),
         timeout=30,
         retry_interval_ms=1000,
