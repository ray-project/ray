import json
import os
import pathlib
import re
import signal
import sys
import time
import warnings
from collections import defaultdict
from pprint import pformat
from unittest.mock import MagicMock

import numpy as np
import pytest
import requests
from google.protobuf.timestamp_pb2 import Timestamp

import ray
from ray._common.network_utils import build_address
from ray._common.test_utils import SignalActor, wait_for_condition
from ray._private.metrics_agent import (
    Gauge as MetricsAgentGauge,
    PrometheusServiceDiscoveryWriter,
)
from ray._private.ray_constants import PROMETHEUS_SERVICE_DISCOVERY_FILE
from ray._private.test_utils import (
    fetch_prometheus,
    fetch_prometheus_metrics,
    find_free_port,
    get_log_batch,
    raw_metrics,
)
from ray.autoscaler._private.constants import AUTOSCALER_METRIC_PORT
from ray.core.generated.common_pb2 import TaskAttempt
from ray.core.generated.events_base_event_pb2 import RayEvent
from ray.core.generated.events_event_aggregator_service_pb2 import (
    AddEventsRequest,
    RayEventsData,
    TaskEventsMetadata,
)
from ray.dashboard.consts import DASHBOARD_METRIC_PORT
from ray.dashboard.modules.aggregator.tests.test_aggregator_agent import (
    get_event_aggregator_grpc_stub,
)
from ray.util.metrics import Counter, Gauge, Histogram, Metric
from ray._raylet import JobID, TaskID
from ray.util.state import list_nodes

os.environ["RAY_event_stats"] = "1"

try:
    import prometheus_client
except ImportError:
    prometheus_client = None

# This list of metrics should be kept in sync with src/ray/stats/metric_defs.h
# NOTE: Commented out metrics are not available in this test.
# TODO(Clark): Find ways to trigger commented out metrics in cluster setup.
_METRICS = [
    "ray_node_disk_usage",
    "ray_node_mem_used",
    "ray_node_mem_total",
    "ray_node_cpu_utilization",
    # TODO(rickyx): refactoring the below 3 metric seem to be a bit involved
    # , e.g. need to see how users currently depend on them.
    "ray_object_store_available_memory",
    "ray_object_store_used_memory",
    "ray_object_store_num_local_objects",
    "ray_object_store_memory",
    "ray_object_manager_num_pull_requests",
    "ray_object_directory_subscriptions",
    "ray_object_directory_updates",
    "ray_object_directory_lookups",
    "ray_object_directory_added_locations",
    "ray_object_directory_removed_locations",
    "ray_internal_num_processes_started",
    "ray_internal_num_spilled_tasks",
    # "ray_unintentional_worker_failures_total",
    # "ray_node_failure_total",
    "ray_grpc_server_req_process_time_ms_sum",
    "ray_grpc_server_req_process_time_ms_bucket",
    "ray_grpc_server_req_process_time_ms_count",
    "ray_grpc_server_req_new_total",
    "ray_grpc_server_req_handling_total",
    "ray_grpc_server_req_finished_total",
    "ray_object_manager_received_chunks",
    "ray_pull_manager_usage_bytes",
    "ray_pull_manager_requested_bundles",
    "ray_pull_manager_requests",
    "ray_pull_manager_active_bundles",
    "ray_pull_manager_retries_total",
    "ray_push_manager_num_pushes_remaining",
    "ray_push_manager_chunks",
    "ray_scheduler_failed_worker_startup_total",
    "ray_scheduler_tasks",
    "ray_scheduler_unscheduleable_tasks",
    "ray_spill_manager_objects",
    "ray_spill_manager_objects_bytes",
    "ray_spill_manager_request_total",
    # "ray_spill_manager_throughput_mb",
    "ray_gcs_placement_group_creation_latency_ms_sum",
    "ray_gcs_placement_group_scheduling_latency_ms_sum",
    "ray_gcs_placement_group_count",
    "ray_gcs_actors_count",
]

# This list of metrics should be kept in sync with
# ray/python/ray/autoscaler/_private/prom_metrics.py
_AUTOSCALER_METRICS = [
    "autoscaler_config_validation_exceptions",
    "autoscaler_node_launch_exceptions",
    "autoscaler_pending_nodes",
    "autoscaler_reset_exceptions",
    "autoscaler_running_workers",
    "autoscaler_started_nodes",
    "autoscaler_stopped_nodes",
    "autoscaler_update_loop_exceptions",
    "autoscaler_worker_create_node_time",
    "autoscaler_worker_update_time",
    "autoscaler_updating_nodes",
    "autoscaler_successful_updates",
    "autoscaler_failed_updates",
    "autoscaler_failed_create_nodes",
    "autoscaler_recovering_nodes",
    "autoscaler_successful_recoveries",
    "autoscaler_failed_recoveries",
    "autoscaler_drain_node_exceptions",
    "autoscaler_update_time",
    "autoscaler_cluster_resources",
    "autoscaler_pending_resources",
]


# This list of metrics should be kept in sync with
# dashboard/dashboard_metrics.py
_DASHBOARD_METRICS = [
    "ray_dashboard_api_requests_duration_seconds_bucket",
    "ray_dashboard_api_requests_duration_seconds_created",
    "ray_dashboard_api_requests_count_requests_total",
    "ray_dashboard_api_requests_count_requests_created",
    "ray_component_cpu_percentage",
    "ray_component_uss_mb",
]

_EVENT_AGGREGATOR_METRICS = [
    "ray_event_aggregator_agent_events_received_total",
    "ray_event_aggregator_agent_events_buffer_add_failures_total",
    # HTTP publisher metrics
    "ray_event_aggregator_agent_http_events_published_total",
    "ray_event_aggregator_agent_http_events_filtered_total",
    "ray_event_aggregator_agent_http_publish_failures_total",
    "ray_event_aggregator_agent_http_publish_queue_dropped_events_total",
    "ray_event_aggregator_agent_http_publish_consecutive_failures",
    "ray_event_aggregator_agent_http_time_since_last_success_seconds",
    "ray_event_aggregator_agent_http_publish_duration_seconds_bucket",
    "ray_event_aggregator_agent_http_publish_duration_seconds_count",
    "ray_event_aggregator_agent_http_publish_duration_seconds_sum",
    # GCS publisher metrics
    "ray_event_aggregator_agent_gcs_events_published_total",
    "ray_event_aggregator_agent_gcs_publish_failures_total",
    "ray_event_aggregator_agent_gcs_publish_queue_dropped_events_total",
    "ray_event_aggregator_agent_gcs_publish_duration_seconds_bucket",
    "ray_event_aggregator_agent_gcs_publish_duration_seconds_count",
    "ray_event_aggregator_agent_gcs_publish_duration_seconds_sum",
    "ray_event_aggregator_agent_gcs_publish_consecutive_failures",
    "ray_event_aggregator_agent_gcs_time_since_last_success_seconds",
    # Task metadata buffer metrics
    "ray_event_aggregator_agent_task_metadata_buffer_dropped_events_total",
]

_NODE_METRICS = [
    "ray_node_cpu_utilization",
    "ray_node_cpu_count",
    "ray_node_mem_used",
    "ray_node_mem_available",
    "ray_node_mem_total",
    "ray_node_disk_io_read",
    "ray_node_disk_io_write",
    "ray_node_disk_io_read_count",
    "ray_node_disk_io_write_count",
    "ray_node_disk_io_read_speed",
    "ray_node_disk_io_write_speed",
    "ray_node_disk_read_iops",
    "ray_node_disk_write_iops",
    "ray_node_disk_usage",
    "ray_node_disk_free",
    "ray_node_disk_utilization_percentage",
    "ray_node_network_sent",
    "ray_node_network_received",
    "ray_node_network_send_speed",
    "ray_node_network_receive_speed",
]


if sys.platform == "linux" or sys.platform == "linux2":
    _NODE_METRICS.append("ray_node_mem_shared_bytes")


_NODE_COMPONENT_METRICS = [
    "ray_component_cpu_percentage",
    "ray_component_rss_mb",
    "ray_component_uss_mb",
    "ray_component_num_fds",
]

_METRICS.append("ray_health_check_rpc_latency_ms_sum")


@pytest.fixture
def _setup_cluster_for_test(request, ray_start_cluster):
    enable_metrics_collection = request.param
    NUM_NODES = 2
    cluster = ray_start_cluster
    # Add a head node.
    cluster.add_node(
        _system_config={
            "event_stats_print_interval_ms": 500,
            "event_stats": True,
            "enable_metrics_collection": enable_metrics_collection,
            "enable_open_telemetry": os.getenv("RAY_enable_open_telemetry") == "1",
        }
    )
    # Add worker nodes.
    [cluster.add_node() for _ in range(NUM_NODES - 1)]
    cluster.wait_for_nodes()
    ray_context = ray.init(address=cluster.address)

    worker_should_exit = SignalActor.remote()

    extra_tags = {"ray_version": ray.__version__}

    # Generate metrics in the driver.
    counter = Counter("test_driver_counter", description="desc")
    counter.inc(tags=extra_tags)
    gauge = Gauge("test_gauge", description="gauge")
    gauge.set(1, tags=extra_tags)

    # Generate some metrics from actor & tasks.
    @ray.remote
    def f():
        counter = Counter("test_counter", description="desc")
        counter.inc()
        counter = ray.get(ray.put(counter))  # Test serialization.
        counter.inc(tags=extra_tags)
        counter.inc(2, tags=extra_tags)
        ray.get(worker_should_exit.wait.remote())

    # Generate some metrics for the placement group.
    pg = ray.util.placement_group(bundles=[{"CPU": 1}])
    ray.get(pg.ready())
    ray.util.remove_placement_group(pg)

    @ray.remote
    class A:
        async def ping(self):
            histogram = Histogram(
                "test_histogram", description="desc", boundaries=[0.1, 1.6]
            )
            histogram = ray.get(ray.put(histogram))  # Test serialization.
            histogram.observe(1.5, tags=extra_tags)
            histogram.observe(0.0, tags=extra_tags)
            ray.get(worker_should_exit.wait.remote())

    a = A.remote()
    obj_refs = [f.remote(), a.ping.remote()]
    # Infeasible task
    b = f.options(resources={"a": 1})  # noqa

    # Make a request to the dashboard to produce some dashboard metrics
    requests.get(f"http://{ray_context.dashboard_url}/nodes")

    node_info_list = ray.nodes()
    prom_addresses = []
    for node_info in node_info_list:
        metrics_export_port = node_info["MetricsExportPort"]
        addr = node_info["NodeManagerAddress"]
        prom_addresses.append(build_address(addr, metrics_export_port))
    autoscaler_export_addr = build_address(
        cluster.head_node.node_ip_address, AUTOSCALER_METRIC_PORT
    )
    dashboard_export_addr = build_address(
        cluster.head_node.node_ip_address, DASHBOARD_METRIC_PORT
    )
    yield prom_addresses, autoscaler_export_addr, dashboard_export_addr

    ray.get(worker_should_exit.send.remote())
    ray.get(obj_refs)
    ray.shutdown()
    cluster.shutdown()


@pytest.mark.skipif(prometheus_client is None, reason="Prometheus not installed")
@pytest.mark.skipif(
    os.environ.get("RAY_enable_open_telemetry") == "1" and sys.platform == "darwin",
    reason="OpenTelemetry is not working on macOS yet.",
)
@pytest.mark.parametrize("_setup_cluster_for_test", [True], indirect=True)
def test_metrics_export_end_to_end(_setup_cluster_for_test):
    TEST_TIMEOUT_S = 30
    (
        prom_addresses,
        autoscaler_export_addr,
        dashboard_export_addr,
    ) = _setup_cluster_for_test

    def test_cases():
        components_dict, metric_descriptors, metric_samples = fetch_prometheus(
            prom_addresses
        )
        metric_names = metric_descriptors.keys()
        session_name = ray._private.worker.global_worker.node.session_name

        # Raylet should be on every node
        assert all("raylet" in components for components in components_dict.values())

        # GCS server should be on one node
        assert any(
            "gcs_server" in components for components in components_dict.values()
        )

        # Core worker should be on at least on node
        assert any(
            "core_worker" in components for components in components_dict.values()
        )
        # The list of custom or user defined metrics. Open Telemetry backend does not
        # support exporting Counter as Gauge, so we skip some metrics in that case.
        custom_metrics = (
            [
                "test_counter",
                "test_counter_total",
                "test_driver_counter",
                "test_driver_counter_total",
                "test_gauge",
            ]
            if os.environ.get("RAY_enable_open_telemetry") != "1"
            else [
                "test_counter_total",
                "test_driver_counter_total",
                "test_gauge",
            ]
        )

        # Make sure our user defined metrics exist and have the correct types
        for metric_name in custom_metrics:
            metric_name = f"ray_{metric_name}"
            assert metric_name in metric_names
            if metric_name.endswith("_total"):
                assert metric_descriptors[metric_name].type == "counter"
            elif metric_name.endswith("_counter"):
                # Make sure we emit counter as gauge for bug compatibility
                assert metric_descriptors[metric_name].type == "gauge"
            elif metric_name.endswith("_bucket"):
                assert metric_descriptors[metric_name].type == "histogram"
            elif metric_name.endswith("_gauge"):
                assert metric_descriptors[metric_name].type == "gauge"

        # Make sure metrics are recorded.
        for metric in _METRICS:
            assert metric in metric_names, f"metric {metric} not in {metric_names}"

        for sample in metric_samples:
            # All Ray metrics have label "Version" and "SessionName".
            if sample.name in _METRICS or sample.name in _DASHBOARD_METRICS:
                assert sample.labels.get("Version") == ray.__version__, sample
                assert sample.labels["SessionName"] == session_name, sample

        # Make sure the numeric values are correct
        test_counter_sample = [m for m in metric_samples if "test_counter" in m.name][0]
        assert test_counter_sample.value == 4.0

        test_driver_counter_sample = [
            m for m in metric_samples if "test_driver_counter" in m.name
        ][0]
        assert test_driver_counter_sample.value == 1.0

        # Make sure the gRPC stats are not reported from workers. We disabled
        # it there because it has too high cardinality.
        grpc_metrics = [
            "ray_grpc_server_req_process_time_ms_sum",
            "ray_grpc_server_req_process_time_ms_bucket",
            "ray_grpc_server_req_process_time_ms_count",
            "ray_grpc_server_req_new_total",
            "ray_grpc_server_req_handling_total",
            "ray_grpc_server_req_finished_total",
        ]
        for grpc_metric in grpc_metrics:
            grpc_samples = [m for m in metric_samples if grpc_metric in m.name]
            for grpc_sample in grpc_samples:
                assert grpc_sample.labels["Component"] != "core_worker"

        # Autoscaler metrics
        (_, autoscaler_metric_descriptors, autoscaler_samples,) = fetch_prometheus(
            [autoscaler_export_addr]
        )  # noqa
        autoscaler_metric_names = autoscaler_metric_descriptors.keys()
        for metric in _AUTOSCALER_METRICS:
            # Metric name should appear with some suffix (_count, _total,
            # etc...) in the list of all names
            assert any(
                name.startswith(metric) for name in autoscaler_metric_names
            ), f"{metric} not in {autoscaler_metric_names}"
            for sample in autoscaler_samples:
                assert sample.labels["SessionName"] == session_name

        # Dashboard metrics
        _, dashboard_metric_descriptors, _ = fetch_prometheus([dashboard_export_addr])
        dashboard_metric_names = dashboard_metric_descriptors.keys()
        for metric in _DASHBOARD_METRICS:
            # Metric name should appear with some suffix (_count, _total,
            # etc...) in the list of all names
            assert any(
                name.startswith(metric) for name in dashboard_metric_names
            ), f"{metric} not in {dashboard_metric_names}"

    def wrap_test_case_for_retry():
        try:
            test_cases()
            return True
        except AssertionError:
            return False

    try:
        wait_for_condition(
            wrap_test_case_for_retry,
            timeout=TEST_TIMEOUT_S,
            retry_interval_ms=1000,  # Yield resource for other processes
        )
    except RuntimeError:
        print(f"The components are {pformat(fetch_prometheus(prom_addresses))}")
        test_cases()  # Should fail assert


@pytest.mark.skipif(sys.platform == "win32", reason="Not working in Windows.")
@pytest.mark.skipif(prometheus_client is None, reason="Prometheus not installed")
def test_metrics_export_node_metrics(shutdown_only):
    # Verify node metrics are available.
    addr = ray.init()
    dashboard_export_addr = build_address(
        addr["node_ip_address"], DASHBOARD_METRIC_PORT
    )

    def verify_node_metrics():
        avail_metrics = raw_metrics(addr)

        components = set()
        for metric in _NODE_COMPONENT_METRICS:
            samples = avail_metrics[metric]
            for sample in samples:
                components.add(sample.labels["Component"])
        assert components == {"gcs", "raylet", "agent", "ray::IDLE"}

        avail_metrics = set(avail_metrics)

        for node_metric in _NODE_METRICS:
            assert node_metric in avail_metrics
        for node_metric in _NODE_COMPONENT_METRICS:
            assert node_metric in avail_metrics
        return True

    def verify_dashboard_metrics():
        avail_metrics = fetch_prometheus_metrics([dashboard_export_addr])
        # Run list nodes to trigger dashboard API.
        list_nodes()

        # Verify metrics exist.
        for metric in _DASHBOARD_METRICS:
            # Metric name should appear with some suffix (_count, _total,
            # etc...) in the list of all names
            assert len(avail_metrics[metric]) > 0

            samples = avail_metrics[metric]
            for sample in samples:
                assert sample.labels["Component"].startswith("dashboard")

        return True

    wait_for_condition(verify_node_metrics)
    wait_for_condition(verify_dashboard_metrics)


_EVENT_AGGREGATOR_AGENT_TARGET_PORT = find_free_port()
_EVENT_AGGREGATOR_AGENT_TARGET_IP = "127.0.0.1"
_EVENT_AGGREGATOR_AGENT_TARGET_ADDR = (
    f"http://{_EVENT_AGGREGATOR_AGENT_TARGET_IP}:{_EVENT_AGGREGATOR_AGENT_TARGET_PORT}"
)


@pytest.fixture(scope="module")
def httpserver_listen_address():
    return ("127.0.0.1", _EVENT_AGGREGATOR_AGENT_TARGET_PORT)


@pytest.mark.parametrize(
    "ray_start_cluster_head_with_env_vars",
    [
        {
            "env_vars": {
                "RAY_DASHBOARD_AGGREGATOR_AGENT_MAX_EVENT_BUFFER_SIZE": 2,
                "RAY_DASHBOARD_AGGREGATOR_AGENT_EVENTS_EXPORT_ADDR": _EVENT_AGGREGATOR_AGENT_TARGET_ADDR,
                "RAY_DASHBOARD_AGGREGATOR_AGENT_PUBLISH_EVENTS_TO_GCS": "True",
                # Turn off task events generation to avoid the task events from the
                # cluster impacting the test result
                "RAY_task_events_report_interval_ms": 0,
                "RAY_enable_open_telemetry": "true",
            },
        },
    ],
    indirect=True,
)
def test_metrics_export_event_aggregator_agent(
    ray_start_cluster_head_with_env_vars, httpserver
):
    cluster = ray_start_cluster_head_with_env_vars
    stub = get_event_aggregator_grpc_stub(
        cluster.gcs_address, cluster.head_node.node_id
    )
    httpserver.expect_request("/", method="POST").respond_with_data("", status=200)

    metrics_export_port = cluster.head_node.metrics_export_port
    addr = cluster.head_node.node_ip_address
    prom_addresses = [build_address(addr, metrics_export_port)]

    def test_case_stats_exist():
        _, metric_descriptors, _ = fetch_prometheus(prom_addresses)
        metrics_names = metric_descriptors.keys()
        event_aggregator_metrics = [
            "ray_event_aggregator_agent_events_received_total",
<<<<<<< HEAD
            "ray_event_aggregator_agent_events_buffer_add_failures_total",
            # HTTP publisher metrics
=======
>>>>>>> 10c08a05
            "ray_event_aggregator_agent_http_publisher_published_events_total",
            "ray_event_aggregator_agent_http_publisher_filtered_events_total",
            "ray_event_aggregator_agent_http_publisher_queue_dropped_events_total",
            "ray_event_aggregator_agent_http_publisher_consecutive_failures_since_last_success",
            "ray_event_aggregator_agent_http_publisher_time_since_last_success_seconds",
            "ray_event_aggregator_agent_http_publisher_publish_duration_seconds_bucket",
            "ray_event_aggregator_agent_http_publisher_publish_duration_seconds_count",
            "ray_event_aggregator_agent_http_publisher_publish_duration_seconds_sum",
            # GCS publisher metrics
            "ray_event_aggregator_agent_gcs_publisher_events_published_total",
            "ray_event_aggregator_agent_gcs_publisher_publish_failures_total",
            "ray_event_aggregator_agent_gcs_publisher_queue_dropped_events_total",
            "ray_event_aggregator_agent_gcs_publisher_publish_duration_seconds_bucket",
            "ray_event_aggregator_agent_gcs_publisher_publish_duration_seconds_count",
            "ray_event_aggregator_agent_gcs_publisher_publish_duration_seconds_sum",
            "ray_event_aggregator_agent_gcs_publisher_consecutive_failures_since_last_success",
            "ray_event_aggregator_agent_gcs_publisher_time_since_last_success_seconds",
            # Task metadata buffer metrics
            "ray_event_aggregator_agent_task_metadata_buffer_dropped_events_total",
        ]
        return all(metric in metrics_names for metric in event_aggregator_metrics)

    def test_case_value_correct():
        _, _, metric_samples = fetch_prometheus(prom_addresses)
        expected_metrics_values = {
            "ray_event_aggregator_agent_events_received_total": 3.0,
            "ray_event_aggregator_agent_http_publisher_published_events_total": 1.0,
            "ray_event_aggregator_agent_http_publisher_filtered_events_total": 1.0,
<<<<<<< HEAD
            "ray_event_aggregator_agent_events_dropped_at_event_aggregator_total": 1.0,
            "ray_event_aggregator_agent_http_publisher_failures_total": 0.0,
            "ray_event_aggregator_agent_http_publisher_queue_dropped_events_total": 1.0,  # dropped due to max buffer size
            "ray_event_aggregator_agent_gcs_publisher_events_published_total": 2.0,
            "ray_event_aggregator_agent_gcs_publisher_publish_failures_total": 0.0,
            "ray_event_aggregator_agent_gcs_publisher_queue_dropped_events_total": 1.0,  # dropped due to max buffer size
=======
            "ray_event_aggregator_agent_http_publisher_queue_dropped_events_total": 1.0,
>>>>>>> 10c08a05
        }
        for descriptor, expected_value in expected_metrics_values.items():
            samples = [m for m in metric_samples if m.name == descriptor]
            if not samples:
                print(f"Metric {descriptor} not found")
                return False
            if samples[0].value != expected_value:
                print(
                    f"Metric {descriptor} value {samples[0].value} does not match expected {expected_value}"
                )
                return False
        return True

    now = time.time_ns()
    seconds, nanos = divmod(now, 10**9)
    timestamp = Timestamp(seconds=seconds, nanos=nanos)
    job_id = JobID.from_int(1)
    valid_task_id_bytes = TaskID.for_fake_task(job_id).binary()
    request = AddEventsRequest(
        events_data=RayEventsData(
            events=[
                RayEvent(
                    event_id=b"1",
                    source_type=RayEvent.SourceType.CORE_WORKER,
                    event_type=RayEvent.EventType.TASK_DEFINITION_EVENT,
                    timestamp=timestamp,
                    severity=RayEvent.Severity.INFO,
                    message="hello",
                ),
                RayEvent(
                    event_id=b"2",
                    source_type=RayEvent.SourceType.CORE_WORKER,
                    event_type=RayEvent.EventType.TASK_PROFILE_EVENT,
                    timestamp=timestamp,
                    severity=RayEvent.Severity.INFO,
                    message="hello 2",
                ),
                RayEvent(
                    event_id=b"3",
                    source_type=RayEvent.SourceType.CORE_WORKER,
                    event_type=RayEvent.EventType.TASK_DEFINITION_EVENT,
                    timestamp=timestamp,
                    severity=RayEvent.Severity.INFO,
                    message="hello 3",
                ),
            ],
            task_events_metadata=TaskEventsMetadata(
                dropped_task_attempts=[
                    TaskAttempt(
                        task_id=valid_task_id_bytes,
                        attempt_number=1,
                    ),
                ],
            ),
        )
    )

    stub.AddEvents(request)
    wait_for_condition(lambda: len(httpserver.log) == 1)

    wait_for_condition(test_case_stats_exist, timeout=30, retry_interval_ms=1000)

    wait_for_condition(test_case_value_correct, timeout=30, retry_interval_ms=1000)


def test_operation_stats(monkeypatch, shutdown_only):
    # Test operation stats are available when flag is on.
    operation_metrics = [
        "ray_operation_count_total",
        "ray_operation_run_time_ms_bucket",
        "ray_operation_queue_time_ms_bucket",
        "ray_operation_active_count",
    ]
    addr = ray.init()
    remote_signal = SignalActor.remote()

    @ray.remote
    class Actor:
        def __init__(self, signal):
            self.signal = signal

        def get_worker_id(self):
            return ray.get_runtime_context().get_worker_id()

        def wait(self):
            ray.get(self.signal.wait.remote())

    actor = Actor.remote(remote_signal)
    ray.get(actor.get_worker_id.remote())
    obj_ref = actor.wait.remote()

    ray.get(remote_signal.send.remote())
    ray.get(obj_ref)

    def verify():
        metrics = raw_metrics(addr)

        samples = metrics["ray_operation_active_count"]
        found = False
        for sample in samples:
            if (
                sample.labels["Name"] == "gcs_server_main_io_context"
                and sample.labels["Component"] == "gcs_server"
            ):
                found = True
        if not found:
            return False

        found = False
        for sample in samples:
            if (
                sample.labels["Name"] == "raylet_main_io_context"
                and sample.labels["Component"] == "raylet"
            ):
                found = True
        if not found:
            return False

        metric_names = set(metrics.keys())
        for op_metric in operation_metrics:
            assert op_metric in metric_names
            samples = metrics[op_metric]
            components = set()
            print(components)
            for sample in samples:
                components.add(sample.labels["Component"])
            assert {"raylet", "gcs_server"} == components
        return True

        wait_for_condition(verify, timeout=30)


@pytest.mark.skipif(prometheus_client is None, reason="Prometheus not installed")
@pytest.mark.parametrize("_setup_cluster_for_test", [True], indirect=True)
def test_histogram(_setup_cluster_for_test):
    TEST_TIMEOUT_S = 30
    (
        prom_addresses,
        autoscaler_export_addr,
        dashboard_export_addr,
    ) = _setup_cluster_for_test

    def test_cases():
        components_dict, metric_descriptors, metric_samples = fetch_prometheus(
            prom_addresses
        )
        metric_names = metric_descriptors.keys()
        custom_histogram_metric_name = "ray_test_histogram_bucket"
        assert custom_histogram_metric_name in metric_names
        assert metric_descriptors[custom_histogram_metric_name].type == "histogram"

        test_histogram_samples = [
            m for m in metric_samples if "test_histogram" in m.name
        ]
        buckets = {
            m.labels["le"]: m.value
            for m in test_histogram_samples
            if "_bucket" in m.name
        }
        # In Prometheus data model
        # the histogram is cumulative. So we expect the count to appear in
        # <1.1 and <+Inf buckets.
        assert buckets == {"0.1": 1.0, "1.6": 2.0, "+Inf": 2.0}
        hist_count = [m for m in test_histogram_samples if "_count" in m.name][0].value
        assert hist_count == 2

    def wrap_test_case_for_retry():
        try:
            test_cases()
            return True
        except AssertionError:
            return False

    try:
        wait_for_condition(
            wrap_test_case_for_retry,
            timeout=TEST_TIMEOUT_S,
            retry_interval_ms=1000,  # Yield resource for other processes
        )
    except RuntimeError:
        print(f"The components are {pformat(fetch_prometheus(prom_addresses))}")
        test_cases()  # Should fail assert


@pytest.mark.skipif(sys.platform == "win32", reason="Not working in Windows.")
@pytest.mark.skipif(
    os.environ.get("RAY_enable_open_telemetry") == "1",
    reason="OpenTelemetry backend does not support Counter exported as gauge.",
)
def test_counter_exported_as_gauge(shutdown_only):
    # Test to make sure Counter emits the right Prometheus metrics
    context = ray.init()

    @ray.remote
    class Actor:
        def __init__(self):
            self.counter = Counter("test_counter", description="desc")
            self.counter.inc(2.0)
            self.counter.inc(3.0)

            self.counter_with_total_suffix = Counter(
                "test_counter2_total", description="desc2"
            )
            self.counter_with_total_suffix.inc(1.5)

    _ = Actor.remote()

    def check_metrics():
        metrics_page = "localhost:{}".format(
            context.address_info["metrics_export_port"]
        )
        _, metric_descriptors, metric_samples = fetch_prometheus([metrics_page])
        metric_samples_by_name = defaultdict(list)
        for metric_sample in metric_samples:
            metric_samples_by_name[metric_sample.name].append(metric_sample)

        assert "ray_test_counter" in metric_descriptors
        assert metric_descriptors["ray_test_counter"].type == "gauge"
        assert (
            metric_descriptors["ray_test_counter"].documentation
            == "(DEPRECATED, use ray_test_counter_total metric instead) desc"
        )
        assert metric_samples_by_name["ray_test_counter"][-1].value == 5.0

        assert "ray_test_counter_total" in metric_descriptors
        assert metric_descriptors["ray_test_counter_total"].type == "counter"
        assert metric_descriptors["ray_test_counter_total"].documentation == "desc"
        assert metric_samples_by_name["ray_test_counter_total"][-1].value == 5.0

        assert "ray_test_counter2_total" in metric_descriptors
        assert metric_descriptors["ray_test_counter2_total"].type == "counter"
        assert metric_descriptors["ray_test_counter2_total"].documentation == "desc2"
        assert metric_samples_by_name["ray_test_counter2_total"][-1].value == 1.5

        return True

    wait_for_condition(check_metrics, timeout=60)


@pytest.mark.skipif(sys.platform == "win32", reason="Not working in Windows.")
def test_counter(monkeypatch, shutdown_only):
    # Test to make sure we don't export counter as gauge
    # if RAY_EXPORT_COUNTER_AS_GAUGE is 0
    monkeypatch.setenv("RAY_EXPORT_COUNTER_AS_GAUGE", "0")
    context = ray.init()

    @ray.remote
    class Actor:
        def __init__(self):
            self.counter = Counter("test_counter", description="desc")
            self.counter.inc(2.0)

    _ = Actor.remote()

    def check_metrics():
        metrics_page = "localhost:{}".format(
            context.address_info["metrics_export_port"]
        )
        _, metric_descriptors, _ = fetch_prometheus([metrics_page])

        assert "ray_test_counter" not in metric_descriptors
        assert "ray_test_counter_total" in metric_descriptors

        return True

    wait_for_condition(check_metrics, timeout=60)


@pytest.mark.skipif(sys.platform == "win32", reason="Not working in Windows.")
def test_per_func_name_stats(shutdown_only):
    # Test operation stats are available when flag is on.
    comp_metrics = [
        "ray_component_cpu_percentage",
        "ray_component_rss_mb",
        "ray_component_num_fds",
    ]
    if sys.platform == "linux" or sys.platform == "linux2":
        # Uss only available from Linux
        comp_metrics.append("ray_component_uss_mb")
        comp_metrics.append("ray_component_mem_shared_bytes")
    addr = ray.init(num_cpus=2)

    @ray.remote
    class Actor:
        def __init__(self):
            self.arr = np.random.rand(5 * 1024 * 1024)  # 40 MB
            self.shared_arr = ray.put(np.random.rand(5 * 1024 * 1024))

        def pid(self):
            return os.getpid()

    @ray.remote
    class ActorB:
        def __init__(self):
            self.arr = np.random.rand(5 * 1024 * 1024)  # 40 MB
            self.shared_arr = ray.put(np.random.rand(5 * 1024 * 1024))

    a = Actor.remote()  # noqa
    b = ActorB.remote()

    ray.get(a.__ray_ready__.remote())
    ray.get(b.__ray_ready__.remote())

    # Run a short lived task to make sure there's a ray::IDLE component.
    @ray.remote
    def do_nothing():
        pass

    ray.get(do_nothing.remote())

    def verify_components():
        metrics = raw_metrics(addr)
        metric_names = set(metrics.keys())
        components = set()
        for metric in comp_metrics:
            assert metric in metric_names
            samples = metrics[metric]
            for sample in samples:
                components.add(sample.labels["Component"])
        print(components)
        assert {
            "raylet",
            "agent",
            "ray::Actor",
            "ray::ActorB",
            "ray::IDLE",
        } <= components
        return True

    wait_for_condition(verify_components, timeout=30)

    def verify_mem_usage():
        metrics = raw_metrics(addr)
        for metric in comp_metrics:
            samples = metrics[metric]
            for sample in samples:
                if sample.labels["Component"] == "ray::ActorB":
                    assert sample.value > 0.0
                    print(sample)
                    print(sample.value)
                if sample.labels["Component"] == "ray::Actor":
                    assert sample.value > 0.0
                    print(sample)
                    print(sample.value)
        return True

    wait_for_condition(verify_mem_usage, timeout=30)

    # Verify ActorB is reported as value 0 because it is killed.
    ray.kill(b)
    # Kill Actor by sigkill, which happens upon OOM.
    pid = ray.get(a.pid.remote())
    os.kill(pid, signal.SIGKILL)

    def verify_mem_cleaned():
        metrics = raw_metrics(addr)
        for metric in comp_metrics:
            samples = metrics[metric]
            for sample in samples:
                if sample.labels["Component"] == "ray::ActorB":
                    assert sample.value == 0.0
                if sample.labels["Component"] == "ray::Actor":
                    assert sample.value == 0.0
        return True

    wait_for_condition(verify_mem_cleaned, timeout=30)


def test_prometheus_file_based_service_discovery(ray_start_cluster):
    # Make sure Prometheus service discovery file is correctly written
    # when number of nodes are dynamically changed.
    NUM_NODES = 5
    cluster = ray_start_cluster
    nodes = [cluster.add_node() for _ in range(NUM_NODES)]
    cluster.wait_for_nodes()
    addr = ray.init(address=cluster.address)
    writer = PrometheusServiceDiscoveryWriter(
        addr["gcs_address"],
        "/tmp/ray",
    )

    def get_metrics_export_address_from_node(nodes):
        node_export_addrs = [
            build_address(node.node_ip_address, node.metrics_export_port)
            for node in nodes
        ]
        # monitor should be run on head node for `ray_start_cluster` fixture
        autoscaler_export_addr = build_address(
            cluster.head_node.node_ip_address, AUTOSCALER_METRIC_PORT
        )
        dashboard_export_addr = build_address(
            cluster.head_node.node_ip_address, DASHBOARD_METRIC_PORT
        )
        return node_export_addrs + [autoscaler_export_addr, dashboard_export_addr]

    loaded_json_data = json.loads(writer.get_file_discovery_content())
    assert loaded_json_data == writer.get_latest_service_discovery_content()
    assert set(get_metrics_export_address_from_node(nodes)) == set(
        loaded_json_data[0]["targets"]
    )

    # Let's update nodes.
    for _ in range(3):
        nodes.append(cluster.add_node())

    # Make sure service discovery file content is correctly updated.
    loaded_json_data = json.loads(writer.get_file_discovery_content())
    assert loaded_json_data == writer.get_latest_service_discovery_content()
    assert set(get_metrics_export_address_from_node(nodes)) == set(
        loaded_json_data[0]["targets"]
    )


def test_prome_file_discovery_run_by_dashboard(shutdown_only):
    ray.init(num_cpus=0)
    global_node = ray._private.worker._global_node
    temp_dir = global_node.get_temp_dir_path()

    def is_service_discovery_exist():
        for path in pathlib.Path(temp_dir).iterdir():
            if PROMETHEUS_SERVICE_DISCOVERY_FILE in str(path):
                return True
        return False

    wait_for_condition(is_service_discovery_exist)


@pytest.fixture
def metric_mock():
    mock = MagicMock()
    mock.record.return_value = "haha"
    yield mock


"""
Unit test custom metrics.
"""


def test_basic_custom_metrics(metric_mock):
    # Make sure each of metric works as expected.
    # -- Counter --
    count = Counter("count", tag_keys=("a",))
    with pytest.raises(TypeError):
        count.inc("hi")
    with pytest.raises(ValueError):
        count.inc(0)
    with pytest.raises(ValueError):
        count.inc(-1)
    count._metric = metric_mock
    count.inc(1, {"a": "1"})
    metric_mock.record.assert_called_with(1, tags={"a": "1"})

    # -- Gauge --
    gauge = Gauge("gauge", description="gauge")
    gauge._metric = metric_mock
    gauge.set(4)
    metric_mock.record.assert_called_with(4, tags={})

    # -- Histogram
    histogram = Histogram(
        "hist", description="hist", boundaries=[1.0, 3.0], tag_keys=("a", "b")
    )
    histogram._metric = metric_mock
    tags = {"a": "10", "b": "b"}
    histogram.observe(8, tags=tags)
    metric_mock.record.assert_called_with(8, tags=tags)


def test_custom_metrics_with_extra_tags(metric_mock):
    base_tags = {"a": "1"}
    extra_tags = {"a": "1", "b": "2"}

    # -- Counter --
    count = Counter("count", tag_keys=("a",))
    with pytest.raises(ValueError):
        count.inc(1)

    count._metric = metric_mock

    # Increment with base tags
    count.inc(1, tags=base_tags)
    metric_mock.record.assert_called_with(1, tags=base_tags)
    metric_mock.reset_mock()

    # Increment with extra tags
    count.inc(1, tags=extra_tags)
    metric_mock.record.assert_called_with(1, tags=extra_tags)
    metric_mock.reset_mock()

    # -- Gauge --
    gauge = Gauge("gauge", description="gauge", tag_keys=("a",))
    gauge._metric = metric_mock

    # Record with base tags
    gauge.set(4, tags=base_tags)
    metric_mock.record.assert_called_with(4, tags=base_tags)
    metric_mock.reset_mock()

    # Record with extra tags
    gauge.set(4, tags=extra_tags)
    metric_mock.record.assert_called_with(4, tags=extra_tags)
    metric_mock.reset_mock()

    # -- Histogram
    histogram = Histogram(
        "hist", description="hist", boundaries=[1.0, 3.0], tag_keys=("a",)
    )
    histogram._metric = metric_mock

    # Record with base tags
    histogram.observe(8, tags=base_tags)
    metric_mock.record.assert_called_with(8, tags=base_tags)
    metric_mock.reset_mock()

    # Record with extra tags
    histogram.observe(8, tags=extra_tags)
    metric_mock.record.assert_called_with(8, tags=extra_tags)
    metric_mock.reset_mock()


def test_custom_metrics_info(metric_mock):
    # Make sure .info public method works.
    histogram = Histogram(
        "hist", description="hist", boundaries=[1.0, 2.0], tag_keys=("a", "b")
    )
    assert histogram.info["name"] == "hist"
    assert histogram.info["description"] == "hist"
    assert histogram.info["boundaries"] == [1.0, 2.0]
    assert histogram.info["tag_keys"] == ("a", "b")
    assert histogram.info["default_tags"] == {}
    histogram.set_default_tags({"a": "a"})
    assert histogram.info["default_tags"] == {"a": "a"}


def test_custom_metrics_default_tags(metric_mock):
    histogram = Histogram(
        "hist", description="hist", boundaries=[1.0, 2.0], tag_keys=("a", "b")
    ).set_default_tags({"b": "b"})
    histogram._metric = metric_mock

    # Check specifying non-default tags.
    histogram.observe(10, tags={"a": "a"})
    metric_mock.record.assert_called_with(10, tags={"a": "a", "b": "b"})

    # Check overriding default tags.
    tags = {"a": "10", "b": "c"}
    histogram.observe(8, tags=tags)
    metric_mock.record.assert_called_with(8, tags=tags)


def test_custom_metrics_edge_cases(metric_mock):
    # None or empty boundaries are not allowed.
    with pytest.raises(ValueError):
        Histogram("hist")

    with pytest.raises(ValueError):
        Histogram("hist", boundaries=[])

    # Empty name is not allowed.
    with pytest.raises(ValueError):
        Counter("")

    # The tag keys must be a tuple type.
    with pytest.raises(TypeError):
        Counter("name", tag_keys=("a"))

    with pytest.raises(ValueError):
        Histogram("hist", boundaries=[-1, 1, 2])

    with pytest.raises(ValueError):
        Histogram("hist", boundaries=[0, 1, 2])

    with pytest.raises(ValueError):
        Histogram("hist", boundaries=[-1, -0.5, -0.1])


def test_metrics_override_shouldnt_warn(ray_start_regular, log_pubsub):
    # https://github.com/ray-project/ray/issues/12859

    @ray.remote
    def override():
        a = Counter("num_count", description="")
        b = Counter("num_count", description="")
        a.inc(1)
        b.inc(1)

    ray.get(override.remote())

    # Check the stderr from the worker.
    def matcher(log_batch):
        return any("Attempt to register measure" in line for line in log_batch["lines"])

    match = get_log_batch(log_pubsub, 1, timeout=5, matcher=matcher)
    assert len(match) == 0, match


def test_custom_metrics_validation(shutdown_only):
    ray.init()
    # Missing tag(s) from tag_keys.
    metric = Counter("name", tag_keys=("a", "b"))
    metric.set_default_tags({"a": "1"})

    metric.inc(1.0, {"b": "2"})
    metric.inc(1.0, {"a": "1", "b": "2"})

    with pytest.raises(ValueError):
        metric.inc(1.0)

    with pytest.raises(ValueError):
        metric.inc(1.0, {"a": "2"})

    # tag_keys must be tuple.
    with pytest.raises(TypeError):
        Counter("name", tag_keys="a")
    # tag_keys must be strs.
    with pytest.raises(TypeError):
        Counter("name", tag_keys=(1,))

    metric = Counter("name", tag_keys=("a",))
    # Set default tag that isn't in tag_keys.
    with pytest.raises(ValueError):
        metric.set_default_tags({"a": "1", "c": "2"})
    # Default tag value must be str.
    with pytest.raises(TypeError):
        metric.set_default_tags({"a": 1})
    # Tag value must be str.
    with pytest.raises(TypeError):
        metric.inc(1.0, {"a": 1})


@pytest.mark.parametrize("_setup_cluster_for_test", [False], indirect=True)
def test_metrics_disablement(_setup_cluster_for_test):
    """Make sure the metrics are not exported when it is disabled."""
    prom_addresses, autoscaler_export_addr, _ = _setup_cluster_for_test

    def verify_metrics_not_collected():
        components_dict, metric_descriptors, _ = fetch_prometheus(prom_addresses)
        metric_names = metric_descriptors.keys()
        # Make sure no component is reported.
        for _, comp in components_dict.items():
            if len(comp) > 0:
                print(f"metrics from a component {comp} exists although it should not.")
                return False

        # Make sure metrics are not there.
        for metric in (
            _METRICS
            + _AUTOSCALER_METRICS
            + _DASHBOARD_METRICS
            + _EVENT_AGGREGATOR_METRICS
        ):
            if metric in metric_names:
                print("f{metric} exists although it should not.")
                return False
        return True

    # Make sure metrics are not collected for more than 10 seconds.
    for _ in range(10):
        assert verify_metrics_not_collected()
        import time

        time.sleep(1)


_FAULTY_METRIC_REGEX = re.compile(".*Invalid metric name.*")


def test_invalid_application_metric_names():
    warnings.simplefilter("always")
    with pytest.raises(
        ValueError, match="Empty name is not allowed. Please provide a metric name."
    ):
        Metric("")
    with pytest.warns(UserWarning, match=_FAULTY_METRIC_REGEX):
        Metric("name-cannot-have-dashes")
    with pytest.warns(UserWarning, match=_FAULTY_METRIC_REGEX):
        Metric("1namecannotstartwithnumber")
    with pytest.warns(UserWarning, match=_FAULTY_METRIC_REGEX):
        Metric("name.cannot.have.dots")


def test_invalid_system_metric_names(caplog):
    with pytest.raises(
        ValueError, match="Empty name is not allowed. Please provide a metric name."
    ):
        MetricsAgentGauge("", "", "", [])
    with pytest.raises(ValueError, match=_FAULTY_METRIC_REGEX):
        MetricsAgentGauge("name-cannot-have-dashes", "", "", [])
    with pytest.raises(ValueError, match=_FAULTY_METRIC_REGEX):
        MetricsAgentGauge("1namecannotstartwithnumber", "", "", [])
    with pytest.raises(ValueError, match=_FAULTY_METRIC_REGEX):
        MetricsAgentGauge("name.cannot.have.dots", "", "", [])


if __name__ == "__main__":
    sys.exit(pytest.main(["-sv", __file__]))<|MERGE_RESOLUTION|>--- conflicted
+++ resolved
@@ -525,30 +525,20 @@
         metrics_names = metric_descriptors.keys()
         event_aggregator_metrics = [
             "ray_event_aggregator_agent_events_received_total",
-<<<<<<< HEAD
-            "ray_event_aggregator_agent_events_buffer_add_failures_total",
-            # HTTP publisher metrics
-=======
->>>>>>> 10c08a05
             "ray_event_aggregator_agent_http_publisher_published_events_total",
             "ray_event_aggregator_agent_http_publisher_filtered_events_total",
             "ray_event_aggregator_agent_http_publisher_queue_dropped_events_total",
-            "ray_event_aggregator_agent_http_publisher_consecutive_failures_since_last_success",
             "ray_event_aggregator_agent_http_publisher_time_since_last_success_seconds",
             "ray_event_aggregator_agent_http_publisher_publish_duration_seconds_bucket",
             "ray_event_aggregator_agent_http_publisher_publish_duration_seconds_count",
             "ray_event_aggregator_agent_http_publisher_publish_duration_seconds_sum",
             # GCS publisher metrics
             "ray_event_aggregator_agent_gcs_publisher_events_published_total",
-            "ray_event_aggregator_agent_gcs_publisher_publish_failures_total",
             "ray_event_aggregator_agent_gcs_publisher_queue_dropped_events_total",
             "ray_event_aggregator_agent_gcs_publisher_publish_duration_seconds_bucket",
             "ray_event_aggregator_agent_gcs_publisher_publish_duration_seconds_count",
             "ray_event_aggregator_agent_gcs_publisher_publish_duration_seconds_sum",
-            "ray_event_aggregator_agent_gcs_publisher_consecutive_failures_since_last_success",
             "ray_event_aggregator_agent_gcs_publisher_time_since_last_success_seconds",
-            # Task metadata buffer metrics
-            "ray_event_aggregator_agent_task_metadata_buffer_dropped_events_total",
         ]
         return all(metric in metrics_names for metric in event_aggregator_metrics)
 
@@ -558,16 +548,9 @@
             "ray_event_aggregator_agent_events_received_total": 3.0,
             "ray_event_aggregator_agent_http_publisher_published_events_total": 1.0,
             "ray_event_aggregator_agent_http_publisher_filtered_events_total": 1.0,
-<<<<<<< HEAD
-            "ray_event_aggregator_agent_events_dropped_at_event_aggregator_total": 1.0,
-            "ray_event_aggregator_agent_http_publisher_failures_total": 0.0,
             "ray_event_aggregator_agent_http_publisher_queue_dropped_events_total": 1.0,  # dropped due to max buffer size
             "ray_event_aggregator_agent_gcs_publisher_events_published_total": 2.0,
-            "ray_event_aggregator_agent_gcs_publisher_publish_failures_total": 0.0,
             "ray_event_aggregator_agent_gcs_publisher_queue_dropped_events_total": 1.0,  # dropped due to max buffer size
-=======
-            "ray_event_aggregator_agent_http_publisher_queue_dropped_events_total": 1.0,
->>>>>>> 10c08a05
         }
         for descriptor, expected_value in expected_metrics_values.items():
             samples = [m for m in metric_samples if m.name == descriptor]
