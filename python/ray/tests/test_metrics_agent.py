import time
import signal
import json
import os
import pathlib
import sys
import re
import requests
import warnings
from collections import defaultdict
from pprint import pformat
from unittest.mock import MagicMock

import numpy as np
import pytest

from google.protobuf.timestamp_pb2 import Timestamp
import ray
from ray.dashboard.modules.aggregator.tests.test_aggregator_agent import (
    get_event_aggregator_grpc_stub,
)
<<<<<<< HEAD
=======
from ray.core.generated.common_pb2 import TaskAttempt
>>>>>>> 228b3af5
from ray.core.generated.events_base_event_pb2 import RayEvent
from ray.core.generated.events_event_aggregator_service_pb2 import (
    AddEventRequest,
    RayEventsData,
    TaskEventsMetadata,
)
from ray.util.state import list_nodes
from ray._private.metrics_agent import PrometheusServiceDiscoveryWriter
from ray._private.metrics_agent import Gauge as MetricsAgentGauge
from ray._private.ray_constants import PROMETHEUS_SERVICE_DISCOVERY_FILE
from ray._common.test_utils import SignalActor, wait_for_condition
from ray._private.test_utils import (
    fetch_prometheus,
    fetch_prometheus_metrics,
    get_log_batch,
    raw_metrics,
)
from ray.autoscaler._private.constants import AUTOSCALER_METRIC_PORT
from ray.dashboard.consts import DASHBOARD_METRIC_PORT
from ray.util.metrics import Counter, Gauge, Histogram, Metric

os.environ["RAY_event_stats"] = "1"

try:
    import prometheus_client
except ImportError:
    prometheus_client = None

# This list of metrics should be kept in sync with src/ray/stats/metric_defs.h
# NOTE: Commented out metrics are not available in this test.
# TODO(Clark): Find ways to trigger commented out metrics in cluster setup.
_METRICS = [
    "ray_node_disk_usage",
    "ray_node_mem_used",
    "ray_node_mem_total",
    "ray_node_cpu_utilization",
    # TODO(rickyx): refactoring the below 3 metric seem to be a bit involved
    # , e.g. need to see how users currently depend on them.
    "ray_object_store_available_memory",
    "ray_object_store_used_memory",
    "ray_object_store_num_local_objects",
    "ray_object_store_memory",
    "ray_object_manager_num_pull_requests",
    "ray_object_directory_subscriptions",
    "ray_object_directory_updates",
    "ray_object_directory_lookups",
    "ray_object_directory_added_locations",
    "ray_object_directory_removed_locations",
    "ray_internal_num_processes_started",
    "ray_internal_num_spilled_tasks",
    # "ray_unintentional_worker_failures_total",
    # "ray_node_failure_total",
    "ray_grpc_server_req_process_time_ms_sum",
    "ray_grpc_server_req_process_time_ms_bucket",
    "ray_grpc_server_req_process_time_ms_count",
    "ray_grpc_server_req_new_total",
    "ray_grpc_server_req_handling_total",
    "ray_grpc_server_req_finished_total",
    "ray_object_manager_received_chunks",
    "ray_pull_manager_usage_bytes",
    "ray_pull_manager_requested_bundles",
    "ray_pull_manager_requests",
    "ray_pull_manager_active_bundles",
    "ray_pull_manager_retries_total",
    "ray_push_manager_num_pushes_remaining",
    "ray_push_manager_chunks",
    "ray_scheduler_failed_worker_startup_total",
    "ray_scheduler_tasks",
    "ray_scheduler_unscheduleable_tasks",
    "ray_spill_manager_objects",
    "ray_spill_manager_objects_bytes",
    "ray_spill_manager_request_total",
    # "ray_spill_manager_throughput_mb",
    "ray_gcs_placement_group_creation_latency_ms_sum",
    "ray_gcs_placement_group_scheduling_latency_ms_sum",
    "ray_gcs_placement_group_count",
    "ray_gcs_actors_count",
]

# This list of metrics should be kept in sync with
# ray/python/ray/autoscaler/_private/prom_metrics.py
_AUTOSCALER_METRICS = [
    "autoscaler_config_validation_exceptions",
    "autoscaler_node_launch_exceptions",
    "autoscaler_pending_nodes",
    "autoscaler_reset_exceptions",
    "autoscaler_running_workers",
    "autoscaler_started_nodes",
    "autoscaler_stopped_nodes",
    "autoscaler_update_loop_exceptions",
    "autoscaler_worker_create_node_time",
    "autoscaler_worker_update_time",
    "autoscaler_updating_nodes",
    "autoscaler_successful_updates",
    "autoscaler_failed_updates",
    "autoscaler_failed_create_nodes",
    "autoscaler_recovering_nodes",
    "autoscaler_successful_recoveries",
    "autoscaler_failed_recoveries",
    "autoscaler_drain_node_exceptions",
    "autoscaler_update_time",
    "autoscaler_cluster_resources",
    "autoscaler_pending_resources",
]


# This list of metrics should be kept in sync with
# dashboard/dashboard_metrics.py
_DASHBOARD_METRICS = [
    "ray_dashboard_api_requests_duration_seconds_bucket",
    "ray_dashboard_api_requests_duration_seconds_created",
    "ray_dashboard_api_requests_count_requests_total",
    "ray_dashboard_api_requests_count_requests_created",
    "ray_component_cpu_percentage",
    "ray_component_uss_mb",
]

_EVENT_AGGREGATOR_METRICS = [
    "ray_event_aggregator_agent_events_received_total",
    "ray_event_aggregator_agent_events_dropped_at_core_worker_total",
    "ray_event_aggregator_agent_events_dropped_at_event_aggregator_total",
    "ray_event_aggregator_agent_events_published_total",
]

_NODE_METRICS = [
    "ray_node_cpu_utilization",
    "ray_node_cpu_count",
    "ray_node_mem_used",
    "ray_node_mem_available",
    "ray_node_mem_total",
    "ray_node_disk_io_read",
    "ray_node_disk_io_write",
    "ray_node_disk_io_read_count",
    "ray_node_disk_io_write_count",
    "ray_node_disk_io_read_speed",
    "ray_node_disk_io_write_speed",
    "ray_node_disk_read_iops",
    "ray_node_disk_write_iops",
    "ray_node_disk_usage",
    "ray_node_disk_free",
    "ray_node_disk_utilization_percentage",
    "ray_node_network_sent",
    "ray_node_network_received",
    "ray_node_network_send_speed",
    "ray_node_network_receive_speed",
]


if sys.platform == "linux" or sys.platform == "linux2":
    _NODE_METRICS.append("ray_node_mem_shared_bytes")


_NODE_COMPONENT_METRICS = [
    "ray_component_cpu_percentage",
    "ray_component_rss_mb",
    "ray_component_uss_mb",
    "ray_component_num_fds",
]

_METRICS.append("ray_health_check_rpc_latency_ms_sum")


@pytest.fixture
def _setup_cluster_for_test(request, ray_start_cluster):
    enable_metrics_collection = request.param
    NUM_NODES = 2
    cluster = ray_start_cluster
    # Add a head node.
    cluster.add_node(
        _system_config={
            "metrics_report_interval_ms": 1000,
            "event_stats_print_interval_ms": 500,
            "event_stats": True,
            "enable_metrics_collection": enable_metrics_collection,
            "experimental_enable_open_telemetry_on_agent": os.getenv(
                "RAY_experimental_enable_open_telemetry_on_agent"
            )
            == "1",
            "experimental_enable_open_telemetry_on_core": os.getenv(
                "RAY_experimental_enable_open_telemetry_on_core"
            )
            == "1",
        }
    )
    # Add worker nodes.
    [cluster.add_node() for _ in range(NUM_NODES - 1)]
    cluster.wait_for_nodes()
    ray_context = ray.init(address=cluster.address)

    worker_should_exit = SignalActor.remote()

    extra_tags = {"ray_version": ray.__version__}

    # Generate metrics in the driver.
    counter = Counter("test_driver_counter", description="desc")
    counter.inc(tags=extra_tags)
    gauge = Gauge("test_gauge", description="gauge")
    gauge.set(1, tags=extra_tags)

    # Generate some metrics from actor & tasks.
    @ray.remote
    def f():
        counter = Counter("test_counter", description="desc")
        counter.inc()
        counter = ray.get(ray.put(counter))  # Test serialization.
        counter.inc(tags=extra_tags)
        counter.inc(2, tags=extra_tags)
        ray.get(worker_should_exit.wait.remote())

    # Generate some metrics for the placement group.
    pg = ray.util.placement_group(bundles=[{"CPU": 1}])
    ray.get(pg.ready())
    ray.util.remove_placement_group(pg)

    @ray.remote
    class A:
        async def ping(self):
            histogram = Histogram(
                "test_histogram", description="desc", boundaries=[0.1, 1.6]
            )
            histogram = ray.get(ray.put(histogram))  # Test serialization.
            histogram.observe(1.5, tags=extra_tags)
            ray.get(worker_should_exit.wait.remote())

    a = A.remote()
    obj_refs = [f.remote(), a.ping.remote()]
    # Infeasible task
    b = f.options(resources={"a": 1})  # noqa

    # Make a request to the dashboard to produce some dashboard metrics
    requests.get(f"http://{ray_context.dashboard_url}/nodes")

    node_info_list = ray.nodes()
    prom_addresses = []
    for node_info in node_info_list:
        metrics_export_port = node_info["MetricsExportPort"]
        addr = node_info["NodeManagerAddress"]
        prom_addresses.append(f"{addr}:{metrics_export_port}")
    autoscaler_export_addr = "{}:{}".format(
        cluster.head_node.node_ip_address, AUTOSCALER_METRIC_PORT
    )
    dashboard_export_addr = "{}:{}".format(
        cluster.head_node.node_ip_address, DASHBOARD_METRIC_PORT
    )
    yield prom_addresses, autoscaler_export_addr, dashboard_export_addr

    ray.get(worker_should_exit.send.remote())
    ray.get(obj_refs)
    ray.shutdown()
    cluster.shutdown()


@pytest.mark.skipif(prometheus_client is None, reason="Prometheus not installed")
@pytest.mark.skipif(
    os.environ.get("RAY_experimental_enable_open_telemetry_on_core") == "1"
    and sys.platform == "darwin",
    reason="OpenTelemetry is not working on macOS yet.",
)
@pytest.mark.parametrize("_setup_cluster_for_test", [True], indirect=True)
def test_metrics_export_end_to_end(_setup_cluster_for_test):
    TEST_TIMEOUT_S = 30
    (
        prom_addresses,
        autoscaler_export_addr,
        dashboard_export_addr,
    ) = _setup_cluster_for_test

    def test_cases():
        components_dict, metric_descriptors, metric_samples = fetch_prometheus(
            prom_addresses
        )
        metric_names = metric_descriptors.keys()
        session_name = ray._private.worker.global_worker.node.session_name

        # Raylet should be on every node
        assert all("raylet" in components for components in components_dict.values())

        # GCS server should be on one node
        assert any(
            "gcs_server" in components for components in components_dict.values()
        )

        # Core worker should be on at least on node
        assert any(
            "core_worker" in components for components in components_dict.values()
        )
        # The list of custom or user defined metrics. Open Telemetry backend does not
        # support exporting Counter as Gauge, so we skip some metrics in that case.
        custom_metrics = (
            [
                "test_counter",
                "test_counter_total",
                "test_histogram_bucket",
                "test_driver_counter",
                "test_driver_counter_total",
                "test_gauge",
            ]
            if os.environ.get("RAY_experimental_enable_open_telemetry_on_core") != "1"
            else [
                "test_counter_total",
                "test_histogram_bucket",
                "test_driver_counter_total",
                "test_gauge",
            ]
        )

        # Make sure our user defined metrics exist and have the correct types
        for metric_name in custom_metrics:
            metric_name = f"ray_{metric_name}"
            assert metric_name in metric_names
            if metric_name.endswith("_total"):
                assert metric_descriptors[metric_name].type == "counter"
            elif metric_name.endswith("_counter"):
                # Make sure we emit counter as gauge for bug compatibility
                assert metric_descriptors[metric_name].type == "gauge"
            elif metric_name.endswith("_bucket"):
                assert metric_descriptors[metric_name].type == "histogram"
            elif metric_name.endswith("_gauge"):
                assert metric_descriptors[metric_name].type == "gauge"

        # Make sure metrics are recorded.
        for metric in _METRICS:
            assert metric in metric_names, f"metric {metric} not in {metric_names}"

        for sample in metric_samples:
            # All Ray metrics have label "Version" and "SessionName".
            if sample.name in _METRICS or sample.name in _DASHBOARD_METRICS:
                assert sample.labels.get("Version") == ray.__version__, sample
                assert sample.labels["SessionName"] == session_name, sample

        # Make sure the numeric values are correct
        test_counter_sample = [m for m in metric_samples if "test_counter" in m.name][0]
        assert test_counter_sample.value == 4.0

        test_driver_counter_sample = [
            m for m in metric_samples if "test_driver_counter" in m.name
        ][0]
        assert test_driver_counter_sample.value == 1.0

        test_histogram_samples = [
            m for m in metric_samples if "test_histogram" in m.name
        ]
        buckets = {
            m.labels["le"]: m.value
            for m in test_histogram_samples
            if "_bucket" in m.name
        }
        # We recorded value 1.5 for the histogram. In Prometheus data model
        # the histogram is cumulative. So we expect the count to appear in
        # <1.1 and <+Inf buckets.
        assert buckets == {"0.1": 0.0, "1.6": 1.0, "+Inf": 1.0}
        hist_count = [m for m in test_histogram_samples if "_count" in m.name][0].value
        hist_sum = [m for m in test_histogram_samples if "_sum" in m.name][0].value
        assert hist_count == 1
        assert hist_sum == 1.5

        # Make sure the gRPC stats are not reported from workers. We disabled
        # it there because it has too high cardinality.
        grpc_metrics = [
            "ray_grpc_server_req_process_time_ms_sum",
            "ray_grpc_server_req_process_time_ms_bucket",
            "ray_grpc_server_req_process_time_ms_count",
            "ray_grpc_server_req_new_total",
            "ray_grpc_server_req_handling_total",
            "ray_grpc_server_req_finished_total",
        ]
        for grpc_metric in grpc_metrics:
            grpc_samples = [m for m in metric_samples if grpc_metric in m.name]
            for grpc_sample in grpc_samples:
                assert grpc_sample.labels["Component"] != "core_worker"

        # Autoscaler metrics
        (_, autoscaler_metric_descriptors, autoscaler_samples,) = fetch_prometheus(
            [autoscaler_export_addr]
        )  # noqa
        autoscaler_metric_names = autoscaler_metric_descriptors.keys()
        for metric in _AUTOSCALER_METRICS:
            # Metric name should appear with some suffix (_count, _total,
            # etc...) in the list of all names
            assert any(
                name.startswith(metric) for name in autoscaler_metric_names
            ), f"{metric} not in {autoscaler_metric_names}"
            for sample in autoscaler_samples:
                assert sample.labels["SessionName"] == session_name

        # Dashboard metrics
        _, dashboard_metric_descriptors, _ = fetch_prometheus([dashboard_export_addr])
        dashboard_metric_names = dashboard_metric_descriptors.keys()
        for metric in _DASHBOARD_METRICS:
            # Metric name should appear with some suffix (_count, _total,
            # etc...) in the list of all names
            assert any(
                name.startswith(metric) for name in dashboard_metric_names
            ), f"{metric} not in {dashboard_metric_names}"

    def wrap_test_case_for_retry():
        try:
            test_cases()
            return True
        except AssertionError:
            return False

    try:
        wait_for_condition(
            wrap_test_case_for_retry,
            timeout=TEST_TIMEOUT_S,
            retry_interval_ms=1000,  # Yield resource for other processes
        )
    except RuntimeError:
        print(f"The components are {pformat(fetch_prometheus(prom_addresses))}")
        test_cases()  # Should fail assert


@pytest.mark.skipif(sys.platform == "win32", reason="Not working in Windows.")
@pytest.mark.skipif(prometheus_client is None, reason="Prometheus not installed")
def test_metrics_export_node_metrics(shutdown_only):
    # Verify node metrics are available.
    addr = ray.init()
    dashboard_export_addr = "{}:{}".format(
        addr["raylet_ip_address"], DASHBOARD_METRIC_PORT
    )

    def verify_node_metrics():
        avail_metrics = raw_metrics(addr)

        components = set()
        for metric in _NODE_COMPONENT_METRICS:
            samples = avail_metrics[metric]
            for sample in samples:
                components.add(sample.labels["Component"])
        assert components == {"gcs", "raylet", "agent", "ray::IDLE"}

        avail_metrics = set(avail_metrics)

        for node_metric in _NODE_METRICS:
            assert node_metric in avail_metrics
        for node_metric in _NODE_COMPONENT_METRICS:
            assert node_metric in avail_metrics
        return True

    def verify_dashboard_metrics():
        avail_metrics = fetch_prometheus_metrics([dashboard_export_addr])
        # Run list nodes to trigger dashboard API.
        list_nodes()

        # Verify metrics exist.
        for metric in _DASHBOARD_METRICS:
            # Metric name should appear with some suffix (_count, _total,
            # etc...) in the list of all names
            assert len(avail_metrics[metric]) > 0

            samples = avail_metrics[metric]
            for sample in samples:
                assert sample.labels["Component"].startswith("dashboard")

        return True

    wait_for_condition(verify_node_metrics)
    wait_for_condition(verify_dashboard_metrics)


@pytest.fixture(scope="session")
def httpserver_listen_address():
    return ("127.0.0.1", 12345)


<<<<<<< HEAD
def test_metrics_export_event_aggregator_agent(ray_start_cluster_head, httpserver):
    cluster = ray_start_cluster_head
=======
@pytest.mark.parametrize(
    "ray_start_cluster_head_with_env_vars",
    [
        {
            "env_vars": {
                "RAY_DASHBOARD_AGGREGATOR_AGENT_MAX_EVENT_BUFFER_SIZE": 1,
            },
        },
    ],
    indirect=True,
)
def test_metrics_export_event_aggregator_agent(
    ray_start_cluster_head_with_env_vars, httpserver
):
    cluster = ray_start_cluster_head_with_env_vars
>>>>>>> 228b3af5
    stub = get_event_aggregator_grpc_stub(
        cluster.webui_url, cluster.gcs_address, cluster.head_node.node_id
    )
    httpserver.expect_request("/", method="POST").respond_with_data("", status=200)

    metrics_export_port = cluster.head_node.metrics_export_port
    addr = cluster.head_node.raylet_ip_address
    prom_addresses = [f"{addr}:{metrics_export_port}"]

    def test_case_stats_exist():
        _, metric_descriptors, _ = fetch_prometheus(prom_addresses)
        metrics_names = metric_descriptors.keys()
        event_aggregator_metrics = [
            "ray_event_aggregator_agent_events_received_total",
            "ray_event_aggregator_agent_events_dropped_at_core_worker_total",
<<<<<<< HEAD
            "ray_event_aggregator_agent_events_dropped_at_event_buffer_total",
=======
            "ray_event_aggregator_agent_events_dropped_at_event_aggregator_total",
>>>>>>> 228b3af5
            "ray_event_aggregator_agent_events_published_total",
        ]
        return all(metric in metrics_names for metric in event_aggregator_metrics)

    def test_case_value_correct():
        _, _, metric_samples = fetch_prometheus(prom_addresses)
<<<<<<< HEAD
        metrics_values = {
            "ray_event_aggregator_agent_events_received_total": 1.0,
            "ray_event_aggregator_agent_events_dropped_at_core_worker_total": 0.0,
            "ray_event_aggregator_agent_events_dropped_at_event_buffer_total": 0.0,
            "ray_event_aggregator_agent_events_published_total": 1.0,
        }
        for descriptor, expected_value in metrics_values.items():
=======
        expected_metrics_values = {
            "ray_event_aggregator_agent_events_received_total": 2.0,
            "ray_event_aggregator_agent_events_dropped_at_core_worker_total": 1.0,
            "ray_event_aggregator_agent_events_dropped_at_event_aggregator_total": 1.0,
            "ray_event_aggregator_agent_events_published_total": 1.0,
        }
        for descriptor, expected_value in expected_metrics_values.items():
>>>>>>> 228b3af5
            samples = [m for m in metric_samples if m.name == descriptor]
            if not samples:
                return False
            if samples[0].value != expected_value:
                return False
        return True

    wait_for_condition(test_case_stats_exist, timeout=30, retry_interval_ms=1000)

    now = time.time_ns()
    seconds, nanos = divmod(now, 10**9)
    timestamp = Timestamp(seconds=seconds, nanos=nanos)
    request = AddEventRequest(
        events_data=RayEventsData(
            events=[
                RayEvent(
                    event_id=b"1",
                    source_type=RayEvent.SourceType.CORE_WORKER,
                    event_type=RayEvent.EventType.TASK_DEFINITION_EVENT,
                    timestamp=timestamp,
                    severity=RayEvent.Severity.INFO,
                    message="hello",
                ),
<<<<<<< HEAD
            ],
            task_events_metadata=TaskEventsMetadata(
                dropped_task_attempts=[],
=======
                RayEvent(
                    event_id=b"2",
                    source_type=RayEvent.SourceType.CORE_WORKER,
                    event_type=RayEvent.EventType.TASK_DEFINITION_EVENT,
                    timestamp=timestamp,
                    severity=RayEvent.Severity.INFO,
                    message="hello 2",
                ),
            ],
            task_events_metadata=TaskEventsMetadata(
                dropped_task_attempts=[
                    TaskAttempt(
                        task_id=b"1",
                        attempt_number=1,
                    ),
                ],
>>>>>>> 228b3af5
            ),
        )
    )

    reply = stub.AddEvents(request)
<<<<<<< HEAD
    assert reply.status.status_code == 0
    assert reply.status.status_message == "all events received"
=======
    assert reply.status.status_code == 5
    assert reply.status.status_message == "event 1 dropped because event buffer full"
>>>>>>> 228b3af5
    wait_for_condition(lambda: len(httpserver.log) == 1)

    wait_for_condition(test_case_value_correct, timeout=30, retry_interval_ms=1000)


def test_operation_stats(monkeypatch, shutdown_only):
    # Test operation stats are available when flag is on.
    operation_metrics = [
        "ray_operation_count",
        "ray_operation_run_time_ms",
        "ray_operation_queue_time_ms",
        "ray_operation_active_count",
    ]
    with monkeypatch.context() as m:
        m.setenv("RAY_event_stats_metrics", "1")
        addr = ray.init()

        signal = SignalActor.remote()

        @ray.remote
        class Actor:
            def __init__(self, signal):
                self.signal = signal

            def get_worker_id(self):
                return ray.get_runtime_context().get_worker_id()

            def wait(self):
                ray.get(self.signal.wait.remote())

        actor = Actor.remote(signal)
        worker_id = ray.get(actor.get_worker_id.remote())
        obj_ref = actor.wait.remote()

        def verify():
            metrics = raw_metrics(addr)
            samples = metrics["ray_operation_count"]
            found = False
            for sample in samples:
                if (
                    sample.labels["Method"] == "CoreWorkerService.grpc_client.PushTask"
                    and sample.labels["Component"] == "core_worker"
                    and sample.labels["WorkerId"] == worker_id
                ):
                    found = True
                    assert sample.value == 1
            if not found:
                return False

            samples = metrics["ray_operation_active_count"]
            found = False
            for sample in samples:
                if (
                    sample.labels["Method"] == "CoreWorkerService.grpc_client.PushTask"
                    and sample.labels["Component"] == "core_worker"
                    and sample.labels["WorkerId"] == worker_id
                ):
                    found = True
                    assert sample.value == 1
            if not found:
                return False

            return True

        wait_for_condition(verify, timeout=60)

        ray.get(signal.send.remote())
        ray.get(obj_ref)

        def verify():
            metrics = raw_metrics(addr)

            samples = metrics["ray_operation_count"]
            found = False
            for sample in samples:
                if (
                    sample.labels["Method"] == "CoreWorkerService.grpc_client.PushTask"
                    and sample.labels["Component"] == "core_worker"
                    and sample.labels["WorkerId"] == worker_id
                ):
                    found = True
                    assert sample.value == 1
            if not found:
                return False

            found = False
            for sample in samples:
                if (
                    sample.labels["Method"]
                    == "CoreWorkerService.grpc_client.PushTask.OnReplyReceived"
                    and sample.labels["Component"] == "core_worker"
                    and sample.labels["WorkerId"] == worker_id
                ):
                    found = True
                    assert sample.value == 1
            if not found:
                return False

            samples = metrics["ray_operation_active_count"]
            found = False
            for sample in samples:
                if (
                    sample.labels["Method"] == "CoreWorkerService.grpc_client.PushTask"
                    and sample.labels["Component"] == "core_worker"
                    and sample.labels["WorkerId"] == worker_id
                ):
                    found = True
                    assert sample.value == 0
            if not found:
                return False

            found = False
            for sample in samples:
                if (
                    sample.labels["Method"]
                    == "CoreWorkerService.grpc_client.PushTask.OnReplyReceived"
                    and sample.labels["Component"] == "core_worker"
                    and sample.labels["WorkerId"] == worker_id
                ):
                    found = True
                    assert sample.value == 0
            if not found:
                return False

            metric_names = set(metrics.keys())
            for op_metric in operation_metrics:
                assert op_metric in metric_names
                samples = metrics[op_metric]
                components = set()
                for sample in samples:
                    components.add(sample.labels["Component"])
            assert {"raylet", "gcs_server", "core_worker"} == components
            return True

        wait_for_condition(verify, timeout=60)


@pytest.mark.skipif(sys.platform == "win32", reason="Not working in Windows.")
@pytest.mark.skipif(
    os.environ.get("RAY_experimental_enable_open_telemetry_on_core") == "1",
    reason="OpenTelemetry backend does not support Counter exported as gauge.",
)
def test_counter_exported_as_gauge(shutdown_only):
    # Test to make sure Counter emits the right Prometheus metrics
    context = ray.init()

    @ray.remote
    class Actor:
        def __init__(self):
            self.counter = Counter("test_counter", description="desc")
            self.counter.inc(2.0)
            self.counter.inc(3.0)

            self.counter_with_total_suffix = Counter(
                "test_counter2_total", description="desc2"
            )
            self.counter_with_total_suffix.inc(1.5)

    _ = Actor.remote()

    def check_metrics():
        metrics_page = "localhost:{}".format(
            context.address_info["metrics_export_port"]
        )
        _, metric_descriptors, metric_samples = fetch_prometheus([metrics_page])
        metric_samples_by_name = defaultdict(list)
        for metric_sample in metric_samples:
            metric_samples_by_name[metric_sample.name].append(metric_sample)

        assert "ray_test_counter" in metric_descriptors
        assert metric_descriptors["ray_test_counter"].type == "gauge"
        assert (
            metric_descriptors["ray_test_counter"].documentation
            == "(DEPRECATED, use ray_test_counter_total metric instead) desc"
        )
        assert metric_samples_by_name["ray_test_counter"][-1].value == 5.0

        assert "ray_test_counter_total" in metric_descriptors
        assert metric_descriptors["ray_test_counter_total"].type == "counter"
        assert metric_descriptors["ray_test_counter_total"].documentation == "desc"
        assert metric_samples_by_name["ray_test_counter_total"][-1].value == 5.0

        assert "ray_test_counter2_total" in metric_descriptors
        assert metric_descriptors["ray_test_counter2_total"].type == "counter"
        assert metric_descriptors["ray_test_counter2_total"].documentation == "desc2"
        assert metric_samples_by_name["ray_test_counter2_total"][-1].value == 1.5

        return True

    wait_for_condition(check_metrics, timeout=60)


@pytest.mark.skipif(sys.platform == "win32", reason="Not working in Windows.")
def test_counter(monkeypatch, shutdown_only):
    # Test to make sure we don't export counter as gauge
    # if RAY_EXPORT_COUNTER_AS_GAUGE is 0
    monkeypatch.setenv("RAY_EXPORT_COUNTER_AS_GAUGE", "0")
    context = ray.init()

    @ray.remote
    class Actor:
        def __init__(self):
            self.counter = Counter("test_counter", description="desc")
            self.counter.inc(2.0)

    _ = Actor.remote()

    def check_metrics():
        metrics_page = "localhost:{}".format(
            context.address_info["metrics_export_port"]
        )
        _, metric_descriptors, _ = fetch_prometheus([metrics_page])

        assert "ray_test_counter" not in metric_descriptors
        assert "ray_test_counter_total" in metric_descriptors

        return True

    wait_for_condition(check_metrics, timeout=60)


@pytest.mark.skipif(sys.platform == "win32", reason="Not working in Windows.")
def test_per_func_name_stats(shutdown_only):
    # Test operation stats are available when flag is on.
    comp_metrics = [
        "ray_component_cpu_percentage",
        "ray_component_rss_mb",
        "ray_component_num_fds",
    ]
    if sys.platform == "linux" or sys.platform == "linux2":
        # Uss only available from Linux
        comp_metrics.append("ray_component_uss_mb")
        comp_metrics.append("ray_component_mem_shared_bytes")
    addr = ray.init(num_cpus=2)

    @ray.remote
    class Actor:
        def __init__(self):
            self.arr = np.random.rand(5 * 1024 * 1024)  # 40 MB
            self.shared_arr = ray.put(np.random.rand(5 * 1024 * 1024))

        def pid(self):
            return os.getpid()

    @ray.remote
    class ActorB:
        def __init__(self):
            self.arr = np.random.rand(5 * 1024 * 1024)  # 40 MB
            self.shared_arr = ray.put(np.random.rand(5 * 1024 * 1024))

    a = Actor.remote()  # noqa
    b = ActorB.remote()

    ray.get(a.__ray_ready__.remote())
    ray.get(b.__ray_ready__.remote())

    # Run a short lived task to make sure there's a ray::IDLE component.
    @ray.remote
    def do_nothing():
        pass

    ray.get(do_nothing.remote())

    def verify_components():
        metrics = raw_metrics(addr)
        metric_names = set(metrics.keys())
        components = set()
        for metric in comp_metrics:
            assert metric in metric_names
            samples = metrics[metric]
            for sample in samples:
                components.add(sample.labels["Component"])
        print(components)
        assert {
            "raylet",
            "agent",
            "ray::Actor",
            "ray::ActorB",
            "ray::IDLE",
        } <= components
        return True

    wait_for_condition(verify_components, timeout=30)

    def verify_mem_usage():
        metrics = raw_metrics(addr)
        for metric in comp_metrics:
            samples = metrics[metric]
            for sample in samples:
                if sample.labels["Component"] == "ray::ActorB":
                    assert sample.value > 0.0
                    print(sample)
                    print(sample.value)
                if sample.labels["Component"] == "ray::Actor":
                    assert sample.value > 0.0
                    print(sample)
                    print(sample.value)
        return True

    wait_for_condition(verify_mem_usage, timeout=30)

    # Verify ActorB is reported as value 0 because it is killed.
    ray.kill(b)
    # Kill Actor by sigkill, which happens upon OOM.
    pid = ray.get(a.pid.remote())
    os.kill(pid, signal.SIGKILL)

    def verify_mem_cleaned():
        metrics = raw_metrics(addr)
        for metric in comp_metrics:
            samples = metrics[metric]
            for sample in samples:
                if sample.labels["Component"] == "ray::ActorB":
                    assert sample.value == 0.0
                if sample.labels["Component"] == "ray::Actor":
                    assert sample.value == 0.0
        return True

    wait_for_condition(verify_mem_cleaned, timeout=30)


def test_prometheus_file_based_service_discovery(ray_start_cluster):
    # Make sure Prometheus service discovery file is correctly written
    # when number of nodes are dynamically changed.
    NUM_NODES = 5
    cluster = ray_start_cluster
    nodes = [cluster.add_node() for _ in range(NUM_NODES)]
    cluster.wait_for_nodes()
    addr = ray.init(address=cluster.address)
    writer = PrometheusServiceDiscoveryWriter(
        addr["gcs_address"],
        "/tmp/ray",
    )

    def get_metrics_export_address_from_node(nodes):
        node_export_addrs = [
            "{}:{}".format(node.node_ip_address, node.metrics_export_port)
            for node in nodes
        ]
        # monitor should be run on head node for `ray_start_cluster` fixture
        autoscaler_export_addr = "{}:{}".format(
            cluster.head_node.node_ip_address, AUTOSCALER_METRIC_PORT
        )
        dashboard_export_addr = "{}:{}".format(
            cluster.head_node.node_ip_address, DASHBOARD_METRIC_PORT
        )
        return node_export_addrs + [autoscaler_export_addr, dashboard_export_addr]

    loaded_json_data = json.loads(writer.get_file_discovery_content())[0]
    assert set(get_metrics_export_address_from_node(nodes)) == set(
        loaded_json_data["targets"]
    )

    # Let's update nodes.
    for _ in range(3):
        nodes.append(cluster.add_node())

    # Make sure service discovery file content is correctly updated.
    loaded_json_data = json.loads(writer.get_file_discovery_content())[0]
    assert set(get_metrics_export_address_from_node(nodes)) == set(
        loaded_json_data["targets"]
    )


def test_prome_file_discovery_run_by_dashboard(shutdown_only):
    ray.init(num_cpus=0)
    global_node = ray._private.worker._global_node
    temp_dir = global_node.get_temp_dir_path()

    def is_service_discovery_exist():
        for path in pathlib.Path(temp_dir).iterdir():
            if PROMETHEUS_SERVICE_DISCOVERY_FILE in str(path):
                return True
        return False

    wait_for_condition(is_service_discovery_exist)


@pytest.fixture
def metric_mock():
    mock = MagicMock()
    mock.record.return_value = "haha"
    yield mock


"""
Unit test custom metrics.
"""


def test_basic_custom_metrics(metric_mock):
    # Make sure each of metric works as expected.
    # -- Counter --
    count = Counter("count", tag_keys=("a",))
    with pytest.raises(TypeError):
        count.inc("hi")
    with pytest.raises(ValueError):
        count.inc(0)
    with pytest.raises(ValueError):
        count.inc(-1)
    count._metric = metric_mock
    count.inc(1, {"a": "1"})
    metric_mock.record.assert_called_with(1, tags={"a": "1"})

    # -- Gauge --
    gauge = Gauge("gauge", description="gauge")
    gauge._metric = metric_mock
    gauge.set(4)
    metric_mock.record.assert_called_with(4, tags={})

    # -- Histogram
    histogram = Histogram(
        "hist", description="hist", boundaries=[1.0, 3.0], tag_keys=("a", "b")
    )
    histogram._metric = metric_mock
    tags = {"a": "10", "b": "b"}
    histogram.observe(8, tags=tags)
    metric_mock.record.assert_called_with(8, tags=tags)


def test_custom_metrics_with_extra_tags(metric_mock):
    base_tags = {"a": "1"}
    extra_tags = {"a": "1", "b": "2"}

    # -- Counter --
    count = Counter("count", tag_keys=("a",))
    with pytest.raises(ValueError):
        count.inc(1)

    count._metric = metric_mock

    # Increment with base tags
    count.inc(1, tags=base_tags)
    metric_mock.record.assert_called_with(1, tags=base_tags)
    metric_mock.reset_mock()

    # Increment with extra tags
    count.inc(1, tags=extra_tags)
    metric_mock.record.assert_called_with(1, tags=extra_tags)
    metric_mock.reset_mock()

    # -- Gauge --
    gauge = Gauge("gauge", description="gauge", tag_keys=("a",))
    gauge._metric = metric_mock

    # Record with base tags
    gauge.set(4, tags=base_tags)
    metric_mock.record.assert_called_with(4, tags=base_tags)
    metric_mock.reset_mock()

    # Record with extra tags
    gauge.set(4, tags=extra_tags)
    metric_mock.record.assert_called_with(4, tags=extra_tags)
    metric_mock.reset_mock()

    # -- Histogram
    histogram = Histogram(
        "hist", description="hist", boundaries=[1.0, 3.0], tag_keys=("a",)
    )
    histogram._metric = metric_mock

    # Record with base tags
    histogram.observe(8, tags=base_tags)
    metric_mock.record.assert_called_with(8, tags=base_tags)
    metric_mock.reset_mock()

    # Record with extra tags
    histogram.observe(8, tags=extra_tags)
    metric_mock.record.assert_called_with(8, tags=extra_tags)
    metric_mock.reset_mock()


def test_custom_metrics_info(metric_mock):
    # Make sure .info public method works.
    histogram = Histogram(
        "hist", description="hist", boundaries=[1.0, 2.0], tag_keys=("a", "b")
    )
    assert histogram.info["name"] == "hist"
    assert histogram.info["description"] == "hist"
    assert histogram.info["boundaries"] == [1.0, 2.0]
    assert histogram.info["tag_keys"] == ("a", "b")
    assert histogram.info["default_tags"] == {}
    histogram.set_default_tags({"a": "a"})
    assert histogram.info["default_tags"] == {"a": "a"}


def test_custom_metrics_default_tags(metric_mock):
    histogram = Histogram(
        "hist", description="hist", boundaries=[1.0, 2.0], tag_keys=("a", "b")
    ).set_default_tags({"b": "b"})
    histogram._metric = metric_mock

    # Check specifying non-default tags.
    histogram.observe(10, tags={"a": "a"})
    metric_mock.record.assert_called_with(10, tags={"a": "a", "b": "b"})

    # Check overriding default tags.
    tags = {"a": "10", "b": "c"}
    histogram.observe(8, tags=tags)
    metric_mock.record.assert_called_with(8, tags=tags)


def test_custom_metrics_edge_cases(metric_mock):
    # None or empty boundaries are not allowed.
    with pytest.raises(ValueError):
        Histogram("hist")

    with pytest.raises(ValueError):
        Histogram("hist", boundaries=[])

    # Empty name is not allowed.
    with pytest.raises(ValueError):
        Counter("")

    # The tag keys must be a tuple type.
    with pytest.raises(TypeError):
        Counter("name", tag_keys=("a"))

    with pytest.raises(ValueError):
        Histogram("hist", boundaries=[-1, 1, 2])

    with pytest.raises(ValueError):
        Histogram("hist", boundaries=[0, 1, 2])

    with pytest.raises(ValueError):
        Histogram("hist", boundaries=[-1, -0.5, -0.1])


def test_metrics_override_shouldnt_warn(ray_start_regular, log_pubsub):
    # https://github.com/ray-project/ray/issues/12859

    @ray.remote
    def override():
        a = Counter("num_count", description="")
        b = Counter("num_count", description="")
        a.inc(1)
        b.inc(1)

    ray.get(override.remote())

    # Check the stderr from the worker.
    def matcher(log_batch):
        return any("Attempt to register measure" in line for line in log_batch["lines"])

    match = get_log_batch(log_pubsub, 1, timeout=5, matcher=matcher)
    assert len(match) == 0, match


def test_custom_metrics_validation(shutdown_only):
    ray.init()
    # Missing tag(s) from tag_keys.
    metric = Counter("name", tag_keys=("a", "b"))
    metric.set_default_tags({"a": "1"})

    metric.inc(1.0, {"b": "2"})
    metric.inc(1.0, {"a": "1", "b": "2"})

    with pytest.raises(ValueError):
        metric.inc(1.0)

    with pytest.raises(ValueError):
        metric.inc(1.0, {"a": "2"})

    # tag_keys must be tuple.
    with pytest.raises(TypeError):
        Counter("name", tag_keys="a")
    # tag_keys must be strs.
    with pytest.raises(TypeError):
        Counter("name", tag_keys=(1,))

    metric = Counter("name", tag_keys=("a",))
    # Set default tag that isn't in tag_keys.
    with pytest.raises(ValueError):
        metric.set_default_tags({"a": "1", "c": "2"})
    # Default tag value must be str.
    with pytest.raises(TypeError):
        metric.set_default_tags({"a": 1})
    # Tag value must be str.
    with pytest.raises(TypeError):
        metric.inc(1.0, {"a": 1})


@pytest.mark.parametrize("_setup_cluster_for_test", [False], indirect=True)
def test_metrics_disablement(_setup_cluster_for_test):
    """Make sure the metrics are not exported when it is disabled."""
    prom_addresses, autoscaler_export_addr, _ = _setup_cluster_for_test

    def verify_metrics_not_collected():
        components_dict, metric_descriptors, _ = fetch_prometheus(prom_addresses)
        metric_names = metric_descriptors.keys()
        # Make sure no component is reported.
        for _, comp in components_dict.items():
            if len(comp) > 0:
                print(f"metrics from a component {comp} exists although it should not.")
                return False

        # Make sure metrics are not there.
        for metric in (
            _METRICS
            + _AUTOSCALER_METRICS
            + _DASHBOARD_METRICS
            + _EVENT_AGGREGATOR_METRICS
        ):
            if metric in metric_names:
                print("f{metric} exists although it should not.")
                return False
        return True

    # Make sure metrics are not collected for more than 10 seconds.
    for _ in range(10):
        assert verify_metrics_not_collected()
        import time

        time.sleep(1)


_FAULTY_METRIC_REGEX = re.compile(".*Invalid metric name.*")


def test_invalid_application_metric_names():
    warnings.simplefilter("always")
    with pytest.raises(
        ValueError, match="Empty name is not allowed. Please provide a metric name."
    ):
        Metric("")
    with pytest.warns(UserWarning, match=_FAULTY_METRIC_REGEX):
        Metric("name-cannot-have-dashes")
    with pytest.warns(UserWarning, match=_FAULTY_METRIC_REGEX):
        Metric("1namecannotstartwithnumber")
    with pytest.warns(UserWarning, match=_FAULTY_METRIC_REGEX):
        Metric("name.cannot.have.dots")


def test_invalid_system_metric_names(caplog):
    with pytest.raises(
        ValueError, match="Empty name is not allowed. Please provide a metric name."
    ):
        MetricsAgentGauge("", "", "", [])
    with pytest.raises(ValueError, match=_FAULTY_METRIC_REGEX):
        MetricsAgentGauge("name-cannot-have-dashes", "", "", [])
    with pytest.raises(ValueError, match=_FAULTY_METRIC_REGEX):
        MetricsAgentGauge("1namecannotstartwithnumber", "", "", [])
    with pytest.raises(ValueError, match=_FAULTY_METRIC_REGEX):
        MetricsAgentGauge("name.cannot.have.dots", "", "", [])


if __name__ == "__main__":
    sys.exit(pytest.main(["-sv", __file__]))<|MERGE_RESOLUTION|>--- conflicted
+++ resolved
@@ -19,10 +19,7 @@
 from ray.dashboard.modules.aggregator.tests.test_aggregator_agent import (
     get_event_aggregator_grpc_stub,
 )
-<<<<<<< HEAD
-=======
 from ray.core.generated.common_pb2 import TaskAttempt
->>>>>>> 228b3af5
 from ray.core.generated.events_base_event_pb2 import RayEvent
 from ray.core.generated.events_event_aggregator_service_pb2 import (
     AddEventRequest,
@@ -489,10 +486,6 @@
     return ("127.0.0.1", 12345)
 
 
-<<<<<<< HEAD
-def test_metrics_export_event_aggregator_agent(ray_start_cluster_head, httpserver):
-    cluster = ray_start_cluster_head
-=======
 @pytest.mark.parametrize(
     "ray_start_cluster_head_with_env_vars",
     [
@@ -508,7 +501,6 @@
     ray_start_cluster_head_with_env_vars, httpserver
 ):
     cluster = ray_start_cluster_head_with_env_vars
->>>>>>> 228b3af5
     stub = get_event_aggregator_grpc_stub(
         cluster.webui_url, cluster.gcs_address, cluster.head_node.node_id
     )
@@ -524,26 +516,13 @@
         event_aggregator_metrics = [
             "ray_event_aggregator_agent_events_received_total",
             "ray_event_aggregator_agent_events_dropped_at_core_worker_total",
-<<<<<<< HEAD
-            "ray_event_aggregator_agent_events_dropped_at_event_buffer_total",
-=======
             "ray_event_aggregator_agent_events_dropped_at_event_aggregator_total",
->>>>>>> 228b3af5
             "ray_event_aggregator_agent_events_published_total",
         ]
         return all(metric in metrics_names for metric in event_aggregator_metrics)
 
     def test_case_value_correct():
         _, _, metric_samples = fetch_prometheus(prom_addresses)
-<<<<<<< HEAD
-        metrics_values = {
-            "ray_event_aggregator_agent_events_received_total": 1.0,
-            "ray_event_aggregator_agent_events_dropped_at_core_worker_total": 0.0,
-            "ray_event_aggregator_agent_events_dropped_at_event_buffer_total": 0.0,
-            "ray_event_aggregator_agent_events_published_total": 1.0,
-        }
-        for descriptor, expected_value in metrics_values.items():
-=======
         expected_metrics_values = {
             "ray_event_aggregator_agent_events_received_total": 2.0,
             "ray_event_aggregator_agent_events_dropped_at_core_worker_total": 1.0,
@@ -551,7 +530,6 @@
             "ray_event_aggregator_agent_events_published_total": 1.0,
         }
         for descriptor, expected_value in expected_metrics_values.items():
->>>>>>> 228b3af5
             samples = [m for m in metric_samples if m.name == descriptor]
             if not samples:
                 return False
@@ -575,11 +553,6 @@
                     severity=RayEvent.Severity.INFO,
                     message="hello",
                 ),
-<<<<<<< HEAD
-            ],
-            task_events_metadata=TaskEventsMetadata(
-                dropped_task_attempts=[],
-=======
                 RayEvent(
                     event_id=b"2",
                     source_type=RayEvent.SourceType.CORE_WORKER,
@@ -596,19 +569,13 @@
                         attempt_number=1,
                     ),
                 ],
->>>>>>> 228b3af5
             ),
         )
     )
 
     reply = stub.AddEvents(request)
-<<<<<<< HEAD
-    assert reply.status.status_code == 0
-    assert reply.status.status_message == "all events received"
-=======
     assert reply.status.status_code == 5
     assert reply.status.status_message == "event 1 dropped because event buffer full"
->>>>>>> 228b3af5
     wait_for_condition(lambda: len(httpserver.log) == 1)
 
     wait_for_condition(test_case_value_correct, timeout=30, retry_interval_ms=1000)
