import json
import os
import pathlib
import re
import signal
import sys
import time
import warnings
from collections import defaultdict
from pprint import pformat
from unittest.mock import MagicMock

import numpy as np
import pytest
import requests
from google.protobuf.timestamp_pb2 import Timestamp

import ray
from ray._common.network_utils import build_address
from ray._common.test_utils import SignalActor, wait_for_condition
from ray._private.metrics_agent import (
    Gauge as MetricsAgentGauge,
    PrometheusServiceDiscoveryWriter,
)
from ray._private.ray_constants import PROMETHEUS_SERVICE_DISCOVERY_FILE
from ray._private.test_utils import (
    PrometheusTimeseries,
    fetch_prometheus_metric_timeseries,
    fetch_prometheus_timeseries,
    find_free_port,
    get_log_batch,
    raw_metric_timeseries,
)
from ray._raylet import JobID, TaskID
from ray.autoscaler._private.constants import AUTOSCALER_METRIC_PORT
from ray.core.generated.common_pb2 import TaskAttempt
from ray.core.generated.events_base_event_pb2 import RayEvent
from ray.core.generated.events_event_aggregator_service_pb2 import (
    AddEventsRequest,
    RayEventsData,
    TaskEventsMetadata,
)
from ray.dashboard.consts import DASHBOARD_METRIC_PORT
from ray.dashboard.modules.aggregator.constants import PUBLISHER_TAG_KEY
from ray.dashboard.modules.aggregator.tests.test_aggregator_agent import (
    get_event_aggregator_grpc_stub,
)
from ray.util.metrics import Counter, Gauge, Histogram, Metric
from ray.util.state import list_nodes

os.environ["RAY_event_stats"] = "1"

try:
    import prometheus_client
except ImportError:
    prometheus_client = None

# This list of metrics should be kept in sync with src/ray/stats/metric_defs.h
# NOTE: Commented out metrics are not available in this test.
# TODO(Clark): Find ways to trigger commented out metrics in cluster setup.
_METRICS = [
    "ray_node_disk_usage",
    "ray_node_mem_used",
    "ray_node_mem_total",
    "ray_node_cpu_utilization",
    # TODO(rickyx): refactoring the below 3 metric seem to be a bit involved
    # , e.g. need to see how users currently depend on them.
    "ray_object_store_available_memory",
    "ray_object_store_used_memory",
    "ray_object_store_num_local_objects",
    "ray_object_store_memory",
    "ray_object_manager_num_pull_requests",
    "ray_object_directory_subscriptions",
    "ray_object_directory_updates",
    "ray_object_directory_lookups",
    "ray_object_directory_added_locations",
    "ray_object_directory_removed_locations",
    "ray_internal_num_processes_started",
    "ray_internal_num_spilled_tasks",
    # "ray_unintentional_worker_failures_total",
    # "ray_node_failure_total",
    "ray_grpc_server_req_process_time_ms_sum",
    "ray_grpc_server_req_process_time_ms_bucket",
    "ray_grpc_server_req_process_time_ms_count",
    "ray_grpc_server_req_new_total",
    "ray_grpc_server_req_handling_total",
    "ray_grpc_server_req_finished_total",
    "ray_object_manager_received_chunks",
    "ray_pull_manager_usage_bytes",
    "ray_pull_manager_requested_bundles",
    "ray_pull_manager_requests",
    "ray_pull_manager_active_bundles",
    "ray_pull_manager_retries_total",
    "ray_push_manager_num_pushes_remaining",
    "ray_push_manager_chunks",
    "ray_scheduler_failed_worker_startup_total",
    "ray_scheduler_tasks",
    "ray_scheduler_unscheduleable_tasks",
    "ray_spill_manager_objects",
    "ray_spill_manager_objects_bytes",
    "ray_spill_manager_request_total",
    # "ray_spill_manager_throughput_mb",
    "ray_gcs_placement_group_creation_latency_ms_sum",
    "ray_gcs_placement_group_scheduling_latency_ms_sum",
    "ray_gcs_placement_group_count",
    "ray_gcs_actors_count",
]

# This list of metrics should be kept in sync with
# ray/python/ray/autoscaler/_private/prom_metrics.py
_AUTOSCALER_METRICS = [
    "autoscaler_config_validation_exceptions",
    "autoscaler_node_launch_exceptions",
    "autoscaler_pending_nodes",
    "autoscaler_reset_exceptions",
    "autoscaler_running_workers",
    "autoscaler_started_nodes",
    "autoscaler_stopped_nodes",
    "autoscaler_update_loop_exceptions",
    "autoscaler_worker_create_node_time",
    "autoscaler_worker_update_time",
    "autoscaler_updating_nodes",
    "autoscaler_successful_updates",
    "autoscaler_failed_updates",
    "autoscaler_failed_create_nodes",
    "autoscaler_recovering_nodes",
    "autoscaler_successful_recoveries",
    "autoscaler_failed_recoveries",
    "autoscaler_drain_node_exceptions",
    "autoscaler_update_time",
    "autoscaler_cluster_resources",
    "autoscaler_pending_resources",
]


# This list of metrics should be kept in sync with
# dashboard/dashboard_metrics.py
_DASHBOARD_METRICS = [
    "ray_dashboard_api_requests_duration_seconds_bucket",
    "ray_dashboard_api_requests_duration_seconds_created",
    "ray_dashboard_api_requests_count_requests_total",
    "ray_dashboard_api_requests_count_requests_created",
    "ray_component_cpu_percentage",
    "ray_component_uss_mb",
]

_EVENT_AGGREGATOR_METRICS = [
    "ray_event_aggregator_agent_events_received_total",
    "ray_event_aggregator_agent_events_buffer_add_failures_total",
    # HTTP publisher metrics
    "ray_event_aggregator_agent_http_events_published_total",
    "ray_event_aggregator_agent_http_events_filtered_total",
    "ray_event_aggregator_agent_http_publish_failures_total",
    "ray_event_aggregator_agent_http_publish_queue_dropped_events_total",
    "ray_event_aggregator_agent_http_publish_consecutive_failures",
    "ray_event_aggregator_agent_http_time_since_last_success_seconds",
    "ray_event_aggregator_agent_http_publish_duration_seconds_bucket",
    "ray_event_aggregator_agent_http_publish_duration_seconds_count",
    "ray_event_aggregator_agent_http_publish_duration_seconds_sum",
    # GCS publisher metrics
    "ray_event_aggregator_agent_gcs_events_published_total",
    "ray_event_aggregator_agent_gcs_publish_failures_total",
    "ray_event_aggregator_agent_gcs_publish_queue_dropped_events_total",
    "ray_event_aggregator_agent_gcs_publish_duration_seconds_bucket",
    "ray_event_aggregator_agent_gcs_publish_duration_seconds_count",
    "ray_event_aggregator_agent_gcs_publish_duration_seconds_sum",
    "ray_event_aggregator_agent_gcs_publish_consecutive_failures",
    "ray_event_aggregator_agent_gcs_time_since_last_success_seconds",
    # Task metadata buffer metrics
    "ray_event_aggregator_agent_task_metadata_buffer_dropped_events_total",
]

_NODE_METRICS = [
    "ray_node_cpu_utilization",
    "ray_node_cpu_count",
    "ray_node_mem_used",
    "ray_node_mem_available",
    "ray_node_mem_total",
    "ray_node_disk_io_read",
    "ray_node_disk_io_write",
    "ray_node_disk_io_read_count",
    "ray_node_disk_io_write_count",
    "ray_node_disk_io_read_speed",
    "ray_node_disk_io_write_speed",
    "ray_node_disk_read_iops",
    "ray_node_disk_write_iops",
    "ray_node_disk_usage",
    "ray_node_disk_free",
    "ray_node_disk_utilization_percentage",
    "ray_node_network_sent",
    "ray_node_network_received",
    "ray_node_network_send_speed",
    "ray_node_network_receive_speed",
]


if sys.platform == "linux" or sys.platform == "linux2":
    _NODE_METRICS.append("ray_node_mem_shared_bytes")


_NODE_COMPONENT_METRICS = [
    "ray_component_cpu_percentage",
    "ray_component_rss_mb",
    "ray_component_uss_mb",
    "ray_component_num_fds",
]

_METRICS.append("ray_health_check_rpc_latency_ms_sum")


@pytest.fixture
def _setup_cluster_for_test(request, ray_start_cluster):
    enable_metrics_collection = request.param
    NUM_NODES = 2
    cluster = ray_start_cluster
    # Add a head node.
    cluster.add_node(
        _system_config={
            "metrics_report_interval_ms": 1000,
            "event_stats_print_interval_ms": 500,
            "event_stats": True,
            "enable_metrics_collection": enable_metrics_collection,
            "enable_open_telemetry": os.getenv("RAY_enable_open_telemetry") == "1",
        }
    )
    # Add worker nodes.
    [cluster.add_node() for _ in range(NUM_NODES - 1)]
    cluster.wait_for_nodes()
    ray_context = ray.init(address=cluster.address)

    worker_should_exit = SignalActor.remote()

    extra_tags = {"ray_version": ray.__version__}

    # Generate metrics in the driver.
    counter = Counter("test_driver_counter", description="desc")
    counter.inc(tags=extra_tags)
    gauge = Gauge("test_gauge", description="gauge")
    gauge.set(1, tags=extra_tags)

    # Generate some metrics from actor & tasks.
    @ray.remote
    def f():
        counter = Counter("test_counter", description="desc")
        counter.inc()
        counter = ray.get(ray.put(counter))  # Test serialization.
        counter.inc(tags=extra_tags)
        counter.inc(2, tags=extra_tags)
        ray.get(worker_should_exit.wait.remote())

    # Generate some metrics for the placement group.
    pg = ray.util.placement_group(bundles=[{"CPU": 1}])
    ray.get(pg.ready())
    ray.util.remove_placement_group(pg)

    @ray.remote
    class A:
        async def ping(self):
            histogram = Histogram(
                "test_histogram", description="desc", boundaries=[0.1, 1.6]
            )
            histogram = ray.get(ray.put(histogram))  # Test serialization.
            histogram.observe(1.5, tags=extra_tags)
            histogram.observe(0.0, tags=extra_tags)
            ray.get(worker_should_exit.wait.remote())

    a = A.remote()
    obj_refs = [f.remote(), a.ping.remote()]
    # Infeasible task
    b = f.options(resources={"a": 1})  # noqa

    # Make a request to the dashboard to produce some dashboard metrics
    requests.get(f"http://{ray_context.dashboard_url}/nodes")

    node_info_list = ray.nodes()
    prom_addresses = []
    for node_info in node_info_list:
        metrics_export_port = node_info["MetricsExportPort"]
        addr = node_info["NodeManagerAddress"]
        prom_addresses.append(build_address(addr, metrics_export_port))
    autoscaler_export_addr = build_address(
        cluster.head_node.node_ip_address, AUTOSCALER_METRIC_PORT
    )
    dashboard_export_addr = build_address(
        cluster.head_node.node_ip_address, DASHBOARD_METRIC_PORT
    )
    yield prom_addresses, autoscaler_export_addr, dashboard_export_addr

    ray.get(worker_should_exit.send.remote())
    ray.get(obj_refs)
    ray.shutdown()
    cluster.shutdown()


@pytest.mark.skipif(prometheus_client is None, reason="Prometheus not installed")
@pytest.mark.parametrize("_setup_cluster_for_test", [True], indirect=True)
def test_metrics_export_end_to_end(_setup_cluster_for_test):
    TEST_TIMEOUT_S = 30
    (
        prom_addresses,
        autoscaler_export_addr,
        dashboard_export_addr,
    ) = _setup_cluster_for_test
    ray_timeseries = PrometheusTimeseries()
    autoscaler_timeseries = PrometheusTimeseries()
    dashboard_timeseries = PrometheusTimeseries()

    def test_cases():
        fetch_prometheus_timeseries(prom_addresses, ray_timeseries)
        components_dict = ray_timeseries.components_dict
        metric_descriptors = ray_timeseries.metric_descriptors
        metric_samples = ray_timeseries.metric_samples.values()
        metric_names = metric_descriptors.keys()

        session_name = ray._private.worker.global_worker.node.session_name

        # Raylet should be on every node
        assert all("raylet" in components for components in components_dict.values())

        # GCS server should be on one node
        assert any(
            "gcs_server" in components for components in components_dict.values()
        )

        # Core worker should be on at least on node
        assert any(
            "core_worker" in components for components in components_dict.values()
        )
        # The list of custom or user defined metrics. Open Telemetry backend does not
        # support exporting Counter as Gauge, so we skip some metrics in that case.
        custom_metrics = (
            [
                "test_counter",
                "test_counter_total",
                "test_driver_counter",
                "test_driver_counter_total",
                "test_gauge",
            ]
            if os.environ.get("RAY_enable_open_telemetry") != "1"
            else [
                "test_counter_total",
                "test_driver_counter_total",
                "test_gauge",
            ]
        )

        # Make sure our user defined metrics exist and have the correct types
        for metric_name in custom_metrics:
            metric_name = f"ray_{metric_name}"
            assert metric_name in metric_names
            if metric_name.endswith("_total"):
                assert metric_descriptors[metric_name].type == "counter"
            elif metric_name.endswith("_counter"):
                # Make sure we emit counter as gauge for bug compatibility
                assert metric_descriptors[metric_name].type == "gauge"
            elif metric_name.endswith("_bucket"):
                assert metric_descriptors[metric_name].type == "histogram"
            elif metric_name.endswith("_gauge"):
                assert metric_descriptors[metric_name].type == "gauge"

        # Make sure metrics are recorded.
        for metric in _METRICS:
            assert metric in metric_names, f"metric {metric} not in {metric_names}"

        for sample in metric_samples:
            # All Ray metrics have label "Version" and "SessionName".
            if sample.name in _METRICS or sample.name in _DASHBOARD_METRICS:
                assert sample.labels.get("Version") == ray.__version__, sample
                assert sample.labels["SessionName"] == session_name, sample

        # Make sure the numeric values are correct
        test_counter_sample = [m for m in metric_samples if "test_counter" in m.name][0]
        assert test_counter_sample.value == 4.0

        test_driver_counter_sample = [
            m for m in metric_samples if "test_driver_counter" in m.name
        ][0]
        assert test_driver_counter_sample.value == 1.0

        # Make sure the gRPC stats are not reported from workers. We disabled
        # it there because it has too high cardinality.
        grpc_metrics = [
            "ray_grpc_server_req_process_time_ms_sum",
            "ray_grpc_server_req_process_time_ms_bucket",
            "ray_grpc_server_req_process_time_ms_count",
            "ray_grpc_server_req_new_total",
            "ray_grpc_server_req_handling_total",
            "ray_grpc_server_req_finished_total",
        ]
        for grpc_metric in grpc_metrics:
            grpc_samples = [m for m in metric_samples if grpc_metric in m.name]
            for grpc_sample in grpc_samples:
                assert grpc_sample.labels["Component"] != "core_worker"

        # Autoscaler metrics
        fetch_prometheus_timeseries([autoscaler_export_addr], autoscaler_timeseries)
        autoscaler_metric_descriptors = autoscaler_timeseries.metric_descriptors
        autoscaler_samples = autoscaler_timeseries.metric_samples.values()
        autoscaler_metric_names = autoscaler_metric_descriptors.keys()
        for metric in _AUTOSCALER_METRICS:
            # Metric name should appear with some suffix (_count, _total,
            # etc...) in the list of all names
            assert any(
                name.startswith(metric) for name in autoscaler_metric_names
            ), f"{metric} not in {autoscaler_metric_names}"
            for sample in autoscaler_samples:
                assert sample.labels["SessionName"] == session_name

        # Dashboard metrics
        fetch_prometheus_timeseries([dashboard_export_addr], dashboard_timeseries)
        dashboard_metric_descriptors = dashboard_timeseries.metric_descriptors
        dashboard_metric_names = dashboard_metric_descriptors.keys()
        for metric in _DASHBOARD_METRICS:
            # Metric name should appear with some suffix (_count, _total,
            # etc...) in the list of all names
            assert any(
                name.startswith(metric) for name in dashboard_metric_names
            ), f"{metric} not in {dashboard_metric_names}"

    def wrap_test_case_for_retry():
        try:
            test_cases()
            return True
        except AssertionError:
            return False

    try:
        wait_for_condition(
            wrap_test_case_for_retry,
            timeout=TEST_TIMEOUT_S,
            retry_interval_ms=1000,  # Yield resource for other processes
        )
    except RuntimeError:
        # print(f"The components are {pformat(ray_timeseries)}")
        test_cases()  # Should fail assert


@pytest.mark.skipif(sys.platform == "win32", reason="Not working in Windows.")
@pytest.mark.skipif(prometheus_client is None, reason="Prometheus not installed")
def test_metrics_export_node_metrics(shutdown_only):
    # Verify node metrics are available.
    addr = ray.init()
    dashboard_export_addr = build_address(
        addr["node_ip_address"], DASHBOARD_METRIC_PORT
    )
    node_timeseries = PrometheusTimeseries()
    dashboard_timeseries = PrometheusTimeseries()

    def verify_node_metrics():
        avail_metrics = raw_metric_timeseries(addr, node_timeseries)

        components = set()
        for metric in _NODE_COMPONENT_METRICS:
            samples = avail_metrics[metric]
            for sample in samples:
                components.add(sample.labels["Component"])
        assert components == {"gcs", "raylet", "agent", "ray::IDLE"}

        avail_metrics = set(avail_metrics)

        for node_metric in _NODE_METRICS:
            assert node_metric in avail_metrics
        for node_metric in _NODE_COMPONENT_METRICS:
            assert node_metric in avail_metrics
        return True

    def verify_dashboard_metrics():
        avail_metrics = fetch_prometheus_metric_timeseries(
            [dashboard_export_addr], dashboard_timeseries
        )
        # Run list nodes to trigger dashboard API.
        list_nodes()

        # Verify metrics exist.
        for metric in _DASHBOARD_METRICS:
            # Metric name should appear with some suffix (_count, _total,
            # etc...) in the list of all names
            assert len(avail_metrics[metric]) > 0

            samples = avail_metrics[metric]
            for sample in samples:
                assert sample.labels["Component"].startswith("dashboard")

        return True

    wait_for_condition(verify_node_metrics)
    wait_for_condition(verify_dashboard_metrics)


_EVENT_AGGREGATOR_AGENT_TARGET_PORT = find_free_port()
_EVENT_AGGREGATOR_AGENT_TARGET_IP = "127.0.0.1"
_EVENT_AGGREGATOR_AGENT_TARGET_ADDR = (
    f"http://{_EVENT_AGGREGATOR_AGENT_TARGET_IP}:{_EVENT_AGGREGATOR_AGENT_TARGET_PORT}"
)


@pytest.fixture(scope="module")
def httpserver_listen_address():
    return ("127.0.0.1", _EVENT_AGGREGATOR_AGENT_TARGET_PORT)


@pytest.mark.parametrize(
    "ray_start_cluster_head_with_env_vars",
    [
        {
            "env_vars": {
                "RAY_DASHBOARD_AGGREGATOR_AGENT_MAX_EVENT_BUFFER_SIZE": 2,
                "RAY_DASHBOARD_AGGREGATOR_AGENT_EVENTS_EXPORT_ADDR": _EVENT_AGGREGATOR_AGENT_TARGET_ADDR,
                "RAY_DASHBOARD_AGGREGATOR_AGENT_PUBLISH_EVENTS_TO_GCS": "True",
                # Turn off task events generation to avoid the task events from the
                # cluster impacting the test result
                "RAY_task_events_report_interval_ms": 0,
                "RAY_enable_open_telemetry": "true",
            },
        },
    ],
    indirect=True,
)
def test_metrics_export_event_aggregator_agent(
    ray_start_cluster_head_with_env_vars, httpserver
):
    cluster = ray_start_cluster_head_with_env_vars
    stub = get_event_aggregator_grpc_stub(
        cluster.gcs_address, cluster.head_node.node_id
    )
    httpserver.expect_request("/", method="POST").respond_with_data("", status=200)

    metrics_export_port = cluster.head_node.metrics_export_port
    addr = cluster.head_node.node_ip_address
    prom_addresses = [build_address(addr, metrics_export_port)]
    timeseries = PrometheusTimeseries()

    def test_case_stats_exist():
        fetch_prometheus_timeseries(prom_addresses, timeseries)
        metric_descriptors = timeseries.metric_descriptors
        metrics_names = metric_descriptors.keys()
        event_aggregator_metrics = [
            "ray_aggregator_agent_events_received_total",
            "ray_aggregator_agent_published_events_total",
            "ray_aggregator_agent_filtered_events_total",
            "ray_aggregator_agent_queue_dropped_events_total",
            "ray_aggregator_agent_consecutive_failures_since_last_success",
            "ray_aggregator_agent_time_since_last_success_seconds",
            "ray_aggregator_agent_publish_latency_seconds_bucket",
            "ray_aggregator_agent_publish_latency_seconds_count",
            "ray_aggregator_agent_publish_latency_seconds_sum",
        ]
        return all(metric in metrics_names for metric in event_aggregator_metrics)

    def test_case_value_correct():
        fetch_prometheus_timeseries(prom_addresses, timeseries)
        metric_samples = timeseries.metric_samples.values()
        expected_metrics_values = {
            "ray_aggregator_agent_events_received_total": 3.0,
        }
        for descriptor, expected_value in expected_metrics_values.items():
            samples = [m for m in metric_samples if m.name == descriptor]
            if not samples:
                return False
            if samples[0].value != expected_value:
                return False
        return True

<<<<<<< HEAD
    def test_case_publisher_specific_metrics_value_correct(
        publisher_name: str, expected_metrics_values: dict
    ):
        _, _, metric_samples = fetch_prometheus_timeseries(prom_addresses)
=======
    def test_case_publisher_specific_metrics_correct(publisher_name: str):
        fetch_prometheus_timeseries(prom_addresses, timeseries)
        metric_samples = timeseries.metric_samples.values()
        expected_metrics_values = {
            "ray_aggregator_agent_published_events_total": 1.0,
            "ray_aggregator_agent_filtered_events_total": 1.0,
            "ray_aggregator_agent_queue_dropped_events_total": 1.0,
        }
>>>>>>> 2debf67d
        for descriptor, expected_value in expected_metrics_values.items():
            samples = [
                m
                for m in metric_samples
                if m.name == descriptor
                and m.labels[PUBLISHER_TAG_KEY] == publisher_name
            ]
            if not samples:
                return False
            if samples[0].value != expected_value:
                return False
        return True

    now = time.time_ns()
    seconds, nanos = divmod(now, 10**9)
    timestamp = Timestamp(seconds=seconds, nanos=nanos)
    job_id = JobID.from_int(1)
    valid_task_id_bytes = TaskID.for_fake_task(job_id).binary()
    request = AddEventsRequest(
        events_data=RayEventsData(
            events=[
                RayEvent(
                    event_id=b"1",
                    source_type=RayEvent.SourceType.CORE_WORKER,
                    event_type=RayEvent.EventType.TASK_DEFINITION_EVENT,
                    timestamp=timestamp,
                    severity=RayEvent.Severity.INFO,
                    message="hello",
                ),
                RayEvent(
                    event_id=b"2",
                    source_type=RayEvent.SourceType.CORE_WORKER,
                    event_type=RayEvent.EventType.TASK_PROFILE_EVENT,
                    timestamp=timestamp,
                    severity=RayEvent.Severity.INFO,
                    message="hello 2",
                ),
                RayEvent(
                    event_id=b"3",
                    source_type=RayEvent.SourceType.CORE_WORKER,
                    event_type=RayEvent.EventType.TASK_DEFINITION_EVENT,
                    timestamp=timestamp,
                    severity=RayEvent.Severity.INFO,
                    message="hello 3",
                ),
            ],
            task_events_metadata=TaskEventsMetadata(
                dropped_task_attempts=[
                    TaskAttempt(
                        task_id=valid_task_id_bytes,
                        attempt_number=1,
                    ),
                ],
            ),
        )
    )

    stub.AddEvents(request)
    wait_for_condition(lambda: len(httpserver.log) == 1)

    wait_for_condition(test_case_stats_exist, timeout=30, retry_interval_ms=1000)

    wait_for_condition(test_case_value_correct, timeout=30, retry_interval_ms=1000)

    expected_http_publisher_metrics_values = {
        "ray_aggregator_agent_published_events_total": 1.0,
        "ray_aggregator_agent_filtered_events_total": 1.0,
        "ray_aggregator_agent_queue_dropped_events_total": 1.0,
    }
    wait_for_condition(
        lambda: test_case_publisher_specific_metrics_value_correct(
            "http_publisher", expected_http_publisher_metrics_values
        ),
        timeout=30,
        retry_interval_ms=1000,
    )

    expected_gcs_publisher_metrics_values = {
        "ray_aggregator_agent_published_events_total": 2.0,
        "ray_aggregator_agent_queue_dropped_events_total": 1.0,
    }
    wait_for_condition(
        lambda: test_case_publisher_specific_metrics_value_correct(
            "gcs_publisher", expected_gcs_publisher_metrics_values
        ),
        timeout=30,
        retry_interval_ms=1000,
    )


def test_operation_stats(monkeypatch, shutdown_only):
    # Test operation stats are available when flag is on.
    operation_metrics = [
        "ray_operation_count_total",
        "ray_operation_run_time_ms_bucket",
        "ray_operation_queue_time_ms_bucket",
        "ray_operation_active_count",
    ]

    monkeypatch.setenv("RAY_emit_main_service_metrics", "1")
    timeseries = PrometheusTimeseries()
    addr = ray.init()
    remote_signal = SignalActor.remote()

    @ray.remote
    class Actor:
        def __init__(self, signal):
            self.signal = signal

        def get_worker_id(self):
            return ray.get_runtime_context().get_worker_id()

        def wait(self):
            ray.get(self.signal.wait.remote())

    actor = Actor.remote(remote_signal)
    ray.get(actor.get_worker_id.remote())
    obj_ref = actor.wait.remote()

    ray.get(remote_signal.send.remote())
    ray.get(obj_ref)

    def verify():
        metrics = raw_metric_timeseries(addr, timeseries)

        samples = metrics["ray_operation_active_count"]
        found = False
        for sample in samples:
            if (
                sample.labels["Name"] == "gcs_server_main_io_context"
                and sample.labels["Component"] == "gcs_server"
            ):
                found = True
        if not found:
            return False

        found = False
        for sample in samples:
            if (
                sample.labels["Name"] == "raylet_main_io_context"
                and sample.labels["Component"] == "raylet"
            ):
                found = True
        if not found:
            return False

        metric_names = set(metrics.keys())
        for op_metric in operation_metrics:
            assert op_metric in metric_names
            samples = metrics[op_metric]
            components = set()
            print(components)
            for sample in samples:
                components.add(sample.labels["Component"])
            assert {"raylet", "gcs_server"} == components
        return True

    wait_for_condition(verify, timeout=30)


@pytest.mark.skipif(prometheus_client is None, reason="Prometheus not installed")
@pytest.mark.parametrize("_setup_cluster_for_test", [True], indirect=True)
def test_histogram(_setup_cluster_for_test):
    TEST_TIMEOUT_S = 30
    (
        prom_addresses,
        autoscaler_export_addr,
        dashboard_export_addr,
    ) = _setup_cluster_for_test
    timeseries = PrometheusTimeseries()

    def test_cases():
        fetch_prometheus_timeseries(prom_addresses, timeseries)
        metric_descriptors = timeseries.metric_descriptors
        metric_samples = timeseries.metric_samples.values()
        metric_names = metric_descriptors.keys()
        custom_histogram_metric_name = "ray_test_histogram_bucket"
        assert custom_histogram_metric_name in metric_names
        assert metric_descriptors[custom_histogram_metric_name].type == "histogram"

        test_histogram_samples = [
            m for m in metric_samples if "test_histogram" in m.name
        ]
        buckets = {
            m.labels["le"]: m.value
            for m in test_histogram_samples
            if "_bucket" in m.name
        }
        # In Prometheus data model
        # the histogram is cumulative. So we expect the count to appear in
        # <1.1 and <+Inf buckets.
        assert buckets == {"0.1": 1.0, "1.6": 2.0, "+Inf": 2.0}
        hist_count = [m for m in test_histogram_samples if "_count" in m.name][0].value
        assert hist_count == 2

    def wrap_test_case_for_retry():
        try:
            test_cases()
            return True
        except AssertionError:
            return False

    try:
        wait_for_condition(
            wrap_test_case_for_retry,
            timeout=TEST_TIMEOUT_S,
            retry_interval_ms=1000,  # Yield resource for other processes
        )
    except RuntimeError:
        print(f"The components are {pformat(timeseries)}")
        test_cases()  # Should fail assert


@pytest.mark.skipif(sys.platform == "win32", reason="Not working in Windows.")
@pytest.mark.skipif(
    os.environ.get("RAY_enable_open_telemetry") == "1",
    reason="OpenTelemetry backend does not support Counter exported as gauge.",
)
def test_counter_exported_as_gauge(shutdown_only):
    # Test to make sure Counter emits the right Prometheus metrics
    context = ray.init()
    timeseries = PrometheusTimeseries()

    @ray.remote
    class Actor:
        def __init__(self):
            self.counter = Counter("test_counter", description="desc")
            self.counter.inc(2.0)
            self.counter.inc(3.0)

            self.counter_with_total_suffix = Counter(
                "test_counter2_total", description="desc2"
            )
            self.counter_with_total_suffix.inc(1.5)

    _ = Actor.remote()

    def check_metrics():
        metrics_page = "localhost:{}".format(
            context.address_info["metrics_export_port"]
        )
        fetch_prometheus_timeseries([metrics_page], timeseries)
        metric_descriptors = timeseries.metric_descriptors
        metric_samples = timeseries.metric_samples.values()
        metric_samples_by_name = defaultdict(list)
        for metric_sample in metric_samples:
            metric_samples_by_name[metric_sample.name].append(metric_sample)

        assert "ray_test_counter" in metric_descriptors
        assert metric_descriptors["ray_test_counter"].type == "gauge"
        assert (
            metric_descriptors["ray_test_counter"].documentation
            == "(DEPRECATED, use ray_test_counter_total metric instead) desc"
        )
        assert metric_samples_by_name["ray_test_counter"][-1].value == 5.0

        assert "ray_test_counter_total" in metric_descriptors
        assert metric_descriptors["ray_test_counter_total"].type == "counter"
        assert metric_descriptors["ray_test_counter_total"].documentation == "desc"
        assert metric_samples_by_name["ray_test_counter_total"][-1].value == 5.0

        assert "ray_test_counter2_total" in metric_descriptors
        assert metric_descriptors["ray_test_counter2_total"].type == "counter"
        assert metric_descriptors["ray_test_counter2_total"].documentation == "desc2"
        assert metric_samples_by_name["ray_test_counter2_total"][-1].value == 1.5

        return True

    wait_for_condition(check_metrics, timeout=60)


@pytest.mark.skipif(sys.platform == "win32", reason="Not working in Windows.")
def test_counter(monkeypatch, shutdown_only):
    # Test to make sure we don't export counter as gauge
    # if RAY_EXPORT_COUNTER_AS_GAUGE is 0
    monkeypatch.setenv("RAY_EXPORT_COUNTER_AS_GAUGE", "0")
    context = ray.init()
    timeseries = PrometheusTimeseries()

    @ray.remote
    class Actor:
        def __init__(self):
            self.counter = Counter("test_counter", description="desc")
            self.counter.inc(2.0)

    _ = Actor.remote()

    def check_metrics():
        metrics_page = "localhost:{}".format(
            context.address_info["metrics_export_port"]
        )
        fetch_prometheus_timeseries([metrics_page], timeseries)
        metric_descriptors = timeseries.metric_descriptors

        assert "ray_test_counter" not in metric_descriptors
        assert "ray_test_counter_total" in metric_descriptors

        return True

    wait_for_condition(check_metrics, timeout=60)


@pytest.mark.skipif(sys.platform == "win32", reason="Not working in Windows.")
def test_per_func_name_stats(shutdown_only):
    # Test operation stats are available when flag is on.
    comp_metrics = [
        "ray_component_cpu_percentage",
        "ray_component_rss_mb",
        "ray_component_num_fds",
    ]
    timeseries = PrometheusTimeseries()
    if sys.platform == "linux" or sys.platform == "linux2":
        # Uss only available from Linux
        comp_metrics.append("ray_component_uss_mb")
        comp_metrics.append("ray_component_mem_shared_bytes")
    addr = ray.init(num_cpus=2)

    @ray.remote
    class Actor:
        def __init__(self):
            self.arr = np.random.rand(5 * 1024 * 1024)  # 40 MB
            self.shared_arr = ray.put(np.random.rand(5 * 1024 * 1024))

        def pid(self):
            return os.getpid()

    @ray.remote
    class ActorB:
        def __init__(self):
            self.arr = np.random.rand(5 * 1024 * 1024)  # 40 MB
            self.shared_arr = ray.put(np.random.rand(5 * 1024 * 1024))

    a = Actor.remote()  # noqa
    b = ActorB.remote()

    ray.get(a.__ray_ready__.remote())
    ray.get(b.__ray_ready__.remote())

    # Run a short lived task to make sure there's a ray::IDLE component.
    @ray.remote
    def do_nothing():
        pass

    ray.get(do_nothing.remote())

    def verify_components():
        metrics = raw_metric_timeseries(addr, timeseries)
        metric_names = set(metrics.keys())
        components = set()
        for metric in comp_metrics:
            assert metric in metric_names
            samples = metrics[metric]
            for sample in samples:
                components.add(sample.labels["Component"])
        print(components)
        assert {
            "raylet",
            "agent",
            "ray::Actor",
            "ray::ActorB",
            "ray::IDLE",
        } <= components
        return True

    wait_for_condition(verify_components, timeout=30)

    def verify_mem_usage():
        metrics = raw_metric_timeseries(addr, timeseries)
        for metric in comp_metrics:
            samples = metrics[metric]
            for sample in samples:
                if sample.labels["Component"] == "ray::ActorB":
                    assert sample.value > 0.0
                    print(sample)
                    print(sample.value)
                if sample.labels["Component"] == "ray::Actor":
                    assert sample.value > 0.0
                    print(sample)
                    print(sample.value)
        return True

    wait_for_condition(verify_mem_usage, timeout=30)

    # Verify ActorB is reported as value 0 because it is killed.
    ray.kill(b)
    # Kill Actor by sigkill, which happens upon OOM.
    pid = ray.get(a.pid.remote())
    os.kill(pid, signal.SIGKILL)

    def verify_mem_cleaned():
        metrics = raw_metric_timeseries(addr, timeseries)
        for metric in comp_metrics:
            samples = metrics[metric]
            for sample in samples:
                if sample.labels["Component"] == "ray::ActorB":
                    assert sample.value == 0.0
                if sample.labels["Component"] == "ray::Actor":
                    assert sample.value == 0.0
        return True

    wait_for_condition(verify_mem_cleaned, timeout=30)


def test_prometheus_file_based_service_discovery(ray_start_cluster):
    # Make sure Prometheus service discovery file is correctly written
    # when number of nodes are dynamically changed.
    NUM_NODES = 5
    cluster = ray_start_cluster
    nodes = [cluster.add_node() for _ in range(NUM_NODES)]
    cluster.wait_for_nodes()
    addr = ray.init(address=cluster.address)
    writer = PrometheusServiceDiscoveryWriter(
        addr["gcs_address"],
        "/tmp/ray",
    )

    def get_metrics_export_address_from_node(nodes):
        node_export_addrs = [
            build_address(node.node_ip_address, node.metrics_export_port)
            for node in nodes
        ]
        # monitor should be run on head node for `ray_start_cluster` fixture
        autoscaler_export_addr = build_address(
            cluster.head_node.node_ip_address, AUTOSCALER_METRIC_PORT
        )
        dashboard_export_addr = build_address(
            cluster.head_node.node_ip_address, DASHBOARD_METRIC_PORT
        )
        return node_export_addrs + [autoscaler_export_addr, dashboard_export_addr]

    loaded_json_data = json.loads(writer.get_file_discovery_content())
    assert loaded_json_data == writer.get_latest_service_discovery_content()
    assert set(get_metrics_export_address_from_node(nodes)) == set(
        loaded_json_data[0]["targets"]
    )

    # Let's update nodes.
    for _ in range(3):
        nodes.append(cluster.add_node())

    # Make sure service discovery file content is correctly updated.
    loaded_json_data = json.loads(writer.get_file_discovery_content())
    assert loaded_json_data == writer.get_latest_service_discovery_content()
    assert set(get_metrics_export_address_from_node(nodes)) == set(
        loaded_json_data[0]["targets"]
    )


def test_prome_file_discovery_run_by_dashboard(shutdown_only):
    ray.init(num_cpus=0)
    global_node = ray._private.worker._global_node
    temp_dir = global_node.get_temp_dir_path()

    def is_service_discovery_exist():
        for path in pathlib.Path(temp_dir).iterdir():
            if PROMETHEUS_SERVICE_DISCOVERY_FILE in str(path):
                return True
        return False

    wait_for_condition(is_service_discovery_exist)


@pytest.fixture
def metric_mock():
    mock = MagicMock()
    mock.record.return_value = "haha"
    yield mock


"""
Unit test custom metrics.
"""


def test_basic_custom_metrics(metric_mock):
    # Make sure each of metric works as expected.
    # -- Counter --
    count = Counter("count", tag_keys=("a",))
    with pytest.raises(TypeError):
        count.inc("hi")
    with pytest.raises(ValueError):
        count.inc(0)
    with pytest.raises(ValueError):
        count.inc(-1)
    count._metric = metric_mock
    count.inc(1, {"a": "1"})
    metric_mock.record.assert_called_with(1, tags={"a": "1"})

    # -- Gauge --
    gauge = Gauge("gauge", description="gauge")
    gauge._metric = metric_mock
    gauge.set(4)
    metric_mock.record.assert_called_with(4, tags={})

    # -- Histogram
    histogram = Histogram(
        "hist", description="hist", boundaries=[1.0, 3.0], tag_keys=("a", "b")
    )
    histogram._metric = metric_mock
    tags = {"a": "10", "b": "b"}
    histogram.observe(8, tags=tags)
    metric_mock.record.assert_called_with(8, tags=tags)


def test_custom_metrics_with_extra_tags(metric_mock):
    base_tags = {"a": "1"}
    extra_tags = {"a": "1", "b": "2"}

    # -- Counter --
    count = Counter("count", tag_keys=("a",))
    with pytest.raises(ValueError):
        count.inc(1)

    count._metric = metric_mock

    # Increment with base tags
    count.inc(1, tags=base_tags)
    metric_mock.record.assert_called_with(1, tags=base_tags)
    metric_mock.reset_mock()

    # Increment with extra tags
    count.inc(1, tags=extra_tags)
    metric_mock.record.assert_called_with(1, tags=extra_tags)
    metric_mock.reset_mock()

    # -- Gauge --
    gauge = Gauge("gauge", description="gauge", tag_keys=("a",))
    gauge._metric = metric_mock

    # Record with base tags
    gauge.set(4, tags=base_tags)
    metric_mock.record.assert_called_with(4, tags=base_tags)
    metric_mock.reset_mock()

    # Record with extra tags
    gauge.set(4, tags=extra_tags)
    metric_mock.record.assert_called_with(4, tags=extra_tags)
    metric_mock.reset_mock()

    # -- Histogram
    histogram = Histogram(
        "hist", description="hist", boundaries=[1.0, 3.0], tag_keys=("a",)
    )
    histogram._metric = metric_mock

    # Record with base tags
    histogram.observe(8, tags=base_tags)
    metric_mock.record.assert_called_with(8, tags=base_tags)
    metric_mock.reset_mock()

    # Record with extra tags
    histogram.observe(8, tags=extra_tags)
    metric_mock.record.assert_called_with(8, tags=extra_tags)
    metric_mock.reset_mock()


def test_custom_metrics_info(metric_mock):
    # Make sure .info public method works.
    histogram = Histogram(
        "hist", description="hist", boundaries=[1.0, 2.0], tag_keys=("a", "b")
    )
    assert histogram.info["name"] == "hist"
    assert histogram.info["description"] == "hist"
    assert histogram.info["boundaries"] == [1.0, 2.0]
    assert histogram.info["tag_keys"] == ("a", "b")
    assert histogram.info["default_tags"] == {}
    histogram.set_default_tags({"a": "a"})
    assert histogram.info["default_tags"] == {"a": "a"}


def test_custom_metrics_default_tags(metric_mock):
    histogram = Histogram(
        "hist", description="hist", boundaries=[1.0, 2.0], tag_keys=("a", "b")
    ).set_default_tags({"b": "b"})
    histogram._metric = metric_mock

    # Check specifying non-default tags.
    histogram.observe(10, tags={"a": "a"})
    metric_mock.record.assert_called_with(10, tags={"a": "a", "b": "b"})

    # Check overriding default tags.
    tags = {"a": "10", "b": "c"}
    histogram.observe(8, tags=tags)
    metric_mock.record.assert_called_with(8, tags=tags)


def test_custom_metrics_edge_cases(metric_mock):
    # None or empty boundaries are not allowed.
    with pytest.raises(ValueError):
        Histogram("hist")

    with pytest.raises(ValueError):
        Histogram("hist", boundaries=[])

    # Empty name is not allowed.
    with pytest.raises(ValueError):
        Counter("")

    # The tag keys must be a tuple type.
    with pytest.raises(TypeError):
        Counter("name", tag_keys=("a"))

    with pytest.raises(ValueError):
        Histogram("hist", boundaries=[-1, 1, 2])

    with pytest.raises(ValueError):
        Histogram("hist", boundaries=[0, 1, 2])

    with pytest.raises(ValueError):
        Histogram("hist", boundaries=[-1, -0.5, -0.1])


def test_metrics_override_shouldnt_warn(ray_start_regular, log_pubsub):
    # https://github.com/ray-project/ray/issues/12859

    @ray.remote
    def override():
        a = Counter("num_count", description="")
        b = Counter("num_count", description="")
        a.inc(1)
        b.inc(1)

    ray.get(override.remote())

    # Check the stderr from the worker.
    def matcher(log_batch):
        return any("Attempt to register measure" in line for line in log_batch["lines"])

    match = get_log_batch(log_pubsub, 1, timeout=5, matcher=matcher)
    assert len(match) == 0, match


def test_custom_metrics_validation(shutdown_only):
    ray.init()
    # Missing tag(s) from tag_keys.
    metric = Counter("name", tag_keys=("a", "b"))
    metric.set_default_tags({"a": "1"})

    metric.inc(1.0, {"b": "2"})
    metric.inc(1.0, {"a": "1", "b": "2"})

    with pytest.raises(ValueError):
        metric.inc(1.0)

    with pytest.raises(ValueError):
        metric.inc(1.0, {"a": "2"})

    # tag_keys must be tuple.
    with pytest.raises(TypeError):
        Counter("name", tag_keys="a")
    # tag_keys must be strs.
    with pytest.raises(TypeError):
        Counter("name", tag_keys=(1,))

    metric = Counter("name", tag_keys=("a",))
    # Set default tag that isn't in tag_keys.
    with pytest.raises(ValueError):
        metric.set_default_tags({"a": "1", "c": "2"})
    # Default tag value must be str.
    with pytest.raises(TypeError):
        metric.set_default_tags({"a": 1})
    # Tag value must be str.
    with pytest.raises(TypeError):
        metric.inc(1.0, {"a": 1})


@pytest.mark.parametrize("_setup_cluster_for_test", [False], indirect=True)
def test_metrics_disablement(_setup_cluster_for_test):
    """Make sure the metrics are not exported when it is disabled."""
    prom_addresses, autoscaler_export_addr, _ = _setup_cluster_for_test
    timeseries = PrometheusTimeseries()

    def verify_metrics_not_collected():
        fetch_prometheus_timeseries(prom_addresses, timeseries)
        components_dict = timeseries.components_dict
        metric_descriptors = timeseries.metric_descriptors
        metric_names = metric_descriptors.keys()
        # Make sure no component is reported.
        for _, comp in components_dict.items():
            if len(comp) > 0:
                print(f"metrics from a component {comp} exists although it should not.")
                return False

        # Make sure metrics are not there.
        for metric in (
            _METRICS
            + _AUTOSCALER_METRICS
            + _DASHBOARD_METRICS
            + _EVENT_AGGREGATOR_METRICS
        ):
            if metric in metric_names:
                print("f{metric} exists although it should not.")
                return False
        return True

    # Make sure metrics are not collected for more than 10 seconds.
    for _ in range(10):
        assert verify_metrics_not_collected()
        import time

        time.sleep(1)


_FAULTY_METRIC_REGEX = re.compile(".*Invalid metric name.*")


def test_invalid_application_metric_names():
    warnings.simplefilter("always")
    with pytest.raises(
        ValueError, match="Empty name is not allowed. Please provide a metric name."
    ):
        Metric("")
    with pytest.warns(UserWarning, match=_FAULTY_METRIC_REGEX):
        Metric("name-cannot-have-dashes")
    with pytest.warns(UserWarning, match=_FAULTY_METRIC_REGEX):
        Metric("1namecannotstartwithnumber")
    with pytest.warns(UserWarning, match=_FAULTY_METRIC_REGEX):
        Metric("name.cannot.have.dots")


def test_invalid_system_metric_names(caplog):
    with pytest.raises(
        ValueError, match="Empty name is not allowed. Please provide a metric name."
    ):
        MetricsAgentGauge("", "", "", [])
    with pytest.raises(ValueError, match=_FAULTY_METRIC_REGEX):
        MetricsAgentGauge("name-cannot-have-dashes", "", "", [])
    with pytest.raises(ValueError, match=_FAULTY_METRIC_REGEX):
        MetricsAgentGauge("1namecannotstartwithnumber", "", "", [])
    with pytest.raises(ValueError, match=_FAULTY_METRIC_REGEX):
        MetricsAgentGauge("name.cannot.have.dots", "", "", [])


if __name__ == "__main__":
    sys.exit(pytest.main(["-sv", __file__]))<|MERGE_RESOLUTION|>--- conflicted
+++ resolved
@@ -561,21 +561,11 @@
                 return False
         return True
 
-<<<<<<< HEAD
     def test_case_publisher_specific_metrics_value_correct(
         publisher_name: str, expected_metrics_values: dict
     ):
-        _, _, metric_samples = fetch_prometheus_timeseries(prom_addresses)
-=======
-    def test_case_publisher_specific_metrics_correct(publisher_name: str):
         fetch_prometheus_timeseries(prom_addresses, timeseries)
         metric_samples = timeseries.metric_samples.values()
-        expected_metrics_values = {
-            "ray_aggregator_agent_published_events_total": 1.0,
-            "ray_aggregator_agent_filtered_events_total": 1.0,
-            "ray_aggregator_agent_queue_dropped_events_total": 1.0,
-        }
->>>>>>> 2debf67d
         for descriptor, expected_value in expected_metrics_values.items():
             samples = [
                 m
