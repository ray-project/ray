import json
import os
import pathlib
import re
import signal
import sys
import time
import warnings
from collections import defaultdict
from pprint import pformat
from unittest.mock import MagicMock

import numpy as np
import pytest
import requests
from google.protobuf.timestamp_pb2 import Timestamp

import ray
from ray._common.network_utils import build_address
from ray._common.test_utils import SignalActor, wait_for_condition
from ray._private.metrics_agent import (
    Gauge as MetricsAgentGauge,
    PrometheusServiceDiscoveryWriter,
)
from ray._private.ray_constants import PROMETHEUS_SERVICE_DISCOVERY_FILE
from ray._private.test_utils import (
    PrometheusTimeseries,
    fetch_prometheus_metric_timeseries,
    fetch_prometheus_timeseries,
    find_free_port,
    get_log_batch,
    raw_metric_timeseries,
)
from ray.autoscaler._private.constants import AUTOSCALER_METRIC_PORT
from ray.core.generated.common_pb2 import TaskAttempt
from ray.core.generated.events_base_event_pb2 import RayEvent
from ray.core.generated.events_event_aggregator_service_pb2 import (
    AddEventsRequest,
    RayEventsData,
    TaskEventsMetadata,
)
from ray.dashboard.consts import DASHBOARD_METRIC_PORT
from ray.dashboard.modules.aggregator.tests.test_aggregator_agent import (
    get_event_aggregator_grpc_stub,
)
from ray.util.metrics import Counter, Gauge, Histogram, Metric
from ray.util.state import list_nodes

os.environ["RAY_event_stats"] = "1"

try:
    import prometheus_client
except ImportError:
    prometheus_client = None

# This list of metrics should be kept in sync with src/ray/stats/metric_defs.h
# NOTE: Commented out metrics are not available in this test.
# TODO(Clark): Find ways to trigger commented out metrics in cluster setup.
_METRICS = [
    "ray_node_disk_usage",
    "ray_node_mem_used",
    "ray_node_mem_total",
    "ray_node_cpu_utilization",
    # TODO(rickyx): refactoring the below 3 metric seem to be a bit involved
    # , e.g. need to see how users currently depend on them.
    "ray_object_store_available_memory",
    "ray_object_store_used_memory",
    "ray_object_store_num_local_objects",
    "ray_object_store_memory",
    "ray_object_manager_num_pull_requests",
    "ray_object_directory_subscriptions",
    "ray_object_directory_updates",
    "ray_object_directory_lookups",
    "ray_object_directory_added_locations",
    "ray_object_directory_removed_locations",
    "ray_internal_num_processes_started",
    "ray_internal_num_spilled_tasks",
    # "ray_unintentional_worker_failures_total",
    # "ray_node_failure_total",
    "ray_grpc_server_req_process_time_ms_sum",
    "ray_grpc_server_req_process_time_ms_bucket",
    "ray_grpc_server_req_process_time_ms_count",
    "ray_grpc_server_req_new_total",
    "ray_grpc_server_req_handling_total",
    "ray_grpc_server_req_finished_total",
    "ray_object_manager_received_chunks",
    "ray_pull_manager_usage_bytes",
    "ray_pull_manager_requested_bundles",
    "ray_pull_manager_requests",
    "ray_pull_manager_active_bundles",
    "ray_pull_manager_retries_total",
    "ray_push_manager_num_pushes_remaining",
    "ray_push_manager_chunks",
    "ray_scheduler_failed_worker_startup_total",
    "ray_scheduler_tasks",
    "ray_scheduler_unscheduleable_tasks",
    "ray_spill_manager_objects",
    "ray_spill_manager_objects_bytes",
    "ray_spill_manager_request_total",
    # "ray_spill_manager_throughput_mb",
    "ray_gcs_placement_group_creation_latency_ms_sum",
    "ray_gcs_placement_group_scheduling_latency_ms_sum",
    "ray_gcs_placement_group_count",
    "ray_gcs_actors_count",
]

# This list of metrics should be kept in sync with
# ray/python/ray/autoscaler/_private/prom_metrics.py
_AUTOSCALER_METRICS = [
    "autoscaler_config_validation_exceptions",
    "autoscaler_node_launch_exceptions",
    "autoscaler_pending_nodes",
    "autoscaler_reset_exceptions",
    "autoscaler_running_workers",
    "autoscaler_started_nodes",
    "autoscaler_stopped_nodes",
    "autoscaler_update_loop_exceptions",
    "autoscaler_worker_create_node_time",
    "autoscaler_worker_update_time",
    "autoscaler_updating_nodes",
    "autoscaler_successful_updates",
    "autoscaler_failed_updates",
    "autoscaler_failed_create_nodes",
    "autoscaler_recovering_nodes",
    "autoscaler_successful_recoveries",
    "autoscaler_failed_recoveries",
    "autoscaler_drain_node_exceptions",
    "autoscaler_update_time",
    "autoscaler_cluster_resources",
    "autoscaler_pending_resources",
]


# This list of metrics should be kept in sync with
# dashboard/dashboard_metrics.py
_DASHBOARD_METRICS = [
    "ray_dashboard_api_requests_duration_seconds_bucket",
    "ray_dashboard_api_requests_duration_seconds_created",
    "ray_dashboard_api_requests_count_requests_total",
    "ray_dashboard_api_requests_count_requests_created",
    "ray_component_cpu_percentage",
    "ray_component_uss_mb",
]

_EVENT_AGGREGATOR_METRICS = [
    "ray_event_aggregator_agent_events_received_total",
    "ray_event_aggregator_agent_events_failed_to_add_to_aggregator_total",
    "ray_event_aggregator_agent_events_dropped_at_event_aggregator_total",
    "ray_event_aggregator_agent_events_published_total",
    "ray_event_aggregator_agent_events_filtered_out_total",
]

_NODE_METRICS = [
    "ray_node_cpu_utilization",
    "ray_node_cpu_count",
    "ray_node_mem_used",
    "ray_node_mem_available",
    "ray_node_mem_total",
    "ray_node_disk_io_read",
    "ray_node_disk_io_write",
    "ray_node_disk_io_read_count",
    "ray_node_disk_io_write_count",
    "ray_node_disk_io_read_speed",
    "ray_node_disk_io_write_speed",
    "ray_node_disk_read_iops",
    "ray_node_disk_write_iops",
    "ray_node_disk_usage",
    "ray_node_disk_free",
    "ray_node_disk_utilization_percentage",
    "ray_node_network_sent",
    "ray_node_network_received",
    "ray_node_network_send_speed",
    "ray_node_network_receive_speed",
]


if sys.platform == "linux" or sys.platform == "linux2":
    _NODE_METRICS.append("ray_node_mem_shared_bytes")


_NODE_COMPONENT_METRICS = [
    "ray_component_cpu_percentage",
    "ray_component_rss_mb",
    "ray_component_uss_mb",
    "ray_component_num_fds",
]

_METRICS.append("ray_health_check_rpc_latency_ms_sum")


@pytest.fixture
def _setup_cluster_for_test(request, ray_start_cluster):
    enable_metrics_collection = request.param
    NUM_NODES = 2
    cluster = ray_start_cluster
    # Add a head node.
    cluster.add_node(
        _system_config={
            "metrics_report_interval_ms": 1000,
            "event_stats_print_interval_ms": 500,
            "event_stats": True,
            "enable_metrics_collection": enable_metrics_collection,
            "enable_open_telemetry": os.getenv("RAY_enable_open_telemetry") == "1",
        }
    )
    # Add worker nodes.
    [cluster.add_node() for _ in range(NUM_NODES - 1)]
    cluster.wait_for_nodes()
    ray_context = ray.init(address=cluster.address)

    worker_should_exit = SignalActor.remote()

    extra_tags = {"ray_version": ray.__version__}

    # Generate metrics in the driver.
    counter = Counter("test_driver_counter", description="desc")
    counter.inc(tags=extra_tags)
    gauge = Gauge("test_gauge", description="gauge")
    gauge.set(1, tags=extra_tags)

    # Generate some metrics from actor & tasks.
    @ray.remote
    def f():
        counter = Counter("test_counter", description="desc")
        counter.inc()
        counter = ray.get(ray.put(counter))  # Test serialization.
        counter.inc(tags=extra_tags)
        counter.inc(2, tags=extra_tags)
        ray.get(worker_should_exit.wait.remote())

    # Generate some metrics for the placement group.
    pg = ray.util.placement_group(bundles=[{"CPU": 1}])
    ray.get(pg.ready())
    ray.util.remove_placement_group(pg)

    @ray.remote
    class A:
        async def ping(self):
            histogram = Histogram(
                "test_histogram", description="desc", boundaries=[0.1, 1.6]
            )
            histogram = ray.get(ray.put(histogram))  # Test serialization.
            histogram.observe(1.5, tags=extra_tags)
            histogram.observe(0.0, tags=extra_tags)
            ray.get(worker_should_exit.wait.remote())

    a = A.remote()
    obj_refs = [f.remote(), a.ping.remote()]
    # Infeasible task
    b = f.options(resources={"a": 1})  # noqa

    # Make a request to the dashboard to produce some dashboard metrics
    requests.get(f"http://{ray_context.dashboard_url}/nodes")

    node_info_list = ray.nodes()
    prom_addresses = []
    for node_info in node_info_list:
        metrics_export_port = node_info["MetricsExportPort"]
        addr = node_info["NodeManagerAddress"]
        prom_addresses.append(build_address(addr, metrics_export_port))
    autoscaler_export_addr = build_address(
        cluster.head_node.node_ip_address, AUTOSCALER_METRIC_PORT
    )
    dashboard_export_addr = build_address(
        cluster.head_node.node_ip_address, DASHBOARD_METRIC_PORT
    )
    yield prom_addresses, autoscaler_export_addr, dashboard_export_addr

    ray.get(worker_should_exit.send.remote())
    ray.get(obj_refs)
    ray.shutdown()
    cluster.shutdown()


@pytest.mark.skipif(prometheus_client is None, reason="Prometheus not installed")
@pytest.mark.parametrize("_setup_cluster_for_test", [True], indirect=True)
def test_metrics_export_end_to_end(_setup_cluster_for_test):
    TEST_TIMEOUT_S = 30
    (
        prom_addresses,
        autoscaler_export_addr,
        dashboard_export_addr,
    ) = _setup_cluster_for_test
    ray_timeseries = PrometheusTimeseries()
    autoscaler_timeseries = PrometheusTimeseries()
    dashboard_timeseries = PrometheusTimeseries()

    def test_cases():
        fetch_prometheus_timeseries(prom_addresses, ray_timeseries)
        components_dict = ray_timeseries.components_dict
        metric_descriptors = ray_timeseries.metric_descriptors
        metric_samples = ray_timeseries.metric_samples.values()
        metric_names = metric_descriptors.keys()

        session_name = ray._private.worker.global_worker.node.session_name

        # Raylet should be on every node
        assert all("raylet" in components for components in components_dict.values())

        # GCS server should be on one node
        assert any(
            "gcs_server" in components for components in components_dict.values()
        )

        # Core worker should be on at least on node
        assert any(
            "core_worker" in components for components in components_dict.values()
        )
        # The list of custom or user defined metrics. Open Telemetry backend does not
        # support exporting Counter as Gauge, so we skip some metrics in that case.
        custom_metrics = (
            [
                "test_counter",
                "test_counter_total",
                "test_driver_counter",
                "test_driver_counter_total",
                "test_gauge",
            ]
            if os.environ.get("RAY_enable_open_telemetry") != "1"
            else [
                "test_counter_total",
                "test_driver_counter_total",
                "test_gauge",
            ]
        )

        # Make sure our user defined metrics exist and have the correct types
        for metric_name in custom_metrics:
            metric_name = f"ray_{metric_name}"
            assert metric_name in metric_names
            if metric_name.endswith("_total"):
                assert metric_descriptors[metric_name].type == "counter"
            elif metric_name.endswith("_counter"):
                # Make sure we emit counter as gauge for bug compatibility
                assert metric_descriptors[metric_name].type == "gauge"
            elif metric_name.endswith("_bucket"):
                assert metric_descriptors[metric_name].type == "histogram"
            elif metric_name.endswith("_gauge"):
                assert metric_descriptors[metric_name].type == "gauge"

        # Make sure metrics are recorded.
        for metric in _METRICS:
            assert metric in metric_names, f"metric {metric} not in {metric_names}"

        for sample in metric_samples:
            # All Ray metrics have label "Version" and "SessionName".
            if sample.name in _METRICS or sample.name in _DASHBOARD_METRICS:
                assert sample.labels.get("Version") == ray.__version__, sample
                assert sample.labels["SessionName"] == session_name, sample

        # Make sure the numeric values are correct
        test_counter_sample = [m for m in metric_samples if "test_counter" in m.name][0]
        assert test_counter_sample.value == 4.0

        test_driver_counter_sample = [
            m for m in metric_samples if "test_driver_counter" in m.name
        ][0]
        assert test_driver_counter_sample.value == 1.0

        # Make sure the gRPC stats are not reported from workers. We disabled
        # it there because it has too high cardinality.
        grpc_metrics = [
            "ray_grpc_server_req_process_time_ms_sum",
            "ray_grpc_server_req_process_time_ms_bucket",
            "ray_grpc_server_req_process_time_ms_count",
            "ray_grpc_server_req_new_total",
            "ray_grpc_server_req_handling_total",
            "ray_grpc_server_req_finished_total",
        ]
        for grpc_metric in grpc_metrics:
            grpc_samples = [m for m in metric_samples if grpc_metric in m.name]
            for grpc_sample in grpc_samples:
                assert grpc_sample.labels["Component"] != "core_worker"

        # Autoscaler metrics
        fetch_prometheus_timeseries([autoscaler_export_addr], autoscaler_timeseries)
        autoscaler_metric_descriptors = autoscaler_timeseries.metric_descriptors
        autoscaler_samples = autoscaler_timeseries.metric_samples.values()
        autoscaler_metric_names = autoscaler_metric_descriptors.keys()
        for metric in _AUTOSCALER_METRICS:
            # Metric name should appear with some suffix (_count, _total,
            # etc...) in the list of all names
            assert any(
                name.startswith(metric) for name in autoscaler_metric_names
            ), f"{metric} not in {autoscaler_metric_names}"
            for sample in autoscaler_samples:
                assert sample.labels["SessionName"] == session_name

        # Dashboard metrics
        fetch_prometheus_timeseries([dashboard_export_addr], dashboard_timeseries)
        dashboard_metric_descriptors = dashboard_timeseries.metric_descriptors
        dashboard_metric_names = dashboard_metric_descriptors.keys()
        for metric in _DASHBOARD_METRICS:
            # Metric name should appear with some suffix (_count, _total,
            # etc...) in the list of all names
            assert any(
                name.startswith(metric) for name in dashboard_metric_names
            ), f"{metric} not in {dashboard_metric_names}"

    def wrap_test_case_for_retry():
        try:
            test_cases()
            return True
        except AssertionError:
            return False

    try:
        wait_for_condition(
            wrap_test_case_for_retry,
            timeout=TEST_TIMEOUT_S,
            retry_interval_ms=1000,  # Yield resource for other processes
        )
    except RuntimeError:
        # print(f"The components are {pformat(ray_timeseries)}")
        test_cases()  # Should fail assert


@pytest.mark.skipif(sys.platform == "win32", reason="Not working in Windows.")
@pytest.mark.skipif(prometheus_client is None, reason="Prometheus not installed")
def test_metrics_export_node_metrics(shutdown_only):
    # Verify node metrics are available.
    addr = ray.init()
    dashboard_export_addr = build_address(
        addr["node_ip_address"], DASHBOARD_METRIC_PORT
    )
    node_timeseries = PrometheusTimeseries()
    dashboard_timeseries = PrometheusTimeseries()

    def verify_node_metrics():
        avail_metrics = raw_metric_timeseries(addr, node_timeseries)

        components = set()
        for metric in _NODE_COMPONENT_METRICS:
            samples = avail_metrics[metric]
            for sample in samples:
                components.add(sample.labels["Component"])
        assert components == {"gcs", "raylet", "agent", "ray::IDLE"}

        avail_metrics = set(avail_metrics)

        for node_metric in _NODE_METRICS:
            assert node_metric in avail_metrics
        for node_metric in _NODE_COMPONENT_METRICS:
            assert node_metric in avail_metrics
        return True

    def verify_dashboard_metrics():
        avail_metrics = fetch_prometheus_metric_timeseries(
            [dashboard_export_addr], dashboard_timeseries
        )
        # Run list nodes to trigger dashboard API.
        list_nodes()

        # Verify metrics exist.
        for metric in _DASHBOARD_METRICS:
            # Metric name should appear with some suffix (_count, _total,
            # etc...) in the list of all names
            assert len(avail_metrics[metric]) > 0

            samples = avail_metrics[metric]
            for sample in samples:
                assert sample.labels["Component"].startswith("dashboard")

        return True

    wait_for_condition(verify_node_metrics)
    wait_for_condition(verify_dashboard_metrics)


_EVENT_AGGREGATOR_AGENT_TARGET_PORT = find_free_port()
_EVENT_AGGREGATOR_AGENT_TARGET_IP = "127.0.0.1"
_EVENT_AGGREGATOR_AGENT_TARGET_ADDR = (
    f"http://{_EVENT_AGGREGATOR_AGENT_TARGET_IP}:{_EVENT_AGGREGATOR_AGENT_TARGET_PORT}"
)


@pytest.fixture(scope="module")
def httpserver_listen_address():
    return ("127.0.0.1", _EVENT_AGGREGATOR_AGENT_TARGET_PORT)


@pytest.mark.parametrize(
    "ray_start_cluster_head_with_env_vars",
    [
        {
            "env_vars": {
                "RAY_DASHBOARD_AGGREGATOR_AGENT_MAX_EVENT_BUFFER_SIZE": 2,
                "RAY_DASHBOARD_AGGREGATOR_AGENT_EVENTS_EXPORT_ADDR": _EVENT_AGGREGATOR_AGENT_TARGET_ADDR,
                # Turn off task events generation to avoid the task events from the
                # cluster impacting the test result
                "RAY_task_events_report_interval_ms": 0,
            },
        },
    ],
    indirect=True,
)
def test_metrics_export_event_aggregator_agent(
    ray_start_cluster_head_with_env_vars, httpserver
):
    cluster = ray_start_cluster_head_with_env_vars
    stub = get_event_aggregator_grpc_stub(
        cluster.gcs_address, cluster.head_node.node_id
    )
    httpserver.expect_request("/", method="POST").respond_with_data("", status=200)

    metrics_export_port = cluster.head_node.metrics_export_port
    addr = cluster.head_node.node_ip_address
    prom_addresses = [build_address(addr, metrics_export_port)]
    timeseries = PrometheusTimeseries()

    def test_case_stats_exist():
        fetch_prometheus_timeseries(prom_addresses, timeseries)
        metric_descriptors = timeseries.metric_descriptors
        metrics_names = metric_descriptors.keys()
        event_aggregator_metrics = [
            "ray_event_aggregator_agent_events_received_total",
            "ray_event_aggregator_agent_events_failed_to_add_to_aggregator_total",
            "ray_event_aggregator_agent_events_dropped_at_event_aggregator_total",
            "ray_event_aggregator_agent_events_published_total",
            "ray_event_aggregator_agent_events_filtered_out_total",
        ]
        return all(metric in metrics_names for metric in event_aggregator_metrics)

    def test_case_value_correct():
        fetch_prometheus_timeseries(prom_addresses, timeseries)
        metric_samples = timeseries.metric_samples.values()
        expected_metrics_values = {
            "ray_event_aggregator_agent_events_received_total": 3.0,
            "ray_event_aggregator_agent_events_failed_to_add_to_aggregator_total": 0.0,
            "ray_event_aggregator_agent_events_dropped_at_event_aggregator_total": 1.0,
            "ray_event_aggregator_agent_events_published_total": 1.0,
            "ray_event_aggregator_agent_events_filtered_out_total": 1.0,
        }
        for descriptor, expected_value in expected_metrics_values.items():
            samples = [m for m in metric_samples if m.name == descriptor]
            if not samples:
                return False
            if samples[0].value != expected_value:
                return False
        return True

    wait_for_condition(test_case_stats_exist, timeout=30, retry_interval_ms=1000)

    now = time.time_ns()
    seconds, nanos = divmod(now, 10**9)
    timestamp = Timestamp(seconds=seconds, nanos=nanos)
    request = AddEventsRequest(
        events_data=RayEventsData(
            events=[
                RayEvent(
                    event_id=b"1",
                    source_type=RayEvent.SourceType.CORE_WORKER,
                    event_type=RayEvent.EventType.TASK_DEFINITION_EVENT,
                    timestamp=timestamp,
                    severity=RayEvent.Severity.INFO,
                    message="hello",
                ),
                RayEvent(
                    event_id=b"2",
                    source_type=RayEvent.SourceType.CORE_WORKER,
                    event_type=RayEvent.EventType.TASK_PROFILE_EVENT,
                    timestamp=timestamp,
                    severity=RayEvent.Severity.INFO,
                    message="hello 2",
                ),
                RayEvent(
                    event_id=b"3",
                    source_type=RayEvent.SourceType.CORE_WORKER,
                    event_type=RayEvent.EventType.TASK_DEFINITION_EVENT,
                    timestamp=timestamp,
                    severity=RayEvent.Severity.INFO,
                    message="hello 3",
                ),
            ],
            task_events_metadata=TaskEventsMetadata(
                dropped_task_attempts=[
                    TaskAttempt(
                        task_id=b"1",
                        attempt_number=1,
                    ),
                ],
            ),
        )
    )

    stub.AddEvents(request)
    wait_for_condition(lambda: len(httpserver.log) == 1)

    wait_for_condition(test_case_value_correct, timeout=30, retry_interval_ms=1000)


def test_operation_stats(monkeypatch, shutdown_only):
    # Test operation stats are available when flag is on.
    operation_metrics = [
        "ray_operation_count_total",
        "ray_operation_run_time_ms_bucket",
        "ray_operation_queue_time_ms_bucket",
        "ray_operation_active_count",
    ]
<<<<<<< HEAD

    monkeypatch.setenv("RAY_emit_main_service_metrics", "1")
=======
    timeseries = PrometheusTimeseries()
>>>>>>> 2330b620
    addr = ray.init()
    remote_signal = SignalActor.remote()

    @ray.remote
    class Actor:
        def __init__(self, signal):
            self.signal = signal

        def get_worker_id(self):
            return ray.get_runtime_context().get_worker_id()

        def wait(self):
            ray.get(self.signal.wait.remote())

    actor = Actor.remote(remote_signal)
    ray.get(actor.get_worker_id.remote())
    obj_ref = actor.wait.remote()

    ray.get(remote_signal.send.remote())
    ray.get(obj_ref)

    def verify():
        metrics = raw_metric_timeseries(addr, timeseries)

        samples = metrics["ray_operation_active_count"]
        found = False
        for sample in samples:
            if (
                sample.labels["Name"] == "gcs_server_main_io_context"
                and sample.labels["Component"] == "gcs_server"
            ):
                found = True
        if not found:
            return False

        found = False
        for sample in samples:
            if (
                sample.labels["Name"] == "raylet_main_io_context"
                and sample.labels["Component"] == "raylet"
            ):
                found = True
        if not found:
            return False

        metric_names = set(metrics.keys())
        for op_metric in operation_metrics:
            assert op_metric in metric_names
            samples = metrics[op_metric]
            components = set()
            print(components)
            for sample in samples:
                components.add(sample.labels["Component"])
            assert {"raylet", "gcs_server"} == components
        return True

    wait_for_condition(verify, timeout=30)


@pytest.mark.skipif(prometheus_client is None, reason="Prometheus not installed")
@pytest.mark.parametrize("_setup_cluster_for_test", [True], indirect=True)
def test_histogram(_setup_cluster_for_test):
    TEST_TIMEOUT_S = 30
    (
        prom_addresses,
        autoscaler_export_addr,
        dashboard_export_addr,
    ) = _setup_cluster_for_test
    timeseries = PrometheusTimeseries()

    def test_cases():
        fetch_prometheus_timeseries(prom_addresses, timeseries)
        metric_descriptors = timeseries.metric_descriptors
        metric_samples = timeseries.metric_samples.values()
        metric_names = metric_descriptors.keys()
        custom_histogram_metric_name = "ray_test_histogram_bucket"
        assert custom_histogram_metric_name in metric_names
        assert metric_descriptors[custom_histogram_metric_name].type == "histogram"

        test_histogram_samples = [
            m for m in metric_samples if "test_histogram" in m.name
        ]
        buckets = {
            m.labels["le"]: m.value
            for m in test_histogram_samples
            if "_bucket" in m.name
        }
        # In Prometheus data model
        # the histogram is cumulative. So we expect the count to appear in
        # <1.1 and <+Inf buckets.
        assert buckets == {"0.1": 1.0, "1.6": 2.0, "+Inf": 2.0}
        hist_count = [m for m in test_histogram_samples if "_count" in m.name][0].value
        assert hist_count == 2

    def wrap_test_case_for_retry():
        try:
            test_cases()
            return True
        except AssertionError:
            return False

    try:
        wait_for_condition(
            wrap_test_case_for_retry,
            timeout=TEST_TIMEOUT_S,
            retry_interval_ms=1000,  # Yield resource for other processes
        )
    except RuntimeError:
        print(f"The components are {pformat(timeseries)}")
        test_cases()  # Should fail assert


@pytest.mark.skipif(sys.platform == "win32", reason="Not working in Windows.")
@pytest.mark.skipif(
    os.environ.get("RAY_enable_open_telemetry") == "1",
    reason="OpenTelemetry backend does not support Counter exported as gauge.",
)
def test_counter_exported_as_gauge(shutdown_only):
    # Test to make sure Counter emits the right Prometheus metrics
    context = ray.init()
    timeseries = PrometheusTimeseries()

    @ray.remote
    class Actor:
        def __init__(self):
            self.counter = Counter("test_counter", description="desc")
            self.counter.inc(2.0)
            self.counter.inc(3.0)

            self.counter_with_total_suffix = Counter(
                "test_counter2_total", description="desc2"
            )
            self.counter_with_total_suffix.inc(1.5)

    _ = Actor.remote()

    def check_metrics():
        metrics_page = "localhost:{}".format(
            context.address_info["metrics_export_port"]
        )
        fetch_prometheus_timeseries([metrics_page], timeseries)
        metric_descriptors = timeseries.metric_descriptors
        metric_samples = timeseries.metric_samples.values()
        metric_samples_by_name = defaultdict(list)
        for metric_sample in metric_samples:
            metric_samples_by_name[metric_sample.name].append(metric_sample)

        assert "ray_test_counter" in metric_descriptors
        assert metric_descriptors["ray_test_counter"].type == "gauge"
        assert (
            metric_descriptors["ray_test_counter"].documentation
            == "(DEPRECATED, use ray_test_counter_total metric instead) desc"
        )
        assert metric_samples_by_name["ray_test_counter"][-1].value == 5.0

        assert "ray_test_counter_total" in metric_descriptors
        assert metric_descriptors["ray_test_counter_total"].type == "counter"
        assert metric_descriptors["ray_test_counter_total"].documentation == "desc"
        assert metric_samples_by_name["ray_test_counter_total"][-1].value == 5.0

        assert "ray_test_counter2_total" in metric_descriptors
        assert metric_descriptors["ray_test_counter2_total"].type == "counter"
        assert metric_descriptors["ray_test_counter2_total"].documentation == "desc2"
        assert metric_samples_by_name["ray_test_counter2_total"][-1].value == 1.5

        return True

    wait_for_condition(check_metrics, timeout=60)


@pytest.mark.skipif(sys.platform == "win32", reason="Not working in Windows.")
def test_counter(monkeypatch, shutdown_only):
    # Test to make sure we don't export counter as gauge
    # if RAY_EXPORT_COUNTER_AS_GAUGE is 0
    monkeypatch.setenv("RAY_EXPORT_COUNTER_AS_GAUGE", "0")
    context = ray.init()
    timeseries = PrometheusTimeseries()

    @ray.remote
    class Actor:
        def __init__(self):
            self.counter = Counter("test_counter", description="desc")
            self.counter.inc(2.0)

    _ = Actor.remote()

    def check_metrics():
        metrics_page = "localhost:{}".format(
            context.address_info["metrics_export_port"]
        )
        fetch_prometheus_timeseries([metrics_page], timeseries)
        metric_descriptors = timeseries.metric_descriptors

        assert "ray_test_counter" not in metric_descriptors
        assert "ray_test_counter_total" in metric_descriptors

        return True

    wait_for_condition(check_metrics, timeout=60)


@pytest.mark.skipif(sys.platform == "win32", reason="Not working in Windows.")
def test_per_func_name_stats(shutdown_only):
    # Test operation stats are available when flag is on.
    comp_metrics = [
        "ray_component_cpu_percentage",
        "ray_component_rss_mb",
        "ray_component_num_fds",
    ]
    timeseries = PrometheusTimeseries()
    if sys.platform == "linux" or sys.platform == "linux2":
        # Uss only available from Linux
        comp_metrics.append("ray_component_uss_mb")
        comp_metrics.append("ray_component_mem_shared_bytes")
    addr = ray.init(num_cpus=2)

    @ray.remote
    class Actor:
        def __init__(self):
            self.arr = np.random.rand(5 * 1024 * 1024)  # 40 MB
            self.shared_arr = ray.put(np.random.rand(5 * 1024 * 1024))

        def pid(self):
            return os.getpid()

    @ray.remote
    class ActorB:
        def __init__(self):
            self.arr = np.random.rand(5 * 1024 * 1024)  # 40 MB
            self.shared_arr = ray.put(np.random.rand(5 * 1024 * 1024))

    a = Actor.remote()  # noqa
    b = ActorB.remote()

    ray.get(a.__ray_ready__.remote())
    ray.get(b.__ray_ready__.remote())

    # Run a short lived task to make sure there's a ray::IDLE component.
    @ray.remote
    def do_nothing():
        pass

    ray.get(do_nothing.remote())

    def verify_components():
        metrics = raw_metric_timeseries(addr, timeseries)
        metric_names = set(metrics.keys())
        components = set()
        for metric in comp_metrics:
            assert metric in metric_names
            samples = metrics[metric]
            for sample in samples:
                components.add(sample.labels["Component"])
        print(components)
        assert {
            "raylet",
            "agent",
            "ray::Actor",
            "ray::ActorB",
            "ray::IDLE",
        } <= components
        return True

    wait_for_condition(verify_components, timeout=30)

    def verify_mem_usage():
        metrics = raw_metric_timeseries(addr, timeseries)
        for metric in comp_metrics:
            samples = metrics[metric]
            for sample in samples:
                if sample.labels["Component"] == "ray::ActorB":
                    assert sample.value > 0.0
                    print(sample)
                    print(sample.value)
                if sample.labels["Component"] == "ray::Actor":
                    assert sample.value > 0.0
                    print(sample)
                    print(sample.value)
        return True

    wait_for_condition(verify_mem_usage, timeout=30)

    # Verify ActorB is reported as value 0 because it is killed.
    ray.kill(b)
    # Kill Actor by sigkill, which happens upon OOM.
    pid = ray.get(a.pid.remote())
    os.kill(pid, signal.SIGKILL)

    def verify_mem_cleaned():
        metrics = raw_metric_timeseries(addr, timeseries)
        for metric in comp_metrics:
            samples = metrics[metric]
            for sample in samples:
                if sample.labels["Component"] == "ray::ActorB":
                    assert sample.value == 0.0
                if sample.labels["Component"] == "ray::Actor":
                    assert sample.value == 0.0
        return True

    wait_for_condition(verify_mem_cleaned, timeout=30)


def test_prometheus_file_based_service_discovery(ray_start_cluster):
    # Make sure Prometheus service discovery file is correctly written
    # when number of nodes are dynamically changed.
    NUM_NODES = 5
    cluster = ray_start_cluster
    nodes = [cluster.add_node() for _ in range(NUM_NODES)]
    cluster.wait_for_nodes()
    addr = ray.init(address=cluster.address)
    writer = PrometheusServiceDiscoveryWriter(
        addr["gcs_address"],
        "/tmp/ray",
    )

    def get_metrics_export_address_from_node(nodes):
        node_export_addrs = [
            build_address(node.node_ip_address, node.metrics_export_port)
            for node in nodes
        ]
        # monitor should be run on head node for `ray_start_cluster` fixture
        autoscaler_export_addr = build_address(
            cluster.head_node.node_ip_address, AUTOSCALER_METRIC_PORT
        )
        dashboard_export_addr = build_address(
            cluster.head_node.node_ip_address, DASHBOARD_METRIC_PORT
        )
        return node_export_addrs + [autoscaler_export_addr, dashboard_export_addr]

    loaded_json_data = json.loads(writer.get_file_discovery_content())
    assert loaded_json_data == writer.get_latest_service_discovery_content()
    assert set(get_metrics_export_address_from_node(nodes)) == set(
        loaded_json_data[0]["targets"]
    )

    # Let's update nodes.
    for _ in range(3):
        nodes.append(cluster.add_node())

    # Make sure service discovery file content is correctly updated.
    loaded_json_data = json.loads(writer.get_file_discovery_content())
    assert loaded_json_data == writer.get_latest_service_discovery_content()
    assert set(get_metrics_export_address_from_node(nodes)) == set(
        loaded_json_data[0]["targets"]
    )


def test_prome_file_discovery_run_by_dashboard(shutdown_only):
    ray.init(num_cpus=0)
    global_node = ray._private.worker._global_node
    temp_dir = global_node.get_temp_dir_path()

    def is_service_discovery_exist():
        for path in pathlib.Path(temp_dir).iterdir():
            if PROMETHEUS_SERVICE_DISCOVERY_FILE in str(path):
                return True
        return False

    wait_for_condition(is_service_discovery_exist)


@pytest.fixture
def metric_mock():
    mock = MagicMock()
    mock.record.return_value = "haha"
    yield mock


"""
Unit test custom metrics.
"""


def test_basic_custom_metrics(metric_mock):
    # Make sure each of metric works as expected.
    # -- Counter --
    count = Counter("count", tag_keys=("a",))
    with pytest.raises(TypeError):
        count.inc("hi")
    with pytest.raises(ValueError):
        count.inc(0)
    with pytest.raises(ValueError):
        count.inc(-1)
    count._metric = metric_mock
    count.inc(1, {"a": "1"})
    metric_mock.record.assert_called_with(1, tags={"a": "1"})

    # -- Gauge --
    gauge = Gauge("gauge", description="gauge")
    gauge._metric = metric_mock
    gauge.set(4)
    metric_mock.record.assert_called_with(4, tags={})

    # -- Histogram
    histogram = Histogram(
        "hist", description="hist", boundaries=[1.0, 3.0], tag_keys=("a", "b")
    )
    histogram._metric = metric_mock
    tags = {"a": "10", "b": "b"}
    histogram.observe(8, tags=tags)
    metric_mock.record.assert_called_with(8, tags=tags)


def test_custom_metrics_with_extra_tags(metric_mock):
    base_tags = {"a": "1"}
    extra_tags = {"a": "1", "b": "2"}

    # -- Counter --
    count = Counter("count", tag_keys=("a",))
    with pytest.raises(ValueError):
        count.inc(1)

    count._metric = metric_mock

    # Increment with base tags
    count.inc(1, tags=base_tags)
    metric_mock.record.assert_called_with(1, tags=base_tags)
    metric_mock.reset_mock()

    # Increment with extra tags
    count.inc(1, tags=extra_tags)
    metric_mock.record.assert_called_with(1, tags=extra_tags)
    metric_mock.reset_mock()

    # -- Gauge --
    gauge = Gauge("gauge", description="gauge", tag_keys=("a",))
    gauge._metric = metric_mock

    # Record with base tags
    gauge.set(4, tags=base_tags)
    metric_mock.record.assert_called_with(4, tags=base_tags)
    metric_mock.reset_mock()

    # Record with extra tags
    gauge.set(4, tags=extra_tags)
    metric_mock.record.assert_called_with(4, tags=extra_tags)
    metric_mock.reset_mock()

    # -- Histogram
    histogram = Histogram(
        "hist", description="hist", boundaries=[1.0, 3.0], tag_keys=("a",)
    )
    histogram._metric = metric_mock

    # Record with base tags
    histogram.observe(8, tags=base_tags)
    metric_mock.record.assert_called_with(8, tags=base_tags)
    metric_mock.reset_mock()

    # Record with extra tags
    histogram.observe(8, tags=extra_tags)
    metric_mock.record.assert_called_with(8, tags=extra_tags)
    metric_mock.reset_mock()


def test_custom_metrics_info(metric_mock):
    # Make sure .info public method works.
    histogram = Histogram(
        "hist", description="hist", boundaries=[1.0, 2.0], tag_keys=("a", "b")
    )
    assert histogram.info["name"] == "hist"
    assert histogram.info["description"] == "hist"
    assert histogram.info["boundaries"] == [1.0, 2.0]
    assert histogram.info["tag_keys"] == ("a", "b")
    assert histogram.info["default_tags"] == {}
    histogram.set_default_tags({"a": "a"})
    assert histogram.info["default_tags"] == {"a": "a"}


def test_custom_metrics_default_tags(metric_mock):
    histogram = Histogram(
        "hist", description="hist", boundaries=[1.0, 2.0], tag_keys=("a", "b")
    ).set_default_tags({"b": "b"})
    histogram._metric = metric_mock

    # Check specifying non-default tags.
    histogram.observe(10, tags={"a": "a"})
    metric_mock.record.assert_called_with(10, tags={"a": "a", "b": "b"})

    # Check overriding default tags.
    tags = {"a": "10", "b": "c"}
    histogram.observe(8, tags=tags)
    metric_mock.record.assert_called_with(8, tags=tags)


def test_custom_metrics_edge_cases(metric_mock):
    # None or empty boundaries are not allowed.
    with pytest.raises(ValueError):
        Histogram("hist")

    with pytest.raises(ValueError):
        Histogram("hist", boundaries=[])

    # Empty name is not allowed.
    with pytest.raises(ValueError):
        Counter("")

    # The tag keys must be a tuple type.
    with pytest.raises(TypeError):
        Counter("name", tag_keys=("a"))

    with pytest.raises(ValueError):
        Histogram("hist", boundaries=[-1, 1, 2])

    with pytest.raises(ValueError):
        Histogram("hist", boundaries=[0, 1, 2])

    with pytest.raises(ValueError):
        Histogram("hist", boundaries=[-1, -0.5, -0.1])


def test_metrics_override_shouldnt_warn(ray_start_regular, log_pubsub):
    # https://github.com/ray-project/ray/issues/12859

    @ray.remote
    def override():
        a = Counter("num_count", description="")
        b = Counter("num_count", description="")
        a.inc(1)
        b.inc(1)

    ray.get(override.remote())

    # Check the stderr from the worker.
    def matcher(log_batch):
        return any("Attempt to register measure" in line for line in log_batch["lines"])

    match = get_log_batch(log_pubsub, 1, timeout=5, matcher=matcher)
    assert len(match) == 0, match


def test_custom_metrics_validation(shutdown_only):
    ray.init()
    # Missing tag(s) from tag_keys.
    metric = Counter("name", tag_keys=("a", "b"))
    metric.set_default_tags({"a": "1"})

    metric.inc(1.0, {"b": "2"})
    metric.inc(1.0, {"a": "1", "b": "2"})

    with pytest.raises(ValueError):
        metric.inc(1.0)

    with pytest.raises(ValueError):
        metric.inc(1.0, {"a": "2"})

    # tag_keys must be tuple.
    with pytest.raises(TypeError):
        Counter("name", tag_keys="a")
    # tag_keys must be strs.
    with pytest.raises(TypeError):
        Counter("name", tag_keys=(1,))

    metric = Counter("name", tag_keys=("a",))
    # Set default tag that isn't in tag_keys.
    with pytest.raises(ValueError):
        metric.set_default_tags({"a": "1", "c": "2"})
    # Default tag value must be str.
    with pytest.raises(TypeError):
        metric.set_default_tags({"a": 1})
    # Tag value must be str.
    with pytest.raises(TypeError):
        metric.inc(1.0, {"a": 1})


@pytest.mark.parametrize("_setup_cluster_for_test", [False], indirect=True)
def test_metrics_disablement(_setup_cluster_for_test):
    """Make sure the metrics are not exported when it is disabled."""
    prom_addresses, autoscaler_export_addr, _ = _setup_cluster_for_test
    timeseries = PrometheusTimeseries()

    def verify_metrics_not_collected():
        fetch_prometheus_timeseries(prom_addresses, timeseries)
        components_dict = timeseries.components_dict
        metric_descriptors = timeseries.metric_descriptors
        metric_names = metric_descriptors.keys()
        # Make sure no component is reported.
        for _, comp in components_dict.items():
            if len(comp) > 0:
                print(f"metrics from a component {comp} exists although it should not.")
                return False

        # Make sure metrics are not there.
        for metric in (
            _METRICS
            + _AUTOSCALER_METRICS
            + _DASHBOARD_METRICS
            + _EVENT_AGGREGATOR_METRICS
        ):
            if metric in metric_names:
                print("f{metric} exists although it should not.")
                return False
        return True

    # Make sure metrics are not collected for more than 10 seconds.
    for _ in range(10):
        assert verify_metrics_not_collected()
        import time

        time.sleep(1)


_FAULTY_METRIC_REGEX = re.compile(".*Invalid metric name.*")


def test_invalid_application_metric_names():
    warnings.simplefilter("always")
    with pytest.raises(
        ValueError, match="Empty name is not allowed. Please provide a metric name."
    ):
        Metric("")
    with pytest.warns(UserWarning, match=_FAULTY_METRIC_REGEX):
        Metric("name-cannot-have-dashes")
    with pytest.warns(UserWarning, match=_FAULTY_METRIC_REGEX):
        Metric("1namecannotstartwithnumber")
    with pytest.warns(UserWarning, match=_FAULTY_METRIC_REGEX):
        Metric("name.cannot.have.dots")


def test_invalid_system_metric_names(caplog):
    with pytest.raises(
        ValueError, match="Empty name is not allowed. Please provide a metric name."
    ):
        MetricsAgentGauge("", "", "", [])
    with pytest.raises(ValueError, match=_FAULTY_METRIC_REGEX):
        MetricsAgentGauge("name-cannot-have-dashes", "", "", [])
    with pytest.raises(ValueError, match=_FAULTY_METRIC_REGEX):
        MetricsAgentGauge("1namecannotstartwithnumber", "", "", [])
    with pytest.raises(ValueError, match=_FAULTY_METRIC_REGEX):
        MetricsAgentGauge("name.cannot.have.dots", "", "", [])


if __name__ == "__main__":
    sys.exit(pytest.main(["-sv", __file__]))<|MERGE_RESOLUTION|>--- conflicted
+++ resolved
@@ -597,12 +597,9 @@
         "ray_operation_queue_time_ms_bucket",
         "ray_operation_active_count",
     ]
-<<<<<<< HEAD
 
     monkeypatch.setenv("RAY_emit_main_service_metrics", "1")
-=======
     timeseries = PrometheusTimeseries()
->>>>>>> 2330b620
     addr = ray.init()
     remote_signal = SignalActor.remote()
 
