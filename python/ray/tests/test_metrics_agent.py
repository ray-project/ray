--- conflicted
+++ resolved
@@ -381,18 +381,6 @@
         # Run list nodes to trigger dashboard API.
         ray.experimental.state.api.list_nodes()
 
-<<<<<<< HEAD
-        # Verify components
-        components = set()
-        for metric in _DASHBOARD_METRICS:
-            samples = avail_metrics[metric]
-            print(samples)
-            for sample in samples:
-                components.add(sample.labels["Component"])
-        assert components == {"dashboard"}
-
-=======
->>>>>>> dd3e9dbd
         # Verify metrics exist.
         avail_metrics = avail_metrics
         for metric in _DASHBOARD_METRICS:
