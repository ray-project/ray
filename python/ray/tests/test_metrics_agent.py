import json
import os
import pathlib
import re
import signal
import sys
import time
import warnings
from pprint import pformat
from unittest.mock import MagicMock

import numpy as np
import pytest
import requests
from google.protobuf.timestamp_pb2 import Timestamp

import ray
from ray._common.network_utils import build_address, find_free_port
from ray._common.test_utils import SignalActor, wait_for_condition
from ray._private.metrics_agent import (
    Gauge as MetricsAgentGauge,
    PrometheusServiceDiscoveryWriter,
)
from ray._private.ray_constants import (
    PROMETHEUS_SERVICE_DISCOVERY_FILE,
<<<<<<< HEAD
    RAY_ENABLE_OPEN_TELEMETRY,
=======
>>>>>>> 30617648
)
from ray._private.test_utils import (
    PrometheusTimeseries,
    fetch_prometheus_metric_timeseries,
    fetch_prometheus_timeseries,
    get_log_batch,
    raw_metric_timeseries,
)
from ray.autoscaler._private.constants import AUTOSCALER_METRIC_PORT
from ray.core.generated.common_pb2 import TaskAttempt
from ray.core.generated.events_base_event_pb2 import RayEvent
from ray.core.generated.events_event_aggregator_service_pb2 import (
    AddEventsRequest,
    RayEventsData,
    TaskEventsMetadata,
)
from ray.dashboard.consts import DASHBOARD_METRIC_PORT
from ray.dashboard.modules.aggregator.constants import CONSUMER_TAG_KEY
from ray.dashboard.modules.aggregator.tests.test_aggregator_agent import (
    get_event_aggregator_grpc_stub,
)
from ray.util.metrics import Counter, Gauge, Histogram, Metric
from ray.util.state import list_nodes

os.environ["RAY_event_stats"] = "1"

try:
    import prometheus_client
except ImportError:
    prometheus_client = None

# This list of metrics should be kept in sync with src/ray/stats/metric_defs.h
# NOTE: Commented out metrics are not available in this test.
# TODO(Clark): Find ways to trigger commented out metrics in cluster setup.
_METRICS = [
    "ray_node_disk_usage",
    "ray_node_mem_used",
    "ray_node_mem_total",
    "ray_node_cpu_utilization",
    # TODO(rickyx): refactoring the below 3 metric seem to be a bit involved
    # , e.g. need to see how users currently depend on them.
    "ray_object_store_available_memory",
    "ray_object_store_used_memory",
    "ray_object_store_num_local_objects",
    "ray_object_store_memory",
    "ray_object_manager_num_pull_requests",
    "ray_object_directory_subscriptions",
    "ray_object_directory_updates",
    "ray_object_directory_lookups",
    "ray_object_directory_added_locations",
    "ray_object_directory_removed_locations",
    "ray_internal_num_processes_started",
    "ray_internal_num_spilled_tasks",
    # "ray_unintentional_worker_failures_total",
    # "ray_node_failure_total",
    "ray_grpc_server_req_process_time_ms_sum",
    "ray_grpc_server_req_process_time_ms_bucket",
    "ray_grpc_server_req_process_time_ms_count",
    "ray_grpc_server_req_new_total",
    "ray_grpc_server_req_handling_total",
    "ray_grpc_server_req_finished_total",
    "ray_object_manager_received_chunks",
    "ray_pull_manager_usage_bytes",
    "ray_pull_manager_requested_bundles",
    "ray_pull_manager_requests",
    "ray_pull_manager_active_bundles",
    "ray_pull_manager_retries_total",
    "ray_push_manager_num_pushes_remaining",
    "ray_push_manager_chunks",
    "ray_scheduler_failed_worker_startup_total",
    "ray_scheduler_tasks",
    "ray_scheduler_unscheduleable_tasks",
    "ray_spill_manager_objects",
    "ray_spill_manager_objects_bytes",
    "ray_spill_manager_request_total",
    # "ray_spill_manager_throughput_mb",
    "ray_gcs_placement_group_creation_latency_ms_sum",
    "ray_gcs_placement_group_scheduling_latency_ms_sum",
    "ray_gcs_placement_group_count",
    "ray_gcs_actors_count",
]

# This list of metrics should be kept in sync with
# ray/python/ray/autoscaler/_private/prom_metrics.py
_AUTOSCALER_METRICS = [
    "autoscaler_config_validation_exceptions",
    "autoscaler_node_launch_exceptions",
    "autoscaler_pending_nodes",
    "autoscaler_reset_exceptions",
    "autoscaler_running_workers",
    "autoscaler_started_nodes",
    "autoscaler_stopped_nodes",
    "autoscaler_update_loop_exceptions",
    "autoscaler_worker_create_node_time",
    "autoscaler_worker_update_time",
    "autoscaler_updating_nodes",
    "autoscaler_successful_updates",
    "autoscaler_failed_updates",
    "autoscaler_failed_create_nodes",
    "autoscaler_recovering_nodes",
    "autoscaler_successful_recoveries",
    "autoscaler_failed_recoveries",
    "autoscaler_drain_node_exceptions",
    "autoscaler_update_time",
    "autoscaler_cluster_resources",
    "autoscaler_pending_resources",
]


# This list of metrics should be kept in sync with
# dashboard/dashboard_metrics.py
_DASHBOARD_METRICS = [
    "ray_dashboard_api_requests_duration_seconds_bucket",
    "ray_dashboard_api_requests_duration_seconds_created",
    "ray_dashboard_api_requests_count_requests_total",
    "ray_dashboard_api_requests_count_requests_created",
    "ray_component_cpu_percentage",
    "ray_component_uss_mb",
]

_EVENT_AGGREGATOR_METRICS = [
    "ray_aggregator_agent_events_received_total",
    "ray_aggregator_agent_published_events_total",
    "ray_aggregator_agent_filtered_events_total",
    "ray_aggregator_agent_queue_dropped_events_total",
    "ray_aggregator_agent_consecutive_failures_since_last_success",
    "ray_aggregator_agent_time_since_last_success_seconds",
    "ray_aggregator_agent_publish_latency_seconds_bucket",
    "ray_aggregator_agent_publish_latency_seconds_count",
    "ray_aggregator_agent_publish_latency_seconds_sum",
]

_NODE_METRICS = [
    "ray_node_cpu_utilization",
    "ray_node_cpu_count",
    "ray_node_mem_used",
    "ray_node_mem_available",
    "ray_node_mem_total",
    "ray_node_disk_io_read",
    "ray_node_disk_io_write",
    "ray_node_disk_io_read_count",
    "ray_node_disk_io_write_count",
    "ray_node_disk_io_read_speed",
    "ray_node_disk_io_write_speed",
    "ray_node_disk_read_iops",
    "ray_node_disk_write_iops",
    "ray_node_disk_usage",
    "ray_node_disk_free",
    "ray_node_disk_utilization_percentage",
    "ray_node_network_sent",
    "ray_node_network_received",
    "ray_node_network_send_speed",
    "ray_node_network_receive_speed",
]


if sys.platform == "linux" or sys.platform == "linux2":
    _NODE_METRICS.append("ray_node_mem_shared_bytes")


_NODE_COMPONENT_METRICS = [
    "ray_component_cpu_percentage",
    "ray_component_rss_mb",
    "ray_component_uss_mb",
    "ray_component_num_fds",
]

_METRICS.append("ray_health_check_rpc_latency_ms_sum")


@pytest.fixture
def _setup_cluster_for_test(request, ray_start_cluster):
    enable_metrics_collection = request.param
    NUM_NODES = 2
    cluster = ray_start_cluster
    # Add a head node.
    cluster.add_node(
        _system_config={
            "metrics_report_interval_ms": 1000,
            "event_stats_print_interval_ms": 500,
            "event_stats": True,
            "enable_metrics_collection": enable_metrics_collection,
<<<<<<< HEAD
            "enable_open_telemetry": RAY_ENABLE_OPEN_TELEMETRY,
=======
>>>>>>> 30617648
        }
    )
    # Add worker nodes.
    [cluster.add_node() for _ in range(NUM_NODES - 1)]
    cluster.wait_for_nodes()
    ray_context = ray.init(address=cluster.address)

    worker_should_exit = SignalActor.remote()

    extra_tags = {"ray_version": ray.__version__}

    # Generate metrics in the driver.
    counter = Counter("test_driver_counter", description="desc")
    counter.inc(tags=extra_tags)
    gauge = Gauge("test_gauge", description="gauge")
    gauge.set(1, tags=extra_tags)

    # Generate some metrics from actor & tasks.
    @ray.remote
    def f():
        counter = Counter("test_counter", description="desc")
        counter.inc()
        counter = ray.get(ray.put(counter))  # Test serialization.
        counter.inc(tags=extra_tags)
        counter.inc(2, tags=extra_tags)
        ray.get(worker_should_exit.wait.remote())

    # Generate some metrics for the placement group.
    pg = ray.util.placement_group(bundles=[{"CPU": 1}])
    ray.get(pg.ready())
    ray.util.remove_placement_group(pg)

    @ray.remote
    class A:
        async def ping(self):
            histogram = Histogram(
                "test_histogram", description="desc", boundaries=[0.1, 1.6]
            )
            histogram = ray.get(ray.put(histogram))  # Test serialization.
            histogram.observe(1.5, tags=extra_tags)
            histogram.observe(0.0, tags=extra_tags)
            ray.get(worker_should_exit.wait.remote())

    a = A.remote()
    obj_refs = [f.remote(), a.ping.remote()]
    # Infeasible task
    b = f.options(resources={"a": 1})  # noqa

    # Make a request to the dashboard to produce some dashboard metrics
    requests.get(f"http://{ray_context.dashboard_url}/nodes")

    node_info_list = ray.nodes()
    prom_addresses = []
    for node_info in node_info_list:
        metrics_export_port = node_info["MetricsExportPort"]
        addr = node_info["NodeManagerAddress"]
        prom_addresses.append(build_address(addr, metrics_export_port))
    autoscaler_export_addr = build_address(
        cluster.head_node.node_ip_address, AUTOSCALER_METRIC_PORT
    )
    dashboard_export_addr = build_address(
        cluster.head_node.node_ip_address, DASHBOARD_METRIC_PORT
    )
    yield prom_addresses, autoscaler_export_addr, dashboard_export_addr

    ray.get(worker_should_exit.send.remote())
    ray.get(obj_refs)
    ray.shutdown()
    cluster.shutdown()


@pytest.mark.skipif(prometheus_client is None, reason="Prometheus not installed")
@pytest.mark.parametrize("_setup_cluster_for_test", [True], indirect=True)
def test_metrics_export_end_to_end(_setup_cluster_for_test):
    TEST_TIMEOUT_S = 30
    (
        prom_addresses,
        autoscaler_export_addr,
        dashboard_export_addr,
    ) = _setup_cluster_for_test
    ray_timeseries = PrometheusTimeseries()
    autoscaler_timeseries = PrometheusTimeseries()
    dashboard_timeseries = PrometheusTimeseries()

    def test_cases():
        fetch_prometheus_timeseries(prom_addresses, ray_timeseries)
        components_dict = ray_timeseries.components_dict
        metric_descriptors = ray_timeseries.metric_descriptors
        metric_samples = ray_timeseries.metric_samples.values()
        metric_names = metric_descriptors.keys()

        session_name = ray._private.worker.global_worker.node.session_name

        # Raylet should be on every node
        assert all("raylet" in components for components in components_dict.values())

        # GCS server should be on one node
        assert any(
            "gcs_server" in components for components in components_dict.values()
        )

        # Core worker should be on at least on node
        assert any(
            "core_worker" in components for components in components_dict.values()
        )
        # The list of custom or user defined metrics. Open Telemetry backend does not
        # support exporting Counter as Gauge, so we skip some metrics in that case.
        custom_metrics = (
<<<<<<< HEAD
            [
                "test_counter",
                "test_counter_total",
                "test_driver_counter",
                "test_driver_counter_total",
                "test_gauge",
            ]
            if not RAY_ENABLE_OPEN_TELEMETRY
            else [
                "test_counter_total",
                "test_driver_counter_total",
                "test_gauge",
            ]
=======
            "test_counter_total",
            "test_driver_counter_total",
            "test_gauge",
>>>>>>> 30617648
        )

        # Make sure our user defined metrics exist and have the correct types
        for metric_name in custom_metrics:
            metric_name = f"ray_{metric_name}"
            assert metric_name in metric_names
            if metric_name.endswith("_total"):
                assert metric_descriptors[metric_name].type == "counter"
            elif metric_name.endswith("_counter"):
                # Make sure we emit counter as gauge for bug compatibility
                assert metric_descriptors[metric_name].type == "gauge"
            elif metric_name.endswith("_bucket"):
                assert metric_descriptors[metric_name].type == "histogram"
            elif metric_name.endswith("_gauge"):
                assert metric_descriptors[metric_name].type == "gauge"

        # Make sure metrics are recorded.
        for metric in _METRICS:
            assert metric in metric_names, f"metric {metric} not in {metric_names}"

        for sample in metric_samples:
            # All Ray metrics have label "Version" and "SessionName".
            if sample.name in _METRICS or sample.name in _DASHBOARD_METRICS:
                assert sample.labels.get("Version") == ray.__version__, sample
                assert sample.labels["SessionName"] == session_name, sample

        # Make sure the numeric values are correct
        test_counter_sample = [m for m in metric_samples if "test_counter" in m.name][0]
        assert test_counter_sample.value == 4.0

        test_driver_counter_sample = [
            m for m in metric_samples if "test_driver_counter" in m.name
        ][0]
        assert test_driver_counter_sample.value == 1.0

        # Make sure the gRPC stats are not reported from workers. We disabled
        # it there because it has too high cardinality.
        grpc_metrics = [
            "ray_grpc_server_req_process_time_ms_sum",
            "ray_grpc_server_req_process_time_ms_bucket",
            "ray_grpc_server_req_process_time_ms_count",
            "ray_grpc_server_req_new_total",
            "ray_grpc_server_req_handling_total",
            "ray_grpc_server_req_finished_total",
        ]
        for grpc_metric in grpc_metrics:
            grpc_samples = [m for m in metric_samples if grpc_metric in m.name]
            for grpc_sample in grpc_samples:
                assert grpc_sample.labels["Component"] != "core_worker"

        # Autoscaler metrics
        fetch_prometheus_timeseries([autoscaler_export_addr], autoscaler_timeseries)
        autoscaler_metric_descriptors = autoscaler_timeseries.metric_descriptors
        autoscaler_samples = autoscaler_timeseries.metric_samples.values()
        autoscaler_metric_names = autoscaler_metric_descriptors.keys()
        for metric in _AUTOSCALER_METRICS:
            # Metric name should appear with some suffix (_count, _total,
            # etc...) in the list of all names
            assert any(
                name.startswith(metric) for name in autoscaler_metric_names
            ), f"{metric} not in {autoscaler_metric_names}"
            for sample in autoscaler_samples:
                assert sample.labels["SessionName"] == session_name

        # Dashboard metrics
        fetch_prometheus_timeseries([dashboard_export_addr], dashboard_timeseries)
        dashboard_metric_descriptors = dashboard_timeseries.metric_descriptors
        dashboard_metric_names = dashboard_metric_descriptors.keys()
        for metric in _DASHBOARD_METRICS:
            # Metric name should appear with some suffix (_count, _total,
            # etc...) in the list of all names
            assert any(
                name.startswith(metric) for name in dashboard_metric_names
            ), f"{metric} not in {dashboard_metric_names}"

    def wrap_test_case_for_retry():
        try:
            test_cases()
            return True
        except AssertionError:
            return False

    try:
        wait_for_condition(
            wrap_test_case_for_retry,
            timeout=TEST_TIMEOUT_S,
            retry_interval_ms=1000,  # Yield resource for other processes
        )
    except RuntimeError:
        # print(f"The components are {pformat(ray_timeseries)}")
        test_cases()  # Should fail assert


@pytest.mark.skipif(sys.platform == "win32", reason="Not working in Windows.")
@pytest.mark.skipif(prometheus_client is None, reason="Prometheus not installed")
def test_metrics_export_node_metrics(shutdown_only):
    # Verify node metrics are available.
    addr = ray.init()
    dashboard_export_addr = build_address(
        addr["node_ip_address"], DASHBOARD_METRIC_PORT
    )
    node_timeseries = PrometheusTimeseries()
    dashboard_timeseries = PrometheusTimeseries()

    def verify_node_metrics():
        avail_metrics = raw_metric_timeseries(addr, node_timeseries)

        components = set()
        for metric in _NODE_COMPONENT_METRICS:
            samples = avail_metrics[metric]
            for sample in samples:
                components.add(sample.labels["Component"])
        assert components == {"gcs", "raylet", "agent", "ray::IDLE", sys.executable}

        avail_metrics = set(avail_metrics)

        for node_metric in _NODE_METRICS:
            assert node_metric in avail_metrics
        for node_metric in _NODE_COMPONENT_METRICS:
            assert node_metric in avail_metrics
        return True

    def verify_dashboard_metrics():
        avail_metrics = fetch_prometheus_metric_timeseries(
            [dashboard_export_addr], dashboard_timeseries
        )
        # Run list nodes to trigger dashboard API.
        list_nodes()

        # Verify metrics exist.
        for metric in _DASHBOARD_METRICS:
            # Metric name should appear with some suffix (_count, _total,
            # etc...) in the list of all names
            assert len(avail_metrics[metric]) > 0

            samples = avail_metrics[metric]
            for sample in samples:
                assert sample.labels["Component"].startswith("dashboard")

        return True

    wait_for_condition(verify_node_metrics)
    wait_for_condition(verify_dashboard_metrics)


_EVENT_AGGREGATOR_AGENT_TARGET_PORT = find_free_port()
_EVENT_AGGREGATOR_AGENT_TARGET_IP = "127.0.0.1"
_EVENT_AGGREGATOR_AGENT_TARGET_ADDR = (
    f"http://{_EVENT_AGGREGATOR_AGENT_TARGET_IP}:{_EVENT_AGGREGATOR_AGENT_TARGET_PORT}"
)


@pytest.fixture(scope="module")
def httpserver_listen_address():
    return ("127.0.0.1", _EVENT_AGGREGATOR_AGENT_TARGET_PORT)


@pytest.mark.parametrize(
    "ray_start_cluster_head_with_env_vars",
    [
        {
            "env_vars": {
                "RAY_DASHBOARD_AGGREGATOR_AGENT_MAX_EVENT_BUFFER_SIZE": 2,
                "RAY_DASHBOARD_AGGREGATOR_AGENT_EVENTS_EXPORT_ADDR": _EVENT_AGGREGATOR_AGENT_TARGET_ADDR,
                # Turn off task events generation to avoid the task events from the
                # cluster impacting the test result
                "RAY_task_events_report_interval_ms": 0,
                "RAY_enable_open_telemetry": "true",
            },
        },
    ],
    indirect=True,
)
def test_metrics_export_event_aggregator_agent(
    ray_start_cluster_head_with_env_vars, httpserver
):
    cluster = ray_start_cluster_head_with_env_vars
    stub = get_event_aggregator_grpc_stub(
        cluster.gcs_address, cluster.head_node.node_id
    )
    httpserver.expect_request("/", method="POST").respond_with_data("", status=200)

    metrics_export_port = cluster.head_node.metrics_export_port
    addr = cluster.head_node.node_ip_address
    prom_addresses = [build_address(addr, metrics_export_port)]
    timeseries = PrometheusTimeseries()

    def test_case_stats_exist():
        fetch_prometheus_timeseries(prom_addresses, timeseries)
        metric_descriptors = timeseries.metric_descriptors
        metrics_names = metric_descriptors.keys()
        event_aggregator_metrics = [
            "ray_aggregator_agent_events_received_total",
            "ray_aggregator_agent_published_events_total",
            "ray_aggregator_agent_filtered_events_total",
            "ray_aggregator_agent_queue_dropped_events_total",
            "ray_aggregator_agent_consecutive_failures_since_last_success",
            "ray_aggregator_agent_time_since_last_success_seconds",
            "ray_aggregator_agent_publish_latency_seconds_bucket",
            "ray_aggregator_agent_publish_latency_seconds_count",
            "ray_aggregator_agent_publish_latency_seconds_sum",
        ]
        return all(metric in metrics_names for metric in event_aggregator_metrics)

    def test_case_value_correct():
        fetch_prometheus_timeseries(prom_addresses, timeseries)
        metric_samples = timeseries.metric_samples.values()
        expected_metrics_values = {
            "ray_aggregator_agent_events_received_total": 3.0,
        }
        for descriptor, expected_value in expected_metrics_values.items():
            samples = [m for m in metric_samples if m.name == descriptor]
            if not samples:
                return False
            if samples[0].value != expected_value:
                return False
        return True

    def test_case_publisher_specific_metrics_correct(publisher_name: str):
        fetch_prometheus_timeseries(prom_addresses, timeseries)
        metric_samples = timeseries.metric_samples.values()
        expected_metrics_values = {
            "ray_aggregator_agent_published_events_total": 1.0,
            "ray_aggregator_agent_filtered_events_total": 1.0,
            "ray_aggregator_agent_queue_dropped_events_total": 1.0,
        }
        for descriptor, expected_value in expected_metrics_values.items():
            samples = [m for m in metric_samples if m.name == descriptor]
            if not samples:
                return False
            if (
                samples[0].value != expected_value
                or samples[0].labels[CONSUMER_TAG_KEY] != publisher_name
            ):
                return False
        return True

    now = time.time_ns()
    seconds, nanos = divmod(now, 10**9)
    timestamp = Timestamp(seconds=seconds, nanos=nanos)
    request = AddEventsRequest(
        events_data=RayEventsData(
            events=[
                RayEvent(
                    event_id=b"1",
                    source_type=RayEvent.SourceType.CORE_WORKER,
                    event_type=RayEvent.EventType.TASK_DEFINITION_EVENT,
                    timestamp=timestamp,
                    severity=RayEvent.Severity.INFO,
                    message="hello",
                ),
                RayEvent(
                    event_id=b"2",
                    source_type=RayEvent.SourceType.CORE_WORKER,
                    event_type=RayEvent.EventType.TASK_PROFILE_EVENT,
                    timestamp=timestamp,
                    severity=RayEvent.Severity.INFO,
                    message="hello 2",
                ),
                RayEvent(
                    event_id=b"3",
                    source_type=RayEvent.SourceType.CORE_WORKER,
                    event_type=RayEvent.EventType.TASK_DEFINITION_EVENT,
                    timestamp=timestamp,
                    severity=RayEvent.Severity.INFO,
                    message="hello 3",
                ),
            ],
            task_events_metadata=TaskEventsMetadata(
                dropped_task_attempts=[
                    TaskAttempt(
                        task_id=b"1",
                        attempt_number=1,
                    ),
                ],
            ),
        )
    )

    stub.AddEvents(request)
    wait_for_condition(lambda: len(httpserver.log) == 1)

    wait_for_condition(test_case_stats_exist, timeout=30, retry_interval_ms=1000)

    wait_for_condition(test_case_value_correct, timeout=30, retry_interval_ms=1000)

    wait_for_condition(
        lambda: test_case_publisher_specific_metrics_correct("http_publisher"),
        timeout=30,
        retry_interval_ms=1000,
    )


def test_operation_stats(monkeypatch, shutdown_only):
    # Test operation stats are available when flag is on.
    operation_metrics = [
        "ray_operation_count_total",
        "ray_operation_run_time_ms_bucket",
        "ray_operation_queue_time_ms_bucket",
        "ray_operation_active_count",
    ]

    monkeypatch.setenv("RAY_emit_main_service_metrics", "1")
    timeseries = PrometheusTimeseries()
    addr = ray.init()
    remote_signal = SignalActor.remote()

    @ray.remote
    class Actor:
        def __init__(self, signal):
            self.signal = signal

        def get_worker_id(self):
            return ray.get_runtime_context().get_worker_id()

        def wait(self):
            ray.get(self.signal.wait.remote())

    actor = Actor.remote(remote_signal)
    ray.get(actor.get_worker_id.remote())
    obj_ref = actor.wait.remote()

    ray.get(remote_signal.send.remote())
    ray.get(obj_ref)

    def verify():
        metrics = raw_metric_timeseries(addr, timeseries)

        samples = metrics["ray_operation_active_count"]
        found = False
        for sample in samples:
            if (
                sample.labels["Name"] == "gcs_server_main_io_context"
                and sample.labels["Component"] == "gcs_server"
            ):
                found = True
        if not found:
            return False

        found = False
        for sample in samples:
            if (
                sample.labels["Name"] == "raylet_main_io_context"
                and sample.labels["Component"] == "raylet"
            ):
                found = True
        if not found:
            return False

        metric_names = set(metrics.keys())
        for op_metric in operation_metrics:
            assert op_metric in metric_names
            samples = metrics[op_metric]
            components = set()
            print(components)
            for sample in samples:
                components.add(sample.labels["Component"])
            assert {"raylet", "gcs_server"} == components
        return True

    wait_for_condition(verify, timeout=30)


@pytest.mark.skipif(prometheus_client is None, reason="Prometheus not installed")
@pytest.mark.parametrize("_setup_cluster_for_test", [True], indirect=True)
def test_histogram(_setup_cluster_for_test):
    TEST_TIMEOUT_S = 30
    (
        prom_addresses,
        autoscaler_export_addr,
        dashboard_export_addr,
    ) = _setup_cluster_for_test
    timeseries = PrometheusTimeseries()

    def test_cases():
        fetch_prometheus_timeseries(prom_addresses, timeseries)
        metric_descriptors = timeseries.metric_descriptors
        metric_samples = timeseries.metric_samples.values()
        metric_names = metric_descriptors.keys()
        custom_histogram_metric_name = "ray_test_histogram_bucket"
        assert custom_histogram_metric_name in metric_names
        assert metric_descriptors[custom_histogram_metric_name].type == "histogram"

        test_histogram_samples = [
            m for m in metric_samples if "test_histogram" in m.name
        ]
        buckets = {
            m.labels["le"]: m.value
            for m in test_histogram_samples
            if "_bucket" in m.name
        }
        # In Prometheus data model
        # the histogram is cumulative. So we expect the count to appear in
        # <1.1 and <+Inf buckets.
        assert buckets == {"0.1": 1.0, "1.6": 2.0, "+Inf": 2.0}
        hist_count = [m for m in test_histogram_samples if "_count" in m.name][0].value
        assert hist_count == 2

    def wrap_test_case_for_retry():
        try:
            test_cases()
            return True
        except AssertionError:
            return False

    try:
        wait_for_condition(
            wrap_test_case_for_retry,
            timeout=TEST_TIMEOUT_S,
            retry_interval_ms=1000,  # Yield resource for other processes
        )
    except RuntimeError:
        print(f"The components are {pformat(timeseries)}")
        test_cases()  # Should fail assert


@pytest.mark.skipif(sys.platform == "win32", reason="Not working in Windows.")
<<<<<<< HEAD
@pytest.mark.skipif(
    RAY_ENABLE_OPEN_TELEMETRY,
    reason="OpenTelemetry backend does not support Counter exported as gauge.",
)
def test_counter_exported_as_gauge(shutdown_only):
    # Test to make sure Counter emits the right Prometheus metrics
    context = ray.init()
    timeseries = PrometheusTimeseries()

    @ray.remote
    class Actor:
        def __init__(self):
            self.counter = Counter("test_counter", description="desc")
            self.counter.inc(2.0)
            self.counter.inc(3.0)

            self.counter_with_total_suffix = Counter(
                "test_counter2_total", description="desc2"
            )
            self.counter_with_total_suffix.inc(1.5)

    _ = Actor.remote()

    def check_metrics():
        metrics_page = "localhost:{}".format(
            context.address_info["metrics_export_port"]
        )
        fetch_prometheus_timeseries([metrics_page], timeseries)
        metric_descriptors = timeseries.metric_descriptors
        metric_samples = timeseries.metric_samples.values()
        metric_samples_by_name = defaultdict(list)
        for metric_sample in metric_samples:
            metric_samples_by_name[metric_sample.name].append(metric_sample)

        assert "ray_test_counter" in metric_descriptors
        assert metric_descriptors["ray_test_counter"].type == "gauge"
        assert (
            metric_descriptors["ray_test_counter"].documentation
            == "(DEPRECATED, use ray_test_counter_total metric instead) desc"
        )
        assert metric_samples_by_name["ray_test_counter"][-1].value == 5.0

        assert "ray_test_counter_total" in metric_descriptors
        assert metric_descriptors["ray_test_counter_total"].type == "counter"
        assert metric_descriptors["ray_test_counter_total"].documentation == "desc"
        assert metric_samples_by_name["ray_test_counter_total"][-1].value == 5.0

        assert "ray_test_counter2_total" in metric_descriptors
        assert metric_descriptors["ray_test_counter2_total"].type == "counter"
        assert metric_descriptors["ray_test_counter2_total"].documentation == "desc2"
        assert metric_samples_by_name["ray_test_counter2_total"][-1].value == 1.5

        return True

    wait_for_condition(check_metrics, timeout=60)


@pytest.mark.skipif(sys.platform == "win32", reason="Not working in Windows.")
=======
>>>>>>> 30617648
def test_counter(monkeypatch, shutdown_only):
    # Test to make sure we don't export counter as gauge
    # if RAY_EXPORT_COUNTER_AS_GAUGE is 0
    monkeypatch.setenv("RAY_EXPORT_COUNTER_AS_GAUGE", "0")
    context = ray.init()
    timeseries = PrometheusTimeseries()

    @ray.remote
    class Actor:
        def __init__(self):
            self.counter = Counter("test_counter", description="desc")
            self.counter.inc(2.0)

    _ = Actor.remote()

    def check_metrics():
        metrics_page = "localhost:{}".format(
            context.address_info["metrics_export_port"]
        )
        fetch_prometheus_timeseries([metrics_page], timeseries)
        metric_descriptors = timeseries.metric_descriptors

        assert "ray_test_counter" not in metric_descriptors
        assert "ray_test_counter_total" in metric_descriptors

        return True

    wait_for_condition(check_metrics, timeout=60)


@pytest.mark.skipif(sys.platform == "win32", reason="Not working in Windows.")
def test_per_func_name_stats(shutdown_only):
    # Test operation stats are available when flag is on.
    comp_metrics = [
        "ray_component_cpu_percentage",
        "ray_component_rss_mb",
        "ray_component_num_fds",
    ]
    timeseries = PrometheusTimeseries()
    if sys.platform == "linux" or sys.platform == "linux2":
        # Uss only available from Linux
        comp_metrics.append("ray_component_uss_mb")
        comp_metrics.append("ray_component_mem_shared_bytes")
    addr = ray.init(num_cpus=2)

    @ray.remote
    class Actor:
        def __init__(self):
            self.arr = np.random.rand(5 * 1024 * 1024)  # 40 MB
            self.shared_arr = ray.put(np.random.rand(5 * 1024 * 1024))

        def pid(self):
            return os.getpid()

    @ray.remote
    class ActorB:
        def __init__(self):
            self.arr = np.random.rand(5 * 1024 * 1024)  # 40 MB
            self.shared_arr = ray.put(np.random.rand(5 * 1024 * 1024))

    a = Actor.remote()  # noqa
    b = ActorB.remote()

    ray.get(a.__ray_ready__.remote())
    ray.get(b.__ray_ready__.remote())

    # Run a short lived task to make sure there's a ray::IDLE component.
    @ray.remote
    def do_nothing():
        pass

    ray.get(do_nothing.remote())

    def verify_components():
        metrics = raw_metric_timeseries(addr, timeseries)
        metric_names = set(metrics.keys())
        components = set()
        for metric in comp_metrics:
            assert metric in metric_names
            samples = metrics[metric]
            for sample in samples:
                components.add(sample.labels["Component"])
        print(components)
        assert {
            sys.executable,  # driver process
            "raylet",
            "agent",
            "ray::Actor",
            "ray::ActorB",
            "ray::IDLE",
        } <= components
        return True

    wait_for_condition(verify_components, timeout=30)

    def verify_mem_usage():
        metrics = raw_metric_timeseries(addr, timeseries)
        for metric in comp_metrics:
            samples = metrics[metric]
            for sample in samples:
                if sample.labels["Component"] == "ray::ActorB":
                    assert sample.value > 0.0
                    print(sample)
                    print(sample.value)
                if sample.labels["Component"] == "ray::Actor":
                    assert sample.value > 0.0
                    print(sample)
                    print(sample.value)
        return True

    wait_for_condition(verify_mem_usage, timeout=30)

    # Verify ActorB is reported as value 0 because it is killed.
    ray.kill(b)
    # Kill Actor by sigkill, which happens upon OOM.
    pid = ray.get(a.pid.remote())
    os.kill(pid, signal.SIGKILL)

    def verify_mem_cleaned():
        metrics = raw_metric_timeseries(addr, timeseries)
        for metric in comp_metrics:
            samples = metrics[metric]
            for sample in samples:
                if sample.labels["Component"] == "ray::ActorB":
                    assert sample.value == 0.0
                if sample.labels["Component"] == "ray::Actor":
                    assert sample.value == 0.0
        return True

    wait_for_condition(verify_mem_cleaned, timeout=30)


def test_prometheus_file_based_service_discovery(ray_start_cluster):
    # Make sure Prometheus service discovery file is correctly written
    # when number of nodes are dynamically changed.
    NUM_NODES = 5
    cluster = ray_start_cluster
    nodes = [cluster.add_node() for _ in range(NUM_NODES)]
    cluster.wait_for_nodes()
    addr = ray.init(address=cluster.address)
    writer = PrometheusServiceDiscoveryWriter(
        addr["gcs_address"],
        "/tmp/ray",
    )

    def get_metrics_export_address_from_node(nodes):
        node_export_addrs = [
            build_address(node.node_ip_address, node.metrics_export_port)
            for node in nodes
        ]
        # monitor should be run on head node for `ray_start_cluster` fixture
        autoscaler_export_addr = build_address(
            cluster.head_node.node_ip_address, AUTOSCALER_METRIC_PORT
        )
        dashboard_export_addr = build_address(
            cluster.head_node.node_ip_address, DASHBOARD_METRIC_PORT
        )
        return node_export_addrs + [autoscaler_export_addr, dashboard_export_addr]

    loaded_json_data = json.loads(writer.get_file_discovery_content())
    assert loaded_json_data == writer.get_latest_service_discovery_content()
    assert set(get_metrics_export_address_from_node(nodes)) == set(
        loaded_json_data[0]["targets"]
    )

    # Let's update nodes.
    for _ in range(3):
        nodes.append(cluster.add_node())

    # Make sure service discovery file content is correctly updated.
    loaded_json_data = json.loads(writer.get_file_discovery_content())
    assert loaded_json_data == writer.get_latest_service_discovery_content()
    assert set(get_metrics_export_address_from_node(nodes)) == set(
        loaded_json_data[0]["targets"]
    )


def test_prome_file_discovery_run_by_dashboard(shutdown_only):
    ray.init(num_cpus=0)
    global_node = ray._private.worker._global_node
    temp_dir = global_node.get_temp_dir_path()

    def is_service_discovery_exist():
        for path in pathlib.Path(temp_dir).iterdir():
            if PROMETHEUS_SERVICE_DISCOVERY_FILE in str(path):
                return True
        return False

    wait_for_condition(is_service_discovery_exist)


@pytest.fixture
def metric_mock():
    mock = MagicMock()
    mock.record.return_value = "haha"
    yield mock


"""
Unit test custom metrics.
"""


def test_basic_custom_metrics(metric_mock):
    # Make sure each of metric works as expected.
    # -- Counter --
    count = Counter("count", tag_keys=("a",))
    with pytest.raises(TypeError):
        count.inc("hi")
    with pytest.raises(ValueError):
        count.inc(0)
    with pytest.raises(ValueError):
        count.inc(-1)
    count._metric = metric_mock
    count.inc(1, {"a": "1"})
    metric_mock.record.assert_called_with(1, tags={"a": "1"})

    # -- Gauge --
    gauge = Gauge("gauge", description="gauge")
    gauge._metric = metric_mock
    gauge.set(4)
    metric_mock.record.assert_called_with(4, tags={})

    # -- Histogram
    histogram = Histogram(
        "hist", description="hist", boundaries=[1.0, 3.0], tag_keys=("a", "b")
    )
    histogram._metric = metric_mock
    tags = {"a": "10", "b": "b"}
    histogram.observe(8, tags=tags)
    metric_mock.record.assert_called_with(8, tags=tags)


def test_custom_metrics_with_extra_tags(metric_mock):
    base_tags = {"a": "1"}
    extra_tags = {"a": "1", "b": "2"}

    # -- Counter --
    count = Counter("count", tag_keys=("a",))
    with pytest.raises(ValueError):
        count.inc(1)

    count._metric = metric_mock

    # Increment with base tags
    count.inc(1, tags=base_tags)
    metric_mock.record.assert_called_with(1, tags=base_tags)
    metric_mock.reset_mock()

    # Increment with extra tags
    count.inc(1, tags=extra_tags)
    metric_mock.record.assert_called_with(1, tags=extra_tags)
    metric_mock.reset_mock()

    # -- Gauge --
    gauge = Gauge("gauge", description="gauge", tag_keys=("a",))
    gauge._metric = metric_mock

    # Record with base tags
    gauge.set(4, tags=base_tags)
    metric_mock.record.assert_called_with(4, tags=base_tags)
    metric_mock.reset_mock()

    # Record with extra tags
    gauge.set(4, tags=extra_tags)
    metric_mock.record.assert_called_with(4, tags=extra_tags)
    metric_mock.reset_mock()

    # -- Histogram
    histogram = Histogram(
        "hist", description="hist", boundaries=[1.0, 3.0], tag_keys=("a",)
    )
    histogram._metric = metric_mock

    # Record with base tags
    histogram.observe(8, tags=base_tags)
    metric_mock.record.assert_called_with(8, tags=base_tags)
    metric_mock.reset_mock()

    # Record with extra tags
    histogram.observe(8, tags=extra_tags)
    metric_mock.record.assert_called_with(8, tags=extra_tags)
    metric_mock.reset_mock()


def test_custom_metrics_info(metric_mock):
    # Make sure .info public method works.
    histogram = Histogram(
        "hist", description="hist", boundaries=[1.0, 2.0], tag_keys=("a", "b")
    )
    assert histogram.info["name"] == "hist"
    assert histogram.info["description"] == "hist"
    assert histogram.info["boundaries"] == [1.0, 2.0]
    assert histogram.info["tag_keys"] == ("a", "b")
    assert histogram.info["default_tags"] == {}
    histogram.set_default_tags({"a": "a"})
    assert histogram.info["default_tags"] == {"a": "a"}


def test_custom_metrics_default_tags(metric_mock):
    histogram = Histogram(
        "hist", description="hist", boundaries=[1.0, 2.0], tag_keys=("a", "b")
    ).set_default_tags({"b": "b"})
    histogram._metric = metric_mock

    # Check specifying non-default tags.
    histogram.observe(10, tags={"a": "a"})
    metric_mock.record.assert_called_with(10, tags={"a": "a", "b": "b"})

    # Check overriding default tags.
    tags = {"a": "10", "b": "c"}
    histogram.observe(8, tags=tags)
    metric_mock.record.assert_called_with(8, tags=tags)


def test_custom_metrics_edge_cases(metric_mock):
    # None or empty boundaries are not allowed.
    with pytest.raises(ValueError):
        Histogram("hist")

    with pytest.raises(ValueError):
        Histogram("hist", boundaries=[])

    # Empty name is not allowed.
    with pytest.raises(ValueError):
        Counter("")

    # The tag keys must be a tuple type.
    with pytest.raises(TypeError):
        Counter("name", tag_keys=("a"))

    with pytest.raises(ValueError):
        Histogram("hist", boundaries=[-1, 1, 2])

    with pytest.raises(ValueError):
        Histogram("hist", boundaries=[0, 1, 2])

    with pytest.raises(ValueError):
        Histogram("hist", boundaries=[-1, -0.5, -0.1])


def test_metrics_override_shouldnt_warn(ray_start_regular, log_pubsub):
    # https://github.com/ray-project/ray/issues/12859

    @ray.remote
    def override():
        a = Counter("num_count", description="")
        b = Counter("num_count", description="")
        a.inc(1)
        b.inc(1)

    ray.get(override.remote())

    # Check the stderr from the worker.
    def matcher(log_batch):
        return any("Attempt to register measure" in line for line in log_batch["lines"])

    match = get_log_batch(log_pubsub, 1, timeout=5, matcher=matcher)
    assert len(match) == 0, match


def test_custom_metrics_validation(shutdown_only):
    ray.init()
    # Missing tag(s) from tag_keys.
    metric = Counter("name", tag_keys=("a", "b"))
    metric.set_default_tags({"a": "1"})

    metric.inc(1.0, {"b": "2"})
    metric.inc(1.0, {"a": "1", "b": "2"})

    with pytest.raises(ValueError):
        metric.inc(1.0)

    with pytest.raises(ValueError):
        metric.inc(1.0, {"a": "2"})

    # tag_keys must be tuple.
    with pytest.raises(TypeError):
        Counter("name", tag_keys="a")
    # tag_keys must be strs.
    with pytest.raises(TypeError):
        Counter("name", tag_keys=(1,))

    metric = Counter("name", tag_keys=("a",))
    # Set default tag that isn't in tag_keys.
    with pytest.raises(ValueError):
        metric.set_default_tags({"a": "1", "c": "2"})
    # Default tag value must be str.
    with pytest.raises(TypeError):
        metric.set_default_tags({"a": 1})
    # Tag value must be str.
    with pytest.raises(TypeError):
        metric.inc(1.0, {"a": 1})


@pytest.mark.parametrize("_setup_cluster_for_test", [False], indirect=True)
def test_metrics_disablement(_setup_cluster_for_test):
    """Make sure the metrics are not exported when it is disabled."""
    prom_addresses, autoscaler_export_addr, _ = _setup_cluster_for_test
    timeseries = PrometheusTimeseries()

    def verify_metrics_not_collected():
        fetch_prometheus_timeseries(prom_addresses, timeseries)
        components_dict = timeseries.components_dict
        metric_descriptors = timeseries.metric_descriptors
        metric_names = metric_descriptors.keys()
        # Make sure no component is reported.
        for _, comp in components_dict.items():
            if len(comp) > 0:
                print(f"metrics from a component {comp} exists although it should not.")
                return False

        # Make sure metrics are not there.
        for metric in (
            _METRICS
            + _AUTOSCALER_METRICS
            + _DASHBOARD_METRICS
            + _EVENT_AGGREGATOR_METRICS
        ):
            if metric in metric_names:
                print("f{metric} exists although it should not.")
                return False
        return True

    # Make sure metrics are not collected for more than 10 seconds.
    for _ in range(10):
        assert verify_metrics_not_collected()
        import time

        time.sleep(1)


_FAULTY_METRIC_REGEX = re.compile(".*Invalid metric name.*")


def test_invalid_application_metric_names():
    warnings.simplefilter("always")
    with pytest.raises(
        ValueError, match="Empty name is not allowed. Please provide a metric name."
    ):
        Metric("")
    with pytest.warns(UserWarning, match=_FAULTY_METRIC_REGEX):
        Metric("name-cannot-have-dashes")
    with pytest.warns(UserWarning, match=_FAULTY_METRIC_REGEX):
        Metric("1namecannotstartwithnumber")
    with pytest.warns(UserWarning, match=_FAULTY_METRIC_REGEX):
        Metric("name.cannot.have.dots")


def test_invalid_system_metric_names(caplog):
    with pytest.raises(
        ValueError, match="Empty name is not allowed. Please provide a metric name."
    ):
        MetricsAgentGauge("", "", "", [])
    with pytest.raises(ValueError, match=_FAULTY_METRIC_REGEX):
        MetricsAgentGauge("name-cannot-have-dashes", "", "", [])
    with pytest.raises(ValueError, match=_FAULTY_METRIC_REGEX):
        MetricsAgentGauge("1namecannotstartwithnumber", "", "", [])
    with pytest.raises(ValueError, match=_FAULTY_METRIC_REGEX):
        MetricsAgentGauge("name.cannot.have.dots", "", "", [])


if __name__ == "__main__":
    sys.exit(pytest.main(["-sv", __file__]))<|MERGE_RESOLUTION|>--- conflicted
+++ resolved
@@ -23,10 +23,6 @@
 )
 from ray._private.ray_constants import (
     PROMETHEUS_SERVICE_DISCOVERY_FILE,
-<<<<<<< HEAD
-    RAY_ENABLE_OPEN_TELEMETRY,
-=======
->>>>>>> 30617648
 )
 from ray._private.test_utils import (
     PrometheusTimeseries,
@@ -209,10 +205,6 @@
             "event_stats_print_interval_ms": 500,
             "event_stats": True,
             "enable_metrics_collection": enable_metrics_collection,
-<<<<<<< HEAD
-            "enable_open_telemetry": RAY_ENABLE_OPEN_TELEMETRY,
-=======
->>>>>>> 30617648
         }
     )
     # Add worker nodes.
@@ -321,25 +313,9 @@
         # The list of custom or user defined metrics. Open Telemetry backend does not
         # support exporting Counter as Gauge, so we skip some metrics in that case.
         custom_metrics = (
-<<<<<<< HEAD
-            [
-                "test_counter",
-                "test_counter_total",
-                "test_driver_counter",
-                "test_driver_counter_total",
-                "test_gauge",
-            ]
-            if not RAY_ENABLE_OPEN_TELEMETRY
-            else [
-                "test_counter_total",
-                "test_driver_counter_total",
-                "test_gauge",
-            ]
-=======
             "test_counter_total",
             "test_driver_counter_total",
             "test_gauge",
->>>>>>> 30617648
         )
 
         # Make sure our user defined metrics exist and have the correct types
@@ -757,67 +733,6 @@
 
 
 @pytest.mark.skipif(sys.platform == "win32", reason="Not working in Windows.")
-<<<<<<< HEAD
-@pytest.mark.skipif(
-    RAY_ENABLE_OPEN_TELEMETRY,
-    reason="OpenTelemetry backend does not support Counter exported as gauge.",
-)
-def test_counter_exported_as_gauge(shutdown_only):
-    # Test to make sure Counter emits the right Prometheus metrics
-    context = ray.init()
-    timeseries = PrometheusTimeseries()
-
-    @ray.remote
-    class Actor:
-        def __init__(self):
-            self.counter = Counter("test_counter", description="desc")
-            self.counter.inc(2.0)
-            self.counter.inc(3.0)
-
-            self.counter_with_total_suffix = Counter(
-                "test_counter2_total", description="desc2"
-            )
-            self.counter_with_total_suffix.inc(1.5)
-
-    _ = Actor.remote()
-
-    def check_metrics():
-        metrics_page = "localhost:{}".format(
-            context.address_info["metrics_export_port"]
-        )
-        fetch_prometheus_timeseries([metrics_page], timeseries)
-        metric_descriptors = timeseries.metric_descriptors
-        metric_samples = timeseries.metric_samples.values()
-        metric_samples_by_name = defaultdict(list)
-        for metric_sample in metric_samples:
-            metric_samples_by_name[metric_sample.name].append(metric_sample)
-
-        assert "ray_test_counter" in metric_descriptors
-        assert metric_descriptors["ray_test_counter"].type == "gauge"
-        assert (
-            metric_descriptors["ray_test_counter"].documentation
-            == "(DEPRECATED, use ray_test_counter_total metric instead) desc"
-        )
-        assert metric_samples_by_name["ray_test_counter"][-1].value == 5.0
-
-        assert "ray_test_counter_total" in metric_descriptors
-        assert metric_descriptors["ray_test_counter_total"].type == "counter"
-        assert metric_descriptors["ray_test_counter_total"].documentation == "desc"
-        assert metric_samples_by_name["ray_test_counter_total"][-1].value == 5.0
-
-        assert "ray_test_counter2_total" in metric_descriptors
-        assert metric_descriptors["ray_test_counter2_total"].type == "counter"
-        assert metric_descriptors["ray_test_counter2_total"].documentation == "desc2"
-        assert metric_samples_by_name["ray_test_counter2_total"][-1].value == 1.5
-
-        return True
-
-    wait_for_condition(check_metrics, timeout=60)
-
-
-@pytest.mark.skipif(sys.platform == "win32", reason="Not working in Windows.")
-=======
->>>>>>> 30617648
 def test_counter(monkeypatch, shutdown_only):
     # Test to make sure we don't export counter as gauge
     # if RAY_EXPORT_COUNTER_AS_GAUGE is 0
