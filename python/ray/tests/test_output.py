--- conflicted
+++ resolved
@@ -37,7 +37,6 @@
     assert out_str.count("[repeated 9x across cluster]") == 1
 
 
-<<<<<<< HEAD
 def test_dedup_error_warning_logs(ray_start_cluster, monkeypatch):
     with monkeypatch.context() as m:
         m.setenv("RAY_DEDUP_LOGS_AGG_WINDOW_S", 5)
@@ -69,12 +68,9 @@
     assert "[repeated" in out_str
 
 
-def test_logger_config():
-=======
 def test_logger_config_with_ray_init():
     """Test that the logger is correctly configured when ray.init is called."""
 
->>>>>>> 1b698d3b
     script = """
 import ray
 
