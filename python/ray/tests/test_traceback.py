--- conflicted
+++ resolved
@@ -63,7 +63,7 @@
 )
 def test_actor_creation_stacktrace(ray_start_regular):
     """Test the actor creation task stacktrace."""
-    expected_output = """The actor died because of an error raised in its creation task, ray::A.__init__ (pid=XXX, ip=YYY, repr=ZZZ) # noqa
+    expected_output = """The actor died because of an error raised in its creation task, ray::A.__init__() (pid=XXX, ip=YYY, repr=ZZZ) # noqa
   File "FILE", line ZZ, in __init__
     g(3)
   File "FILE", line ZZ, in g
@@ -94,7 +94,7 @@
 )
 def test_task_stacktrace(ray_start_regular):
     """Test the normal task stacktrace."""
-    expected_output = """ray::f (pid=XXX, ip=YYY)
+    expected_output = """ray::f() (pid=XXX, ip=YYY)
   File "FILE", line ZZ, in f
     return g(c)
   File "FILE", line ZZ, in g
@@ -124,7 +124,7 @@
 )
 def test_actor_task_stacktrace(ray_start_regular):
     """Test the actor task stacktrace."""
-    expected_output = """ray::A.f (pid=XXX, ip=YYY, repr=ZZZ) # noqa
+    expected_output = """ray::A.f() (pid=XXX, ip=YYY, repr=ZZZ) # noqa
   File "FILE", line ZZ, in f
     return g(c)
   File "FILE", line ZZ, in g
@@ -155,10 +155,10 @@
 )
 def test_exception_chain(ray_start_regular):
     """Test the chained stacktrace."""
-    expected_output = """ray::foo (pid=XXX, ip=YYY) # noqa
+    expected_output = """ray::foo() (pid=XXX, ip=YYY) # noqa
   File "FILE", line ZZ, in foo
     return ray.get(bar.remote())
-ray.exceptions.RayTaskError(ZeroDivisionError): ray::bar (pid=XXX, ip=YYY)
+ray.exceptions.RayTaskError(ZeroDivisionError): ray::bar() (pid=XXX, ip=YYY)
   File "FILE", line ZZ, in bar
     return 1 / 0
 ZeroDivisionError: division by zero"""
@@ -185,11 +185,11 @@
 )
 def test_dep_failure(ray_start_regular):
     """Test the stacktrace genereated due to dependency failures."""
-    expected_output = """ray::f (pid=XXX, ip=YYY) # noqa
+    expected_output = """ray::f() (pid=XXX, ip=YYY) # noqa
   At least one of the input arguments for this task could not be computed:
-ray.exceptions.RayTaskError: ray::a (pid=XXX, ip=YYY)
+ray.exceptions.RayTaskError: ray::a() (pid=XXX, ip=YYY)
   At least one of the input arguments for this task could not be computed:
-ray.exceptions.RayTaskError: ray::b (pid=XXX, ip=YYY)
+ray.exceptions.RayTaskError: ray::b() (pid=XXX, ip=YYY)
   File "FILE", line ZZ, in b
     raise ValueError("FILE")
 ValueError: b failed"""
@@ -225,7 +225,7 @@
         error_msg = str(ex)
         error_lines = error_msg.split("\n")
         traceback_line = error_lines[0]
-        unformatted_labels = traceback_line.split("(")[1].split(", ")
+        unformatted_labels = traceback_line.split("(")[2].split(", ")
         label_dict = {}
         for label in unformatted_labels:
             # Remove parenthesis if included.
@@ -284,17 +284,7 @@
 
 
 def test_unpickleable_stacktrace(shutdown_only):
-<<<<<<< HEAD
-    expected_output = """System error: Failed to unpickle serialized exception -- original error message is: ray.exceptions.RayTaskError: ray::f (pid=XXX, ip=YYY)
-  File "FILE", line ZZ, in f
-    return g(c)
-  File "FILE", line ZZ, in g
-    raise NoPickleError("FILE")
-test_traceback.NoPickleError
-
-=======
     expected_output = """System error: Failed to unpickle serialized exception
->>>>>>> fa3200f3
 traceback: Traceback (most recent call last):
   File "FILE", line ZZ, in from_ray_exception
     return pickle.loads(ray_exception.serialized_exception)
@@ -311,16 +301,7 @@
     return RayError.from_ray_exception(ray_exception)
   File "FILE", line ZZ, in from_ray_exception
     raise RuntimeError(msg) from e
-<<<<<<< HEAD
-RuntimeError: Failed to unpickle serialized exception -- original error message is: ray.exceptions.RayTaskError: ray::f (pid=XXX, ip=YYY)
-  File "FILE", line ZZ, in f
-    return g(c)
-  File "FILE", line ZZ, in g
-    raise NoPickleError("FILE")
-test_traceback.NoPickleError"""  # noqa: E501
-=======
 RuntimeError: Failed to unpickle serialized exception"""
->>>>>>> fa3200f3
 
     class NoPickleError(OSError):
         def __init__(self, arg):
