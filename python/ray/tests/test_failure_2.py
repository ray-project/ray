--- conflicted
+++ resolved
@@ -25,77 +25,6 @@
 )
 
 
-<<<<<<< HEAD
-=======
-def test_warning_for_infeasible_tasks(ray_start_regular, error_pubsub):
-    p = error_pubsub
-    # Check that we get warning messages for infeasible tasks.
-
-    @ray.remote(num_gpus=1)
-    def f():
-        pass
-
-    @ray.remote(resources={"Custom": 1})
-    class Foo:
-        pass
-
-    # This task is infeasible.
-    f.remote()
-    errors = get_error_message(p, 1, ray_constants.INFEASIBLE_TASK_ERROR)
-    assert len(errors) == 1
-    assert errors[0].type == ray_constants.INFEASIBLE_TASK_ERROR
-
-    # This actor placement task is infeasible.
-    foo = Foo.remote()
-    print(foo)
-    errors = get_error_message(p, 1, ray_constants.INFEASIBLE_TASK_ERROR)
-    assert len(errors) == 1
-    assert errors[0].type == ray_constants.INFEASIBLE_TASK_ERROR
-
-    # Placement group cannot be made, but no warnings should occur.
-    total_cpus = ray.cluster_resources()["CPU"]
-
-    # Occupy one cpu by an actor
-    @ray.remote(num_cpus=1)
-    class A:
-        pass
-
-    a = A.remote()
-    print(a)
-
-    @ray.remote(num_cpus=total_cpus)
-    def g():
-        pass
-
-    pg = placement_group([{"CPU": total_cpus}], strategy="STRICT_PACK")
-    g.options(placement_group=pg).remote()
-
-    errors = get_error_message(p, 1, ray_constants.INFEASIBLE_TASK_ERROR, timeout=5)
-    assert len(errors) == 0, errors
-
-
-def test_warning_for_infeasible_zero_cpu_actor(shutdown_only):
-    # Check that we cannot place an actor on a 0 CPU machine and that we get an
-    # infeasibility warning (even though the actor creation task itself
-    # requires no CPUs).
-
-    ray.init(num_cpus=0)
-    p = init_error_pubsub()
-
-    @ray.remote
-    class Foo:
-        pass
-
-    # The actor creation should be infeasible.
-    a = Foo.remote()
-    errors = get_error_message(p, 1, ray_constants.INFEASIBLE_TASK_ERROR)
-    assert len(errors) == 1
-    assert errors[0].type == ray_constants.INFEASIBLE_TASK_ERROR
-    p.close()
-    del a
-
-
->>>>>>> 7f1bacc7
 def test_warning_for_too_many_actors(shutdown_only):
     # Check that if we run a workload which requires too many workers to be
     # started that we will receive a warning.
