import os
import platform
import sys
from pathlib import Path
from typing import Set

import pytest
from click.testing import CliRunner

import ray
import ray._common.utils as utils
import ray._private.ray_constants as ray_constants
import ray.scripts.scripts as scripts
from ray._private.resource_isolation_config import ResourceIsolationConfig

# These tests are intended to run in CI inside a container.
#
# If you want to run this test locally, you will need to create a cgroup that
# the raylet can manage and delegate to the correct user.
#
# Run these commands locally before running the test suite:
#
#  sudo mkdir -p /sys/fs/cgroup/resource_isolation_test
#  echo "+cpu +memory" | sudo tee -a /sys/fs/cgroup/resource_isolation_test/cgroup.subtree_control
#  sudo chown -R $(whoami):$(whoami) /sys/fs/cgroup/resource_isolation_test/
#  sudo chmod -R u+rwx /sys/fs/cgroup/resource_isolation_test/
#  echo $$ | sudo tee /sys/fs/cgroup/resource_isolation_test/cgroup.procs
#
# Comment the following line out.
_ROOT_CGROUP = Path("/sys/fs/cgroup")
#
# To run locally, uncomment the following line.
# _ROOT_CGROUP = Path("/sys/fs/cgroup/resource_isolation_test")

# The integration tests assume that the _ROOT_CGROUP exists and that
# the process has read and write access.
#
# This test suite will create the following cgroup hierarchy for the tests
# starting with BASE_CGROUP.
#
#                        ROOT_CGROUP
#                             |
#                        BASE_CGROUP
#                       /           \
#                 TEST_CGROUP   LEAF_CGROUP
#                      |
#               ray_node_<node_id>
#               /               \
#           system            application
#             |                    |
#           leaf                  leaf
#
# NOTE: The test suite does not assume that ROOT_CGROUP is an actual root cgroup. Therefore,
#   1. setup will migrate all processes from the ROOT_CGROUP -> LEAF_CGROUP
#   2. teardown will migrate all processes from the LEAF_CGROUP -> ROOT_CGROUP
#
# NOTE: BASE_CGROUP will have a randomly generated name to isolate tests from each other.
#
# The test suite assumes that
#   1. cpu, memory controllers are available on ROOT_CGROUP i.e. in the ROOT_CGROUP/cgroup.controllers file.
#   2. All processes inside the base_cgroup can be migrated into the leaf_cgroup to avoid not violating
#   the no internal processes contstraint.
#
# All python tests should only have access to the TEST_CGROUP and nothing outside of it.

_BASE_CGROUP = _ROOT_CGROUP / ("testing_" + utils.get_random_alphanumeric_string(5))
_TEST_CGROUP = _BASE_CGROUP / "test"
_LEAF_GROUP = _BASE_CGROUP / "leaf"

_MOUNT_FILE_PATH = "/etc/mtab"

# The list of processes expected to be started in the system cgroup
# with default params for 'ray start' and 'ray.init(...)'
_EXPECTED_SYSTEM_PROCESSES_RAY_START = [
    ray_constants.PROCESS_TYPE_DASHBOARD,
    ray_constants.PROCESS_TYPE_GCS_SERVER,
    ray_constants.PROCESS_TYPE_MONITOR,
    ray_constants.PROCESS_TYPE_LOG_MONITOR,
    ray_constants.PROCESS_TYPE_RAY_CLIENT_SERVER,
    ray_constants.PROCESS_TYPE_RAYLET,
    ray_constants.PROCESS_TYPE_DASHBOARD_AGENT,
    ray_constants.PROCESS_TYPE_RUNTIME_ENV_AGENT,
]
_EXPECTED_SYSTEM_PROCESSES_RAY_INIT = [
    ray_constants.PROCESS_TYPE_DASHBOARD,
    ray_constants.PROCESS_TYPE_GCS_SERVER,
    ray_constants.PROCESS_TYPE_MONITOR,
    ray_constants.PROCESS_TYPE_LOG_MONITOR,
    ray_constants.PROCESS_TYPE_RAYLET,
    ray_constants.PROCESS_TYPE_DASHBOARD_AGENT,
    ray_constants.PROCESS_TYPE_RUNTIME_ENV_AGENT,
]


@pytest.fixture(scope="session", autouse=True)
def test_suite_fixture():
    """Setups up and tears down the cgroup hierachy for the test suite."""
    setup_test_suite()
    yield
    cleanup_test_suite()


def setup_test_suite():
    """Creates the cgroup hierarchy and moves processes out of the _ROOT_CGROUP into the _LEAF_CGROUP.

    The setup involves the following steps:
        1) Check if the platform is Linux.
        2) Check that cgroupv2 is mounted with read, write permissions in unified mode i.e. cgroupv1 is not mounted.
        3) Check that the _ROOT_CGROUP exists and has [cpu, memory] controllers available.
        4) Create the _BASE_CGROUP, _TEST_CGROUP, and _LEAF_CGROUP respectively.
        5) Move processes from the _ROOT_CGROUP to the _LEAF_CGROUP because of the internal processes constraint.
        6) Enable [cpu, memory] controllers in the _ROOT_CGROUP, _BASE_CGROUP, and _TEST_CGROUP respectively.

    If any of the steps fail, teardown will be run. Teardown will perform a subset of these steps (not the checks), in reverse order.
    """
    try:
        # 1) If platform is not linux.
        assert (
            platform.system() == "Linux"
        ), f"Failed because resource isolation integration tests can only run on Linux and not on {platform.system()}."

        # 2) Check that cgroupv2 is mounted in read-write mode in unified mode.
        with open(_MOUNT_FILE_PATH, "r") as mount_file:
            lines = mount_file.readlines()
            found_cgroup_v1 = False
            found_cgroup_v2 = False
            for line in lines:
                found_cgroup_v1 = found_cgroup_v1 or ("cgroup r" in line.strip())
                found_cgroup_v2 = found_cgroup_v2 or ("cgroup2 rw" in line.strip())

            assert found_cgroup_v2, (
                "Failed because cgroupv2 is not mounted on the system in read-write mode."
                " See the following documentation for how to enable cgroupv2 properly:"
                " https://kubernetes.io/docs/concepts/architecture/cgroups/#linux-distribution-cgroup-v2-support"
            )

            assert not found_cgroup_v1, (
                "Failed because cgroupv2 and cgroupv1 is mounted on this system."
                " See the following documentation for how to enable cgroupv2 in properly in unified mode:"
                " https://kubernetes.io/docs/concepts/architecture/cgroups/#linux-distribution-cgroup-v2-support"
            )

        # 3) Check that current user has read-write access to _BASE_CGROUP_PATH by attempting
        # to write the current process into it.
        root_cgroup_procs_file = _ROOT_CGROUP / "cgroup.procs"
        with open(root_cgroup_procs_file, "w") as procs_file:
            procs_file.write(str(os.getpid()))
            procs_file.flush()

        # 4) Check to see that _ROOT_CGROUP has the [cpu, memory] controllers are available.
        root_cgroup_controllers_path = _ROOT_CGROUP / "cgroup.controllers"
        expected_controllers = {"cpu", "memory"}
        with open(root_cgroup_controllers_path, "r") as available_controllers_file:
            available_controllers = set(
                available_controllers_file.readline().strip().split(" ")
            )
            assert expected_controllers.issubset(available_controllers), (
                f"Failed because the cpu and memory controllers are not available in {root_cgroup_controllers_path}."
                " To enable a controller, you need to add it to the cgroup.controllers file of the parent cgroup of {_ROOT_CGROUP}."
                " See: https://docs.kernel.org/admin-guide/cgroup-v2.html#enabling-and-disabling."
            )

        # 5) Create the leaf cgroup and move all processes from _BASE_CGROUP_PATH into it.
        os.mkdir(_BASE_CGROUP)
        os.mkdir(_TEST_CGROUP)
        os.mkdir(_LEAF_GROUP)

        # 6) Move all processes into the leaf cgroup.
        with open(_ROOT_CGROUP / "cgroup.procs", "r") as root_procs_file, open(
            _LEAF_GROUP / "cgroup.procs", "w"
        ) as leaf_procs_file:
            root_cgroup_lines = root_procs_file.readlines()
            for line in root_cgroup_lines:
                leaf_procs_file.write(line.strip())
                leaf_procs_file.flush()

        # 7) Enable [cpu, memory] controllers on the base and test cgroup.
        with open(
            _ROOT_CGROUP / "cgroup.subtree_control", "w"
        ) as base_subtree_control_file:
            base_subtree_control_file.write("+cpu +memory")
            base_subtree_control_file.flush()
        with open(
            _BASE_CGROUP / "cgroup.subtree_control", "w"
        ) as base_subtree_control_file:
            base_subtree_control_file.write("+cpu +memory")
            base_subtree_control_file.flush()
        with open(
            _TEST_CGROUP / "cgroup.subtree_control", "w"
        ) as test_subtree_control_file:
            test_subtree_control_file.write("+cpu +memory")
            test_subtree_control_file.flush()
    except Exception as e:
        print(
            f"Failed to setup the test suite with error {str(e)}. Attempting to run teardown."
        )
        cleanup_test_suite()


def cleanup_test_suite():
    """Cleans up the cgroup hierarchy and moves processes out of the _LEAF_CGROUP into the _ROOT_CGROUP.

    The setup involves the following steps:
        1) Disable [cpu, memory] controllers in the _ROOT_CGROUP, _BASE_CGROUP, and _TEST_CGROUP respectively.
        2) Move processes from the _LEAF_CGROUP to the _ROOT_CGROUP so the hierarchy can be deleted.
        3) Create the _BASE_CGROUP, _TEST_CGROUP, and _LEAF_CGROUP respectively.

    If any of the steps fail, teardown will fail an assertion.
    """
    # 1) Disable the controllers.
    try:
        with open(
            _TEST_CGROUP / "cgroup.subtree_control", "w"
        ) as test_subtree_control_file:
            test_subtree_control_file.write("-cpu -memory")
            test_subtree_control_file.flush()
        with open(
            _BASE_CGROUP / "cgroup.subtree_control", "w"
        ) as base_subtree_control_file:
            base_subtree_control_file.write("-cpu -memory")
            base_subtree_control_file.flush()
        with open(
            _ROOT_CGROUP / "cgroup.subtree_control", "w"
        ) as base_subtree_control_file:
            base_subtree_control_file.write("-cpu -memory")
            base_subtree_control_file.flush()
        # 2) Move processes back into the leaf cgroup.
        with open(_ROOT_CGROUP / "cgroup.procs", "w") as root_procs_file, open(
            _LEAF_GROUP / "cgroup.procs", "r"
        ) as leaf_procs_file:
            leaf_cgroup_lines = leaf_procs_file.readlines()
            for line in leaf_cgroup_lines:
                root_procs_file.write(line.strip())
                root_procs_file.flush()
        # 3) Delete the cgroups.
        os.rmdir(_LEAF_GROUP)
        os.rmdir(_TEST_CGROUP)
        os.rmdir(_BASE_CGROUP)
    except Exception as e:
        assert False, (
            f"Failed to cleanup test suite's cgroup hierarchy because of {str(e)}."
            "You may have to manually clean up the hierachy under ${_ROOT_CGROUP}"
        )


@pytest.fixture
def cleanup_ray():
    """Shutdown all ray instances"""
    yield
    runner = CliRunner()
    runner.invoke(scripts.stop)
    ray.shutdown()


@pytest.fixture
def ray_shutdown():
    yield
    ray.shutdown()


<<<<<<< HEAD
def generate_node_id():
    """Returns a random node id."""
    return ray.NodeID.from_random().hex()


def assert_cgroup_hierarchy_exists_for_node(
    node_id: str, resource_isolation_config: ResourceIsolationConfig
):
    """Asserts that the cgroup hierarchy was created correctly for the node.

    The cgroup hierarchy looks like:

           _TEST_CGROUP
                |
        ray_node_<node_id>
          |            |
        system     application
          |            |
        leaf         leaf

    Args:
        node_id: used to find the path of the cgroup subtree
        resource_isolation_config: used to verify constraints enabled on the system
            and application cgroups
    """
=======
# TODO(#54703): This test is deliberately overspecified right now. The test shouldn't
# care about the cgroup hierarchy. It should just verify that application and system processes
# are started in a cgroup with the correct constraints. This will be updated once cgroup
# process management is completed.
def assert_cgroup_hierarchy_exists_for_node(
    node_id: str, resource_isolation_config: ResourceIsolationConfig
):
>>>>>>> 30326a86
    base_cgroup_for_node = resource_isolation_config.cgroup_path
    node_cgroup = Path(base_cgroup_for_node) / f"ray_node_{node_id}"
    system_cgroup = node_cgroup / "system"
    system_leaf_cgroup = system_cgroup / "leaf"
    application_cgroup = node_cgroup / "application"
    application_leaf_cgroup = application_cgroup / "leaf"

    # 1) Check that the cgroup hierarchy is created correctly for the node.
    assert node_cgroup.is_dir()
    assert system_cgroup.is_dir()
    assert system_cgroup.is_dir()
    assert system_leaf_cgroup.is_dir()
    assert application_cgroup.is_dir()
    assert application_leaf_cgroup.is_dir()

    # 2) Verify the constraints are applied correctly.
    system_cgroup_memory_min = system_cgroup / "memory.min"
    with open(system_cgroup_memory_min, "r") as memory_min_file:
        contents = memory_min_file.read().strip()
        assert contents == str(resource_isolation_config.system_reserved_memory)
    system_cgroup_cpu_weight = system_cgroup / "cpu.weight"
    with open(system_cgroup_cpu_weight, "r") as cpu_weight_file:
        contents = cpu_weight_file.read().strip()
        assert contents == str(resource_isolation_config.system_reserved_cpu_weight)
    application_cgroup_cpu_weight = application_cgroup / "cpu.weight"
    with open(application_cgroup_cpu_weight, "r") as cpu_weight_file:
        contents = cpu_weight_file.read().strip()
        assert contents == str(
            10000 - resource_isolation_config.system_reserved_cpu_weight
        )


def assert_system_processes_are_in_system_cgroup(
    node_id, resource_isolation_config, expected_count
):
    base_cgroup_for_node = resource_isolation_config.cgroup_path
    node_cgroup = Path(base_cgroup_for_node) / f"ray_node_{node_id}"
    system_cgroup = node_cgroup / "system"
    system_leaf_cgroup = system_cgroup / "leaf"

    # At least the raylet process is always moved.
    with open(system_leaf_cgroup / "cgroup.procs", "r") as cgroup_procs_file:
        lines = cgroup_procs_file.readlines()
        assert (
            len(lines) == expected_count
        ), f"Expected only system process passed into the raylet. Found {lines}"


def assert_worker_processes_are_in_application_cgroup(
    node_id: str,
    resource_isolation_config: ResourceIsolationConfig,
    worker_pids: Set[str],
):
    """Asserts that the cgroup hierarchy was deleted correctly for the node.

    Args:
        node_id: used to construct the path of the cgroup subtree
        resource_isolation_config: used to construct the path of the cgroup
            subtree
        worker_pids: a set of pids that are expected inside the application
            leaf cgroup.
    """
    base_cgroup_for_node = resource_isolation_config.cgroup_path
    node_cgroup = Path(base_cgroup_for_node) / f"ray_node_{node_id}"
    application_leaf_cgroup_procs = (
        node_cgroup / "application" / "leaf" / "cgroup.procs"
    )
    with open(application_leaf_cgroup_procs, "r") as cgroup_procs_file:
        pids_in_cgroup = set()
        lines = cgroup_procs_file.readlines()
        for line in lines:
            pids_in_cgroup.add(line.strip())
        assert pids_in_cgroup == worker_pids


def assert_cgroup_hierarchy_cleaned_up_for_node(
    node_id: str, resource_isolation_config: ResourceIsolationConfig
):
    """Asserts that the cgroup hierarchy was deleted correctly for the node.

    Args:
        node_id: used to construct the path of the cgroup subtree
        resource_isolation_config: used to construct the path of the cgroup
            subtree
    """
    base_cgroup_for_node = resource_isolation_config.cgroup_path
    node_cgroup = Path(base_cgroup_for_node) / f"ray_node_{node_id}"
    # If the root cgroup is deleted, there's no need to check anything else.
    assert (
        not node_cgroup.is_dir()
    ), f"Root cgroup node at {node_cgroup} was not deleted. Cgroup cleanup failed. You may have to manually delete the cgroup subtree."


# The following tests check for cgroup setup and cleanup with the
# ray cli.
def test_ray_cli_start_invalid_resource_isolation_config(cleanup_ray):
    runner = CliRunner()
    result = runner.invoke(
        scripts.start,
        ["--cgroup-path=/doesnt/matter"],
    )
    assert result.exit_code != 0
    assert isinstance(result.exception, ValueError)


def test_ray_cli_start_resource_isolation_creates_cgroup_hierarchy_and_cleans_up(
    cleanup_ray,
):
    cgroup_path = str(_TEST_CGROUP)
    object_store_memory = 1024**3
    system_reserved_memory = 1024**3
    num_cpus = 4
    system_reserved_cpu = 1
    resource_isolation_config = ResourceIsolationConfig(
        cgroup_path=cgroup_path,
        enable_resource_isolation=True,
        system_reserved_cpu=system_reserved_cpu,
        system_reserved_memory=system_reserved_memory,
    )
    node_id = ray.NodeID.from_random().hex()
    os.environ["RAY_OVERRIDE_NODE_ID_FOR_TESTING"] = node_id
    runner = CliRunner()
    result = runner.invoke(
        scripts.start,
        [
            "--head",
            "--num-cpus",
            num_cpus,
            "--enable-resource-isolation",
            "--cgroup-path",
            cgroup_path,
            "--system-reserved-cpu",
            system_reserved_cpu,
            "--system-reserved-memory",
            system_reserved_memory,
            "--object-store-memory",
            object_store_memory,
        ],
    )
    assert result.exit_code == 0
    resource_isolation_config.add_object_store_memory(object_store_memory)
    assert_cgroup_hierarchy_exists_for_node(node_id, resource_isolation_config)
    assert_system_processes_are_in_system_cgroup(
        node_id, resource_isolation_config, len(_EXPECTED_SYSTEM_PROCESSES_RAY_START)
    )

    @ray.remote(num_cpus=1)
    class Actor:
        def __init__(self):
            pass

        def get_pid(self):
            return os.getpid()

    actor_refs = []
    for _ in range(num_cpus):
        actor_refs.append(Actor.remote())
    worker_pids = set()
    for actor in actor_refs:
        worker_pids.add(str(ray.get(actor.get_pid.remote())))
    assert_worker_processes_are_in_application_cgroup(
        node_id, resource_isolation_config, worker_pids
    )
    runner.invoke(scripts.stop)
    assert_cgroup_hierarchy_cleaned_up_for_node(node_id, resource_isolation_config)


# The following tests will test integration of resource isolation
# with the ray.init() function.
def test_ray_init_resource_isolation_disabled_by_default(ray_shutdown):
    ray.init(address="local")
    node = ray._private.worker._global_node
    assert node is not None
    assert not node.resource_isolation_config.is_enabled()


def test_ray_init_resource_isolation_creates_cgroup_hierarchy_and_cleans_up(
    ray_shutdown,
):
    cgroup_path = str(_TEST_CGROUP)
    system_reserved_cpu = 1
    system_reserved_memory = 1024**3
    object_store_memory = 1024**3
    num_cpus = 4
    resource_isolation_config = ResourceIsolationConfig(
        enable_resource_isolation=True,
        cgroup_path=cgroup_path,
        system_reserved_cpu=system_reserved_cpu,
        system_reserved_memory=system_reserved_memory,
    )
    resource_isolation_config.add_object_store_memory(object_store_memory)
    node_id = generate_node_id()
    os.environ["RAY_OVERRIDE_NODE_ID_FOR_TESTING"] = node_id
    ray.init(
        address="local",
        num_cpus=num_cpus,
        enable_resource_isolation=True,
        _cgroup_path=cgroup_path,
        system_reserved_cpu=system_reserved_cpu,
        system_reserved_memory=system_reserved_memory,
        object_store_memory=object_store_memory,
    )
    assert_cgroup_hierarchy_exists_for_node(node_id, resource_isolation_config)
    assert_system_processes_are_in_system_cgroup(
        node_id, resource_isolation_config, len(_EXPECTED_SYSTEM_PROCESSES_RAY_INIT)
    )

    @ray.remote(num_cpus=1)
    class Actor:
        def __init__(self):
            pass

        def get_pid(self):
            return os.getpid()

    actor_refs = []
    for _ in range(num_cpus):
        actor_refs.append(Actor.remote())
    worker_pids = set()
    for actor in actor_refs:
        worker_pids.add(str(ray.get(actor.get_pid.remote())))
    assert_worker_processes_are_in_application_cgroup(
        node_id, resource_isolation_config, worker_pids
    )
    ray.shutdown()
    assert_cgroup_hierarchy_cleaned_up_for_node(node_id, resource_isolation_config)


if __name__ == "__main__":
    sys.exit(pytest.main(["-sv", __file__]))<|MERGE_RESOLUTION|>--- conflicted
+++ resolved
@@ -258,7 +258,6 @@
     ray.shutdown()
 
 
-<<<<<<< HEAD
 def generate_node_id():
     """Returns a random node id."""
     return ray.NodeID.from_random().hex()
@@ -284,15 +283,6 @@
         resource_isolation_config: used to verify constraints enabled on the system
             and application cgroups
     """
-=======
-# TODO(#54703): This test is deliberately overspecified right now. The test shouldn't
-# care about the cgroup hierarchy. It should just verify that application and system processes
-# are started in a cgroup with the correct constraints. This will be updated once cgroup
-# process management is completed.
-def assert_cgroup_hierarchy_exists_for_node(
-    node_id: str, resource_isolation_config: ResourceIsolationConfig
-):
->>>>>>> 30326a86
     base_cgroup_for_node = resource_isolation_config.cgroup_path
     node_cgroup = Path(base_cgroup_for_node) / f"ray_node_{node_id}"
     system_cgroup = node_cgroup / "system"
