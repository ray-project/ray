import os
<<<<<<< HEAD
import platform
=======
>>>>>>> 2b2024e4
import sys
from pathlib import Path
from typing import Set

import pytest
from click.testing import CliRunner

import ray
<<<<<<< HEAD
import ray._common.utils as utils
import ray._private.ray_constants as ray_constants
=======
>>>>>>> 2b2024e4
import ray.scripts.scripts as scripts
from ray._private.resource_isolation_config import ResourceIsolationConfig

# These tests are intended to run in CI inside a container.
#
# If you want to run this test locally, you will need to create a cgroup that
# the raylet can manage and delegate to the correct user.
#
# Run these commands locally before running the test suite:
#
#  sudo mkdir -p /sys/fs/cgroup/resource_isolation_test
#  echo "+cpu +memory" | sudo tee -a /sys/fs/cgroup/resource_isolation_test/cgroup.subtree_control
#  sudo chown -R $(whoami):$(whoami) /sys/fs/cgroup/resource_isolation_test/
#  sudo chmod -R u+rwx /sys/fs/cgroup/resource_isolation_test/
#  echo $$ | sudo tee /sys/fs/cgroup/resource_isolation_test/cgroup.procs
#
# Comment the following line out.
_ROOT_CGROUP = Path("/sys/fs/cgroup")
#
# To run locally, uncomment the following line.
# _ROOT_CGROUP = Path("/sys/fs/cgroup/resource_isolation_test")

# The integration tests assume that the _ROOT_CGROUP exists and that
# the process has read and write access.
#
# This test suite will create the following cgroup hierarchy for the tests
# starting with BASE_CGROUP.
#
#                        ROOT_CGROUP
#                             |
#                        BASE_CGROUP
#                       /           \
#                 TEST_CGROUP   LEAF_CGROUP
#                      |
#               ray_node_<node_id>
#               /               \
#           system            application
#             |                    |
#           leaf                  leaf
#
# NOTE: The test suite does not assume that ROOT_CGROUP is an actual root cgroup. Therefore,
#   1. setup will migrate all processes from the ROOT_CGROUP -> LEAF_CGROUP
#   2. teardown will migrate all processes from the LEAF_CGROUP -> ROOT_CGROUP
#
# NOTE: BASE_CGROUP will have a randomly generated name to isolate tests from each other.
#
# The test suite assumes that
#   1. cpu, memory controllers are available on ROOT_CGROUP i.e. in the ROOT_CGROUP/cgroup.controllers file.
#   2. All processes inside the base_cgroup can be migrated into the leaf_cgroup to avoid not violating
#   the no internal processes contstraint.
#
# All python tests should only have access to the TEST_CGROUP and nothing outside of it.

<<<<<<< HEAD
_BASE_CGROUP = _ROOT_CGROUP / ("testing_" + utils.get_random_alphanumeric_string(5))
_TEST_CGROUP = _BASE_CGROUP / "test"
_LEAF_GROUP = _BASE_CGROUP / "leaf"

_MOUNT_FILE_PATH = "/etc/mtab"

# The list of processes expected to be started in the system cgroup
# with default params for 'ray start' and 'ray.init(...)'
_EXPECTED_SYSTEM_PROCESSES_RAY_START = [
    ray_constants.PROCESS_TYPE_DASHBOARD,
    ray_constants.PROCESS_TYPE_GCS_SERVER,
    ray_constants.PROCESS_TYPE_MONITOR,
    ray_constants.PROCESS_TYPE_LOG_MONITOR,
    ray_constants.PROCESS_TYPE_RAY_CLIENT_SERVER,
    ray_constants.PROCESS_TYPE_RAYLET,
    ray_constants.PROCESS_TYPE_DASHBOARD_AGENT,
    ray_constants.PROCESS_TYPE_RUNTIME_ENV_AGENT,
]
_EXPECTED_SYSTEM_PROCESSES_RAY_INIT = [
    ray_constants.PROCESS_TYPE_DASHBOARD,
    ray_constants.PROCESS_TYPE_GCS_SERVER,
    ray_constants.PROCESS_TYPE_MONITOR,
    ray_constants.PROCESS_TYPE_LOG_MONITOR,
    ray_constants.PROCESS_TYPE_RAYLET,
    ray_constants.PROCESS_TYPE_DASHBOARD_AGENT,
    ray_constants.PROCESS_TYPE_RUNTIME_ENV_AGENT,
]


@pytest.fixture(scope="session", autouse=True)
def test_suite_fixture():
    """Setups up and tears down the cgroup hierachy for the test suite."""
    setup_test_suite()
    yield
    cleanup_test_suite()


def setup_test_suite():
    """Creates the cgroup hierarchy and moves processes out of the _ROOT_CGROUP into the _LEAF_CGROUP.

    The setup involves the following steps:
        1) Check if the platform is Linux.
        2) Check that cgroupv2 is mounted with read, write permissions in unified mode i.e. cgroupv1 is not mounted.
        3) Check that the _ROOT_CGROUP exists and has [cpu, memory] controllers available.
        4) Create the _BASE_CGROUP, _TEST_CGROUP, and _LEAF_CGROUP respectively.
        5) Move processes from the _ROOT_CGROUP to the _LEAF_CGROUP because of the internal processes constraint.
        6) Enable [cpu, memory] controllers in the _ROOT_CGROUP, _BASE_CGROUP, and _TEST_CGROUP respectively.

    If any of the steps fail, teardown will be run. Teardown will perform a subset of these steps (not the checks), in reverse order.
    """
    try:
        # 1) If platform is not linux.
        assert (
            platform.system() == "Linux"
        ), f"Failed because resource isolation integration tests can only run on Linux and not on {platform.system()}."

        # 2) Check that cgroupv2 is mounted in read-write mode in unified mode.
        with open(_MOUNT_FILE_PATH, "r") as mount_file:
            lines = mount_file.readlines()
            found_cgroup_v1 = False
            found_cgroup_v2 = False
            for line in lines:
                found_cgroup_v1 = found_cgroup_v1 or ("cgroup r" in line.strip())
                found_cgroup_v2 = found_cgroup_v2 or ("cgroup2 rw" in line.strip())

            assert found_cgroup_v2, (
                "Failed because cgroupv2 is not mounted on the system in read-write mode."
                " See the following documentation for how to enable cgroupv2 properly:"
                " https://kubernetes.io/docs/concepts/architecture/cgroups/#linux-distribution-cgroup-v2-support"
            )

            assert not found_cgroup_v1, (
                "Failed because cgroupv2 and cgroupv1 is mounted on this system."
                " See the following documentation for how to enable cgroupv2 in properly in unified mode:"
                " https://kubernetes.io/docs/concepts/architecture/cgroups/#linux-distribution-cgroup-v2-support"
            )

        # 3) Check that current user has read-write access to _BASE_CGROUP_PATH by attempting
        # to write the current process into it.
        root_cgroup_procs_file = _ROOT_CGROUP / "cgroup.procs"
        with open(root_cgroup_procs_file, "w") as procs_file:
            procs_file.write(str(os.getpid()))
            procs_file.flush()

        # 4) Check to see that _ROOT_CGROUP has the [cpu, memory] controllers are available.
        root_cgroup_controllers_path = _ROOT_CGROUP / "cgroup.controllers"
        expected_controllers = {"cpu", "memory"}
        with open(root_cgroup_controllers_path, "r") as available_controllers_file:
            available_controllers = set(
                available_controllers_file.readline().strip().split(" ")
            )
            assert expected_controllers.issubset(available_controllers), (
                f"Failed because the cpu and memory controllers are not available in {root_cgroup_controllers_path}."
                " To enable a controller, you need to add it to the cgroup.controllers file of the parent cgroup of {_ROOT_CGROUP}."
                " See: https://docs.kernel.org/admin-guide/cgroup-v2.html#enabling-and-disabling."
            )

        # 5) Create the leaf cgroup and move all processes from _BASE_CGROUP_PATH into it.
        os.mkdir(_BASE_CGROUP)
        os.mkdir(_TEST_CGROUP)
        os.mkdir(_LEAF_GROUP)

        # 6) Move all processes into the leaf cgroup.
        with open(_ROOT_CGROUP / "cgroup.procs", "r") as root_procs_file, open(
            _LEAF_GROUP / "cgroup.procs", "w"
        ) as leaf_procs_file:
            root_cgroup_lines = root_procs_file.readlines()
            for line in root_cgroup_lines:
                leaf_procs_file.write(line.strip())
                leaf_procs_file.flush()

        # 7) Enable [cpu, memory] controllers on the base and test cgroup.
        with open(
            _ROOT_CGROUP / "cgroup.subtree_control", "w"
        ) as base_subtree_control_file:
            base_subtree_control_file.write("+cpu +memory")
            base_subtree_control_file.flush()
        with open(
            _BASE_CGROUP / "cgroup.subtree_control", "w"
        ) as base_subtree_control_file:
            base_subtree_control_file.write("+cpu +memory")
            base_subtree_control_file.flush()
        with open(
            _TEST_CGROUP / "cgroup.subtree_control", "w"
        ) as test_subtree_control_file:
            test_subtree_control_file.write("+cpu +memory")
            test_subtree_control_file.flush()
    except Exception as e:
        print(
            f"Failed to setup the test suite with error {str(e)}. Attempting to run teardown."
        )
        cleanup_test_suite()


def cleanup_test_suite():
    """Cleans up the cgroup hierarchy and moves processes out of the _LEAF_CGROUP into the _ROOT_CGROUP.

    The setup involves the following steps:
        1) Disable [cpu, memory] controllers in the _ROOT_CGROUP, _BASE_CGROUP, and _TEST_CGROUP respectively.
        2) Move processes from the _LEAF_CGROUP to the _ROOT_CGROUP so the hierarchy can be deleted.
        3) Create the _BASE_CGROUP, _TEST_CGROUP, and _LEAF_CGROUP respectively.

    If any of the steps fail, teardown will fail an assertion.
    """
    # 1) Disable the controllers.
    try:
        with open(
            _TEST_CGROUP / "cgroup.subtree_control", "w"
        ) as test_subtree_control_file:
            test_subtree_control_file.write("-cpu -memory")
            test_subtree_control_file.flush()
        with open(
            _BASE_CGROUP / "cgroup.subtree_control", "w"
        ) as base_subtree_control_file:
            base_subtree_control_file.write("-cpu -memory")
            base_subtree_control_file.flush()
        with open(
            _ROOT_CGROUP / "cgroup.subtree_control", "w"
        ) as base_subtree_control_file:
            base_subtree_control_file.write("-cpu -memory")
            base_subtree_control_file.flush()
        # 2) Move processes back into the leaf cgroup.
        with open(_ROOT_CGROUP / "cgroup.procs", "w") as root_procs_file, open(
            _LEAF_GROUP / "cgroup.procs", "r"
        ) as leaf_procs_file:
            leaf_cgroup_lines = leaf_procs_file.readlines()
            for line in leaf_cgroup_lines:
                root_procs_file.write(line.strip())
                root_procs_file.flush()
        # 3) Delete the cgroups.
        os.rmdir(_LEAF_GROUP)
        os.rmdir(_TEST_CGROUP)
        os.rmdir(_BASE_CGROUP)
    except Exception as e:
        assert False, (
            f"Failed to cleanup test suite's cgroup hierarchy because of {str(e)}."
            "You may have to manually clean up the hierachy under ${_ROOT_CGROUP}"
        )


@pytest.fixture
def cleanup_ray():
    """Shutdown all ray instances"""
    yield
    runner = CliRunner()
    runner.invoke(scripts.stop)
    ray.shutdown()


@pytest.fixture
def ray_shutdown():
    yield
    ray.shutdown()


def generate_node_id():
    """Returns a random node id."""
    return ray.NodeID.from_random().hex()


def assert_cgroup_hierarchy_exists_for_node(
    node_id: str, resource_isolation_config: ResourceIsolationConfig
):
    """Asserts that the cgroup hierarchy was created correctly for the node.

    The cgroup hierarchy looks like:

           _TEST_CGROUP
                |
        ray_node_<node_id>
          |            |
        system     application
          |            |
        leaf         leaf

    Args:
        node_id: used to find the path of the cgroup subtree
        resource_isolation_config: used to verify constraints enabled on the system
            and application cgroups
    """
=======
# TODO(#54703): This test is deliberately overspecified right now. The test shouldn't
# care about the cgroup hierarchy. It should just verify that application and system processes
# are started in a cgroup with the correct constraints. This will be updated once cgroup
# process management is completed.
def assert_cgroup_hierarchy_exists_for_node(
    node_id: str, resource_isolation_config: ResourceIsolationConfig
):
>>>>>>> 2b2024e4
    base_cgroup_for_node = resource_isolation_config.cgroup_path
    node_cgroup = Path(base_cgroup_for_node) / f"ray_node_{node_id}"
    system_cgroup = node_cgroup / "system"
    system_leaf_cgroup = system_cgroup / "leaf"
    application_cgroup = node_cgroup / "application"
    application_leaf_cgroup = application_cgroup / "leaf"

    # 1) Check that the cgroup hierarchy is created correctly for the node.
    assert node_cgroup.is_dir()
    assert system_cgroup.is_dir()
    assert system_leaf_cgroup.is_dir()
    assert application_cgroup.is_dir()
    assert application_leaf_cgroup.is_dir()

    # 2) Verify the constraints are applied correctly.
    system_cgroup_memory_min = system_cgroup / "memory.min"
    with open(system_cgroup_memory_min, "r") as memory_min_file:
        contents = memory_min_file.read().strip()
        assert contents == str(resource_isolation_config.system_reserved_memory)
    system_cgroup_cpu_weight = system_cgroup / "cpu.weight"
    with open(system_cgroup_cpu_weight, "r") as cpu_weight_file:
        contents = cpu_weight_file.read().strip()
        assert contents == str(resource_isolation_config.system_reserved_cpu_weight)
    application_cgroup_cpu_weight = application_cgroup / "cpu.weight"
    with open(application_cgroup_cpu_weight, "r") as cpu_weight_file:
        contents = cpu_weight_file.read().strip()
        assert contents == str(
            10000 - resource_isolation_config.system_reserved_cpu_weight
        )

<<<<<<< HEAD
=======
    # 3) Check to see that all system pids are inside the system cgroup
    system_leaf_cgroup_procs = system_leaf_cgroup / "cgroup.procs"
    # At least the raylet process is always moved.
    with open(system_leaf_cgroup_procs, "r") as cgroup_procs_file:
        lines = cgroup_procs_file.readlines()
        assert (
            len(lines) > 0
        ), f"Expected only system process passed into the raylet. Found {lines}"


def assert_cgroup_hierarchy_cleaned_up_for_node(
    node_id: str, resource_isolation_config: ResourceIsolationConfig
):
    base_cgroup_for_node = resource_isolation_config.cgroup_path
    node_cgroup = Path(base_cgroup_for_node) / f"ray_node_{node_id}"
    assert not node_cgroup.is_dir()
>>>>>>> 2b2024e4

def assert_system_processes_are_in_system_cgroup(
    node_id, resource_isolation_config, expected_count
):
    base_cgroup_for_node = resource_isolation_config.cgroup_path
    node_cgroup = Path(base_cgroup_for_node) / f"ray_node_{node_id}"
    system_cgroup = node_cgroup / "system"
    system_leaf_cgroup = system_cgroup / "leaf"

<<<<<<< HEAD
    # At least the raylet process is always moved.
    with open(system_leaf_cgroup / "cgroup.procs", "r") as cgroup_procs_file:
        lines = cgroup_procs_file.readlines()
        assert (
            len(lines) == expected_count
        ), f"Expected only system process passed into the raylet. Found {lines}"


def assert_worker_processes_are_in_application_cgroup(
    node_id: str,
    resource_isolation_config: ResourceIsolationConfig,
    worker_pids: Set[str],
):
    """Asserts that the cgroup hierarchy was deleted correctly for the node.

    Args:
        node_id: used to construct the path of the cgroup subtree
        resource_isolation_config: used to construct the path of the cgroup
            subtree
        worker_pids: a set of pids that are expected inside the application
            leaf cgroup.
    """
    base_cgroup_for_node = resource_isolation_config.cgroup_path
    node_cgroup = Path(base_cgroup_for_node) / f"ray_node_{node_id}"
    application_leaf_cgroup_procs = (
        node_cgroup / "application" / "leaf" / "cgroup.procs"
    )
    with open(application_leaf_cgroup_procs, "r") as cgroup_procs_file:
        pids_in_cgroup = set()
        lines = cgroup_procs_file.readlines()
        for line in lines:
            pids_in_cgroup.add(line.strip())
        assert pids_in_cgroup == worker_pids
=======
@pytest.fixture
def cleanup_ray():
    """Shutdown all ray instances"""
    yield
    runner = CliRunner()
    runner.invoke(scripts.stop)
    ray.shutdown()
>>>>>>> 2b2024e4


def assert_cgroup_hierarchy_cleaned_up_for_node(
    node_id: str, resource_isolation_config: ResourceIsolationConfig
):
    """Asserts that the cgroup hierarchy was deleted correctly for the node.

    Args:
        node_id: used to construct the path of the cgroup subtree
        resource_isolation_config: used to construct the path of the cgroup
            subtree
    """
    base_cgroup_for_node = resource_isolation_config.cgroup_path
    node_cgroup = Path(base_cgroup_for_node) / f"ray_node_{node_id}"
    # If the root cgroup is deleted, there's no need to check anything else.
    assert (
        not node_cgroup.is_dir()
    ), f"Root cgroup node at {node_cgroup} was not deleted. Cgroup cleanup failed. You may have to manually delete the cgroup subtree."


# The following tests check for cgroup setup and cleanup with the
# ray cli.
def test_ray_cli_start_invalid_resource_isolation_config(cleanup_ray):
    runner = CliRunner()
    result = runner.invoke(
        scripts.start,
        ["--cgroup-path=/doesnt/matter"],
    )
    assert result.exit_code != 0
    assert isinstance(result.exception, ValueError)


<<<<<<< HEAD
def test_ray_cli_start_resource_isolation_creates_cgroup_hierarchy_and_cleans_up(
    cleanup_ray,
):
    cgroup_path = str(_TEST_CGROUP)
    object_store_memory = 1024**3
    system_reserved_memory = 1024**3
    num_cpus = 4
    system_reserved_cpu = 1
    resource_isolation_config = ResourceIsolationConfig(
        cgroup_path=cgroup_path,
=======
def test_ray_start_resource_isolation_creates_cgroup_hierarchy_and_cleans_up(
    monkeypatch, cleanup_ray
):
    object_store_memory = 1024**3
    system_reserved_memory = 1024**3
    system_reserved_cpu = 1
    resource_isolation_config = ResourceIsolationConfig(
        cgroup_path=_BASE_CGROUP_PATH,
>>>>>>> 2b2024e4
        enable_resource_isolation=True,
        system_reserved_cpu=system_reserved_cpu,
        system_reserved_memory=system_reserved_memory,
    )
    node_id = ray.NodeID.from_random().hex()
    os.environ["RAY_OVERRIDE_NODE_ID_FOR_TESTING"] = node_id
    runner = CliRunner()
    result = runner.invoke(
        scripts.start,
        [
            "--head",
<<<<<<< HEAD
            "--num-cpus",
            num_cpus,
            "--enable-resource-isolation",
            "--cgroup-path",
            cgroup_path,
=======
            "--enable-resource-isolation",
            "--cgroup-path",
            _BASE_CGROUP_PATH,
>>>>>>> 2b2024e4
            "--system-reserved-cpu",
            system_reserved_cpu,
            "--system-reserved-memory",
            system_reserved_memory,
            "--object-store-memory",
            object_store_memory,
        ],
    )
    assert result.exit_code == 0
    resource_isolation_config.add_object_store_memory(object_store_memory)
    assert_cgroup_hierarchy_exists_for_node(node_id, resource_isolation_config)
<<<<<<< HEAD
    assert_system_processes_are_in_system_cgroup(
        node_id, resource_isolation_config, len(_EXPECTED_SYSTEM_PROCESSES_RAY_START)
    )
=======
    runner.invoke(scripts.stop)
    assert_cgroup_hierarchy_cleaned_up_for_node(node_id, resource_isolation_config)
>>>>>>> 2b2024e4

    @ray.remote(num_cpus=1)
    class Actor:
        def __init__(self):
            pass

        def get_pid(self):
            return os.getpid()

    actor_refs = []
    for _ in range(num_cpus):
        actor_refs.append(Actor.remote())
    worker_pids = set()
    for actor in actor_refs:
        worker_pids.add(str(ray.get(actor.get_pid.remote())))
    assert_worker_processes_are_in_application_cgroup(
        node_id, resource_isolation_config, worker_pids
    )
    runner.invoke(scripts.stop)
    assert_cgroup_hierarchy_cleaned_up_for_node(node_id, resource_isolation_config)


# The following tests will test integration of resource isolation
# with the ray.init() function.
def test_ray_init_resource_isolation_disabled_by_default(ray_shutdown):
    ray.init(address="local")
    node = ray._private.worker._global_node
    assert node is not None
    assert not node.resource_isolation_config.is_enabled()


<<<<<<< HEAD
def test_ray_init_resource_isolation_creates_cgroup_hierarchy_and_cleans_up(
    ray_shutdown,
):
    cgroup_path = str(_TEST_CGROUP)
    system_reserved_cpu = 1
    system_reserved_memory = 1024**3
    object_store_memory = 1024**3
    num_cpus = 4
=======
def test_ray_init_with_resource_isolation_override_defaults(ray_shutdown):
    system_reserved_cpu = 1
    system_reserved_memory = 1024**3
    object_store_memory = 1024**3
>>>>>>> 2b2024e4
    resource_isolation_config = ResourceIsolationConfig(
        enable_resource_isolation=True,
        cgroup_path=_BASE_CGROUP_PATH,
        system_reserved_cpu=system_reserved_cpu,
        system_reserved_memory=system_reserved_memory,
    )
    resource_isolation_config.add_object_store_memory(object_store_memory)
    node_id = generate_node_id()
    os.environ["RAY_OVERRIDE_NODE_ID_FOR_TESTING"] = node_id
    ray.init(
        address="local",
        num_cpus=num_cpus,
        enable_resource_isolation=True,
        _cgroup_path=_BASE_CGROUP_PATH,
        system_reserved_cpu=system_reserved_cpu,
        system_reserved_memory=system_reserved_memory,
        object_store_memory=object_store_memory,
    )
<<<<<<< HEAD
    assert_cgroup_hierarchy_exists_for_node(node_id, resource_isolation_config)
    assert_system_processes_are_in_system_cgroup(
        node_id, resource_isolation_config, len(_EXPECTED_SYSTEM_PROCESSES_RAY_INIT)
    )

    @ray.remote(num_cpus=1)
    class Actor:
        def __init__(self):
            pass

        def get_pid(self):
            return os.getpid()

    actor_refs = []
    for _ in range(num_cpus):
        actor_refs.append(Actor.remote())
    worker_pids = set()
    for actor in actor_refs:
        worker_pids.add(str(ray.get(actor.get_pid.remote())))
    assert_worker_processes_are_in_application_cgroup(
        node_id, resource_isolation_config, worker_pids
    )
=======
    node = ray._private.worker._global_node
    assert node is not None
    node_id = node.node_id
    assert_cgroup_hierarchy_exists_for_node(node_id, resource_isolation_config)
>>>>>>> 2b2024e4
    ray.shutdown()
    assert_cgroup_hierarchy_cleaned_up_for_node(node_id, resource_isolation_config)


if __name__ == "__main__":
    sys.exit(pytest.main(["-sv", __file__]))<|MERGE_RESOLUTION|>--- conflicted
+++ resolved
@@ -1,8 +1,5 @@
 import os
-<<<<<<< HEAD
 import platform
-=======
->>>>>>> 2b2024e4
 import sys
 from pathlib import Path
 from typing import Set
@@ -11,11 +8,8 @@
 from click.testing import CliRunner
 
 import ray
-<<<<<<< HEAD
 import ray._common.utils as utils
 import ray._private.ray_constants as ray_constants
-=======
->>>>>>> 2b2024e4
 import ray.scripts.scripts as scripts
 from ray._private.resource_isolation_config import ResourceIsolationConfig
 
@@ -69,7 +63,6 @@
 #
 # All python tests should only have access to the TEST_CGROUP and nothing outside of it.
 
-<<<<<<< HEAD
 _BASE_CGROUP = _ROOT_CGROUP / ("testing_" + utils.get_random_alphanumeric_string(5))
 _TEST_CGROUP = _BASE_CGROUP / "test"
 _LEAF_GROUP = _BASE_CGROUP / "leaf"
@@ -290,15 +283,6 @@
         resource_isolation_config: used to verify constraints enabled on the system
             and application cgroups
     """
-=======
-# TODO(#54703): This test is deliberately overspecified right now. The test shouldn't
-# care about the cgroup hierarchy. It should just verify that application and system processes
-# are started in a cgroup with the correct constraints. This will be updated once cgroup
-# process management is completed.
-def assert_cgroup_hierarchy_exists_for_node(
-    node_id: str, resource_isolation_config: ResourceIsolationConfig
-):
->>>>>>> 2b2024e4
     base_cgroup_for_node = resource_isolation_config.cgroup_path
     node_cgroup = Path(base_cgroup_for_node) / f"ray_node_{node_id}"
     system_cgroup = node_cgroup / "system"
@@ -329,25 +313,6 @@
             10000 - resource_isolation_config.system_reserved_cpu_weight
         )
 
-<<<<<<< HEAD
-=======
-    # 3) Check to see that all system pids are inside the system cgroup
-    system_leaf_cgroup_procs = system_leaf_cgroup / "cgroup.procs"
-    # At least the raylet process is always moved.
-    with open(system_leaf_cgroup_procs, "r") as cgroup_procs_file:
-        lines = cgroup_procs_file.readlines()
-        assert (
-            len(lines) > 0
-        ), f"Expected only system process passed into the raylet. Found {lines}"
-
-
-def assert_cgroup_hierarchy_cleaned_up_for_node(
-    node_id: str, resource_isolation_config: ResourceIsolationConfig
-):
-    base_cgroup_for_node = resource_isolation_config.cgroup_path
-    node_cgroup = Path(base_cgroup_for_node) / f"ray_node_{node_id}"
-    assert not node_cgroup.is_dir()
->>>>>>> 2b2024e4
 
 def assert_system_processes_are_in_system_cgroup(
     node_id, resource_isolation_config, expected_count
@@ -357,7 +322,6 @@
     system_cgroup = node_cgroup / "system"
     system_leaf_cgroup = system_cgroup / "leaf"
 
-<<<<<<< HEAD
     # At least the raylet process is always moved.
     with open(system_leaf_cgroup / "cgroup.procs", "r") as cgroup_procs_file:
         lines = cgroup_procs_file.readlines()
@@ -391,15 +355,6 @@
         for line in lines:
             pids_in_cgroup.add(line.strip())
         assert pids_in_cgroup == worker_pids
-=======
-@pytest.fixture
-def cleanup_ray():
-    """Shutdown all ray instances"""
-    yield
-    runner = CliRunner()
-    runner.invoke(scripts.stop)
-    ray.shutdown()
->>>>>>> 2b2024e4
 
 
 def assert_cgroup_hierarchy_cleaned_up_for_node(
@@ -432,7 +387,6 @@
     assert isinstance(result.exception, ValueError)
 
 
-<<<<<<< HEAD
 def test_ray_cli_start_resource_isolation_creates_cgroup_hierarchy_and_cleans_up(
     cleanup_ray,
 ):
@@ -443,16 +397,6 @@
     system_reserved_cpu = 1
     resource_isolation_config = ResourceIsolationConfig(
         cgroup_path=cgroup_path,
-=======
-def test_ray_start_resource_isolation_creates_cgroup_hierarchy_and_cleans_up(
-    monkeypatch, cleanup_ray
-):
-    object_store_memory = 1024**3
-    system_reserved_memory = 1024**3
-    system_reserved_cpu = 1
-    resource_isolation_config = ResourceIsolationConfig(
-        cgroup_path=_BASE_CGROUP_PATH,
->>>>>>> 2b2024e4
         enable_resource_isolation=True,
         system_reserved_cpu=system_reserved_cpu,
         system_reserved_memory=system_reserved_memory,
@@ -464,17 +408,11 @@
         scripts.start,
         [
             "--head",
-<<<<<<< HEAD
             "--num-cpus",
             num_cpus,
             "--enable-resource-isolation",
             "--cgroup-path",
             cgroup_path,
-=======
-            "--enable-resource-isolation",
-            "--cgroup-path",
-            _BASE_CGROUP_PATH,
->>>>>>> 2b2024e4
             "--system-reserved-cpu",
             system_reserved_cpu,
             "--system-reserved-memory",
@@ -486,14 +424,9 @@
     assert result.exit_code == 0
     resource_isolation_config.add_object_store_memory(object_store_memory)
     assert_cgroup_hierarchy_exists_for_node(node_id, resource_isolation_config)
-<<<<<<< HEAD
     assert_system_processes_are_in_system_cgroup(
         node_id, resource_isolation_config, len(_EXPECTED_SYSTEM_PROCESSES_RAY_START)
     )
-=======
-    runner.invoke(scripts.stop)
-    assert_cgroup_hierarchy_cleaned_up_for_node(node_id, resource_isolation_config)
->>>>>>> 2b2024e4
 
     @ray.remote(num_cpus=1)
     class Actor:
@@ -525,7 +458,6 @@
     assert not node.resource_isolation_config.is_enabled()
 
 
-<<<<<<< HEAD
 def test_ray_init_resource_isolation_creates_cgroup_hierarchy_and_cleans_up(
     ray_shutdown,
 ):
@@ -534,12 +466,6 @@
     system_reserved_memory = 1024**3
     object_store_memory = 1024**3
     num_cpus = 4
-=======
-def test_ray_init_with_resource_isolation_override_defaults(ray_shutdown):
-    system_reserved_cpu = 1
-    system_reserved_memory = 1024**3
-    object_store_memory = 1024**3
->>>>>>> 2b2024e4
     resource_isolation_config = ResourceIsolationConfig(
         enable_resource_isolation=True,
         cgroup_path=_BASE_CGROUP_PATH,
@@ -558,7 +484,6 @@
         system_reserved_memory=system_reserved_memory,
         object_store_memory=object_store_memory,
     )
-<<<<<<< HEAD
     assert_cgroup_hierarchy_exists_for_node(node_id, resource_isolation_config)
     assert_system_processes_are_in_system_cgroup(
         node_id, resource_isolation_config, len(_EXPECTED_SYSTEM_PROCESSES_RAY_INIT)
@@ -581,12 +506,6 @@
     assert_worker_processes_are_in_application_cgroup(
         node_id, resource_isolation_config, worker_pids
     )
-=======
-    node = ray._private.worker._global_node
-    assert node is not None
-    node_id = node.node_id
-    assert_cgroup_hierarchy_exists_for_node(node_id, resource_isolation_config)
->>>>>>> 2b2024e4
     ray.shutdown()
     assert_cgroup_hierarchy_cleaned_up_for_node(node_id, resource_isolation_config)
 
