import os
import random
import sys
from pathlib import Path

import pytest
from click.testing import CliRunner

import ray
import ray.scripts.scripts as scripts
from ray._private.resource_isolation_config import ResourceIsolationConfig

# These tests are intended to run in CI inside a container.
# If you want to run this test locally, you will need to create a cgroup that
# the raylet can manage and delegate to the correct user.
#
# TODO(#54703): Once implementation is complete, I will add a fixture to this
# test to check for common errors when running locally (such as cgroup2 not mounted
# correct). It'll follow the example of
# src/ray/common/cgroup2/integration_tests/sysfs_cgroup_driver_integration_test_entrypoint.sh
#
# Run these commands locally before running the test suite:
#  sudo mkdir -p /sys/fs/cgroup/resource_isolation_test
#  echo "+cpu +memory" | sudo tee -a /sys/fs/cgroup/resource_isolation_test/cgroup.subtree_control
#  sudo chown -R $(whoami):$(whoami) /sys/fs/cgroup/resource_isolation_test/
#  sudo chmod -R u+rwx /sys/fs/cgroup/resource_isolation_test/
#  echo $$ | sudo tee /sys/fs/cgroup/resource_isolation_test/cgroup.procs
#
# Comment the following line out.
_BASE_CGROUP_PATH = "/sys/fs/cgroup"
#
# Uncomment the following line.
# _BASE_CGROUP_PATH = "/sys/fs/cgroup/resource_isolation_test"


def generate_node_id():
    """Returns a random 56 character string.
    TODO(#54703): This might have to be exposed properly through cython. Needs
    to be cleaned up before closing the issue.
    """
    return f"{random.getrandbits(56 * 4):056x}"


# TODO(#54703): This test is deliberately overspecified right now. The test shouldn't
# care about the cgroup hierarchy. It should just verify that application and system processes
# are started in a cgroup with the correct constraints. This will be updated once cgroup
# process management is completed.
def assert_cgroup_hierarchy_exists_for_node(
    node_id: str, resource_isolation_config: ResourceIsolationConfig
):
    """ """
    base_cgroup_for_node = resource_isolation_config.cgroup_path
    node_cgroup = Path(base_cgroup_for_node) / f"ray_node_{node_id}"
    system_cgroup = node_cgroup / "system"
    system_leaf_cgroup = system_cgroup / "leaf"
    application_cgroup = node_cgroup / "application"
    application_leaf_cgroup = application_cgroup / "leaf"

    # 1) Check that the cgroup hierarchy is created correctly for the node.
    assert node_cgroup.is_dir()
    assert system_cgroup.is_dir()
    assert system_cgroup.is_dir()
    assert system_leaf_cgroup.is_dir()
    assert application_cgroup.is_dir()
    assert application_leaf_cgroup.is_dir()

    # 2) Verify the constraints are applied correctly.
    system_cgroup_memory_min = system_cgroup / "memory.min"
    with open(system_cgroup_memory_min, "r") as memory_min_file:
        contents = memory_min_file.read().strip()
        assert contents == str(resource_isolation_config.system_reserved_memory)
    system_cgroup_cpu_weight = system_cgroup / "cpu.weight"
    with open(system_cgroup_cpu_weight, "r") as cpu_weight_file:
        contents = cpu_weight_file.read().strip()
        assert contents == str(resource_isolation_config.system_reserved_cpu_weight)
    application_cgroup_cpu_weight = application_cgroup / "cpu.weight"
    with open(application_cgroup_cpu_weight, "r") as cpu_weight_file:
        contents = cpu_weight_file.read().strip()
        assert contents == str(
            10000 - resource_isolation_config.system_reserved_cpu_weight
        )

    # 3) Check to see that all system pids are inside the system cgroup
    system_leaf_cgroup_procs = system_leaf_cgroup / "cgroup.procs"
    # At least the raylet process is always moved.
    with open(system_leaf_cgroup_procs, "r") as cgroup_procs_file:
        lines = cgroup_procs_file.readlines()
        assert (
            len(lines) > 0
        ), f"Expected only system process passed into the raylet. Found {lines}"


def assert_cgroup_hierarchy_cleaned_up_for_node(
    node_id: str, resource_isolation_config: ResourceIsolationConfig
):
    base_cgroup_for_node = resource_isolation_config.cgroup_path
    node_cgroup = Path(base_cgroup_for_node) / f"ray_node_{node_id}"
    assert not node_cgroup.is_dir()


@pytest.fixture
def cleanup_ray():
    """Shutdown all ray instances"""
    yield
    runner = CliRunner()
    runner.invoke(scripts.stop)
    ray.shutdown()


def test_ray_start_invalid_resource_isolation_config(cleanup_ray):
    runner = CliRunner()
    result = runner.invoke(
        scripts.start,
        ["--cgroup-path=/doesnt/matter"],
    )
    assert result.exit_code != 0
    assert isinstance(result.exception, ValueError)


def test_ray_start_resource_isolation_creates_cgroup_hierarchy_and_cleans_up(
    monkeypatch, cleanup_ray
):
    object_store_memory = 1024**3
    system_reserved_memory = 1024**3
    system_reserved_cpu = 1
    resource_isolation_config = ResourceIsolationConfig(
        cgroup_path=_BASE_CGROUP_PATH,
        enable_resource_isolation=True,
        system_reserved_cpu=system_reserved_cpu,
        system_reserved_memory=system_reserved_memory,
    )
    node_id = generate_node_id()
    os.environ["RAY_OVERRIDE_NODE_ID_FOR_TESTING"] = node_id
    runner = CliRunner()
    result = runner.invoke(
        scripts.start,
        [
            "--head",
            "--enable-resource-isolation",
            "--cgroup-path",
            _BASE_CGROUP_PATH,
            "--system-reserved-cpu",
            system_reserved_cpu,
            "--system-reserved-memory",
            system_reserved_memory,
            "--object-store-memory",
            object_store_memory,
        ],
    )
<<<<<<< HEAD

=======
    # TODO(#54703): Need to rewrite this test to check for side-effects on the cgroup
    # hierarchy once the rest of the implemetation is complete.
>>>>>>> c72414d6
    assert result.exit_code == 0
    resource_isolation_config.add_object_store_memory(object_store_memory)
    assert_cgroup_hierarchy_exists_for_node(node_id, resource_isolation_config)
    runner.invoke(scripts.stop)
    assert_cgroup_hierarchy_cleaned_up_for_node(node_id, resource_isolation_config)


# The following tests will test integration of resource isolation
# with the ray.init() function.
@pytest.fixture
def ray_shutdown():
    yield
    ray.shutdown()


def test_ray_init_resource_isolation_disabled_by_default(ray_shutdown):
    ray.init(address="local")
    node = ray._private.worker._global_node
    assert node is not None
    assert not node.resource_isolation_config.is_enabled()


<<<<<<< HEAD
def test_ray_init_with_resource_isolation_override_defaults(ray_shutdown):
    system_reserved_cpu = 1
    system_reserved_memory = 1024**3
    object_store_memory = 1024**3
    resource_isolation_config = ResourceIsolationConfig(
        enable_resource_isolation=True,
        cgroup_path=_BASE_CGROUP_PATH,
=======
def test_ray_init_with_resource_isolation_default_values(monkeypatch, ray_shutdown):
    total_system_cpu = 10
    monkeypatch.setattr(utils, "get_num_cpus", lambda *args, **kwargs: total_system_cpu)
    # The DEFAULT_CGROUP_PATH override is only relevant when running locally.
    monkeypatch.setattr(ray_constants, "DEFAULT_CGROUP_PATH", _BASE_CGROUP_PATH)
    ray.init(address="local", enable_resource_isolation=True)
    node = ray._private.worker._global_node
    assert node is not None
    assert node.resource_isolation_config.is_enabled()


def test_ray_init_with_resource_isolation_override_defaults(ray_shutdown):
    cgroup_path = _BASE_CGROUP_PATH
    system_reserved_cpu = 1
    system_reserved_memory = 1 * 10**9
    object_store_memory = 1 * 10**9
    resource_isolation_config = ResourceIsolationConfig(
        enable_resource_isolation=True,
        cgroup_path=cgroup_path,
>>>>>>> c72414d6
        system_reserved_cpu=system_reserved_cpu,
        system_reserved_memory=system_reserved_memory,
    )
    resource_isolation_config.add_object_store_memory(object_store_memory)
    ray.init(
        address="local",
        enable_resource_isolation=True,
        _cgroup_path=_BASE_CGROUP_PATH,
        system_reserved_cpu=system_reserved_cpu,
        system_reserved_memory=system_reserved_memory,
        object_store_memory=object_store_memory,
    )
    node = ray._private.worker._global_node
<<<<<<< HEAD
    assert node is not None
    node_id = node.node_id
    assert_cgroup_hierarchy_exists_for_node(node_id, resource_isolation_config)
    ray.shutdown()
    assert_cgroup_hierarchy_cleaned_up_for_node(node_id, resource_isolation_config)
=======
    # TODO(#54703): Need to rewrite this test to check for side-effects on the cgroup
    # hierarchy once the rest of the implemetation is complete.
    assert node is not None
    assert node.resource_isolation_config.is_enabled()
    assert (
        node.resource_isolation_config.system_reserved_cpu_weight
        == resource_isolation_config.system_reserved_cpu_weight
    )
    assert (
        node.resource_isolation_config.system_reserved_memory
        == resource_isolation_config.system_reserved_memory
    )
>>>>>>> c72414d6


if __name__ == "__main__":
    sys.exit(pytest.main(["-sv", __file__]))<|MERGE_RESOLUTION|>--- conflicted
+++ resolved
@@ -147,12 +147,6 @@
             object_store_memory,
         ],
     )
-<<<<<<< HEAD
-
-=======
-    # TODO(#54703): Need to rewrite this test to check for side-effects on the cgroup
-    # hierarchy once the rest of the implemetation is complete.
->>>>>>> c72414d6
     assert result.exit_code == 0
     resource_isolation_config.add_object_store_memory(object_store_memory)
     assert_cgroup_hierarchy_exists_for_node(node_id, resource_isolation_config)
@@ -175,7 +169,6 @@
     assert not node.resource_isolation_config.is_enabled()
 
 
-<<<<<<< HEAD
 def test_ray_init_with_resource_isolation_override_defaults(ray_shutdown):
     system_reserved_cpu = 1
     system_reserved_memory = 1024**3
@@ -183,27 +176,6 @@
     resource_isolation_config = ResourceIsolationConfig(
         enable_resource_isolation=True,
         cgroup_path=_BASE_CGROUP_PATH,
-=======
-def test_ray_init_with_resource_isolation_default_values(monkeypatch, ray_shutdown):
-    total_system_cpu = 10
-    monkeypatch.setattr(utils, "get_num_cpus", lambda *args, **kwargs: total_system_cpu)
-    # The DEFAULT_CGROUP_PATH override is only relevant when running locally.
-    monkeypatch.setattr(ray_constants, "DEFAULT_CGROUP_PATH", _BASE_CGROUP_PATH)
-    ray.init(address="local", enable_resource_isolation=True)
-    node = ray._private.worker._global_node
-    assert node is not None
-    assert node.resource_isolation_config.is_enabled()
-
-
-def test_ray_init_with_resource_isolation_override_defaults(ray_shutdown):
-    cgroup_path = _BASE_CGROUP_PATH
-    system_reserved_cpu = 1
-    system_reserved_memory = 1 * 10**9
-    object_store_memory = 1 * 10**9
-    resource_isolation_config = ResourceIsolationConfig(
-        enable_resource_isolation=True,
-        cgroup_path=cgroup_path,
->>>>>>> c72414d6
         system_reserved_cpu=system_reserved_cpu,
         system_reserved_memory=system_reserved_memory,
     )
@@ -217,26 +189,11 @@
         object_store_memory=object_store_memory,
     )
     node = ray._private.worker._global_node
-<<<<<<< HEAD
     assert node is not None
     node_id = node.node_id
     assert_cgroup_hierarchy_exists_for_node(node_id, resource_isolation_config)
     ray.shutdown()
     assert_cgroup_hierarchy_cleaned_up_for_node(node_id, resource_isolation_config)
-=======
-    # TODO(#54703): Need to rewrite this test to check for side-effects on the cgroup
-    # hierarchy once the rest of the implemetation is complete.
-    assert node is not None
-    assert node.resource_isolation_config.is_enabled()
-    assert (
-        node.resource_isolation_config.system_reserved_cpu_weight
-        == resource_isolation_config.system_reserved_cpu_weight
-    )
-    assert (
-        node.resource_isolation_config.system_reserved_memory
-        == resource_isolation_config.system_reserved_memory
-    )
->>>>>>> c72414d6
 
 
 if __name__ == "__main__":
