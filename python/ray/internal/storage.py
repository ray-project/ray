--- conflicted
+++ resolved
@@ -1,4 +1,3 @@
-import pathlib
 from typing import List, Optional, TYPE_CHECKING
 from pathlib import Path
 import os
@@ -146,17 +145,7 @@
         except FileNotFoundError:
             return None
         except OSError as e:
-<<<<<<< HEAD
-            # TODO(suquark): Instead of "FileNotFoundError", S3 filesystem raises
-            # OSError starts with "Path does not exist".
-            if (
-                len(e.args) > 0
-                and isinstance(e.args[0], str)
-                and e.args[0].startswith("Path does not exist")
-            ):
-=======
             if _is_os_error_file_not_found(e):
->>>>>>> 309fef68
                 return None
             raise e
 
@@ -211,28 +200,6 @@
             if _is_os_error_file_not_found(e):
                 return False
             raise e
-
-    def delete_dir(self, path: str) -> bool:
-        """Delete a directory and its contents, recursively.
-
-        Examples:
-            # Deletes dir at <storage_prefix>/my_app/path/
-            >>> client = storage.get_client("my_app")
-            >>> client.delete_dir("path")
-            True
-
-        Args:
-            path: Relative directory of the blob.
-
-        Returns:
-            Whether the dir was deleted.
-        """
-        full_path = self._resolve_path(path)
-        try:
-            self.fs.delete_dir(full_path)
-            return True
-        except FileNotFoundError:
-            return False
 
     def get_info(self, path: str) -> Optional["pyarrow.fs.FileInfo"]:
         """Get info about the persistent blob at the given path, if possible.
@@ -319,26 +286,6 @@
     def _resolve_path(self, path: str) -> str:
         from pyarrow.fs import LocalFileSystem
 
-<<<<<<< HEAD
-        root = str(self.root)
-        full_path = str(self.root.joinpath(path))
-        is_capped = False
-        if not isinstance(self.fs, LocalFileSystem):
-            # In this case, we are not a local file system. However, pathlib would
-            # still add prefix to the path as if it is a local path when resolving
-            # the path, even when the path does not exist at all. We prevent it by
-            # capping the path with "/".
-            if not root.startswith("/"):
-                root = "/" + root
-                full_path = "/" + full_path
-                is_capped = True
-        root = pathlib.Path(root).resolve()
-        joined = pathlib.Path(full_path).resolve()
-        # Raises an error if the path is above the root (e.g., "../data" attack).
-        # NOTE: we need to also
-        joined.relative_to(root)
-        return str(joined)[int(is_capped) :]
-=======
         if isinstance(self.fs, LocalFileSystem):
             joined = self.root.joinpath(path).resolve()
             # Raises an error if the path is above the root (e.g., "../data" attack).
@@ -369,7 +316,6 @@
         if not joined.startswith(root):
             raise ValueError(f"{joined!r} does not start with {root!r}")
         return joined
->>>>>>> 309fef68
 
 
 def _init_storage(storage_uri: str, is_head: bool):
