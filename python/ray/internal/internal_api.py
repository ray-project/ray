import ray
import ray._private.services as services
import ray.worker
import ray._private.profiling as profiling
import ray._private.utils as utils
from ray import ray_constants
from ray.state import GlobalState
from ray._private.gcs_utils import use_gcs_for_bootstrap
from ray._raylet import GcsClientOptions

__all__ = ["free", "global_gc"]
MAX_MESSAGE_LENGTH = ray._config.max_grpc_message_size()


def global_gc():
    """Trigger gc.collect() on all workers in the cluster."""

    worker = ray.worker.global_worker
    worker.core_worker.global_gc()


def memory_summary(address=None,
                   redis_password=ray_constants.REDIS_DEFAULT_PASSWORD,
                   group_by="NODE_ADDRESS",
                   sort_by="OBJECT_SIZE",
                   units="B",
                   line_wrap=True,
                   stats_only=False,
                   num_entries=None):
    from ray.dashboard.memory_utils import memory_summary
<<<<<<< HEAD
    if not address:
        address = services.get_ray_address_to_use_or_die()
    if address == "auto":
        address = services.get_bootstrap_address_to_use_or_die()
=======
    address = services.canonicalize_bootstrap_address(address)
>>>>>>> aa35045b

    state = GlobalState()
    if use_gcs_for_bootstrap():
        options = GcsClientOptions.from_gcs_address(address)
    else:
        options = GcsClientOptions.from_redis_address(address, redis_password)
    state._initialize_global_state(options)
    if stats_only:
        return get_store_stats(state)
    return (memory_summary(state, group_by, sort_by, line_wrap, units,
                           num_entries) + get_store_stats(state))


def get_store_stats(state, node_manager_address=None, node_manager_port=None):
    """Returns a formatted string describing memory usage in the cluster."""

    from ray.core.generated import node_manager_pb2
    from ray.core.generated import node_manager_pb2_grpc

    # We can ask any Raylet for the global memory info, that Raylet internally
    # asks all nodes in the cluster for memory stats.
    if (node_manager_address is None or node_manager_port is None):
        # We should ask for a raylet that is alive.
        raylet = None
        for node in state.node_table():
            if node["Alive"]:
                raylet = node
                break
        assert raylet is not None, "Every raylet is dead"
        raylet_address = "{}:{}".format(raylet["NodeManagerAddress"],
                                        raylet["NodeManagerPort"])
    else:
        raylet_address = "{}:{}".format(node_manager_address,
                                        node_manager_port)

    channel = utils.init_grpc_channel(
        raylet_address,
        options=[
            ("grpc.max_send_message_length", MAX_MESSAGE_LENGTH),
            ("grpc.max_receive_message_length", MAX_MESSAGE_LENGTH),
        ],
    )

    stub = node_manager_pb2_grpc.NodeManagerServiceStub(channel)
    reply = stub.FormatGlobalMemoryInfo(
        node_manager_pb2.FormatGlobalMemoryInfoRequest(
            include_memory_info=False),
        timeout=30.0)
    return store_stats_summary(reply)


def node_stats(node_manager_address=None,
               node_manager_port=None,
               include_memory_info=True):
    """Returns NodeStats object describing memory usage in the cluster."""

    from ray.core.generated import node_manager_pb2
    from ray.core.generated import node_manager_pb2_grpc

    # We can ask any Raylet for the global memory info.
    assert (node_manager_address is not None and node_manager_port is not None)
    raylet_address = "{}:{}".format(node_manager_address, node_manager_port)
    channel = utils.init_grpc_channel(
        raylet_address,
        options=[
            ("grpc.max_send_message_length", MAX_MESSAGE_LENGTH),
            ("grpc.max_receive_message_length", MAX_MESSAGE_LENGTH),
        ],
    )

    stub = node_manager_pb2_grpc.NodeManagerServiceStub(channel)
    node_stats = stub.GetNodeStats(
        node_manager_pb2.GetNodeStatsRequest(
            include_memory_info=include_memory_info),
        timeout=30.0)
    return node_stats


def store_stats_summary(reply):
    """Returns formatted string describing object store stats in all nodes."""
    store_summary = "--- Aggregate object store stats across all nodes ---\n"
    # TODO(ekl) it would be nice if we could provide a full memory usage
    # breakdown by type (e.g., pinned by worker, primary, etc.)
    store_summary += (
        "Plasma memory usage {} MiB, {} objects, {}% full, {}% "
        "needed\n".format(
            int(reply.store_stats.object_store_bytes_used / (1024 * 1024)),
            reply.store_stats.num_local_objects,
            round(
                100 * reply.store_stats.object_store_bytes_used /
                reply.store_stats.object_store_bytes_avail, 2),
            round(
                100 * reply.store_stats.object_store_bytes_primary_copy /
                reply.store_stats.object_store_bytes_avail, 2)))
    if reply.store_stats.object_store_bytes_fallback > 0:
        store_summary += ("Plasma filesystem mmap usage: {} MiB\n".format(
            int(reply.store_stats.object_store_bytes_fallback /
                (1024 * 1024))))
    if reply.store_stats.spill_time_total_s > 0:
        store_summary += (
            "Spilled {} MiB, {} objects, avg write throughput {} MiB/s\n".
            format(
                int(reply.store_stats.spilled_bytes_total / (1024 * 1024)),
                reply.store_stats.spilled_objects_total,
                int(reply.store_stats.spilled_bytes_total / (1024 * 1024) /
                    reply.store_stats.spill_time_total_s)))
    if reply.store_stats.restore_time_total_s > 0:
        store_summary += (
            "Restored {} MiB, {} objects, avg read throughput {} MiB/s\n".
            format(
                int(reply.store_stats.restored_bytes_total / (1024 * 1024)),
                reply.store_stats.restored_objects_total,
                int(reply.store_stats.restored_bytes_total / (1024 * 1024) /
                    reply.store_stats.restore_time_total_s)))
    if reply.store_stats.consumed_bytes > 0:
        store_summary += ("Objects consumed by Ray tasks: {} MiB.\n".format(
            int(reply.store_stats.consumed_bytes / (1024 * 1024))))
    if reply.store_stats.object_pulls_queued:
        store_summary += (
            "Object fetches queued, waiting for available memory.")

    return store_summary


def free(object_refs, local_only=False):
    """Free a list of IDs from the in-process and plasma object stores.

    This function is a low-level API which should be used in restricted
    scenarios.

    If local_only is false, the request will be send to all object stores.

    This method will not return any value to indicate whether the deletion is
    successful or not. This function is an instruction to the object store. If
    some of the objects are in use, the object stores will delete them later
    when the ref count is down to 0.

    Examples:
        >>> x_id = f.remote()
        >>> ray.get(x_id)  # wait for x to be created first
        >>> free([x_id])  # unpin & delete x globally

    Args:
        object_refs (List[ObjectRef]): List of object refs to delete.
        local_only (bool): Whether only deleting the list of objects in local
            object store or all object stores.
    """
    worker = ray.worker.global_worker

    if isinstance(object_refs, ray.ObjectRef):
        object_refs = [object_refs]

    if not isinstance(object_refs, list):
        raise TypeError("free() expects a list of ObjectRef, got {}".format(
            type(object_refs)))

    # Make sure that the values are object refs.
    for object_ref in object_refs:
        if not isinstance(object_ref, ray.ObjectRef):
            raise TypeError(
                "Attempting to call `free` on the value {}, "
                "which is not an ray.ObjectRef.".format(object_ref))

    worker.check_connected()
    with profiling.profile("ray.free"):
        if len(object_refs) == 0:
            return

        worker.core_worker.free_objects(object_refs, local_only)<|MERGE_RESOLUTION|>--- conflicted
+++ resolved
@@ -28,14 +28,7 @@
                    stats_only=False,
                    num_entries=None):
     from ray.dashboard.memory_utils import memory_summary
-<<<<<<< HEAD
-    if not address:
-        address = services.get_ray_address_to_use_or_die()
-    if address == "auto":
-        address = services.get_bootstrap_address_to_use_or_die()
-=======
     address = services.canonicalize_bootstrap_address(address)
->>>>>>> aa35045b
 
     state = GlobalState()
     if use_gcs_for_bootstrap():
