--- conflicted
+++ resolved
@@ -62,11 +62,7 @@
     return node_stats
 
 
-<<<<<<< HEAD
-def free(object_refs, local_only=False):
-=======
 def free(object_refs, local_only=False, delete_creating_tasks=False):
->>>>>>> b9802b96
     """Free a list of IDs from the in-process and plasma object stores.
 
     This function is a low-level API which should be used in restricted
