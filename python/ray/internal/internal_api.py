import ray
import ray.worker
from ray import profiling

__all__ = ["free", "global_gc"]
MAX_MESSAGE_LENGTH = ray._config.max_grpc_message_size()


def global_gc():
    """Trigger gc.collect() on all workers in the cluster."""

    worker = ray.worker.global_worker
    worker.core_worker.global_gc()


def memory_summary():
    """Returns a formatted string describing memory usage in the cluster."""

    import grpc
    from ray.core.generated import node_manager_pb2
    from ray.core.generated import node_manager_pb2_grpc

    # We can ask any Raylet for the global memory info.
    raylet = ray.nodes()[0]
    raylet_address = "{}:{}".format(raylet["NodeManagerAddress"],
                                    ray.nodes()[0]["NodeManagerPort"])
    channel = grpc.insecure_channel(
        raylet_address,
        options=[
            ("grpc.max_send_message_length", MAX_MESSAGE_LENGTH),
            ("grpc.max_receive_message_length", MAX_MESSAGE_LENGTH),
        ],
    )
    stub = node_manager_pb2_grpc.NodeManagerServiceStub(channel)
    reply = stub.FormatGlobalMemoryInfo(
        node_manager_pb2.FormatGlobalMemoryInfoRequest(), timeout=30.0)
    return reply.memory_summary


def node_stats():
    """Returns NodeStats object describing memory usage in the cluster."""

    import grpc
    from ray.core.generated import node_manager_pb2
    from ray.core.generated import node_manager_pb2_grpc

    # We can ask any Raylet for the global memory info.
    raylet = ray.nodes()[0]
    raylet_address = "{}:{}".format(raylet["NodeManagerAddress"],
                                    ray.nodes()[0]["NodeManagerPort"])
    channel = grpc.insecure_channel(
        raylet_address,
        options=[
            ("grpc.max_send_message_length", MAX_MESSAGE_LENGTH),
            ("grpc.max_receive_message_length", MAX_MESSAGE_LENGTH),
        ],
    )
    stub = node_manager_pb2_grpc.NodeManagerServiceStub(channel)
    node_stats = stub.GetNodeStats(
        node_manager_pb2.GetNodeStatsRequest(include_memory_info=True),
        timeout=30.0)
    return node_stats


<<<<<<< HEAD
def node_stats():
    """Returns NodeStats object describing memory usage in the cluster."""

    import grpc
    from ray.core.generated import node_manager_pb2
    from ray.core.generated import node_manager_pb2_grpc

    # We can ask any Raylet for the global memory info.
    raylet = ray.nodes()[0]
    raylet_address = "{}:{}".format(raylet["NodeManagerAddress"],
                                    ray.nodes()[0]["NodeManagerPort"])
    channel = grpc.insecure_channel(
        raylet_address,
        options=[
            ("grpc.max_send_message_length", MAX_MESSAGE_LENGTH),
            ("grpc.max_receive_message_length", MAX_MESSAGE_LENGTH),
        ],
    )
    stub = node_manager_pb2_grpc.NodeManagerServiceStub(channel)
    node_stats = stub.GetNodeStats(
        node_manager_pb2.GetNodeStatsRequest(include_memory_info=True),
        timeout=30.0)
    return node_stats


def free(object_refs, local_only=False):
=======
def free(object_refs, local_only=False, delete_creating_tasks=False):
>>>>>>> ef411a83
    """Free a list of IDs from the in-process and plasma object stores.

    This function is a low-level API which should be used in restricted
    scenarios.

    If local_only is false, the request will be send to all object stores.

    This method will not return any value to indicate whether the deletion is
    successful or not. This function is an instruction to the object store. If
    some of the objects are in use, the object stores will delete them later
    when the ref count is down to 0.

    Examples:
        >>> x_id = f.remote()
        >>> ray.get(x_id)  # wait for x to be created first
        >>> free([x_id])  # unpin & delete x globally

    Args:
        object_refs (List[ObjectRef]): List of object refs to delete.
        local_only (bool): Whether only deleting the list of objects in local
            object store or all object stores.
    """
    worker = ray.worker.global_worker

    if isinstance(object_refs, ray.ObjectRef):
        object_refs = [object_refs]

    if not isinstance(object_refs, list):
        raise TypeError("free() expects a list of ObjectRef, got {}".format(
            type(object_refs)))

    # Make sure that the values are object refs.
    for object_ref in object_refs:
        if not isinstance(object_ref, ray.ObjectRef):
            raise TypeError(
                "Attempting to call `free` on the value {}, "
                "which is not an ray.ObjectRef.".format(object_ref))

    worker.check_connected()
    with profiling.profile("ray.free"):
        if len(object_refs) == 0:
            return

        worker.core_worker.free_objects(object_refs, local_only)<|MERGE_RESOLUTION|>--- conflicted
+++ resolved
@@ -62,7 +62,6 @@
     return node_stats
 
 
-<<<<<<< HEAD
 def node_stats():
     """Returns NodeStats object describing memory usage in the cluster."""
 
@@ -88,10 +87,7 @@
     return node_stats
 
 
-def free(object_refs, local_only=False):
-=======
 def free(object_refs, local_only=False, delete_creating_tasks=False):
->>>>>>> ef411a83
     """Free a list of IDs from the in-process and plasma object stores.
 
     This function is a low-level API which should be used in restricted
