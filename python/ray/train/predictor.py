--- conflicted
+++ resolved
@@ -1,9 +1,5 @@
 import abc
-<<<<<<< HEAD
 from typing import Dict, Type, Optional, Callable
-=======
-from typing import Dict, Type, Callable
->>>>>>> 7c32993c
 
 import numpy as np
 import pandas as pd
@@ -98,22 +94,6 @@
         """
         raise NotImplementedError
 
-<<<<<<< HEAD
-    @staticmethod
-    def from_pandas_udf(
-        pandas_udf: Callable[[pd.DataFrame], pd.DataFrame]
-    ) -> "Predictor":
-        class PandasUDFPredictor(Predictor):
-            @classmethod
-            def from_checkpoint(cls, **kwargs):
-                return PandasUDFPredictor(None)
-
-            def _predict_pandas(self, df, **kwargs) -> "pd.DataFrame":
-                return pandas_udf(df)
-
-        return PandasUDFPredictor.from_checkpoint(Checkpoint.from_dict({"dummy": 1}))
-
-=======
     @classmethod
     def from_pandas_udf(
         cls, pandas_udf: Callable[[pd.DataFrame], pd.DataFrame]
@@ -136,7 +116,6 @@
         return PandasUDFPredictor.from_checkpoint(Checkpoint.from_dict({"dummy": 1}))
 
     @PublicAPI(stability="alpha")
->>>>>>> 7c32993c
     def predict(self, data: DataBatchType, **kwargs) -> DataBatchType:
         """Perform inference on a batch of data.
 
