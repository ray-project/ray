--- conflicted
+++ resolved
@@ -121,8 +121,6 @@
         """Set the preprocessor to use prior to executing predictions."""
         self._preprocessor = preprocessor
 
-<<<<<<< HEAD
-=======
     @classmethod
     @DeveloperAPI
     def preferred_batch_format(cls) -> BatchFormat:
@@ -155,16 +153,6 @@
                 "`_predict_pandas` and `_predict_numpy`."
             )
 
-    def _set_cast_tensor_columns(self):
-        """Enable automatic tensor column casting.
-
-        If this is called on a predictor, the predictor will cast tensor columns to
-        NumPy ndarrays in the input to the preprocessors and cast tensor columns back to
-        the tensor extension type in the prediction outputs.
-        """
-        self._cast_tensor_columns = True
-
->>>>>>> 3266a021
     def predict(self, data: DataBatchType, **kwargs) -> DataBatchType:
         """Perform inference on a batch of data.
 
@@ -177,11 +165,6 @@
             DataBatchType:
                 Prediction result. The return type will be the same as the input type.
         """
-<<<<<<< HEAD
-        data_df = convert_batch_type_to_pandas(data)
-
-=======
->>>>>>> 3266a021
         if not hasattr(self, "_preprocessor"):
             raise NotImplementedError(
                 "Subclasses of Predictor must call Predictor.__init__(preprocessor)."
@@ -196,13 +179,6 @@
                 f"types: {list(TYPE_TO_ENUM.keys())}"
             )
 
-<<<<<<< HEAD
-        predictions_df = self._predict_pandas(data_df, **kwargs)
-        return convert_pandas_to_batch_type(
-            predictions_df,
-            type=TYPE_TO_ENUM[type(data)],
-        )
-=======
         has_predict_numpy = self.__class__._predict_numpy != Predictor._predict_numpy
         has_predict_pandas = self.__class__._predict_pandas != Predictor._predict_pandas
         if not has_predict_numpy and not has_predict_pandas:
@@ -226,11 +202,7 @@
                 # ex: xgboost predict with np.ndarray batch data
                 predict_data = convert_batch_type_to_pandas(data)
                 predictions = self._predict_pandas(predict_data, **kwargs)
-                # Base predictor's return value are used by both BatchPredictor
-                # and Ray Serve, thus keep return value as raw DataFrame or Numpy
-                # without any TensorArray casting and leave it to caller to decide.
                 return _convert_batch_type_to_numpy(predictions)
->>>>>>> 3266a021
 
     @DeveloperAPI
     def _predict_pandas(self, data: "pd.DataFrame", **kwargs) -> "pd.DataFrame":
