import inspect
from typing import Any, Dict, Optional, List, Type, Union

import ray
from ray.air import Checkpoint
from ray.air.util.data_batch_conversion import convert_batch_type_to_pandas
from ray.train.predictor import Predictor
from ray.util.annotations import PublicAPI


@PublicAPI(stability="alpha")
class BatchPredictor:
    """Batch predictor class.

    Takes a predictor class and a checkpoint and provides an interface to run
    batch scoring on Ray datasets.

    This batch predictor wraps around a predictor class and executes it
    in a distributed way when calling ``predict()``.

    Attributes:
        checkpoint: Checkpoint loaded by the distributed predictor objects.
        predictor_cls: Predictor class reference. When scoring, each scoring worker
            will create an instance of this class and call ``predict(batch)`` on it.
        **predictor_kwargs: Keyword arguments passed to the predictor on
            initialization.

    """

    def __init__(
        self, checkpoint: Checkpoint, predictor_cls: Type[Predictor], **predictor_kwargs
    ):
        # Store as object ref so we only serialize it once for all map workers
        self.checkpoint_ref = checkpoint.to_object_ref()
        self.predictor_cls = predictor_cls
        self.predictor_kwargs = predictor_kwargs

    @classmethod
    def from_checkpoint(
        cls, checkpoint: Checkpoint, predictor_cls: Type[Predictor], **kwargs
    ) -> "BatchPredictor":
        return cls(checkpoint=checkpoint, predictor_cls=predictor_cls, **kwargs)

    def predict(
        self,
        data: Union[ray.data.Dataset, ray.data.DatasetPipeline],
        *,
        feature_columns: Optional[List[str]] = None,
        keep_columns: Optional[List[str]] = None,
        batch_size: int = 4096,
        min_scoring_workers: int = 1,
        max_scoring_workers: Optional[int] = None,
        num_cpus_per_worker: int = 1,
        num_gpus_per_worker: int = 0,
        ray_remote_args: Optional[Dict[str, Any]] = None,
        **predict_kwargs,
    ) -> ray.data.Dataset:
        """Run batch scoring on a Dataset.

        Examples:
            >>> import pandas as pd
            >>> import ray
            >>> from ray.air import Checkpoint
            >>> from ray.train.predictor import Predictor
            >>> from ray.train.batch_predictor import BatchPredictor
            >>> # Create a dummy predictor that returns identity as the predictions.
            >>> class DummyPredictor(Predictor):
            ...     @classmethod
            ...     def from_checkpoint(cls, checkpoint, **kwargs):
            ...         return cls()
            ...     def _predict_pandas(self, data_df, **kwargs):
            ...         return data_df
            >>> # Create a batch predictor for this dummy predictor.
            >>> batch_pred = BatchPredictor( # doctest: +SKIP
            ...     Checkpoint.from_dict({"x": 0}), DummyPredictor)
            >>> # Create a dummy dataset.
            >>> ds = ray.data.from_pandas(pd.DataFrame({ # doctest: +SKIP
            ...     "feature_1": [1, 2, 3], "label": [1, 2, 3]}))
            >>> # Execute batch prediction using this predictor.
            >>> predictions = batch_pred.predict(ds, # doctest: +SKIP
            ...     feature_columns=["feature_1"], keep_columns=["label"])
            >>> print(predictions) # doctest: +SKIP
            Dataset(num_blocks=1, num_rows=3, schema={a: int64, label: int64})
            >>> # Calculate final accuracy.
            >>> def calculate_accuracy(df):
            ...    return pd.DataFrame({"correct": df["predictions"] == df["label"]})
            >>> correct = predictions.map_batches(calculate_accuracy) # doctest: +SKIP
            >>> print("Final accuracy: ", # doctest: +SKIP
            ...    correct.sum(on="correct") / correct.count())
            Final accuracy: 1.0000

        Args:
            data: Ray dataset or pipeline to run batch prediction on.
            feature_columns: List of columns in data to use for prediction. Columns not
                specified will be dropped from `data` before being passed to the
                predictor. If None, use all columns.
            keep_columns: List of columns in `data` to include in the prediction result.
                This is useful for calculating final accuracies/metrics on the result
                dataset. If None, the columns in the output dataset will contain just
                the prediction results.
            batch_size: Split dataset into batches of this size for prediction.
            min_scoring_workers: Minimum number of scoring actors.
            max_scoring_workers: If set, specify the maximum number of scoring actors.
            num_cpus_per_worker: Number of CPUs to allocate per scoring worker.
            num_gpus_per_worker: Number of GPUs to allocate per scoring worker.
            ray_remote_args: Additional resource requirements to request from
                ray.
            predict_kwargs: Keyword arguments passed to the predictor's
                ``predict()`` method.

        Returns:
            Dataset containing scoring results.

        """
        predictor_cls = self.predictor_cls
        checkpoint_ref = self.checkpoint_ref
        predictor_kwargs = self.predictor_kwargs
        # Automatic set use_gpu in predictor constructor if user provided
        # explicit GPU resources
        if (
            "use_gpu" in inspect.signature(predictor_cls.from_checkpoint).parameters
            and num_gpus_per_worker > 0
        ):
            predictor_kwargs["use_gpu"] = True

        class ScoringWrapper:
            def __init__(self):
                checkpoint = Checkpoint.from_object_ref(checkpoint_ref)
                self.predictor = predictor_cls.from_checkpoint(
                    checkpoint, **predictor_kwargs
                )

            def __call__(self, batch):
                if feature_columns:
                    prediction_batch = batch[feature_columns]
                else:
                    prediction_batch = batch
                prediction_output = self.predictor.predict(
                    prediction_batch, **predict_kwargs
                )
                if keep_columns:
                    prediction_output[keep_columns] = batch[keep_columns]
                return convert_batch_type_to_pandas(prediction_output)

        compute = ray.data.ActorPoolStrategy(
            min_size=min_scoring_workers, max_size=max_scoring_workers
        )

        ray_remote_args = ray_remote_args or {}
        ray_remote_args["num_cpus"] = num_cpus_per_worker
        ray_remote_args["num_gpus"] = num_gpus_per_worker

        prediction_results = data.map_batches(
            ScoringWrapper,
            compute=compute,
            batch_format="pandas",
            batch_size=batch_size,
            **ray_remote_args,
        )

        return prediction_results

    def predict_pipelined(
        self,
        data: ray.data.Dataset,
        *,
        blocks_per_window: Optional[int] = None,
        bytes_per_window: Optional[int] = None,
        # The remaining args are from predict().
<<<<<<< HEAD
=======
        feature_columns: Optional[List[str]] = None,
        keep_columns: Optional[List[str]] = None,
>>>>>>> df9f8914
        batch_size: int = 4096,
        min_scoring_workers: int = 1,
        max_scoring_workers: Optional[int] = None,
        num_cpus_per_worker: int = 1,
        num_gpus_per_worker: int = 0,
        ray_remote_args: Optional[Dict[str, Any]] = None,
        **predict_kwargs,
    ) -> ray.data.DatasetPipeline:
        """Setup a prediction pipeline for batch scoring.

        Unlike `predict()`, this generates a DatasetPipeline object and does not
        perform execution. Execution can be triggered by pulling from the pipeline.

        This is a convenience wrapper around calling `.window()` on the Dataset prior
        to passing it `BatchPredictor.predict()`.

        Examples:
            >>> import pandas as pd
            >>> import ray
            >>> from ray.air import Checkpoint
            >>> from ray.train.predictor import Predictor
            >>> from ray.train.batch_predictor import BatchPredictor
            >>> # Create a dummy predictor that always returns `42` for each input.
            >>> class DummyPredictor(Predictor):
            ...     @classmethod
            ...     def from_checkpoint(cls, checkpoint, **kwargs):
            ...         return cls()
            ...     def predict(self, data, **kwargs):
            ...         return pd.DataFrame({"a": [42] * len(data)})
            >>> # Create a batch predictor for this dummy predictor.
            >>> batch_pred = BatchPredictor( # doctest: +SKIP
            ...     Checkpoint.from_dict({"x": 0}), DummyPredictor)
            >>> # Create a dummy dataset.
            >>> ds = ray.data.range_tensor(1000, parallelism=4) # doctest: +SKIP
            >>> # Setup a prediction pipeline.
            >>> print(batch_pred.predict_pipelined( # doctest: +SKIP
            ...     ds, blocks_per_window=1))
            DatasetPipeline(num_windows=4, num_stages=3)

        Args:
            data: Ray dataset to run batch prediction on.
            blocks_per_window: The window size (parallelism) in blocks.
                Increasing window size increases pipeline throughput, but also
                increases the latency to initial output, since it decreases the
                length of the pipeline. Setting this to infinity effectively
                disables pipelining.
            bytes_per_window: Specify the window size in bytes instead of blocks.
                This will be treated as an upper bound for the window size, but each
                window will still include at least one block. This is mutually
                exclusive with ``blocks_per_window``.
<<<<<<< HEAD
=======
            feature_columns: List of columns in data to use for prediction. Columns not
                specified will be dropped from `data` before being passed to the
                predictor. If None, use all columns.
            keep_columns: List of columns in `data` to include in the prediction result.
                This is useful for calculating final accuracies/metrics on the result
                dataset. If None, the columns in the output dataset will contain just
                the prediction results.
>>>>>>> df9f8914
            batch_size: Split dataset into batches of this size for prediction.
            min_scoring_workers: Minimum number of scoring actors.
            max_scoring_workers: If set, specify the maximum number of scoring actors.
            num_cpus_per_worker: Number of CPUs to allocate per scoring worker.
            num_gpus_per_worker: Number of GPUs to allocate per scoring worker.
            ray_remote_args: Additional resource requirements to request from
                ray.
            predict_kwargs: Keyword arguments passed to the predictor's
                ``predict()`` method.

        Returns:
            DatasetPipeline that generates scoring results.
        """

        if blocks_per_window is None and bytes_per_window is None:
            raise ValueError(
                "It is required to specify one of `blocks_per_window` or "
                "`bytes_per_window`."
            )

        pipe = data.window(
            blocks_per_window=blocks_per_window, bytes_per_window=bytes_per_window
        )

        return self.predict(
            pipe,
            batch_size=batch_size,
<<<<<<< HEAD
=======
            feature_columns=feature_columns,
            keep_columns=keep_columns,
>>>>>>> df9f8914
            min_scoring_workers=min_scoring_workers,
            max_scoring_workers=max_scoring_workers,
            num_cpus_per_worker=num_cpus_per_worker,
            num_gpus_per_worker=num_gpus_per_worker,
            ray_remote_args=ray_remote_args,
            **predict_kwargs,
        )<|MERGE_RESOLUTION|>--- conflicted
+++ resolved
@@ -167,11 +167,8 @@
         blocks_per_window: Optional[int] = None,
         bytes_per_window: Optional[int] = None,
         # The remaining args are from predict().
-<<<<<<< HEAD
-=======
         feature_columns: Optional[List[str]] = None,
         keep_columns: Optional[List[str]] = None,
->>>>>>> df9f8914
         batch_size: int = 4096,
         min_scoring_workers: int = 1,
         max_scoring_workers: Optional[int] = None,
@@ -222,8 +219,6 @@
                 This will be treated as an upper bound for the window size, but each
                 window will still include at least one block. This is mutually
                 exclusive with ``blocks_per_window``.
-<<<<<<< HEAD
-=======
             feature_columns: List of columns in data to use for prediction. Columns not
                 specified will be dropped from `data` before being passed to the
                 predictor. If None, use all columns.
@@ -231,7 +226,6 @@
                 This is useful for calculating final accuracies/metrics on the result
                 dataset. If None, the columns in the output dataset will contain just
                 the prediction results.
->>>>>>> df9f8914
             batch_size: Split dataset into batches of this size for prediction.
             min_scoring_workers: Minimum number of scoring actors.
             max_scoring_workers: If set, specify the maximum number of scoring actors.
@@ -259,11 +253,8 @@
         return self.predict(
             pipe,
             batch_size=batch_size,
-<<<<<<< HEAD
-=======
             feature_columns=feature_columns,
             keep_columns=keep_columns,
->>>>>>> df9f8914
             min_scoring_workers=min_scoring_workers,
             max_scoring_workers=max_scoring_workers,
             num_cpus_per_worker=num_cpus_per_worker,
