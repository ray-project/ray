--- conflicted
+++ resolved
@@ -38,18 +38,6 @@
     ) -> "BatchPredictor":
         return cls(checkpoint=checkpoint, predictor_cls=predictor_cls, **kwargs)
 
-<<<<<<< HEAD
-    def get_preprocessor(self) -> Preprocessor:
-        if self._override_preprocessor:
-            return self._override_preprocessor
-
-        checkpoint_data = self._checkpoint.to_dict()
-        preprocessor = checkpoint_data.get(PREPROCESSOR_KEY)
-        return preprocessor
-
-    def set_preprocessor(self, preprocessor: Preprocessor) -> None:
-        self._override_preprocessor = preprocessor
-=======
     @classmethod
     def from_pandas_udf(
         cls, pandas_udf: Callable[[pd.DataFrame], pd.DataFrame]
@@ -73,7 +61,17 @@
             checkpoint=Checkpoint.from_dict({"dummy": 1}),
             predictor_cls=PandasUDFPredictor,
         )
->>>>>>> ef091c38
+
+    def get_preprocessor(self) -> Preprocessor:
+        if self._override_preprocessor:
+            return self._override_preprocessor
+
+        checkpoint_data = self._checkpoint.to_dict()
+        preprocessor = checkpoint_data.get(PREPROCESSOR_KEY)
+        return preprocessor
+
+    def set_preprocessor(self, preprocessor: Preprocessor) -> None:
+        self._override_preprocessor = preprocessor
 
     def predict(
         self,
