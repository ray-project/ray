import inspect
import logging
from typing import Any, Dict, Optional, List, Type, Union, Callable
import pandas as pd
import numpy as np

import ray
from ray.air import Checkpoint
from ray.air.data_batch_type import DataBatchType
from ray.air.util.data_batch_conversion import BatchFormat, BlockFormat
from ray.data import Dataset, DatasetPipeline, Preprocessor
from ray.data.context import DatasetContext
from ray.train.predictor import Predictor
from ray.util.annotations import PublicAPI

logger = logging.getLogger(__name__)


@PublicAPI(stability="beta")
class BatchPredictor:
    """Batch predictor class.

    Takes a predictor class and a checkpoint and provides an interface to run
    batch scoring on Ray datasets.

    This batch predictor wraps around a predictor class and executes it
    in a distributed way when calling ``predict()``.
    """

    def __init__(
        self, checkpoint: Checkpoint, predictor_cls: Type[Predictor], **predictor_kwargs
    ):
        self._checkpoint = checkpoint
        # Store as object ref so we only serialize it once for all map workers
        self._checkpoint_ref = ray.put(checkpoint)
        self._predictor_cls = predictor_cls
        self._predictor_kwargs = predictor_kwargs
        self._override_preprocessor: Optional[Preprocessor] = None

    def __repr__(self):
        return (
            f"{self.__class__.__name__}(checkpoint={self._checkpoint}, "
            f"predictor_cls={self._predictor_cls.__name__})"
        )

    @classmethod
    def from_checkpoint(
        cls, checkpoint: Checkpoint, predictor_cls: Type[Predictor], **kwargs
    ) -> "BatchPredictor":
        return cls(checkpoint=checkpoint, predictor_cls=predictor_cls, **kwargs)

    @classmethod
    def from_pandas_udf(
        cls, pandas_udf: Callable[[pd.DataFrame], pd.DataFrame]
    ) -> "BatchPredictor":
        """Create a Predictor from a Pandas UDF.

        Args:
            pandas_udf: A function that takes a pandas.DataFrame and other
                optional kwargs and returns a pandas.DataFrame.
        """

        class PandasUDFPredictor(Predictor):
            @classmethod
            def from_checkpoint(cls, checkpoint, **kwargs):
                return PandasUDFPredictor()

            def _predict_pandas(self, df, **kwargs) -> "pd.DataFrame":
                return pandas_udf(df, **kwargs)

        return cls(
            checkpoint=Checkpoint.from_dict({"dummy": 1}),
            predictor_cls=PandasUDFPredictor,
        )

    def get_preprocessor(self) -> Preprocessor:
        """Get the preprocessor to use prior to executing predictions."""
        if self._override_preprocessor:
            return self._override_preprocessor

        return self._checkpoint.get_preprocessor()

    def set_preprocessor(self, preprocessor: Preprocessor) -> None:
        """Set the preprocessor to use prior to executing predictions."""
        self._override_preprocessor = preprocessor

    def predict(
        self,
        data: Union[ray.data.Dataset, ray.data.DatasetPipeline],
        *,
        feature_columns: Optional[List[str]] = None,
        keep_columns: Optional[List[str]] = None,
        batch_size: int = 4096,
        min_scoring_workers: int = 1,
        max_scoring_workers: Optional[int] = None,
        num_cpus_per_worker: Optional[int] = None,
        num_gpus_per_worker: Optional[int] = None,
        separate_gpu_stage: bool = True,
        ray_remote_args: Optional[Dict[str, Any]] = None,
        **predict_kwargs,
    ) -> Union[ray.data.Dataset, ray.data.DatasetPipeline]:
        """Run batch scoring on a Dataset.

        Args:
            data: Ray dataset or pipeline to run batch prediction on.
            feature_columns: List of columns in the preprocessed dataset to use for
                prediction. Columns not specified will be dropped
                from `data` before being passed to the predictor.
                If None, use all columns in the preprocessed dataset.
            keep_columns: List of columns in the preprocessed dataset to include
                in the prediction result. This is useful for calculating final
                accuracies/metrics on the result dataset. If None,
                the columns in the output dataset will contain
                just the prediction results.
            batch_size: Split dataset into batches of this size for prediction.
            min_scoring_workers: Minimum number of scoring actors.
            max_scoring_workers: If set, specify the maximum number of scoring actors.
            num_cpus_per_worker: Number of CPUs to allocate per scoring worker.
            num_gpus_per_worker: Number of GPUs to allocate per scoring worker.
            separate_gpu_stage: If using GPUs, specifies whether to execute GPU
                processing in a separate stage (enabled by default). This avoids
                running expensive preprocessing steps on GPU workers.
            ray_remote_args: Additional resource requirements to request from
                ray.
            predict_kwargs: Keyword arguments passed to the predictor's
                ``predict()`` method.

        Returns:
            Dataset containing scoring results.

        Examples:

            .. testcode::

                import pandas as pd
                import ray
                from ray.train.batch_predictor import BatchPredictor

                def calculate_accuracy(df):
                    return pd.DataFrame({"correct": df["preds"] == df["label"]})

                # Create a batch predictor that returns identity as the predictions.
                batch_pred = BatchPredictor.from_pandas_udf(
                    lambda data: pd.DataFrame({"preds": data["feature_1"]}))

                # Create a dummy dataset.
                ds = ray.data.from_pandas(pd.DataFrame({
                    "feature_1": [1, 2, 3], "label": [1, 2, 3]}))

                # Execute batch prediction using this predictor.
                predictions = batch_pred.predict(ds,
                    feature_columns=["feature_1"], keep_columns=["label"])

                # print predictions and calculate final accuracy
                print(predictions)
                correct = predictions.map_batches(calculate_accuracy)
                print(f"Final accuracy: {correct.sum(on='correct') / correct.count()}")

            .. testoutput::

                Dataset(num_blocks=1, num_rows=3, schema={preds: int64, label: int64})
                Final accuracy: 1.0
        """
        if num_gpus_per_worker is None:
            num_gpus_per_worker = 0
        if num_cpus_per_worker is None:
            if num_gpus_per_worker > 0:
                # Don't request a CPU here, to avoid unnecessary contention. The GPU
                # resource request suffices for scheduling.
                num_cpus_per_worker = 0
            else:
                num_cpus_per_worker = 1

        predictor_cls = self._predictor_cls
        checkpoint_ref = self._checkpoint_ref

        # Automatic set use_gpu in predictor constructor if user provided
        # explicit GPU resources
        if (
            "use_gpu" in inspect.signature(predictor_cls.from_checkpoint).parameters
            and "use_gpu" not in self._predictor_kwargs
            and num_gpus_per_worker > 0
        ):
            logger.info(
                "`num_gpus_per_worker` is set for `BatchPreditor`."
                "Automatically enabling GPU prediction for this predictor. To "
                "disable set `use_gpu` to `False` in `BatchPredictor.predict`."
            )
            self._predictor_kwargs["use_gpu"] = True

        predictor_kwargs_ref = ray.put(self._predictor_kwargs)

        # In case of [arrow block] -> [X] -> [Pandas UDF] -> [Y] -> [TorchPredictor]
        # We have two places where we can chose data format with less conversion cost.
        # This is the [X], between data block and first preprocessor.
        preprocessor_batch_format: BatchFormat = (
            self._determine_preprocessor_batch_format(data)
        )
        # This is the [Y] in case of separated GPU stage prediction
        predict_stage_batch_format: BatchFormat = (
            self._predictor_cls._batch_format_to_use()
        )
        ctx = DatasetContext.get_current()
        cast_tensor_columns = ctx.enable_tensor_extension_casting

        class ScoringWrapper:
            def __init__(self, override_prep: Preprocessor = None):
                checkpoint = ray.get(checkpoint_ref)
                predictor_kwargs = ray.get(predictor_kwargs_ref)
                self._predictor = predictor_cls.from_checkpoint(
                    checkpoint, **predictor_kwargs
                )
                if cast_tensor_columns:
                    # Enable automatic tensor column casting at UDF boundaries.
                    self._predictor._set_cast_tensor_columns()

                # We want preprocessing to happen before feature column selection.
                # So we manually apply preprocessing in BatchPredictor rather
                # than in Predictor.
                self.override_prep = override_prep
                self._predictor.set_preprocessor(None)

            def _select_columns_from_input_batch(
                self,
                batch_data: DataBatchType,
                select_columns: Optional[List[str]] = None,
            ):
                """Return a subset of input batch based on provided columns."""
                # No select columns specified, use all columns.
                if not select_columns:
                    return batch_data
                elif isinstance(batch_data, np.ndarray):
                    raise ValueError(
                        f"Column name(s) {select_columns} should not be provided "
                        "for prediction input data type of ``numpy.ndarray``"
                    )
                elif isinstance(batch_data, dict):
                    return {k: v for k, v in batch_data.items() if k in select_columns}
                elif isinstance(batch_data, pd.DataFrame):
                    # Select a subset of the pandas columns.
                    return batch_data[select_columns]

            def _keep_columns_from_input_batch(
                self,
                input_batch: DataBatchType,
                prediction_output_batch: DataBatchType,
                keep_columns: Optional[List[str]] = None,
            ):
                """Return a union of input batch and prediction output batch
                based on provided columns.
                """
                if not keep_columns:
                    return prediction_output_batch
                elif isinstance(input_batch, np.ndarray):
                    raise ValueError(
                        f"Column name(s) {keep_columns} should not be provided "
                        "for prediction input data type of ``numpy.ndarray``"
                    )
                elif isinstance(input_batch, dict):
                    for column in keep_columns:
                        prediction_output_batch[column] = input_batch[column]
                    return prediction_output_batch
                elif isinstance(input_batch, pd.DataFrame):
                    prediction_output_batch[keep_columns] = input_batch[keep_columns]
                    return prediction_output_batch

            def __call__(self, input_batch: DataBatchType) -> DataBatchType:
                # TODO: Delegate separate_gpu_stage flag to Datasets.
                if self.override_prep:
                    # Apply preprocessing before selecting feature columns.
                    input_batch = self.override_prep.transform_batch(input_batch)

                # TODO (jiaodong): Investigate if there's room to optimize prediction
                # result joins to minimize GPU <> CPU transfer
                prediction_batch: DataBatchType = self._select_columns_from_input_batch(
                    input_batch, select_columns=feature_columns
                )

                prediction_output_batch: DataBatchType = self._predictor.predict(
                    prediction_batch, **predict_kwargs
                )
                prediction_output_batch: DataBatchType = (
                    self._keep_columns_from_input_batch(
                        input_batch, prediction_output_batch, keep_columns=keep_columns
                    )
                )

                return prediction_output_batch

        compute = ray.data.ActorPoolStrategy(
            min_size=min_scoring_workers, max_size=max_scoring_workers
        )

        ray_remote_args = ray_remote_args or {}
        ray_remote_args["num_cpus"] = num_cpus_per_worker
        ray_remote_args["num_gpus"] = num_gpus_per_worker

        preprocessor = self.get_preprocessor()
        override_prep = None
        if preprocessor:
            # TODO: Delegate separate_gpu_stage flag to Datasets.
            if not separate_gpu_stage and num_gpus_per_worker > 0:
                override_prep = preprocessor
            else:
                # In batch prediction, preprocessing is always done in a separate stage.
                # We should not in-line it with prediction, unless separate_gpu_stage is
                # False.
                # Dataset optimizer will fuse preprocessing+prediction stage as
                # necessary.

                if isinstance(data, Dataset):
                    # Dataset is lazy by default so this transform
                    # will not trigger execution.
                    data = preprocessor.transform(data)
                elif isinstance(data, DatasetPipeline):
                    data = preprocessor._transform_pipeline(data)

        prediction_results = data.map_batches(
            ScoringWrapper,
            compute=compute,
            batch_format=preprocessor_batch_format
            if override_prep is not None
            else predict_stage_batch_format,
            batch_size=batch_size,
<<<<<<< HEAD
            prefetch_batches=int(num_gpus_per_worker > 0),
=======
            fn_constructor_kwargs={"override_prep": override_prep},
>>>>>>> 05fbb793
            **ray_remote_args,
        )

        if isinstance(prediction_results, ray.data.Dataset):
            # Force execution because Dataset uses lazy execution by default.
            prediction_results.fully_executed()

        return prediction_results

    def predict_pipelined(
        self,
        data: ray.data.Dataset,
        *,
        blocks_per_window: Optional[int] = None,
        bytes_per_window: Optional[int] = None,
        # The remaining args are from predict().
        feature_columns: Optional[List[str]] = None,
        keep_columns: Optional[List[str]] = None,
        batch_size: int = 4096,
        min_scoring_workers: int = 1,
        max_scoring_workers: Optional[int] = None,
        num_cpus_per_worker: Optional[int] = None,
        num_gpus_per_worker: Optional[int] = None,
        separate_gpu_stage: bool = True,
        ray_remote_args: Optional[Dict[str, Any]] = None,
        **predict_kwargs,
    ) -> ray.data.DatasetPipeline:
        """Setup a prediction pipeline for batch scoring.

        Unlike `predict()`, this generates a DatasetPipeline object and does not
        perform execution. Execution can be triggered by pulling from the pipeline.

        This is a convenience wrapper around calling `.window()` on the Dataset prior
        to passing it `BatchPredictor.predict()`.

        Args:
            data: Ray dataset to run batch prediction on.
            blocks_per_window: The window size (parallelism) in blocks.
                Increasing window size increases pipeline throughput, but also
                increases the latency to initial output, since it decreases the
                length of the pipeline. Setting this to infinity effectively
                disables pipelining.
            bytes_per_window: Specify the window size in bytes instead of blocks.
                This will be treated as an upper bound for the window size, but each
                window will still include at least one block. This is mutually
                exclusive with ``blocks_per_window``.
            feature_columns: List of columns in data to use for prediction. Columns not
                specified will be dropped from `data` before being passed to the
                predictor. If None, use all columns.
            keep_columns: List of columns in `data` to include in the prediction result.
                This is useful for calculating final accuracies/metrics on the result
                dataset. If None, the columns in the output dataset will contain just
                the prediction results.
            batch_size: Split dataset into batches of this size for prediction.
            min_scoring_workers: Minimum number of scoring actors.
            max_scoring_workers: If set, specify the maximum number of scoring actors.
            num_cpus_per_worker: Number of CPUs to allocate per scoring worker.
            num_gpus_per_worker: Number of GPUs to allocate per scoring worker.
            separate_gpu_stage: If using GPUs, specifies whether to execute GPU
                processing in a separate stage (enabled by default). This avoids
                running expensive preprocessing steps on GPU workers.
            ray_remote_args: Additional resource requirements to request from
                ray.
            predict_kwargs: Keyword arguments passed to the predictor's
                ``predict()`` method.

        Returns:
            DatasetPipeline that generates scoring results.

        Examples:

             .. testcode::

                import pandas as pd
                import ray
                from ray.train.batch_predictor import BatchPredictor

                # Create a batch predictor that always returns `42` for each input.
                batch_pred = BatchPredictor.from_pandas_udf(
                    lambda data: pd.DataFrame({"a": [42] * len(data)}))

                # Create a dummy dataset.
                ds = ray.data.range_tensor(1000, parallelism=4)

                # Setup a prediction pipeline.
                print(batch_pred.predict_pipelined(ds, blocks_per_window=1))

             .. testoutput::

                DatasetPipeline(num_windows=4, num_stages=3)
        """

        if blocks_per_window is None and bytes_per_window is None:
            raise ValueError(
                "It is required to specify one of `blocks_per_window` or "
                "`bytes_per_window`."
            )

        pipe = data.window(
            blocks_per_window=blocks_per_window, bytes_per_window=bytes_per_window
        )

        return self.predict(
            pipe,
            batch_size=batch_size,
            feature_columns=feature_columns,
            keep_columns=keep_columns,
            min_scoring_workers=min_scoring_workers,
            max_scoring_workers=max_scoring_workers,
            num_cpus_per_worker=num_cpus_per_worker,
            num_gpus_per_worker=num_gpus_per_worker,
            separate_gpu_stage=separate_gpu_stage,
            ray_remote_args=ray_remote_args,
            **predict_kwargs,
        )

    def _determine_preprocessor_batch_format(
        self, ds: Union[ray.data.Dataset, ray.data.DatasetPipeline]
    ) -> BatchFormat:
        """Determine batch format we use for the first preprocessor.

        In case of [arrow block] -> [X] -> [Pandas/Numpy UDF] -> [Predictor]
        We choose the best X based on dataset block format and preprocessor's
        transform type to avoid unnecessary data conversion.

        Args:
            ds (Union[ray.data.Dataset, ray.data.DatasetPipeline]): Input
                dataset or dataset pipeline.

        Returns:
            BatchFormat: Batch format to use for the preprocessor.
        """
        preprocessor = self.get_preprocessor()
        dataset_block_format = ds.dataset_format()
        if dataset_block_format == BlockFormat.SIMPLE:
            # Naive case that we cast to pandas for compatibility.
            # TODO: Revisit
            return BatchFormat.PANDAS

        if preprocessor is None:
            # No preprocessor, just use the predictor format.
            return self._predictor_cls._batch_format_to_use()
        # Code dealing with Chain preprocessor is in Chain._determine_transform_to_use

        # Use same batch format as first preprocessor to minimize data copies.
        return preprocessor._determine_transform_to_use(dataset_block_format)<|MERGE_RESOLUTION|>--- conflicted
+++ resolved
@@ -322,11 +322,8 @@
             if override_prep is not None
             else predict_stage_batch_format,
             batch_size=batch_size,
-<<<<<<< HEAD
             prefetch_batches=int(num_gpus_per_worker > 0),
-=======
             fn_constructor_kwargs={"override_prep": override_prep},
->>>>>>> 05fbb793
             **ray_remote_args,
         )
 
