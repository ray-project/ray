import tempfile
from dataclasses import dataclass
import io
import logging
import os

from datetime import timedelta
from pathlib import Path
from typing import Any, Dict, Optional

import ray
from ray import train
from ray.train.accelerator import Accelerator
from ray.train.backend import BackendConfig, Backend, EncodedData
from ray.train.constants import PYTORCH_PROFILER_KEY
from ray.train.session import get_accelerator, set_accelerator
from ray.train.worker_group import WorkerGroup
from ray.train.utils import get_address_and_port
from ray.util import PublicAPI

import torch
import torch.distributed as dist
from torch.nn.parallel import DistributedDataParallel
from torch.utils.data import (
    DistributedSampler,
    DataLoader,
    IterableDataset,
    SequentialSampler,
)

try:
    from torch.profiler import profile
except ImportError:
    profile = None

logger = logging.getLogger(__name__)


class TorchAccelerator(Accelerator):
    """A utility that implements methods to accelerate PyTorch training."""

    def prepare_model(
        self,
        model: torch.nn.Module,
        move_to_device: bool = True,
        wrap_ddp: bool = True,
        ddp_kwargs: Optional[Dict[str, Any]] = None,
    ) -> torch.nn.Module:
        """Prepares the model for distributed execution.

        This allows you to use the same exact code regardless of number of
        workers or the device type being used (CPU, GPU).

        Args:
            model (torch.nn.Module): A torch model to prepare.
            move_to_device (bool): Whether to move the model to the correct
                device. If set to False, the model needs to manually be moved
                to the correct device.
            wrap_ddp (bool): Whether to wrap models in
                ``DistributedDataParallel``.
            ddp_kwargs (Dict[str, Any]): Args to pass into
                ``DistributedDataParallel`` initialization if ``wrap_ddp`` is
                set to True.
        """
        ddp_kwargs = ddp_kwargs or {}

        rank = train.local_rank()

        device = self.get_device()

        if torch.cuda.is_available():
            torch.cuda.set_device(device)

        if move_to_device:
            logger.info(f"Moving model to device: {device}")
            model = model.to(device)
        if wrap_ddp and train.world_size() > 1:
            logger.info("Wrapping provided model in DDP.")
            if torch.cuda.is_available():
                model = DistributedDataParallel(
                    model, device_ids=[rank], output_device=rank, **ddp_kwargs
                )
            else:
                model = DistributedDataParallel(model, **ddp_kwargs)

        return model

    def prepare_data_loader(
        self,
        data_loader: torch.utils.data.DataLoader,
        add_dist_sampler: bool = True,
        move_to_device: bool = True,
    ) -> torch.utils.data.DataLoader:
        """Prepares DataLoader for distributed execution.

        This allows you to use the same exact code regardless of number of
        workers or the device type being used (CPU, GPU).

        Args:
            data_loader (torch.utils.data.DataLoader): The DataLoader to
                prepare.
            add_dist_sampler (bool): Whether to add a DistributedSampler to
                the provided DataLoader.
            move_to_device (bool): If set, automatically move the data
                returned by the data loader to the correct device.
        """

        # Only add Distributed Sampler if the following conditions hold:
        # 1. More than one training worker is being used.
        # 2. A DistributedSampler has not already been added by the user.
        # 3. The dataset is not an IterableDataset. Samplers do not worker with
        # IterableDatasets.
        if (
            train.world_size() > 1
            and not isinstance(data_loader.sampler, DistributedSampler)
            and not (
                hasattr(data_loader, "dataset")
                and isinstance(data_loader.dataset, IterableDataset)
            )
            and add_dist_sampler
        ):

            def with_sampler(loader):
                # Automatically set the DistributedSampler

                # If using a sampler, the shuffle attribute in the
                # DataLoader must be set to False.
                # Instead the shuffling is determined by the shuffle attribute
                # in the DistributedSampler.
                # We identify if shuffling is enabled in the passed in
                # DataLoader by seeing if the sampler for the DataLoader is a
                # SequentialSampler.
                shuffle = not isinstance(loader.sampler, SequentialSampler)

                data_loader_args = {
                    "dataset": loader.dataset,
                    "batch_size": loader.batch_size,
                    "shuffle": False,
                    "num_workers": loader.num_workers,
                    "collate_fn": loader.collate_fn,
                    "pin_memory": loader.pin_memory,
                    "drop_last": loader.drop_last,
                    "timeout": loader.timeout,
                    "worker_init_fn": loader.worker_init_fn,
                    "sampler": DistributedSampler(loader.dataset, shuffle=shuffle),
                }
                return DataLoader(**data_loader_args)

            data_loader = with_sampler(data_loader)

        if move_to_device:
            device = self.get_device()
            data_loader = _WrappedDataLoader(data_loader, device)

        return data_loader

    def get_device(self) -> torch.device:
        """Gets the correct torch device to use for training."""
        if torch.cuda.is_available():
            rank = train.local_rank()
            device = torch.device(f"cuda:{rank}")
        else:
            device = torch.device("cpu")

        return device


@PublicAPI(stability="beta")
@dataclass
class TorchConfig(BackendConfig):
    """Configuration for torch process group setup.

    See https://pytorch.org/docs/stable/distributed.html for more info.

    Args:
        backend (str): The backend to use for training.
            See ``torch.distributed.init_process_group`` for more info and
            valid values.
            If set to None, nccl will be used if GPUs are requested, else gloo
            will be used.
        init_method (str): The initialization method to use. Either "env"
            for environment variable initialization or "tcp" for TCP
            initialization. Defaults to "env".
        timeout_s (int): Seconds for process group operations to timeout.
    """

    backend: Optional[str] = None
    init_method: str = "env"
    timeout_s: int = 1800

    @property
    def backend_cls(self):
        return TorchBackend


def setup_torch_process_group(
    backend: str,
    world_rank: int,
    world_size: int,
    init_method: str,
    timeout_s: int = 1800,
):
    """Connects the distributed PyTorch backend.

    Args:
        backend (str): The backend (nccl, gloo, etc.) to use for training.
        world_rank (int): Rank of the current worker.
        world_size (int): Number of workers participating in the job.
        init_method (str): URL specifying how to initialize the process group.
        timeout_s (timedelta): Seconds for process group operations to timeout.
    """
    logger.info(
        f"Setting up process group for: {init_method} [rank={world_rank}, "
        f"world_size={world_size}]"
    )
    logger.debug(f"using {backend}")

    if backend == "nccl" and "NCCL_BLOCKING_WAIT" not in os.environ:
        logger.debug(
            "Setting NCCL_BLOCKING_WAIT for detecting node failure. "
            "To override this behavior, you can set NCCL_BLOCKING_WAIT=0."
        )
        os.environ["NCCL_BLOCKING_WAIT"] = "1"

    dist.init_process_group(
        backend=backend,
        init_method=init_method,
        rank=world_rank,
        world_size=world_size,
        timeout=timedelta(seconds=timeout_s),
    )


def shutdown_torch(destroy_process_group=False):
    if destroy_process_group:
        dist.destroy_process_group()
    if torch.cuda.is_available():
        torch.cuda.empty_cache()


class TorchBackend(Backend):
    share_cuda_visible_devices: bool = True

    def on_start(self, worker_group: WorkerGroup, backend_config: TorchConfig):
        if dist.is_available():
            # Set the appropriate training backend.
            if backend_config.backend is None:
                if worker_group.num_gpus_per_worker > 0:
                    backend = "nccl"
                else:
                    backend = "gloo"
            else:
                backend = backend_config.backend

            master_addr, master_port = worker_group.execute_single(
                0, get_address_and_port
            )
            if backend_config.init_method == "env":

                def set_env_vars(addr, port):
                    os.environ["MASTER_ADDR"] = addr
                    os.environ["MASTER_PORT"] = str(port)

                worker_group.execute(set_env_vars, addr=master_addr, port=master_port)
                url = "env://"
            elif backend_config.init_method == "tcp":
                url = f"tcp://{master_addr}:{master_port}"
            else:
                raise ValueError(
                    f"The provided init_method ("
                    f"{backend_config.init_method}) is not supported. Must "
                    f"be either 'env' or 'tcp'."
                )

            setup_futures = []
            for i in range(len(worker_group)):
                setup_futures.append(
                    worker_group.execute_single_async(
                        i,
                        setup_torch_process_group,
                        backend=backend,
                        world_rank=i,
                        world_size=len(worker_group),
                        init_method=url,
                        timeout_s=backend_config.timeout_s,
                    )
                )
            ray.get(setup_futures)
        else:
            raise RuntimeError("Distributed torch is not available.")

    def on_shutdown(self, worker_group: WorkerGroup, backend_config: TorchConfig):

        worker_group.execute(
            shutdown_torch, destroy_process_group=len(worker_group) > 1
        )

    @staticmethod
    def encode_data(data_dict: Dict) -> EncodedData:
        """Special handling for moving model from worker to driver."""

        # If model is being checkpointed and is wrapped in DDP, then extract
        # out the underlying module. If not, then deserialization will fail
        # since the torch process group is not initialized on the driver.

        for k, v in data_dict.items():
            if isinstance(v, DistributedDataParallel) and hasattr(v, "module"):
                data_dict[k] = v.module

        # Convert the checkpoint dict to bytes, so that any GPU tensors that
        # are in the checkpoint dict can be properly deserialized on the
        # driver side, even if the driver does not have access to a GPU device.
        _buffer = io.BytesIO()
        torch.save(data_dict, _buffer)
        return _buffer.getvalue()

    @staticmethod
    def decode_data(encoded_data: EncodedData) -> Dict:
        # When decoding the bytes on the driver side, always map to CPU.
        _buffer = io.BytesIO(encoded_data)
        checkpoint_dict = torch.load(_buffer, map_location="cpu")
        return checkpoint_dict


class _WrappedDataLoader(DataLoader):
    def __init__(
        self, base_dataloader: DataLoader, device: torch.device, auto_transfer: bool
    ):

        self.__dict__.update(getattr(base_dataloader, "__dict__", {}))
        self._dataloader = base_dataloader
        self.dataloader_iter = None
        self.device = device
        # disable auto transfer (host->device) if cpu is used
        self._auto_transfer = auto_transfer if device.type == "cuda" else False
        # create a new CUDA stream to move data from host to device concurrently
        self._memcpy_stream = (
            torch.cuda.Stream()
            if device.type == "cuda" and self._auto_transfer
            else None
        )
        self.next_batch = None

    def _move_to_device(self, item):
        if item is None:
            return None

        def try_move_device(i):
            try:
                i = i.to(self.device, non_blocking=self._auto_transfer)
            except AttributeError:
                logger.debug(f"Item {i} cannot be moved to device " f"{self.device}.")
            return i

        with torch.cuda.stream(self._memcpy_stream):
            return tuple(try_move_device(i) for i in item)

    def _wait_for_batch(self, item):
        if self._memcpy_stream is None:
            return
        # Reference:
        # https://pytorch.org/docs/stable/generated/torch.Tensor.record_stream.html
        # The training stream (current) needs to wait until
        # the memory copy stream finishes.
        curr_stream = torch.cuda.current_stream()
        curr_stream.wait_stream(self._memcpy_stream)
        # When a tensor is used by CUDA streams different from
        # its original allocator, we need to call ``record_stream``
        # to inform the allocator of all these streams. Otherwise,
        # the tensor might be freed once it is no longer used by
        # the creator stream.
        for i in item:
            i.record_stream(curr_stream)

    def __len__(self):
        return len(self._dataloader)

    def _prefetch_next_batch(self):
        next_batch = next(self.dataloader_iter, None)
        self.next_batch = self._move_to_device(next_batch)

    def __iter__(self):
        self.dataloader_iter = iter(self._dataloader)
        self._prefetch_next_batch()
        return self

    def __next__(self):
        next_batch = self.next_batch
        if next_batch is None:
            raise StopIteration
        self._wait_for_batch(next_batch)
        self._prefetch_next_batch()
        return next_batch


@PublicAPI(stability="beta")
def get_device() -> torch.device:
    """Gets the correct torch device to use for training."""
    return get_accelerator(TorchAccelerator).get_device()


@PublicAPI(stability="beta")
def prepare_model(
    model: torch.nn.Module,
    move_to_device: bool = True,
    wrap_ddp: bool = True,
    ddp_kwargs: Optional[Dict[str, Any]] = None,
) -> torch.nn.Module:
    """Prepares the model for distributed execution.

    This allows you to use the same exact code regardless of number of
    workers or the device type being used (CPU, GPU).

    Args:
        model (torch.nn.Module): A torch model to prepare.
        move_to_device (bool): Whether to move the model to the correct
            device. If set to False, the model needs to manually be moved
            to the correct device.
        wrap_ddp (bool): Whether to wrap models in
            ``DistributedDataParallel``.
        ddp_kwargs (Dict[str, Any]): Args to pass into
            ``DistributedDataParallel`` initialization if ``wrap_ddp`` is
            set to True.
    """
    return get_accelerator(TorchAccelerator).prepare_model(
        model,
        move_to_device=move_to_device,
        wrap_ddp=wrap_ddp,
        ddp_kwargs=ddp_kwargs,
    )


@PublicAPI(stability="beta")
def prepare_data_loader(
    data_loader: torch.utils.data.DataLoader,
    add_dist_sampler: bool = True,
    move_to_device: bool = True,
    auto_transfer: bool = True,
) -> torch.utils.data.DataLoader:
    """Prepares DataLoader for distributed execution.

    This allows you to use the same exact code regardless of number of
    workers or the device type being used (CPU, GPU).

    Args:
        data_loader (torch.utils.data.DataLoader): The DataLoader to
            prepare.
        add_dist_sampler (bool): Whether to add a DistributedSampler to
            the provided DataLoader.
        move_to_device (bool): If set, automatically move the data
            returned by the data loader to the correct device.
        auto_transfer (bool): If set and device is GPU, another CUDA stream
            is created to automatically copy data from host (CPU) memory
            to device (GPU) memory (the default CUDA stream still runs the
            training procedure). If device is CPU, it will be disabled
            regardless of the setting. This configuration will be ignored
            if ``move_to_device`` is False.
    """
    return get_accelerator(TorchAccelerator).prepare_data_loader(
        data_loader,
        add_dist_sampler=add_dist_sampler,
        move_to_device=move_to_device,
    )


@PublicAPI(stability="beta")
def accelerate() -> None:
    """Enables training optimizations."""
    try:
        set_accelerator(TorchAccelerator())
    except RuntimeError:
        raise RuntimeError(
            "An accelerator has already been set. Make sure "
            "`train.torch.accelerate()` is not called multiple times, and is called "
            "before any of the prepare methods."
        )
<<<<<<< HEAD
        and add_dist_sampler
    ):

        def with_sampler(loader):
            # Automatically set the DistributedSampler

            # If using a sampler, the shuffle attribute in the
            # DataLoader must be set to False.
            # Instead the shuffling is determined by the shuffle attribute
            # in the DistributedSampler.
            # We identify if shuffling is enabled in the passed in
            # DataLoader by seeing if the sampler for the DataLoader is a
            # SequentialSampler.
            shuffle = not isinstance(loader.sampler, SequentialSampler)

            data_loader_args = {
                "dataset": loader.dataset,
                "batch_size": loader.batch_size,
                "shuffle": False,
                "num_workers": loader.num_workers,
                "collate_fn": loader.collate_fn,
                "pin_memory": loader.pin_memory,
                "drop_last": loader.drop_last,
                "timeout": loader.timeout,
                "worker_init_fn": loader.worker_init_fn,
                "sampler": DistributedSampler(loader.dataset, shuffle=shuffle),
            }
            return DataLoader(**data_loader_args)

        data_loader = with_sampler(data_loader)

    if move_to_device:
        device = get_device()
        data_loader = _WrappedDataLoader(data_loader, device, auto_transfer)

    return data_loader
=======
>>>>>>> 52491c87


WORKER_TRACE_DIR_NAME = "pytorch_profiler_worker_traces"


class TorchWorkerProfiler:
    """Utility class for running PyTorch Profiler on a Train worker.

    Args:
        trace_dir (Optional[str]): The directory to store traces on the
           worker node. If ``None``, this will use a default temporary dir.
    """

    def __init__(self, trace_dir: Optional[str] = None):
        if profile is None:
            raise ImportError(
                "Torch Profiler requires torch>=1.8.1. "
                "Run `pip install 'torch>=1.8.1'` to use TorchWorkerProfiler."
            )

        trace_dir = trace_dir or Path(tempfile.gettempdir()).joinpath(
            WORKER_TRACE_DIR_NAME
        )
        self.trace_dir = Path(trace_dir)
        self.trace_dir.mkdir(parents=True, exist_ok=True)
        # Accumulated traces.
        self.profiler_trace_filenames = []

    def trace_handler(self, p: profile):
        """A stateful PyTorch Profiler trace handler.

        This will the export chrome trace to a file on disk.

        These exported traces can then be fetched by calling
        ``get_and_clear_profile_traces``.

        Args:
            p (profile): A PyTorch Profiler profile.
        """
        trace_filename = f"worker_{train.world_rank()}_epoch_{p.step_num}.pt.trace.json"
        trace_path = self.trace_dir.joinpath(trace_filename)

        logger.debug(f"Writing worker trace to {trace_path}.")
        p.export_chrome_trace(str(trace_path))
        self.profiler_trace_filenames.append(trace_filename)

    def get_and_clear_profile_traces(self):
        """Reads unread Profiler traces from this worker.

        Returns:
            The traces in a format consumable by
            ``TorchTensorboardProfilerCallback``.
        """

        def get_trace(filename):
            trace_path = self.trace_dir.joinpath(filename)
            return trace_path.read_text()

        traces = [
            (trace_filename, get_trace(trace_filename))
            for trace_filename in self.profiler_trace_filenames
        ]

        self.profiler_trace_files = []
        return {PYTORCH_PROFILER_KEY: traces}<|MERGE_RESOLUTION|>--- conflicted
+++ resolved
@@ -474,45 +474,6 @@
             "`train.torch.accelerate()` is not called multiple times, and is called "
             "before any of the prepare methods."
         )
-<<<<<<< HEAD
-        and add_dist_sampler
-    ):
-
-        def with_sampler(loader):
-            # Automatically set the DistributedSampler
-
-            # If using a sampler, the shuffle attribute in the
-            # DataLoader must be set to False.
-            # Instead the shuffling is determined by the shuffle attribute
-            # in the DistributedSampler.
-            # We identify if shuffling is enabled in the passed in
-            # DataLoader by seeing if the sampler for the DataLoader is a
-            # SequentialSampler.
-            shuffle = not isinstance(loader.sampler, SequentialSampler)
-
-            data_loader_args = {
-                "dataset": loader.dataset,
-                "batch_size": loader.batch_size,
-                "shuffle": False,
-                "num_workers": loader.num_workers,
-                "collate_fn": loader.collate_fn,
-                "pin_memory": loader.pin_memory,
-                "drop_last": loader.drop_last,
-                "timeout": loader.timeout,
-                "worker_init_fn": loader.worker_init_fn,
-                "sampler": DistributedSampler(loader.dataset, shuffle=shuffle),
-            }
-            return DataLoader(**data_loader_args)
-
-        data_loader = with_sampler(data_loader)
-
-    if move_to_device:
-        device = get_device()
-        data_loader = _WrappedDataLoader(data_loader, device, auto_transfer)
-
-    return data_loader
-=======
->>>>>>> 52491c87
 
 
 WORKER_TRACE_DIR_NAME = "pytorch_profiler_worker_traces"
