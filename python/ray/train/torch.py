--- conflicted
+++ resolved
@@ -4,11 +4,8 @@
 import io
 import logging
 import os
-<<<<<<< HEAD
+import random
 import types
-=======
-import random
->>>>>>> c694ed45
 
 from datetime import timedelta
 from pathlib import Path
@@ -57,8 +54,6 @@
     def __init__(self, amp: bool = False):
         self.amp_is_enabled = amp
         self.scaler = GradScaler() if amp else None
-
-    def __init__(self):
         self._seed = None
 
     def prepare_model(
@@ -253,7 +248,6 @@
 
         return device
 
-<<<<<<< HEAD
     def prepare_optimizer(self, optimizer: Optimizer) -> Optimizer:
         """Wraps optimizer to support automatic mixed precision.
 
@@ -275,7 +269,7 @@
             self.scaler.scale(tensor).backward()
         else:
             tensor.backward()
-=======
+
     def enable_reproducibility(self, seed: int = 0) -> None:
         """Limits sources of nondeterministic behavior."""
         self._seed = seed
@@ -291,7 +285,6 @@
         # the CUBLAS_WORKSPACE_CONFIG environment variable; otherwise, Torch errors.
         # See https://docs.nvidia.com/cuda/cublas/index.html#cublasApi_reproducibility.
         os.environ["CUBLAS_WORKSPACE_CONFIG"] = ":4096:8"
->>>>>>> c694ed45
 
 
 @PublicAPI(stability="beta")
@@ -664,7 +657,6 @@
 
 
 @PublicAPI(stability="beta")
-<<<<<<< HEAD
 def prepare_optimizer(optimizer: torch.optim.Optimizer) -> torch.optim.Optimizer:
     """Wraps optimizer to support automatic mixed precision.
 
@@ -685,7 +677,8 @@
         tensor (torch.Tensor): Tensor of which the derivative will be computed.
     """
     get_accelerator(TorchAccelerator).backward(tensor)
-=======
+
+
 def enable_reproducibility(seed: int = 0) -> None:
     """Limits sources of nondeterministic behavior.
 
@@ -705,7 +698,6 @@
         <https://pytorch.org/docs/stable/notes/randomness.html>`_.
     """
     get_accelerator(TorchAccelerator).enable_reproducibility(seed)
->>>>>>> c694ed45
 
 
 WORKER_TRACE_DIR_NAME = "pytorch_profiler_worker_traces"
