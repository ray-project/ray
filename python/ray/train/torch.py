--- conflicted
+++ resolved
@@ -5,12 +5,8 @@
 import os
 
 from datetime import timedelta
-<<<<<<< HEAD
+from pathlib import Path
 from typing import Optional, Dict, Any, Type
-=======
-from pathlib import Path
-from typing import Optional, Dict, Any
->>>>>>> a9147bb6
 
 import ray
 from ray.train.backend import BackendConfig, Backend, EncodedData
@@ -247,7 +243,6 @@
         data_loader, add_dist_sampler=add_dist_sampler, move_to_device=move_to_device
     )
 
-<<<<<<< HEAD
 
 @PublicAPI(stability="beta")
 def get_device() -> torch.device:
@@ -259,55 +254,6 @@
 def accelerate() -> None:
     """Enables training optimizations."""
     get_session().accelerator = TorchAccelerator()
-=======
-    # Only add Distributed Sampler if the following conditions hold:
-    # 1. More than one training worker is being used.
-    # 2. A DistributedSampler has not already been added by the user.
-    # 3. The dataset is not an IterableDataset. Samplers do not worker with
-    # IterableDatasets.
-    if (
-        train.world_size() > 1
-        and not isinstance(data_loader.sampler, DistributedSampler)
-        and not (
-            hasattr(data_loader, "dataset")
-            and isinstance(data_loader.dataset, IterableDataset)
-        )
-        and add_dist_sampler
-    ):
-
-        def with_sampler(loader):
-            # Automatically set the DistributedSampler
-
-            # If using a sampler, the shuffle attribute in the
-            # DataLoader must be set to False.
-            # Instead the shuffling is determined by the shuffle attribute
-            # in the DistributedSampler.
-            # We identify if shuffling is enabled in the passed in
-            # DataLoader by seeing if the sampler for the DataLoader is a
-            # SequentialSampler.
-            shuffle = not isinstance(loader.sampler, SequentialSampler)
-
-            data_loader_args = {
-                "dataset": loader.dataset,
-                "batch_size": loader.batch_size,
-                "shuffle": False,
-                "num_workers": loader.num_workers,
-                "collate_fn": loader.collate_fn,
-                "pin_memory": loader.pin_memory,
-                "drop_last": loader.drop_last,
-                "timeout": loader.timeout,
-                "worker_init_fn": loader.worker_init_fn,
-                "sampler": DistributedSampler(loader.dataset, shuffle=shuffle),
-            }
-            return DataLoader(**data_loader_args)
-
-        data_loader = with_sampler(data_loader)
-
-    if move_to_device:
-        device = get_device()
-        data_loader = _WrappedDataLoader(data_loader, device)
-
-    return data_loader
 
 
 WORKER_TRACE_DIR_NAME = "pytorch_profiler_worker_traces"
@@ -372,5 +318,4 @@
         ]
 
         self.profiler_trace_files = []
-        return {PYTORCH_PROFILER_KEY: traces}
->>>>>>> a9147bb6
+        return {PYTORCH_PROFILER_KEY: traces}