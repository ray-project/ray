--- conflicted
+++ resolved
@@ -5,13 +5,11 @@
 import os
 
 from datetime import timedelta
-<<<<<<< HEAD
-=======
 from pathlib import Path
->>>>>>> a3cf2504
 from typing import Optional, Dict, Any, Type
 
 import ray
+from ray import train
 from ray.train.backend import BackendConfig, Backend, EncodedData
 from ray.train.constants import PYTORCH_PROFILER_KEY
 from ray.train.worker_group import WorkerGroup
@@ -24,14 +22,11 @@
 
 from .session import get_session
 from .accelerators import Accelerator, TorchAccelerator
-<<<<<<< HEAD
-=======
 
 try:
     from torch.profiler import profile
 except ImportError:
     profile = None
->>>>>>> a3cf2504
 
 logger = logging.getLogger(__name__)
 
@@ -248,7 +243,6 @@
     return get_session().accelerator.prepare_data_loader(
         data_loader, add_dist_sampler=add_dist_sampler, move_to_device=move_to_device
     )
-<<<<<<< HEAD
 
 
 @PublicAPI(stability="beta")
@@ -286,19 +280,6 @@
         tensor (torch.Tensor): Tensor of which the derivative will be computed.
     """
     get_session().accelerator.backward(tensor)
-=======
-
-
-@PublicAPI(stability="beta")
-def get_device() -> torch.device:
-    """Gets the correct torch device to use for training."""
-    return get_session().accelerator.get_device()
-
-
-@PublicAPI(stability="beta")
-def accelerate() -> None:
-    """Enables training optimizations."""
-    get_session().accelerator = TorchAccelerator()
 
 
 WORKER_TRACE_DIR_NAME = "pytorch_profiler_worker_traces"
@@ -363,5 +344,4 @@
         ]
 
         self.profiler_trace_files = []
-        return {PYTORCH_PROFILER_KEY: traces}
->>>>>>> a3cf2504
+        return {PYTORCH_PROFILER_KEY: traces}