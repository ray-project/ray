--- conflicted
+++ resolved
@@ -1,124 +1,62 @@
-<<<<<<< HEAD
-from pathlib import Path
-
-try:
-    TUNE_INSTALLED = True
-    from ray import tune  # noqa: F401
-except ImportError:
-    TUNE_INSTALLED = False
-
-# Autofilled train.report() metrics. Keys should be consistent with Tune.
-TIMESTAMP = "_timestamp"
-TIME_THIS_ITER_S = "_time_this_iter_s"
-TRAINING_ITERATION = "_training_iteration"
-
-BASIC_AUTOFILLED_KEYS = {TIMESTAMP, TIME_THIS_ITER_S, TRAINING_ITERATION}
-
-DATE = "_date"
-HOSTNAME = "_hostname"
-NODE_IP = "_node_ip"
-PID = "_pid"
-TIME_TOTAL_S = "_time_total_s"
-
-# Will not be reported unless ENABLE_DETAILED_AUTOFILLED_METRICS_ENV
-# env var is not 0
-DETAILED_AUTOFILLED_KEYS = {DATE, HOSTNAME, NODE_IP, PID, TIME_TOTAL_S}
-
-# Time between Session.get_next checks when fetching
-# new results after signaling the training function to continue.
-RESULT_FETCH_TIMEOUT = 0.2
-
-# Default filename for JSON logger
-RESULT_FILE_JSON = "results.json"
-
-# Default directory where all Train logs, checkpoints, etc. will be stored.
-DEFAULT_RESULTS_DIR = Path("~/ray_results").expanduser()
-
-# File name to use for checkpoints saved with Tune
-TUNE_CHECKPOINT_FILE_NAME = "checkpoint"
-
-# The key to use to specify the checkpoint id for Tune.
-# This needs to be added to the checkpoint dictionary so if the Tune trial
-# is restarted, the checkpoint_id can continue to increment.
-TUNE_CHECKPOINT_ID = "_current_checkpoint_id"
-
-# Env var name
-ENABLE_DETAILED_AUTOFILLED_METRICS_ENV = (
-    "TRAIN_RESULT_ENABLE_DETAILED_AUTOFILLED_METRICS"
-)
-
-# Integer value which if set will override the value of
-# Backend.share_cuda_visible_devices. 1 for True, 0 for False.
-ENABLE_SHARE_CUDA_VISIBLE_DEVICES_ENV = "TRAIN_ENABLE_SHARE_CUDA_VISIBLE_DEVICES"
-
-# Integer value which indicates the number of seconds to wait when creating
-# the worker placement group before timing out.
-TRAIN_PLACEMENT_GROUP_TIMEOUT_S_ENV = "TRAIN_PLACEMENT_GROUP_TIMEOUT_S"
-
-# Integer value which if set will change the placement group strategy from
-# PACK to SPREAD. 1 for True, 0 for False.
-TRAIN_ENABLE_WORKER_SPREAD_ENV = "TRAIN_ENABLE_WORKER_SPREAD"
-=======
-from pathlib import Path
-
-try:
-    TUNE_INSTALLED = True
-    from ray import tune  # noqa: F401
-except ImportError:
-    TUNE_INSTALLED = False
-
-# Autofilled train.report() metrics. Keys should be consistent with Tune.
-TIMESTAMP = "_timestamp"
-TIME_THIS_ITER_S = "_time_this_iter_s"
-TRAINING_ITERATION = "_training_iteration"
-
-BASIC_AUTOFILLED_KEYS = {TIMESTAMP, TIME_THIS_ITER_S, TRAINING_ITERATION}
-
-DATE = "_date"
-HOSTNAME = "_hostname"
-NODE_IP = "_node_ip"
-PID = "_pid"
-TIME_TOTAL_S = "_time_total_s"
-
-# Will not be reported unless ENABLE_DETAILED_AUTOFILLED_METRICS_ENV
-# env var is not 0
-DETAILED_AUTOFILLED_KEYS = {DATE, HOSTNAME, NODE_IP, PID, TIME_TOTAL_S}
-
-# Time between Session.get_next checks when fetching
-# new results after signaling the training function to continue.
-RESULT_FETCH_TIMEOUT = 0.2
-
-# Default filename for JSON logger
-RESULT_FILE_JSON = "results.json"
-
-# Default directory where all Train logs, checkpoints, etc. will be stored.
-DEFAULT_RESULTS_DIR = Path("~/ray_results").expanduser()
-
-# File name to use for checkpoints saved with Tune.
-TUNE_CHECKPOINT_FILE_NAME = "checkpoint"
-
-# The name of the subdirectory inside the trainer run_dir to store checkpoints.
-TRAIN_CHECKPOINT_SUBDIR = "checkpoints"
-
-# The key to use to specify the checkpoint id for Tune.
-# This needs to be added to the checkpoint dictionary so if the Tune trial
-# is restarted, the checkpoint_id can continue to increment.
-TUNE_CHECKPOINT_ID = "_current_checkpoint_id"
-
-# Env var name
-ENABLE_DETAILED_AUTOFILLED_METRICS_ENV = (
-    "TRAIN_RESULT_ENABLE_DETAILED_AUTOFILLED_METRICS"
-)
-
-# Integer value which if set will override the value of
-# Backend.share_cuda_visible_devices. 1 for True, 0 for False.
-ENABLE_SHARE_CUDA_VISIBLE_DEVICES_ENV = "TRAIN_ENABLE_SHARE_CUDA_VISIBLE_DEVICES"
-
-# Integer value which indicates the number of seconds to wait when creating
-# the worker placement group before timing out.
-TRAIN_PLACEMENT_GROUP_TIMEOUT_S_ENV = "TRAIN_PLACEMENT_GROUP_TIMEOUT_S"
-
-# Integer value which if set will change the placement group strategy from
-# PACK to SPREAD. 1 for True, 0 for False.
-TRAIN_ENABLE_WORKER_SPREAD_ENV = "TRAIN_ENABLE_WORKER_SPREAD"
->>>>>>> 19672688
+from pathlib import Path
+
+try:
+    TUNE_INSTALLED = True
+    from ray import tune  # noqa: F401
+except ImportError:
+    TUNE_INSTALLED = False
+
+# Autofilled train.report() metrics. Keys should be consistent with Tune.
+TIMESTAMP = "_timestamp"
+TIME_THIS_ITER_S = "_time_this_iter_s"
+TRAINING_ITERATION = "_training_iteration"
+
+BASIC_AUTOFILLED_KEYS = {TIMESTAMP, TIME_THIS_ITER_S, TRAINING_ITERATION}
+
+DATE = "_date"
+HOSTNAME = "_hostname"
+NODE_IP = "_node_ip"
+PID = "_pid"
+TIME_TOTAL_S = "_time_total_s"
+
+# Will not be reported unless ENABLE_DETAILED_AUTOFILLED_METRICS_ENV
+# env var is not 0
+DETAILED_AUTOFILLED_KEYS = {DATE, HOSTNAME, NODE_IP, PID, TIME_TOTAL_S}
+
+# Time between Session.get_next checks when fetching
+# new results after signaling the training function to continue.
+RESULT_FETCH_TIMEOUT = 0.2
+
+# Default filename for JSON logger
+RESULT_FILE_JSON = "results.json"
+
+# Default directory where all Train logs, checkpoints, etc. will be stored.
+DEFAULT_RESULTS_DIR = Path("~/ray_results").expanduser()
+
+# File name to use for checkpoints saved with Tune.
+TUNE_CHECKPOINT_FILE_NAME = "checkpoint"
+
+# The name of the subdirectory inside the trainer run_dir to store checkpoints.
+TRAIN_CHECKPOINT_SUBDIR = "checkpoints"
+
+# The key to use to specify the checkpoint id for Tune.
+# This needs to be added to the checkpoint dictionary so if the Tune trial
+# is restarted, the checkpoint_id can continue to increment.
+TUNE_CHECKPOINT_ID = "_current_checkpoint_id"
+
+# Env var name
+ENABLE_DETAILED_AUTOFILLED_METRICS_ENV = (
+    "TRAIN_RESULT_ENABLE_DETAILED_AUTOFILLED_METRICS"
+)
+
+# Integer value which if set will override the value of
+# Backend.share_cuda_visible_devices. 1 for True, 0 for False.
+ENABLE_SHARE_CUDA_VISIBLE_DEVICES_ENV = "TRAIN_ENABLE_SHARE_CUDA_VISIBLE_DEVICES"
+
+# Integer value which indicates the number of seconds to wait when creating
+# the worker placement group before timing out.
+TRAIN_PLACEMENT_GROUP_TIMEOUT_S_ENV = "TRAIN_PLACEMENT_GROUP_TIMEOUT_S"
+
+# Integer value which if set will change the placement group strategy from
+# PACK to SPREAD. 1 for True, 0 for False.
+TRAIN_ENABLE_WORKER_SPREAD_ENV = "TRAIN_ENABLE_WORKER_SPREAD"