--- conflicted
+++ resolved
@@ -1,10 +1,5 @@
-<<<<<<< HEAD
 from functools import partial
-import os
 from typing import Any, Callable, Dict, Optional, Union
-=======
-from typing import Any, Dict
->>>>>>> e973f2ed
 
 import xgboost
 from packaging.version import Version
@@ -15,11 +10,7 @@
 from ray.train.trainer import BaseTrainer, GenDataset
 from ray.train.data_parallel_trainer import DataParallelTrainer
 from ray.train.gbdt_trainer import GBDTTrainer
-<<<<<<< HEAD
-from ray.train.xgboost import XGBoostCheckpoint, XGBoostConfig
-=======
-from ray.train.xgboost import RayTrainReportCallback
->>>>>>> e973f2ed
+from ray.train.xgboost import RayTrainReportCallback, XGBoostConfig
 from ray.util.annotations import PublicAPI
 
 
