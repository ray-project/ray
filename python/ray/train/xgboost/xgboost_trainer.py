import os
from typing import Any, Dict

try:
    from packaging.version import Version
except ImportError:
    from distutils.version import LooseVersion as Version

<<<<<<< HEAD
from ray.air.constants import MODEL_KEY
from ray.train import Checkpoint
=======
from ray.air.checkpoint import Checkpoint
>>>>>>> 9276e41c
from ray.train.gbdt_trainer import GBDTTrainer
from ray.train.xgboost import XGBoostCheckpoint
from ray.util.annotations import PublicAPI

import xgboost
import xgboost_ray
from xgboost_ray.tune import TuneReportCheckpointCallback


@PublicAPI(stability="beta")
class XGBoostTrainer(GBDTTrainer):
    """A Trainer for data parallel XGBoost training.

    This Trainer runs the XGBoost training loop in a distributed manner
    using multiple Ray Actors.

    .. note::
        ``XGBoostTrainer`` does not modify or otherwise alter the working
        of the XGBoost distributed training algorithm.
        Ray only provides orchestration, data ingest and fault tolerance.
        For more information on XGBoost distributed training, refer to
        `XGBoost documentation <https://xgboost.readthedocs.io>`__.

    Example:
        .. testcode::

            import ray

            from ray.train.xgboost import XGBoostTrainer
            from ray.train import ScalingConfig

            train_dataset = ray.data.from_items(
                [{"x": x, "y": x + 1} for x in range(32)])
            trainer = XGBoostTrainer(
                label_column="y",
                params={"objective": "reg:squarederror"},
                scaling_config=ScalingConfig(num_workers=3),
                datasets={"train": train_dataset}
            )
            result = trainer.fit()

        .. testoutput::
            :hide:

            ...

    Args:
        datasets: The Ray Datasets to use for training and validation. Must include a
            "train" key denoting the training dataset. All non-training datasets will
            be used as separate validation sets, each reporting a separate metric.
        label_column: Name of the label column. A column with this name
            must be present in the training dataset.
        params: XGBoost training parameters.
            Refer to `XGBoost documentation <https://xgboost.readthedocs.io/>`_
            for a list of possible parameters.
        dmatrix_params: Dict of ``dataset name:dict of kwargs`` passed to respective
            :class:`xgboost_ray.RayDMatrix` initializations, which in turn are passed
            to ``xgboost.DMatrix`` objects created on each worker. For example, this can
            be used to add sample weights with the ``weight`` parameter.
        num_boost_round: Target number of boosting iterations (trees in the model).
            Note that unlike in ``xgboost.train``, this is the target number
            of trees, meaning that if you set ``num_boost_round=10`` and pass a model
            that has already been trained for 5 iterations, it will be trained for 5
            iterations more, instead of 10 more.
        scaling_config: Configuration for how to scale data parallel training.
        run_config: Configuration for the execution of the training run.
        resume_from_checkpoint: A checkpoint to resume training from.
        metadata: Dict that should be made available in `checkpoint.get_metadata()`
            for checkpoints saved from this Trainer. Must be JSON-serializable.
        **train_kwargs: Additional kwargs passed to ``xgboost.train()`` function.
    """

    _dmatrix_cls: type = xgboost_ray.RayDMatrix
    _ray_params_cls: type = xgboost_ray.RayParams
    _tune_callback_checkpoint_cls: type = TuneReportCheckpointCallback
    _default_ray_params: Dict[str, Any] = {
        "num_actors": 1,
        "cpus_per_actor": 1,
        "gpus_per_actor": 0,
    }
    _init_model_arg_name: str = "xgb_model"

    @staticmethod
    def get_model(checkpoint: Checkpoint) -> xgboost.Booster:
        """Retrieve the XGBoost model stored in this checkpoint."""
        with checkpoint.as_directory() as checkpoint_path:
            booster = xgboost.Booster()
            booster.load_model(
                os.path.join(checkpoint_path, XGBoostCheckpoint.MODEL_FILENAME)
            )
            return booster

    def _train(self, **kwargs):
        return xgboost_ray.train(**kwargs)

    def _load_checkpoint(self, checkpoint: Checkpoint) -> xgboost.Booster:
        return self.__class__.get_model(checkpoint)

    def _save_model(self, model: xgboost.Booster, path: str):
        model.save_model(os.path.join(path, XGBoostCheckpoint.MODEL_FILENAME))

    def _model_iteration(self, model: xgboost.Booster) -> int:
        if not hasattr(model, "num_boosted_rounds"):
            # Compatibility with XGBoost < 1.4
            return len(model.get_dump())
        return model.num_boosted_rounds()

    def preprocess_datasets(self) -> None:
        super().preprocess_datasets()

        # XGBoost/LightGBM-Ray requires each dataset to have at least as many
        # blocks as there are workers.
        # This is only applicable for xgboost-ray<0.1.16
        if Version(xgboost_ray.__version__) < Version("0.1.16"):
            self._repartition_datasets_to_match_num_actors()<|MERGE_RESOLUTION|>--- conflicted
+++ resolved
@@ -6,12 +6,7 @@
 except ImportError:
     from distutils.version import LooseVersion as Version
 
-<<<<<<< HEAD
-from ray.air.constants import MODEL_KEY
 from ray.train import Checkpoint
-=======
-from ray.air.checkpoint import Checkpoint
->>>>>>> 9276e41c
 from ray.train.gbdt_trainer import GBDTTrainer
 from ray.train.xgboost import XGBoostCheckpoint
 from ray.util.annotations import PublicAPI
