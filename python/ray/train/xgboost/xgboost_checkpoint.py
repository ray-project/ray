--- conflicted
+++ resolved
@@ -45,11 +45,7 @@
             >>> import xgboost
             >>>
             >>> booster = xgboost.Booster()
-<<<<<<< HEAD
-            >>> checkpoint = XGBoostCheckpoint.from_model(booster, path=".")  # doctest: +SKIP
-=======
             >>> checkpoint = XGBoostCheckpoint.from_model(booster)  # doctest: +SKIP # noqa: E501
->>>>>>> 4c303251
 
             You can use a :py:class:`XGBoostCheckpoint` to create an
             :py:class:`~ray.train.xgboost.XGBoostPredictor` and preform inference.
