--- conflicted
+++ resolved
@@ -57,11 +57,7 @@
 
             >>> from ray.train.xgboost import XGBoostPredictor
             >>>
-<<<<<<< HEAD
-            >>> predictor = XGBoostPredictor.from_checkpoint(checkpoint)  # doctest: +SKIP
-=======
             >>> predictor = XGBoostPredictor.from_checkpoint(checkpoint)
->>>>>>> d1662d68
         """
         with tempfile.TemporaryDirectory() as tmpdirname:
             booster.save_model(os.path.join(tmpdirname, MODEL_KEY))
