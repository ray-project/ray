import logging
import warnings
from dataclasses import dataclass
from typing import TYPE_CHECKING, Any, Dict, Optional, Type

<<<<<<< HEAD
from packaging.version import Version

from ray import train, tune
from ray._private.dict import flatten_dict
=======
>>>>>>> 15ae620d
from ray.train import Checkpoint, RunConfig, ScalingConfig
from ray.train.constants import TRAIN_DATASET_KEY
from ray.train.trainer import BaseTrainer, GenDataset
from ray.tune import Trainable
from ray.tune.execution.placement_groups import PlacementGroupFactory
from ray.util.annotations import DeveloperAPI

if TYPE_CHECKING:
    import xgboost_ray


_WARN_REPARTITION_THRESHOLD = 10 * 1024**3
_DEFAULT_NUM_ITERATIONS = 10

logger = logging.getLogger(__name__)


def _convert_scaling_config_to_ray_params(
    scaling_config: ScalingConfig,
    ray_params_cls: Type["xgboost_ray.RayParams"],
    default_ray_params: Optional[Dict[str, Any]] = None,
) -> "xgboost_ray.RayParams":
    """Scaling config parameters have precedence over default ray params.

    Default ray params are defined in the trainers (xgboost/lightgbm),
    but if the user requests something else, that should be respected.
    """
    resources = (scaling_config.resources_per_worker or {}).copy()

    cpus_per_actor = resources.pop("CPU", 0)
    if not cpus_per_actor:
        cpus_per_actor = default_ray_params.get("cpus_per_actor", 0)

    gpus_per_actor = resources.pop("GPU", int(scaling_config.use_gpu))
    if not gpus_per_actor:
        gpus_per_actor = default_ray_params.get("gpus_per_actor", 0)

    resources_per_actor = resources
    if not resources_per_actor:
        resources_per_actor = default_ray_params.get("resources_per_actor", None)

    num_actors = scaling_config.num_workers
    if not num_actors:
        num_actors = default_ray_params.get("num_actors", 0)

    ray_params_kwargs = default_ray_params.copy() or {}

    ray_params_kwargs.update(
        {
            "cpus_per_actor": int(cpus_per_actor),
            "gpus_per_actor": int(gpus_per_actor),
            "resources_per_actor": resources_per_actor,
            "num_actors": int(num_actors),
        }
    )

    # This should be upstreamed to xgboost_ray,
    # but also left here for backwards compatibility.
    if not hasattr(ray_params_cls, "placement_options"):

        @dataclass
        class RayParamsFromScalingConfig(ray_params_cls):
            # Passed as kwargs to PlacementGroupFactory
            placement_options: Dict[str, Any] = None

            def get_tune_resources(self) -> PlacementGroupFactory:
                pgf = super().get_tune_resources()
                placement_options = self.placement_options.copy()
                extended_pgf = PlacementGroupFactory(
                    pgf.bundles,
                    **placement_options,
                )
                extended_pgf._head_bundle_is_empty = pgf._head_bundle_is_empty
                return extended_pgf

        ray_params_cls_extended = RayParamsFromScalingConfig
    else:
        ray_params_cls_extended = ray_params_cls

    placement_options = {
        "strategy": scaling_config.placement_strategy,
    }
    ray_params = ray_params_cls_extended(
        placement_options=placement_options,
        **ray_params_kwargs,
    )

    return ray_params


@DeveloperAPI
class GBDTTrainer(BaseTrainer):
    """Abstract class for scaling gradient-boosting decision tree (GBDT) frameworks.

    Inherited by XGBoostTrainer and LightGBMTrainer.

    Args:
        datasets: Datasets to use for training and validation. Must include a
            "train" key denoting the training dataset.
            All non-training datasets will be used as separate
            validation sets, each reporting a separate metric.
        label_column: Name of the label column. A column with this name
            must be present in the training dataset.
        params: Framework specific training parameters.
        dmatrix_params: Dict of ``dataset name:dict of kwargs`` passed to respective
            :class:`xgboost_ray.RayDMatrix` initializations.
        num_boost_round: Target number of boosting iterations (trees in the model).
        scaling_config: Configuration for how to scale data parallel training.
        run_config: Configuration for the execution of the training run.
        resume_from_checkpoint: A checkpoint to resume training from.
        metadata: Dict that should be made available in `checkpoint.get_metadata()`
            for checkpoints saved from this Trainer. Must be JSON-serializable.
        **train_kwargs: Additional kwargs passed to framework ``train()`` function.
    """

    _scaling_config_allowed_keys = BaseTrainer._scaling_config_allowed_keys + [
        "num_workers",
        "resources_per_worker",
        "use_gpu",
        "placement_strategy",
    ]
    _handles_checkpoint_freq = True
    _handles_checkpoint_at_end = True

    _dmatrix_cls: type
    _ray_params_cls: type
    _tune_callback_checkpoint_cls: type
    _default_ray_params: Dict[str, Any] = {
        "checkpoint_frequency": 1,
        "checkpoint_at_end": True,
    }
    _init_model_arg_name: str
    _num_iterations_argument: str = "num_boost_round"
    _default_num_iterations: int = _DEFAULT_NUM_ITERATIONS

    def __init__(
        self,
        *,
        datasets: Dict[str, GenDataset],
        label_column: str,
        params: Dict[str, Any],
        dmatrix_params: Optional[Dict[str, Dict[str, Any]]] = None,
        num_boost_round: int = _DEFAULT_NUM_ITERATIONS,
        scaling_config: Optional[ScalingConfig] = None,
        run_config: Optional[RunConfig] = None,
        resume_from_checkpoint: Optional[Checkpoint] = None,
        metadata: Optional[Dict[str, Any]] = None,
        **train_kwargs,
    ):
        self.label_column = label_column
        self.params = params

        self.num_boost_round = num_boost_round
        self.train_kwargs = train_kwargs
        self.dmatrix_params = dmatrix_params or {}

        super().__init__(
            scaling_config=scaling_config,
            run_config=run_config,
            datasets=datasets,
            resume_from_checkpoint=resume_from_checkpoint,
            metadata=metadata,
        )

        # Datasets should always use distributed loading.
        for dataset_name in self.datasets.keys():
            dataset_params = self.dmatrix_params.get(dataset_name, {})
            dataset_params["distributed"] = True
            self.dmatrix_params[dataset_name] = dataset_params

    def _validate_attributes(self):
        super()._validate_attributes()
        self._validate_config_and_datasets()

    def _validate_config_and_datasets(self) -> None:
        if TRAIN_DATASET_KEY not in self.datasets:
            raise KeyError(
                f"'{TRAIN_DATASET_KEY}' key must be preset in `datasets`. "
                f"Got {list(self.datasets.keys())}"
            )
        if self.dmatrix_params:
            for key in self.dmatrix_params:
                if key not in self.datasets:
                    raise KeyError(
                        f"`dmatrix_params` dict contains key '{key}' "
                        f"which is not present in `datasets`."
                    )

    @classmethod
    def _validate_scaling_config(cls, scaling_config: ScalingConfig) -> ScalingConfig:
        # Todo: `trainer_resources` should be configurable. Currently it is silently
        # ignored. We catch the error here rather than in
        # `_scaling_config_allowed_keys` because the default of `None` is updated to
        # `{}` from XGBoost-Ray.
        if scaling_config.trainer_resources not in [None, {}]:
            raise ValueError(
                f"The `trainer_resources` attribute for {cls.__name__} "
                f"is currently ignored and defaults to `{{}}`. Remove the "
                f"`trainer_resources` key from your `ScalingConfig` to resolve."
            )
        return super(GBDTTrainer, cls)._validate_scaling_config(
            scaling_config=scaling_config
        )

    def _get_dmatrices(
        self, dmatrix_params: Dict[str, Any]
    ) -> Dict[str, "xgboost_ray.RayDMatrix"]:
        return {
            k: self._dmatrix_cls(
                v, label=self.label_column, **dmatrix_params.get(k, {})
            )
            for k, v in self.datasets.items()
        }

    @classmethod
    def get_model(cls, checkpoint: Checkpoint, checkpoint_cls: Type[Any]) -> Any:
        raise NotImplementedError

    def _load_checkpoint(
        self,
        checkpoint: Checkpoint,
    ) -> Any:
        # TODO(justinvyu): [code_removal] Remove in 2.11.
        raise DeprecationWarning(
            "The internal method `_load_checkpoint` deprecated and will be removed. "
            f"See `{self.__class__.__name__}.get_model` instead."
        )

    def _train(self, **kwargs):
        raise NotImplementedError

    def _save_model(self, model: Any, path: str):
        # TODO(justinvyu): [code_removal] Remove in 2.11.
        raise DeprecationWarning(
            "The internal method `_save_model` is deprecated and will be removed."
        )

    def _model_iteration(self, model: Any) -> int:
        raise NotImplementedError

    @property
    def _ray_params(self) -> "xgboost_ray.RayParams":
        scaling_config_dataclass = self._validate_scaling_config(self.scaling_config)
        return _convert_scaling_config_to_ray_params(
            scaling_config_dataclass, self._ray_params_cls, self._default_ray_params
        )

    def _repartition_datasets_to_match_num_actors(self):
        # XGBoost/LightGBM-Ray requires each dataset to have at least as many
        # blocks as there are workers.
        # This is only applicable for xgboost-ray<0.1.16. The version check
        # is done in subclasses to ensure that xgboost-ray doesn't need to be
        # imported here.
        for dataset_key, dataset in self.datasets.items():
            if dataset.num_blocks() < self._ray_params.num_actors:
                if dataset.size_bytes() > _WARN_REPARTITION_THRESHOLD:
                    warnings.warn(
                        f"Dataset '{dataset_key}' has {dataset.num_blocks()} blocks, "
                        f"which is less than the `num_workers` "
                        f"{self._ray_params.num_actors}. "
                        f"This dataset will be automatically repartitioned to "
                        f"{self._ray_params.num_actors} blocks. You can disable "
                        "this error message by partitioning the dataset "
                        "to have blocks >= number of workers via "
                        "`dataset.repartition(num_workers)`."
                    )
                self.datasets[dataset_key] = dataset.repartition(
                    self._ray_params.num_actors
                )

<<<<<<< HEAD
    def _checkpoint_at_end(self, model, evals_result: dict) -> None:
        # We need to call session.report to save checkpoints, so we report
        # the last received metrics (possibly again).
        result_dict = flatten_dict(evals_result, delimiter="-")
        for k in list(result_dict):
            result_dict[k] = result_dict[k][-1]

        if getattr(self._tune_callback_checkpoint_cls, "_report_callbacks_cls", None):
            # Deprecate: Remove in Ray 2.8
            with tune.checkpoint_dir(step=self._model_iteration(model)) as cp_dir:
                self._save_model(model, path=os.path.join(cp_dir, MODEL_KEY))
            tune.report(**result_dict)
        else:
            with tempfile.TemporaryDirectory() as checkpoint_dir:
                self._save_model(model, path=checkpoint_dir)
                checkpoint = Checkpoint.from_directory(checkpoint_dir)
                train.report(result_dict, checkpoint=checkpoint)

    def setup(self) -> None:
        import xgboost_ray

        # XGBoost/LightGBM-Ray requires each dataset to have at least as many
        # blocks as there are workers.
        # This is only applicable for xgboost-ray<0.1.16
        if Version(xgboost_ray.__version__) < Version("0.1.16"):
            self._repartition_datasets_to_match_num_actors()

=======
>>>>>>> 15ae620d
    def training_loop(self) -> None:
        config = self.train_kwargs.copy()
        config[self._num_iterations_argument] = self.num_boost_round

        dmatrices = self._get_dmatrices(
            dmatrix_params=self.dmatrix_params,
        )
        train_dmatrix = dmatrices[TRAIN_DATASET_KEY]
        evals_result = {}

        init_model = None
        if self.starting_checkpoint:
            init_model = self.__class__.get_model(self.starting_checkpoint)

        config.setdefault("verbose_eval", False)
        config.setdefault("callbacks", [])

        has_user_supplied_callback = any(
            isinstance(cb, self._tune_callback_checkpoint_cls)
            for cb in config["callbacks"]
        )
        if not has_user_supplied_callback:
            # Only add our own default callback if the user hasn't supplied one.
            checkpoint_frequency = (
                self.run_config.checkpoint_config.checkpoint_frequency
            )

            checkpoint_at_end = self.run_config.checkpoint_config.checkpoint_at_end
            if checkpoint_at_end is None:
                # Defaults to True
                checkpoint_at_end = True

            callback = self._tune_callback_checkpoint_cls(
                frequency=checkpoint_frequency, checkpoint_at_end=checkpoint_at_end
            )

            config["callbacks"] += [callback]

        config[self._init_model_arg_name] = init_model

        if init_model:
            # If restoring, make sure that we only create num_boosting_round trees,
            # and not init_model_trees + num_boosting_round trees
            last_iteration = self._model_iteration(init_model)
            num_iterations = config.get(
                self._num_iterations_argument, self._default_num_iterations
            )
            new_iterations = num_iterations - last_iteration
            config[self._num_iterations_argument] = new_iterations
            logger.warning(
                f"Model loaded from checkpoint will train for "
                f"additional {new_iterations} iterations (trees) in order "
                "to achieve the target number of iterations "
                f"({self._num_iterations_argument}={num_iterations})."
            )

        self._train(
            params=self.params,
            dtrain=train_dmatrix,
            evals_result=evals_result,
            evals=[(dmatrix, k) for k, dmatrix in dmatrices.items()],
            ray_params=self._ray_params,
            **config,
        )

    def _generate_trainable_cls(self) -> Type["Trainable"]:
        trainable_cls = super()._generate_trainable_cls()
        trainer_cls = self.__class__
        scaling_config = self.scaling_config
        ray_params_cls = self._ray_params_cls
        default_ray_params = self._default_ray_params

        class GBDTTrainable(trainable_cls):
            @classmethod
            def default_resource_request(cls, config):
                # `config["scaling_config"] is a dataclass when passed via the
                # `scaling_config` argument in `Trainer` and is a dict when passed
                # via the `scaling_config` key of `param_spec`.
                updated_scaling_config = config.get("scaling_config", scaling_config)
                if isinstance(updated_scaling_config, dict):
                    updated_scaling_config = ScalingConfig(**updated_scaling_config)
                validated_scaling_config = trainer_cls._validate_scaling_config(
                    updated_scaling_config
                )
                return _convert_scaling_config_to_ray_params(
                    validated_scaling_config, ray_params_cls, default_ray_params
                ).get_tune_resources()

        return GBDTTrainable<|MERGE_RESOLUTION|>--- conflicted
+++ resolved
@@ -3,13 +3,8 @@
 from dataclasses import dataclass
 from typing import TYPE_CHECKING, Any, Dict, Optional, Type
 
-<<<<<<< HEAD
 from packaging.version import Version
 
-from ray import train, tune
-from ray._private.dict import flatten_dict
-=======
->>>>>>> 15ae620d
 from ray.train import Checkpoint, RunConfig, ScalingConfig
 from ray.train.constants import TRAIN_DATASET_KEY
 from ray.train.trainer import BaseTrainer, GenDataset
@@ -280,25 +275,6 @@
                     self._ray_params.num_actors
                 )
 
-<<<<<<< HEAD
-    def _checkpoint_at_end(self, model, evals_result: dict) -> None:
-        # We need to call session.report to save checkpoints, so we report
-        # the last received metrics (possibly again).
-        result_dict = flatten_dict(evals_result, delimiter="-")
-        for k in list(result_dict):
-            result_dict[k] = result_dict[k][-1]
-
-        if getattr(self._tune_callback_checkpoint_cls, "_report_callbacks_cls", None):
-            # Deprecate: Remove in Ray 2.8
-            with tune.checkpoint_dir(step=self._model_iteration(model)) as cp_dir:
-                self._save_model(model, path=os.path.join(cp_dir, MODEL_KEY))
-            tune.report(**result_dict)
-        else:
-            with tempfile.TemporaryDirectory() as checkpoint_dir:
-                self._save_model(model, path=checkpoint_dir)
-                checkpoint = Checkpoint.from_directory(checkpoint_dir)
-                train.report(result_dict, checkpoint=checkpoint)
-
     def setup(self) -> None:
         import xgboost_ray
 
@@ -308,8 +284,6 @@
         if Version(xgboost_ray.__version__) < Version("0.1.16"):
             self._repartition_datasets_to_match_num_actors()
 
-=======
->>>>>>> 15ae620d
     def training_loop(self) -> None:
         config = self.train_kwargs.copy()
         config[self._num_iterations_argument] = self.num_boost_round
