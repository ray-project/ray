--- conflicted
+++ resolved
@@ -280,13 +280,8 @@
         evals_result = {}
 
         init_model = None
-<<<<<<< HEAD
-        if self._get_initial_checkpoint():
-            init_model, _ = self._load_checkpoint(self._get_initial_checkpoint())
-=======
         if self.starting_checkpoint:
             init_model, _ = self._load_checkpoint(self.starting_checkpoint)
->>>>>>> d13ba079
 
         config.setdefault("verbose_eval", False)
         config.setdefault("callbacks", [])
