--- conflicted
+++ resolved
@@ -429,11 +429,7 @@
 
 
 def world_size() -> int:
-<<<<<<< HEAD
-    """Get the current world size for this training run.
-=======
     """Get the current world size (i.e. total number of workers) for this run.
->>>>>>> 0e05c0f4
 
     .. code-block:: python
 
