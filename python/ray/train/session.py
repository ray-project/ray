import os
import platform
import queue
import threading
import time
from datetime import datetime
from dataclasses import dataclass
from enum import Enum, auto
from typing import Callable
from typing import Optional, Dict
import warnings

import ray
from ray.train.constants import (
<<<<<<< HEAD
    DETAILED_AUTOFILLED_KEYS, TIME_THIS_ITER_S, PID, TIMESTAMP, TIME_TOTAL_S,
    NODE_IP, TRAINING_ITERATION, HOSTNAME, DATE, RESULT_FETCH_TIMEOUT,
    TRAIN_SESSION_MISUSE_LOG_ONCE_KEY)
=======
    DETAILED_AUTOFILLED_KEYS,
    TIME_THIS_ITER_S,
    PID,
    TIMESTAMP,
    TIME_TOTAL_S,
    NODE_IP,
    TRAINING_ITERATION,
    HOSTNAME,
    DATE,
    RESULT_FETCH_TIMEOUT,
)
>>>>>>> a8f940e7
from ray.train.utils import PropagatingThread, RayDataset
from ray.util import PublicAPI, log_once


class TrainingResultType(Enum):
    REPORT = auto()
    CHECKPOINT = auto()


@dataclass
class TrainingResult:
    type: TrainingResultType
    data: Dict


class Session:
    """Holds information for training on each worker."""

    def __init__(
        self,
        training_func: Callable,
        world_rank: int,
        local_rank: int,
        world_size: int,
        dataset_shard: Optional[RayDataset] = None,
        checkpoint: Optional[Dict] = None,
        encode_data_fn: Callable = None,
        detailed_autofilled_metrics: bool = False,
    ):

        self.dataset_shard = dataset_shard

        # The Thread object that is running the training function.
        self.training_thread = PropagatingThread(target=training_func, daemon=True)
        self.world_rank = world_rank
        self.local_rank = local_rank
        self.world_size = world_size
        self.loaded_checkpoint = checkpoint

        # Function to encode checkpoint dict before sending to the driver.
        if not encode_data_fn:

            def noop(x):
                return x

            encode_data_fn = noop
        self._encode_data_fn = encode_data_fn

        # This lock is used to control the execution of the training thread.
        self.continue_lock = threading.Semaphore(0)

        # Queue for sending results across threads.
        self.result_queue = queue.Queue(1)

        # Autofilled metrics attributes.
        self.detailed_autofilled_metrics = detailed_autofilled_metrics
        self.last_report_time = time.time()
        self.iteration = 0
        self.time_total = 0.0
        self.local_ip = self.get_current_ip()

        self.ignore_report = False
        self.training_started = False

    def get_current_ip(self):
        self.local_ip = ray.util.get_node_ip_address()
        return self.local_ip

    def start(self):
        """Starts the training thread."""
        self.training_started = True
        self.training_thread.start()

    def pause_reporting(self):
        """Ignore all future ``train.report()`` calls."""
        self.ignore_report = True

    def finish(self):
        """Finishes the training thread.

        Either returns the output from training or raises any Exception from
        training.
        """

        # Wait for training to finish.
        # This will raise any errors that occur during training, including
        # SystemError
        func_output = self.training_thread.join()
        # If training finished successfully, then return results.
        return func_output

    def get_next(self) -> Optional[TrainingResult]:
        """Gets the next ``TrainingResult`` from the result queue.

        If the result queue is empty, then this function returns ``None``.
        """
        if not self.training_started:
            raise RuntimeError("Please call start before calling get_next.")
        result = None
        # While training is still ongoing, attempt to get the result.
        while result is None and self.training_thread.is_alive():
            try:
                result = self.result_queue.get(block=True, timeout=RESULT_FETCH_TIMEOUT)
            except queue.Empty:
                pass

        # If no result was found, then the runner must no longer be alive.
        if result is None:
            # Try one last time to fetch results in case results were
            # reported in between the time of the last check and the
            # termination of the thread runner.
            try:
                result = self.result_queue.get(
                    block=False, timeout=RESULT_FETCH_TIMEOUT
                )
            except queue.Empty:
                pass

        # Release the lock to trigger training to continue.
        self.continue_lock.release()

        # Return None if there are no more results to fetch.
        return result

    def _auto_fill_metrics(self, result: dict) -> dict:
        """Add autofilled metrics and update attributes."""
        current_time = time.time()
        current_datetime = datetime.now()
        if TIME_THIS_ITER_S in result:
            time_this_iter = result[TIME_THIS_ITER_S]
        else:
            time_this_iter = current_time - self.last_report_time
        self.iteration += 1
        self.time_total += time_this_iter
        self.last_report_time = current_time

        auto_filled_metrics = {
            DATE: current_datetime.strftime("%Y-%m-%d_%H-%M-%S"),
            TIMESTAMP: int(time.mktime(current_datetime.timetuple())),
            TIME_THIS_ITER_S: time_this_iter,
            TIME_TOTAL_S: self.time_total,
            PID: os.getpid(),
            HOSTNAME: platform.node(),
            NODE_IP: self.local_ip,
            TRAINING_ITERATION: self.iteration,
        }

        if not self.detailed_autofilled_metrics:
            auto_filled_metrics = {
                k: v
                for k, v in auto_filled_metrics.items()
                if k not in DETAILED_AUTOFILLED_KEYS
            }

        result = result.copy()
        result.update(auto_filled_metrics)
        return result

    def report(self, **kwargs):
        """Adds kwargs to the queue to be consumed by main thread."""
        if self.ignore_report:
            return

        kwargs = self._encode_data_fn(self._auto_fill_metrics(kwargs))

        result = TrainingResult(TrainingResultType.REPORT, kwargs)

        # Add result to a thread-safe queue.
        self.result_queue.put(result, block=True)

        # Acquire lock to stop the training thread until main thread
        # triggers resume.
        self.continue_lock.acquire()

    def _auto_fill_checkpoint_metrics(self, result: dict) -> dict:
        """Add autofilled metrics and update attributes."""
        current_datetime = datetime.now()

        auto_filled_metrics = {
            TIMESTAMP: int(time.mktime(current_datetime.timetuple()))
        }
        result = result.copy()
        result.update(auto_filled_metrics)
        return result

    def checkpoint(self, **kwargs):
        """Adds kwargs to the queue to be consumed by main thread.

        Also stores the checkpoint in ``self.loaded_checkpoint``.
        """

        # Update session checkpoint to latest checkpoint.
        self.loaded_checkpoint = kwargs

        # Only store checkpoints on worker with rank 0.
        if self.world_rank != 0:
            kwargs = {}
        else:
            kwargs = self._encode_data_fn(self._auto_fill_checkpoint_metrics(kwargs))

        result = TrainingResult(TrainingResultType.CHECKPOINT, kwargs)
        # Add result to a thread-safe queue.
        self.result_queue.put(result, block=True)

        # Acquire lock to stop the training thread until
        # checkpoint has been processed.
        self.continue_lock.acquire()


_session = None


def _warn_session_misuse(fn_name: str):
    """Logs warning message on provided fn being used outside of session.

    Args:
        fn_name (str): The name of the function to warn about.
    """

    if log_once(TRAIN_SESSION_MISUSE_LOG_ONCE_KEY):
        warnings.warn(f"`train.{fn_name}()` is meant to only be "
                      f"called "
                      "inside a training function that is executed by "
                      "`Trainer.run`. Returning None.")


def init_session(*args, **kwargs) -> None:
    global _session
    if _session:
        raise ValueError(
            "A Train session is already in use. Do not call "
            "`init_session()` manually."
        )
    _session = Session(*args, **kwargs)


def get_session() -> Optional[Session]:
    global _session
    return _session


def shutdown_session():
    """Shuts down the initialized session."""
    global _session
    _session = None


@PublicAPI(stability="beta")
def get_dataset_shard(dataset_name: Optional[str] = None) -> Optional[RayDataset]:
    """Returns the Ray Dataset or DatasetPipeline shard for this worker.

    You should call ``to_torch()`` or ``to_tf()`` on this shard to convert
    it to the appropriate framework-specific Dataset.

    .. code-block:: python

        import ray
        from ray import train

        def train_func():
            model = Net()
            for iter in range(100):
                data_shard = train.get_dataset_shard().to_torch()
                model.train(data_shard)
            return model

        dataset = ray.data.read_csv("train.csv")
        dataset.filter(...).repeat().random_shuffle()

        trainer = Trainer(backend="torch")
        trainer.start()
        # Trainer will automatically handle sharding.
        train_model = trainer.run(train_func, dataset=dataset)
        trainer.shutdown()

    Args:
        dataset_name (Optional[str]): If a Dictionary of Datasets was passed to
            ``Trainer``, then specifies which dataset shard to return.


    Returns:
        The ``Dataset`` or ``DatasetPipeline`` shard to use for this worker.
        If no dataset is passed into Trainer, then return None.
    """
    session = get_session()
    if session is None:
<<<<<<< HEAD
        _warn_session_misuse(get_dataset_shard.__name__)
=======
        warnings.warn(
            "`train.get_dataset_shard()` is meant to only be called "
            "inside a training function that is executed by "
            "`Trainer.run`."
        )
>>>>>>> a8f940e7
        return
    shard = session.dataset_shard
    if shard is None:
        warnings.warn(
            "No dataset passed in. Returning None. Make sure to "
            "pass in a Ray Dataset to Trainer.run to use this "
            "function."
        )
    elif isinstance(shard, dict):
        if not dataset_name:
            raise RuntimeError(
                "Multiple datasets were passed into ``Trainer``, "
                "but no ``dataset_name`` is passed into "
                "``get_dataset_shard``. Please specify which "
                "dataset shard to retrieve."
            )
        return shard[dataset_name]
    return shard


@PublicAPI(stability="beta")
def report(**kwargs) -> None:
    """Reports all keyword arguments to Train as intermediate results.

    .. code-block:: python

        import time
        from ray import train

        def train_func():
            for iter in range(100):
                time.sleep(1)
                train.report(hello="world")

        trainer = Trainer(backend="torch")
        trainer.start()
        trainer.run(train_func)
        trainer.shutdown()

    Args:
        **kwargs: Any key value pair to be reported by Train.
            If callbacks are provided, they are executed on these
            intermediate results.
    """
    session = get_session()
    if session is None:
<<<<<<< HEAD
        _warn_session_misuse(report.__name__)
=======
        warnings.warn(
            "`train.report()` is meant to only be called "
            "inside a training function that is executed by "
            "`Trainer.run`."
        )
>>>>>>> a8f940e7
        return
    session.report(**kwargs)


@PublicAPI(stability="beta")
def world_rank() -> int:
    """Get the world rank of this worker.

    .. code-block:: python

        import time
        from ray import train

        def train_func():
            for iter in range(100):
                time.sleep(1)
                if train.world_rank() == 0:
                    print("Worker 0")

        trainer = Trainer(backend="torch")
        trainer.start()
        trainer.run(train_func)
        trainer.shutdown()

    """
    session = get_session()
    if session is None:
        return 0
    return session.world_rank


@PublicAPI(stability="beta")
def local_rank() -> int:
    """Get the local rank of this worker (rank of the worker on its node).

    .. code-block:: python

        import time
        from ray import train

        def train_func():
            if torch.cuda.is_available():
                torch.cuda.set_device(train.local_rank())
            ...

        trainer = Trainer(backend="torch", use_gpu=True)
        trainer.start()
        trainer.run(train_func)
        trainer.shutdown()

    """
    session = get_session()
    if session is None:
        return 0
    return session.local_rank


@PublicAPI(stability="beta")
def load_checkpoint() -> Optional[Dict]:
    """Loads checkpoint data onto the worker.

    .. code-block:: python

        from ray import train

        def train_func():
            checkpoint = train.load_checkpoint()
            for iter in range(checkpoint["epoch"], 5):
                print(iter)

        trainer = Trainer(backend="torch")
        trainer.start()
        trainer.run(train_func, checkpoint={"epoch": 3})
        # 3
        # 4
        trainer.shutdown()

    Args:
        **kwargs: Any key value pair to be checkpointed by Train.
    Returns:
        The most recently saved checkpoint if ``train.save_checkpoint()``
        has been called. Otherwise, the checkpoint that the session was
        originally initialized with. ``None`` if neither exist.
    """
    session = get_session()
    if session is None:
<<<<<<< HEAD
        _warn_session_misuse(load_checkpoint.__name__)
=======
        warnings.warn(
            "`train.load_checkpoint()` is meant to only be called "
            "inside a training function that is executed by "
            "`Trainer.run`."
        )
>>>>>>> a8f940e7
        return
    return session.loaded_checkpoint


@PublicAPI(stability="beta")
def save_checkpoint(**kwargs) -> None:
    """Checkpoints all keyword arguments to Train as restorable state.

    .. code-block:: python

        import time
        from ray import train

        def train_func():
            for iter in range(100):
                time.sleep(1)
                train.save_checkpoint(epoch=iter)

        trainer = Trainer(backend="torch")
        trainer.start()
        trainer.run(train_func)
        trainer.shutdown()

    Args:
        **kwargs: Any key value pair to be checkpointed by Train.
    """
    session = get_session()
    if session is None:
<<<<<<< HEAD
        _warn_session_misuse(save_checkpoint.__name__)
=======
        warnings.warn(
            "`train.save_checkpoint()` is meant to only be called "
            "inside a training function that is executed by "
            "`Trainer.run`."
        )
>>>>>>> a8f940e7
        return
    session.checkpoint(**kwargs)


@PublicAPI(stability="beta")
def world_size() -> int:
    """Get the current world size (i.e. total number of workers) for this run.

    .. code-block:: python

        import time
        from ray import train

        def train_func():
            assert train.world_size() == 4

        trainer = Trainer(backend="torch", num_workers=4)
        trainer.start()
        trainer.run(train_func)
        trainer.shutdown()
    """
    session = get_session()
    if session is None:
        return 1
    return session.world_size<|MERGE_RESOLUTION|>--- conflicted
+++ resolved
@@ -12,11 +12,6 @@
 
 import ray
 from ray.train.constants import (
-<<<<<<< HEAD
-    DETAILED_AUTOFILLED_KEYS, TIME_THIS_ITER_S, PID, TIMESTAMP, TIME_TOTAL_S,
-    NODE_IP, TRAINING_ITERATION, HOSTNAME, DATE, RESULT_FETCH_TIMEOUT,
-    TRAIN_SESSION_MISUSE_LOG_ONCE_KEY)
-=======
     DETAILED_AUTOFILLED_KEYS,
     TIME_THIS_ITER_S,
     PID,
@@ -27,8 +22,8 @@
     HOSTNAME,
     DATE,
     RESULT_FETCH_TIMEOUT,
+    SESSION_MISUSE_LOG_ONCE_KEY
 )
->>>>>>> a8f940e7
 from ray.train.utils import PropagatingThread, RayDataset
 from ray.util import PublicAPI, log_once
 
@@ -248,7 +243,7 @@
         fn_name (str): The name of the function to warn about.
     """
 
-    if log_once(TRAIN_SESSION_MISUSE_LOG_ONCE_KEY):
+    if log_once(SESSION_MISUSE_LOG_ONCE_KEY):
         warnings.warn(f"`train.{fn_name}()` is meant to only be "
                       f"called "
                       "inside a training function that is executed by "
@@ -315,15 +310,7 @@
     """
     session = get_session()
     if session is None:
-<<<<<<< HEAD
         _warn_session_misuse(get_dataset_shard.__name__)
-=======
-        warnings.warn(
-            "`train.get_dataset_shard()` is meant to only be called "
-            "inside a training function that is executed by "
-            "`Trainer.run`."
-        )
->>>>>>> a8f940e7
         return
     shard = session.dataset_shard
     if shard is None:
@@ -370,15 +357,7 @@
     """
     session = get_session()
     if session is None:
-<<<<<<< HEAD
         _warn_session_misuse(report.__name__)
-=======
-        warnings.warn(
-            "`train.report()` is meant to only be called "
-            "inside a training function that is executed by "
-            "`Trainer.run`."
-        )
->>>>>>> a8f940e7
         return
     session.report(**kwargs)
 
@@ -465,15 +444,7 @@
     """
     session = get_session()
     if session is None:
-<<<<<<< HEAD
         _warn_session_misuse(load_checkpoint.__name__)
-=======
-        warnings.warn(
-            "`train.load_checkpoint()` is meant to only be called "
-            "inside a training function that is executed by "
-            "`Trainer.run`."
-        )
->>>>>>> a8f940e7
         return
     return session.loaded_checkpoint
 
@@ -502,15 +473,7 @@
     """
     session = get_session()
     if session is None:
-<<<<<<< HEAD
         _warn_session_misuse(save_checkpoint.__name__)
-=======
-        warnings.warn(
-            "`train.save_checkpoint()` is meant to only be called "
-            "inside a training function that is executed by "
-            "`Trainer.run`."
-        )
->>>>>>> a8f940e7
         return
     session.checkpoint(**kwargs)
 
