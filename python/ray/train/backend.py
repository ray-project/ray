--- conflicted
+++ resolved
@@ -413,35 +413,12 @@
             Note: Already reported results may still be enqueued at this point,
                   and should be handled appropriately.
         """
-
-<<<<<<< HEAD
-        while True:
-            results = self._get_next_results()
-            if results is None:
-                return None
-            first_result = results[0]
-            result_type = first_result.type
-            if result_type is TrainingResultType.REPORT:
-                result_data = [r.data for r in results]
-                return result_data
-            elif result_type is TrainingResultType.CHECKPOINT:
-                self.checkpoint_manager._process_checkpoint(
-                    results,
-                    decode_checkpoint_fn=self._backend.decode_checkpoint)
-                # Iterate until next REPORT call or training has finished.
-            else:
-                raise TrainBackendError(f"Unexpected result type: "
-                                        f"{result_type}. "
-                                        f"Expected one of "
-                                        f"{[type in TrainingResultType]}")
-=======
         def pause_session_reporting():
             session = _get_session("pause_reporting")
             return session.pause_reporting()
 
         futures = self.worker_group.execute_async(pause_session_reporting)
         self.get_with_failure_handling(futures)
->>>>>>> 7515d96e
 
     def finish_training(self):
         """Finish training and return final results. Propagate any exceptions.
