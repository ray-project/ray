--- conflicted
+++ resolved
@@ -1,1306 +1,650 @@
-<<<<<<< HEAD
-import logging
-import os
-from collections import defaultdict
-from pathlib import Path
-from typing import Callable, TypeVar, List, Optional, Dict, Union, Type, Tuple
-
-import ray
-from ray.exceptions import RayActorError
-from ray.ray_constants import env_integer
-from ray.train.constants import (
-    ENABLE_DETAILED_AUTOFILLED_METRICS_ENV,
-    ENABLE_SHARE_CUDA_VISIBLE_DEVICES_ENV,
-    TRAIN_PLACEMENT_GROUP_TIMEOUT_S_ENV,
-    TRAIN_ENABLE_WORKER_SPREAD_ENV,
-)
-from ray.train.session import TrainingResult
-from ray.train.session import init_session, get_session, shutdown_session
-from ray.train.utils import RayDataset, check_for_failure, Singleton
-from ray.train.worker_group import WorkerGroup
-from ray.util.annotations import DeveloperAPI
-from ray.util.placement_group import get_current_placement_group, remove_placement_group
-
-T = TypeVar("T")
-
-EncodedData = TypeVar("EncodedData")
-
-logger = logging.getLogger(__name__)
-
-
-@DeveloperAPI
-class BackendConfig:
-    """Parent class for configurations of training backend."""
-
-    @property
-    def backend_cls(self):
-        raise NotImplementedError
-
-
-@DeveloperAPI
-class Backend(metaclass=Singleton):
-    """Singleton for distributed communication backend.
-
-    Attributes:
-        share_cuda_visible_devices (bool): If True, each worker
-            process will have CUDA_VISIBLE_DEVICES set as the visible device
-            IDs of all workers on the same node for this training instance.
-            If False, each worker will have CUDA_VISIBLE_DEVICES set to the
-            device IDs allocated by Ray for that worker.
-    """
-
-    share_cuda_visible_devices: bool = False
-
-    def on_start(self, worker_group: WorkerGroup, backend_config: BackendConfig):
-        """Logic for starting this backend."""
-        pass
-
-    def on_shutdown(self, worker_group: WorkerGroup, backend_config: BackendConfig):
-        """Logic for shutting down the backend."""
-        pass
-
-    def handle_failure(
-        self,
-        worker_group: WorkerGroup,
-        failed_worker_indexes: List[int],
-        backend_config: BackendConfig,
-    ):
-        """Logic for handling failures.
-
-        By default, restart all workers.
-        """
-        worker_group.shutdown()
-        worker_group.start()
-        self.on_start(worker_group, backend_config)
-
-    @staticmethod
-    def encode_data(data_dict: Dict) -> EncodedData:
-        """Logic to encode a data dict before sending to the driver.
-
-        This function will be called on the workers for any data that is
-        sent to the driver via ``train.report()`` or
-        ``train.save_checkpoint()``.
-        """
-
-        return data_dict
-
-    @staticmethod
-    def decode_data(encoded_data: EncodedData) -> Dict:
-        """Logic to decode an encoded data dict.
-
-        This function will be called on the driver after receiving the
-        encoded data dict from the worker.
-        """
-
-        return encoded_data
-
-
-class TrainBackendError(Exception):
-    """Errors with BackendExecutor that should not be exposed to user."""
-
-
-class TrainingWorkerError(Exception):
-    """Raised if a worker fails during training."""
-
-
-class BackendExecutor:
-    """Main execution class for training backends.
-
-    This class holds a worker group and is responsible for executing the
-    training function on the workers, and collecting intermediate results
-    from ``train.report()`` and ``train.checkpoint()``.
-
-    Args:
-        backend_config (BackendConfig): The configurations for this
-            specific backend.
-        num_workers (int): Number of workers to use for training.
-        num_cpus_per_worker (float): Number of CPUs to use per worker.
-        num_gpus_per_worker (float): Number of GPUs to use per worker.
-        additional_resources_per_worker (Optional[Dict[str, float]]):
-            Dictionary specifying the extra resources that will be
-            requested for each worker in addition to ``num_cpus_per_worker``
-            and ``num_gpus_per_worker``.
-        max_retries (int): Number of retries when Ray actors fail.
-            Defaults to 3. Set to -1 for unlimited retries.
-    """
-
-    def __init__(
-        self,
-        backend_config: BackendConfig,
-        num_workers: int = 1,
-        num_cpus_per_worker: float = 1,
-        num_gpus_per_worker: float = 0,
-        additional_resources_per_worker: Optional[Dict[str, float]] = None,
-        max_retries: int = 3,
-    ):
-        self._backend_config = backend_config
-        self._backend = backend_config.backend_cls()
-        self._num_workers = num_workers
-        self._num_cpus_per_worker = num_cpus_per_worker
-        self._num_gpus_per_worker = num_gpus_per_worker
-        self._additional_resources_per_worker = additional_resources_per_worker
-        self._max_failures = max_retries
-        if self._max_failures < 0:
-            self._max_failures = float("inf")
-        self._num_failures = 0
-        self._initialization_hook = None
-        self._placement_group = None
-
-        self.worker_group = InactiveWorkerGroup()
-        self.dataset_shards = None
-
-    def start(
-        self,
-        initialization_hook: Optional[Callable[[], None]] = None,
-        train_cls: Optional[Type] = None,
-        train_cls_args: Optional[Tuple] = None,
-        train_cls_kwargs: Optional[Dict] = None,
-    ):
-        """Starts the worker group."""
-        self._create_placement_group()
-        placement_group = self._placement_group or "default"
-        self.worker_group = WorkerGroup(
-            num_workers=self._num_workers,
-            num_cpus_per_worker=self._num_cpus_per_worker,
-            num_gpus_per_worker=self._num_gpus_per_worker,
-            additional_resources_per_worker=self._additional_resources_per_worker,
-            actor_cls=train_cls,
-            actor_cls_args=train_cls_args,
-            actor_cls_kwargs=train_cls_kwargs,
-            placement_group=placement_group,
-        )
-        try:
-            if initialization_hook:
-                self._initialization_hook = initialization_hook
-                self.worker_group.execute(initialization_hook)
-
-            share_cuda_visible_devices_enabled = bool(
-                env_integer(
-                    ENABLE_SHARE_CUDA_VISIBLE_DEVICES_ENV,
-                    self._backend.share_cuda_visible_devices,
-                )
-            )
-
-            if self._num_gpus_per_worker > 0 and share_cuda_visible_devices_enabled:
-                self._share_cuda_visible_devices()
-            self._backend.on_start(self.worker_group, self._backend_config)
-        except RayActorError as exc:
-            logger.exception(str(exc))
-            self._increment_failures()
-            self._restart()
-
-    def _create_placement_group(self):
-        """Creates a placement group if it does not exist.
-
-        If a placement group is already detected (Tune) this will be a no-op.
-
-        By default the placement group will be created with PACK strategy.
-        This is optimized for colocating GPUs on a minimal number of nodes.
-        This behavior can be overridden to use the SPREAD strategy by defining
-        ``TRAIN_ENABLE_WORKER_SPREAD_ENV``
-
-        If a placement group is created it will be stored as
-        self._placement_group.
-        """
-        current_placement_group = get_current_placement_group()
-        should_capture_child_tasks_in_placement_group = (
-            ray.worker.global_worker.should_capture_child_tasks_in_placement_group
-        )
-        should_create_placement_group = (
-            current_placement_group is None
-            or not should_capture_child_tasks_in_placement_group
-        )
-
-        if should_create_placement_group:
-            additional_resources_per_worker = (
-                self._additional_resources_per_worker or {}
-            )
-            bundle = {
-                "CPU": self._num_cpus_per_worker,
-                "GPU": self._num_gpus_per_worker,
-                **additional_resources_per_worker,
-            }
-            bundles = [bundle.copy() for _ in range(self._num_workers)]
-
-            use_spread = bool(env_integer(TRAIN_ENABLE_WORKER_SPREAD_ENV, 0))
-            strategy = "SPREAD" if use_spread else "PACK"
-
-            placement_group = ray.util.placement_group(bundles, strategy=strategy)
-            logger.debug("Waiting for placement group to start.")
-            timeout = env_integer(TRAIN_PLACEMENT_GROUP_TIMEOUT_S_ENV, 100)
-            ready, _ = ray.wait([placement_group.ready()], timeout=timeout)
-            if ready:
-                logger.debug("Placement group has started.")
-            else:
-                raise TimeoutError(
-                    "Placement group creation timed out. Make sure "
-                    "your cluster either has enough resources or use "
-                    "an autoscaling cluster. Current resources "
-                    "available: {}, resources requested by the "
-                    "placement group: {}".format(
-                        ray.available_resources(), placement_group.bundle_specs
-                    )
-                )
-            self._placement_group = placement_group
-
-    def _share_cuda_visible_devices(self):
-        """Sets CUDA_VISIBLE_DEVICES on all workers.
-
-        For each worker, CUDA_VISIBLE_DEVICES will be set to the GPU IDs
-        visible to all workers on that worker's node.
-
-        This allows GPU workers on the same node to communicate with one
-        another.
-
-        Example:
-
-            Setup:
-            - Node1:
-                - Worker1: {0, 1}
-                - Worker2: {2, 3}
-            - Node2:
-                - Worker3: {0, 1}
-
-            CUDA_VISIBLE_DEVICES:
-            - Worker1: "0,1,2,3"
-            - Worker2: "0,1,2,3"
-            - Worker2: "0,1"
-
-        """
-
-        node_ids_and_gpu_ids = [
-            (w.metadata.node_id, w.metadata.gpu_ids) for w in self.worker_group.workers
-        ]
-
-        node_id_to_worker_id = defaultdict(set)
-        node_id_to_gpu_ids = defaultdict(set)
-
-        for worker_id, (node_id, gpu_ids) in enumerate(node_ids_and_gpu_ids):
-            node_id_to_worker_id[node_id].add(worker_id)
-            node_id_to_gpu_ids[node_id].update(gpu_ids)
-
-        futures = []
-        for node_id, gpu_ids in node_id_to_gpu_ids.items():
-            all_gpu_ids = ",".join([str(gpu_id) for gpu_id in gpu_ids])
-
-            def set_gpu_ids():
-                os.environ["CUDA_VISIBLE_DEVICES"] = all_gpu_ids
-
-            for worker_id in node_id_to_worker_id[node_id]:
-                futures.append(
-                    self.worker_group.execute_single_async(worker_id, set_gpu_ids)
-                )
-        ray.get(futures)
-
-    def _create_local_rank_map(self) -> Dict:
-        """Create mapping from worker world_rank to local_rank.
-
-        Example:
-            Worker 0: 0.0.0.0
-            Worker 1: 0.0.0.0
-            Worker 2: 0.0.0.1
-            Worker 3: 0.0.0.0
-            Worker 4: 0.0.0.1
-
-            Workers 0, 1, 3 are on 0.0.0.0.
-            Workers 2, 4 are on 0.0.0.1.
-
-            Expected Output:
-            {
-                0 -> 0,
-                1 -> 1,
-                2 -> 0,
-                3 -> 2,
-                4 -> 1
-            }
-        """
-        rank_mapping = {}
-        ip_dict = defaultdict(int)
-        for world_rank in range(len(self.worker_group)):
-            worker = self.worker_group.workers[world_rank]
-            node_ip = worker.metadata.node_ip
-            rank_mapping[world_rank] = ip_dict[node_ip]
-            ip_dict[node_ip] += 1
-        return rank_mapping
-
-    def _get_dataset_shards(self, dataset_or_dict):
-
-        if dataset_or_dict is None:
-            # Return None for each shard.
-            return [None] * len(self.worker_group)
-
-        def split_dataset(dataset_or_pipeline):
-            actors = [worker.actor for worker in self.worker_group.workers]
-            return dataset_or_pipeline.split(
-                len(self.worker_group), equal=True, locality_hints=actors
-            )
-
-        if isinstance(dataset_or_dict, dict):
-            # Return a smaller dict for each shard.
-            dataset_shards = [{} for _ in range(len(self.worker_group))]
-            for key, dataset in dataset_or_dict.items():
-                split_datasets = split_dataset(dataset)
-                assert len(split_datasets) == len(self.worker_group)
-                for i in range(len(split_datasets)):
-                    dataset_shards[i][key] = split_datasets[i]
-            return dataset_shards
-        else:
-            # return a smaller RayDataset for each shard.
-            return split_dataset(dataset_or_dict)
-
-    def start_training(
-        self,
-        train_func: Callable[[], T],
-        run_dir: Path,
-        dataset: Optional[Union[RayDataset, Dict[str, RayDataset]]] = None,
-        checkpoint: Optional[Dict] = None,
-    ) -> None:
-        """Executes a training function on all workers in a separate thread.
-
-        ``finish_training`` should be called after this.
-
-        Args:
-            train_func (Callable): The training function to run on each worker.
-            run_dir (Path): The directory to use for this run.
-            dataset (Optional[Union[Dataset, DatasetPipeline]])
-                Distributed Ray Dataset or DatasetPipeline to pass into
-                worker, which can be accessed from the training function via
-                ``train.get_dataset_shard()``. Sharding will automatically be
-                handled by the Trainer. Multiple Datasets can be passed in as
-                a ``Dict`` that maps each name key to a Dataset value,
-                and each Dataset can be accessed from the training function
-                by passing in a `dataset_name` argument to
-                ``train.get_dataset_shard()``.
-            checkpoint (Optional[Dict]): The checkpoint data that
-                should be loaded onto each worker and accessed by the
-                training function via ``train.load_checkpoint()``. If this
-                is ``None`` then no checkpoint will be loaded.
-        """
-        use_detailed_autofilled_metrics = env_integer(
-            ENABLE_DETAILED_AUTOFILLED_METRICS_ENV, 0
-        )
-
-        # First initialize the session.
-        def initialize_session(
-            train_func,
-            world_rank,
-            local_rank,
-            world_size,
-            checkpoint,
-            dataset_shard,
-            encode_data_fn,
-        ):
-            try:
-                init_session(
-                    training_func=train_func,
-                    world_rank=world_rank,
-                    local_rank=local_rank,
-                    world_size=world_size,
-                    dataset_shard=dataset_shard,
-                    checkpoint=checkpoint,
-                    encode_data_fn=encode_data_fn,
-                    detailed_autofilled_metrics=use_detailed_autofilled_metrics,
-                )
-            except ValueError:
-                raise TrainBackendError(
-                    "Attempting to start training but a "
-                    "previous training run is still ongoing. "
-                    "You must call `finish_training` before "
-                    "calling `start_training` again."
-                )
-
-        if self.dataset_shards is None:
-            self.dataset_shards = self._get_dataset_shards(dataset)
-
-        local_rank_map = self._create_local_rank_map()
-
-        futures = []
-        for index in range(len(self.worker_group)):
-            futures.append(
-                self.worker_group.execute_single_async(
-                    index,
-                    initialize_session,
-                    world_rank=index,
-                    local_rank=local_rank_map[index],
-                    world_size=len(self.worker_group),
-                    train_func=train_func,
-                    dataset_shard=self.dataset_shards[index],
-                    checkpoint=checkpoint,
-                    encode_data_fn=self._backend.encode_data,
-                )
-            )
-
-        self.get_with_failure_handling(futures)
-
-        # Run the training function asynchronously in its own thread.
-        def train_async():
-            session = get_session()
-            session.start()
-
-        self.worker_group.execute_async(train_async)
-
-    def get_next_results(self) -> Optional[List[TrainingResult]]:
-        """Fetches the next ``TrainingResult`` from each worker.
-
-        Each ``TrainingResult`` is expected to correspond to the same step from
-        each worker (e.g. the same call to ``train.report()`` or
-        ``train.checkpoint()``).
-
-        Returns:
-            A list of ``TrainingResult``s with the same
-            ``TrainingResultType``, or ``None`` if there are no more results.
-        """
-
-        def get_next():
-            session = _get_session("get_next_results")
-            try:
-                result = session.get_next()
-            except RuntimeError:
-                # Training thread has not been started yet.
-                raise TrainBackendError(
-                    "`get_next_results` has been called "
-                    "before `start_training`. Please call "
-                    "`start_training` before "
-                    "`get_next_results`."
-                )
-
-            return result
-
-        # Get next result from each worker.
-        futures = self.worker_group.execute_async(get_next)
-        results = self.get_with_failure_handling(futures)
-
-        # Check if any worker returned None.
-        if any(r is None for r in results):
-            # Either all workers have results or none of them do.
-            if not all(r is None for r in results):
-                raise RuntimeError(
-                    "Some workers returned results while "
-                    "others didn't. Make sure that "
-                    "`train.report()` and `train.checkpoint()` "
-                    "are called the same number of times on all "
-                    "workers."
-                )
-            else:
-                # Return None if all results are None.
-                return None
-        first_result = results[0]
-        result_type = first_result.type
-        if any(r.type != result_type for r in results):
-            raise RuntimeError(
-                "Some workers returned results with "
-                "different types. Make sure `train.report()` "
-                "and `train.save_checkpoint()` are called the "
-                "same number of times and in the same order on "
-                "each worker."
-            )
-        return results
-
-    def pause_reporting(self):
-        """Disable workers from enqueuing results from `train.report()`.
-
-        Note: Already reported results may still be enqueued at this point,
-              and should be handled appropriately.
-        """
-
-        def pause_session_reporting():
-            session = _get_session("pause_reporting")
-            return session.pause_reporting()
-
-        futures = self.worker_group.execute_async(pause_session_reporting)
-        self.get_with_failure_handling(futures)
-
-    def finish_training(self):
-        """Finish training and return final results. Propagate any exceptions.
-
-        Blocks until training is finished on all workers.
-
-        Assumes `start_training` has already been called.
-
-        Returns:
-            A list of return values from calling ``train_func`` on each worker.
-                Each item corresponds to the return value from a single worker.
-        """
-
-        def end_training():
-            session = _get_session("finish_training")
-            try:
-                # session.finish raises any Exceptions from training.
-                output = session.finish()
-            finally:
-                # Shutdown session even if session.finish() raises an
-                # Exception.
-                shutdown_session()
-
-            return output
-
-        futures = self.worker_group.execute_async(end_training)
-        results = self.get_with_failure_handling(futures)
-        return results
-
-    def get_with_failure_handling(self, remote_values):
-        """Gets the remote values while handling for worker failures.
-
-        This method should be called instead of ``ray.get()`` directly in
-        order to handle worker failures.
-
-        If a worker failure is identified, backend specific failure handling
-        is executed and a ``TrainingWorkerError`` is raised.
-
-        Args:
-            remote_values (list): List of object refs representing functions
-                that may fail in the middle of execution. For example, running
-                a Train training loop in multiple parallel actor calls.
-        Returns:
-            The resolved objects represented by the passed in ObjectRefs.
-        """
-        success, failed_worker_indexes = check_for_failure(remote_values)
-        if success:
-            return ray.get(remote_values)
-        else:
-            self._increment_failures()
-            try:
-                self._backend.handle_failure(
-                    self.worker_group, failed_worker_indexes, self._backend_config
-                )
-            except RayActorError as exc:
-                logger.exception(str(exc))
-                self._restart()
-            raise TrainingWorkerError
-
-    def shutdown(self):
-        """Shuts down the workers in the worker group."""
-        try:
-            self._backend.on_shutdown(self.worker_group, self._backend_config)
-        except RayActorError:
-            logger.warning(
-                "Graceful shutdown of backend failed. This is "
-                "expected if one of the workers has crashed."
-            )
-        self.worker_group.shutdown()
-        self.worker_group = InactiveWorkerGroup()
-
-        if self._placement_group:
-            remove_placement_group(self._placement_group)
-            self._placement_group = None
-
-        self.dataset_shards = None
-
-    def is_started(self):
-        return not isinstance(self.worker_group, InactiveWorkerGroup)
-
-    def _restart(self):
-        self.worker_group.shutdown()
-        if self._initialization_hook is not None:
-            initialization_hook = self._initialization_hook
-        else:
-            initialization_hook = None
-        if self._placement_group:
-            remove_placement_group(self._placement_group)
-            self._placement_group = None
-        self.start(initialization_hook=initialization_hook)
-
-    def _increment_failures(self):
-        self._num_failures += 1
-        if self._num_failures >= self._max_failures:
-            raise RuntimeError(
-                "Training has failed even after "
-                f"{self._num_failures} "
-                "attempts. You can change the number of max "
-                "failure attempts by setting the "
-                "`max_retries` arg in your `Trainer`."
-            ) from None
-
-    def get_worker_group(self):
-        return self.worker_group
-
-    def _get_num_failures(self):
-        return self._num_failures
-
-
-class InactiveWorkerGroupError(Exception):
-    """Raised when underlying worker group is inactive."""
-
-
-class InactiveWorkerGroup:
-    # TODO: fix inheritence. perhaps create WorkerGroupInterface.
-
-    # Need to define getstate and setstate so that getattr does not screwup
-    # pickling. See https://stackoverflow.com/a/50888571/11249691
-    def __getstate__(self):
-        return vars(self)
-
-    def __setstate__(self, state):
-        vars(self).update(state)
-
-    def __getattr__(self, name):
-        raise InactiveWorkerGroupError()
-
-    def __len__(self):
-        raise InactiveWorkerGroupError()
-
-
-def _get_session(method_name: str):
-    try:
-        # Get the session for this worker.
-        return get_session()
-    except ValueError:
-        # Session is not initialized yet.
-        raise TrainBackendError(
-            f"`{method_name}` has been called "
-            "before `start_training`. Please call "
-            "`start_training` before "
-            f"`{method_name}`."
-        )
-=======
-import logging
-import os
-from collections import defaultdict
-from typing import Callable, TypeVar, List, Optional, Dict, Union, Type, Tuple
-
-import ray
-from ray.exceptions import RayActorError
-from ray.ray_constants import env_integer
-from ray.train.constants import (
-    ENABLE_DETAILED_AUTOFILLED_METRICS_ENV,
-    ENABLE_SHARE_CUDA_VISIBLE_DEVICES_ENV,
-    TRAIN_PLACEMENT_GROUP_TIMEOUT_S_ENV,
-    TRAIN_ENABLE_WORKER_SPREAD_ENV,
-)
-from ray.train.session import TrainingResult
-from ray.train.session import init_session, get_session, shutdown_session
-from ray.train.utils import RayDataset, check_for_failure, Singleton
-from ray.train.worker_group import WorkerGroup
-from ray.util.annotations import DeveloperAPI
-from ray.util.placement_group import get_current_placement_group, remove_placement_group
-
-T = TypeVar("T")
-
-EncodedData = TypeVar("EncodedData")
-
-logger = logging.getLogger(__name__)
-
-
-@DeveloperAPI
-class BackendConfig:
-    """Parent class for configurations of training backend."""
-
-    @property
-    def backend_cls(self):
-        raise NotImplementedError
-
-
-@DeveloperAPI
-class Backend(metaclass=Singleton):
-    """Singleton for distributed communication backend.
-
-    Attributes:
-        share_cuda_visible_devices (bool): If True, each worker
-            process will have CUDA_VISIBLE_DEVICES set as the visible device
-            IDs of all workers on the same node for this training instance.
-            If False, each worker will have CUDA_VISIBLE_DEVICES set to the
-            device IDs allocated by Ray for that worker.
-    """
-
-    share_cuda_visible_devices: bool = False
-
-    def on_start(self, worker_group: WorkerGroup, backend_config: BackendConfig):
-        """Logic for starting this backend."""
-        pass
-
-    def on_shutdown(self, worker_group: WorkerGroup, backend_config: BackendConfig):
-        """Logic for shutting down the backend."""
-        pass
-
-    def handle_failure(
-        self,
-        worker_group: WorkerGroup,
-        failed_worker_indexes: List[int],
-        backend_config: BackendConfig,
-    ):
-        """Logic for handling failures.
-
-        By default, restart all workers.
-        """
-        worker_group.shutdown()
-        worker_group.start()
-        self.on_start(worker_group, backend_config)
-
-    @staticmethod
-    def encode_data(data_dict: Dict) -> EncodedData:
-        """Logic to encode a data dict before sending to the driver.
-
-        This function will be called on the workers for any data that is
-        sent to the driver via ``train.report()`` or
-        ``train.save_checkpoint()``.
-        """
-
-        return data_dict
-
-    @staticmethod
-    def decode_data(encoded_data: EncodedData) -> Dict:
-        """Logic to decode an encoded data dict.
-
-        This function will be called on the driver after receiving the
-        encoded data dict from the worker.
-        """
-
-        return encoded_data
-
-
-class TrainBackendError(Exception):
-    """Errors with BackendExecutor that should not be exposed to user."""
-
-
-class TrainingWorkerError(Exception):
-    """Raised if a worker fails during training."""
-
-
-class BackendExecutor:
-    """Main execution class for training backends.
-
-    This class holds a worker group and is responsible for executing the
-    training function on the workers, and collecting intermediate results
-    from ``train.report()`` and ``train.checkpoint()``.
-
-    Args:
-        backend_config (BackendConfig): The configurations for this
-            specific backend.
-        num_workers (int): Number of workers to use for training.
-        num_cpus_per_worker (float): Number of CPUs to use per worker.
-        num_gpus_per_worker (float): Number of GPUs to use per worker.
-        additional_resources_per_worker (Optional[Dict[str, float]]):
-            Dictionary specifying the extra resources that will be
-            requested for each worker in addition to ``num_cpus_per_worker``
-            and ``num_gpus_per_worker``.
-        max_retries (int): Number of retries when Ray actors fail.
-            Defaults to 3. Set to -1 for unlimited retries.
-    """
-
-    def __init__(
-        self,
-        backend_config: BackendConfig,
-        num_workers: int = 1,
-        num_cpus_per_worker: float = 1,
-        num_gpus_per_worker: float = 0,
-        additional_resources_per_worker: Optional[Dict[str, float]] = None,
-        max_retries: int = 3,
-    ):
-        self._backend_config = backend_config
-        self._backend = backend_config.backend_cls()
-        self._num_workers = num_workers
-        self._num_cpus_per_worker = num_cpus_per_worker
-        self._num_gpus_per_worker = num_gpus_per_worker
-        self._additional_resources_per_worker = additional_resources_per_worker
-        self._max_failures = max_retries
-        if self._max_failures < 0:
-            self._max_failures = float("inf")
-        self._num_failures = 0
-        self._initialization_hook = None
-        self._placement_group = None
-
-        self.worker_group = InactiveWorkerGroup()
-        self.dataset_shards = None
-
-    def start(
-        self,
-        initialization_hook: Optional[Callable[[], None]] = None,
-        train_cls: Optional[Type] = None,
-        train_cls_args: Optional[Tuple] = None,
-        train_cls_kwargs: Optional[Dict] = None,
-    ):
-        """Starts the worker group."""
-        self._create_placement_group()
-        placement_group = self._placement_group or "default"
-        self.worker_group = WorkerGroup(
-            num_workers=self._num_workers,
-            num_cpus_per_worker=self._num_cpus_per_worker,
-            num_gpus_per_worker=self._num_gpus_per_worker,
-            additional_resources_per_worker=self._additional_resources_per_worker,
-            actor_cls=train_cls,
-            actor_cls_args=train_cls_args,
-            actor_cls_kwargs=train_cls_kwargs,
-            placement_group=placement_group,
-        )
-        try:
-            if initialization_hook:
-                self._initialization_hook = initialization_hook
-                self.worker_group.execute(initialization_hook)
-
-            share_cuda_visible_devices_enabled = bool(
-                env_integer(
-                    ENABLE_SHARE_CUDA_VISIBLE_DEVICES_ENV,
-                    self._backend.share_cuda_visible_devices,
-                )
-            )
-
-            if self._num_gpus_per_worker > 0 and share_cuda_visible_devices_enabled:
-                self._share_cuda_visible_devices()
-            self._backend.on_start(self.worker_group, self._backend_config)
-        except RayActorError as exc:
-            logger.exception(str(exc))
-            self._increment_failures()
-            self._restart()
-
-    def _create_placement_group(self):
-        """Creates a placement group if it does not exist.
-
-        If a placement group is already detected (Tune) this will be a no-op.
-
-        By default the placement group will be created with PACK strategy.
-        This is optimized for colocating GPUs on a minimal number of nodes.
-        This behavior can be overridden to use the SPREAD strategy by defining
-        ``TRAIN_ENABLE_WORKER_SPREAD_ENV``
-
-        If a placement group is created it will be stored as
-        self._placement_group.
-        """
-        current_placement_group = get_current_placement_group()
-        should_capture_child_tasks_in_placement_group = (
-            ray.worker.global_worker.should_capture_child_tasks_in_placement_group
-        )
-        should_create_placement_group = (
-            current_placement_group is None
-            or not should_capture_child_tasks_in_placement_group
-        )
-
-        if should_create_placement_group:
-            additional_resources_per_worker = (
-                self._additional_resources_per_worker or {}
-            )
-            bundle = {
-                "CPU": self._num_cpus_per_worker,
-                "GPU": self._num_gpus_per_worker,
-                **additional_resources_per_worker,
-            }
-            bundles = [bundle.copy() for _ in range(self._num_workers)]
-
-            use_spread = bool(env_integer(TRAIN_ENABLE_WORKER_SPREAD_ENV, 0))
-            strategy = "SPREAD" if use_spread else "PACK"
-
-            placement_group = ray.util.placement_group(bundles, strategy=strategy)
-            logger.debug("Waiting for placement group to start.")
-            timeout = env_integer(TRAIN_PLACEMENT_GROUP_TIMEOUT_S_ENV, 100)
-            ready, _ = ray.wait([placement_group.ready()], timeout=timeout)
-            if ready:
-                logger.debug("Placement group has started.")
-            else:
-                raise TimeoutError(
-                    "Placement group creation timed out. Make sure "
-                    "your cluster either has enough resources or use "
-                    "an autoscaling cluster. Current resources "
-                    "available: {}, resources requested by the "
-                    "placement group: {}".format(
-                        ray.available_resources(), placement_group.bundle_specs
-                    )
-                )
-            self._placement_group = placement_group
-
-    def _share_cuda_visible_devices(self):
-        """Sets CUDA_VISIBLE_DEVICES on all workers.
-
-        For each worker, CUDA_VISIBLE_DEVICES will be set to the GPU IDs
-        visible to all workers on that worker's node.
-
-        This allows GPU workers on the same node to communicate with one
-        another.
-
-        Example:
-
-            Setup:
-            - Node1:
-                - Worker1: {0, 1}
-                - Worker2: {2, 3}
-            - Node2:
-                - Worker3: {0, 1}
-
-            CUDA_VISIBLE_DEVICES:
-            - Worker1: "0,1,2,3"
-            - Worker2: "0,1,2,3"
-            - Worker2: "0,1"
-
-        """
-
-        node_ids_and_gpu_ids = [
-            (w.metadata.node_id, w.metadata.gpu_ids) for w in self.worker_group.workers
-        ]
-
-        node_id_to_worker_id = defaultdict(set)
-        node_id_to_gpu_ids = defaultdict(set)
-
-        for worker_id, (node_id, gpu_ids) in enumerate(node_ids_and_gpu_ids):
-            node_id_to_worker_id[node_id].add(worker_id)
-            node_id_to_gpu_ids[node_id].update(gpu_ids)
-
-        futures = []
-        for node_id, gpu_ids in node_id_to_gpu_ids.items():
-            all_gpu_ids = ",".join([str(gpu_id) for gpu_id in gpu_ids])
-
-            def set_gpu_ids():
-                os.environ["CUDA_VISIBLE_DEVICES"] = all_gpu_ids
-
-            for worker_id in node_id_to_worker_id[node_id]:
-                futures.append(
-                    self.worker_group.execute_single_async(worker_id, set_gpu_ids)
-                )
-        ray.get(futures)
-
-    def _create_local_rank_map(self) -> Dict:
-        """Create mapping from worker world_rank to local_rank.
-
-        Example:
-            Worker 0: 0.0.0.0
-            Worker 1: 0.0.0.0
-            Worker 2: 0.0.0.1
-            Worker 3: 0.0.0.0
-            Worker 4: 0.0.0.1
-
-            Workers 0, 1, 3 are on 0.0.0.0.
-            Workers 2, 4 are on 0.0.0.1.
-
-            Expected Output:
-            {
-                0 -> 0,
-                1 -> 1,
-                2 -> 0,
-                3 -> 2,
-                4 -> 1
-            }
-        """
-        rank_mapping = {}
-        ip_dict = defaultdict(int)
-        for world_rank in range(len(self.worker_group)):
-            worker = self.worker_group.workers[world_rank]
-            node_ip = worker.metadata.node_ip
-            rank_mapping[world_rank] = ip_dict[node_ip]
-            ip_dict[node_ip] += 1
-        return rank_mapping
-
-    def _get_dataset_shards(self, dataset_or_dict):
-
-        if dataset_or_dict is None:
-            # Return None for each shard.
-            return [None] * len(self.worker_group)
-
-        def split_dataset(dataset_or_pipeline):
-            actors = [worker.actor for worker in self.worker_group.workers]
-            return dataset_or_pipeline.split(
-                len(self.worker_group), equal=True, locality_hints=actors
-            )
-
-        if isinstance(dataset_or_dict, dict):
-            # Return a smaller dict for each shard.
-            dataset_shards = [{} for _ in range(len(self.worker_group))]
-            for key, dataset in dataset_or_dict.items():
-                split_datasets = split_dataset(dataset)
-                assert len(split_datasets) == len(self.worker_group)
-                for i in range(len(split_datasets)):
-                    dataset_shards[i][key] = split_datasets[i]
-            return dataset_shards
-        else:
-            # return a smaller RayDataset for each shard.
-            return split_dataset(dataset_or_dict)
-
-    def start_training(
-        self,
-        train_func: Callable[[], T],
-        dataset: Optional[Union[RayDataset, Dict[str, RayDataset]]] = None,
-        checkpoint: Optional[Dict] = None,
-    ) -> None:
-        """Executes a training function on all workers in a separate thread.
-
-        ``finish_training`` should be called after this.
-
-        Args:
-            train_func (Callable): The training function to run on each worker.
-            dataset (Optional[Union[Dataset, DatasetPipeline]])
-                Distributed Ray Dataset or DatasetPipeline to pass into
-                worker, which can be accessed from the training function via
-                ``train.get_dataset_shard()``. Sharding will automatically be
-                handled by the Trainer. Multiple Datasets can be passed in as
-                a ``Dict`` that maps each name key to a Dataset value,
-                and each Dataset can be accessed from the training function
-                by passing in a `dataset_name` argument to
-                ``train.get_dataset_shard()``.
-            checkpoint (Optional[Dict]): The checkpoint data that
-                should be loaded onto each worker and accessed by the
-                training function via ``train.load_checkpoint()``. If this
-                is ``None`` then no checkpoint will be loaded.
-        """
-        use_detailed_autofilled_metrics = env_integer(
-            ENABLE_DETAILED_AUTOFILLED_METRICS_ENV, 0
-        )
-
-        # First initialize the session.
-        def initialize_session(
-            train_func,
-            world_rank,
-            local_rank,
-            world_size,
-            checkpoint,
-            dataset_shard,
-            encode_data_fn,
-        ):
-            try:
-                init_session(
-                    training_func=train_func,
-                    world_rank=world_rank,
-                    local_rank=local_rank,
-                    world_size=world_size,
-                    dataset_shard=dataset_shard,
-                    checkpoint=checkpoint,
-                    encode_data_fn=encode_data_fn,
-                    detailed_autofilled_metrics=use_detailed_autofilled_metrics,
-                )
-            except ValueError:
-                raise TrainBackendError(
-                    "Attempting to start training but a "
-                    "previous training run is still ongoing. "
-                    "You must call `finish_training` before "
-                    "calling `start_training` again."
-                )
-
-        if self.dataset_shards is None:
-            self.dataset_shards = self._get_dataset_shards(dataset)
-
-        local_rank_map = self._create_local_rank_map()
-
-        futures = []
-        for index in range(len(self.worker_group)):
-            futures.append(
-                self.worker_group.execute_single_async(
-                    index,
-                    initialize_session,
-                    world_rank=index,
-                    local_rank=local_rank_map[index],
-                    world_size=len(self.worker_group),
-                    train_func=train_func,
-                    dataset_shard=self.dataset_shards[index],
-                    checkpoint=checkpoint,
-                    encode_data_fn=self._backend.encode_data,
-                )
-            )
-
-        self.get_with_failure_handling(futures)
-
-        # Run the training function asynchronously in its own thread.
-        def train_async():
-            session = get_session()
-            session.start()
-
-        self.worker_group.execute_async(train_async)
-
-    def get_next_results(self) -> Optional[List[TrainingResult]]:
-        """Fetches the next ``TrainingResult`` from each worker.
-
-        Each ``TrainingResult`` is expected to correspond to the same step from
-        each worker (e.g. the same call to ``train.report()`` or
-        ``train.checkpoint()``).
-
-        Returns:
-            A list of ``TrainingResult``s with the same
-            ``TrainingResultType``, or ``None`` if there are no more results.
-        """
-
-        def get_next():
-            session = _get_session("get_next_results")
-            try:
-                result = session.get_next()
-            except RuntimeError:
-                # Training thread has not been started yet.
-                raise TrainBackendError(
-                    "`get_next_results` has been called "
-                    "before `start_training`. Please call "
-                    "`start_training` before "
-                    "`get_next_results`."
-                )
-
-            return result
-
-        # Get next result from each worker.
-        futures = self.worker_group.execute_async(get_next)
-        results = self.get_with_failure_handling(futures)
-
-        # Check if any worker returned None.
-        if any(r is None for r in results):
-            # Either all workers have results or none of them do.
-            if not all(r is None for r in results):
-                raise RuntimeError(
-                    "Some workers returned results while "
-                    "others didn't. Make sure that "
-                    "`train.report()` and `train.checkpoint()` "
-                    "are called the same number of times on all "
-                    "workers."
-                )
-            else:
-                # Return None if all results are None.
-                return None
-        first_result = results[0]
-        result_type = first_result.type
-        if any(r.type != result_type for r in results):
-            raise RuntimeError(
-                "Some workers returned results with "
-                "different types. Make sure `train.report()` "
-                "and `train.save_checkpoint()` are called the "
-                "same number of times and in the same order on "
-                "each worker."
-            )
-        return results
-
-    def pause_reporting(self):
-        """Disable workers from enqueuing results from `train.report()`.
-
-        Note: Already reported results may still be enqueued at this point,
-              and should be handled appropriately.
-        """
-
-        def pause_session_reporting():
-            session = _get_session("pause_reporting")
-            return session.pause_reporting()
-
-        futures = self.worker_group.execute_async(pause_session_reporting)
-        self.get_with_failure_handling(futures)
-
-    def finish_training(self):
-        """Finish training and return final results. Propagate any exceptions.
-
-        Blocks until training is finished on all workers.
-
-        Assumes `start_training` has already been called.
-
-        Returns:
-            A list of return values from calling ``train_func`` on each worker.
-                Each item corresponds to the return value from a single worker.
-        """
-
-        def end_training():
-            session = _get_session("finish_training")
-            try:
-                # session.finish raises any Exceptions from training.
-                output = session.finish()
-            finally:
-                # Shutdown session even if session.finish() raises an
-                # Exception.
-                shutdown_session()
-
-            return output
-
-        futures = self.worker_group.execute_async(end_training)
-        results = self.get_with_failure_handling(futures)
-        return results
-
-    def get_with_failure_handling(self, remote_values):
-        """Gets the remote values while handling for worker failures.
-
-        This method should be called instead of ``ray.get()`` directly in
-        order to handle worker failures.
-
-        If a worker failure is identified, backend specific failure handling
-        is executed and a ``TrainingWorkerError`` is raised.
-
-        Args:
-            remote_values (list): List of object refs representing functions
-                that may fail in the middle of execution. For example, running
-                a Train training loop in multiple parallel actor calls.
-        Returns:
-            The resolved objects represented by the passed in ObjectRefs.
-        """
-        success, failed_worker_indexes = check_for_failure(remote_values)
-        if success:
-            return ray.get(remote_values)
-        else:
-            self._increment_failures()
-            try:
-                self._backend.handle_failure(
-                    self.worker_group, failed_worker_indexes, self._backend_config
-                )
-            except RayActorError as exc:
-                logger.exception(str(exc))
-                self._restart()
-            raise TrainingWorkerError
-
-    def shutdown(self):
-        """Shuts down the workers in the worker group."""
-        try:
-            self._backend.on_shutdown(self.worker_group, self._backend_config)
-        except RayActorError:
-            logger.warning(
-                "Graceful shutdown of backend failed. This is "
-                "expected if one of the workers has crashed."
-            )
-        self.worker_group.shutdown()
-        self.worker_group = InactiveWorkerGroup()
-
-        if self._placement_group:
-            remove_placement_group(self._placement_group)
-            self._placement_group = None
-
-        self.dataset_shards = None
-
-    def is_started(self):
-        return not isinstance(self.worker_group, InactiveWorkerGroup)
-
-    def _restart(self):
-        self.worker_group.shutdown()
-        if self._initialization_hook is not None:
-            initialization_hook = self._initialization_hook
-        else:
-            initialization_hook = None
-        if self._placement_group:
-            remove_placement_group(self._placement_group)
-            self._placement_group = None
-        self.start(initialization_hook=initialization_hook)
-
-    def _increment_failures(self):
-        self._num_failures += 1
-        if self._num_failures >= self._max_failures:
-            raise RuntimeError(
-                "Training has failed even after "
-                f"{self._num_failures} "
-                "attempts. You can change the number of max "
-                "failure attempts by setting the "
-                "`max_retries` arg in your `Trainer`."
-            ) from None
-
-    def get_worker_group(self):
-        return self.worker_group
-
-    def _get_num_failures(self):
-        return self._num_failures
-
-
-class InactiveWorkerGroupError(Exception):
-    """Raised when underlying worker group is inactive."""
-
-
-class InactiveWorkerGroup:
-    # TODO: fix inheritence. perhaps create WorkerGroupInterface.
-
-    # Need to define getstate and setstate so that getattr does not screwup
-    # pickling. See https://stackoverflow.com/a/50888571/11249691
-    def __getstate__(self):
-        return vars(self)
-
-    def __setstate__(self, state):
-        vars(self).update(state)
-
-    def __getattr__(self, name):
-        raise InactiveWorkerGroupError()
-
-    def __len__(self):
-        raise InactiveWorkerGroupError()
-
-
-def _get_session(method_name: str):
-    try:
-        # Get the session for this worker.
-        return get_session()
-    except ValueError:
-        # Session is not initialized yet.
-        raise TrainBackendError(
-            f"`{method_name}` has been called "
-            "before `start_training`. Please call "
-            "`start_training` before "
-            f"`{method_name}`."
-        )
->>>>>>> 19672688
+import logging
+import os
+from collections import defaultdict
+from typing import Callable, TypeVar, List, Optional, Dict, Union, Type, Tuple
+
+import ray
+from ray.exceptions import RayActorError
+from ray.ray_constants import env_integer
+from ray.train.constants import (
+    ENABLE_DETAILED_AUTOFILLED_METRICS_ENV,
+    ENABLE_SHARE_CUDA_VISIBLE_DEVICES_ENV,
+    TRAIN_PLACEMENT_GROUP_TIMEOUT_S_ENV,
+    TRAIN_ENABLE_WORKER_SPREAD_ENV,
+)
+from ray.train.session import TrainingResult
+from ray.train.session import init_session, get_session, shutdown_session
+from ray.train.utils import RayDataset, check_for_failure, Singleton
+from ray.train.worker_group import WorkerGroup
+from ray.util.annotations import DeveloperAPI
+from ray.util.placement_group import get_current_placement_group, remove_placement_group
+
+T = TypeVar("T")
+
+EncodedData = TypeVar("EncodedData")
+
+logger = logging.getLogger(__name__)
+
+
+@DeveloperAPI
+class BackendConfig:
+    """Parent class for configurations of training backend."""
+
+    @property
+    def backend_cls(self):
+        raise NotImplementedError
+
+
+@DeveloperAPI
+class Backend(metaclass=Singleton):
+    """Singleton for distributed communication backend.
+
+    Attributes:
+        share_cuda_visible_devices (bool): If True, each worker
+            process will have CUDA_VISIBLE_DEVICES set as the visible device
+            IDs of all workers on the same node for this training instance.
+            If False, each worker will have CUDA_VISIBLE_DEVICES set to the
+            device IDs allocated by Ray for that worker.
+    """
+
+    share_cuda_visible_devices: bool = False
+
+    def on_start(self, worker_group: WorkerGroup, backend_config: BackendConfig):
+        """Logic for starting this backend."""
+        pass
+
+    def on_shutdown(self, worker_group: WorkerGroup, backend_config: BackendConfig):
+        """Logic for shutting down the backend."""
+        pass
+
+    def handle_failure(
+        self,
+        worker_group: WorkerGroup,
+        failed_worker_indexes: List[int],
+        backend_config: BackendConfig,
+    ):
+        """Logic for handling failures.
+
+        By default, restart all workers.
+        """
+        worker_group.shutdown()
+        worker_group.start()
+        self.on_start(worker_group, backend_config)
+
+    @staticmethod
+    def encode_data(data_dict: Dict) -> EncodedData:
+        """Logic to encode a data dict before sending to the driver.
+
+        This function will be called on the workers for any data that is
+        sent to the driver via ``train.report()`` or
+        ``train.save_checkpoint()``.
+        """
+
+        return data_dict
+
+    @staticmethod
+    def decode_data(encoded_data: EncodedData) -> Dict:
+        """Logic to decode an encoded data dict.
+
+        This function will be called on the driver after receiving the
+        encoded data dict from the worker.
+        """
+
+        return encoded_data
+
+
+class TrainBackendError(Exception):
+    """Errors with BackendExecutor that should not be exposed to user."""
+
+
+class TrainingWorkerError(Exception):
+    """Raised if a worker fails during training."""
+
+
+class BackendExecutor:
+    """Main execution class for training backends.
+
+    This class holds a worker group and is responsible for executing the
+    training function on the workers, and collecting intermediate results
+    from ``train.report()`` and ``train.checkpoint()``.
+
+    Args:
+        backend_config (BackendConfig): The configurations for this
+            specific backend.
+        num_workers (int): Number of workers to use for training.
+        num_cpus_per_worker (float): Number of CPUs to use per worker.
+        num_gpus_per_worker (float): Number of GPUs to use per worker.
+        additional_resources_per_worker (Optional[Dict[str, float]]):
+            Dictionary specifying the extra resources that will be
+            requested for each worker in addition to ``num_cpus_per_worker``
+            and ``num_gpus_per_worker``.
+        max_retries (int): Number of retries when Ray actors fail.
+            Defaults to 3. Set to -1 for unlimited retries.
+    """
+
+    def __init__(
+        self,
+        backend_config: BackendConfig,
+        num_workers: int = 1,
+        num_cpus_per_worker: float = 1,
+        num_gpus_per_worker: float = 0,
+        additional_resources_per_worker: Optional[Dict[str, float]] = None,
+        max_retries: int = 3,
+    ):
+        self._backend_config = backend_config
+        self._backend = backend_config.backend_cls()
+        self._num_workers = num_workers
+        self._num_cpus_per_worker = num_cpus_per_worker
+        self._num_gpus_per_worker = num_gpus_per_worker
+        self._additional_resources_per_worker = additional_resources_per_worker
+        self._max_failures = max_retries
+        if self._max_failures < 0:
+            self._max_failures = float("inf")
+        self._num_failures = 0
+        self._initialization_hook = None
+        self._placement_group = None
+
+        self.worker_group = InactiveWorkerGroup()
+        self.dataset_shards = None
+
+    def start(
+        self,
+        initialization_hook: Optional[Callable[[], None]] = None,
+        train_cls: Optional[Type] = None,
+        train_cls_args: Optional[Tuple] = None,
+        train_cls_kwargs: Optional[Dict] = None,
+    ):
+        """Starts the worker group."""
+        self._create_placement_group()
+        placement_group = self._placement_group or "default"
+        self.worker_group = WorkerGroup(
+            num_workers=self._num_workers,
+            num_cpus_per_worker=self._num_cpus_per_worker,
+            num_gpus_per_worker=self._num_gpus_per_worker,
+            additional_resources_per_worker=self._additional_resources_per_worker,
+            actor_cls=train_cls,
+            actor_cls_args=train_cls_args,
+            actor_cls_kwargs=train_cls_kwargs,
+            placement_group=placement_group,
+        )
+        try:
+            if initialization_hook:
+                self._initialization_hook = initialization_hook
+                self.worker_group.execute(initialization_hook)
+
+            share_cuda_visible_devices_enabled = bool(
+                env_integer(
+                    ENABLE_SHARE_CUDA_VISIBLE_DEVICES_ENV,
+                    self._backend.share_cuda_visible_devices,
+                )
+            )
+
+            if self._num_gpus_per_worker > 0 and share_cuda_visible_devices_enabled:
+                self._share_cuda_visible_devices()
+            self._backend.on_start(self.worker_group, self._backend_config)
+        except RayActorError as exc:
+            logger.exception(str(exc))
+            self._increment_failures()
+            self._restart()
+
+    def _create_placement_group(self):
+        """Creates a placement group if it does not exist.
+
+        If a placement group is already detected (Tune) this will be a no-op.
+
+        By default the placement group will be created with PACK strategy.
+        This is optimized for colocating GPUs on a minimal number of nodes.
+        This behavior can be overridden to use the SPREAD strategy by defining
+        ``TRAIN_ENABLE_WORKER_SPREAD_ENV``
+
+        If a placement group is created it will be stored as
+        self._placement_group.
+        """
+        current_placement_group = get_current_placement_group()
+        should_capture_child_tasks_in_placement_group = (
+            ray.worker.global_worker.should_capture_child_tasks_in_placement_group
+        )
+        should_create_placement_group = (
+            current_placement_group is None
+            or not should_capture_child_tasks_in_placement_group
+        )
+
+        if should_create_placement_group:
+            additional_resources_per_worker = (
+                self._additional_resources_per_worker or {}
+            )
+            bundle = {
+                "CPU": self._num_cpus_per_worker,
+                "GPU": self._num_gpus_per_worker,
+                **additional_resources_per_worker,
+            }
+            bundles = [bundle.copy() for _ in range(self._num_workers)]
+
+            use_spread = bool(env_integer(TRAIN_ENABLE_WORKER_SPREAD_ENV, 0))
+            strategy = "SPREAD" if use_spread else "PACK"
+
+            placement_group = ray.util.placement_group(bundles, strategy=strategy)
+            logger.debug("Waiting for placement group to start.")
+            timeout = env_integer(TRAIN_PLACEMENT_GROUP_TIMEOUT_S_ENV, 100)
+            ready, _ = ray.wait([placement_group.ready()], timeout=timeout)
+            if ready:
+                logger.debug("Placement group has started.")
+            else:
+                raise TimeoutError(
+                    "Placement group creation timed out. Make sure "
+                    "your cluster either has enough resources or use "
+                    "an autoscaling cluster. Current resources "
+                    "available: {}, resources requested by the "
+                    "placement group: {}".format(
+                        ray.available_resources(), placement_group.bundle_specs
+                    )
+                )
+            self._placement_group = placement_group
+
+    def _share_cuda_visible_devices(self):
+        """Sets CUDA_VISIBLE_DEVICES on all workers.
+
+        For each worker, CUDA_VISIBLE_DEVICES will be set to the GPU IDs
+        visible to all workers on that worker's node.
+
+        This allows GPU workers on the same node to communicate with one
+        another.
+
+        Example:
+
+            Setup:
+            - Node1:
+                - Worker1: {0, 1}
+                - Worker2: {2, 3}
+            - Node2:
+                - Worker3: {0, 1}
+
+            CUDA_VISIBLE_DEVICES:
+            - Worker1: "0,1,2,3"
+            - Worker2: "0,1,2,3"
+            - Worker2: "0,1"
+
+        """
+
+        node_ids_and_gpu_ids = [
+            (w.metadata.node_id, w.metadata.gpu_ids) for w in self.worker_group.workers
+        ]
+
+        node_id_to_worker_id = defaultdict(set)
+        node_id_to_gpu_ids = defaultdict(set)
+
+        for worker_id, (node_id, gpu_ids) in enumerate(node_ids_and_gpu_ids):
+            node_id_to_worker_id[node_id].add(worker_id)
+            node_id_to_gpu_ids[node_id].update(gpu_ids)
+
+        futures = []
+        for node_id, gpu_ids in node_id_to_gpu_ids.items():
+            all_gpu_ids = ",".join([str(gpu_id) for gpu_id in gpu_ids])
+
+            def set_gpu_ids():
+                os.environ["CUDA_VISIBLE_DEVICES"] = all_gpu_ids
+
+            for worker_id in node_id_to_worker_id[node_id]:
+                futures.append(
+                    self.worker_group.execute_single_async(worker_id, set_gpu_ids)
+                )
+        ray.get(futures)
+
+    def _create_local_rank_map(self) -> Dict:
+        """Create mapping from worker world_rank to local_rank.
+
+        Example:
+            Worker 0: 0.0.0.0
+            Worker 1: 0.0.0.0
+            Worker 2: 0.0.0.1
+            Worker 3: 0.0.0.0
+            Worker 4: 0.0.0.1
+
+            Workers 0, 1, 3 are on 0.0.0.0.
+            Workers 2, 4 are on 0.0.0.1.
+
+            Expected Output:
+            {
+                0 -> 0,
+                1 -> 1,
+                2 -> 0,
+                3 -> 2,
+                4 -> 1
+            }
+        """
+        rank_mapping = {}
+        ip_dict = defaultdict(int)
+        for world_rank in range(len(self.worker_group)):
+            worker = self.worker_group.workers[world_rank]
+            node_ip = worker.metadata.node_ip
+            rank_mapping[world_rank] = ip_dict[node_ip]
+            ip_dict[node_ip] += 1
+        return rank_mapping
+
+    def _get_dataset_shards(self, dataset_or_dict):
+
+        if dataset_or_dict is None:
+            # Return None for each shard.
+            return [None] * len(self.worker_group)
+
+        def split_dataset(dataset_or_pipeline):
+            actors = [worker.actor for worker in self.worker_group.workers]
+            return dataset_or_pipeline.split(
+                len(self.worker_group), equal=True, locality_hints=actors
+            )
+
+        if isinstance(dataset_or_dict, dict):
+            # Return a smaller dict for each shard.
+            dataset_shards = [{} for _ in range(len(self.worker_group))]
+            for key, dataset in dataset_or_dict.items():
+                split_datasets = split_dataset(dataset)
+                assert len(split_datasets) == len(self.worker_group)
+                for i in range(len(split_datasets)):
+                    dataset_shards[i][key] = split_datasets[i]
+            return dataset_shards
+        else:
+            # return a smaller RayDataset for each shard.
+            return split_dataset(dataset_or_dict)
+
+    def start_training(
+        self,
+        train_func: Callable[[], T],
+        dataset: Optional[Union[RayDataset, Dict[str, RayDataset]]] = None,
+        checkpoint: Optional[Dict] = None,
+    ) -> None:
+        """Executes a training function on all workers in a separate thread.
+
+        ``finish_training`` should be called after this.
+
+        Args:
+            train_func (Callable): The training function to run on each worker.
+            dataset (Optional[Union[Dataset, DatasetPipeline]])
+                Distributed Ray Dataset or DatasetPipeline to pass into
+                worker, which can be accessed from the training function via
+                ``train.get_dataset_shard()``. Sharding will automatically be
+                handled by the Trainer. Multiple Datasets can be passed in as
+                a ``Dict`` that maps each name key to a Dataset value,
+                and each Dataset can be accessed from the training function
+                by passing in a `dataset_name` argument to
+                ``train.get_dataset_shard()``.
+            checkpoint (Optional[Dict]): The checkpoint data that
+                should be loaded onto each worker and accessed by the
+                training function via ``train.load_checkpoint()``. If this
+                is ``None`` then no checkpoint will be loaded.
+        """
+        use_detailed_autofilled_metrics = env_integer(
+            ENABLE_DETAILED_AUTOFILLED_METRICS_ENV, 0
+        )
+
+        # First initialize the session.
+        def initialize_session(
+            train_func,
+            world_rank,
+            local_rank,
+            world_size,
+            checkpoint,
+            dataset_shard,
+            encode_data_fn,
+        ):
+            try:
+                init_session(
+                    training_func=train_func,
+                    world_rank=world_rank,
+                    local_rank=local_rank,
+                    world_size=world_size,
+                    dataset_shard=dataset_shard,
+                    checkpoint=checkpoint,
+                    encode_data_fn=encode_data_fn,
+                    detailed_autofilled_metrics=use_detailed_autofilled_metrics,
+                )
+            except ValueError:
+                raise TrainBackendError(
+                    "Attempting to start training but a "
+                    "previous training run is still ongoing. "
+                    "You must call `finish_training` before "
+                    "calling `start_training` again."
+                )
+
+        if self.dataset_shards is None:
+            self.dataset_shards = self._get_dataset_shards(dataset)
+
+        local_rank_map = self._create_local_rank_map()
+
+        futures = []
+        for index in range(len(self.worker_group)):
+            futures.append(
+                self.worker_group.execute_single_async(
+                    index,
+                    initialize_session,
+                    world_rank=index,
+                    local_rank=local_rank_map[index],
+                    world_size=len(self.worker_group),
+                    train_func=train_func,
+                    dataset_shard=self.dataset_shards[index],
+                    checkpoint=checkpoint,
+                    encode_data_fn=self._backend.encode_data,
+                )
+            )
+
+        self.get_with_failure_handling(futures)
+
+        # Run the training function asynchronously in its own thread.
+        def train_async():
+            session = get_session()
+            session.start()
+
+        self.worker_group.execute_async(train_async)
+
+    def get_next_results(self) -> Optional[List[TrainingResult]]:
+        """Fetches the next ``TrainingResult`` from each worker.
+
+        Each ``TrainingResult`` is expected to correspond to the same step from
+        each worker (e.g. the same call to ``train.report()`` or
+        ``train.checkpoint()``).
+
+        Returns:
+            A list of ``TrainingResult``s with the same
+            ``TrainingResultType``, or ``None`` if there are no more results.
+        """
+
+        def get_next():
+            session = _get_session("get_next_results")
+            try:
+                result = session.get_next()
+            except RuntimeError:
+                # Training thread has not been started yet.
+                raise TrainBackendError(
+                    "`get_next_results` has been called "
+                    "before `start_training`. Please call "
+                    "`start_training` before "
+                    "`get_next_results`."
+                )
+
+            return result
+
+        # Get next result from each worker.
+        futures = self.worker_group.execute_async(get_next)
+        results = self.get_with_failure_handling(futures)
+
+        # Check if any worker returned None.
+        if any(r is None for r in results):
+            # Either all workers have results or none of them do.
+            if not all(r is None for r in results):
+                raise RuntimeError(
+                    "Some workers returned results while "
+                    "others didn't. Make sure that "
+                    "`train.report()` and `train.checkpoint()` "
+                    "are called the same number of times on all "
+                    "workers."
+                )
+            else:
+                # Return None if all results are None.
+                return None
+        first_result = results[0]
+        result_type = first_result.type
+        if any(r.type != result_type for r in results):
+            raise RuntimeError(
+                "Some workers returned results with "
+                "different types. Make sure `train.report()` "
+                "and `train.save_checkpoint()` are called the "
+                "same number of times and in the same order on "
+                "each worker."
+            )
+        return results
+
+    def pause_reporting(self):
+        """Disable workers from enqueuing results from `train.report()`.
+
+        Note: Already reported results may still be enqueued at this point,
+              and should be handled appropriately.
+        """
+
+        def pause_session_reporting():
+            session = _get_session("pause_reporting")
+            return session.pause_reporting()
+
+        futures = self.worker_group.execute_async(pause_session_reporting)
+        self.get_with_failure_handling(futures)
+
+    def finish_training(self):
+        """Finish training and return final results. Propagate any exceptions.
+
+        Blocks until training is finished on all workers.
+
+        Assumes `start_training` has already been called.
+
+        Returns:
+            A list of return values from calling ``train_func`` on each worker.
+                Each item corresponds to the return value from a single worker.
+        """
+
+        def end_training():
+            session = _get_session("finish_training")
+            try:
+                # session.finish raises any Exceptions from training.
+                output = session.finish()
+            finally:
+                # Shutdown session even if session.finish() raises an
+                # Exception.
+                shutdown_session()
+
+            return output
+
+        futures = self.worker_group.execute_async(end_training)
+        results = self.get_with_failure_handling(futures)
+        return results
+
+    def get_with_failure_handling(self, remote_values):
+        """Gets the remote values while handling for worker failures.
+
+        This method should be called instead of ``ray.get()`` directly in
+        order to handle worker failures.
+
+        If a worker failure is identified, backend specific failure handling
+        is executed and a ``TrainingWorkerError`` is raised.
+
+        Args:
+            remote_values (list): List of object refs representing functions
+                that may fail in the middle of execution. For example, running
+                a Train training loop in multiple parallel actor calls.
+        Returns:
+            The resolved objects represented by the passed in ObjectRefs.
+        """
+        success, failed_worker_indexes = check_for_failure(remote_values)
+        if success:
+            return ray.get(remote_values)
+        else:
+            self._increment_failures()
+            try:
+                self._backend.handle_failure(
+                    self.worker_group, failed_worker_indexes, self._backend_config
+                )
+            except RayActorError as exc:
+                logger.exception(str(exc))
+                self._restart()
+            raise TrainingWorkerError
+
+    def shutdown(self):
+        """Shuts down the workers in the worker group."""
+        try:
+            self._backend.on_shutdown(self.worker_group, self._backend_config)
+        except RayActorError:
+            logger.warning(
+                "Graceful shutdown of backend failed. This is "
+                "expected if one of the workers has crashed."
+            )
+        self.worker_group.shutdown()
+        self.worker_group = InactiveWorkerGroup()
+
+        if self._placement_group:
+            remove_placement_group(self._placement_group)
+            self._placement_group = None
+
+        self.dataset_shards = None
+
+    def is_started(self):
+        return not isinstance(self.worker_group, InactiveWorkerGroup)
+
+    def _restart(self):
+        self.worker_group.shutdown()
+        if self._initialization_hook is not None:
+            initialization_hook = self._initialization_hook
+        else:
+            initialization_hook = None
+        if self._placement_group:
+            remove_placement_group(self._placement_group)
+            self._placement_group = None
+        self.start(initialization_hook=initialization_hook)
+
+    def _increment_failures(self):
+        self._num_failures += 1
+        if self._num_failures >= self._max_failures:
+            raise RuntimeError(
+                "Training has failed even after "
+                f"{self._num_failures} "
+                "attempts. You can change the number of max "
+                "failure attempts by setting the "
+                "`max_retries` arg in your `Trainer`."
+            ) from None
+
+    def get_worker_group(self):
+        return self.worker_group
+
+    def _get_num_failures(self):
+        return self._num_failures
+
+
+class InactiveWorkerGroupError(Exception):
+    """Raised when underlying worker group is inactive."""
+
+
+class InactiveWorkerGroup:
+    # TODO: fix inheritence. perhaps create WorkerGroupInterface.
+
+    # Need to define getstate and setstate so that getattr does not screwup
+    # pickling. See https://stackoverflow.com/a/50888571/11249691
+    def __getstate__(self):
+        return vars(self)
+
+    def __setstate__(self, state):
+        vars(self).update(state)
+
+    def __getattr__(self, name):
+        raise InactiveWorkerGroupError()
+
+    def __len__(self):
+        raise InactiveWorkerGroupError()
+
+
+def _get_session(method_name: str):
+    try:
+        # Get the session for this worker.
+        return get_session()
+    except ValueError:
+        # Session is not initialized yet.
+        raise TrainBackendError(
+            f"`{method_name}` has been called "
+            "before `start_training`. Please call "
+            "`start_training` before "
+            f"`{method_name}`."
+        )