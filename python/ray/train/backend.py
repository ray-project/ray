import logging
import os
from collections import defaultdict
from typing import Callable, TypeVar, List, Optional, Dict, Union, Type, Tuple

import ray
from ray.exceptions import RayActorError
from ray.ray_constants import env_integer
<<<<<<< HEAD
from ray.train.accelerators.base import Accelerator
=======
from ray.train.accelerators import Accelerator
>>>>>>> a3cf2504
from ray.train.constants import (
    ENABLE_DETAILED_AUTOFILLED_METRICS_ENV,
    ENABLE_SHARE_CUDA_VISIBLE_DEVICES_ENV,
    TRAIN_PLACEMENT_GROUP_TIMEOUT_S_ENV,
    TRAIN_ENABLE_WORKER_SPREAD_ENV,
)
from ray.train.session import TrainingResult
from ray.train.session import init_session, get_session, shutdown_session
from ray.train.utils import RayDataset, check_for_failure, Singleton
from ray.train.worker_group import WorkerGroup
from ray.util.annotations import DeveloperAPI
from ray.util.placement_group import get_current_placement_group, remove_placement_group

T = TypeVar("T")

EncodedData = TypeVar("EncodedData")

logger = logging.getLogger(__name__)


@DeveloperAPI
class BackendConfig:
    """Parent class for configurations of training backend."""

    @property
    def backend_cls(self):
        raise NotImplementedError

    @property
    def accelerator_cls(self) -> Optional[Type[Accelerator]]:
        """The ``Accelerator`` type for this backend, if any."""
        return None


@DeveloperAPI
class Backend(metaclass=Singleton):
    """Singleton for distributed communication backend.

    Attributes:
        share_cuda_visible_devices (bool): If True, each worker
            process will have CUDA_VISIBLE_DEVICES set as the visible device
            IDs of all workers on the same node for this training instance.
            If False, each worker will have CUDA_VISIBLE_DEVICES set to the
            device IDs allocated by Ray for that worker.
    """

    share_cuda_visible_devices: bool = False

    def on_start(self, worker_group: WorkerGroup, backend_config: BackendConfig):
        """Logic for starting this backend."""
        pass

    def on_shutdown(self, worker_group: WorkerGroup, backend_config: BackendConfig):
        """Logic for shutting down the backend."""
        pass

    def handle_failure(
        self,
        worker_group: WorkerGroup,
        failed_worker_indexes: List[int],
        backend_config: BackendConfig,
    ):
        """Logic for handling failures.

        By default, restart all workers.
        """
        worker_group.shutdown()
        worker_group.start()
        self.on_start(worker_group, backend_config)

    @staticmethod
    def encode_data(data_dict: Dict) -> EncodedData:
        """Logic to encode a data dict before sending to the driver.

        This function will be called on the workers for any data that is
        sent to the driver via ``train.report()`` or
        ``train.save_checkpoint()``.
        """

        return data_dict

    @staticmethod
    def decode_data(encoded_data: EncodedData) -> Dict:
        """Logic to decode an encoded data dict.

        This function will be called on the driver after receiving the
        encoded data dict from the worker.
        """

        return encoded_data


class TrainBackendError(Exception):
    """Errors with BackendExecutor that should not be exposed to user."""


class TrainingWorkerError(Exception):
    """Raised if a worker fails during training."""


class BackendExecutor:
    """Main execution class for training backends.

    This class holds a worker group and is responsible for executing the
    training function on the workers, and collecting intermediate results
    from ``train.report()`` and ``train.checkpoint()``.

    Args:
        backend_config (BackendConfig): The configurations for this
            specific backend.
        num_workers (int): Number of workers to use for training.
        num_cpus_per_worker (float): Number of CPUs to use per worker.
        num_gpus_per_worker (float): Number of GPUs to use per worker.
        additional_resources_per_worker (Optional[Dict[str, float]]):
            Dictionary specifying the extra resources that will be
            requested for each worker in addition to ``num_cpus_per_worker``
            and ``num_gpus_per_worker``.
        max_retries (int): Number of retries when Ray actors fail.
            Defaults to 3. Set to -1 for unlimited retries.
    """

    def __init__(
        self,
        backend_config: BackendConfig,
        num_workers: int = 1,
        num_cpus_per_worker: float = 1,
        num_gpus_per_worker: float = 0,
        additional_resources_per_worker: Optional[Dict[str, float]] = None,
        max_retries: int = 3,
    ):
        self._backend_config = backend_config
        self._backend = backend_config.backend_cls()
        self._num_workers = num_workers
        self._num_cpus_per_worker = num_cpus_per_worker
        self._num_gpus_per_worker = num_gpus_per_worker
        self._additional_resources_per_worker = additional_resources_per_worker
        self._max_failures = max_retries
        if self._max_failures < 0:
            self._max_failures = float("inf")
        self._num_failures = 0
        self._initialization_hook = None
        self._placement_group = None

        self.worker_group = InactiveWorkerGroup()
        self.dataset_shards = None

    def start(
        self,
        initialization_hook: Optional[Callable[[], None]] = None,
        train_cls: Optional[Type] = None,
        train_cls_args: Optional[Tuple] = None,
        train_cls_kwargs: Optional[Dict] = None,
    ):
        """Starts the worker group."""
        self._create_placement_group()
        placement_group = self._placement_group or "default"
        self.worker_group = WorkerGroup(
            num_workers=self._num_workers,
            num_cpus_per_worker=self._num_cpus_per_worker,
            num_gpus_per_worker=self._num_gpus_per_worker,
            additional_resources_per_worker=self._additional_resources_per_worker,
            actor_cls=train_cls,
            actor_cls_args=train_cls_args,
            actor_cls_kwargs=train_cls_kwargs,
            placement_group=placement_group,
        )
        try:
            if initialization_hook:
                self._initialization_hook = initialization_hook
                self.worker_group.execute(initialization_hook)

            share_cuda_visible_devices_enabled = bool(
                env_integer(
                    ENABLE_SHARE_CUDA_VISIBLE_DEVICES_ENV,
                    self._backend.share_cuda_visible_devices,
                )
            )

            if self._num_gpus_per_worker > 0 and share_cuda_visible_devices_enabled:
                self._share_cuda_visible_devices()
            self._backend.on_start(self.worker_group, self._backend_config)
        except RayActorError as exc:
            logger.exception(str(exc))
            self._increment_failures()
            self._restart()

    def _create_placement_group(self):
        """Creates a placement group if it does not exist.

        If a placement group is already detected (Tune) this will be a no-op.

        By default the placement group will be created with PACK strategy.
        This is optimized for colocating GPUs on a minimal number of nodes.
        This behavior can be overridden to use the SPREAD strategy by defining
        ``TRAIN_ENABLE_WORKER_SPREAD_ENV``

        If a placement group is created it will be stored as
        self._placement_group.
        """
        current_placement_group = get_current_placement_group()
        should_capture_child_tasks_in_placement_group = (
            ray.worker.global_worker.should_capture_child_tasks_in_placement_group
        )
        should_create_placement_group = (
            current_placement_group is None
            or not should_capture_child_tasks_in_placement_group
        )

        if should_create_placement_group:
            additional_resources_per_worker = (
                self._additional_resources_per_worker or {}
            )
            bundle = {
                "CPU": self._num_cpus_per_worker,
                "GPU": self._num_gpus_per_worker,
                **additional_resources_per_worker,
            }
            bundles = [bundle.copy() for _ in range(self._num_workers)]

            use_spread = bool(env_integer(TRAIN_ENABLE_WORKER_SPREAD_ENV, 0))
            strategy = "SPREAD" if use_spread else "PACK"

            placement_group = ray.util.placement_group(bundles, strategy=strategy)
            logger.debug("Waiting for placement group to start.")
            timeout = env_integer(TRAIN_PLACEMENT_GROUP_TIMEOUT_S_ENV, 100)
            ready, _ = ray.wait([placement_group.ready()], timeout=timeout)
            if ready:
                logger.debug("Placement group has started.")
            else:
                raise TimeoutError(
                    "Placement group creation timed out. Make sure "
                    "your cluster either has enough resources or use "
                    "an autoscaling cluster. Current resources "
                    "available: {}, resources requested by the "
                    "placement group: {}".format(
                        ray.available_resources(), placement_group.bundle_specs
                    )
                )
            self._placement_group = placement_group

    def _share_cuda_visible_devices(self):
        """Sets CUDA_VISIBLE_DEVICES on all workers.

        For each worker, CUDA_VISIBLE_DEVICES will be set to the GPU IDs
        visible to all workers on that worker's node.

        This allows GPU workers on the same node to communicate with one
        another.

        Example:

            Setup:
            - Node1:
                - Worker1: {0, 1}
                - Worker2: {2, 3}
            - Node2:
                - Worker3: {0, 1}

            CUDA_VISIBLE_DEVICES:
            - Worker1: "0,1,2,3"
            - Worker2: "0,1,2,3"
            - Worker2: "0,1"

        """

        node_ids_and_gpu_ids = [
            (w.metadata.node_id, w.metadata.gpu_ids) for w in self.worker_group.workers
        ]

        node_id_to_worker_id = defaultdict(set)
        node_id_to_gpu_ids = defaultdict(set)

        for worker_id, (node_id, gpu_ids) in enumerate(node_ids_and_gpu_ids):
            node_id_to_worker_id[node_id].add(worker_id)
            node_id_to_gpu_ids[node_id].update(gpu_ids)

        futures = []
        for node_id, gpu_ids in node_id_to_gpu_ids.items():
            all_gpu_ids = ",".join([str(gpu_id) for gpu_id in gpu_ids])

            def set_gpu_ids():
                os.environ["CUDA_VISIBLE_DEVICES"] = all_gpu_ids

            for worker_id in node_id_to_worker_id[node_id]:
                futures.append(
                    self.worker_group.execute_single_async(worker_id, set_gpu_ids)
                )
        ray.get(futures)

    def _create_local_rank_map(self) -> Dict:
        """Create mapping from worker world_rank to local_rank.

        Example:
            Worker 0: 0.0.0.0
            Worker 1: 0.0.0.0
            Worker 2: 0.0.0.1
            Worker 3: 0.0.0.0
            Worker 4: 0.0.0.1

            Workers 0, 1, 3 are on 0.0.0.0.
            Workers 2, 4 are on 0.0.0.1.

            Expected Output:
            {
                0 -> 0,
                1 -> 1,
                2 -> 0,
                3 -> 2,
                4 -> 1
            }
        """
        rank_mapping = {}
        ip_dict = defaultdict(int)
        for world_rank in range(len(self.worker_group)):
            worker = self.worker_group.workers[world_rank]
            node_ip = worker.metadata.node_ip
            rank_mapping[world_rank] = ip_dict[node_ip]
            ip_dict[node_ip] += 1
        return rank_mapping

    def _get_dataset_shards(self, dataset_or_dict):

        if dataset_or_dict is None:
            # Return None for each shard.
            return [None] * len(self.worker_group)

        def split_dataset(dataset_or_pipeline):
            actors = [worker.actor for worker in self.worker_group.workers]
            return dataset_or_pipeline.split(
                len(self.worker_group), equal=True, locality_hints=actors
            )

        if isinstance(dataset_or_dict, dict):
            # Return a smaller dict for each shard.
            dataset_shards = [{} for _ in range(len(self.worker_group))]
            for key, dataset in dataset_or_dict.items():
                split_datasets = split_dataset(dataset)
                assert len(split_datasets) == len(self.worker_group)
                for i in range(len(split_datasets)):
                    dataset_shards[i][key] = split_datasets[i]
            return dataset_shards
        else:
            # return a smaller RayDataset for each shard.
            return split_dataset(dataset_or_dict)

    def start_training(
        self,
        train_func: Callable[[], T],
        dataset: Optional[Union[RayDataset, Dict[str, RayDataset]]] = None,
        checkpoint: Optional[Dict] = None,
    ) -> None:
        """Executes a training function on all workers in a separate thread.

        ``finish_training`` should be called after this.

        Args:
            train_func (Callable): The training function to run on each worker.
            dataset (Optional[Union[Dataset, DatasetPipeline]])
                Distributed Ray Dataset or DatasetPipeline to pass into
                worker, which can be accessed from the training function via
                ``train.get_dataset_shard()``. Sharding will automatically be
                handled by the Trainer. Multiple Datasets can be passed in as
                a ``Dict`` that maps each name key to a Dataset value,
                and each Dataset can be accessed from the training function
                by passing in a `dataset_name` argument to
                ``train.get_dataset_shard()``.
            checkpoint (Optional[Dict]): The checkpoint data that
                should be loaded onto each worker and accessed by the
                training function via ``train.load_checkpoint()``. If this
                is ``None`` then no checkpoint will be loaded.
        """
        use_detailed_autofilled_metrics = env_integer(
            ENABLE_DETAILED_AUTOFILLED_METRICS_ENV, 0
        )

        # First initialize the session.
        def initialize_session(
            train_func,
            world_rank,
            local_rank,
            world_size,
            checkpoint,
            dataset_shard,
            encode_data_fn,
            accelerator_cls,
        ):
            try:
                init_session(
                    training_func=train_func,
                    world_rank=world_rank,
                    local_rank=local_rank,
                    world_size=world_size,
                    dataset_shard=dataset_shard,
                    checkpoint=checkpoint,
                    encode_data_fn=encode_data_fn,
                    detailed_autofilled_metrics=use_detailed_autofilled_metrics,
                    accelerator_cls=accelerator_cls,
                )
            except ValueError:
                raise TrainBackendError(
                    "Attempting to start training but a "
                    "previous training run is still ongoing. "
                    "You must call `finish_training` before "
                    "calling `start_training` again."
                )

        if self.dataset_shards is None:
            self.dataset_shards = self._get_dataset_shards(dataset)

        local_rank_map = self._create_local_rank_map()

        futures = []
        for index in range(len(self.worker_group)):
            futures.append(
                self.worker_group.execute_single_async(
                    index,
                    initialize_session,
                    world_rank=index,
                    local_rank=local_rank_map[index],
                    world_size=len(self.worker_group),
                    train_func=train_func,
                    dataset_shard=self.dataset_shards[index],
                    checkpoint=checkpoint,
                    encode_data_fn=self._backend.encode_data,
                    accelerator_cls=self._backend_config.accelerator_cls,
                )
            )

        self.get_with_failure_handling(futures)

        # Run the training function asynchronously in its own thread.
        def train_async():
            session = get_session()
            session.start()

        self.worker_group.execute_async(train_async)

    def get_next_results(self) -> Optional[List[TrainingResult]]:
        """Fetches the next ``TrainingResult`` from each worker.

        Each ``TrainingResult`` is expected to correspond to the same step from
        each worker (e.g. the same call to ``train.report()`` or
        ``train.checkpoint()``).

        Returns:
            A list of ``TrainingResult``s with the same
            ``TrainingResultType``, or ``None`` if there are no more results.
        """

        def get_next():
            session = _get_session("get_next_results")
            try:
                result = session.get_next()
            except RuntimeError:
                # Training thread has not been started yet.
                raise TrainBackendError(
                    "`get_next_results` has been called "
                    "before `start_training`. Please call "
                    "`start_training` before "
                    "`get_next_results`."
                )

            return result

        # Get next result from each worker.
        futures = self.worker_group.execute_async(get_next)
        results = self.get_with_failure_handling(futures)

        # Check if any worker returned None.
        if any(r is None for r in results):
            # Either all workers have results or none of them do.
            if not all(r is None for r in results):
                raise RuntimeError(
                    "Some workers returned results while "
                    "others didn't. Make sure that "
                    "`train.report()` and `train.checkpoint()` "
                    "are called the same number of times on all "
                    "workers."
                )
            else:
                # Return None if all results are None.
                return None
        first_result = results[0]
        result_type = first_result.type
        if any(r.type != result_type for r in results):
            raise RuntimeError(
                "Some workers returned results with "
                "different types. Make sure `train.report()` "
                "and `train.save_checkpoint()` are called the "
                "same number of times and in the same order on "
                "each worker."
            )
        return results

    def pause_reporting(self):
        """Disable workers from enqueuing results from `train.report()`.

        Note: Already reported results may still be enqueued at this point,
              and should be handled appropriately.
        """

        def pause_session_reporting():
            session = _get_session("pause_reporting")
            return session.pause_reporting()

        futures = self.worker_group.execute_async(pause_session_reporting)
        self.get_with_failure_handling(futures)

    def finish_training(self):
        """Finish training and return final results. Propagate any exceptions.

        Blocks until training is finished on all workers.

        Assumes `start_training` has already been called.

        Returns:
            A list of return values from calling ``train_func`` on each worker.
                Each item corresponds to the return value from a single worker.
        """

        def end_training():
            session = _get_session("finish_training")
            try:
                # session.finish raises any Exceptions from training.
                output = session.finish()
            finally:
                # Shutdown session even if session.finish() raises an
                # Exception.
                shutdown_session()

            return output

        futures = self.worker_group.execute_async(end_training)
        results = self.get_with_failure_handling(futures)
        return results

    def get_with_failure_handling(self, remote_values):
        """Gets the remote values while handling for worker failures.

        This method should be called instead of ``ray.get()`` directly in
        order to handle worker failures.

        If a worker failure is identified, backend specific failure handling
        is executed and a ``TrainingWorkerError`` is raised.

        Args:
            remote_values (list): List of object refs representing functions
                that may fail in the middle of execution. For example, running
                a Train training loop in multiple parallel actor calls.
        Returns:
            The resolved objects represented by the passed in ObjectRefs.
        """
        success, failed_worker_indexes = check_for_failure(remote_values)
        if success:
            return ray.get(remote_values)
        else:
            self._increment_failures()
            try:
                self._backend.handle_failure(
                    self.worker_group, failed_worker_indexes, self._backend_config
                )
            except RayActorError as exc:
                logger.exception(str(exc))
                self._restart()
            raise TrainingWorkerError

    def shutdown(self):
        """Shuts down the workers in the worker group."""
        try:
            self._backend.on_shutdown(self.worker_group, self._backend_config)
        except RayActorError:
            logger.warning(
                "Graceful shutdown of backend failed. This is "
                "expected if one of the workers has crashed."
            )
        self.worker_group.shutdown()
        self.worker_group = InactiveWorkerGroup()

        if self._placement_group:
            remove_placement_group(self._placement_group)
            self._placement_group = None

        self.dataset_shards = None

    def is_started(self):
        return not isinstance(self.worker_group, InactiveWorkerGroup)

    def _restart(self):
        self.worker_group.shutdown()
        if self._initialization_hook is not None:
            initialization_hook = self._initialization_hook
        else:
            initialization_hook = None
        if self._placement_group:
            remove_placement_group(self._placement_group)
            self._placement_group = None
        self.start(initialization_hook=initialization_hook)

    def _increment_failures(self):
        self._num_failures += 1
        if self._num_failures >= self._max_failures:
            raise RuntimeError(
                "Training has failed even after "
                f"{self._num_failures} "
                "attempts. You can change the number of max "
                "failure attempts by setting the "
                "`max_retries` arg in your `Trainer`."
            ) from None

    def get_worker_group(self):
        return self.worker_group

    def _get_num_failures(self):
        return self._num_failures


class InactiveWorkerGroupError(Exception):
    """Raised when underlying worker group is inactive."""


class InactiveWorkerGroup:
    # TODO: fix inheritence. perhaps create WorkerGroupInterface.

    # Need to define getstate and setstate so that getattr does not screwup
    # pickling. See https://stackoverflow.com/a/50888571/11249691
    def __getstate__(self):
        return vars(self)

    def __setstate__(self, state):
        vars(self).update(state)

    def __getattr__(self, name):
        raise InactiveWorkerGroupError()

    def __len__(self):
        raise InactiveWorkerGroupError()


def _get_session(method_name: str):
    # Get the session for this worker.
    session = get_session()
    if not session:
        # Session is not initialized yet.
        raise TrainBackendError(
            f"`{method_name}` has been called "
            "before `start_training`. Please call "
            "`start_training` before "
            f"`{method_name}`."
        )
    return session<|MERGE_RESOLUTION|>--- conflicted
+++ resolved
@@ -6,11 +6,7 @@
 import ray
 from ray.exceptions import RayActorError
 from ray.ray_constants import env_integer
-<<<<<<< HEAD
-from ray.train.accelerators.base import Accelerator
-=======
 from ray.train.accelerators import Accelerator
->>>>>>> a3cf2504
 from ray.train.constants import (
     ENABLE_DETAILED_AUTOFILLED_METRICS_ENV,
     ENABLE_SHARE_CUDA_VISIBLE_DEVICES_ENV,
