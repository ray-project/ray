# --------------------------------------------------------------------
# Tests from the python/ray/train/examples directory.
# Please keep these sorted alphabetically.
# --------------------------------------------------------------------
py_library(
    name = "conftest",
    srcs = ["tests/conftest.py"]
)

py_test(
    name = "mlflow_fashion_mnist_example",
    size = "medium",
    main = "examples/mlflow_fashion_mnist_example.py",
    srcs = ["examples/mlflow_fashion_mnist_example.py"],
    tags = ["team:ml", "exclusive"],
    deps = [":train_lib"],
    args = ["--smoke-test"]
)

py_test(
    name = "mlflow_simple_example",
    size = "medium",
    main = "examples/mlflow_simple_example.py",
    srcs = ["examples/mlflow_simple_example.py"],
    tags = ["team:ml", "exclusive", "no_main"],
    deps = [":train_lib"],
)

py_test(
    name = "tensorflow_quick_start",
    size = "medium",
    main = "examples/tensorflow_quick_start.py",
    srcs = ["examples/tensorflow_quick_start.py"],
    tags = ["team:ml", "exclusive"],
    deps = [":train_lib"]
)

py_test(
    name = "torch_quick_start",
    size = "medium",
    main = "examples/torch_quick_start.py",
    srcs = ["examples/torch_quick_start.py"],
    tags = ["team:ml", "exclusive"],
    deps = [":train_lib"]
)

py_test(
    name = "transformers_example_gpu",
    size = "large",
    main = "examples/transformers/transformers_example.py",
    srcs = ["examples/transformers/transformers_example.py"],
    tags = ["team:ml", "exclusive", "tune", "gpu_only"],
    deps = [":train_lib"],
    args = ["--model_name_or_path=bert-base-cased", "--task_name=mrpc",
    "--max_length=32", "--per_device_train_batch_size=64",
    "--max_train_steps=2", "--start_local", "--num_workers=2", "--use_gpu"]
)

py_test(
    name = "transformers_example_cpu",
    size = "large",
    main = "examples/transformers/transformers_example.py",
    srcs = ["examples/transformers/transformers_example.py"],
    tags = ["team:ml", "exclusive", "tune"],
    deps = [":train_lib"],
    args = ["--model_name_or_path=bert-base-cased", "--task_name=mrpc",
    "--max_length=32", "--per_device_train_batch_size=64",
    "--max_train_steps=2", "--start_local", "--num_workers=2"]
)

py_test(
    name = "tune_cifar_torch_pbt_example",
    size = "medium",
    main = "examples/tune_cifar_torch_pbt_example.py",
    srcs = ["examples/tune_cifar_torch_pbt_example.py"],
    tags = ["team:ml", "exclusive", "pytorch", "tune"],
    deps = [":train_lib"],
    args = ["--smoke-test"]
)

py_test(
    name = "tune_linear_example",
    size = "medium",
    main = "examples/tune_linear_example.py",
    srcs = ["examples/tune_linear_example.py"],
    tags = ["team:ml", "exclusive", "tune"],
    deps = [":train_lib"],
    args = ["--smoke-test"]
)

# --------------------------------------------------------------------
# Tests from the python/ray/train/tests directory.
# Please keep these sorted alphabetically.
# --------------------------------------------------------------------

py_test(
    name = "pytorch_pbt_failure",
    size = "medium",
    srcs = ["tests/pytorch_pbt_failure.py"],
    tags = ["team:ml", "exlusive", "no_main"],
    deps = [":train_lib"],
    args = ["--smoke-test"]
)

py_test(
    name = "test_backend",
    size = "large",
    srcs = ["tests/test_backend.py"],
    tags = ["team:ml", "exclusive"],
    deps = [":train_lib"]
)

py_test(
    name = "test_base_trainer",
    size = "medium",
    srcs = ["tests/test_base_trainer.py"],
    tags = ["team:ml", "exclusive", "ray_air"],
    deps = [":train_lib"]
)

py_test(
    name = "test_batch_predictor",
    size = "medium",
    srcs = ["tests/test_batch_predictor.py"],
    tags = ["team:ml", "exclusive", "ray_air", "gpu"],
    deps = [":train_lib"]
)

py_test(
    name = "test_batchpredictor_runtime",
    size = "medium",
    srcs = ["tests/test_batchpredictor_runtime.py"],
    tags = ["team:ml", "exclusive", "ray_air"],
    deps = [":train_lib"]
)

py_test(
    name = "test_checkpoints",
    size = "small",
    srcs = ["tests/test_checkpoints.py"],
    tags = ["team:ml", "exclusive"],
    deps = [":train_lib"]
)

py_test(
    name = "test_data_parallel_trainer",
    size = "medium",
    srcs = ["tests/test_data_parallel_trainer.py"],
    tags = ["team:ml", "exclusive", "ray_air"],
    deps = [":train_lib"]
)

py_test(
    name = "test_examples",
    size = "large",
    srcs = ["tests/test_examples.py"],
    tags = ["team:ml", "exclusive"],
    deps = [":train_lib"]
)

py_test(
    name = "test_gpu",
    size = "large",
    srcs = ["tests/test_gpu.py"],
    tags = ["team:ml", "exclusive", "gpu_only"],
    deps = [":train_lib"]
)

py_test(
    name = "test_gpu_auto_transfer",
    size = "large",
    srcs = ["tests/test_gpu_auto_transfer.py"],
    tags = ["team:ml", "exclusive", "gpu_only"],
    deps = [":train_lib"]
)

py_test(
    name = "test_torch_fsdp",
    size = "large",
    srcs = ["tests/test_torch_fsdp.py"],
    tags = ["team:ml", "exclusive", "torch_1_11", "gpu_only"],
    deps = [":train_lib"]
)

py_test(
    name = "test_horovod_trainer",
    size = "large",
    srcs = ["tests/test_horovod_trainer.py"],
    tags = ["team:ml", "exclusive", "ray_air"],
    deps = [":train_lib", "//python/ray/air:ml_lib"]
)

py_test(
    name = "test_huggingface_checkpoint",
    size = "small",
    srcs = ["tests/test_huggingface_checkpoint.py"],
    tags = ["team:ml", "exclusive", "ray_air"],
    deps = [":train_lib", ":conftest"]
)

py_test(
    name = "test_huggingface_predictor",
    size = "medium",
    srcs = ["tests/test_huggingface_predictor.py"],
    tags = ["team:ml", "exclusive", "ray_air"],
    deps = [":train_lib", ":conftest"]
)

py_test(
    name = "test_huggingface_trainer",
    size = "large",
    srcs = ["tests/test_huggingface_trainer.py"],
    tags = ["team:ml", "exclusive", "ray_air"],
    deps = [":train_lib"]
)

py_test(
    name = "test_huggingface_trainer_steps",
    size = "large",
    srcs = ["tests/test_huggingface_trainer_steps.py"],
    tags = ["team:ml", "exclusive", "ray_air"],
    deps = [":train_lib"]
)

py_test(
    name = "test_lightgbm_predictor",
    size = "small",
    srcs = ["tests/test_lightgbm_predictor.py"],
    tags = ["team:ml", "exclusive", "ray_air"],
    deps = [":train_lib", ":conftest"]
)

py_test(
    name = "test_lightgbm_trainer",
    size = "medium",
    srcs = ["tests/test_lightgbm_trainer.py"],
    tags = ["team:ml", "exclusive", "ray_air"],
    deps = [":train_lib"]
)

py_test(
    name = "test_minimal",
    size = "small",
    srcs = ["tests/test_minimal.py"],
    tags = ["team:ml", "exclusive", "minimal"],
    deps = [":train_lib"]
)

py_test(
    name = "test_predictor",
    size = "small",
    srcs = ["tests/test_predictor.py"],
    tags = ["team:ml", "exclusive", "ray_air"],
    deps = [":train_lib"]
)

py_test(
    name = "test_rl_trainer",
    size = "medium",
    srcs = ["tests/test_rl_trainer.py"],
    tags = ["team:ml", "exclusive", "ray_air"],
    deps = [":train_lib", ":conftest"]
)

py_test(
    name = "test_rl_predictor",
    size = "medium",
    srcs = ["tests/test_rl_predictor.py"],
    tags = ["team:ml", "exclusive", "ray_air"],
    deps = [":train_lib", ":conftest"]
)

py_test(
    name = "test_session",
    size = "small",
    srcs = ["tests/test_session.py"],
    tags = ["team:ml", "exclusive"],
    deps = [":train_lib"]
)

py_test(
    name = "test_sklearn_predictor",
    size = "small",
    srcs = ["tests/test_sklearn_predictor.py"],
    tags = ["team:ml", "exclusive", "ray_air"],
    deps = [":train_lib", ":conftest"]
)

py_test(
    name = "test_sklearn_trainer",
    size = "medium",
    srcs = ["tests/test_sklearn_trainer.py"],
    tags = ["team:ml", "exclusive", "ray_air"],
    deps = [":train_lib"]
)

py_test(
<<<<<<< HEAD
=======
    name = "test_trainer",
    size = "large",
    srcs = ["tests/test_trainer.py"],
    tags = ["team:ml", "exclusive"],
    deps = [":train_lib"]
)

py_test(
    name = "test_tensorflow_checkpoint",
    size = "small",
    srcs = ["tests/test_tensorflow_checkpoint.py"],
    tags = ["team:ml", "exclusive"],
    deps = [":train_lib"]
)

py_test(
>>>>>>> 3c430290
    name = "test_tensorflow_predictor",
    size = "small",
    srcs = ["tests/test_tensorflow_predictor.py"],
    tags = ["team:ml", "exclusive", "ray_air", "gpu"],
    deps = [":train_lib", ":conftest"]
)

py_test(
    name = "test_tensorflow_trainer",
    size = "medium",
    srcs = ["tests/test_tensorflow_trainer.py"],
    tags = ["team:ml", "exclusive", "ray_air"],
    deps = [":train_lib"]
)

py_test(
    name = "test_tensorflow_utils",
    size = "small",
    srcs = ["tests/test_tensorflow_utils.py"],
    tags = ["team:ml", "exclusive", "ray_air"],
    deps = [":train_lib"]
)

py_test(
    name = "test_torch_checkpoint",
    size = "small",
    srcs = ["tests/test_torch_checkpoint.py"],
    tags = ["team:ml", "exclusive", "ray_air"],
    deps = [":train_lib", ":conftest"]
)

py_test(
    name = "test_torch_predictor",
    size = "small",
    srcs = ["tests/test_torch_predictor.py"],
    tags = ["team:ml", "exclusive", "ray_air", "gpu"],
    deps = [":train_lib", ":conftest"]
)

py_test(
    name = "test_torch_trainer",
    size = "medium",
    srcs = ["tests/test_torch_trainer.py"],
    tags = ["team:ml", "exclusive", "ray_air"],
    deps = [":train_lib"]
)

py_test(
    name = "test_torch_utils",
    size = "small",
    srcs = ["tests/test_torch_utils.py"],
    tags = ["team:ml", "exclusive", "ray_air"],
    deps = [":train_lib"]
)

py_test(
    name = "test_training_iterator",
    size = "small",
    srcs = ["tests/test_training_iterator.py"],
    tags = ["team:ml", "exclusive", "ray_air"],
    deps = [":train_lib"]
)

py_test(
    name = "test_tune",
    size = "large",
    srcs = ["tests/test_tune.py"],
    tags = ["team:ml", "exclusive", "tune"],
    deps = [":train_lib"]
)

py_test(
    name = "test_utils",
    size = "small",
    srcs = ["tests/test_utils.py"],
    tags = ["team:ml", "exclusive"],
    deps = [":train_lib"]
)

py_test(
    name = "test_worker_group",
    size = "medium",
    srcs = ["tests/test_worker_group.py"],
    tags = ["team:ml", "exclusive"],
    deps = [":train_lib"]
)

py_test(
    name = "test_xgboost_predictor",
    size = "small",
    srcs = ["tests/test_xgboost_predictor.py"],
    tags = ["team:ml", "exclusive", "ray_air"],
    deps = [":train_lib", ":conftest"]
)

py_test(
    name = "test_xgboost_trainer",
    size = "medium",
    srcs = ["tests/test_xgboost_trainer.py"],
    tags = ["team:ml", "exclusive", "ray_air"],
    deps = [":train_lib"]
)

# This is a dummy test dependency that causes the above tests to be
# re-run if any of these files changes.
py_library(
    name = "train_lib",
    srcs = glob(["**/*.py"], exclude=["tests/*.py"]),
    visibility = [
        "//python/ray/air:__pkg__",
        "//python/ray/air:__subpackages__",
        "//python/ray/train:__pkg__",
        "//python/ray/train:__subpackages__",
    ],
)<|MERGE_RESOLUTION|>--- conflicted
+++ resolved
@@ -295,16 +295,6 @@
 )
 
 py_test(
-<<<<<<< HEAD
-=======
-    name = "test_trainer",
-    size = "large",
-    srcs = ["tests/test_trainer.py"],
-    tags = ["team:ml", "exclusive"],
-    deps = [":train_lib"]
-)
-
-py_test(
     name = "test_tensorflow_checkpoint",
     size = "small",
     srcs = ["tests/test_tensorflow_checkpoint.py"],
@@ -313,7 +303,6 @@
 )
 
 py_test(
->>>>>>> 3c430290
     name = "test_tensorflow_predictor",
     size = "small",
     srcs = ["tests/test_tensorflow_predictor.py"],
