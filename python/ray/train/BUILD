<<<<<<< HEAD
# --------------------------------------------------------------------
# Tests from the python/ray/train/examples directory.
# Please keep these sorted alphabetically.
# --------------------------------------------------------------------
py_test(
    name = "mlflow_fashion_mnist_example",
    size = "medium",
    main = "examples/mlflow_fashion_mnist_example.py",
    srcs = ["examples/mlflow_fashion_mnist_example.py"],
    tags = ["team:ml", "exclusive"],
    deps = [":train_lib"],
    args = ["--smoke-test"]
)

py_test(
    name = "tensorflow_quick_start",
    size = "medium",
    main = "examples/tensorflow_quick_start.py",
    srcs = ["examples/tensorflow_quick_start.py"],
    tags = ["team:ml", "exclusive"],
    deps = [":train_lib"]
)

py_test(
    name = "torch_quick_start",
    size = "medium",
    main = "examples/torch_quick_start.py",
    srcs = ["examples/torch_quick_start.py"],
    tags = ["team:ml", "exclusive"],
    deps = [":train_lib"]
)

py_test(
    name = "transformers_example",
    size = "large",
    main = "examples/transformers/transformers_example.py",
    srcs = ["examples/transformers/transformers_example.py"],
    tags = ["team:ml", "exclusive", "tune"],
    deps = [":train_lib"],
    args = ["--model_name_or_path=bert-base-cased", "--task_name=mrpc",
    "--max_length=32", "--per_device_train_batch_size=64",
    "--max_train_steps=2", "--start_local", "--num_workers=2"]
)

py_test(
    name = "tune_cifar_pytorch_pbt_example",
    size = "medium",
    main = "examples/tune_cifar_pytorch_pbt_example.py",
    srcs = ["examples/tune_cifar_pytorch_pbt_example.py"],
    tags = ["team:ml", "exclusive", "pytorch", "tune"],
    deps = [":train_lib"],
    args = ["--smoke-test"]
)

py_test(
    name = "tune_linear_dataset_example",
    size = "medium",
    main = "examples/tune_linear_dataset_example.py",
    srcs = ["examples/tune_linear_dataset_example.py"],
    tags = ["team:ml", "exclusive", "gpu_only", "tune"],
    deps = [":train_lib"],
    args = ["--smoke-test", "--use-gpu"]
)

py_test(
    name = "tune_linear_example",
    size = "medium",
    main = "examples/tune_linear_example.py",
    srcs = ["examples/tune_linear_example.py"],
    tags = ["team:ml", "exclusive", "tune"],
    deps = [":train_lib"],
    args = ["--smoke-test"]
)

# --------------------------------------------------------------------
# Tests from the python/ray/train/tests directory.
# Please keep these sorted alphabetically.
# --------------------------------------------------------------------

py_test(
    name = "test_backend",
    size = "large",
    srcs = ["tests/test_backend.py"],
    tags = ["team:ml", "exclusive"],
    deps = [":train_lib"]
)

py_test(
    name = "test_callbacks",
    size = "medium",
    srcs = ["tests/test_callbacks.py"],
    tags = ["team:ml", "exclusive"],
    deps = [":train_lib"]
)

py_test(
    name = "test_examples",
    size = "large",
    srcs = ["tests/test_examples.py"],
    tags = ["team:ml", "exclusive"],
    deps = [":train_lib"]
)

py_test(
    name = "test_gpu",
    size = "large",
    srcs = ["tests/test_gpu.py"],
    tags = ["team:ml", "exclusive", "gpu_only"],
    deps = [":train_lib"]
)

py_test(
    name = "test_session",
    size = "small",
    srcs = ["tests/test_session.py"],
    tags = ["team:ml", "exclusive"],
    deps = [":train_lib"]
)

py_test(
    name = "test_trainer",
    size = "large",
    srcs = ["tests/test_trainer.py"],
    tags = ["team:ml", "exclusive"],
    deps = [":train_lib"]
)

py_test(
    name = "test_tune",
    size = "medium",
    srcs = ["tests/test_tune.py"],
    tags = ["team:ml", "exclusive", "tune"],
    deps = [":train_lib"]
)

py_test(
    name = "test_utils",
    size = "small",
    srcs = ["tests/test_utils.py"],
    tags = ["team:ml", "exclusive"],
    deps = [":train_lib"]
)


py_test(
    name = "test_worker_group",
    size = "medium",
    srcs = ["tests/test_worker_group.py"],
    tags = ["team:ml", "exclusive"],
    deps = [":train_lib"]
)



# This is a dummy test dependency that causes the above tests to be
# re-run if any of these files changes.
py_library(
    name = "train_lib",
    srcs = glob(["**/*.py"], exclude=["tests/*.py"]),
)
=======
# --------------------------------------------------------------------
# Tests from the python/ray/train/examples directory.
# Please keep these sorted alphabetically.
# --------------------------------------------------------------------
py_test(
    name = "mlflow_fashion_mnist_example",
    size = "medium",
    main = "examples/mlflow_fashion_mnist_example.py",
    srcs = ["examples/mlflow_fashion_mnist_example.py"],
    tags = ["team:ml", "exclusive"],
    deps = [":train_lib"],
    args = ["--smoke-test"]
)

py_test(
    name = "mlflow_simple_example",
    size = "medium",
    main = "examples/mlflow_simple_example.py",
    srcs = ["examples/mlflow_simple_example.py"],
    tags = ["team:ml", "exclusive"],
    deps = [":train_lib"],
)

py_test(
    name = "tensorflow_quick_start",
    size = "medium",
    main = "examples/tensorflow_quick_start.py",
    srcs = ["examples/tensorflow_quick_start.py"],
    tags = ["team:ml", "exclusive"],
    deps = [":train_lib"]
)

py_test(
    name = "torch_quick_start",
    size = "medium",
    main = "examples/torch_quick_start.py",
    srcs = ["examples/torch_quick_start.py"],
    tags = ["team:ml", "exclusive"],
    deps = [":train_lib"]
)

py_test(
    name = "transformers_example",
    size = "large",
    main = "examples/transformers/transformers_example.py",
    srcs = ["examples/transformers/transformers_example.py"],
    tags = ["team:ml", "exclusive", "tune"],
    deps = [":train_lib"],
    args = ["--model_name_or_path=bert-base-cased", "--task_name=mrpc",
    "--max_length=32", "--per_device_train_batch_size=64",
    "--max_train_steps=2", "--start_local", "--num_workers=2"]
)

py_test(
    name = "tune_cifar_pytorch_pbt_example",
    size = "medium",
    main = "examples/tune_cifar_pytorch_pbt_example.py",
    srcs = ["examples/tune_cifar_pytorch_pbt_example.py"],
    tags = ["team:ml", "exclusive", "pytorch", "tune"],
    deps = [":train_lib"],
    args = ["--smoke-test"]
)

py_test(
    name = "tune_linear_dataset_example",
    size = "medium",
    main = "examples/tune_linear_dataset_example.py",
    srcs = ["examples/tune_linear_dataset_example.py"],
    tags = ["team:ml", "exclusive", "gpu_only", "tune"],
    deps = [":train_lib"],
    args = ["--smoke-test", "--use-gpu"]
)

py_test(
    name = "tune_linear_example",
    size = "medium",
    main = "examples/tune_linear_example.py",
    srcs = ["examples/tune_linear_example.py"],
    tags = ["team:ml", "exclusive", "tune"],
    deps = [":train_lib"],
    args = ["--smoke-test"]
)

# --------------------------------------------------------------------
# Tests from the python/ray/train/tests directory.
# Please keep these sorted alphabetically.
# --------------------------------------------------------------------

py_test(
    name = "test_backend",
    size = "large",
    srcs = ["tests/test_backend.py"],
    tags = ["team:ml", "exclusive"],
    deps = [":train_lib"]
)

py_test(
    name = "test_callbacks",
    size = "medium",
    srcs = ["tests/test_callbacks.py"],
    tags = ["team:ml", "exclusive"],
    deps = [":train_lib"]
)

py_test(
    name = "test_examples",
    size = "large",
    srcs = ["tests/test_examples.py"],
    tags = ["team:ml", "exclusive"],
    deps = [":train_lib"]
)

py_test(
    name = "test_gpu",
    size = "large",
    srcs = ["tests/test_gpu.py"],
    tags = ["team:ml", "exclusive", "gpu_only"],
    deps = [":train_lib"]
)

py_test(
    name = "test_session",
    size = "small",
    srcs = ["tests/test_session.py"],
    tags = ["team:ml", "exclusive"],
    deps = [":train_lib"]
)

py_test(
    name = "test_results_preprocessors",
    size = "small",
    srcs = ["tests/test_results_preprocessors.py"],
    tags = ["team:ml", "exclusive"],
    deps = [":train_lib"]
)

py_test(
    name = "test_trainer",
    size = "large",
    srcs = ["tests/test_trainer.py"],
    tags = ["team:ml", "exclusive"],
    deps = [":train_lib"]
)

py_test(
    name = "test_tune",
    size = "medium",
    srcs = ["tests/test_tune.py"],
    tags = ["team:ml", "exclusive", "tune"],
    deps = [":train_lib"]
)

py_test(
    name = "test_utils",
    size = "small",
    srcs = ["tests/test_utils.py"],
    tags = ["team:ml", "exclusive"],
    deps = [":train_lib"]
)


py_test(
    name = "test_worker_group",
    size = "medium",
    srcs = ["tests/test_worker_group.py"],
    tags = ["team:ml", "exclusive"],
    deps = [":train_lib"]
)



# This is a dummy test dependency that causes the above tests to be
# re-run if any of these files changes.
py_library(
    name = "train_lib",
    srcs = glob(["**/*.py"], exclude=["tests/*.py"]),
)
>>>>>>> 19672688
<|MERGE_RESOLUTION|>--- conflicted
+++ resolved
@@ -1,340 +1,177 @@
-<<<<<<< HEAD
-# --------------------------------------------------------------------
-# Tests from the python/ray/train/examples directory.
-# Please keep these sorted alphabetically.
-# --------------------------------------------------------------------
-py_test(
-    name = "mlflow_fashion_mnist_example",
-    size = "medium",
-    main = "examples/mlflow_fashion_mnist_example.py",
-    srcs = ["examples/mlflow_fashion_mnist_example.py"],
-    tags = ["team:ml", "exclusive"],
-    deps = [":train_lib"],
-    args = ["--smoke-test"]
-)
-
-py_test(
-    name = "tensorflow_quick_start",
-    size = "medium",
-    main = "examples/tensorflow_quick_start.py",
-    srcs = ["examples/tensorflow_quick_start.py"],
-    tags = ["team:ml", "exclusive"],
-    deps = [":train_lib"]
-)
-
-py_test(
-    name = "torch_quick_start",
-    size = "medium",
-    main = "examples/torch_quick_start.py",
-    srcs = ["examples/torch_quick_start.py"],
-    tags = ["team:ml", "exclusive"],
-    deps = [":train_lib"]
-)
-
-py_test(
-    name = "transformers_example",
-    size = "large",
-    main = "examples/transformers/transformers_example.py",
-    srcs = ["examples/transformers/transformers_example.py"],
-    tags = ["team:ml", "exclusive", "tune"],
-    deps = [":train_lib"],
-    args = ["--model_name_or_path=bert-base-cased", "--task_name=mrpc",
-    "--max_length=32", "--per_device_train_batch_size=64",
-    "--max_train_steps=2", "--start_local", "--num_workers=2"]
-)
-
-py_test(
-    name = "tune_cifar_pytorch_pbt_example",
-    size = "medium",
-    main = "examples/tune_cifar_pytorch_pbt_example.py",
-    srcs = ["examples/tune_cifar_pytorch_pbt_example.py"],
-    tags = ["team:ml", "exclusive", "pytorch", "tune"],
-    deps = [":train_lib"],
-    args = ["--smoke-test"]
-)
-
-py_test(
-    name = "tune_linear_dataset_example",
-    size = "medium",
-    main = "examples/tune_linear_dataset_example.py",
-    srcs = ["examples/tune_linear_dataset_example.py"],
-    tags = ["team:ml", "exclusive", "gpu_only", "tune"],
-    deps = [":train_lib"],
-    args = ["--smoke-test", "--use-gpu"]
-)
-
-py_test(
-    name = "tune_linear_example",
-    size = "medium",
-    main = "examples/tune_linear_example.py",
-    srcs = ["examples/tune_linear_example.py"],
-    tags = ["team:ml", "exclusive", "tune"],
-    deps = [":train_lib"],
-    args = ["--smoke-test"]
-)
-
-# --------------------------------------------------------------------
-# Tests from the python/ray/train/tests directory.
-# Please keep these sorted alphabetically.
-# --------------------------------------------------------------------
-
-py_test(
-    name = "test_backend",
-    size = "large",
-    srcs = ["tests/test_backend.py"],
-    tags = ["team:ml", "exclusive"],
-    deps = [":train_lib"]
-)
-
-py_test(
-    name = "test_callbacks",
-    size = "medium",
-    srcs = ["tests/test_callbacks.py"],
-    tags = ["team:ml", "exclusive"],
-    deps = [":train_lib"]
-)
-
-py_test(
-    name = "test_examples",
-    size = "large",
-    srcs = ["tests/test_examples.py"],
-    tags = ["team:ml", "exclusive"],
-    deps = [":train_lib"]
-)
-
-py_test(
-    name = "test_gpu",
-    size = "large",
-    srcs = ["tests/test_gpu.py"],
-    tags = ["team:ml", "exclusive", "gpu_only"],
-    deps = [":train_lib"]
-)
-
-py_test(
-    name = "test_session",
-    size = "small",
-    srcs = ["tests/test_session.py"],
-    tags = ["team:ml", "exclusive"],
-    deps = [":train_lib"]
-)
-
-py_test(
-    name = "test_trainer",
-    size = "large",
-    srcs = ["tests/test_trainer.py"],
-    tags = ["team:ml", "exclusive"],
-    deps = [":train_lib"]
-)
-
-py_test(
-    name = "test_tune",
-    size = "medium",
-    srcs = ["tests/test_tune.py"],
-    tags = ["team:ml", "exclusive", "tune"],
-    deps = [":train_lib"]
-)
-
-py_test(
-    name = "test_utils",
-    size = "small",
-    srcs = ["tests/test_utils.py"],
-    tags = ["team:ml", "exclusive"],
-    deps = [":train_lib"]
-)
-
-
-py_test(
-    name = "test_worker_group",
-    size = "medium",
-    srcs = ["tests/test_worker_group.py"],
-    tags = ["team:ml", "exclusive"],
-    deps = [":train_lib"]
-)
-
-
-
-# This is a dummy test dependency that causes the above tests to be
-# re-run if any of these files changes.
-py_library(
-    name = "train_lib",
-    srcs = glob(["**/*.py"], exclude=["tests/*.py"]),
-)
-=======
-# --------------------------------------------------------------------
-# Tests from the python/ray/train/examples directory.
-# Please keep these sorted alphabetically.
-# --------------------------------------------------------------------
-py_test(
-    name = "mlflow_fashion_mnist_example",
-    size = "medium",
-    main = "examples/mlflow_fashion_mnist_example.py",
-    srcs = ["examples/mlflow_fashion_mnist_example.py"],
-    tags = ["team:ml", "exclusive"],
-    deps = [":train_lib"],
-    args = ["--smoke-test"]
-)
-
-py_test(
-    name = "mlflow_simple_example",
-    size = "medium",
-    main = "examples/mlflow_simple_example.py",
-    srcs = ["examples/mlflow_simple_example.py"],
-    tags = ["team:ml", "exclusive"],
-    deps = [":train_lib"],
-)
-
-py_test(
-    name = "tensorflow_quick_start",
-    size = "medium",
-    main = "examples/tensorflow_quick_start.py",
-    srcs = ["examples/tensorflow_quick_start.py"],
-    tags = ["team:ml", "exclusive"],
-    deps = [":train_lib"]
-)
-
-py_test(
-    name = "torch_quick_start",
-    size = "medium",
-    main = "examples/torch_quick_start.py",
-    srcs = ["examples/torch_quick_start.py"],
-    tags = ["team:ml", "exclusive"],
-    deps = [":train_lib"]
-)
-
-py_test(
-    name = "transformers_example",
-    size = "large",
-    main = "examples/transformers/transformers_example.py",
-    srcs = ["examples/transformers/transformers_example.py"],
-    tags = ["team:ml", "exclusive", "tune"],
-    deps = [":train_lib"],
-    args = ["--model_name_or_path=bert-base-cased", "--task_name=mrpc",
-    "--max_length=32", "--per_device_train_batch_size=64",
-    "--max_train_steps=2", "--start_local", "--num_workers=2"]
-)
-
-py_test(
-    name = "tune_cifar_pytorch_pbt_example",
-    size = "medium",
-    main = "examples/tune_cifar_pytorch_pbt_example.py",
-    srcs = ["examples/tune_cifar_pytorch_pbt_example.py"],
-    tags = ["team:ml", "exclusive", "pytorch", "tune"],
-    deps = [":train_lib"],
-    args = ["--smoke-test"]
-)
-
-py_test(
-    name = "tune_linear_dataset_example",
-    size = "medium",
-    main = "examples/tune_linear_dataset_example.py",
-    srcs = ["examples/tune_linear_dataset_example.py"],
-    tags = ["team:ml", "exclusive", "gpu_only", "tune"],
-    deps = [":train_lib"],
-    args = ["--smoke-test", "--use-gpu"]
-)
-
-py_test(
-    name = "tune_linear_example",
-    size = "medium",
-    main = "examples/tune_linear_example.py",
-    srcs = ["examples/tune_linear_example.py"],
-    tags = ["team:ml", "exclusive", "tune"],
-    deps = [":train_lib"],
-    args = ["--smoke-test"]
-)
-
-# --------------------------------------------------------------------
-# Tests from the python/ray/train/tests directory.
-# Please keep these sorted alphabetically.
-# --------------------------------------------------------------------
-
-py_test(
-    name = "test_backend",
-    size = "large",
-    srcs = ["tests/test_backend.py"],
-    tags = ["team:ml", "exclusive"],
-    deps = [":train_lib"]
-)
-
-py_test(
-    name = "test_callbacks",
-    size = "medium",
-    srcs = ["tests/test_callbacks.py"],
-    tags = ["team:ml", "exclusive"],
-    deps = [":train_lib"]
-)
-
-py_test(
-    name = "test_examples",
-    size = "large",
-    srcs = ["tests/test_examples.py"],
-    tags = ["team:ml", "exclusive"],
-    deps = [":train_lib"]
-)
-
-py_test(
-    name = "test_gpu",
-    size = "large",
-    srcs = ["tests/test_gpu.py"],
-    tags = ["team:ml", "exclusive", "gpu_only"],
-    deps = [":train_lib"]
-)
-
-py_test(
-    name = "test_session",
-    size = "small",
-    srcs = ["tests/test_session.py"],
-    tags = ["team:ml", "exclusive"],
-    deps = [":train_lib"]
-)
-
-py_test(
-    name = "test_results_preprocessors",
-    size = "small",
-    srcs = ["tests/test_results_preprocessors.py"],
-    tags = ["team:ml", "exclusive"],
-    deps = [":train_lib"]
-)
-
-py_test(
-    name = "test_trainer",
-    size = "large",
-    srcs = ["tests/test_trainer.py"],
-    tags = ["team:ml", "exclusive"],
-    deps = [":train_lib"]
-)
-
-py_test(
-    name = "test_tune",
-    size = "medium",
-    srcs = ["tests/test_tune.py"],
-    tags = ["team:ml", "exclusive", "tune"],
-    deps = [":train_lib"]
-)
-
-py_test(
-    name = "test_utils",
-    size = "small",
-    srcs = ["tests/test_utils.py"],
-    tags = ["team:ml", "exclusive"],
-    deps = [":train_lib"]
-)
-
-
-py_test(
-    name = "test_worker_group",
-    size = "medium",
-    srcs = ["tests/test_worker_group.py"],
-    tags = ["team:ml", "exclusive"],
-    deps = [":train_lib"]
-)
-
-
-
-# This is a dummy test dependency that causes the above tests to be
-# re-run if any of these files changes.
-py_library(
-    name = "train_lib",
-    srcs = glob(["**/*.py"], exclude=["tests/*.py"]),
-)
->>>>>>> 19672688
+# --------------------------------------------------------------------
+# Tests from the python/ray/train/examples directory.
+# Please keep these sorted alphabetically.
+# --------------------------------------------------------------------
+py_test(
+    name = "mlflow_fashion_mnist_example",
+    size = "medium",
+    main = "examples/mlflow_fashion_mnist_example.py",
+    srcs = ["examples/mlflow_fashion_mnist_example.py"],
+    tags = ["team:ml", "exclusive"],
+    deps = [":train_lib"],
+    args = ["--smoke-test"]
+)
+
+py_test(
+    name = "mlflow_simple_example",
+    size = "medium",
+    main = "examples/mlflow_simple_example.py",
+    srcs = ["examples/mlflow_simple_example.py"],
+    tags = ["team:ml", "exclusive"],
+    deps = [":train_lib"],
+)
+
+py_test(
+    name = "tensorflow_quick_start",
+    size = "medium",
+    main = "examples/tensorflow_quick_start.py",
+    srcs = ["examples/tensorflow_quick_start.py"],
+    tags = ["team:ml", "exclusive"],
+    deps = [":train_lib"]
+)
+
+py_test(
+    name = "torch_quick_start",
+    size = "medium",
+    main = "examples/torch_quick_start.py",
+    srcs = ["examples/torch_quick_start.py"],
+    tags = ["team:ml", "exclusive"],
+    deps = [":train_lib"]
+)
+
+py_test(
+    name = "transformers_example",
+    size = "large",
+    main = "examples/transformers/transformers_example.py",
+    srcs = ["examples/transformers/transformers_example.py"],
+    tags = ["team:ml", "exclusive", "tune"],
+    deps = [":train_lib"],
+    args = ["--model_name_or_path=bert-base-cased", "--task_name=mrpc",
+    "--max_length=32", "--per_device_train_batch_size=64",
+    "--max_train_steps=2", "--start_local", "--num_workers=2"]
+)
+
+py_test(
+    name = "tune_cifar_pytorch_pbt_example",
+    size = "medium",
+    main = "examples/tune_cifar_pytorch_pbt_example.py",
+    srcs = ["examples/tune_cifar_pytorch_pbt_example.py"],
+    tags = ["team:ml", "exclusive", "pytorch", "tune"],
+    deps = [":train_lib"],
+    args = ["--smoke-test"]
+)
+
+py_test(
+    name = "tune_linear_dataset_example",
+    size = "medium",
+    main = "examples/tune_linear_dataset_example.py",
+    srcs = ["examples/tune_linear_dataset_example.py"],
+    tags = ["team:ml", "exclusive", "gpu_only", "tune"],
+    deps = [":train_lib"],
+    args = ["--smoke-test", "--use-gpu"]
+)
+
+py_test(
+    name = "tune_linear_example",
+    size = "medium",
+    main = "examples/tune_linear_example.py",
+    srcs = ["examples/tune_linear_example.py"],
+    tags = ["team:ml", "exclusive", "tune"],
+    deps = [":train_lib"],
+    args = ["--smoke-test"]
+)
+
+# --------------------------------------------------------------------
+# Tests from the python/ray/train/tests directory.
+# Please keep these sorted alphabetically.
+# --------------------------------------------------------------------
+
+py_test(
+    name = "test_backend",
+    size = "large",
+    srcs = ["tests/test_backend.py"],
+    tags = ["team:ml", "exclusive"],
+    deps = [":train_lib"]
+)
+
+py_test(
+    name = "test_callbacks",
+    size = "medium",
+    srcs = ["tests/test_callbacks.py"],
+    tags = ["team:ml", "exclusive"],
+    deps = [":train_lib"]
+)
+
+py_test(
+    name = "test_examples",
+    size = "large",
+    srcs = ["tests/test_examples.py"],
+    tags = ["team:ml", "exclusive"],
+    deps = [":train_lib"]
+)
+
+py_test(
+    name = "test_gpu",
+    size = "large",
+    srcs = ["tests/test_gpu.py"],
+    tags = ["team:ml", "exclusive", "gpu_only"],
+    deps = [":train_lib"]
+)
+
+py_test(
+    name = "test_session",
+    size = "small",
+    srcs = ["tests/test_session.py"],
+    tags = ["team:ml", "exclusive"],
+    deps = [":train_lib"]
+)
+
+py_test(
+    name = "test_results_preprocessors",
+    size = "small",
+    srcs = ["tests/test_results_preprocessors.py"],
+    tags = ["team:ml", "exclusive"],
+    deps = [":train_lib"]
+)
+
+py_test(
+    name = "test_trainer",
+    size = "large",
+    srcs = ["tests/test_trainer.py"],
+    tags = ["team:ml", "exclusive"],
+    deps = [":train_lib"]
+)
+
+py_test(
+    name = "test_tune",
+    size = "medium",
+    srcs = ["tests/test_tune.py"],
+    tags = ["team:ml", "exclusive", "tune"],
+    deps = [":train_lib"]
+)
+
+py_test(
+    name = "test_utils",
+    size = "small",
+    srcs = ["tests/test_utils.py"],
+    tags = ["team:ml", "exclusive"],
+    deps = [":train_lib"]
+)
+
+
+py_test(
+    name = "test_worker_group",
+    size = "medium",
+    srcs = ["tests/test_worker_group.py"],
+    tags = ["team:ml", "exclusive"],
+    deps = [":train_lib"]
+)
+
+
+
+# This is a dummy test dependency that causes the above tests to be
+# re-run if any of these files changes.
+py_library(
+    name = "train_lib",
+    srcs = glob(["**/*.py"], exclude=["tests/*.py"]),
+)