--- conflicted
+++ resolved
@@ -106,14 +106,6 @@
 )
 
 py_test(
-    name = "test_horovod_trainer",
-    size = "large",
-    srcs = ["tests/test_horovod_trainer.py"],
-    tags = ["team:ml", "exclusive", "ray_air"],
-    deps = [":train_lib"]
-)
-
-py_test(
     name = "test_base_trainer",
     size = "medium",
     srcs = ["tests/test_base_trainer.py"],
@@ -170,22 +162,11 @@
 )
 
 py_test(
-<<<<<<< HEAD
-=======
     name = "test_horovod_trainer",
     size = "large",
-    srcs = ["tests/test_horovod_trainer.py"],
+    srcs = ["tests/test_horovod_trainer.py", "python/ray/air/examples/horovod/horovod_pytorch_example.py"],
     tags = ["team:ml", "exclusive", "ray_air"],
     deps = [":train_lib", "//python/ray/air:ml_lib"]
-)
-
-py_test(
->>>>>>> c90b0488
-    name = "test_huggingface_predictor",
-    size = "medium",
-    srcs = ["tests/test_huggingface_predictor.py"],
-    tags = ["team:ml", "exclusive", "ray_air"],
-    deps = [":train_lib"]
 )
 
 py_test(
