--- conflicted
+++ resolved
@@ -273,7 +273,6 @@
 )
 
 py_test(
-<<<<<<< HEAD
     name = "test_data_parallel_trainer_checkpointing",
     size = "medium",
     srcs = ["tests/test_data_parallel_trainer_checkpointing.py"],
@@ -282,16 +281,6 @@
 )
 
 py_test(
-    name = "test_deprecations",
-    size = "small",
-    srcs = ["tests/test_deprecations.py"],
-    tags = ["team:ml", "exclusive"],
-    deps = [":train_lib"]
-)
-
-py_test(
-=======
->>>>>>> c6d6cd9f
     name = "test_examples",
     size = "large",
     srcs = ["tests/test_examples.py"],
