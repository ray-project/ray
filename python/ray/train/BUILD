# --------------------------------------------------------------------
# Tests from the python/ray/train/examples directory.
# Please keep these sorted alphabetically.
# --------------------------------------------------------------------
py_test(
    name = "mlflow_fashion_mnist_example",
    size = "medium",
    main = "examples/mlflow_fashion_mnist_example.py",
    srcs = ["examples/mlflow_fashion_mnist_example.py"],
    tags = ["team:ml", "exclusive"],
    deps = [":train_lib"],
    args = ["--smoke-test"]
)

py_test(
    name = "mlflow_simple_example",
    size = "medium",
    main = "examples/mlflow_simple_example.py",
    srcs = ["examples/mlflow_simple_example.py"],
    tags = ["team:ml", "exclusive", "no_main"],
    deps = [":train_lib"],
)

py_test(
    name = "tensorflow_quick_start",
    size = "medium",
    main = "examples/tensorflow_quick_start.py",
    srcs = ["examples/tensorflow_quick_start.py"],
    tags = ["team:ml", "exclusive"],
    deps = [":train_lib"]
)

py_test(
    name = "torch_quick_start",
    size = "medium",
    main = "examples/torch_quick_start.py",
    srcs = ["examples/torch_quick_start.py"],
    tags = ["team:ml", "exclusive"],
    deps = [":train_lib"]
)

py_test(
    name = "transformers_example_gpu",
    size = "large",
    main = "examples/transformers/transformers_example.py",
    srcs = ["examples/transformers/transformers_example.py"],
    tags = ["team:ml", "exclusive", "tune", "gpu_only"],
    deps = [":train_lib"],
    args = ["--model_name_or_path=bert-base-cased", "--task_name=mrpc",
    "--max_length=32", "--per_device_train_batch_size=64",
    "--max_train_steps=2", "--start_local", "--num_workers=2", "--use_gpu"]
)

py_test(
    name = "transformers_example_cpu",
    size = "large",
    main = "examples/transformers/transformers_example.py",
    srcs = ["examples/transformers/transformers_example.py"],
    tags = ["team:ml", "exclusive", "tune"],
    deps = [":train_lib"],
    args = ["--model_name_or_path=bert-base-cased", "--task_name=mrpc",
    "--max_length=32", "--per_device_train_batch_size=64",
    "--max_train_steps=2", "--start_local", "--num_workers=2"]
)

py_test(
    name = "tune_cifar_pytorch_pbt_example",
    size = "medium",
    main = "examples/tune_cifar_pytorch_pbt_example.py",
    srcs = ["examples/tune_cifar_pytorch_pbt_example.py"],
    tags = ["team:ml", "exclusive", "pytorch", "tune"],
    deps = [":train_lib"],
    args = ["--smoke-test"]
)

py_test(
    name = "tune_linear_example",
    size = "medium",
    main = "examples/tune_linear_example.py",
    srcs = ["examples/tune_linear_example.py"],
    tags = ["team:ml", "exclusive", "tune"],
    deps = [":train_lib"],
    args = ["--smoke-test"]
)

# --------------------------------------------------------------------
# Tests from the python/ray/train/tests directory.
# Please keep these sorted alphabetically.
# --------------------------------------------------------------------

py_test(
    name = "pytorch_pbt_failure",
    size = "medium",
    srcs = ["tests/pytorch_pbt_failure.py"],
    tags = ["team:ml", "exlusive", "no_main"],
    deps = [":train_lib"],
    args = ["--smoke-test"]
)

py_test(
    name = "test_backend",
    size = "large",
    srcs = ["tests/test_backend.py"],
    tags = ["team:ml", "exclusive"],
    deps = [":train_lib"]
)

py_test(
    name = "test_base_trainer",
    size = "medium",
    srcs = ["tests/test_base_trainer.py"],
    tags = ["team:ml", "exclusive", "ray_air"],
    deps = [":train_lib"]
)

py_test(
<<<<<<< HEAD
=======
    name = "test_batch_predictor",
    size = "small",
    srcs = ["tests/test_batch_predictor.py"],
    tags = ["team:ml", "exclusive", "ray_air"],
    deps = [":train_lib"]
)

py_test(
    name = "test_batchpredictor_runtime",
    size = "medium",
    srcs = ["tests/test_batchpredictor_runtime.py"],
    tags = ["team:ml", "exclusive", "ray_air"],
    deps = [":train_lib"]
)

py_test(
    name = "test_callbacks",
    size = "medium",
    srcs = ["tests/test_callbacks.py"],
    tags = ["team:ml", "exclusive"],
    deps = [":train_lib"]
)

py_test(
>>>>>>> 91dd360f
    name = "test_data_parallel_trainer",
    size = "medium",
    srcs = ["tests/test_data_parallel_trainer.py"],
    tags = ["team:ml", "exclusive", "ray_air"],
    deps = [":train_lib"]
)

py_test(
    name = "test_examples",
    size = "large",
    srcs = ["tests/test_examples.py"],
    tags = ["team:ml", "exclusive"],
    deps = [":train_lib"]
)

py_test(
    name = "test_gpu",
    size = "large",
    srcs = ["tests/test_gpu.py"],
    tags = ["team:ml", "exclusive", "gpu_only"],
    deps = [":train_lib"]
)

py_test(
    name = "test_horovod_trainer",
    size = "large",
    srcs = ["tests/test_horovod_trainer.py"],
    tags = ["team:ml", "exclusive", "ray_air"],
    deps = [":train_lib"]
)

py_test(
    name = "test_huggingface_predictor",
    size = "medium",
    srcs = ["tests/test_huggingface_predictor.py"],
    tags = ["team:ml", "exclusive", "ray_air"],
    deps = [":train_lib"]
)

py_test(
    name = "test_huggingface_trainer",
    size = "medium",
    srcs = ["tests/test_huggingface_trainer.py"],
    tags = ["team:ml", "exclusive", "ray_air"],
    deps = [":train_lib"]
)

py_test(
    name = "test_lightgbm_predictor",
    size = "small",
    srcs = ["tests/test_lightgbm_predictor.py"],
    tags = ["team:ml", "exclusive", "ray_air"],
    deps = [":train_lib"]
)

py_test(
    name = "test_lightgbm_trainer",
    size = "medium",
    srcs = ["tests/test_lightgbm_trainer.py"],
    tags = ["team:ml", "exclusive", "ray_air"],
    deps = [":train_lib"]
)

py_test(
    name = "test_minimal",
    size = "small",
    srcs = ["tests/test_minimal.py"],
    tags = ["team:ml", "exclusive", "minimal"],
    deps = [":train_lib"]
)

py_test(
    name = "test_predictor",
    size = "small",
    srcs = ["tests/test_predictor.py"],
    tags = ["team:ml", "exclusive", "ray_air"],
    deps = [":train_lib"]
)

py_test(
    name = "test_results_preprocessors",
    size = "small",
    srcs = ["tests/test_results_preprocessors.py"],
    tags = ["team:ml", "exclusive"],
    deps = [":train_lib"]
)

py_test(
    name = "test_rl_predictor",
    size = "small",
    srcs = ["tests/test_rl_predictor.py"],
    tags = ["team:ml", "exclusive", "ray_air"],
    deps = [":train_lib"]
)

py_test(
    name = "test_session",
    size = "small",
    srcs = ["tests/test_session.py"],
    tags = ["team:ml", "exclusive"],
    deps = [":train_lib"]
)

py_test(
    name = "test_sklearn_predictor",
    size = "small",
    srcs = ["tests/test_sklearn_predictor.py"],
    tags = ["team:ml", "exclusive", "ray_air"],
    deps = [":train_lib"]
)

py_test(
    name = "test_sklearn_trainer",
    size = "medium",
    srcs = ["tests/test_sklearn_trainer.py"],
    tags = ["team:ml", "exclusive", "ray_air"],
    deps = [":train_lib"]
)

py_test(
    name = "test_trainer",
    size = "large",
    srcs = ["tests/test_trainer.py"],
    tags = ["team:ml", "exclusive"],
    deps = [":train_lib"]
)

py_test(
    name = "test_tensorflow_predictor",
    size = "small",
    srcs = ["tests/test_tensorflow_predictor.py"],
    tags = ["team:ml", "exclusive", "ray_air"],
    deps = [":train_lib"]
)

py_test(
    name = "test_tensorflow_trainer",
    size = "medium",
    srcs = ["tests/test_tensorflow_trainer.py"],
    tags = ["team:ml", "exclusive", "ray_air"],
    deps = [":train_lib"]
)

py_test(
    name = "test_tensorflow_utils",
    size = "small",
    srcs = ["tests/test_tensorflow_utils.py"],
    tags = ["team:ml", "exclusive", "ray_air"],
    deps = [":train_lib"]
)

py_test(
    name = "test_torch_predictor",
    size = "small",
    srcs = ["tests/test_torch_predictor.py"],
    tags = ["team:ml", "exclusive", "ray_air"],
    deps = [":train_lib"]
)

py_test(
    name = "test_torch_trainer",
    size = "medium",
    srcs = ["tests/test_torch_trainer.py"],
    tags = ["team:ml", "exclusive", "ray_air"],
    deps = [":train_lib"]
)

py_test(
    name = "test_torch_utils",
    size = "small",
    srcs = ["tests/test_torch_utils.py"],
    tags = ["team:ml", "exclusive", "ray_air"],
    deps = [":train_lib"]
)

py_test(
    name = "test_tune",
    size = "medium",
    srcs = ["tests/test_tune.py"],
    tags = ["team:ml", "exclusive", "tune"],
    deps = [":train_lib"]
)

py_test(
    name = "test_utils",
    size = "small",
    srcs = ["tests/test_utils.py"],
    tags = ["team:ml", "exclusive"],
    deps = [":train_lib"]
)

py_test(
    name = "test_worker_group",
    size = "medium",
    srcs = ["tests/test_worker_group.py"],
    tags = ["team:ml", "exclusive"],
    deps = [":train_lib"]
)

py_test(
    name = "test_xgboost_predictor",
    size = "small",
    srcs = ["tests/test_xgboost_predictor.py"],
    tags = ["team:ml", "exclusive", "ray_air"],
    deps = [":train_lib"]
)

py_test(
    name = "test_xgboost_trainer",
    size = "medium",
    srcs = ["tests/test_xgboost_trainer.py"],
    tags = ["team:ml", "exclusive", "ray_air"],
    deps = [":train_lib"]
)

# This is a dummy test dependency that causes the above tests to be
# re-run if any of these files changes.
py_library(
    name = "train_lib",
    srcs = glob(["**/*.py"], exclude=["tests/*.py"]),
)<|MERGE_RESOLUTION|>--- conflicted
+++ resolved
@@ -114,8 +114,6 @@
 )
 
 py_test(
-<<<<<<< HEAD
-=======
     name = "test_batch_predictor",
     size = "small",
     srcs = ["tests/test_batch_predictor.py"],
@@ -132,15 +130,6 @@
 )
 
 py_test(
-    name = "test_callbacks",
-    size = "medium",
-    srcs = ["tests/test_callbacks.py"],
-    tags = ["team:ml", "exclusive"],
-    deps = [":train_lib"]
-)
-
-py_test(
->>>>>>> 91dd360f
     name = "test_data_parallel_trainer",
     size = "medium",
     srcs = ["tests/test_data_parallel_trainer.py"],
