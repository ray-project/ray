--- conflicted
+++ resolved
@@ -1,687 +1,342 @@
-<<<<<<< HEAD
-import heapq
-import logging
-import numbers
-import os
-from dataclasses import dataclass
-from pathlib import Path
-from typing import List, Optional, Dict, Union, Callable
-
-from ray import cloudpickle
-from ray.train.constants import TIMESTAMP, TUNE_INSTALLED
-from ray.train.constants import TUNE_CHECKPOINT_FILE_NAME, TUNE_CHECKPOINT_ID
-from ray.train.session import TrainingResult
-from ray.train.utils import construct_path
-from ray.util import PublicAPI
-
-if TUNE_INSTALLED:
-    from ray import tune
-else:
-    tune = None
-
-MAX = "max"
-MIN = "min"
-
-logger = logging.getLogger(__name__)
-
-
-@PublicAPI(stability="beta")
-@dataclass
-class CheckpointStrategy:
-    """Configurable parameters for defining the Train checkpointing strategy.
-
-    Default behavior is to persist all checkpoints to disk. If
-    ``num_to_keep`` is set, the default retention policy is to keep the
-    checkpoints with maximum timestamp, i.e. the most recent checkpoints.
-
-    Args:
-        num_to_keep (Optional[int]): The number of checkpoints to keep
-            on disk for this run. If a checkpoint is persisted to disk after
-            there are already this many checkpoints, then an existing
-            checkpoint will be deleted. If this is ``None`` then checkpoints
-            will not be deleted. If this is ``0`` then no checkpoints will be
-            persisted to disk.
-        checkpoint_score_attribute (str): The attribute that will be used to
-            score checkpoints to determine which checkpoints should be kept
-            on disk when there are greater than ``num_to_keep`` checkpoints.
-            This attribute must be a key from the checkpoint
-            dictionary which has a numerical value.
-        checkpoint_score_order (str). Either "max" or "min".
-            If "max", then checkpoints with highest values of
-            ``checkpoint_score_attribute`` will be kept.
-            If "min", then checkpoints with lowest values of
-            ``checkpoint_score_attribute`` will be kept.
-    """
-
-    num_to_keep: Optional[int] = None
-    checkpoint_score_attribute: str = TIMESTAMP
-    checkpoint_score_order: str = MAX
-
-    def __post_init__(self):
-        if self.num_to_keep is not None and self.num_to_keep < 0:
-            raise ValueError(
-                f"Received invalidate num_to_keep: "
-                f"{self.num_to_keep}. "
-                f"Must be None or non-negative integer."
-            )
-        if self.checkpoint_score_order not in (MAX, MIN):
-            raise ValueError(
-                f"checkpoint_score_order must be either " f'"{MAX}" or "{MIN}".'
-            )
-
-
-class PersistedCheckpoint:
-    def __init__(self, path, priority):
-        self.path = path
-        self.priority = priority
-
-    def __lt__(self, other):
-        return self.priority < other.priority
-
-    def __repr__(self):
-        return f"PersistedCheckpoint({repr(self.path)})"
-
-
-class CheckpointManager:
-    """Manages checkpoint processing, writing, and loading.
-
-
-    - A ``checkpoints`` directory is created in the ``run_dir`` and contains
-    all the checkpoint files.
-
-    The full default path will be:
-
-    ~/ray_results/train_<datestring>/run_<run_id>/checkpoints/
-    checkpoint_<checkpoint_id>
-
-    Attributes:
-        latest_checkpoint_dir (Optional[Path]): Path to the file directory for
-            the checkpoints from the latest run. Configured through
-            ``start_training``.
-        latest_checkpoint_filename (Optional[str]): Filename for the latest
-            checkpoint.
-        next_checkpoint_path (Optional[Path]): Path to the next checkpoint to
-            persist from the latest run.
-        best_checkpoint_path (Optional[Path]): Path to the best persisted
-            checkpoint from the latest run.
-        latest_checkpoint_id (Optional[int]): The id of the most recently
-            saved checkpoint.
-        latest_checkpoint (Optional[Dict]): The latest saved checkpoint. This
-            checkpoint may not be saved to disk.
-    """
-
-    def on_init(self):
-        """Checkpoint code executed during BackendExecutor init."""
-        self.latest_checkpoint = None
-
-        # Incremental unique checkpoint ID of this run.
-        self._latest_checkpoint_id = 0
-
-        # Used for keeping top K checkpoints.
-        self._top_persisted_checkpoints = []
-
-        # Best checkpoint altogether.
-        # Used for exposing best_checkpoint_path.
-        self._best_persisted_checkpoint = None
-
-    def on_start_training(
-        self,
-        checkpoint_strategy: Optional[CheckpointStrategy],
-        run_dir: Path,
-        latest_checkpoint_id: Optional[int] = None,
-    ):
-        """Checkpoint code executed during BackendExecutor start_training."""
-        # Restart checkpointing.
-        self._latest_checkpoint_id = latest_checkpoint_id if latest_checkpoint_id else 0
-        self._checkpoint_strategy = (
-            CheckpointStrategy() if checkpoint_strategy is None else checkpoint_strategy
-        )
-        self.run_dir = run_dir
-
-    def _process_checkpoint(
-        self,
-        checkpoint_results: List[TrainingResult],
-        decode_checkpoint_fn: Callable,
-    ) -> None:
-        """Perform all processing for a checkpoint."""
-
-        # Get checkpoint from first worker.
-        checkpoint = checkpoint_results[0].data
-
-        # Decode checkpoint.
-        checkpoint = decode_checkpoint_fn(checkpoint)
-
-        # Store checkpoint in memory.
-        self.latest_checkpoint = checkpoint
-
-        # Write checkpoint to disk.
-        self.write_checkpoint(checkpoint)
-
-        # Increment checkpoint id.
-        self._latest_checkpoint_id += 1
-
-    def _load_checkpoint(
-        self, checkpoint_to_load: Optional[Union[Dict, str, Path]]
-    ) -> Optional[Dict]:
-        """Load the checkpoint dictionary from the input dict or path."""
-        if checkpoint_to_load is None:
-            return None
-        if isinstance(checkpoint_to_load, Dict):
-            return checkpoint_to_load
-        else:
-            # Load checkpoint from path.
-            checkpoint_path = Path(checkpoint_to_load).expanduser()
-            if not checkpoint_path.exists():
-                raise ValueError(
-                    f"Checkpoint path {checkpoint_path} " f"does not exist."
-                )
-            with checkpoint_path.open("rb") as f:
-                return cloudpickle.load(f)
-
-    def write_checkpoint(self, checkpoint: Dict):
-        """Writes checkpoint to disk."""
-        num_to_keep = self._checkpoint_strategy.num_to_keep
-
-        if num_to_keep == 0:
-            # Checkpoints should not be persisted to disk.
-            return
-
-        checkpoint_score_attribute = (
-            self._checkpoint_strategy.checkpoint_score_attribute
-        )
-        checkpoint_score_order = self._checkpoint_strategy.checkpoint_score_order
-        if checkpoint_score_attribute not in checkpoint:
-            raise ValueError(
-                f"Unable to persist checkpoint for "
-                f"checkpoint_score_attribute: "
-                f"{checkpoint_score_attribute}. "
-                f"Include this attribute in the call to "
-                f"train.save_checkpoint."
-            )
-        checkpoint_score = checkpoint[checkpoint_score_attribute]
-
-        if not isinstance(checkpoint_score, numbers.Number):
-            raise ValueError(
-                f"Unable to persist checkpoint for "
-                f"checkpoint_score_attribute: "
-                f"{checkpoint_score_attribute} with value "
-                f"{checkpoint_score}. "
-                f"This attribute must be numerical."
-            )
-
-        def priority(checkpoint_score_order, checkpoint_score):
-            if checkpoint_score_order == MAX:
-                return checkpoint_score
-            else:
-                return -checkpoint_score
-
-        checkpoint_priority = priority(checkpoint_score_order, checkpoint_score)
-
-        persisted_checkpoint = PersistedCheckpoint(
-            self.next_checkpoint_path, checkpoint_priority
-        )
-
-        def write_to_disk(path: Path):
-            # Get or create checkpoint dir.
-            path.parent.mkdir(parents=True, exist_ok=True)
-            # Write checkpoint to disk.
-            with path.open("wb") as f:
-                cloudpickle.dump(checkpoint, f)
-                logger.debug(f"Checkpoint successfully written to: " f"{path}")
-
-        def remove_from_disk(path: Path):
-            os.remove(path)
-
-        if num_to_keep is None:
-            # Keep all checkpoints.
-            write_to_disk(self.next_checkpoint_path)
-        elif len(self._top_persisted_checkpoints) < num_to_keep:
-            # Keep first num_to_keep checkpoints.
-            write_to_disk(self.next_checkpoint_path)
-            heapq.heappush(self._top_persisted_checkpoints, persisted_checkpoint)
-        elif (
-            persisted_checkpoint.priority > self._top_persisted_checkpoints[0].priority
-        ):
-            # Keep top num_to_keep checkpoints.
-            write_to_disk(self.next_checkpoint_path)
-            worst_checkpoint = heapq.heappushpop(
-                self._top_persisted_checkpoints, persisted_checkpoint
-            )
-            worst_checkpoint_path = worst_checkpoint.path
-            remove_from_disk(worst_checkpoint_path)
-            logger.debug(f"Removed worst checkpoint from " f"{worst_checkpoint_path}.")
-        else:
-            # If the latest checkpoint has the same or lower priority, skip it.
-            logger.debug(
-                f"Skipping checkpoint due to low score:" f"{self.next_checkpoint_path}."
-            )
-
-        # Update single best checkpoint.
-        if (
-            self._best_persisted_checkpoint is None
-            or persisted_checkpoint.priority > self._best_persisted_checkpoint.priority
-        ):
-            # If the latest checkpoint has the same or lower priority, skip it.
-            self._best_persisted_checkpoint = persisted_checkpoint
-
-    @property
-    def latest_checkpoint_dir(self) -> Optional[Path]:
-        """Path to the latest checkpoint directory."""
-        checkpoint_dir = Path("checkpoints")
-        return construct_path(checkpoint_dir, self.run_dir)
-
-    @property
-    def latest_checkpoint_file_name(self) -> Optional[str]:
-        """Filename to use for the latest checkpoint."""
-        if self._latest_checkpoint_id > 0:
-            return construct_checkpoint_file_name(self._latest_checkpoint_id)
-        else:
-            return None
-
-    @property
-    def next_checkpoint_path(self) -> Optional[Path]:
-        """Path to the next checkpoint to persist."""
-        checkpoint_file = construct_checkpoint_file_name(self._latest_checkpoint_id + 1)
-        return self.latest_checkpoint_dir.joinpath(checkpoint_file)
-
-    @property
-    def best_checkpoint_path(self) -> Optional[Path]:
-        """Path to the best persisted checkpoint."""
-        if self._best_persisted_checkpoint:
-            return self._best_persisted_checkpoint.path
-        else:
-            return None
-
-    @property
-    def latest_checkpoint_id(self) -> Optional[int]:
-        """The checkpoint id of most recently saved checkpoint.
-
-        If no checkpoint has been saved yet, then return None.
-        """
-        checkpoint_id = self._latest_checkpoint_id
-        if checkpoint_id == 0:
-            return None
-        else:
-            return checkpoint_id
-
-
-class TuneCheckpointManager(CheckpointManager):
-    def create_logdir(self, log_dir: Optional[Union[str, Path]]):
-        # Don't create logdir when using with Tune.
-        pass
-
-    def create_run_dir(self):
-        # Don't create run_dir when using with Tune.
-        pass
-
-    def _load_checkpoint(
-        self, checkpoint_to_load: Optional[Union[Dict, str, Path]]
-    ) -> Optional[Dict]:
-        loaded_checkpoint = super()._load_checkpoint(checkpoint_to_load)
-        if loaded_checkpoint is not None:
-            # If the Tune trial is restarted, a new Trainer is instantiated.
-            # However, we want the checkpoint_id to continue incrementing
-            # from the previous run.
-            self._latest_checkpoint_id = loaded_checkpoint[TUNE_CHECKPOINT_ID]
-        return loaded_checkpoint
-
-    def write_checkpoint(self, checkpoint: Dict):
-        # Store the checkpoint_id in the file so that the Tune trial can be
-        # resumed after failure or cancellation.
-        checkpoint[TUNE_CHECKPOINT_ID] = self._latest_checkpoint_id
-        # If inside a Tune Trainable, then checkpoint with Tune.
-        with tune.checkpoint_dir(step=self._latest_checkpoint_id) as checkpoint_dir:
-            path = Path(checkpoint_dir)
-            # Use a standard file name so that we know which file to load
-            # the checkpoint from.
-            file_path = path.joinpath(TUNE_CHECKPOINT_FILE_NAME)
-            with file_path.open("wb") as f:
-                cloudpickle.dump(checkpoint, f)
-
-
-def construct_checkpoint_file_name(checkpoint_id: int) -> str:
-    return f"checkpoint_{checkpoint_id:06d}"
-=======
-import heapq
-import logging
-import numbers
-import os
-from dataclasses import dataclass
-from pathlib import Path
-from typing import List, Optional, Dict, Union, Callable
-
-from ray import cloudpickle
-from ray.train.constants import TIMESTAMP, TUNE_INSTALLED, TRAIN_CHECKPOINT_SUBDIR
-from ray.train.constants import TUNE_CHECKPOINT_FILE_NAME, TUNE_CHECKPOINT_ID
-from ray.train.session import TrainingResult
-from ray.train.utils import construct_path
-from ray.util import PublicAPI
-
-if TUNE_INSTALLED:
-    from ray import tune
-else:
-    tune = None
-
-MAX = "max"
-MIN = "min"
-
-logger = logging.getLogger(__name__)
-
-
-@PublicAPI(stability="beta")
-@dataclass
-class CheckpointStrategy:
-    """Configurable parameters for defining the Train checkpointing strategy.
-
-    Default behavior is to persist all checkpoints to disk. If
-    ``num_to_keep`` is set, the default retention policy is to keep the
-    checkpoints with maximum timestamp, i.e. the most recent checkpoints.
-
-    Args:
-        num_to_keep (Optional[int]): The number of checkpoints to keep
-            on disk for this run. If a checkpoint is persisted to disk after
-            there are already this many checkpoints, then an existing
-            checkpoint will be deleted. If this is ``None`` then checkpoints
-            will not be deleted. If this is ``0`` then no checkpoints will be
-            persisted to disk.
-        checkpoint_score_attribute (str): The attribute that will be used to
-            score checkpoints to determine which checkpoints should be kept
-            on disk when there are greater than ``num_to_keep`` checkpoints.
-            This attribute must be a key from the checkpoint
-            dictionary which has a numerical value.
-        checkpoint_score_order (str). Either "max" or "min".
-            If "max", then checkpoints with highest values of
-            ``checkpoint_score_attribute`` will be kept.
-            If "min", then checkpoints with lowest values of
-            ``checkpoint_score_attribute`` will be kept.
-    """
-
-    num_to_keep: Optional[int] = None
-    checkpoint_score_attribute: str = TIMESTAMP
-    checkpoint_score_order: str = MAX
-
-    def __post_init__(self):
-        if self.num_to_keep is not None and self.num_to_keep < 0:
-            raise ValueError(
-                f"Received invalidate num_to_keep: "
-                f"{self.num_to_keep}. "
-                f"Must be None or non-negative integer."
-            )
-        if self.checkpoint_score_order not in (MAX, MIN):
-            raise ValueError(
-                f"checkpoint_score_order must be either " f'"{MAX}" or "{MIN}".'
-            )
-
-
-class PersistedCheckpoint:
-    def __init__(self, path, priority):
-        self.path = path
-        self.priority = priority
-
-    def __lt__(self, other):
-        return self.priority < other.priority
-
-    def __repr__(self):
-        return f"PersistedCheckpoint({repr(self.path)})"
-
-
-class CheckpointManager:
-    """Manages checkpoint processing, writing, and loading.
-
-
-    - A ``checkpoints`` directory is created in the ``run_dir`` and contains
-    all the checkpoint files.
-
-    The full default path will be:
-
-    ~/ray_results/train_<datestring>/run_<run_id>/checkpoints/
-    checkpoint_<checkpoint_id>
-
-    Attributes:
-        latest_checkpoint_dir (Optional[Path]): Path to the file directory for
-            the checkpoints from the latest run. Configured through
-            ``start_training``.
-        latest_checkpoint_filename (Optional[str]): Filename for the latest
-            checkpoint.
-        next_checkpoint_path (Optional[Path]): Path to the next checkpoint to
-            persist from the latest run.
-        best_checkpoint_path (Optional[Path]): Path to the best persisted
-            checkpoint from the latest run.
-        latest_checkpoint_id (Optional[int]): The id of the most recently
-            saved checkpoint.
-        latest_checkpoint (Optional[Dict]): The latest saved checkpoint. This
-            checkpoint may not be saved to disk.
-    """
-
-    def on_init(self):
-        """Checkpoint code executed during BackendExecutor init."""
-        self.latest_checkpoint = None
-
-        # Incremental unique checkpoint ID of this run.
-        self._latest_checkpoint_id = 0
-
-        # Used for keeping top K checkpoints.
-        self._top_persisted_checkpoints = []
-
-        # Best checkpoint altogether.
-        # Used for exposing best_checkpoint_path.
-        self._best_persisted_checkpoint = None
-
-    def on_start_training(
-        self,
-        checkpoint_strategy: Optional[CheckpointStrategy],
-        run_dir: Path,
-        latest_checkpoint_id: Optional[int] = None,
-    ):
-        """Checkpoint code executed during BackendExecutor start_training."""
-        # Restart checkpointing.
-        self._latest_checkpoint_id = latest_checkpoint_id if latest_checkpoint_id else 0
-        self._checkpoint_strategy = (
-            CheckpointStrategy() if checkpoint_strategy is None else checkpoint_strategy
-        )
-        self.run_dir = run_dir
-
-    def _process_checkpoint(
-        self,
-        checkpoint_results: List[TrainingResult],
-        decode_checkpoint_fn: Callable,
-    ) -> None:
-        """Perform all processing for a checkpoint."""
-
-        # Get checkpoint from first worker.
-        checkpoint = checkpoint_results[0].data
-
-        # Decode checkpoint.
-        checkpoint = decode_checkpoint_fn(checkpoint)
-
-        # Store checkpoint in memory.
-        self.latest_checkpoint = checkpoint
-
-        # Write checkpoint to disk.
-        self.write_checkpoint(checkpoint)
-
-        # Increment checkpoint id.
-        self._latest_checkpoint_id += 1
-
-    def _load_checkpoint(
-        self, checkpoint_to_load: Optional[Union[Dict, str, Path]]
-    ) -> Optional[Dict]:
-        """Load the checkpoint dictionary from the input dict or path."""
-        if checkpoint_to_load is None:
-            return None
-        if isinstance(checkpoint_to_load, Dict):
-            return checkpoint_to_load
-        else:
-            # Load checkpoint from path.
-            checkpoint_path = Path(checkpoint_to_load).expanduser()
-            if not checkpoint_path.exists():
-                raise ValueError(
-                    f"Checkpoint path {checkpoint_path} " f"does not exist."
-                )
-            with checkpoint_path.open("rb") as f:
-                return cloudpickle.load(f)
-
-    def write_checkpoint(self, checkpoint: Dict):
-        """Writes checkpoint to disk."""
-        num_to_keep = self._checkpoint_strategy.num_to_keep
-
-        if num_to_keep == 0:
-            # Checkpoints should not be persisted to disk.
-            return
-
-        checkpoint_score_attribute = (
-            self._checkpoint_strategy.checkpoint_score_attribute
-        )
-        checkpoint_score_order = self._checkpoint_strategy.checkpoint_score_order
-        if checkpoint_score_attribute not in checkpoint:
-            raise ValueError(
-                f"Unable to persist checkpoint for "
-                f"checkpoint_score_attribute: "
-                f"{checkpoint_score_attribute}. "
-                f"Include this attribute in the call to "
-                f"train.save_checkpoint."
-            )
-        checkpoint_score = checkpoint[checkpoint_score_attribute]
-
-        if not isinstance(checkpoint_score, numbers.Number):
-            raise ValueError(
-                f"Unable to persist checkpoint for "
-                f"checkpoint_score_attribute: "
-                f"{checkpoint_score_attribute} with value "
-                f"{checkpoint_score}. "
-                f"This attribute must be numerical."
-            )
-
-        def priority(checkpoint_score_order, checkpoint_score):
-            if checkpoint_score_order == MAX:
-                return checkpoint_score
-            else:
-                return -checkpoint_score
-
-        checkpoint_priority = priority(checkpoint_score_order, checkpoint_score)
-
-        persisted_checkpoint = PersistedCheckpoint(
-            self.next_checkpoint_path, checkpoint_priority
-        )
-
-        def write_to_disk(path: Path):
-            # Get or create checkpoint dir.
-            path.parent.mkdir(parents=True, exist_ok=True)
-            # Write checkpoint to disk.
-            with path.open("wb") as f:
-                cloudpickle.dump(checkpoint, f)
-                logger.debug(f"Checkpoint successfully written to: " f"{path}")
-
-        def remove_from_disk(path: Path):
-            os.remove(path)
-
-        if num_to_keep is None:
-            # Keep all checkpoints.
-            write_to_disk(self.next_checkpoint_path)
-        elif len(self._top_persisted_checkpoints) < num_to_keep:
-            # Keep first num_to_keep checkpoints.
-            write_to_disk(self.next_checkpoint_path)
-            heapq.heappush(self._top_persisted_checkpoints, persisted_checkpoint)
-        elif (
-            persisted_checkpoint.priority > self._top_persisted_checkpoints[0].priority
-        ):
-            # Keep top num_to_keep checkpoints.
-            write_to_disk(self.next_checkpoint_path)
-            worst_checkpoint = heapq.heappushpop(
-                self._top_persisted_checkpoints, persisted_checkpoint
-            )
-            worst_checkpoint_path = worst_checkpoint.path
-            remove_from_disk(worst_checkpoint_path)
-            logger.debug(f"Removed worst checkpoint from " f"{worst_checkpoint_path}.")
-        else:
-            # If the latest checkpoint has the same or lower priority, skip it.
-            logger.debug(
-                f"Skipping checkpoint due to low score:" f"{self.next_checkpoint_path}."
-            )
-
-        # Update single best checkpoint.
-        if (
-            self._best_persisted_checkpoint is None
-            or persisted_checkpoint.priority > self._best_persisted_checkpoint.priority
-        ):
-            # If the latest checkpoint has the same or lower priority, skip it.
-            self._best_persisted_checkpoint = persisted_checkpoint
-
-    @property
-    def latest_checkpoint_dir(self) -> Optional[Path]:
-        """Path to the latest checkpoint directory."""
-        checkpoint_dir = Path(TRAIN_CHECKPOINT_SUBDIR)
-        return construct_path(checkpoint_dir, self.run_dir)
-
-    @property
-    def latest_checkpoint_file_name(self) -> Optional[str]:
-        """Filename to use for the latest checkpoint."""
-        if self._latest_checkpoint_id > 0:
-            return construct_checkpoint_file_name(self._latest_checkpoint_id)
-        else:
-            return None
-
-    @property
-    def next_checkpoint_path(self) -> Optional[Path]:
-        """Path to the next checkpoint to persist."""
-        checkpoint_file = construct_checkpoint_file_name(self._latest_checkpoint_id + 1)
-        return self.latest_checkpoint_dir.joinpath(checkpoint_file)
-
-    @property
-    def best_checkpoint_path(self) -> Optional[Path]:
-        """Path to the best persisted checkpoint."""
-        if self._best_persisted_checkpoint:
-            return self._best_persisted_checkpoint.path
-        else:
-            return None
-
-    @property
-    def latest_checkpoint_id(self) -> Optional[int]:
-        """The checkpoint id of most recently saved checkpoint.
-
-        If no checkpoint has been saved yet, then return None.
-        """
-        checkpoint_id = self._latest_checkpoint_id
-        if checkpoint_id == 0:
-            return None
-        else:
-            return checkpoint_id
-
-
-class TuneCheckpointManager(CheckpointManager):
-    def create_logdir(self, log_dir: Optional[Union[str, Path]]):
-        # Don't create logdir when using with Tune.
-        pass
-
-    def create_run_dir(self):
-        # Don't create run_dir when using with Tune.
-        pass
-
-    def _load_checkpoint(
-        self, checkpoint_to_load: Optional[Union[Dict, str, Path]]
-    ) -> Optional[Dict]:
-        loaded_checkpoint = super()._load_checkpoint(checkpoint_to_load)
-        if loaded_checkpoint is not None:
-            # If the Tune trial is restarted, a new Trainer is instantiated.
-            # However, we want the checkpoint_id to continue incrementing
-            # from the previous run.
-            self._latest_checkpoint_id = loaded_checkpoint[TUNE_CHECKPOINT_ID]
-        return loaded_checkpoint
-
-    def write_checkpoint(self, checkpoint: Dict):
-        # Store the checkpoint_id in the file so that the Tune trial can be
-        # resumed after failure or cancellation.
-        checkpoint[TUNE_CHECKPOINT_ID] = self._latest_checkpoint_id
-        # If inside a Tune Trainable, then checkpoint with Tune.
-        with tune.checkpoint_dir(step=self._latest_checkpoint_id) as checkpoint_dir:
-            path = Path(checkpoint_dir)
-            # Use a standard file name so that we know which file to load
-            # the checkpoint from.
-            file_path = path.joinpath(TUNE_CHECKPOINT_FILE_NAME)
-            with file_path.open("wb") as f:
-                cloudpickle.dump(checkpoint, f)
-
-
-def construct_checkpoint_file_name(checkpoint_id: int) -> str:
-    return f"checkpoint_{checkpoint_id:06d}"
->>>>>>> 19672688
+import heapq
+import logging
+import numbers
+import os
+from dataclasses import dataclass
+from pathlib import Path
+from typing import List, Optional, Dict, Union, Callable
+
+from ray import cloudpickle
+from ray.train.constants import TIMESTAMP, TUNE_INSTALLED, TRAIN_CHECKPOINT_SUBDIR
+from ray.train.constants import TUNE_CHECKPOINT_FILE_NAME, TUNE_CHECKPOINT_ID
+from ray.train.session import TrainingResult
+from ray.train.utils import construct_path
+from ray.util import PublicAPI
+
+if TUNE_INSTALLED:
+    from ray import tune
+else:
+    tune = None
+
+MAX = "max"
+MIN = "min"
+
+logger = logging.getLogger(__name__)
+
+
+@PublicAPI(stability="beta")
+@dataclass
+class CheckpointStrategy:
+    """Configurable parameters for defining the Train checkpointing strategy.
+
+    Default behavior is to persist all checkpoints to disk. If
+    ``num_to_keep`` is set, the default retention policy is to keep the
+    checkpoints with maximum timestamp, i.e. the most recent checkpoints.
+
+    Args:
+        num_to_keep (Optional[int]): The number of checkpoints to keep
+            on disk for this run. If a checkpoint is persisted to disk after
+            there are already this many checkpoints, then an existing
+            checkpoint will be deleted. If this is ``None`` then checkpoints
+            will not be deleted. If this is ``0`` then no checkpoints will be
+            persisted to disk.
+        checkpoint_score_attribute (str): The attribute that will be used to
+            score checkpoints to determine which checkpoints should be kept
+            on disk when there are greater than ``num_to_keep`` checkpoints.
+            This attribute must be a key from the checkpoint
+            dictionary which has a numerical value.
+        checkpoint_score_order (str). Either "max" or "min".
+            If "max", then checkpoints with highest values of
+            ``checkpoint_score_attribute`` will be kept.
+            If "min", then checkpoints with lowest values of
+            ``checkpoint_score_attribute`` will be kept.
+    """
+
+    num_to_keep: Optional[int] = None
+    checkpoint_score_attribute: str = TIMESTAMP
+    checkpoint_score_order: str = MAX
+
+    def __post_init__(self):
+        if self.num_to_keep is not None and self.num_to_keep < 0:
+            raise ValueError(
+                f"Received invalidate num_to_keep: "
+                f"{self.num_to_keep}. "
+                f"Must be None or non-negative integer."
+            )
+        if self.checkpoint_score_order not in (MAX, MIN):
+            raise ValueError(
+                f"checkpoint_score_order must be either " f'"{MAX}" or "{MIN}".'
+            )
+
+
+class PersistedCheckpoint:
+    def __init__(self, path, priority):
+        self.path = path
+        self.priority = priority
+
+    def __lt__(self, other):
+        return self.priority < other.priority
+
+    def __repr__(self):
+        return f"PersistedCheckpoint({repr(self.path)})"
+
+
+class CheckpointManager:
+    """Manages checkpoint processing, writing, and loading.
+
+
+    - A ``checkpoints`` directory is created in the ``run_dir`` and contains
+    all the checkpoint files.
+
+    The full default path will be:
+
+    ~/ray_results/train_<datestring>/run_<run_id>/checkpoints/
+    checkpoint_<checkpoint_id>
+
+    Attributes:
+        latest_checkpoint_dir (Optional[Path]): Path to the file directory for
+            the checkpoints from the latest run. Configured through
+            ``start_training``.
+        latest_checkpoint_filename (Optional[str]): Filename for the latest
+            checkpoint.
+        next_checkpoint_path (Optional[Path]): Path to the next checkpoint to
+            persist from the latest run.
+        best_checkpoint_path (Optional[Path]): Path to the best persisted
+            checkpoint from the latest run.
+        latest_checkpoint_id (Optional[int]): The id of the most recently
+            saved checkpoint.
+        latest_checkpoint (Optional[Dict]): The latest saved checkpoint. This
+            checkpoint may not be saved to disk.
+    """
+
+    def on_init(self):
+        """Checkpoint code executed during BackendExecutor init."""
+        self.latest_checkpoint = None
+
+        # Incremental unique checkpoint ID of this run.
+        self._latest_checkpoint_id = 0
+
+        # Used for keeping top K checkpoints.
+        self._top_persisted_checkpoints = []
+
+        # Best checkpoint altogether.
+        # Used for exposing best_checkpoint_path.
+        self._best_persisted_checkpoint = None
+
+    def on_start_training(
+        self,
+        checkpoint_strategy: Optional[CheckpointStrategy],
+        run_dir: Path,
+        latest_checkpoint_id: Optional[int] = None,
+    ):
+        """Checkpoint code executed during BackendExecutor start_training."""
+        # Restart checkpointing.
+        self._latest_checkpoint_id = latest_checkpoint_id if latest_checkpoint_id else 0
+        self._checkpoint_strategy = (
+            CheckpointStrategy() if checkpoint_strategy is None else checkpoint_strategy
+        )
+        self.run_dir = run_dir
+
+    def _process_checkpoint(
+        self,
+        checkpoint_results: List[TrainingResult],
+        decode_checkpoint_fn: Callable,
+    ) -> None:
+        """Perform all processing for a checkpoint."""
+
+        # Get checkpoint from first worker.
+        checkpoint = checkpoint_results[0].data
+
+        # Decode checkpoint.
+        checkpoint = decode_checkpoint_fn(checkpoint)
+
+        # Store checkpoint in memory.
+        self.latest_checkpoint = checkpoint
+
+        # Write checkpoint to disk.
+        self.write_checkpoint(checkpoint)
+
+        # Increment checkpoint id.
+        self._latest_checkpoint_id += 1
+
+    def _load_checkpoint(
+        self, checkpoint_to_load: Optional[Union[Dict, str, Path]]
+    ) -> Optional[Dict]:
+        """Load the checkpoint dictionary from the input dict or path."""
+        if checkpoint_to_load is None:
+            return None
+        if isinstance(checkpoint_to_load, Dict):
+            return checkpoint_to_load
+        else:
+            # Load checkpoint from path.
+            checkpoint_path = Path(checkpoint_to_load).expanduser()
+            if not checkpoint_path.exists():
+                raise ValueError(
+                    f"Checkpoint path {checkpoint_path} " f"does not exist."
+                )
+            with checkpoint_path.open("rb") as f:
+                return cloudpickle.load(f)
+
+    def write_checkpoint(self, checkpoint: Dict):
+        """Writes checkpoint to disk."""
+        num_to_keep = self._checkpoint_strategy.num_to_keep
+
+        if num_to_keep == 0:
+            # Checkpoints should not be persisted to disk.
+            return
+
+        checkpoint_score_attribute = (
+            self._checkpoint_strategy.checkpoint_score_attribute
+        )
+        checkpoint_score_order = self._checkpoint_strategy.checkpoint_score_order
+        if checkpoint_score_attribute not in checkpoint:
+            raise ValueError(
+                f"Unable to persist checkpoint for "
+                f"checkpoint_score_attribute: "
+                f"{checkpoint_score_attribute}. "
+                f"Include this attribute in the call to "
+                f"train.save_checkpoint."
+            )
+        checkpoint_score = checkpoint[checkpoint_score_attribute]
+
+        if not isinstance(checkpoint_score, numbers.Number):
+            raise ValueError(
+                f"Unable to persist checkpoint for "
+                f"checkpoint_score_attribute: "
+                f"{checkpoint_score_attribute} with value "
+                f"{checkpoint_score}. "
+                f"This attribute must be numerical."
+            )
+
+        def priority(checkpoint_score_order, checkpoint_score):
+            if checkpoint_score_order == MAX:
+                return checkpoint_score
+            else:
+                return -checkpoint_score
+
+        checkpoint_priority = priority(checkpoint_score_order, checkpoint_score)
+
+        persisted_checkpoint = PersistedCheckpoint(
+            self.next_checkpoint_path, checkpoint_priority
+        )
+
+        def write_to_disk(path: Path):
+            # Get or create checkpoint dir.
+            path.parent.mkdir(parents=True, exist_ok=True)
+            # Write checkpoint to disk.
+            with path.open("wb") as f:
+                cloudpickle.dump(checkpoint, f)
+                logger.debug(f"Checkpoint successfully written to: " f"{path}")
+
+        def remove_from_disk(path: Path):
+            os.remove(path)
+
+        if num_to_keep is None:
+            # Keep all checkpoints.
+            write_to_disk(self.next_checkpoint_path)
+        elif len(self._top_persisted_checkpoints) < num_to_keep:
+            # Keep first num_to_keep checkpoints.
+            write_to_disk(self.next_checkpoint_path)
+            heapq.heappush(self._top_persisted_checkpoints, persisted_checkpoint)
+        elif (
+            persisted_checkpoint.priority > self._top_persisted_checkpoints[0].priority
+        ):
+            # Keep top num_to_keep checkpoints.
+            write_to_disk(self.next_checkpoint_path)
+            worst_checkpoint = heapq.heappushpop(
+                self._top_persisted_checkpoints, persisted_checkpoint
+            )
+            worst_checkpoint_path = worst_checkpoint.path
+            remove_from_disk(worst_checkpoint_path)
+            logger.debug(f"Removed worst checkpoint from " f"{worst_checkpoint_path}.")
+        else:
+            # If the latest checkpoint has the same or lower priority, skip it.
+            logger.debug(
+                f"Skipping checkpoint due to low score:" f"{self.next_checkpoint_path}."
+            )
+
+        # Update single best checkpoint.
+        if (
+            self._best_persisted_checkpoint is None
+            or persisted_checkpoint.priority > self._best_persisted_checkpoint.priority
+        ):
+            # If the latest checkpoint has the same or lower priority, skip it.
+            self._best_persisted_checkpoint = persisted_checkpoint
+
+    @property
+    def latest_checkpoint_dir(self) -> Optional[Path]:
+        """Path to the latest checkpoint directory."""
+        checkpoint_dir = Path(TRAIN_CHECKPOINT_SUBDIR)
+        return construct_path(checkpoint_dir, self.run_dir)
+
+    @property
+    def latest_checkpoint_file_name(self) -> Optional[str]:
+        """Filename to use for the latest checkpoint."""
+        if self._latest_checkpoint_id > 0:
+            return construct_checkpoint_file_name(self._latest_checkpoint_id)
+        else:
+            return None
+
+    @property
+    def next_checkpoint_path(self) -> Optional[Path]:
+        """Path to the next checkpoint to persist."""
+        checkpoint_file = construct_checkpoint_file_name(self._latest_checkpoint_id + 1)
+        return self.latest_checkpoint_dir.joinpath(checkpoint_file)
+
+    @property
+    def best_checkpoint_path(self) -> Optional[Path]:
+        """Path to the best persisted checkpoint."""
+        if self._best_persisted_checkpoint:
+            return self._best_persisted_checkpoint.path
+        else:
+            return None
+
+    @property
+    def latest_checkpoint_id(self) -> Optional[int]:
+        """The checkpoint id of most recently saved checkpoint.
+
+        If no checkpoint has been saved yet, then return None.
+        """
+        checkpoint_id = self._latest_checkpoint_id
+        if checkpoint_id == 0:
+            return None
+        else:
+            return checkpoint_id
+
+
+class TuneCheckpointManager(CheckpointManager):
+    def create_logdir(self, log_dir: Optional[Union[str, Path]]):
+        # Don't create logdir when using with Tune.
+        pass
+
+    def create_run_dir(self):
+        # Don't create run_dir when using with Tune.
+        pass
+
+    def _load_checkpoint(
+        self, checkpoint_to_load: Optional[Union[Dict, str, Path]]
+    ) -> Optional[Dict]:
+        loaded_checkpoint = super()._load_checkpoint(checkpoint_to_load)
+        if loaded_checkpoint is not None:
+            # If the Tune trial is restarted, a new Trainer is instantiated.
+            # However, we want the checkpoint_id to continue incrementing
+            # from the previous run.
+            self._latest_checkpoint_id = loaded_checkpoint[TUNE_CHECKPOINT_ID]
+        return loaded_checkpoint
+
+    def write_checkpoint(self, checkpoint: Dict):
+        # Store the checkpoint_id in the file so that the Tune trial can be
+        # resumed after failure or cancellation.
+        checkpoint[TUNE_CHECKPOINT_ID] = self._latest_checkpoint_id
+        # If inside a Tune Trainable, then checkpoint with Tune.
+        with tune.checkpoint_dir(step=self._latest_checkpoint_id) as checkpoint_dir:
+            path = Path(checkpoint_dir)
+            # Use a standard file name so that we know which file to load
+            # the checkpoint from.
+            file_path = path.joinpath(TUNE_CHECKPOINT_FILE_NAME)
+            with file_path.open("wb") as f:
+                cloudpickle.dump(checkpoint, f)
+
+
+def construct_checkpoint_file_name(checkpoint_id: int) -> str:
+    return f"checkpoint_{checkpoint_id:06d}"