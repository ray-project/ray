import abc
import copy
import inspect
import logging
import os
from pathlib import Path
import tempfile
from typing import TYPE_CHECKING, Any, Callable, Dict, List, Optional, Type, Union
import warnings

import ray
import ray.cloudpickle as pickle
from ray.air._internal.config import ensure_only_allowed_dataclass_keys_updated
from ray.air._internal.remote_storage import (
    download_from_uri,
    is_non_local_path_uri,
    list_at_uri,
)
from ray.air._internal import usage as air_usage
from ray.air.checkpoint import Checkpoint
from ray.air import session
from ray.air.config import RunConfig, ScalingConfig
from ray.air.result import Result
from ray.train.constants import TRAIN_DATASET_KEY
from ray.util import PublicAPI
from ray.util.annotations import DeveloperAPI
from ray._private.dict import merge_dicts

if TYPE_CHECKING:
    from ray.data import Dataset
    from ray.data.preprocessor import Preprocessor

    from ray.tune import Trainable

_TRAINER_PKL = "trainer.pkl"

# A type representing either a ray.data.Dataset or a function that returns a
# ray.data.Dataset and accepts no arguments.
GenDataset = Union["Dataset", Callable[[], "Dataset"]]


logger = logging.getLogger(__name__)


@PublicAPI(stability="beta")
class TrainingFailedError(RuntimeError):
    """An error indicating that training has failed."""

    _RESTORE_MSG = (
        "The Ray Train run failed. Please inspect the previous error messages for a "
        "cause. After fixing the issue (assuming that the error is not caused by "
        "your own application logic, but rather an error such as OOM), you can restart "
        "the run from scratch or continue this run.\n"
        "To continue this run, you can use: "
        '`trainer = {trainer_cls_name}.restore("{path}")`.'
    )

    _FAILURE_CONFIG_MSG = (
        "To start a new run that will retry on training failures, set "
        "`air.RunConfig(failure_config=air.FailureConfig(max_failures))` "
        "in the Trainer's `run_config` with `max_failures > 0`, or `max_failures = -1` "
        "for unlimited retries."
    )


@DeveloperAPI
class BaseTrainer(abc.ABC):
    """Defines interface for distributed training on Ray.

    Note: The base ``BaseTrainer`` class cannot be instantiated directly. Only
    one of its subclasses can be used.

    Note to AIR developers: If a new AIR trainer is added, please update
    `air/_internal/usage.py`.

    **How does a trainer work?**

    - First, initialize the Trainer. The initialization runs locally,
      so heavyweight setup should not be done in ``__init__``.
    - Then, when you call ``trainer.fit()``, the Trainer is serialized
      and copied to a remote Ray actor. The following methods are then
      called in sequence on the remote actor.
    - ``trainer.setup()``: Any heavyweight Trainer setup should be
      specified here.
<<<<<<< HEAD
    - ``trainer.data_setup()``: The datasets passed to the Trainer will be setup and
      assigned to workers according to the DataConfig.
=======
    - ``trainer.preprocess_datasets()``: The provided
      ray.data.Dataset are preprocessed with the provided
      ray.data.Preprocessor.
>>>>>>> 886926ce
    - ``trainer.train_loop()``: Executes the main training logic.
    - Calling ``trainer.fit()`` will return a ``ray.result.Result``
      object where you can access metrics from your training run, as well
      as any checkpoints that may have been saved.

    **How do I create a new Trainer?**

    Subclass ``ray.train.trainer.BaseTrainer``, and override the ``training_loop``
    method, and optionally ``setup``.

    .. code-block:: python

        import torch

        from ray.train.trainer import BaseTrainer
        from ray import tune
        from ray.air import session


        class MyPytorchTrainer(BaseTrainer):
            def setup(self):
                self.model = torch.nn.Linear(1, 1)
                self.optimizer = torch.optim.SGD(
                    self.model.parameters(), lr=0.1)

            def training_loop(self):
                # You can access any Trainer attributes directly in this method.
                # self.datasets["train"] has already been
                # preprocessed by self.preprocessor
                dataset = self.datasets["train"]

                torch_ds = dataset.iter_torch_batches(dtypes=torch.float)
                loss_fn = torch.nn.MSELoss()

                for epoch_idx in range(10):
                    loss = 0
                    num_batches = 0
                    for batch in torch_ds:
                        X, y = torch.unsqueeze(batch["x"], 1), batch["y"]
                        # Compute prediction error
                        pred = self.model(X)
                        batch_loss = loss_fn(pred, y)

                        # Backpropagation
                        self.optimizer.zero_grad()
                        batch_loss.backward()
                        self.optimizer.step()

                        loss += batch_loss.item()
                        num_batches += 1
                    loss /= num_batches

                    # Use Tune functions to report intermediate
                    # results.
                    session.report({"loss": loss, "epoch": epoch_idx})

    **How do I use an existing Trainer or one of my custom Trainers?**

    Initialize the Trainer, and call Trainer.fit()

    .. code-block:: python

        import ray
        train_dataset = ray.data.from_items(
            [{"x": i, "y": i} for i in range(3)])
        my_trainer = MyPytorchTrainer(datasets={"train": train_dataset})
        result = my_trainer.fit()


    Args:
        scaling_config: Configuration for how to scale training.
        run_config: Configuration for the execution of the training run.
        datasets: Any Datasets to use for training. Use the key "train"
            to denote which dataset is the training
            dataset. If a ``preprocessor`` is provided and has not already been fit,
            it will be fit on the training dataset. All datasets will be transformed
            by the ``preprocessor`` if one is provided.
        preprocessor: A preprocessor to preprocess the provided datasets.
        resume_from_checkpoint: A checkpoint to resume training from.
    """

    _scaling_config_allowed_keys: List[str] = [
        "trainer_resources",
        "_max_cpu_fraction_per_node",
    ]
    _handles_checkpoint_freq: bool = False
    _handles_checkpoint_at_end: bool = False

    # fields to propagate to Tuner param_space.
    # See `BaseTrainer._extract_fields_for_tuner_param_space` for more details.
    _fields_for_tuner_param_space = []

    def __init__(
        self,
        *,
        scaling_config: Optional[ScalingConfig] = None,
        run_config: Optional[RunConfig] = None,
        datasets: Optional[Dict[str, GenDataset]] = None,
        preprocessor: Optional["Preprocessor"] = None,
        resume_from_checkpoint: Optional[Checkpoint] = None,
    ):
        self.scaling_config = (
            scaling_config if scaling_config is not None else ScalingConfig()
        )
        self.run_config = run_config if run_config is not None else RunConfig()
        self.datasets = datasets if datasets is not None else {}
        self.preprocessor = preprocessor
        self.resume_from_checkpoint = resume_from_checkpoint

        # This path should only be set through restore
        self._restore_path = None

        self._validate_attributes()

        air_usage.tag_air_trainer(self)

    @PublicAPI(stability="alpha")
    @classmethod
    def restore(
        cls: Type["BaseTrainer"],
        path: str,
        datasets: Optional[Dict[str, GenDataset]] = None,
        preprocessor: Optional["Preprocessor"] = None,
        scaling_config: Optional[ScalingConfig] = None,
        **kwargs,
    ) -> "BaseTrainer":
        """Restores a Train experiment from a previously interrupted/failed run.

        Restore should be used for experiment-level fault tolerance in the event
        that the head node crashes (e.g., OOM or some other runtime error) or the
        entire cluster goes down (e.g., network error affecting all nodes).

        The following example can be paired with implementing job retry using
        :ref:`Ray Jobs <jobs-overview>` to produce a Train experiment that will
        attempt to resume on both experiment-level and trial-level failures:

        .. code-block:: python

            import os
            from ray import air
            from ray.data.preprocessors import BatchMapper
            from ray.train.trainer import BaseTrainer

            experiment_name = "unique_experiment_name"
            local_dir = "~/ray_results"
            experiment_dir = os.path.join(local_dir, experiment_name)

            # Define some dummy inputs for demonstration purposes
            datasets = {"train": ray.data.from_items([{"a": i} for i in range(10)])}
            preprocessor = BatchMapper(lambda x: x, batch_format="numpy")

            class CustomTrainer(BaseTrainer):
                def training_loop(self):
                    pass

            if CustomTrainer.can_restore(experiment_dir):
                trainer = CustomTrainer.restore(
                    experiment_dir,
                    datasets=datasets,
                )
            else:
                trainer = CustomTrainer(
                    datasets=datasets,
                    preprocessor=preprocessor,
                    run_config=air.RunConfig(
                        name=experiment_name,
                        local_dir=local_dir,
                        # Tip: You can also enable retries on failure for
                        # worker-level fault tolerance
                        failure_config=air.FailureConfig(max_failures=3),
                    ),
                )

            result = trainer.fit()

        Args:
            path: The path to the experiment directory of the training run to restore.
                This can be a local path or a remote URI if the experiment was
                uploaded to the cloud.
            datasets: Re-specified datasets used in the original training run.
                This must include all the datasets that were passed in the
                original trainer constructor.
            preprocessor: Optionally re-specified preprocessor that was passed in
                the original trainer constructor. This should be used to re-supply
                the preprocessor if it is not restorable in a new Ray cluster.
                This preprocessor will be fit at the start before resuming training.
                If no preprocessor is passed in restore, then the old preprocessor
                will be loaded from the latest checkpoint and will not be re-fit.
            scaling_config: Optionally re-specified scaling config. This can be
                modified to be different from the original spec.
            **kwargs: Other optionally re-specified arguments, passed in by subclasses.

        Raises:
            ValueError: If all datasets were not re-supplied on restore.

        Returns:
            BaseTrainer: A restored instance of the class that is calling this method.
        """
        if not cls.can_restore(path):
            raise ValueError(
                f"Invalid restore path: {path}. Make sure that this path exists and "
                "is the experiment directory that results from a call to "
                "`trainer.fit()`."
            )
        trainer_state_path = cls._maybe_sync_down_trainer_state(path)
        assert trainer_state_path.exists()

        with open(trainer_state_path, "rb") as fp:
            trainer_cls, param_dict = pickle.load(fp)
        if trainer_cls is not cls:
            warnings.warn(
                f"Invalid trainer type. You are attempting to restore a trainer of type"
                f" {trainer_cls} with `{cls.__name__}.restore`, "
                "which will most likely fail. "
                f"Use `{trainer_cls.__name__}.restore` instead."
            )

        original_datasets = param_dict.pop("datasets", {})
        if original_datasets and not datasets:
            raise ValueError(
                "The following datasets need to be provided again on restore: "
                f"{list(original_datasets.keys())}\n"
                f"Use {cls.__name__}.restore(..., datasets=datasets) "
                "with the datasets that were provided to the original trainer."
            )
        datasets = datasets or {}
        if set(original_datasets) != set(datasets):
            raise ValueError(
                "The provided datasets don't match the original dataset keys.\n"
                f"  Expected datasets for the keys: {list(original_datasets.keys())}\n"
                f"  Actual datasets provided: {list(datasets.keys())}"
            )
        param_dict["datasets"] = datasets

        # If no preprocessor is re-specified, then it will be set to None
        # here and loaded from the latest checkpoint
        param_dict["preprocessor"] = preprocessor

        if scaling_config:
            param_dict["scaling_config"] = scaling_config

        for param_name, val in kwargs.items():
            # Overwrite the old value if something is passed into restore
            if val is not None:
                param_dict[param_name] = val

        try:
            trainer = cls(**param_dict)
        except Exception as e:
            raise ValueError(
                "Trainer restoration failed (see above for the stack trace). "
                "Make sure that you use the right trainer class to restore: "
                f"`{cls.__name__}.restore`\n"
            ) from e
        trainer._restore_path = path
        return trainer

    @PublicAPI(stability="alpha")
    @classmethod
    def can_restore(cls: Type["BaseTrainer"], path: Union[str, Path]) -> bool:
        """Checks whether a given directory contains a restorable Train experiment.

        Args:
            path: The path to the experiment directory of the Train experiment.
                This can be either a local directory (e.g., ~/ray_results/exp_name)
                or a remote URI (e.g., s3://bucket/exp_name).

        Returns:
            bool: Whether this path exists and contains the trainer state to resume from
        """
        return _TRAINER_PKL in list_at_uri(str(path))

    def __repr__(self):
        # A dictionary that maps parameters to their default values.
        default_values: Dict[str, Any] = {
            "scaling_config": ScalingConfig(),
            "run_config": RunConfig(),
            "datasets": {},
            "preprocessor": None,
            "resume_from_checkpoint": None,
        }

        non_default_arguments = []
        for parameter, default_value in default_values.items():
            value = getattr(self, parameter)
            if value != default_value:
                non_default_arguments.append(f"{parameter}={value!r}")

        if non_default_arguments:
            return f"<{self.__class__.__name__} {' '.join(non_default_arguments)}>"

        return f"<{self.__class__.__name__}>"

    def __new__(cls, *args, **kwargs):
        # Store the init args as attributes so this can be merged with Tune hparams.
        trainer = super(BaseTrainer, cls).__new__(cls)
        parameters = inspect.signature(cls.__init__).parameters
        parameters = list(parameters.keys())
        # Remove self.
        parameters = parameters[1:]
        arg_dict = dict(zip(parameters, args))
        trainer._param_dict = {**arg_dict, **kwargs}
        return trainer

    def _validate_attributes(self):
        """Called on __init()__ to validate trainer attributes."""
        # Run config
        if not isinstance(self.run_config, RunConfig):
            raise ValueError(
                f"`run_config` should be an instance of `ray.air.RunConfig`, "
                f"found {type(self.run_config)} with value `{self.run_config}`."
            )
        # Scaling config
        if not isinstance(self.scaling_config, ScalingConfig):
            raise ValueError(
                "`scaling_config` should be an instance of `ScalingConfig`, "
                f"found {type(self.scaling_config)} with value `{self.scaling_config}`."
            )
        # Datasets
        if not isinstance(self.datasets, dict):
            raise ValueError(
                f"`datasets` should be a dict mapping from a string to "
                f"`ray.data.Dataset` objects, "
                f"found {type(self.datasets)} with value `{self.datasets}`."
            )
        else:
            for key, dataset in self.datasets.items():
                if isinstance(dataset, ray.data.DatasetPipeline):
                    raise ValueError(
                        f"The Dataset under '{key}' key is a "
                        f"`ray.data.DatasetPipeline`. Only `ray.data.Dataset` are "
                        f"allowed to be passed in.  Pipelined/streaming ingest can be "
                        f"configured via the `dataset_config` arg. See "
                        "https://docs.ray.io/en/latest/ray-air/check-ingest.html#enabling-streaming-ingest"  # noqa: E501
                        "for an example."
                    )
                elif not isinstance(dataset, ray.data.Dataset) and not callable(
                    dataset
                ):
                    raise ValueError(
                        f"The Dataset under '{key}' key is not a "
                        "`ray.data.Dataset`. "
                        f"Received {dataset} instead."
                    )

        # Preprocessor
        if self.preprocessor is not None and not isinstance(
            self.preprocessor, ray.data.Preprocessor
        ):
            raise ValueError(
                f"`preprocessor` should be an instance of `ray.data.Preprocessor`, "
                f"found {type(self.preprocessor)} with value `{self.preprocessor}`."
            )

        if self.resume_from_checkpoint is not None and not isinstance(
            self.resume_from_checkpoint, ray.air.Checkpoint
        ):
            raise ValueError(
                f"`resume_from_checkpoint` should be an instance of "
                f"`ray.air.Checkpoint`, found {type(self.resume_from_checkpoint)} "
                f"with value `{self.resume_from_checkpoint}`."
            )

    @classmethod
    def _validate_scaling_config(cls, scaling_config: ScalingConfig) -> ScalingConfig:
        """Return scaling config dataclass after validating updated keys."""
        ensure_only_allowed_dataclass_keys_updated(
            dataclass=scaling_config,
            allowed_keys=cls._scaling_config_allowed_keys,
        )
        return scaling_config

    @classmethod
    def _maybe_sync_down_trainer_state(cls, restore_path: str) -> Path:
        """Sync down trainer state from remote storage.

        Returns:
            str: Local directory containing the trainer state
        """
        if not is_non_local_path_uri(restore_path):
            return Path(os.path.expanduser(restore_path)) / _TRAINER_PKL

        tempdir = Path(tempfile.mkdtemp("tmp_experiment_dir"))

        path = Path(restore_path)
        download_from_uri(str(path / _TRAINER_PKL), str(tempdir / _TRAINER_PKL))
        return tempdir / _TRAINER_PKL

    def setup(self) -> None:
        """Called during fit() to perform initial setup on the Trainer.

        .. note:: This method is run on a remote process.

        This method will not be called on the driver, so any expensive setup
        operations should be placed here and not in ``__init__``.

        This method is called prior to ``preprocess_datasets`` and
        ``training_loop``.
        """
        pass

    def preprocess_datasets(self) -> None:
        """Called during fit() to preprocess dataset attributes with preprocessor.

        .. note:: This method is run on a remote process.

        This method is called prior to entering the training_loop.

        If the ``Trainer`` has both a datasets dict and
        a preprocessor, the datasets dict contains a training dataset (denoted by
        the "train" key), and the preprocessor has not yet
        been fit, then it will be fit on the train dataset.

        Then, all Trainer's datasets will be transformed by the preprocessor.

        The transformed datasets will be set back in the ``self.datasets`` attribute
        of the Trainer to be used when overriding ``training_loop``.
        """
        # Evaluate all datasets.
        self.datasets = {k: d() if callable(d) else d for k, d in self.datasets.items()}

        if self.preprocessor:
            train_dataset = self.datasets.get(TRAIN_DATASET_KEY, None)
            if train_dataset and self.preprocessor.fit_status() in (
                ray.data.Preprocessor.FitStatus.NOT_FITTED,
                ray.data.Preprocessor.FitStatus.PARTIALLY_FITTED,
            ):
                self.preprocessor.fit(train_dataset)

            # Execute dataset transformations serially for now.
            # Cannot execute them in remote tasks due to dataset ownership model:
            # if datasets are created on a remote node, then if that node fails,
            # we cannot recover the dataset.
            new_datasets = {}
            for key, dataset in self.datasets.items():
                new_datasets[key] = self.preprocessor.transform(dataset)

            self.datasets = new_datasets

    @abc.abstractmethod
    def training_loop(self) -> None:
        """Loop called by fit() to run training and report results to Tune.

        .. note:: This method runs on a remote process.

        ``self.datasets`` have already been preprocessed by ``self.preprocessor``.

        You can use the :ref:`Tune Function API functions <tune-function-docstring>`
        (``session.report()`` and ``session.get_checkpoint()``) inside
        this training loop.

        Example:

        .. code-block:: python

            from ray.train.trainer import BaseTrainer

            class MyTrainer(BaseTrainer):
                def training_loop(self):
                    for epoch_idx in range(5):
                        ...
                        session.report({"epoch": epoch_idx})

        """
        raise NotImplementedError

    @PublicAPI(stability="beta")
    def fit(self) -> Result:
        """Runs training.

        Returns:
            A Result object containing the training result.

        Raises:
            TrainingFailedError: If any failures during the execution of
            ``self.as_trainable()``, or during the Tune execution loop.
        """
        from ray.tune.tuner import Tuner, TunerInternal
        from ray.tune import TuneError

        trainable = self.as_trainable()
        param_space = self._extract_fields_for_tuner_param_space()

        if self._restore_path:
            tuner = Tuner.restore(
                self._restore_path,
                trainable=trainable,
                param_space=param_space,
                resume_unfinished=True,
                resume_errored=True,
            )
        else:
            tuner = Tuner(
                trainable=trainable,
                param_space=param_space,
                run_config=self.run_config,
                _trainer_api=True,
            )

        experiment_path = Path(
            TunerInternal.setup_create_experiment_checkpoint_dir(
                trainable, self.run_config
            )
        )
        self._save(experiment_path)

        restore_msg = TrainingFailedError._RESTORE_MSG.format(
            trainer_cls_name=self.__class__.__name__,
            path=str(experiment_path),
        )

        try:
            result_grid = tuner.fit()
        except TuneError as e:
            # Catch any `TuneError`s raised by the `Tuner.fit` call.
            # Unwrap the `TuneError` if needed.
            parent_error = e.__cause__ or e

            # Raise it to the user as a `TrainingFailedError` with a message to restore.
            raise TrainingFailedError(restore_msg) from parent_error
        # Other exceptions get passed through directly (ex: on `fail_fast='raise'`)

        assert len(result_grid) == 1
        result = result_grid[0]
        if result.error:
            # Raise trainable errors to the user with a message to restore
            # or configure `FailureConfig` in a new run.
            raise TrainingFailedError(
                "\n".join([restore_msg, TrainingFailedError._FAILURE_CONFIG_MSG])
            ) from result.error
        return result

    def _save(self, experiment_path: Union[str, Path]):
        """Saves the current trainer's class along with the `param_dict` of
        parameters passed to this trainer's constructor.

        This is used to recreate the trainer on restore.
        Unless a parameter is re-specified during restoration (only a subset
        of parameters can be passed in again), that parameter will be loaded
        from the saved copy.

        Datasets should not be saved as part of the state. Instead, we save the
        keys and replace the dataset values with dummy functions that will
        raise an error if invoked. The error only serves as a guardrail for
        misuse (e.g., manually unpickling and constructing the Trainer again)
        and is not typically surfaced, since datasets must be re-specified
        upon restoration.
        """
        param_dict = self._param_dict.copy()
        datasets = param_dict.pop("datasets", {})

        def raise_fn():
            raise RuntimeError

        if datasets:
            param_dict["datasets"] = {
                dataset_name: raise_fn for dataset_name in datasets
            }

        cls_and_param_dict = (self.__class__, param_dict)

        experiment_path = Path(experiment_path)
        with open(experiment_path / _TRAINER_PKL, "wb") as fp:
            pickle.dump(cls_and_param_dict, fp)

    def _extract_fields_for_tuner_param_space(self) -> Dict:
        """Extracts fields to be included in `Tuner.param_space`.

        This is needed to leverage the full logging/integration offerings from Tune.
        For example, `param_space` is logged automatically to wandb integration.

        Currently only done for `train_loop_config`.

        Returns:
            A dictionary that should be passed to Tuner.param_space.
        """
        result = {}
        for key in self._fields_for_tuner_param_space:
            if key in self._param_dict.keys():
                result[key] = copy.deepcopy(self._param_dict[key])
        return result

    def _generate_trainable_cls(self) -> Type["Trainable"]:
        """Generate the base Trainable class.

        Returns:
            A Trainable class to use for training.
        """

        from ray.tune.execution.placement_groups import PlacementGroupFactory
        from ray.tune.trainable import wrap_function

        trainer_cls = self.__class__
        scaling_config = self.scaling_config
        restored = bool(self._restore_path)

        def train_func(config):
            # config already contains merged values.
            # Instantiate new Trainer in Trainable.
            trainer = trainer_cls(**config)

            # Get the checkpoint from the Tune session, and use it to initialize
            # the restored trainer.
            # This handles both worker-level and cluster-level restoration
            # of the Train experiment.
            checkpoint = session.get_checkpoint()
            if checkpoint:
                trainer.resume_from_checkpoint = checkpoint
                # Always load the preprocessor from an available checkpoint
                # Unless we are restoring the experiment and have explicitly
                # passed in a new preprocessor
                if not (restored and trainer.preprocessor):
                    trainer.preprocessor = checkpoint.get_preprocessor()

            trainer.setup()
            trainer.preprocess_datasets()
            trainer.training_loop()

        # Change the name of the training function to match the name of the Trainer
        # class. This will mean the Tune trial name will match the name of Trainer on
        # stdout messages and the results directory.
        train_func.__name__ = trainer_cls.__name__

        trainable_cls = wrap_function(train_func, warn=False)
        has_base_dataset = bool(self.datasets)
        if has_base_dataset:
            from ray.data.context import DataContext

            dataset_context = DataContext.get_current()
        else:
            dataset_context = None

        class TrainTrainable(trainable_cls):
            """Add default resources to the Trainable."""

            _handles_checkpoint_freq = trainer_cls._handles_checkpoint_freq
            _handles_checkpoint_at_end = trainer_cls._handles_checkpoint_at_end

            @classmethod
            def has_base_dataset(cls) -> bool:
                """Whether a dataset is provided through the Trainer."""
                return has_base_dataset

            @classmethod
            def base_scaling_config(cls) -> ScalingConfig:
                """Returns the unchanged scaling config provided through the Trainer."""
                return scaling_config

            def setup(self, config, **kwargs):
                base_config = dict(kwargs)
                # Create a new config by merging the dicts.
                # run_config is not a tunable hyperparameter so it does not need to be
                # merged.
                run_config = base_config.pop("run_config", None)
                self._merged_config = merge_dicts(base_config, self.config)
                self._merged_config["run_config"] = run_config
                merged_scaling_config = self._merged_config.get("scaling_config")
                if isinstance(merged_scaling_config, dict):
                    merged_scaling_config = ScalingConfig(**merged_scaling_config)
                self._merged_config[
                    "scaling_config"
                ] = self._reconcile_scaling_config_with_trial_resources(
                    merged_scaling_config
                )
                if self.has_base_dataset():
                    # Set the DataContext on the Trainer actor to the DataContext
                    # specified on the driver.
                    DataContext._set_current(dataset_context)
                super(TrainTrainable, self).setup(config)

            def _reconcile_scaling_config_with_trial_resources(
                self, scaling_config: ScalingConfig
            ) -> ScalingConfig:
                """
                ResourceChangingScheduler workaround.

                Ensures that the scaling config matches trial resources.

                This should be replaced with RCS returning a ScalingConfig
                in the future.
                """

                trial_resources = self.trial_resources
                # This will be false if the resources are default
                if not isinstance(trial_resources, PlacementGroupFactory):
                    return scaling_config

                if scaling_config:
                    scaling_config = trainer_cls._validate_scaling_config(
                        scaling_config
                    )
                scaling_config_from_trial_resources = (
                    ScalingConfig.from_placement_group_factory(trial_resources)
                )

                # This check should always pass if ResourceChangingScheduler is not
                # used.
                if scaling_config_from_trial_resources != scaling_config:
                    scaling_config = trainer_cls._validate_scaling_config(
                        scaling_config_from_trial_resources
                    )
                return scaling_config

            def _trainable_func(self, config, reporter, checkpoint_dir):
                # We ignore the config passed by Tune and instead use the merged
                # config which includes the initial Trainer args.
                super()._trainable_func(self._merged_config, reporter, checkpoint_dir)

            @classmethod
            def default_resource_request(cls, config):
                # `config["scaling_config"] is a dataclass when passed via the
                # `scaling_config` argument in `Trainer` and is a dict when passed
                # via the `scaling_config` key of `param_spec`.

                # Conversion logic must be duplicated in `TrainTrainable.__init__`
                # because this is a class method.
                updated_scaling_config = config.get("scaling_config", scaling_config)
                if isinstance(updated_scaling_config, dict):
                    updated_scaling_config = ScalingConfig(**updated_scaling_config)
                validated_scaling_config = trainer_cls._validate_scaling_config(
                    updated_scaling_config
                )
                return validated_scaling_config.as_placement_group_factory()

        return TrainTrainable

    def as_trainable(self) -> Type["Trainable"]:
        """Convert self to a ``tune.Trainable`` class."""
        from ray import tune

        base_config = self._param_dict
        trainable_cls = self._generate_trainable_cls()

        # Wrap with `tune.with_parameters` to handle very large values in base_config
        return tune.with_parameters(trainable_cls, **base_config)<|MERGE_RESOLUTION|>--- conflicted
+++ resolved
@@ -82,14 +82,8 @@
       called in sequence on the remote actor.
     - ``trainer.setup()``: Any heavyweight Trainer setup should be
       specified here.
-<<<<<<< HEAD
     - ``trainer.data_setup()``: The datasets passed to the Trainer will be setup and
       assigned to workers according to the DataConfig.
-=======
-    - ``trainer.preprocess_datasets()``: The provided
-      ray.data.Dataset are preprocessed with the provided
-      ray.data.Preprocessor.
->>>>>>> 886926ce
     - ``trainer.train_loop()``: Executes the main training logic.
     - Calling ``trainer.fit()`` will return a ``ray.result.Result``
       object where you can access metrics from your training run, as well
