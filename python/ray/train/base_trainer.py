import abc
import inspect
import logging
from typing import TYPE_CHECKING, Callable, Dict, List, Optional, Type, Union
import warnings

import ray
from ray.air._internal.config import ensure_only_allowed_dataclass_keys_updated
from ray.air.checkpoint import Checkpoint
from ray.air.config import RunConfig, ScalingConfig
from ray.air.result import Result
from ray.train.constants import TRAIN_DATASET_KEY
from ray.util import PublicAPI
from ray.util.annotations import DeveloperAPI
from ray.util.ml_utils.dict import merge_dicts

if TYPE_CHECKING:
    from ray.data import Dataset
    from ray.data.preprocessor import Preprocessor

    from ray.tune import Trainable

# A type representing either a ray.data.Dataset or a function that returns a
# ray.data.Dataset and accepts no arguments.
GenDataset = Union["Dataset", Callable[[], "Dataset"]]


logger = logging.getLogger(__name__)


@PublicAPI(stability="alpha")
class TrainingFailedError(RuntimeError):
    """An error indicating that training has failed."""

    pass


@DeveloperAPI
class BaseTrainer(abc.ABC):
    """Defines interface for distributed training on Ray.

    Note: The base ``BaseTrainer`` class cannot be instantiated directly. Only
    one of its subclasses can be used.

    How does a trainer work?

        - First, initialize the Trainer. The initialization runs locally,
          so heavyweight setup should not be done in __init__.
        - Then, when you call ``trainer.fit()``, the Trainer is serialized
          and copied to a remote Ray actor. The following methods are then
          called in sequence on the remote actor.
        - ``trainer.setup()``: Any heavyweight Trainer setup should be
          specified here.
        - ``trainer.preprocess_datasets()``: The provided
          ray.data.Dataset are preprocessed with the provided
          ray.data.Preprocessor.
        - ``trainer.train_loop()``: Executes the main training logic.
        - Calling ``trainer.fit()`` will return a ``ray.result.Result``
          object where you can access metrics from your training run, as well
          as any checkpoints that may have been saved.

    **How do I create a new Trainer?**

    Subclass ``ray.train.trainer.BaseTrainer``, and override the ``training_loop``
    method, and optionally ``setup``.

    .. code-block:: python

        import torch

        from ray.train.trainer import BaseTrainer
        from ray import tune
        from ray.air import session


        class MyPytorchTrainer(BaseTrainer):
            def setup(self):
                self.model = torch.nn.Linear(1, 1)
                self.optimizer = torch.optim.SGD(
                    self.model.parameters(), lr=0.1)

            def training_loop(self):
                # You can access any Trainer attributes directly in this method.
                # self.datasets["train"] has already been
                # preprocessed by self.preprocessor
                dataset = self.datasets["train"]

                torch_ds = dataset.to_torch(label_column="y")
                loss_fn = torch.nn.MSELoss()

                for epoch_idx in range(10):
                    loss = 0
                    num_batches = 0
                    for X, y in iter(torch_ds):
                        # Compute prediction error
                        pred = self.model(X)
                        batch_loss = loss_fn(pred, y.float())

                        # Backpropagation
                        self.optimizer.zero_grad()
                        batch_loss.backward()
                        self.optimizer.step()

                        loss += batch_loss.item()
                        num_batches += 1
                    loss /= num_batches

                    # Use Tune functions to report intermediate
                    # results.
                    session.report({"loss": loss, "epoch": epoch_idx})

    **How do I use an existing Trainer or one of my custom Trainers?**

    Initialize the Trainer, and call Trainer.fit()

    .. code-block:: python

        import ray
        train_dataset = ray.data.from_items(
            [{"x": i, "y": i} for i in range(3)])
        my_trainer = MyPytorchTrainer(datasets={"train": train_dataset})
        result = my_trainer.fit()


    Args:
        scaling_config: Configuration for how to scale training.
        run_config: Configuration for the execution of the training run.
        datasets: Any Ray Datasets to use for training. Use the key "train"
            to denote which dataset is the training
            dataset. If a ``preprocessor`` is provided and has not already been fit,
            it will be fit on the training dataset. All datasets will be transformed
            by the ``preprocessor`` if one is provided.
        preprocessor: A preprocessor to preprocess the provided datasets.
        resume_from_checkpoint: A checkpoint to resume training from.
    """

    _scaling_config_allowed_keys: List[str] = [
        "trainer_resources",
        "_max_cpu_fraction_per_node",
    ]
    _handles_checkpoint_freq: bool = False
    _handles_checkpoint_at_end: bool = False

    def __init__(
        self,
        *,
        scaling_config: Optional[ScalingConfig] = None,
        run_config: Optional[RunConfig] = None,
        datasets: Optional[Dict[str, GenDataset]] = None,
        preprocessor: Optional["Preprocessor"] = None,
        resume_from_checkpoint: Optional[Checkpoint] = None,
    ):

        self.scaling_config = (
            scaling_config if scaling_config is not None else ScalingConfig()
        )
        self.run_config = run_config if run_config is not None else RunConfig()
        self.datasets = datasets if datasets is not None else {}
        self.preprocessor = preprocessor
        self.resume_from_checkpoint = resume_from_checkpoint

        self._validate_attributes()

    def __new__(cls, *args, **kwargs):
        """Store the init args as attributes so this can be merged with Tune hparams."""
        trainer = super(BaseTrainer, cls).__new__(cls)
        parameters = inspect.signature(cls.__init__).parameters
        parameters = list(parameters.keys())
        # Remove self.
        parameters = parameters[1:]
        arg_dict = dict(zip(parameters, args))
        trainer._param_dict = {**arg_dict, **kwargs}
        return trainer

    def _validate_attributes(self):
        """Called on __init()__ to validate trainer attributes."""
        # Run config
        if not isinstance(self.run_config, RunConfig):
            raise ValueError(
                f"`run_config` should be an instance of `ray.air.RunConfig`, "
                f"found {type(self.run_config)} with value `{self.run_config}`."
            )
        # Scaling config
        if not isinstance(self.scaling_config, ScalingConfig):
            raise ValueError(
                "`scaling_config` should be an instance of `ScalingConfig`, "
                f"found {type(self.scaling_config)} with value `{self.scaling_config}`."
            )
        # Datasets
        if not isinstance(self.datasets, dict):
            raise ValueError(
                f"`datasets` should be a dict mapping from a string to "
                f"`ray.data.Dataset` objects, "
                f"found {type(self.datasets)} with value `{self.datasets}`."
            )
        elif any(
            not isinstance(ds, ray.data.Dataset) and not callable(ds)
            for ds in self.datasets.values()
        ):
            raise ValueError(
                f"At least one value in the `datasets` dict is not a "
                f"`ray.data.Dataset`: {self.datasets}"
            )
        # Preprocessor
        if self.preprocessor is not None and not isinstance(
            self.preprocessor, ray.data.Preprocessor
        ):
            raise ValueError(
                f"`preprocessor` should be an instance of `ray.data.Preprocessor`, "
                f"found {type(self.preprocessor)} with value `{self.preprocessor}`."
            )

        if self.resume_from_checkpoint is not None and not isinstance(
            self.resume_from_checkpoint, ray.air.Checkpoint
        ):
            raise ValueError(
                f"`resume_from_checkpoint` should be an instance of "
                f"`ray.air.Checkpoint`, found {type(self.resume_from_checkpoint)} "
                f"with value `{self.resume_from_checkpoint}`."
            )

    @classmethod
    def _validate_scaling_config(cls, scaling_config: ScalingConfig) -> ScalingConfig:
        """Return scaling config dataclass after validating updated keys."""
        ensure_only_allowed_dataclass_keys_updated(
            dataclass=scaling_config,
            allowed_keys=cls._scaling_config_allowed_keys,
        )
        return scaling_config

    def setup(self) -> None:
        """Called during fit() to perform initial setup on the Trainer.

        Note: this method is run on a remote process.

        This method will not be called on the driver, so any expensive setup
        operations should be placed here and not in ``__init__``.

        This method is called prior to ``preprocess_datasets`` and
        ``training_loop``.
        """
        pass

    def preprocess_datasets(self) -> None:
        """Called during fit() to preprocess dataset attributes with preprocessor.

        Note: This method is run on a remote process.

        This method is called prior to entering the training_loop.

        If the ``Trainer`` has both a datasets dict and
        a preprocessor, the datasets dict contains a training dataset (denoted by
        the "train" key), and the preprocessor has not yet
        been fit, then it will be fit on the train dataset.

        Then, all Trainer's datasets will be transformed by the preprocessor.

        The transformed datasets will be set back in the ``self.datasets`` attribute
        of the Trainer to be used when overriding ``training_loop``.
        """
        # Evaluate all datasets.
        self.datasets = {k: d() if callable(d) else d for k, d in self.datasets.items()}

        if self.preprocessor:
            train_dataset = self.datasets.get(TRAIN_DATASET_KEY, None)
            if train_dataset:
                self.preprocessor.fit(train_dataset)

            # Execute dataset transformations serially for now.
            # Cannot execute them in remote tasks due to dataset ownership model:
            # if datasets are created on a remote node, then if that node fails,
            # we cannot recover the dataset.
            new_datasets = {}
            for key, dataset in self.datasets.items():
                new_datasets[key] = self.preprocessor.transform(dataset)

            self.datasets = new_datasets

    @abc.abstractmethod
    def training_loop(self) -> None:
        """Loop called by fit() to run training and report results to Tune.

        Note: this method runs on a remote process.

        ``self.datasets`` have already been preprocessed by ``self.preprocessor``.

        You can use the :ref:`Tune Function API functions <tune-function-docstring>`
        (``session.report()`` and ``session.get_checkpoint()``) inside
        this training loop.

        Example:
            .. code-block: python

                from ray.train.trainer import BaseTrainer

                class MyTrainer(BaseTrainer):
                    def training_loop(self):
                        for epoch_idx in range(5):
                            ...
                            session.report({"epoch": epoch_idx})

        """
        raise NotImplementedError

    @PublicAPI(stability="alpha")
    def fit(self) -> Result:
        """Runs training.

        Returns:
            A Result object containing the training result.

        Raises:
            TrainingFailedError: If any failures during the execution of
            ``self.as_trainable()``.
        """
        from ray.tune.tuner import Tuner
        from ray.tune.error import TuneError

        trainable = self.as_trainable()

        tuner = Tuner(trainable=trainable, run_config=self.run_config)
        result_grid = tuner.fit()
        assert len(result_grid) == 1
        try:
            result = result_grid[0]
            if result.error:
                raise result.error
        except TuneError as e:
            raise TrainingFailedError from e
        return result

    def as_trainable(self) -> Type["Trainable"]:
        """Convert self to a ``tune.Trainable`` class."""
        from ray.tune.execution.placement_groups import PlacementGroupFactory
        from ray.tune.trainable import wrap_function

        base_config = self._param_dict
        trainer_cls = self.__class__
        scaling_config = self.scaling_config

        def train_func(config, checkpoint_dir=None):
            # TODO(amogkam): Remove this warning after _max_cpu_fraction_per_node is no
            #  longer experimental.
<<<<<<< HEAD
            if self.datasets and not self.scaling_config._max_cpu_fraction_per_node:
                if (
                    ray.available_resources().get("CPU", 0)
                    / ray.cluster_resources().get("CPU", 0)
                    < 0.2
                ):
                    warnings.warn(
                        "Instantiating this Trainer has reserved more than 80% of CPUs "
                        "on this cluster which may cause resource contention or lower "
                        "performance during data processing. Consider reserving at "
                        "least 20% of node CPUs for Dataset execution by setting "
                        "`_max_cpu_fraction_per_node = 0.8` in the Trainer "
                        "`scaling_config`. See "
                        "https://docs.ray.io/en/master/data/key-concepts.html"
                        "#example-datasets-in-tune for more info. You can ignore this "
                        "message if your cluster is expected scale up.",
                        stacklevel=2,
                    )
=======
            if (
                self.datasets
                and not self.scaling_config._max_cpu_fraction_per_node
                and (
                    ray.available_resources().get("CPU", 0)
                    / ray.cluster_resources().get("CPU", 0)
                    < 0.2
                )
            ):
                warnings.warn(
                    "Instantiating this Trainer leaves less than 20% of CPUs in "
                    "this cluster for Dataset execution. To avoid this, it is "
                    "recommended to explicitly reserve at least 20% of node CPUs "
                    "for Dataset execution by "
                    "setting _max_cpu_fraction_per_node = 0.8 in the Trainer "
                    "scaling_config. Not doing so can lead to resource contention "
                    "or hangs. See "
                    "https://docs.ray.io/en/master/data/key-concepts.html"
                    "#example-datasets-in-tune for more info.",
                    stacklevel=2,
                )
>>>>>>> bba90a24

            # config already contains merged values.
            # Instantiate new Trainer in Trainable.
            trainer = trainer_cls(**config)

            if checkpoint_dir:
                trainer.resume_from_checkpoint = Checkpoint.from_directory(
                    checkpoint_dir
                )

            trainer.setup()
            trainer.preprocess_datasets()
            trainer.training_loop()

        # Change the name of the training function to match the name of the Trainer
        # class. This will mean the Tune trial name will match the name of Trainer on
        # stdout messages and the results directory.
        train_func.__name__ = trainer_cls.__name__

        trainable_cls = wrap_function(train_func, warn=False)

        class TrainTrainable(trainable_cls):
            """Add default resources to the Trainable."""

            _handles_checkpoint_freq = trainer_cls._handles_checkpoint_freq
            _handles_checkpoint_at_end = trainer_cls._handles_checkpoint_at_end

            # Workaround for actor name not being logged correctly
            # if __repr__ is not directly defined in a class.
            def __repr__(self):
                return super().__repr__()

            def __init__(self, *args, **kwargs):
                super().__init__(*args, **kwargs)

                # Create a new config by merging the dicts.
                # run_config is not a tunable hyperparameter so it does not need to be
                # merged.
                run_config = base_config.pop("run_config", None)
                self._merged_config = merge_dicts(base_config, self.config)
                self._merged_config["run_config"] = run_config
                merged_scaling_config = self._merged_config.get("scaling_config")
                if isinstance(merged_scaling_config, dict):
                    merged_scaling_config = ScalingConfig(**merged_scaling_config)
                self._merged_config[
                    "scaling_config"
                ] = self._reconcile_scaling_config_with_trial_resources(
                    merged_scaling_config
                )

            def _reconcile_scaling_config_with_trial_resources(
                self, scaling_config: ScalingConfig
            ) -> ScalingConfig:
                """
                ResourceChangingScheduler workaround.

                Ensures that the scaling config matches trial resources.

                This should be replaced with RCS returning a ScalingConfig
                in the future.
                """

                trial_resources = self.trial_resources
                # This will be false if the resources are default
                if not isinstance(trial_resources, PlacementGroupFactory):
                    return scaling_config

                if scaling_config:
                    scaling_config = trainer_cls._validate_scaling_config(
                        scaling_config
                    )
                scaling_config_from_trial_resources = (
                    ScalingConfig.from_placement_group_factory(trial_resources)
                )

                # This check should always pass if ResourceChangingScheduler is not
                # used.
                if scaling_config_from_trial_resources != scaling_config:
                    scaling_config = trainer_cls._validate_scaling_config(
                        scaling_config_from_trial_resources
                    )
                return scaling_config

            def _trainable_func(self, config, reporter, checkpoint_dir):
                # We ignore the config passed by Tune and instead use the merged
                # config which includes the initial Trainer args.
                super()._trainable_func(self._merged_config, reporter, checkpoint_dir)

            @classmethod
            def default_resource_request(cls, config):
                # `config["scaling_config"] is a dataclass when passed via the
                # `scaling_config` argument in `Trainer` and is a dict when passed
                # via the `scaling_config` key of `param_spec`.

                # Conversion logic must be duplicated in `TrainTrainable.__init__`
                # because this is a class method.
                updated_scaling_config = config.get("scaling_config", scaling_config)
                if isinstance(updated_scaling_config, dict):
                    updated_scaling_config = ScalingConfig(**updated_scaling_config)
                validated_scaling_config = trainer_cls._validate_scaling_config(
                    updated_scaling_config
                )
                return validated_scaling_config.as_placement_group_factory()

        return TrainTrainable<|MERGE_RESOLUTION|>--- conflicted
+++ resolved
@@ -341,26 +341,6 @@
         def train_func(config, checkpoint_dir=None):
             # TODO(amogkam): Remove this warning after _max_cpu_fraction_per_node is no
             #  longer experimental.
-<<<<<<< HEAD
-            if self.datasets and not self.scaling_config._max_cpu_fraction_per_node:
-                if (
-                    ray.available_resources().get("CPU", 0)
-                    / ray.cluster_resources().get("CPU", 0)
-                    < 0.2
-                ):
-                    warnings.warn(
-                        "Instantiating this Trainer has reserved more than 80% of CPUs "
-                        "on this cluster which may cause resource contention or lower "
-                        "performance during data processing. Consider reserving at "
-                        "least 20% of node CPUs for Dataset execution by setting "
-                        "`_max_cpu_fraction_per_node = 0.8` in the Trainer "
-                        "`scaling_config`. See "
-                        "https://docs.ray.io/en/master/data/key-concepts.html"
-                        "#example-datasets-in-tune for more info. You can ignore this "
-                        "message if your cluster is expected scale up.",
-                        stacklevel=2,
-                    )
-=======
             if (
                 self.datasets
                 and not self.scaling_config._max_cpu_fraction_per_node
@@ -382,7 +362,6 @@
                     "#example-datasets-in-tune for more info.",
                     stacklevel=2,
                 )
->>>>>>> bba90a24
 
             # config already contains merged values.
             # Instantiate new Trainer in Trainable.
