--- conflicted
+++ resolved
@@ -583,12 +583,9 @@
         self.run_config.name = (
             self.run_config.name or StorageContext.get_experiment_dir_name(trainable)
         )
-<<<<<<< HEAD
-=======
         # The storage context here is only used to access the resolved
         # storage fs and experiment path, in order to avoid duplicating that logic.
         # This is NOT the storage context object that gets passed to remote workers.
->>>>>>> 185f57c0
         storage = StorageContext(
             storage_path=self.run_config.storage_path,
             experiment_dir_name=self.run_config.name,
