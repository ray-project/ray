import abc
import inspect
import logging
from typing import TYPE_CHECKING, Any, Callable, Dict, List, Optional, Type, Union

import ray
from ray.air._internal.config import ensure_only_allowed_dataclass_keys_updated
from ray.air.checkpoint import Checkpoint
from ray.air.config import RunConfig, ScalingConfig
from ray.air.result import Result
from ray.train.constants import TRAIN_DATASET_KEY
from ray.util import PublicAPI
from ray.util.annotations import DeveloperAPI
from ray._private.dict import merge_dicts

if TYPE_CHECKING:
    from ray.data import Dataset
    from ray.data.preprocessor import Preprocessor

    from ray.tune import Trainable

# A type representing either a ray.data.Dataset or a function that returns a
# ray.data.Dataset and accepts no arguments.
GenDataset = Union["Dataset", Callable[[], "Dataset"]]


logger = logging.getLogger(__name__)


@PublicAPI(stability="alpha")
class TrainingFailedError(RuntimeError):
    """An error indicating that training has failed."""

    pass


@DeveloperAPI
class BaseTrainer(abc.ABC):
    """Defines interface for distributed training on Ray.

    Note: The base ``BaseTrainer`` class cannot be instantiated directly. Only
    one of its subclasses can be used.

    How does a trainer work?

        - First, initialize the Trainer. The initialization runs locally,
          so heavyweight setup should not be done in __init__.
        - Then, when you call ``trainer.fit()``, the Trainer is serialized
          and copied to a remote Ray actor. The following methods are then
          called in sequence on the remote actor.
        - ``trainer.setup()``: Any heavyweight Trainer setup should be
          specified here.
        - ``trainer.preprocess_datasets()``: The provided
          ray.data.Dataset are preprocessed with the provided
          ray.data.Preprocessor.
        - ``trainer.train_loop()``: Executes the main training logic.
        - Calling ``trainer.fit()`` will return a ``ray.result.Result``
          object where you can access metrics from your training run, as well
          as any checkpoints that may have been saved.

    **How do I create a new Trainer?**

    Subclass ``ray.train.trainer.BaseTrainer``, and override the ``training_loop``
    method, and optionally ``setup``.

    .. code-block:: python

        import torch

        from ray.train.trainer import BaseTrainer
        from ray import tune
        from ray.air import session


        class MyPytorchTrainer(BaseTrainer):
            def setup(self):
                self.model = torch.nn.Linear(1, 1)
                self.optimizer = torch.optim.SGD(
                    self.model.parameters(), lr=0.1)

            def training_loop(self):
                # You can access any Trainer attributes directly in this method.
                # self.datasets["train"] has already been
                # preprocessed by self.preprocessor
                dataset = self.datasets["train"]

                torch_ds = dataset.to_torch(label_column="y")
                loss_fn = torch.nn.MSELoss()

                for epoch_idx in range(10):
                    loss = 0
                    num_batches = 0
                    for X, y in iter(torch_ds):
                        # Compute prediction error
                        pred = self.model(X)
                        batch_loss = loss_fn(pred, y.float())

                        # Backpropagation
                        self.optimizer.zero_grad()
                        batch_loss.backward()
                        self.optimizer.step()

                        loss += batch_loss.item()
                        num_batches += 1
                    loss /= num_batches

                    # Use Tune functions to report intermediate
                    # results.
                    session.report({"loss": loss, "epoch": epoch_idx})

    **How do I use an existing Trainer or one of my custom Trainers?**

    Initialize the Trainer, and call Trainer.fit()

    .. code-block:: python

        import ray
        train_dataset = ray.data.from_items(
            [{"x": i, "y": i} for i in range(3)])
        my_trainer = MyPytorchTrainer(datasets={"train": train_dataset})
        result = my_trainer.fit()


    Args:
        scaling_config: Configuration for how to scale training.
        run_config: Configuration for the execution of the training run.
        datasets: Any Ray Datasets to use for training. Use the key "train"
            to denote which dataset is the training
            dataset. If a ``preprocessor`` is provided and has not already been fit,
            it will be fit on the training dataset. All datasets will be transformed
            by the ``preprocessor`` if one is provided.
        preprocessor: A preprocessor to preprocess the provided datasets.
        resume_from_checkpoint: A checkpoint to resume training from.
    """

    _scaling_config_allowed_keys: List[str] = [
        "trainer_resources",
        "_max_cpu_fraction_per_node",
    ]
    _handles_checkpoint_freq: bool = False
    _handles_checkpoint_at_end: bool = False

    def __init__(
        self,
        *,
        scaling_config: Optional[ScalingConfig] = None,
        run_config: Optional[RunConfig] = None,
        datasets: Optional[Dict[str, GenDataset]] = None,
        preprocessor: Optional["Preprocessor"] = None,
        resume_from_checkpoint: Optional[Checkpoint] = None,
    ):

        self.scaling_config = (
            scaling_config if scaling_config is not None else ScalingConfig()
        )
        self.run_config = run_config if run_config is not None else RunConfig()
        self.datasets = datasets if datasets is not None else {}
        self.preprocessor = preprocessor
        self.resume_from_checkpoint = resume_from_checkpoint

        self._validate_attributes()

<<<<<<< HEAD
        if datasets and not self.scaling_config._max_cpu_fraction_per_node:
            logger.warning(
                "When passing `datasets` to a Trainer, it is recommended to "
                "reserve at least 20% of node CPUs for Dataset execution by setting "
                "`_max_cpu_fraction_per_node = 0.8` in the Trainer `scaling_config`. "
                "Not doing so can lead to resource contention or hangs. "
                "See https://docs.ray.io/en/master/data/key-concepts.html"
                "#example-datasets-in-tune for more info."
            )

    def __repr__(self):
        # A dictionary that maps parameters to their default values.
        default_values: Dict[str, Any] = {
            "scaling_config": ScalingConfig(),
            "run_config": RunConfig(),
            "datasets": {},
            "preprocessor": None,
            "resume_from_checkpoint": None,
        }

        non_default_arguments = []
        for parameter, default_value in default_values.items():
            value = getattr(self, parameter)
            if value != default_value:
                non_default_arguments.append(f"{parameter}={value!r}")

        if non_default_arguments:
            return f"<{self.__class__.__name__} {' '.join(non_default_arguments)}>"

        return f"<{self.__class__.__name__}>"

=======
>>>>>>> 5c995ca8
    def __new__(cls, *args, **kwargs):
        """Store the init args as attributes so this can be merged with Tune hparams."""
        trainer = super(BaseTrainer, cls).__new__(cls)
        parameters = inspect.signature(cls.__init__).parameters
        parameters = list(parameters.keys())
        # Remove self.
        parameters = parameters[1:]
        arg_dict = dict(zip(parameters, args))
        trainer._param_dict = {**arg_dict, **kwargs}
        return trainer

    def _validate_attributes(self):
        """Called on __init()__ to validate trainer attributes."""
        # Run config
        if not isinstance(self.run_config, RunConfig):
            raise ValueError(
                f"`run_config` should be an instance of `ray.air.RunConfig`, "
                f"found {type(self.run_config)} with value `{self.run_config}`."
            )
        # Scaling config
        if not isinstance(self.scaling_config, ScalingConfig):
            raise ValueError(
                "`scaling_config` should be an instance of `ScalingConfig`, "
                f"found {type(self.scaling_config)} with value `{self.scaling_config}`."
            )
        # Datasets
        if not isinstance(self.datasets, dict):
            raise ValueError(
                f"`datasets` should be a dict mapping from a string to "
                f"`ray.data.Dataset` objects, "
                f"found {type(self.datasets)} with value `{self.datasets}`."
            )
        elif any(
            not isinstance(ds, ray.data.Dataset) and not callable(ds)
            for ds in self.datasets.values()
        ):
            raise ValueError(
                f"At least one value in the `datasets` dict is not a "
                f"`ray.data.Dataset`: {self.datasets}"
            )
        # Preprocessor
        if self.preprocessor is not None and not isinstance(
            self.preprocessor, ray.data.Preprocessor
        ):
            raise ValueError(
                f"`preprocessor` should be an instance of `ray.data.Preprocessor`, "
                f"found {type(self.preprocessor)} with value `{self.preprocessor}`."
            )

        if self.resume_from_checkpoint is not None and not isinstance(
            self.resume_from_checkpoint, ray.air.Checkpoint
        ):
            raise ValueError(
                f"`resume_from_checkpoint` should be an instance of "
                f"`ray.air.Checkpoint`, found {type(self.resume_from_checkpoint)} "
                f"with value `{self.resume_from_checkpoint}`."
            )

    @classmethod
    def _validate_scaling_config(cls, scaling_config: ScalingConfig) -> ScalingConfig:
        """Return scaling config dataclass after validating updated keys."""
        ensure_only_allowed_dataclass_keys_updated(
            dataclass=scaling_config,
            allowed_keys=cls._scaling_config_allowed_keys,
        )
        return scaling_config

    def setup(self) -> None:
        """Called during fit() to perform initial setup on the Trainer.

        Note: this method is run on a remote process.

        This method will not be called on the driver, so any expensive setup
        operations should be placed here and not in ``__init__``.

        This method is called prior to ``preprocess_datasets`` and
        ``training_loop``.
        """
        pass

    def preprocess_datasets(self) -> None:
        """Called during fit() to preprocess dataset attributes with preprocessor.

        Note: This method is run on a remote process.

        This method is called prior to entering the training_loop.

        If the ``Trainer`` has both a datasets dict and
        a preprocessor, the datasets dict contains a training dataset (denoted by
        the "train" key), and the preprocessor has not yet
        been fit, then it will be fit on the train dataset.

        Then, all Trainer's datasets will be transformed by the preprocessor.

        The transformed datasets will be set back in the ``self.datasets`` attribute
        of the Trainer to be used when overriding ``training_loop``.
        """
        # Evaluate all datasets.
        self.datasets = {k: d() if callable(d) else d for k, d in self.datasets.items()}

        if self.preprocessor:
            train_dataset = self.datasets.get(TRAIN_DATASET_KEY, None)
            if train_dataset:
                self.preprocessor.fit(train_dataset)

            # Execute dataset transformations serially for now.
            # Cannot execute them in remote tasks due to dataset ownership model:
            # if datasets are created on a remote node, then if that node fails,
            # we cannot recover the dataset.
            new_datasets = {}
            for key, dataset in self.datasets.items():
                new_datasets[key] = self.preprocessor.transform(dataset)

            self.datasets = new_datasets

    @abc.abstractmethod
    def training_loop(self) -> None:
        """Loop called by fit() to run training and report results to Tune.

        Note: this method runs on a remote process.

        ``self.datasets`` have already been preprocessed by ``self.preprocessor``.

        You can use the :ref:`Tune Function API functions <tune-function-docstring>`
        (``session.report()`` and ``session.get_checkpoint()``) inside
        this training loop.

        Example:
            .. code-block: python

                from ray.train.trainer import BaseTrainer

                class MyTrainer(BaseTrainer):
                    def training_loop(self):
                        for epoch_idx in range(5):
                            ...
                            session.report({"epoch": epoch_idx})

        """
        raise NotImplementedError

    @PublicAPI(stability="alpha")
    def fit(self) -> Result:
        """Runs training.

        Returns:
            A Result object containing the training result.

        Raises:
            TrainingFailedError: If any failures during the execution of
            ``self.as_trainable()``.
        """
        from ray.tune.tuner import Tuner
        from ray.tune.error import TuneError

        trainable = self.as_trainable()

        tuner = Tuner(trainable=trainable, run_config=self.run_config)
        result_grid = tuner.fit()
        assert len(result_grid) == 1
        try:
            result = result_grid[0]
            if result.error:
                raise result.error
        except TuneError as e:
            raise TrainingFailedError from e
        return result

    def as_trainable(self) -> Type["Trainable"]:
        """Convert self to a ``tune.Trainable`` class."""
        from ray.tune.execution.placement_groups import PlacementGroupFactory
        from ray.tune.trainable import wrap_function

        base_config = self._param_dict
        trainer_cls = self.__class__
        scaling_config = self.scaling_config

        def train_func(config, checkpoint_dir=None):
            # config already contains merged values.
            # Instantiate new Trainer in Trainable.
            trainer = trainer_cls(**config)

            if checkpoint_dir:
                trainer.resume_from_checkpoint = Checkpoint.from_directory(
                    checkpoint_dir
                )

            trainer.setup()
            trainer.preprocess_datasets()
            trainer.training_loop()

        # Change the name of the training function to match the name of the Trainer
        # class. This will mean the Tune trial name will match the name of Trainer on
        # stdout messages and the results directory.
        train_func.__name__ = trainer_cls.__name__

        trainable_cls = wrap_function(train_func, warn=False)
        has_base_dataset = bool(self.datasets)

        class TrainTrainable(trainable_cls):
            """Add default resources to the Trainable."""

            _handles_checkpoint_freq = trainer_cls._handles_checkpoint_freq
            _handles_checkpoint_at_end = trainer_cls._handles_checkpoint_at_end

            # Workaround for actor name not being logged correctly
            # if __repr__ is not directly defined in a class.
            def __repr__(self):
                return super().__repr__()

            @classmethod
            def has_base_dataset(cls) -> bool:
                """Whether a dataset is provided through the Trainer."""
                return has_base_dataset

            @classmethod
            def base_scaling_config(cls) -> ScalingConfig:
                """Returns the unchanged scaling config provided through the Trainer."""
                return scaling_config

            def __init__(self, *args, **kwargs):
                super().__init__(*args, **kwargs)

                # Create a new config by merging the dicts.
                # run_config is not a tunable hyperparameter so it does not need to be
                # merged.
                run_config = base_config.pop("run_config", None)
                self._merged_config = merge_dicts(base_config, self.config)
                self._merged_config["run_config"] = run_config
                merged_scaling_config = self._merged_config.get("scaling_config")
                if isinstance(merged_scaling_config, dict):
                    merged_scaling_config = ScalingConfig(**merged_scaling_config)
                self._merged_config[
                    "scaling_config"
                ] = self._reconcile_scaling_config_with_trial_resources(
                    merged_scaling_config
                )

            def _reconcile_scaling_config_with_trial_resources(
                self, scaling_config: ScalingConfig
            ) -> ScalingConfig:
                """
                ResourceChangingScheduler workaround.

                Ensures that the scaling config matches trial resources.

                This should be replaced with RCS returning a ScalingConfig
                in the future.
                """

                trial_resources = self.trial_resources
                # This will be false if the resources are default
                if not isinstance(trial_resources, PlacementGroupFactory):
                    return scaling_config

                if scaling_config:
                    scaling_config = trainer_cls._validate_scaling_config(
                        scaling_config
                    )
                scaling_config_from_trial_resources = (
                    ScalingConfig.from_placement_group_factory(trial_resources)
                )

                # This check should always pass if ResourceChangingScheduler is not
                # used.
                if scaling_config_from_trial_resources != scaling_config:
                    scaling_config = trainer_cls._validate_scaling_config(
                        scaling_config_from_trial_resources
                    )
                return scaling_config

            def _trainable_func(self, config, reporter, checkpoint_dir):
                # We ignore the config passed by Tune and instead use the merged
                # config which includes the initial Trainer args.
                super()._trainable_func(self._merged_config, reporter, checkpoint_dir)

            @classmethod
            def default_resource_request(cls, config):
                # `config["scaling_config"] is a dataclass when passed via the
                # `scaling_config` argument in `Trainer` and is a dict when passed
                # via the `scaling_config` key of `param_spec`.

                # Conversion logic must be duplicated in `TrainTrainable.__init__`
                # because this is a class method.
                updated_scaling_config = config.get("scaling_config", scaling_config)
                if isinstance(updated_scaling_config, dict):
                    updated_scaling_config = ScalingConfig(**updated_scaling_config)
                validated_scaling_config = trainer_cls._validate_scaling_config(
                    updated_scaling_config
                )
                return validated_scaling_config.as_placement_group_factory()

        return TrainTrainable<|MERGE_RESOLUTION|>--- conflicted
+++ resolved
@@ -160,17 +160,6 @@
 
         self._validate_attributes()
 
-<<<<<<< HEAD
-        if datasets and not self.scaling_config._max_cpu_fraction_per_node:
-            logger.warning(
-                "When passing `datasets` to a Trainer, it is recommended to "
-                "reserve at least 20% of node CPUs for Dataset execution by setting "
-                "`_max_cpu_fraction_per_node = 0.8` in the Trainer `scaling_config`. "
-                "Not doing so can lead to resource contention or hangs. "
-                "See https://docs.ray.io/en/master/data/key-concepts.html"
-                "#example-datasets-in-tune for more info."
-            )
-
     def __repr__(self):
         # A dictionary that maps parameters to their default values.
         default_values: Dict[str, Any] = {
@@ -192,8 +181,6 @@
 
         return f"<{self.__class__.__name__}>"
 
-=======
->>>>>>> 5c995ca8
     def __new__(cls, *args, **kwargs):
         """Store the init args as attributes so this can be merged with Tune hparams."""
         trainer = super(BaseTrainer, cls).__new__(cls)
