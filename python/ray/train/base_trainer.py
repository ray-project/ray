import abc
import copy
import inspect
import logging
import os
from pathlib import Path
import tempfile
from typing import TYPE_CHECKING, Any, Callable, Dict, List, Optional, Type, Union

import ray
import ray.cloudpickle as pickle
from ray.air._internal.config import ensure_only_allowed_dataclass_keys_updated
from ray.air._internal.remote_storage import download_from_uri, is_non_local_path_uri
from ray.air.checkpoint import Checkpoint
from ray.air import session
from ray.air.config import RunConfig, ScalingConfig
from ray.air.result import Result
from ray.train.constants import TRAIN_DATASET_KEY
from ray.util import PublicAPI
from ray.util.annotations import DeveloperAPI
from ray._private.dict import merge_dicts

if TYPE_CHECKING:
    from ray.data import Dataset
    from ray.data.preprocessor import Preprocessor

    from ray.tune import Trainable

_TRAINER_PKL = "trainer.pkl"

# A type representing either a ray.data.Dataset or a function that returns a
# ray.data.Dataset and accepts no arguments.
GenDataset = Union["Dataset", Callable[[], "Dataset"]]


logger = logging.getLogger(__name__)


@PublicAPI(stability="beta")
class TrainingFailedError(RuntimeError):
    """An error indicating that training has failed."""

    pass


@DeveloperAPI
class BaseTrainer(abc.ABC):
    """Defines interface for distributed training on Ray.

    Note: The base ``BaseTrainer`` class cannot be instantiated directly. Only
    one of its subclasses can be used.

    **How does a trainer work?**

    - First, initialize the Trainer. The initialization runs locally,
      so heavyweight setup should not be done in ``__init__``.
    - Then, when you call ``trainer.fit()``, the Trainer is serialized
      and copied to a remote Ray actor. The following methods are then
      called in sequence on the remote actor.
    - ``trainer.setup()``: Any heavyweight Trainer setup should be
      specified here.
    - ``trainer.preprocess_datasets()``: The provided
      ray.data.Dataset are preprocessed with the provided
      ray.data.Preprocessor.
    - ``trainer.train_loop()``: Executes the main training logic.
    - Calling ``trainer.fit()`` will return a ``ray.result.Result``
      object where you can access metrics from your training run, as well
      as any checkpoints that may have been saved.

    **How do I create a new Trainer?**

    Subclass ``ray.train.trainer.BaseTrainer``, and override the ``training_loop``
    method, and optionally ``setup``.

    .. code-block:: python

        import torch

        from ray.train.trainer import BaseTrainer
        from ray import tune
        from ray.air import session


        class MyPytorchTrainer(BaseTrainer):
            def setup(self):
                self.model = torch.nn.Linear(1, 1)
                self.optimizer = torch.optim.SGD(
                    self.model.parameters(), lr=0.1)

            def training_loop(self):
                # You can access any Trainer attributes directly in this method.
                # self.datasets["train"] has already been
                # preprocessed by self.preprocessor
                dataset = self.datasets["train"]

                torch_ds = dataset.iter_torch_batches(dtypes=torch.float)
                loss_fn = torch.nn.MSELoss()

                for epoch_idx in range(10):
                    loss = 0
                    num_batches = 0
                    for batch in torch_ds:
                        X, y = torch.unsqueeze(batch["x"], 1), batch["y"]
                        # Compute prediction error
                        pred = self.model(X)
                        batch_loss = loss_fn(pred, y)

                        # Backpropagation
                        self.optimizer.zero_grad()
                        batch_loss.backward()
                        self.optimizer.step()

                        loss += batch_loss.item()
                        num_batches += 1
                    loss /= num_batches

                    # Use Tune functions to report intermediate
                    # results.
                    session.report({"loss": loss, "epoch": epoch_idx})

    **How do I use an existing Trainer or one of my custom Trainers?**

    Initialize the Trainer, and call Trainer.fit()

    .. code-block:: python

        import ray
        train_dataset = ray.data.from_items(
            [{"x": i, "y": i} for i in range(3)])
        my_trainer = MyPytorchTrainer(datasets={"train": train_dataset})
        result = my_trainer.fit()


    Args:
        scaling_config: Configuration for how to scale training.
        run_config: Configuration for the execution of the training run.
        datasets: Any Ray Datasets to use for training. Use the key "train"
            to denote which dataset is the training
            dataset. If a ``preprocessor`` is provided and has not already been fit,
            it will be fit on the training dataset. All datasets will be transformed
            by the ``preprocessor`` if one is provided.
        preprocessor: A preprocessor to preprocess the provided datasets.
        resume_from_checkpoint: A checkpoint to resume training from.
    """

    _scaling_config_allowed_keys: List[str] = [
        "trainer_resources",
        "_max_cpu_fraction_per_node",
    ]
    _handles_checkpoint_freq: bool = False
    _handles_checkpoint_at_end: bool = False

    # fields to propagate to Tuner param_space.
    # See `BaseTrainer._extract_fields_for_tuner_param_space` for more details.
    _fields_for_tuner_param_space = []

    def __init__(
        self,
        *,
        scaling_config: Optional[ScalingConfig] = None,
        run_config: Optional[RunConfig] = None,
        datasets: Optional[Dict[str, GenDataset]] = None,
        preprocessor: Optional["Preprocessor"] = None,
        resume_from_checkpoint: Optional[Checkpoint] = None,
    ):

        self.scaling_config = (
            scaling_config if scaling_config is not None else ScalingConfig()
        )
        self.run_config = run_config if run_config is not None else RunConfig()
        self.datasets = datasets if datasets is not None else {}
        self.preprocessor = preprocessor
        self.resume_from_checkpoint = resume_from_checkpoint

        # This path is only set through the `restore` path of constructing the trainer
        self._restore_path = None

        self._validate_attributes()

    @classmethod
    def restore(
        cls: Type["BaseTrainer"],
        path: str,
        datasets: Optional[Dict[str, GenDataset]] = None,
        preprocessor: Optional["Preprocessor"] = None,
        scaling_config: Optional[ScalingConfig] = None,
    ) -> "BaseTrainer":
        trainer_state_path = cls._maybe_sync_down_trainer_state(path)
        assert trainer_state_path.exists()

        with open(trainer_state_path, "rb") as fp:
            trainer = pickle.load(fp)
        assert type(trainer) == cls
        trainer._restore_path = path

        if trainer.datasets and not datasets:
            raise ValueError()
        original_datasets = trainer.datasets or {}
        datasets = datasets or {}
        assert set(original_datasets.keys()) == set(datasets.keys())
        trainer.datasets = datasets

        # If no preprocessor is re-specified, then it will be set to None
        # here and loaded from the latest checkpoint
        trainer.preprocessor = preprocessor

        if scaling_config:
            trainer.scaling_config = scaling_config

        return trainer

    def __repr__(self):
        # A dictionary that maps parameters to their default values.
        default_values: Dict[str, Any] = {
            "scaling_config": ScalingConfig(),
            "run_config": RunConfig(),
            "datasets": {},
            "preprocessor": None,
            "resume_from_checkpoint": None,
        }

        non_default_arguments = []
        for parameter, default_value in default_values.items():
            value = getattr(self, parameter)
            if value != default_value:
                non_default_arguments.append(f"{parameter}={value!r}")

        if non_default_arguments:
            return f"<{self.__class__.__name__} {' '.join(non_default_arguments)}>"

        return f"<{self.__class__.__name__}>"

    def __new__(cls, *args, **kwargs):
        # Store the init args as attributes so this can be merged with Tune hparams.
        trainer = super(BaseTrainer, cls).__new__(cls)
        parameters = inspect.signature(cls.__init__).parameters
        parameters = list(parameters.keys())
        # Remove self.
        parameters = parameters[1:]
        arg_dict = dict(zip(parameters, args))
        trainer._param_dict = {**arg_dict, **kwargs}
        return trainer

    def _validate_attributes(self):
        """Called on __init()__ to validate trainer attributes."""
        # Run config
        if not isinstance(self.run_config, RunConfig):
            raise ValueError(
                f"`run_config` should be an instance of `ray.air.RunConfig`, "
                f"found {type(self.run_config)} with value `{self.run_config}`."
            )
        # Scaling config
        if not isinstance(self.scaling_config, ScalingConfig):
            raise ValueError(
                "`scaling_config` should be an instance of `ScalingConfig`, "
                f"found {type(self.scaling_config)} with value `{self.scaling_config}`."
            )
        # Datasets
        if not isinstance(self.datasets, dict):
            raise ValueError(
                f"`datasets` should be a dict mapping from a string to "
                f"`ray.data.Dataset` objects, "
                f"found {type(self.datasets)} with value `{self.datasets}`."
            )
        else:
            for key, dataset in self.datasets.items():
                if isinstance(dataset, ray.data.DatasetPipeline):
                    raise ValueError(
                        f"The Dataset under '{key}' key is a "
                        f"`ray.data.DatasetPipeline`. Only `ray.data.Dataset` are "
                        f"allowed to be passed in.  Pipelined/streaming ingest can be "
                        f"configured via the `dataset_config` arg. See "
                        "https://docs.ray.io/en/latest/ray-air/check-ingest.html#enabling-streaming-ingest"  # noqa: E501
                        "for an example."
                    )
                elif not isinstance(dataset, ray.data.Dataset) and not callable(
                    dataset
                ):
                    raise ValueError(
                        f"The Dataset under '{key}' key is not a `ray.data.Dataset`. "
                        f"Received {dataset} instead."
                    )

        # Preprocessor
        if self.preprocessor is not None and not isinstance(
            self.preprocessor, ray.data.Preprocessor
        ):
            raise ValueError(
                f"`preprocessor` should be an instance of `ray.data.Preprocessor`, "
                f"found {type(self.preprocessor)} with value `{self.preprocessor}`."
            )

        if self.resume_from_checkpoint is not None and not isinstance(
            self.resume_from_checkpoint, ray.air.Checkpoint
        ):
            raise ValueError(
                f"`resume_from_checkpoint` should be an instance of "
                f"`ray.air.Checkpoint`, found {type(self.resume_from_checkpoint)} "
                f"with value `{self.resume_from_checkpoint}`."
            )

    @classmethod
    def _validate_scaling_config(cls, scaling_config: ScalingConfig) -> ScalingConfig:
        """Return scaling config dataclass after validating updated keys."""
        ensure_only_allowed_dataclass_keys_updated(
            dataclass=scaling_config,
            allowed_keys=cls._scaling_config_allowed_keys,
        )
        return scaling_config

    @classmethod
    def _maybe_sync_down_trainer_state(cls, restore_path: str) -> Path:
        """Sync down trainer state from remote storage.

        Returns:
            local_dir of the synced trainer state
        """
        if not is_non_local_path_uri(restore_path):
            return Path(os.path.expanduser(restore_path)) / _TRAINER_PKL

        tempdir = Path(tempfile.mkdtemp("tmp_experiment_dir"))

        path = Path(restore_path)
        download_from_uri(str(path / _TRAINER_PKL), str(tempdir / _TRAINER_PKL))
        return tempdir / _TRAINER_PKL

    def setup(self) -> None:
        """Called during fit() to perform initial setup on the Trainer.

        .. note:: This method is run on a remote process.

        This method will not be called on the driver, so any expensive setup
        operations should be placed here and not in ``__init__``.

        This method is called prior to ``preprocess_datasets`` and
        ``training_loop``.
        """
        pass

    def preprocess_datasets(self, should_fit_preprocessor: bool = True) -> None:
        """Called during fit() to preprocess dataset attributes with preprocessor.

        .. note:: This method is run on a remote process.

        This method is called prior to entering the training_loop.

        If the ``Trainer`` has both a datasets dict and
        a preprocessor, the datasets dict contains a training dataset (denoted by
        the "train" key), and the preprocessor has not yet
        been fit, then it will be fit on the train dataset.

        Then, all Trainer's datasets will be transformed by the preprocessor.

        The transformed datasets will be set back in the ``self.datasets`` attribute
        of the Trainer to be used when overriding ``training_loop``.
        """
        # Evaluate all datasets.
        self.datasets = {k: d() if callable(d) else d for k, d in self.datasets.items()}

        if self.preprocessor:
            train_dataset = self.datasets.get(TRAIN_DATASET_KEY, None)
            if train_dataset and should_fit_preprocessor:
                self.preprocessor.fit(train_dataset)

            # Execute dataset transformations serially for now.
            # Cannot execute them in remote tasks due to dataset ownership model:
            # if datasets are created on a remote node, then if that node fails,
            # we cannot recover the dataset.
            new_datasets = {}
            for key, dataset in self.datasets.items():
                new_datasets[key] = self.preprocessor.transform(dataset)

            self.datasets = new_datasets

    @abc.abstractmethod
    def training_loop(self) -> None:
        """Loop called by fit() to run training and report results to Tune.

        .. note:: This method runs on a remote process.

        ``self.datasets`` have already been preprocessed by ``self.preprocessor``.

        You can use the :ref:`Tune Function API functions <tune-function-docstring>`
        (``session.report()`` and ``session.get_checkpoint()``) inside
        this training loop.

        Example:

        .. code-block:: python

            from ray.train.trainer import BaseTrainer

            class MyTrainer(BaseTrainer):
                def training_loop(self):
                    for epoch_idx in range(5):
                        ...
                        session.report({"epoch": epoch_idx})

        """
        raise NotImplementedError

    @PublicAPI(stability="beta")
    def fit(self) -> Result:
        """Runs training.

        Returns:
            A Result object containing the training result.

        Raises:
            TrainingFailedError: If any failures during the execution of
            ``self.as_trainable()``.
        """
        from ray.tune.tuner import Tuner, TunerInternal

        trainable = self.as_trainable()
        param_space = self._extract_fields_for_tuner_param_space()

<<<<<<< HEAD
        if self._restore_path:
            tuner = Tuner.restore(
                self._restore_path,
                resume_unfinished=True,
                resume_errored=True,
                overwrite_trainable=trainable,
            )
        else:
            tuner = Tuner(trainable=trainable, run_config=self.run_config)
            experiment_path = Path(
                TunerInternal.setup_create_experiment_checkpoint_dir(
                    trainable, self.run_config
                )
            )
            self._save(experiment_path)

=======
        tuner = Tuner(
            trainable=trainable, param_space=param_space, run_config=self.run_config
        )
>>>>>>> 477910b8
        result_grid = tuner.fit()
        assert len(result_grid) == 1
        result = result_grid[0]
        if result.error:
            raise TrainingFailedError from result.error
        return result

<<<<<<< HEAD
    def _save(self, experiment_path: Path):
        with open(experiment_path / _TRAINER_PKL, "wb") as fp:
            pickle.dump(self, fp)
=======
    def _extract_fields_for_tuner_param_space(self) -> Dict:
        """Extracts fields to be included in `Tuner.param_space`.

        This is needed to leverage the full logging/integration offerings from Tune.
        For example, `param_space` is logged automatically to wandb integration.

        Currently only done for `train_loop_config`.

        Returns:
            A dictionary that should be passed to Tuner.param_space.
        """
        result = {}
        for key in self._fields_for_tuner_param_space:
            if key in self._param_dict.keys():
                result[key] = copy.deepcopy(self._param_dict[key])
        return result
>>>>>>> 477910b8

    def _generate_trainable_cls(self) -> Type["Trainable"]:
        """Generate the base Trainable class.

        Returns:
            A Trainable class to use for training.
        """

        from ray.tune.execution.placement_groups import PlacementGroupFactory
        from ray.tune.trainable import wrap_function

        trainer_cls = self.__class__
        scaling_config = self.scaling_config

        def train_func(config):
            # config already contains merged values.
            # Instantiate new Trainer in Trainable.
            trainer = trainer_cls(**config)

            # Get the checkpoint from the Tune session, and use it to initialize
            # the restored trainer
            checkpoint = session.get_checkpoint()
            loaded_preprocessor = False
            if checkpoint:
                trainer.resume_from_checkpoint = checkpoint
                # Always use the checkpointed preprocessor when retrying on errors
                # (configured by FailureConfig(max_failures)).
                # On a restored the full experiment via Trainer.restore, only load the
                # checkpointed preprocessor if the preprocessor is not re-specified.
                should_load_from_checkpoint = (
                    not trainer._restore_path or not trainer.preprocessor
                )
                if should_load_from_checkpoint:
                    trainer.preprocessor = checkpoint.get_preprocessor()
                    loaded_preprocessor = True

            trainer.setup()
            # Don't re-fit the preprocessor if it's loaded from the checkpoint
            should_fit_preprocessor = not checkpoint or not loaded_preprocessor
            trainer.preprocess_datasets(should_fit_preprocessor=should_fit_preprocessor)
            trainer.training_loop()

        # Change the name of the training function to match the name of the Trainer
        # class. This will mean the Tune trial name will match the name of Trainer on
        # stdout messages and the results directory.
        train_func.__name__ = trainer_cls.__name__

        trainable_cls = wrap_function(train_func, warn=False)
        has_base_dataset = bool(self.datasets)
        if has_base_dataset:
            from ray.data.context import DatasetContext

            dataset_context = DatasetContext.get_current()
        else:
            dataset_context = None

        class TrainTrainable(trainable_cls):
            """Add default resources to the Trainable."""

            _handles_checkpoint_freq = trainer_cls._handles_checkpoint_freq
            _handles_checkpoint_at_end = trainer_cls._handles_checkpoint_at_end

            @classmethod
            def has_base_dataset(cls) -> bool:
                """Whether a dataset is provided through the Trainer."""
                return has_base_dataset

            @classmethod
            def base_scaling_config(cls) -> ScalingConfig:
                """Returns the unchanged scaling config provided through the Trainer."""
                return scaling_config

            def setup(self, config, **kwargs):
                base_config = dict(kwargs)
                # Create a new config by merging the dicts.
                # run_config is not a tunable hyperparameter so it does not need to be
                # merged.
                run_config = base_config.pop("run_config", None)
                self._merged_config = merge_dicts(base_config, self.config)
                self._merged_config["run_config"] = run_config
                merged_scaling_config = self._merged_config.get("scaling_config")
                if isinstance(merged_scaling_config, dict):
                    merged_scaling_config = ScalingConfig(**merged_scaling_config)
                self._merged_config[
                    "scaling_config"
                ] = self._reconcile_scaling_config_with_trial_resources(
                    merged_scaling_config
                )
                if self.has_base_dataset():
                    # Set the DatasetContext on the Trainer actor to the DatasetContext
                    # specified on the driver.
                    DatasetContext._set_current(dataset_context)
                super(TrainTrainable, self).setup(config)

            def _reconcile_scaling_config_with_trial_resources(
                self, scaling_config: ScalingConfig
            ) -> ScalingConfig:
                """
                ResourceChangingScheduler workaround.

                Ensures that the scaling config matches trial resources.

                This should be replaced with RCS returning a ScalingConfig
                in the future.
                """

                trial_resources = self.trial_resources
                # This will be false if the resources are default
                if not isinstance(trial_resources, PlacementGroupFactory):
                    return scaling_config

                if scaling_config:
                    scaling_config = trainer_cls._validate_scaling_config(
                        scaling_config
                    )
                scaling_config_from_trial_resources = (
                    ScalingConfig.from_placement_group_factory(trial_resources)
                )

                # This check should always pass if ResourceChangingScheduler is not
                # used.
                if scaling_config_from_trial_resources != scaling_config:
                    scaling_config = trainer_cls._validate_scaling_config(
                        scaling_config_from_trial_resources
                    )
                return scaling_config

            def _trainable_func(self, config, reporter, checkpoint_dir):
                # We ignore the config passed by Tune and instead use the merged
                # config which includes the initial Trainer args.
                super()._trainable_func(self._merged_config, reporter, checkpoint_dir)

            @classmethod
            def default_resource_request(cls, config):
                # `config["scaling_config"] is a dataclass when passed via the
                # `scaling_config` argument in `Trainer` and is a dict when passed
                # via the `scaling_config` key of `param_spec`.

                # Conversion logic must be duplicated in `TrainTrainable.__init__`
                # because this is a class method.
                updated_scaling_config = config.get("scaling_config", scaling_config)
                if isinstance(updated_scaling_config, dict):
                    updated_scaling_config = ScalingConfig(**updated_scaling_config)
                validated_scaling_config = trainer_cls._validate_scaling_config(
                    updated_scaling_config
                )
                return validated_scaling_config.as_placement_group_factory()

        return TrainTrainable

    def as_trainable(self) -> Type["Trainable"]:
        """Convert self to a ``tune.Trainable`` class."""
        from ray import tune

        base_config = self._param_dict
        trainable_cls = self._generate_trainable_cls()

        # Wrap with `tune.with_parameters` to handle very large values in base_config
        return tune.with_parameters(trainable_cls, **base_config)<|MERGE_RESOLUTION|>--- conflicted
+++ resolved
@@ -415,16 +415,17 @@
         trainable = self.as_trainable()
         param_space = self._extract_fields_for_tuner_param_space()
 
-<<<<<<< HEAD
         if self._restore_path:
             tuner = Tuner.restore(
                 self._restore_path,
+                overwrite_trainable=trainable,
                 resume_unfinished=True,
                 resume_errored=True,
-                overwrite_trainable=trainable,
             )
         else:
-            tuner = Tuner(trainable=trainable, run_config=self.run_config)
+            tuner = Tuner(
+                trainable=trainable, param_space=param_space, run_config=self.run_config
+            )
             experiment_path = Path(
                 TunerInternal.setup_create_experiment_checkpoint_dir(
                     trainable, self.run_config
@@ -432,11 +433,6 @@
             )
             self._save(experiment_path)
 
-=======
-        tuner = Tuner(
-            trainable=trainable, param_space=param_space, run_config=self.run_config
-        )
->>>>>>> 477910b8
         result_grid = tuner.fit()
         assert len(result_grid) == 1
         result = result_grid[0]
@@ -444,11 +440,11 @@
             raise TrainingFailedError from result.error
         return result
 
-<<<<<<< HEAD
-    def _save(self, experiment_path: Path):
+    def _save(self, experiment_path: Union[str, Path]):
+        experiment_path = Path(experiment_path)
         with open(experiment_path / _TRAINER_PKL, "wb") as fp:
             pickle.dump(self, fp)
-=======
+
     def _extract_fields_for_tuner_param_space(self) -> Dict:
         """Extracts fields to be included in `Tuner.param_space`.
 
@@ -465,7 +461,6 @@
             if key in self._param_dict.keys():
                 result[key] = copy.deepcopy(self._param_dict[key])
         return result
->>>>>>> 477910b8
 
     def _generate_trainable_cls(self) -> Type["Trainable"]:
         """Generate the base Trainable class.
