import copy
from typing import Dict, List, Literal, Optional, Union

import ray
from ray.actor import ActorHandle
from ray.data import DataIterator, Dataset, ExecutionOptions, NodeIdStr
from ray.data._internal.execution.interfaces.execution_options import ExecutionResources
from ray.util.annotations import DeveloperAPI, PublicAPI


@PublicAPI(stability="stable")
class DataConfig:
    """Class responsible for configuring Train dataset preprocessing.

    For advanced use cases, this class can be subclassed and the `configure()` method
    overriden for custom data preprocessing.
    """

    def __init__(
        self,
        datasets_to_split: Union[Literal["all"], List[str]] = "all",
        execution_options: Optional[ExecutionOptions] = None,
        enable_shard_locality: bool = True,
    ):
        """Construct a DataConfig.

        Args:
            datasets_to_split: Specifies which datasets should be split among workers.
                Can be set to "all" or a list of dataset names. Defaults to "all",
                i.e. split all datasets.
            execution_options: The execution options to pass to Ray Data. By default,
                the options will be optimized for data ingest. When overriding this,
                base your options off of `DataConfig.default_ingest_options()`.
            enable_shard_locality: If true, when sharding the datasets across Train
                workers, locality will be considered to minimize cross-node data transfer.
                This is on by default.
        """
        if isinstance(datasets_to_split, list) or datasets_to_split == "all":
            self._datasets_to_split = datasets_to_split
        else:
            raise TypeError(
                "`datasets_to_split` should be a 'all' or a list of strings of "
                "dataset names. Received "
                f"{type(datasets_to_split).__name__} with value {datasets_to_split}."
            )

        self._execution_options: ExecutionOptions = (
            execution_options or DataConfig.default_ingest_options()
        )
        self._enable_shard_locality = enable_shard_locality

        self._num_train_cpus = 0.0
        self._num_train_gpus = 0.0

    def set_train_total_resources(self, num_train_cpus: float, num_train_gpus: float):
        """Set the total number of CPUs and GPUs used by training.

        If CPU or GPU resource limits are not set, they will be set to the
        total cluster resources minus the resources used by training.
        """
        # TODO: We may also include other resources besides CPU and GPU.
        self._num_train_cpus = num_train_cpus
        self._num_train_gpus = num_train_gpus

    @DeveloperAPI
    def configure(
        self,
        datasets: Dict[str, Dataset],
        world_size: int,
        worker_handles: Optional[List[ActorHandle]],
        worker_node_ids: Optional[List[NodeIdStr]],
        **kwargs,
    ) -> List[Dict[str, DataIterator]]:
        """Configure how Train datasets should be assigned to workers.

        Args:
            datasets: The datasets dict passed to Train by the user.
            world_size: The number of Train workers in total.
            worker_handles: The actor handles of the Train workers.
            worker_node_ids: The node ids of the Train workers.
            kwargs: Forwards compatibility placeholder.

        Returns:
            A list of dataset splits for each worker. The size of the list must be
            equal to `world_size`. Each element of the list contains the assigned
            `DataIterator` instances by name for the worker.
        """
        output = [{} for _ in range(world_size)]

        for dataset_name, dataset in datasets.items():
            if dataset.name is None:
                dataset.set_name(dataset_name)

        if self._datasets_to_split == "all":
            datasets_to_split = set(datasets.keys())
        else:
            datasets_to_split = set(self._datasets_to_split)

<<<<<<< HEAD
        locality_hints = worker_node_ids if self._enable_split_locality else None
=======
        locality_hints = worker_node_ids if self._enable_shard_locality else None
>>>>>>> 3d1b80a7
        for name, ds in datasets.items():
            execution_options = copy.deepcopy(self._execution_options)

            if execution_options.is_resource_limits_default():
                # If "resource_limits" is not overriden by the user,
                # add training-reserved resources to Data's exclude_resources.
                execution_options.exclude_resources = (
                    execution_options.exclude_resources.add(
                        ExecutionResources(
                            cpu=self._num_train_cpus, gpu=self._num_train_gpus
                        )
                    )
                )

            ds = ds.copy(ds)
            ds.context.execution_options = execution_options

            if name in datasets_to_split:
                for i, split in enumerate(
                    ds.streaming_split(
                        world_size, equal=True, locality_hints=locality_hints
                    )
                ):
                    output[i][name] = split
            else:
                for i in range(world_size):
                    output[i][name] = ds.iterator()

        return output

    @staticmethod
    def default_ingest_options() -> ExecutionOptions:
        """The default Ray Data options used for data ingest.

        By default, configurations are carried over from what is already set
        in DataContext.
        """
        ctx = ray.data.DataContext.get_current()
        return ExecutionOptions(
            # TODO(hchen): Re-enable `locality_with_output` by default after fixing
            # https://github.com/ray-project/ray/issues/40607
            locality_with_output=ctx.execution_options.locality_with_output,
            resource_limits=ctx.execution_options.resource_limits,
            exclude_resources=ctx.execution_options.exclude_resources,
            preserve_order=ctx.execution_options.preserve_order,
            verbose_progress=ctx.execution_options.verbose_progress,
        )<|MERGE_RESOLUTION|>--- conflicted
+++ resolved
@@ -96,11 +96,7 @@
         else:
             datasets_to_split = set(self._datasets_to_split)
 
-<<<<<<< HEAD
         locality_hints = worker_node_ids if self._enable_split_locality else None
-=======
-        locality_hints = worker_node_ids if self._enable_shard_locality else None
->>>>>>> 3d1b80a7
         for name, ds in datasets.items():
             execution_options = copy.deepcopy(self._execution_options)
 
