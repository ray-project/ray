--- conflicted
+++ resolved
@@ -2,14 +2,7 @@
 from typing import Callable, Dict, List, Optional, Union
 
 from ray.actor import ActorHandle
-<<<<<<< HEAD
-
 from ray.data import Dataset
-=======
-from ray.data import Dataset, DatasetPipeline
-
-RayDataset = Union["Dataset", "DatasetPipeline"]
->>>>>>> 3fb4e19a
 
 
 @dataclass
