from dataclasses import dataclass
from typing import TYPE_CHECKING, Callable, Dict, List, Optional, Union

from ray.actor import ActorHandle
from ray.air.config import DatasetConfig

from ray.data import Dataset, DatasetPipeline
from ray.data.preprocessors import Chain
from ray.air._internal.util import _estimate_avail_object_store_memory

if TYPE_CHECKING:
    from ray.data import DatasetIterator
    from ray.data.preprocessor import Preprocessor

RayDataset = Union["Dataset", "DatasetPipeline"]


@dataclass
class RayDatasetSpec:
    """Configuration for Ray Datasets to pass to the training workers.

    dataset_or_dict: An optional Ray Dataset (or DatasetPipeline) or a dictionary of
        datasets to be sharded across all the training workers, which can be accessed
        from the training function via ``session.get_dataset_shard()``. Multiple
        Datasets can be passed in as a dictionary that maps each name key to a
        Dataset value, and each Dataset can be accessed from the training function
        by passing in a `dataset_name` argument to ``session.get_dataset_shard()``.
    dataset_split_fn: An optional callable to specify how the provided ``dataset``
        should be split across the training workers. It is expected to take in two
        arguments. The first one is the ``dataset``, just as is passed in to the
        ``_RayDatasetSpec``. The second argument is a list of the ActorHandles of the
        training workers (to use as locality hints). The Callable is expected to
        return a list of RayDatasets or a list of dictionaries of RayDatasets,
        with the length of the list equal to the length of the list of actor handles.
        If None is provided, the provided Ray Dataset(s) will be equally split.

    """

    dataset_or_dict: Optional[Union[RayDataset, Dict[str, RayDataset]]]
    dataset_split_fn: Optional[
        Callable[
            [Union[RayDataset, Dict[str, RayDataset]], List[ActorHandle]],
            List[Union[RayDataset, Dict[str, RayDataset]]],
        ]
    ] = None

    def _default_split_fn(
        self, training_worker_handles: List[ActorHandle]
    ) -> List[Optional[Union[RayDataset, Dict[str, RayDataset]]]]:
        def split_dataset(dataset_or_pipeline):
            return dataset_or_pipeline.split(
                len(training_worker_handles),
                equal=True,
                locality_hints=training_worker_handles,
            )

        if isinstance(self.dataset_or_dict, dict):
            # Return a smaller dict for each shard.
            dataset_shards = [{} for _ in range(len(training_worker_handles))]
            for key, dataset in self.dataset_or_dict.items():
                split_datasets = split_dataset(dataset)
                assert len(split_datasets) == len(training_worker_handles)
                for i in range(len(split_datasets)):
                    dataset_shards[i][key] = split_datasets[i]
            return dataset_shards
        else:
            # return a smaller RayDataset for each shard.
            return split_dataset(self.dataset_or_dict)

    def get_dataset_shards(
        self, training_worker_handles: List[ActorHandle]
    ) -> List[Optional[Union[RayDataset, Dict[str, RayDataset]]]]:
        """Returns Dataset splits based off the spec and the given training workers

        Args:
            training_worker_handles: A list of the training worker actor handles.

        Returns:
            A list of RayDataset shards or list of dictionaries of RayDataset shards,
                one for each training worker.

        """
        if not self.dataset_or_dict:
            return [None] * len(training_worker_handles)

        if self.dataset_split_fn is None:
            return self._default_split_fn(training_worker_handles)
        else:
            splits = self.dataset_split_fn(
                self.dataset_or_dict, training_worker_handles
            )
            if not len(splits) == len(training_worker_handles):
                raise RuntimeError(
                    "The list of Datasets returned by the "
                    f"`dataset_split_fn`: {len(splits)} does not match "
                    f"the number of training workers: {len(training_worker_handles)}"
                )
            return splits


class DataParallelIngestSpec:
    """Implements the execution of DatasetConfig preprocessing and ingest."""

    def __init__(self, dataset_config: Dict[str, DatasetConfig]):
        """Construct an ingest spec.

        Args:
            dataset_config: The merged default + user config dict for the trainer
                with all defaults filled in.
        """
        self.dataset_config = dataset_config
        self.preprocessed_datasets: Optional[Dict[str, "Dataset"]] = None
        self.preprocessor: Optional["Preprocessor"] = None

    def preprocess_datasets(
        self, prep: "Preprocessor", datasets: Dict[str, "Dataset"]
    ) -> Dict[str, "Dataset"]:
        """Preprocess the given datasets.

        This will be called prior to `get_dataset_shards()`.

        Args:
            prep: The preprocessor to fit, if needed.
            dataset: The datasets to fit and transform.

        Returns:
            Dict of transformed datasets.
        """

        for key, dataset in list(datasets.items()):
            conf = self._config(key)
            # If globally shuffling, don't randomize unless using the stream API.
            local_window = 1 > conf.max_object_store_memory_fraction >= 0
            if conf.randomize_block_order and (not conf.global_shuffle or local_window):
                datasets[key] = dataset.randomize_block_order()

        if prep:
            ds_to_fit = None
            for k, conf in self.dataset_config.items():
                if k not in datasets:
                    assert not conf.required, "Missing dataset post-validation"
                    continue
                if conf.fit:
                    ds_to_fit = datasets[k]
            if ds_to_fit:
                prep.fit(ds_to_fit)
            new_datasets = {}

            for key, dataset in datasets.items():
                conf = self._config(key)
                if conf.transform:
                    if conf.max_object_store_memory_fraction >= 0:
                        # In windowed mode, preprocessor is applied in streaming way.
                        new_datasets[key] = dataset
                    else:
                        # Window size of infinity is treated same as bulk mode.
                        new_datasets[key] = prep.transform(dataset)
                else:
                    new_datasets[key] = dataset
        else:
            new_datasets = datasets
        self.preprocessed_datasets = new_datasets
        self.preprocessor = prep
        return new_datasets

    def get_dataset_shards(
        self, training_worker_handles: List[ActorHandle]
    ) -> List[Dict[str, "DatasetIterator"]]:
        """Get the shards to pass to training workers.

        Note: this has to match the signature of DatasetSpec in legacy train.

        Args:
            training_worker_handles: Actor handles of the workers, which can be used
                for locality-aware splitting.

        Returns:
            List of dataset shard dicts, one for each training worker.
        """
        dataset_dict_splits = [{} for _ in range(len(training_worker_handles))]

        for key, dataset in self.preprocessed_datasets.items():
            config = self._config(key)

            if config.max_object_store_memory_fraction >= 0:
                object_store_memory = _estimate_avail_object_store_memory()
                stream_window_size = max(
                    object_store_memory * config.max_object_store_memory_fraction, 1
                )
                dataset = dataset.window(bytes_per_window=stream_window_size).repeat()
                # In windowed mode, we re-apply the preprocessor on each iteration.
<<<<<<< HEAD
                if self.preprocessor or config.per_epoch_preprocessor:
                    if self.preprocessor is not None:
                        preprocessor = self.preprocessor
                        if config.per_epoch_preprocessor is not None:
                            preprocessor = Chain(
                                preprocessor, config.per_epoch_preprocessor
                            )
                    else:
                        preprocessor = config.per_epoch_preprocessor

                    # TODO: Replace with self.preprocessor.transform when possible.
                    prep = preprocessor.transform_batch
                    dataset = dataset.map_batches(prep, batch_format="pandas")

=======
                if self.preprocessor:
                    dataset = self.preprocessor._transform_pipeline(dataset)
>>>>>>> 6bcaa9c5
                # Always re-randomize each window; this doesn't help with reducing
                # cluster hot-spots since we already randomized the based blocks, but
                # can help with improving randomness in combination with local shuffle.
                if config.randomize_block_order and not config.global_shuffle:
                    # TODO(swang): Should randomize block order across the
                    # original dataset, not the window.
                    dataset = dataset.randomize_block_order_each_window()
            elif config.per_epoch_preprocessor is not None:
                # Reapply the per epoch preprocessor on each epoch.
                if isinstance(dataset, Dataset):
                    dataset = dataset.repeat()
                # TODO: Replace with preprocessor.transform when possible.
                per_epoch_prep = config.per_epoch_preprocessor.transform_batch
                dataset = dataset.map_batches(per_epoch_prep)

            if config.global_shuffle:
                # If global shuffle is requested, then we should try to overlap
                # this with other computation, so convert to a DatasetPipeline
                # if not already being used.
                if isinstance(dataset, Dataset):
                    dataset = dataset.repeat()
                dataset = dataset.random_shuffle_each_window()

            if config.split and len(training_worker_handles) > 1:
                dataset_splits = dataset.split(
                    len(training_worker_handles),
                    equal=True,
                    locality_hints=training_worker_handles,
                )
            else:
                dataset_splits = [dataset] * len(training_worker_handles)

            for i, dataset_split in enumerate(dataset_splits):
                dataset_splits[i] = dataset_split.iterator()._with_backward_compat()

            for i in range(len(dataset_splits)):
                dataset_dict_splits[i][key] = dataset_splits[i]

        return dataset_dict_splits

    def _config(self, key: str) -> "DatasetConfig":
        """Get the dataset config for the given dataset name."""
        if key in self.dataset_config:
            return self.dataset_config[key]
        return self.dataset_config["*"]<|MERGE_RESOLUTION|>--- conflicted
+++ resolved
@@ -189,7 +189,6 @@
                 )
                 dataset = dataset.window(bytes_per_window=stream_window_size).repeat()
                 # In windowed mode, we re-apply the preprocessor on each iteration.
-<<<<<<< HEAD
                 if self.preprocessor or config.per_epoch_preprocessor:
                     if self.preprocessor is not None:
                         preprocessor = self.preprocessor
@@ -200,14 +199,9 @@
                     else:
                         preprocessor = config.per_epoch_preprocessor
 
-                    # TODO: Replace with self.preprocessor.transform when possible.
                     prep = preprocessor.transform_batch
-                    dataset = dataset.map_batches(prep, batch_format="pandas")
-
-=======
-                if self.preprocessor:
-                    dataset = self.preprocessor._transform_pipeline(dataset)
->>>>>>> 6bcaa9c5
+                    dataset = preprocessor._transform_pipeline(dataset)
+
                 # Always re-randomize each window; this doesn't help with reducing
                 # cluster hot-spots since we already randomized the based blocks, but
                 # can help with improving randomness in combination with local shuffle.
@@ -221,7 +215,7 @@
                     dataset = dataset.repeat()
                 # TODO: Replace with preprocessor.transform when possible.
                 per_epoch_prep = config.per_epoch_preprocessor.transform_batch
-                dataset = dataset.map_batches(per_epoch_prep)
+                dataset = config.per_epoch_preprocessor._transform_pipeline(dataset)
 
             if config.global_shuffle:
                 # If global shuffle is requested, then we should try to overlap
