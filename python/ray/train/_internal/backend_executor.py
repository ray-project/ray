--- conflicted
+++ resolved
@@ -518,18 +518,6 @@
 
         return results
 
-<<<<<<< HEAD
-    def _set_checkpoint_id(self, checkpoint_id: int):
-        """Update the checkpoint id in the StorageContext of all workers.
-
-        This determines the path that the next checkpoint will be saved to."""
-
-        def set_checkpoint_id():
-            session = _get_session("_set_checkpoint_id")
-            session.storage.current_checkpoint_id = checkpoint_id
-
-        futures = self.worker_group.execute_async(set_checkpoint_id)
-=======
     def _set_checkpoint_index(self, checkpoint_index: int):
         """Update the checkpoint id in the StorageContext of all workers.
 
@@ -541,7 +529,6 @@
             session.storage.current_checkpoint_index = checkpoint_index
 
         futures = self.worker_group.execute_async(set_checkpoint_index)
->>>>>>> d6f89108
         self.get_with_failure_handling(futures)
 
     def _set_legacy_checkpoint_uri(self, uri: str):
