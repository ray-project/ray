--- conflicted
+++ resolved
@@ -405,17 +405,11 @@
             actors = [worker.actor for worker in self.worker_group.workers]
             self.dataset_shards = dataset_spec.get_dataset_shards(actors)
 
-<<<<<<< HEAD
-        local_rank_map = self._create_local_rank_map()
-        local_world_map = self._create_local_world_map()
-        node_rank_map = self._create_node_rank()
-=======
         (
             local_rank_map,
             local_world_size_map,
             node_rank_map,
         ) = self._create_rank_world_size_mappings()
->>>>>>> f6181840
 
         futures = []
         for index in range(len(self.worker_group)):
@@ -426,11 +420,7 @@
                     world_rank=index,
                     local_rank=local_rank_map[index],
                     node_rank=node_rank_map[index],
-<<<<<<< HEAD
-                    local_world_size=local_world_map[index],
-=======
                     local_world_size=local_world_size_map[index],
->>>>>>> f6181840
                     world_size=len(self.worker_group),
                     trial_info=self._trial_info,
                     train_func=train_func,
