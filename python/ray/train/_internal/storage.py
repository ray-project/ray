--- conflicted
+++ resolved
@@ -507,11 +507,7 @@
         """
         from ray.tune.trainable.util import TrainableUtil
 
-<<<<<<< HEAD
-        if self.current_checkpoint_id is None:
-=======
         if self.current_checkpoint_index is None:
->>>>>>> d6f89108
             raise RuntimeError(
                 "Should not access `checkpoint_fs_path` without setting "
                 "`current_checkpoint_index`"
