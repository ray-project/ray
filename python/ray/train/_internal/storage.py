--- conflicted
+++ resolved
@@ -320,17 +320,6 @@
     For example, on the driver, the storage context is initialized, only knowing
     the experiment path. On the Trainable actor, the trial_dir_name is accessible.
 
-<<<<<<< HEAD
-    There are 3 path concepts:
-    1. *_path: A path or URI. This is the same format as the `storage_path` specified
-        by the user. This may need to be URI-joined.
-    2. *_fs_path: A path relative to the storage filesystem. This is a regular path
-        that can be joined with `os.path.join`.
-    3. *_local_path: The path on the local filesystem where results are saved to
-       before persisting to storage.
-
-    Example with storage_path="mock:///bucket/path":
-=======
     There are 2 types of paths:
     1. *_fs_path: A path on the `storage_filesystem`. This is a regular path
         which has been prefix-stripped by pyarrow.fs.FileSystem.from_uri and
@@ -339,7 +328,6 @@
        before persisting to storage.
 
     Example with storage_path="mock:///bucket/path?param=1":
->>>>>>> f3f22fd3
 
         >>> from ray.train._internal.storage import StorageContext
         >>> import os
@@ -578,16 +566,6 @@
         return os.path.join(self.storage_local_path, self.experiment_dir_name)
 
     @property
-    def trial_path(self) -> str:
-        """The path the experiment directory, where the format matches the
-        original `storage_path` format specified by the user.
-
-        Ex: If the user passed in storage_path="s3://bucket/path?param=1", then
-        this property returns "s3://bucket/path/exp_name?param=1".
-        """
-        return str(URI(self.experiment_path) / self.trial_dir_name)
-
-    @property
     def trial_local_path(self) -> str:
         """The local filesystem path to the trial directory.
 
@@ -628,7 +606,19 @@
         return os.path.join(self.trial_fs_path, checkpoint_dir_name)
 
     @staticmethod
-<<<<<<< HEAD
+    def get_experiment_dir_name(run_obj: Union[str, Callable, Type]) -> str:
+        from ray.tune.experiment import Experiment
+        from ray.tune.utils import date_str
+
+        run_identifier = Experiment.get_trainable_name(run_obj)
+
+        if bool(int(os.environ.get("TUNE_DISABLE_DATED_SUBDIR", 0))):
+            dir_name = run_identifier
+        else:
+            dir_name = "{}_{}".format(run_identifier, date_str())
+        return dir_name
+
+    @staticmethod
     def _make_checkpoint_dir_name(index: int):
         """Get the name of the checkpoint directory, given an index."""
         return f"checkpoint_{index:06d}"
@@ -645,19 +635,6 @@
         """
         assert checkpoint_dir_name.startswith("checkpoint_")
         return int(checkpoint_dir_name.split("_")[1])
-=======
-    def get_experiment_dir_name(run_obj: Union[str, Callable, Type]) -> str:
-        from ray.tune.experiment import Experiment
-        from ray.tune.utils import date_str
-
-        run_identifier = Experiment.get_trainable_name(run_obj)
-
-        if bool(int(os.environ.get("TUNE_DISABLE_DATED_SUBDIR", 0))):
-            dir_name = run_identifier
-        else:
-            dir_name = "{}_{}".format(run_identifier, date_str())
-        return dir_name
->>>>>>> f3f22fd3
 
 
 _storage_context: Optional[StorageContext] = None
