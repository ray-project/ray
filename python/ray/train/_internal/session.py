import os
import logging
import platform
import queue
import sys
import threading
import time
from dataclasses import dataclass
from datetime import datetime
from enum import Enum, auto
import functools
from pathlib import Path
import shutil
from typing import TYPE_CHECKING, Any, Callable, Dict, Optional, Type, Union
import warnings

import ray
from ray.air._internal.session import _get_session
from ray.air._internal.util import StartTraceback, RunnerThread
from ray.air.checkpoint import Checkpoint
from ray.air.constants import (
    _RESULT_FETCH_TIMEOUT,
    _ERROR_FETCH_TIMEOUT,
    SESSION_MISUSE_LOG_ONCE_KEY,
    TIMESTAMP,
    TIME_THIS_ITER_S,
)
from ray.data import Dataset, DatasetPipeline
from ray.train._checkpoint import Checkpoint as NewCheckpoint
from ray.train._internal.accelerator import Accelerator
from ray.train._internal.storage import _use_storage_context, StorageContext
from ray.train.constants import (
    CHECKPOINT_METADATA_KEY,
    CHECKPOINT_RANK_KEY,
    DETAILED_AUTOFILLED_KEYS,
    WORKER_HOSTNAME,
    WORKER_NODE_IP,
    WORKER_PID,
    TIME_TOTAL_S,
    LAZY_CHECKPOINT_MARKER_FILE,
)

from ray.train.error import SessionMisuseError
from ray.util.annotations import DeveloperAPI, PublicAPI
from ray.util.debug import log_once

if TYPE_CHECKING:
    from ray.data import DataIterator
    from ray.tune.execution.placement_groups import PlacementGroupFactory


_INDEX_FILE_EXTENSION = ".files"
_INDEX_FILE = ".RANK_{0}" + _INDEX_FILE_EXTENSION


class TrainingResultType(Enum):
    REPORT = auto()
    CHECKPOINT = auto()


logger = logging.getLogger(__name__)


@dataclass
class TrialInfo:
    """The trial information to propagate to TrainSession."""

    name: str
    id: str
    resources: Dict[str, float]
    logdir: str
    driver_ip: str
    experiment_name: Optional[str] = None


@dataclass
class _LegacyTrainingResult:
    type: TrainingResultType
    data: Union[Dict, Checkpoint, str]
    metadata: Optional[Dict] = None


<<<<<<< HEAD
@DeveloperAPI
class TrainingResult:
=======
class _FutureTrainingResult:
    """A future that will be resolved to a `_TrainingResult`.

    This is needed for specific schedulers such as PBT that schedule saves.

    This wrapper should be removed after refactoring PBT to not schedule saves anymore.
    """

    def __init__(self, future: ray.ObjectRef):
        self.future = future

    def resolve(self, block: bool = True) -> Optional["_TrainingResult"]:
        """Resolve into ``_TrainingResult``.

        This will return None for function trainables if no checkpoint has been
        saved before.
        """
        if block:
            timeout = None
        else:
            timeout = 1e-9
        try:
            return ray.get(self.future, timeout=timeout)
        except TimeoutError:
            # Not ready, yet
            pass
        except Exception as exc:
            logger.error(f"Error resolving result: {exc}")


class _TrainingResult:
>>>>>>> 3f11cf46
    """A (checkpoint, metrics) result reported by the user."""

    def __init__(self, checkpoint: Optional[Checkpoint], metrics: Dict[str, Any]):
        self.checkpoint = checkpoint
        self.metrics = metrics

    def __repr__(self) -> str:
        return f"TrainingResult(checkpoint={self.checkpoint}, metrics={self.metrics})"


# TODO(xwjiang): This needs a better name.
@DeveloperAPI
class _TrainSession:
    """Holds information for training on each worker."""

    def __init__(
        self,
        training_func: Callable,
        world_rank: int,
        local_rank: int,
        node_rank: int,
        local_world_size: int,
        world_size: int,
        # TODO(xwjiang): Legacy Ray Train trainer clean up!
        trial_info: Optional[TrialInfo] = None,
        dataset_shard: Optional[Union[Dataset, DatasetPipeline]] = None,
        metadata: Dict[str, Any] = None,
        # TODO(xwjiang): Legacy Ray Train trainer clean up!
        checkpoint: Optional[Checkpoint] = None,
        # Deprecated
        encode_data_fn: Optional[Callable] = None,
        detailed_autofilled_metrics: bool = False,
        # If True and the worker is on the same node as driver,
        # will send over checkpoint path and metadata instead of
        # the whole checkpoint to avoid unnecessary serialization.
        enable_lazy_checkpointing: bool = True,
        checkpoint_keep_all_ranks: bool = False,
        checkpoint_upload_from_workers: bool = False,
        storage: Optional[StorageContext] = None,
        synchronous_result_reporting: bool = False,
    ):
        # `synchronous_result_reporting` refers to whether or not the
        # training function is immediately unblocked to continue running
        # after the main thread receives its result.
        # Ex 1: For 2 Ray Train workers with synchronous_result_reporting=True,
        # the worker that produces a result first will immediately will continue
        # onto the next iteration.
        # Ex 2: For a Tune function Trainable with `synchronous_result_reporting=False`,
        # training will only continue with an explicit call to `session.get_next`.
        # Synchronous reporting in example 2 is needed for Tune schedulers to
        # be able to stop the execution of the training function at will,
        # for advanced pausing schedulers (PBT, BOHB) and actor reuse.
        self.synchronous_result_reporting = synchronous_result_reporting

        # Ray Train worker properties
        self.dataset_shard = dataset_shard
        self.metadata = metadata

        self.world_rank = world_rank
        self.local_rank = local_rank
        self.node_rank = node_rank
        self.local_world_size = local_world_size
        self.world_size = world_size

        # Checkpoint configurations
        # TODO(justinvyu): These should all be removed.
        self.enable_lazy_checkpointing = enable_lazy_checkpointing
        self.checkpoint_keep_all_ranks = checkpoint_keep_all_ranks
        self.checkpoint_upload_from_workers = checkpoint_upload_from_workers
        # Only used if checkpoint_upload_from_workers is True.
        self.legacy_checkpoint_uri = None

        # TODO(justinvyu): Encode data fn to be removed.
        # Function to encode checkpoint dict before sending to the driver.
        if not encode_data_fn:

            def noop(x):
                return x

            encode_data_fn = noop
        self._encode_data_fn = encode_data_fn

        # NOTE: `reset` will initialize many properties needed to start running the
        # training_func as a thread.
        self.reset(
            training_func=training_func,
            trial_info=trial_info,
            storage=storage,
            loaded_checkpoint=checkpoint,
        )

        if _use_storage_context():
            assert storage
            logger.info(f"StorageContext on SESSION (rank={world_rank}):\n{storage}")

            # Change the working directory to the local trial directory.
            # -> All workers on the same node share a working directory.
            os.makedirs(storage.trial_local_path, exist_ok=True)
            os.chdir(storage.trial_local_path)
        else:
            if trial_info:
                # Change the working directory to `logdir`.
                logdir = os.path.join(trial_info.logdir, f"rank_{self.world_rank}")
                os.makedirs(logdir, exist_ok=True)
                os.chdir(logdir)

        # Autofilled metrics attributes.
        self.detailed_autofilled_metrics = detailed_autofilled_metrics
        self.last_report_time = time.time()
        self.iteration = 0
        self.time_total = 0.0
        self.local_ip = self.get_current_ip()

        self.accelerator = None

    def get_current_ip(self):
        self.local_ip = ray.util.get_node_ip_address()
        return self.local_ip

    def start(self):
        """Starts the training thread."""
        self.training_started = True
        self.training_thread.start()

    def reset(
        self,
        training_func: Callable,
        trial_info: TrialInfo,
        storage: StorageContext,
        loaded_checkpoint=None,
    ):
        # This lock is used to control the execution of the training thread.
        self.continue_lock = threading.Semaphore(0)

        # This event is used to signal the training thread to stop.
        self.stop_event = threading.Event()

        # Queue for sending results across threads.
        self.result_queue = queue.Queue(1)

        # Queue for raising exceptions from runner thread to main thread.
        # The error queue has a max size of one to prevent stacking error and force
        # error reporting to block until finished.
        self.error_queue = queue.Queue(1)

        # The Thread object that is running the training function.
        self.training_thread = RunnerThread(
            target=training_func, daemon=True, error_queue=self.error_queue
        )

        # Possibly override with new state
        self.trial_info = trial_info
        self.storage = storage
        self.loaded_checkpoint = loaded_checkpoint

        # Reset state
        self.ignore_report = False
        self.training_started = False
        self._first_report = True

    def pause_reporting(self):
        """Ignore all future ``session.report()`` calls."""
        self.ignore_report = True

    def finish(self, timeout: Optional[float] = None):
        """Finishes the training thread.

        Either returns the output from training or raises any Exception from
        training.
        """
        # Set the stop event for the training thread to gracefully exit.
        self.stop_event.set()

        # Release the lock so that training thread can process this event.
        self.continue_lock.release()

        # Force a final (blocking) sync of artifacts in the trial path to storage.
        if _use_storage_context():
            self.storage.persist_artifacts(force=True)

        # Wait for training to finish.
        # This will raise any errors that occur during training, including
        # SystemError
        func_output = self.training_thread.join(timeout=timeout)
        # If training finished successfully, then return results.
        return func_output

    def get_next(self) -> Optional[TrainingResult]:
        """Gets the next ``TrainingResult`` from the result queue.

        If the result queue is empty, then this function returns ``None``.
        """
        if not self.training_started:
            raise RuntimeError("Please call start before calling get_next.")

        if self.synchronous_result_reporting:
            # There's no need to release the lock on the first report
            # since `start` already started the training thread.
            if not self._first_report:
                # Release the lock to trigger training to continue,
                # until the next call to report.
                self.continue_lock.release()
            self._first_report = False

        result = None
        # While training is still ongoing, attempt to get the result.
        while result is None and self.training_thread.is_alive():
            try:
                result = self.result_queue.get(
                    block=True, timeout=_RESULT_FETCH_TIMEOUT
                )
            except queue.Empty:
                pass

        # If no result was found, then the runner must no longer be alive.
        if result is None:
            # Try one last time to fetch results in case results were
            # reported in between the time of the last check and the
            # termination of the thread runner.
            try:
                result = self.result_queue.get(
                    block=False, timeout=_RESULT_FETCH_TIMEOUT
                )
            except queue.Empty:
                pass

        # check if error occurred inside the thread runner.
        if result is None:
            # only raise an error from the runner if all results are consumed
            self._report_thread_runner_error(block=True)
        else:
            if not self.error_queue.empty():
                logger.debug(
                    (
                        "Runner error waiting to be raised in main thread. "
                        "Logging all available results first."
                    )
                )

        if not self.synchronous_result_reporting:
            # At this point, the training thread has reached
            # the `train.report` and is blocked there.
            # If performing asynchronous result reporting,
            # release the lock to allow each worker to keep training
            # immediately after the coordinator fetches their result.
            self.continue_lock.release()

        # Return None if there are no more results to fetch.
        return result

    def _auto_fill_metrics(self, result: dict) -> dict:
        """Add autofilled metrics and update attributes."""
        current_time = time.time()
        current_datetime = datetime.now()
        if TIME_THIS_ITER_S in result:
            time_this_iter = result[TIME_THIS_ITER_S]
        else:
            time_this_iter = current_time - self.last_report_time
        self.iteration += 1
        self.time_total += time_this_iter
        self.last_report_time = current_time

        auto_filled_metrics = {
            TIMESTAMP: int(time.mktime(current_datetime.timetuple())),
            TIME_TOTAL_S: self.time_total,
            WORKER_PID: os.getpid(),
            WORKER_HOSTNAME: platform.node(),
            WORKER_NODE_IP: self.local_ip,
        }

        if not self.detailed_autofilled_metrics:
            auto_filled_metrics = {
                k: v
                for k, v in auto_filled_metrics.items()
                if k not in DETAILED_AUTOFILLED_KEYS
            }

        result = result.copy()
        result.update(auto_filled_metrics)
        return result

    def _report_legacy(self, **kwargs):
        """Adds kwargs to the queue to be consumed by main thread."""
        if self.ignore_report:
            return

        kwargs = self._auto_fill_metrics(kwargs)

        result = _LegacyTrainingResult(type=TrainingResultType.REPORT, data=kwargs)

        # Add result to a thread-safe queue.
        self.result_queue.put(result, block=True)

        # Acquire lock to stop the training thread until main thread
        # triggers resume.
        self.continue_lock.acquire()

    def _auto_fill_checkpoint_metrics(self, result: dict) -> dict:
        """Add autofilled metrics and update attributes."""
        current_datetime = datetime.now()

        auto_filled_metrics = {
            TIMESTAMP: int(time.mktime(current_datetime.timetuple()))
        }
        result = result.copy()
        result.update(auto_filled_metrics)
        return result

    def _report_thread_runner_error(self, block=False):
        try:
            e = self.error_queue.get(block=block, timeout=_ERROR_FETCH_TIMEOUT)
            raise StartTraceback from e
        except queue.Empty:
            pass

    def _create_checkpoint_file_list(self, checkpoint: Checkpoint):
        """Create an index of the folder contents

        So we know which files belong to which rank.
        """
        root = checkpoint._local_path
        ckpt_files = []
        for dir, _, files in os.walk(root):
            # Strip the root path from the path though, since
            # we are only interested in the part relative to
            # the root of this checkpoint.
            dir = dir[len(root) :]
            for fn in files:
                ckpt_files.append(os.path.join(dir, fn))
        # Write these files into the index file.
        with open(os.path.join(root, _INDEX_FILE.format(self.world_rank)), "w") as f:
            for fn in ckpt_files:
                f.write(f"{fn}\n")

    def _remove_uploaded_checkpoint_files(self, checkpoint: Checkpoint):
        """Get rid of already uploaded large checkpoint files.

        This is so they don't get shipped to the driver node.
        """
        root = checkpoint._local_path
        for f in os.listdir(root):
            if f.endswith(_INDEX_FILE_EXTENSION):
                # We will leave the index file in there so local
                # checkpoint has knowledge about the cloud files.
                continue
            fp = os.path.join(root, f)
            if os.path.isfile(fp):
                os.unlink(fp)
            elif os.path.isdir(fp):
                shutil.rmtree(fp)

    def checkpoint(self, checkpoint: Checkpoint):
        """Adds kwargs to the queue to be consumed by main thread.

        Also stores the checkpoint in ``self.loaded_checkpoint``.
        """
        checkpoint_type, _ = checkpoint.get_internal_representation()

        if checkpoint_type == "data_dict" and self.checkpoint_keep_all_ranks:
            if log_once("keep_all_ranks_dict_checkpoint"):
                logger.warning(
                    "Saving checkpoints from all ranks does not work with "
                    "dictionary checkpoints. Set `ray.train.CheckpointConfig"
                    "(_checkpoint_keep_all_ranks=False)`, or write checkpoints "
                    "to a directory and report directory checkpoints that "
                    "contain unique files per worker rank. For example, "
                    "use filenames that contain the unique rank. You can "
                    "retrieve the rank with `session.get_world_rank()` within "
                    "your training loop per worker."
                )

        upload_from_workers = (
            checkpoint_type == "local_path"
            and self.checkpoint_upload_from_workers
            and self.legacy_checkpoint_uri
        )
        if upload_from_workers:
            self._create_checkpoint_file_list(checkpoint)
            logger.info(
                f"Uploading checkpoint files from worker rank {self.world_rank} "
                f"to cloud URI {self.legacy_checkpoint_uri}."
            )
            # We want to upload the files directly to cloud storage,
            # so that they won't need to be shipped to the driver node
            # via object store.
            checkpoint.to_uri(self.legacy_checkpoint_uri)
            logger.info("Done uploading checkpoint files.")
            self._remove_uploaded_checkpoint_files(checkpoint)

        # Update session checkpoint to latest checkpoint.
        self.loaded_checkpoint = checkpoint

        # Only store checkpoints on worker with rank 0.
        if self.world_rank != 0 and not self.checkpoint_keep_all_ranks:
            checkpoint = None
        elif checkpoint:
            checkpoint = self._encode_data_fn(checkpoint)

        metadata = self._auto_fill_checkpoint_metrics({})

        if (
            checkpoint
            and self.enable_lazy_checkpointing
            and checkpoint._local_path
            and (Path(self.trial_info.logdir) / LAZY_CHECKPOINT_MARKER_FILE).exists()
        ):
            metadata.update({CHECKPOINT_METADATA_KEY: checkpoint._metadata})
            checkpoint = str(checkpoint._local_path)

        # Save the rank of the worker that created this checkpoint.
        metadata.update({CHECKPOINT_RANK_KEY: self.world_rank})

        result = _LegacyTrainingResult(
            type=TrainingResultType.CHECKPOINT,
            data=checkpoint,
            metadata=metadata,
        )

        # Add result to a thread-safe queue.
        self.result_queue.put(result, block=True)

        # Acquire lock to stop the training thread until
        # checkpoint has been processed.
        self.continue_lock.acquire()

    def _set_legacy_checkpoint_uri(self, uri: str):
        """Tell session where to save the next directory checkpoint on the cloud.

        Args:
            uri: URI to the location where next checkpoint should be saved.
        """
        self.legacy_checkpoint_uri = uri

    def _report_training_result(self, training_result: TrainingResult) -> None:
        """Place a training result on the result queue for the main thread to process,
        then block until the main thread signals that training should continue.

        NOTE: This is used internally to report results from Train to Tune
        without persisting checkpoints to storage 2 times.
        `report` is the public API that directly persists to storage, which
        should only be called by user code.
        """
        if training_result.checkpoint:
            # NOTE: This populates `train.get_checkpoint`
            self.loaded_checkpoint = training_result.checkpoint

            # NOTE: This is where the coordinator AND workers increment their
            # checkpoint index.
            self.storage.current_checkpoint_index += 1

        # Add result to a thread-safe queue.
        self.result_queue.put(training_result, block=True)

        # Acquire lock to stop the training thread until main thread
        # triggers resume.
        self.continue_lock.acquire()

        # If the trial should be terminated, exit gracefully.
        # NOTE: This is only really useful if `synchronous_result_reporting=True`.
        # Otherwise, the lock is immediately released on reporting, and this
        # check is skipped before the main thread decides to set the stop event.
        if self.stop_event.is_set():
            self.stop_event.clear()
            sys.exit(0)

    def new_report(
        self, metrics: Dict, checkpoint: Optional[NewCheckpoint] = None
    ) -> None:
        if self.ignore_report:
            return

        persisted_checkpoint = None
        if checkpoint:
            # TODO(justinvyu): [code_removal]
            if not isinstance(checkpoint, NewCheckpoint):
                raise ValueError(
                    "You must pass a `ray.train.Checkpoint` "
                    "object to `train.report`. `ray.air.Checkpoint` is deprecated."
                )

            # Persist the reported checkpoint files to storage.
            persisted_checkpoint = self.storage.persist_current_checkpoint(checkpoint)

        # Persist trial artifacts to storage.
        force_artifact_sync = (
            persisted_checkpoint and self.storage.sync_config.sync_on_checkpoint
        )
        self.storage.persist_artifacts(force=force_artifact_sync)

        metrics = self._auto_fill_metrics(metrics)

        # Set additional user metadata from the Trainer.
        if persisted_checkpoint and self.metadata:
            user_metadata = persisted_checkpoint.get_metadata()
            for k, v in self.metadata.items():
                # Update keys not already set by the user. This gives user-set keys
                # precedence over keys set at the Trainer level.
                if k not in user_metadata:
                    user_metadata[k] = v
            persisted_checkpoint.set_metadata(user_metadata)

<<<<<<< HEAD
        result = TrainingResult(
            checkpoint=persisted_checkpoint,
            metrics=metrics,
        )
=======
        result = _TrainingResult(checkpoint=persisted_checkpoint, metrics=metrics)
>>>>>>> 3f11cf46

        self._report_training_result(result)

    def report(self, metrics: Dict, checkpoint: Optional[Checkpoint] = None) -> None:
        # TODO(xwjiang): tons of optimizations.

        # Special case: early fail for Torch tensors
        if "torch" in sys.modules:
            from ray.air._internal.torch_utils import contains_tensor

            if contains_tensor(metrics):
                raise ValueError(
                    "Passing objects containg Torch tensors as metrics "
                    "is not supported as it will throw an exception on "
                    "deserialization. You can either convert the tensors "
                    "to Python objects or use a `LegacyTorchCheckpoint` as the "
                    "`checkpoint` argument of `ray.train.report` to "
                    "store your Torch objects."
                )

        if _use_storage_context():
            return self.new_report(metrics, checkpoint=checkpoint)

        if checkpoint:
            self.checkpoint(checkpoint)
        self._report_legacy(**metrics)

    @property
    def experiment_name(self) -> str:
        return self.trial_info.experiment_name

    @property
    def trial_name(self) -> str:
        return self.trial_info.name

    @property
    def trial_id(self) -> str:
        return self.trial_info.id

    @property
    def trial_resources(self) -> "PlacementGroupFactory":
        return self.trial_info.resources

    @property
    def trial_dir(self) -> str:
        return self.trial_info.logdir

    def get_dataset_shard(
        self,
        dataset_name: Optional[str] = None,
    ) -> Optional["DataIterator"]:
        shard = self.dataset_shard
        if shard is None:
            warnings.warn(
                "No dataset passed in. Returning None. Make sure to "
                "pass in a Dataset to Trainer.run to use this "
                "function."
            )
        elif isinstance(shard, dict):
            if not dataset_name:
                raise RuntimeError(
                    "Multiple datasets were passed into ``Trainer``, "
                    "but no ``dataset_name`` is passed into "
                    "``get_dataset_shard``. Please specify which "
                    "dataset shard to retrieve."
                )
            return shard.get(dataset_name)
        return shard


_session: Optional[_TrainSession] = None


def init_session(*args, **kwargs) -> None:
    global _session
    if _session:
        raise ValueError(
            "A Train session is already in use. Do not call "
            "`init_session()` manually."
        )
    _session = _TrainSession(*args, **kwargs)


def get_session() -> Optional[_TrainSession]:
    return _session


def shutdown_session():
    """Shuts down the initialized session."""
    global _session
    _session = None


def _raise_accelerator_session_misuse():
    """Raises a SessionMisuseError because a utility function was used improperly."""
    raise SessionMisuseError(
        "prepare/accelerate utility functions should be called inside a training "
        "function executed by `Trainer.run`"
    )


def get_accelerator(default_accelerator_cls: Type[Accelerator]) -> Accelerator:
    """The accelerator for this training session.

    If an accelerator has not been set, then this method will construct an
    accelerator using the provided accelerator class.

    Raises:
        SessionMisuseError: if the session is uninitialized.
    """
    session = get_session()
    if session is None:
        _raise_accelerator_session_misuse()
    if session.accelerator is None:
        session.accelerator = default_accelerator_cls()
    return session.accelerator


def set_accelerator(accelerator: Accelerator) -> None:
    """Sets the accelerator for this training session.

    Args:
        accelerator: The accelerator to use for training.

    Raises:
        SessionMisuseError: if the session is unitialized.
        RuntimeError: if the accelerator has already been set.
    """
    session = get_session()
    if session is None:
        _raise_accelerator_session_misuse()
    if session.accelerator is not None:
        raise RuntimeError("Cannot change accelerator once set.")
    session.accelerator = accelerator


def _warn_session_misuse(default_value: Any = None):
    """Warns if fn is being used outside of session and returns ``default_value``."""

    def inner(fn: Callable):
        fn_name = fn.__name__

        @functools.wraps(fn)
        def wrapper(*args, **kwargs):
            session = _get_session()
            if not session:
                if log_once(f"{SESSION_MISUSE_LOG_ONCE_KEY}-{fn_name}"):
                    warnings.warn(
                        f"`{fn_name}` is meant to only be "
                        "called inside a function that is executed by a Tuner"
                        f" or Trainer. Returning `{default_value}`."
                    )
                return default_value
            return fn(*args, **kwargs)

        return wrapper

    return inner


@PublicAPI(stability="beta")
@_warn_session_misuse()
def report(metrics: Dict, *, checkpoint: Optional[Checkpoint] = None) -> None:
    """Report metrics and optionally save a checkpoint.

    Each invocation of this method will automatically increment the underlying
    iteration number. The physical meaning of this "iteration" is defined by
    user (or more specifically the way they call ``report``).
    It does not necessarily map to one epoch.

    This API is the canonical way to report metrics from Tune and Train, and
    replaces the legacy ``tune.report``, ``with tune.checkpoint_dir``,
    ``train.report`` and ``train.save_checkpoint`` calls.

    Note on directory checkpoints: AIR will take ownership of checkpoints passed
    to ``report()`` by moving them to a new path. The original directory will no
    longer be accessible to the caller after the report call.

    Example:
        .. testcode::

            import tensorflow as tf

            from ray import train
            from ray.train import Checkpoint, ScalingConfig
            from ray.train.tensorflow import TensorflowTrainer

            ######## Using it in the *per worker* train loop (TrainSession) #######
            def train_func():
                model = tf.keras.applications.resnet50.ResNet50()
                model.save("my_model", overwrite=True)
                train.report(
                    metrics={"foo": "bar"},
                    checkpoint=Checkpoint.from_directory("my_model")
                )
                # Air guarantees by this point, you can safely write new stuff to
                # "my_model" directory.

            scaling_config = ScalingConfig(num_workers=2)
            trainer = TensorflowTrainer(
                train_loop_per_worker=train_func, scaling_config=scaling_config
            )
            result = trainer.fit()
            # If you navigate to result.checkpoint's path, you will find the
            # content of ``model.save()`` under it.
            # If you have `SyncConfig` configured, the content should also
            # show up in the corresponding cloud storage path.

        .. testoutput::
            :hide:

            ...

    Args:
        metrics: The metrics you want to report.
        checkpoint: The optional checkpoint you want to report.
    """

    _get_session().report(metrics, checkpoint=checkpoint)


@PublicAPI(stability="beta")
@_warn_session_misuse()
def get_checkpoint() -> Optional[Checkpoint]:
    """Access the session's last checkpoint to resume from if applicable.

    Returns:
        Checkpoint object if the session is currently being resumed.
            Otherwise, return None.

    .. testcode::

        import tensorflow as tf

        ######## Using it in the *per worker* train loop (TrainSession) ######
        from ray import train
        from ray.train import Checkpoint, ScalingConfig
        from ray.train.tensorflow import TensorflowTrainer

        def train_func():
            ckpt = train.get_checkpoint()
            if ckpt:
                with ckpt.as_directory() as loaded_checkpoint_dir:
                    model = tf.keras.models.load_model(loaded_checkpoint_dir)
            else:
                model = tf.keras.applications.resnet50.ResNet50()

            model.save("my_model", overwrite=True)
            train.report(
                metrics={"iter": 1},
                checkpoint=Checkpoint.from_directory("my_model")
            )

        scaling_config = ScalingConfig(num_workers=2)
        trainer = TensorflowTrainer(
            train_loop_per_worker=train_func, scaling_config=scaling_config
        )
        result = trainer.fit()

        # trainer2 will pick up from the checkpoint saved by trainer1.
        trainer2 = TensorflowTrainer(
            train_loop_per_worker=train_func,
            scaling_config=scaling_config,
            # this is ultimately what is accessed through
            # ``ray.train.get_checkpoint()``
            resume_from_checkpoint=result.checkpoint,
        )
        result2 = trainer2.fit()

    .. testoutput::
        :hide:

        ...
    """

    return _get_session().loaded_checkpoint


@PublicAPI(stability="beta")
@_warn_session_misuse()
def get_metadata() -> Dict[str, Any]:
    """User metadata dict passed to the Trainer constructor."""
    return _get_session().metadata


@PublicAPI(stability="beta")
@_warn_session_misuse()
def get_experiment_name() -> str:
    """Experiment name for the corresponding trial."""
    return _get_session().experiment_name


@PublicAPI(stability="beta")
@_warn_session_misuse()
def get_trial_name() -> str:
    """Trial name for the corresponding trial."""
    return _get_session().trial_name


@PublicAPI(stability="beta")
@_warn_session_misuse()
def get_trial_id() -> str:
    """Trial id for the corresponding trial."""
    return _get_session().trial_id


@PublicAPI(stability="beta")
@_warn_session_misuse()
def get_trial_resources() -> "PlacementGroupFactory":
    """Trial resources for the corresponding trial."""
    return _get_session().trial_resources


@PublicAPI(stability="beta")
@_warn_session_misuse()
def get_trial_dir() -> str:
    """Log directory corresponding to the trial directory for a Tune session.
    If calling from a Train session, this will give the trial directory of its parent
    Tune session.

    .. testcode::

        from ray import train, tune

        def train_func(config):
            print(train.get_context().get_trial_dir())

        tuner = tune.Tuner(train_func)
        tuner.fit()

    .. testoutput::
        :options: +MOCK

        /Users/root/ray_results/train_func_2023-07-19_15-01-37/train_func_d620c_00000_0_2023-07-19_15-01-40
    """
    return _get_session().trial_dir


@PublicAPI(stability="beta")
@_warn_session_misuse(default_value=1)
def get_world_size() -> int:
    """Get the current world size (i.e. total number of workers) for this run.

    .. testcode::

        import ray
        from ray import train
        from ray.train import ScalingConfig
        from ray.train.tensorflow import TensorflowTrainer

        NUM_WORKERS = 2

        def train_loop_per_worker(config):
            assert train.get_context().get_world_size() == NUM_WORKERS

        train_dataset = ray.data.read_csv("s3://anonymous@ray-example-data/iris.csv")
        trainer = TensorflowTrainer(
            train_loop_per_worker,
            scaling_config=ScalingConfig(num_workers=NUM_WORKERS),
            datasets={"train": train_dataset}
        )
        trainer.fit()

    .. testoutput::
        :hide:

        ...
    """
    session = _get_session()
    if not hasattr(session, "world_size"):
        raise RuntimeError(
            "`get_world_size` can only be called for TrainSession! "
            "Make sure you only use that in `train_loop_per_worker` function"
            "that is passed into `DataParallelTrainer`."
        )
    return session.world_size


@PublicAPI(stability="beta")
@_warn_session_misuse(default_value=0)
def get_world_rank() -> int:
    """Get the world rank of this worker.

    .. testcode::

        import ray
        from ray import train
        from ray.train import ScalingConfig
        from ray.train.tensorflow import TensorflowTrainer

        def train_loop_per_worker(config):
            if train.get_context().get_world_rank() == 0:
                print("Worker 0")

        train_dataset = ray.data.read_csv("s3://anonymous@ray-example-data/iris.csv")
        trainer = TensorflowTrainer(
            train_loop_per_worker,
            scaling_config=ScalingConfig(num_workers=2),
            datasets={"train": train_dataset}
        )
        trainer.fit()

    .. testoutput::
        :hide:

        ...
    """
    session = _get_session()
    if not hasattr(session, "world_rank"):
        raise RuntimeError(
            "`get_world_rank` can only be called for TrainSession! "
            "Make sure you only use that in `train_loop_per_worker` function"
            "that is passed into `DataParallelTrainer`."
        )
    return session.world_rank


@PublicAPI(stability="beta")
@_warn_session_misuse(default_value=0)
def get_local_rank() -> int:
    """Get the local rank of this worker (rank of the worker on its node).

    .. testcode::

        import torch

        import ray
        from ray import train
        from ray.train import ScalingConfig
        from ray.train.torch import TorchTrainer

        def train_loop_per_worker(config):
            if torch.cuda.is_available():
                torch.cuda.set_device(train.get_context().get_local_rank())
            ...

        train_dataset = ray.data.read_csv("s3://anonymous@ray-example-data/iris.csv")
        trainer = TorchTrainer(
            train_loop_per_worker,
            scaling_config=ScalingConfig(num_workers=2, use_gpu=True),
            datasets={"train": train_dataset}
        )
        trainer.fit()

    .. testoutput::
        :hide:

        ...
    """
    session = _get_session()
    if not hasattr(session, "local_rank"):
        raise RuntimeError(
            "`get_local_rank` can only be called for TrainSession! "
            "Make sure you only use that in `train_loop_per_worker` function"
            "that is passed into `DataParallelTrainer`."
        )
    return session.local_rank


@PublicAPI(stability="beta")
@_warn_session_misuse(default_value=0)
def get_local_world_size() -> int:
    """Get the local world size of this node (i.e. number of workers on this node).

    Example:

        .. testcode::

            import ray
            from ray import train
            from ray.train import ScalingConfig
            from ray.train.torch import TorchTrainer

            def train_loop_per_worker():
                print(train.get_context().get_local_world_size())

            train_dataset = ray.data.from_items(
                [{"x": x, "y": x + 1} for x in range(32)])
            trainer = TorchTrainer(train_loop_per_worker,
                scaling_config=ScalingConfig(num_workers=1),
                datasets={"train": train_dataset})
            trainer.fit()

        .. testoutput::
            :hide:

            ...
    """
    session = _get_session()
    if not hasattr(session, "local_world_size"):
        raise RuntimeError(
            "`get_local_world_size` can only be called for TrainSession! "
            "Make sure you only use that in `train_loop_per_worker` function"
            "that is passed into `DataParallelTrainer`."
        )
    return session.local_world_size


@PublicAPI(stability="beta")
@_warn_session_misuse(default_value=0)
def get_node_rank() -> int:
    """Get the rank of this node.

    Example:

        .. testcode::

            import ray
            from ray import train
            from ray.train import ScalingConfig
            from ray.train.torch import TorchTrainer

            def train_loop_per_worker():
                print(train.get_context().get_node_rank())

            train_dataset = ray.data.from_items(
                [{"x": x, "y": x + 1} for x in range(32)])
            trainer = TorchTrainer(train_loop_per_worker,
                scaling_config=ScalingConfig(num_workers=1),
                datasets={"train": train_dataset})
            trainer.fit()

        .. testoutput::
            :hide:

            ...
    """
    session = _get_session()
    if not hasattr(session, "node_rank"):
        raise RuntimeError(
            "`get_node_rank` can only be called for TrainSession! "
            "Make sure you only use that in `train_loop_per_worker` function"
            "that is passed into `DataParallelTrainer`."
        )
    return session.node_rank


@PublicAPI(stability="beta")
@_warn_session_misuse()
def get_dataset_shard(
    dataset_name: Optional[str] = None,
) -> Optional["DataIterator"]:
    """Returns the :class:`ray.data.DataIterator` shard for this worker.

    Call :meth:`~ray.data.DataIterator.iter_torch_batches` or
    :meth:`~ray.data.DataIterator.to_tf` on this shard to convert it to the
    appropriate framework-specific data type.

    .. testcode::

        import ray
        from ray import train
        from ray.train import ScalingConfig
        from ray.train.torch import TorchTrainer

        def train_loop_per_worker(config):
            ...
            for epoch in range(2):
                # Trainer will automatically handle sharding.
                data_shard = train.get_dataset_shard("train")
                for batch in data_shard.iter_torch_batches():
                    ...

        train_dataset = ray.data.read_csv("s3://anonymous@ray-example-data/iris.csv")
        trainer = TorchTrainer(
            train_loop_per_worker,
            scaling_config=ScalingConfig(num_workers=2),
            datasets={"train": train_dataset}
        )
        trainer.fit()

    .. testoutput::
        :hide:

        ...

    Args:
        dataset_name: If a Dictionary of Datasets was passed to ``Trainer``, then
            specifies which dataset shard to return.

    Returns:
        The ``DataIterator`` shard to use for this worker.
        If no dataset is passed into Trainer, then return None.
    """
    session = _get_session()
    if not hasattr(session, "get_dataset_shard"):
        raise RuntimeError(
            "`get_dataset_shard` can only be called for TrainSession! "
            "Make sure you only use that in `train_loop_per_worker` function"
            "that is passed into `DataParallelTrainer`."
        )
    return session.get_dataset_shard(dataset_name)<|MERGE_RESOLUTION|>--- conflicted
+++ resolved
@@ -80,10 +80,6 @@
     metadata: Optional[Dict] = None
 
 
-<<<<<<< HEAD
-@DeveloperAPI
-class TrainingResult:
-=======
 class _FutureTrainingResult:
     """A future that will be resolved to a `_TrainingResult`.
 
@@ -114,8 +110,8 @@
             logger.error(f"Error resolving result: {exc}")
 
 
-class _TrainingResult:
->>>>>>> 3f11cf46
+@DeveloperAPI
+class TrainingResult:
     """A (checkpoint, metrics) result reported by the user."""
 
     def __init__(self, checkpoint: Optional[Checkpoint], metrics: Dict[str, Any]):
@@ -617,14 +613,7 @@
                     user_metadata[k] = v
             persisted_checkpoint.set_metadata(user_metadata)
 
-<<<<<<< HEAD
-        result = TrainingResult(
-            checkpoint=persisted_checkpoint,
-            metrics=metrics,
-        )
-=======
-        result = _TrainingResult(checkpoint=persisted_checkpoint, metrics=metrics)
->>>>>>> 3f11cf46
+        result = TrainingResult(checkpoint=persisted_checkpoint, metrics=metrics)
 
         self._report_training_result(result)
 
