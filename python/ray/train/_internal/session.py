--- conflicted
+++ resolved
@@ -6,16 +6,10 @@
 import sys
 import threading
 import time
+from typing import TYPE_CHECKING, Any, Callable, Dict, Optional, Set, Type
 import warnings
 from dataclasses import dataclass
 from datetime import datetime
-<<<<<<< HEAD
-import functools
-from typing import TYPE_CHECKING, Any, Callable, Dict, Optional, Set, Type
-import warnings
-=======
-from typing import TYPE_CHECKING, Any, Callable, Dict, Optional, Set, Type, Union
->>>>>>> 3fb4e19a
 
 import ray
 from ray.air._internal.session import _get_session
