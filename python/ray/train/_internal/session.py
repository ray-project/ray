import os
import logging
import platform
import queue
import sys
import threading
import time
from dataclasses import dataclass
from datetime import datetime
from enum import Enum, auto
import functools
from pathlib import Path
import shutil
<<<<<<< HEAD
from typing import TYPE_CHECKING, Any, Callable, Dict, Optional, Type, Union
=======
from typing import TYPE_CHECKING, Callable, Dict, Optional, Type, Union
>>>>>>> c326bbea
import warnings

import ray
from ray.air._internal.session import _get_session, Session
from ray.air._internal.util import StartTraceback, RunnerThread
from ray.air.checkpoint import Checkpoint
from ray.air.constants import (
    _RESULT_FETCH_TIMEOUT,
    _ERROR_FETCH_TIMEOUT,
    SESSION_MISUSE_LOG_ONCE_KEY,
    TIMESTAMP,
    TIME_THIS_ITER_S,
)
from ray.data import Dataset, DatasetPipeline
from ray.train._internal.accelerator import Accelerator
from ray.train.constants import (
    CHECKPOINT_METADATA_KEY,
    CHECKPOINT_RANK_KEY,
    DETAILED_AUTOFILLED_KEYS,
    WORKER_HOSTNAME,
    WORKER_NODE_IP,
    WORKER_PID,
    TIME_TOTAL_S,
    LAZY_CHECKPOINT_MARKER_FILE,
)

from ray.train.error import SessionMisuseError
<<<<<<< HEAD
from ray.util.annotations import DeveloperAPI, PublicAPI
=======
from ray.util.annotations import DeveloperAPI
>>>>>>> c326bbea
from ray.util.debug import log_once


if TYPE_CHECKING:
    from ray.data import DataIterator
    from ray.tune.execution.placement_groups import PlacementGroupFactory


_INDEX_FILE_EXTENSION = ".files"
_INDEX_FILE = ".RANK_{0}" + _INDEX_FILE_EXTENSION


class TrainingResultType(Enum):
    REPORT = auto()
    CHECKPOINT = auto()


logger = logging.getLogger(__name__)


@dataclass
class TrialInfo:
    """The trial information to propagate to TrainSession."""

    name: str
    id: str
    resources: Dict[str, float]
    logdir: str
    driver_ip: str
    experiment_name: Optional[str] = None


@dataclass
class TrainingResult:
    type: TrainingResultType
    data: Union[Dict, Checkpoint, str]
    metadata: Optional[Dict] = None


# TODO(xwjiang): This needs a better name.
@DeveloperAPI
class _TrainSession:
    """Holds information for training on each worker."""

    def __init__(
        self,
        training_func: Callable,
        world_rank: int,
        local_rank: int,
        node_rank: int,
        local_world_size: int,
        world_size: int,
        # TODO(xwjiang): Legacy Ray Train trainer clean up!
        trial_info: Optional[TrialInfo] = None,
        dataset_shard: Optional[Union[Dataset, DatasetPipeline]] = None,
        # TODO(xwjiang): Legacy Ray Train trainer clean up!
        checkpoint: Optional[Checkpoint] = None,
        # Deprecated
        encode_data_fn: Optional[Callable] = None,
        detailed_autofilled_metrics: bool = False,
        # If True and the worker is on the same node as driver,
        # will send over checkpoint path and metadata instead of
        # the whole checkpoint to avoid unnecessary serialization.
        enable_lazy_checkpointing: bool = True,
        checkpoint_keep_all_ranks: bool = False,
        checkpoint_upload_from_workers: bool = False,
    ):

        self.dataset_shard = dataset_shard

        self.world_rank = world_rank
        self.local_rank = local_rank
        self.node_rank = node_rank
        self.local_world_size = local_world_size
        self.world_size = world_size
        self.trial_info = trial_info
        # TODO(xwjiang): Legacy Ray Train trainer clean up!
        self.loaded_checkpoint = checkpoint
        self.enable_lazy_checkpointing = enable_lazy_checkpointing
        self.checkpoint_keep_all_ranks = checkpoint_keep_all_ranks
        self.checkpoint_upload_from_workers = checkpoint_upload_from_workers
        # Only used if checkpoint_upload_from_workers is True.
        self.checkpoint_uri = None

        # Function to encode checkpoint dict before sending to the driver.
        if not encode_data_fn:

            def noop(x):
                return x

            encode_data_fn = noop
        self._encode_data_fn = encode_data_fn

        # TODO(xwjiang): Legacy Ray Train trainer clean up!
        if trial_info:
            # Change the working directory to `logdir`.
            logdir = os.path.join(trial_info.logdir, f"rank_{self.world_rank}")
            os.makedirs(logdir, exist_ok=True)
            os.chdir(logdir)

        # This lock is used to control the execution of the training thread.
        self.continue_lock = threading.Semaphore(0)

        # Queue for sending results across threads.
        self.result_queue = queue.Queue(1)

        # Queue for raising exceptions from runner thread to main thread.
        # The error queue has a max size of one to prevent stacking error and force
        # error reporting to block until finished.
        self.error_queue = queue.Queue(1)

        # The Thread object that is running the training function.
        self.training_thread = RunnerThread(
            target=training_func, daemon=True, error_queue=self.error_queue
        )

        # Autofilled metrics attributes.
        self.detailed_autofilled_metrics = detailed_autofilled_metrics
        self.last_report_time = time.time()
        self.iteration = 0
        self.time_total = 0.0
        self.local_ip = self.get_current_ip()

        self.ignore_report = False
        self.training_started = False

        self.accelerator = None

    def get_current_ip(self):
        self.local_ip = ray.util.get_node_ip_address()
        return self.local_ip

    def start(self):
        """Starts the training thread."""
        self.training_started = True
        self.training_thread.start()

    def pause_reporting(self):
        """Ignore all future ``session.report()`` calls."""
        self.ignore_report = True

    def finish(self):
        """Finishes the training thread.

        Either returns the output from training or raises any Exception from
        training.
        """

        # Wait for training to finish.
        # This will raise any errors that occur during training, including
        # SystemError
        func_output = self.training_thread.join()
        # If training finished successfully, then return results.
        return func_output

    def get_next(self) -> Optional[TrainingResult]:
        """Gets the next ``TrainingResult`` from the result queue.

        If the result queue is empty, then this function returns ``None``.
        """
        if not self.training_started:
            raise RuntimeError("Please call start before calling get_next.")
        result = None
        # While training is still ongoing, attempt to get the result.
        while result is None and self.training_thread.is_alive():
            try:
                result = self.result_queue.get(
                    block=True, timeout=_RESULT_FETCH_TIMEOUT
                )
            except queue.Empty:
                pass

        # If no result was found, then the runner must no longer be alive.
        if result is None:
            # Try one last time to fetch results in case results were
            # reported in between the time of the last check and the
            # termination of the thread runner.
            try:
                result = self.result_queue.get(
                    block=False, timeout=_RESULT_FETCH_TIMEOUT
                )
            except queue.Empty:
                pass

        # check if error occurred inside the thread runner.
        if result is None:
            # only raise an error from the runner if all results are consumed
            self._report_thread_runner_error(block=True)
        else:
            if not self.error_queue.empty():
                logger.debug(
                    (
                        "Runner error waiting to be raised in main thread. "
                        "Logging all available results first."
                    )
                )

        # Release the lock to trigger training to continue.
        self.continue_lock.release()

        # Return None if there are no more results to fetch.
        return result

    def _auto_fill_metrics(self, result: dict) -> dict:
        """Add autofilled metrics and update attributes."""
        current_time = time.time()
        current_datetime = datetime.now()
        if TIME_THIS_ITER_S in result:
            time_this_iter = result[TIME_THIS_ITER_S]
        else:
            time_this_iter = current_time - self.last_report_time
        self.iteration += 1
        self.time_total += time_this_iter
        self.last_report_time = current_time

        auto_filled_metrics = {
            TIMESTAMP: int(time.mktime(current_datetime.timetuple())),
            TIME_TOTAL_S: self.time_total,
            WORKER_PID: os.getpid(),
            WORKER_HOSTNAME: platform.node(),
            WORKER_NODE_IP: self.local_ip,
        }

        if not self.detailed_autofilled_metrics:
            auto_filled_metrics = {
                k: v
                for k, v in auto_filled_metrics.items()
                if k not in DETAILED_AUTOFILLED_KEYS
            }

        result = result.copy()
        result.update(auto_filled_metrics)
        return result

    def _report_legacy(self, **kwargs):
        """Adds kwargs to the queue to be consumed by main thread."""
        if self.ignore_report:
            return

        kwargs = self._auto_fill_metrics(kwargs)

        result = TrainingResult(type=TrainingResultType.REPORT, data=kwargs)

        # Add result to a thread-safe queue.
        self.result_queue.put(result, block=True)

        # Acquire lock to stop the training thread until main thread
        # triggers resume.
        self.continue_lock.acquire()

    def _auto_fill_checkpoint_metrics(self, result: dict) -> dict:
        """Add autofilled metrics and update attributes."""
        current_datetime = datetime.now()

        auto_filled_metrics = {
            TIMESTAMP: int(time.mktime(current_datetime.timetuple()))
        }
        result = result.copy()
        result.update(auto_filled_metrics)
        return result

    def _report_thread_runner_error(self, block=False):
        try:
            e = self.error_queue.get(block=block, timeout=_ERROR_FETCH_TIMEOUT)
            raise StartTraceback from e
        except queue.Empty:
            pass

    def _create_checkpoint_file_list(self, checkpoint: Checkpoint):
        """Create an index of the folder contents

        So we know which files belong to which rank.
        """
        root = checkpoint._local_path
        ckpt_files = []
        for dir, _, files in os.walk(root):
            # Strip the root path from the path though, since
            # we are only interested in the part relative to
            # the root of this checkpoint.
            dir = dir[len(root) :]
            for fn in files:
                ckpt_files.append(os.path.join(dir, fn))
        # Write these files into the index file.
        with open(os.path.join(root, _INDEX_FILE.format(self.world_rank)), "w") as f:
            for fn in ckpt_files:
                f.write(f"{fn}\n")

    def _remove_uploaded_checkpoint_files(self, checkpoint: Checkpoint):
        """Get rid of already uploaded large checkpoint files.

        This is so they don't get shipped to the driver node.
        """
        root = checkpoint._local_path
        for f in os.listdir(root):
            if f.endswith(_INDEX_FILE_EXTENSION):
                # We will leave the index file in there so local
                # checkpoint has knowledge about the cloud files.
                continue
            fp = os.path.join(root, f)
            if os.path.isfile(fp):
                os.unlink(fp)
            elif os.path.isdir(fp):
                shutil.rmtree(fp)

    def checkpoint(self, checkpoint: Checkpoint):
        """Adds kwargs to the queue to be consumed by main thread.

        Also stores the checkpoint in ``self.loaded_checkpoint``.
        """
        checkpoint_type, _ = checkpoint.get_internal_representation()

        if checkpoint_type == "data_dict" and self.checkpoint_keep_all_ranks:
            if log_once("keep_all_ranks_dict_checkpoint"):
                logger.warning(
                    "Saving checkpoints from all ranks does not work with "
                    "dictionary checkpoints. Set `ray.air.CheckpointConfig"
                    "(_checkpoint_keep_all_ranks=False)`, or write checkpoints "
                    "to a directory and report directory checkpoints that "
                    "contain unique files per worker rank. For example, "
                    "use filenames that contain the unique rank. You can "
                    "retrieve the rank with `session.get_world_rank()` within "
                    "your training loop per worker."
                )

        upload_from_workers = (
            checkpoint_type == "local_path"
            and self.checkpoint_upload_from_workers
            and self.checkpoint_uri
        )
        if upload_from_workers:
            self._create_checkpoint_file_list(checkpoint)
            logger.info(
                f"Uploading checkpoint files from worker rank {self.world_rank} "
                f"to cloud URI {self.checkpoint_uri}."
            )
            # We want to upload the files directly to cloud storage,
            # so that they won't need to be shipped to the driver node
            # via object store.
            checkpoint.to_uri(self.checkpoint_uri)
            logger.info("Done uploading checkpoint files.")
            self._remove_uploaded_checkpoint_files(checkpoint)

        # Update session checkpoint to latest checkpoint.
        self.loaded_checkpoint = checkpoint

        # Only store checkpoints on worker with rank 0.
        if self.world_rank != 0 and not self.checkpoint_keep_all_ranks:
            checkpoint = None
        elif checkpoint:
            checkpoint = self._encode_data_fn(checkpoint)

        metadata = self._auto_fill_checkpoint_metrics({})

        if (
            checkpoint
            and self.enable_lazy_checkpointing
            and checkpoint._local_path
            and (Path(self.trial_info.logdir) / LAZY_CHECKPOINT_MARKER_FILE).exists()
        ):
            metadata.update({CHECKPOINT_METADATA_KEY: checkpoint._metadata})
            checkpoint = str(checkpoint._local_path)

        # Save the rank of the worker that created this checkpoint.
        metadata.update({CHECKPOINT_RANK_KEY: self.world_rank})

        result = TrainingResult(
            type=TrainingResultType.CHECKPOINT,
            data=checkpoint,
            metadata=metadata,
        )

        # Add result to a thread-safe queue.
        self.result_queue.put(result, block=True)

        # Acquire lock to stop the training thread until
        # checkpoint has been processed.
        self.continue_lock.acquire()

    def _set_checkpoint_uri(self, uri: str):
        """Tell session where to save the next directory checkpoint on the cloud.

        Args:
            uri: URI to the location where next checkpoint should be saved.
        """
        self.checkpoint_uri = uri

    def report(self, metrics: Dict, checkpoint: Optional[Checkpoint] = None) -> None:
        # TODO(xwjiang): tons of optimizations.

        # Special case: early fail for Torch tensors
        if "torch" in sys.modules:
            from ray.air._internal.torch_utils import contains_tensor

            if contains_tensor(metrics):
                raise ValueError(
                    "Passing objects containg Torch tensors as metrics "
                    "is not supported as it will throw an exception on "
                    "deserialization. You can either convert the tensors "
                    "to Python objects or use a `TorchCheckpoint` as the "
                    "`checkpoint` argument of `ray.air.session.report` to "
                    "store your Torch objects."
                )

        if checkpoint:
            self.checkpoint(checkpoint)
        self._report_legacy(**metrics)

    @property
    def trial_resources(self) -> "PlacementGroupFactory":
        return self.trial_info.resources

    @property
    def trial_dir(self) -> str:
        return self.trial_info.logdir

    def get_dataset_shard(
        self,
        dataset_name: Optional[str] = None,
    ) -> Optional["DataIterator"]:
        shard = self.dataset_shard
        if shard is None:
            warnings.warn(
                "No dataset passed in. Returning None. Make sure to "
                "pass in a Dataset to Trainer.run to use this "
                "function."
            )
        elif isinstance(shard, dict):
            if not dataset_name:
                raise RuntimeError(
                    "Multiple datasets were passed into ``Trainer``, "
                    "but no ``dataset_name`` is passed into "
                    "``get_dataset_shard``. Please specify which "
                    "dataset shard to retrieve."
                )
            return shard.get(dataset_name)
        return shard


class _TrainSessionImpl(Session):
    """Session client that "per worker train loop" can interact with.

    Notice that each worker will automatically switch to its working
    directory on entering the train loop. This is to ensure that
    each worker can safely write to a local directory without racing
    and overwriting each other."""

    def __init__(self, session: "_TrainSession"):
        self._session = session

    def report(self, metrics: Dict, *, checkpoint: Optional[Checkpoint] = None) -> None:
        self._session.report(metrics, checkpoint)

    @property
    def loaded_checkpoint(self) -> Optional[Checkpoint]:
        ckpt = self._session.loaded_checkpoint
        if ckpt:
            # The new API should only interact with Checkpoint object.
            assert isinstance(ckpt, Checkpoint)
        return ckpt

    @property
    def experiment_name(self) -> str:
        return self._session.trial_info.experiment_name

    @property
    def trial_name(self) -> str:
        return self._session.trial_info.name

    @property
    def trial_id(self) -> str:
        return self._session.trial_info.id

    @property
    def trial_resources(self) -> "PlacementGroupFactory":
        return self._session.trial_info.resources

    @property
    def trial_dir(self) -> str:
        return self._session.trial_info.logdir

    @property
    def world_size(self) -> int:
        return self._session.world_size

    @property
    def world_rank(self) -> int:
        return self._session.world_rank

    @property
    def local_rank(self) -> int:
        return self._session.local_rank

    @property
    def local_world_size(self) -> int:
        return self._session.local_world_size

    @property
    def node_rank(self) -> int:
        return self._session.node_rank

    def get_dataset_shard(
        self,
        dataset_name: Optional[str] = None,
    ) -> Optional["DataIterator"]:
        shard = self._session.dataset_shard
        if shard is None:
            warnings.warn(
                "No dataset passed in. Returning None. Make sure to "
                "pass in a Dataset to Trainer.run to use this "
                "function."
            )
        elif isinstance(shard, dict):
            if not dataset_name:
                raise RuntimeError(
                    "Multiple datasets were passed into ``Trainer``, "
                    "but no ``dataset_name`` is passed into "
                    "``get_dataset_shard``. Please specify which "
                    "dataset shard to retrieve."
                )
            return shard.get(dataset_name)
        return shard


_session: Optional[_TrainSession] = None


def init_session(*args, **kwargs) -> None:
    global _session
    if _session:
        raise ValueError(
            "A Train session is already in use. Do not call "
            "`init_session()` manually."
        )
    _session = _TrainSession(*args, **kwargs)


def get_session() -> Optional[_TrainSession]:
    return _session


def shutdown_session():
    """Shuts down the initialized session."""
    global _session
    _session = None


def _raise_accelerator_session_misuse():
    """Raises a SessionMisuseError because a utility function was used improperly."""
    raise SessionMisuseError(
        "prepare/accelerate utility functions should be called inside a training "
        "function executed by `Trainer.run`"
    )


def get_accelerator(default_accelerator_cls: Type[Accelerator]) -> Accelerator:
    """The accelerator for this training session.

    If an accelerator has not been set, then this method will construct an
    accelerator using the provided accelerator class.

    Raises:
        SessionMisuseError: if the session is uninitialized.
    """
    session = get_session()
    if session is None:
        _raise_accelerator_session_misuse()
    if session.accelerator is None:
        session.accelerator = default_accelerator_cls()
    return session.accelerator


def set_accelerator(accelerator: Accelerator) -> None:
    """Sets the accelerator for this training session.

    Args:
        accelerator: The accelerator to use for training.

    Raises:
        SessionMisuseError: if the session is unitialized.
        RuntimeError: if the accelerator has already been set.
    """
    session = get_session()
    if session is None:
        _raise_accelerator_session_misuse()
    if session.accelerator is not None:
        raise RuntimeError("Cannot change accelerator once set.")
    session.accelerator = accelerator


def _warn_session_misuse(default_value: Any = None):
    """Warns if fn is being used outside of session and returns ``default_value``."""

    def inner(fn: Callable):
        fn_name = fn.__name__

        @functools.wraps(fn)
        def wrapper(*args, **kwargs):
            session = _get_session()
            if not session:
                if log_once(f"{SESSION_MISUSE_LOG_ONCE_KEY}-{fn_name}"):
                    warnings.warn(
                        f"`{fn_name}` is meant to only be "
                        "called inside a function that is executed by a Tuner"
                        f" or Trainer. Returning `{default_value}`."
                    )
                return default_value
            return fn(*args, **kwargs)

        return wrapper

    return inner


@PublicAPI(stability="beta")
@_warn_session_misuse()
def report(metrics: Dict, *, checkpoint: Optional[Checkpoint] = None) -> None:
    """Report metrics and optionally save a checkpoint.

    Each invocation of this method will automatically increment the underlying
    iteration number. The physical meaning of this "iteration" is defined by
    user (or more specifically the way they call ``report``).
    It does not necessarily map to one epoch.

    This API is the canonical way to report metrics from Tune and Train, and
    replaces the legacy ``tune.report``, ``with tune.checkpoint_dir``,
    ``train.report`` and ``train.save_checkpoint`` calls.

    Note on directory checkpoints: AIR will take ownership of checkpoints passed
    to ``report()`` by moving them to a new path. The original directory will no
    longer be accessible to the caller after the report call.

    Example:
        .. code-block: python

            from ray.air import session
            from ray.air.checkpoint import Checkpoint
            from ray.air.config import ScalingConfig

            ######## Using it in the *per worker* train loop (TrainSession) #######
            def train_func():
                model = build_model()
                model.save("my_model", overwrite=True)
                session.report(
                    metrics={"foo": "bar"},
                    checkpoint=Checkpoint.from_directory(temp_dir.name)
                )
                # Air guarantees by this point, you can safely write new stuff to
                # "my_model" directory.

            scaling_config = ScalingConfig(num_workers=2)
            trainer = TensorflowTrainer(
                train_loop_per_worker=train_func, scaling_config=scaling_config
            )
            result = trainer.fit()
            # If you navigate to result.checkpoint's path, you will find the
            content of ``model.save()`` under it.
            # If you have `SyncConfig` configured, the content should also
            # show up in the corresponding cloud storage path.

    Args:
        metrics: The metrics you want to report.
        checkpoint: The optional checkpoint you want to report.
    """

    _get_session().report(metrics, checkpoint=checkpoint)


@PublicAPI(stability="beta")
@_warn_session_misuse()
def get_checkpoint() -> Optional[Checkpoint]:
    """Access the session's last checkpoint to resume from if applicable.

    Returns:
        Checkpoint object if the session is currently being resumed.
            Otherwise, return None.

    .. code-block:: python

        ######## Using it in the *per worker* train loop (TrainSession) ######
        from ray.air import session
        from ray.air.checkpoint import Checkpoint
        from ray.air.config import ScalingConfig
        def train_func():
            ckpt = session.get_checkpoint()
            if ckpt:
                with ckpt.as_directory() as loaded_checkpoint_dir:
                    import tensorflow as tf

                    model = tf.keras.models.load_model(loaded_checkpoint_dir)
            else:
                model = build_model()

            model.save("my_model", overwrite=True)
            session.report(
                metrics={"iter": 1},
                checkpoint=Checkpoint.from_directory("my_model")
            )

        scaling_config = ScalingConfig(num_workers=2)
        trainer = TensorflowTrainer(
            train_loop_per_worker=train_func, scaling_config=scaling_config
        )
        result = trainer.fit()

        # trainer2 will pick up from the checkpoint saved by trainer1.
        trainer2 = TensorflowTrainer(
            train_loop_per_worker=train_func,
            scaling_config=scaling_config,
            # this is ultimately what is accessed through
            # ``Session.get_checkpoint()``
            resume_from_checkpoint=result.checkpoint,
        )
        result2 = trainer2.fit()
    """

    return _get_session().loaded_checkpoint


@PublicAPI(stability="beta")
@_warn_session_misuse()
def get_experiment_name() -> str:
    """Experiment name for the corresponding trial."""
    return _get_session().experiment_name


@PublicAPI(stability="beta")
@_warn_session_misuse()
def get_trial_name() -> str:
    """Trial name for the corresponding trial."""
    return _get_session().trial_name


@PublicAPI(stability="beta")
@_warn_session_misuse()
def get_trial_id() -> str:
    """Trial id for the corresponding trial."""
    return _get_session().trial_id


@PublicAPI(stability="beta")
@_warn_session_misuse()
def get_trial_resources() -> "PlacementGroupFactory":
    """Trial resources for the corresponding trial."""
    return _get_session().trial_resources


@PublicAPI(stability="beta")
@_warn_session_misuse()
def get_trial_dir() -> str:
    """Log directory corresponding to the trial directory for a Tune session.
    If calling from a Train session, this will give the trial directory of its parent
    Tune session.

    .. code-block:: python

        from ray import tune
        from ray.air import session

        def train_func():
            # Example:
            # >>> session.get_trial_dir()
            # ~/ray_results/<exp-name>/<trial-dir>

        tuner = tune.Tuner(train_func)
        tuner.fit()
    """
    return _get_session().trial_dir


@PublicAPI(stability="beta")
@_warn_session_misuse(default_value=1)
def get_world_size() -> int:
    """Get the current world size (i.e. total number of workers) for this run.

    .. code-block:: python

        import time
        from ray.air import session
        from ray.air.config import ScalingConfig

        def train_loop_per_worker(config):
            assert session.get_world_size() == 4

        train_dataset = ray.data.from_items(
            [{"x": x, "y": x + 1} for x in range(32)])
        trainer = TensorflowTrainer(train_loop_per_worker,
            scaling_config=ScalingConfig(num_workers=1),
            datasets={"train": train_dataset})
        trainer.fit()
    """
    session = _get_session()
    if not isinstance(session, _TrainSessionImpl):
        raise RuntimeError(
            "`get_world_size` can only be called for TrainSession! "
            "Make sure you only use that in `train_loop_per_worker` function"
            "that is passed into `DataParallelTrainer`."
        )
    return session.world_size


@PublicAPI(stability="beta")
@_warn_session_misuse(default_value=0)
def get_world_rank() -> int:
    """Get the world rank of this worker.

    .. code-block:: python

        import time
        from ray.air import session
        from ray.air.config import ScalingConfig

        def train_loop_per_worker():
            for iter in range(100):
                time.sleep(1)
                if session.get_world_rank() == 0:
                    print("Worker 0")

        train_dataset = ray.data.from_items(
            [{"x": x, "y": x + 1} for x in range(32)])
        trainer = TensorflowTrainer(train_loop_per_worker,
            scaling_config=ScalingConfig(num_workers=1),
            datasets={"train": train_dataset})
        trainer.fit()
    """
    session = _get_session()
    if not isinstance(session, _TrainSessionImpl):
        raise RuntimeError(
            "`get_world_rank` can only be called for TrainSession! "
            "Make sure you only use that in `train_loop_per_worker` function"
            "that is passed into `DataParallelTrainer`."
        )
    return session.world_rank


@PublicAPI(stability="beta")
@_warn_session_misuse(default_value=0)
def get_local_rank() -> int:
    """Get the local rank of this worker (rank of the worker on its node).

    .. code-block:: python

        import time
        from ray.air import session
        from ray.air.config import ScalingConfig

        def train_loop_per_worker():
            if torch.cuda.is_available():
                torch.cuda.set_device(session.get_local_rank())
            ...

        train_dataset = ray.data.from_items(
            [{"x": x, "y": x + 1} for x in range(32)])
        trainer = TensorflowTrainer(train_loop_per_worker,
            scaling_config=ScalingConfig(num_workers=1),
            datasets={"train": train_dataset})
        trainer.fit()
    """
    session = _get_session()
    if not isinstance(session, _TrainSessionImpl):
        raise RuntimeError(
            "`get_local_rank` can only be called for TrainSession! "
            "Make sure you only use that in `train_loop_per_worker` function"
            "that is passed into `DataParallelTrainer`."
        )
    return session.local_rank


@PublicAPI(stability="beta")
@_warn_session_misuse(default_value=0)
def get_local_world_size() -> int:
    """Get the local world size of this node (i.e. number of workers on this node).

    Example:
        >>> import ray
        >>> from ray.air import session
        >>> from ray.air.config import ScalingConfig
        >>> from ray.train.torch import TorchTrainer
        >>>
        >>> def train_loop_per_worker():
        ...     return session.get_local_world_size()
        >>>
        >>> train_dataset = ray.data.from_items(
        ...     [{"x": x, "y": x + 1} for x in range(32)])
        >>> trainer = TorchTrainer(train_loop_per_worker,
        ...     scaling_config=ScalingConfig(num_workers=1),
        ...     datasets={"train": train_dataset})
        >>> trainer.fit() # doctest: +SKIP
    """
    session = _get_session()
    if not isinstance(session, _TrainSessionImpl):
        raise RuntimeError(
            "`get_local_world_size` can only be called for TrainSession! "
            "Make sure you only use that in `train_loop_per_worker` function"
            "that is passed into `DataParallelTrainer`."
        )
    return session.local_world_size


@PublicAPI(stability="beta")
@_warn_session_misuse(default_value=0)
def get_node_rank() -> int:
    """Get the rank of this node.

    Example:
        >>> import ray
        >>> from ray.air import session
        >>> from ray.air.config import ScalingConfig
        >>> from ray.train.torch import TorchTrainer
        >>>
        >>> def train_loop_per_worker():
        ...     return session.get_node_rank()
        >>>
        >>> train_dataset = ray.data.from_items(
        ...     [{"x": x, "y": x + 1} for x in range(32)])
        >>> trainer = TorchTrainer(train_loop_per_worker,
        ...     scaling_config=ScalingConfig(num_workers=1),
        ...     datasets={"train": train_dataset})
        >>> trainer.fit() # doctest: +SKIP
    """
    session = _get_session()
    if not isinstance(session, _TrainSessionImpl):
        raise RuntimeError(
            "`get_node_rank` can only be called for TrainSession! "
            "Make sure you only use that in `train_loop_per_worker` function"
            "that is passed into `DataParallelTrainer`."
        )
    return session.node_rank


@PublicAPI(stability="beta")
@_warn_session_misuse()
def get_dataset_shard(
    dataset_name: Optional[str] = None,
) -> Optional["DataIterator"]:
    """Returns the :class:`ray.data.DataIterator` shard for this worker.

    Call :meth:`~ray.data.DataIterator.iter_torch_batches` or
    :meth:`~ray.data.DataIterator.to_tf` on this shard to convert it to the
    appropriate framework-specific data type.

    .. code-block:: python

        import ray
        from ray import train
        from ray.air import session
        from ray.air.config import ScalingConfig

        def train_loop_per_worker():
            model = Net()
            for iter in range(100):
                # Trainer will automatically handle sharding.
                data_shard = session.get_dataset_shard("train")
                for batch in data_shard.iter_torch_batches():
                    # ...
            return model

        train_dataset = ray.data.from_items(
            [{"x": x, "y": x + 1} for x in range(32)])
        trainer = TorchTrainer(train_loop_per_worker,
            scaling_config=ScalingConfig(num_workers=2),
            datasets={"train": train_dataset})
        trainer.fit()

    Args:
        dataset_name: If a Dictionary of Datasets was passed to ``Trainer``, then
            specifies which dataset shard to return.

    Returns:
        The ``DataIterator`` shard to use for this worker.
        If no dataset is passed into Trainer, then return None.
    """
    session = _get_session()
    if not isinstance(session, _TrainSessionImpl):
        raise RuntimeError(
            "`get_dataset_shard` can only be called for TrainSession! "
            "Make sure you only use that in `train_loop_per_worker` function"
            "that is passed into `DataParallelTrainer`."
        )
    return session.get_dataset_shard(dataset_name)<|MERGE_RESOLUTION|>--- conflicted
+++ resolved
@@ -11,11 +11,7 @@
 import functools
 from pathlib import Path
 import shutil
-<<<<<<< HEAD
-from typing import TYPE_CHECKING, Any, Callable, Dict, Optional, Type, Union
-=======
 from typing import TYPE_CHECKING, Callable, Dict, Optional, Type, Union
->>>>>>> c326bbea
 import warnings
 
 import ray
@@ -43,11 +39,7 @@
 )
 
 from ray.train.error import SessionMisuseError
-<<<<<<< HEAD
-from ray.util.annotations import DeveloperAPI, PublicAPI
-=======
 from ray.util.annotations import DeveloperAPI
->>>>>>> c326bbea
 from ray.util.debug import log_once
 
 
@@ -486,91 +478,6 @@
         return shard
 
 
-class _TrainSessionImpl(Session):
-    """Session client that "per worker train loop" can interact with.
-
-    Notice that each worker will automatically switch to its working
-    directory on entering the train loop. This is to ensure that
-    each worker can safely write to a local directory without racing
-    and overwriting each other."""
-
-    def __init__(self, session: "_TrainSession"):
-        self._session = session
-
-    def report(self, metrics: Dict, *, checkpoint: Optional[Checkpoint] = None) -> None:
-        self._session.report(metrics, checkpoint)
-
-    @property
-    def loaded_checkpoint(self) -> Optional[Checkpoint]:
-        ckpt = self._session.loaded_checkpoint
-        if ckpt:
-            # The new API should only interact with Checkpoint object.
-            assert isinstance(ckpt, Checkpoint)
-        return ckpt
-
-    @property
-    def experiment_name(self) -> str:
-        return self._session.trial_info.experiment_name
-
-    @property
-    def trial_name(self) -> str:
-        return self._session.trial_info.name
-
-    @property
-    def trial_id(self) -> str:
-        return self._session.trial_info.id
-
-    @property
-    def trial_resources(self) -> "PlacementGroupFactory":
-        return self._session.trial_info.resources
-
-    @property
-    def trial_dir(self) -> str:
-        return self._session.trial_info.logdir
-
-    @property
-    def world_size(self) -> int:
-        return self._session.world_size
-
-    @property
-    def world_rank(self) -> int:
-        return self._session.world_rank
-
-    @property
-    def local_rank(self) -> int:
-        return self._session.local_rank
-
-    @property
-    def local_world_size(self) -> int:
-        return self._session.local_world_size
-
-    @property
-    def node_rank(self) -> int:
-        return self._session.node_rank
-
-    def get_dataset_shard(
-        self,
-        dataset_name: Optional[str] = None,
-    ) -> Optional["DataIterator"]:
-        shard = self._session.dataset_shard
-        if shard is None:
-            warnings.warn(
-                "No dataset passed in. Returning None. Make sure to "
-                "pass in a Dataset to Trainer.run to use this "
-                "function."
-            )
-        elif isinstance(shard, dict):
-            if not dataset_name:
-                raise RuntimeError(
-                    "Multiple datasets were passed into ``Trainer``, "
-                    "but no ``dataset_name`` is passed into "
-                    "``get_dataset_shard``. Please specify which "
-                    "dataset shard to retrieve."
-                )
-            return shard.get(dataset_name)
-        return shard
-
-
 _session: Optional[_TrainSession] = None
 
 
@@ -839,7 +746,7 @@
         trainer.fit()
     """
     session = _get_session()
-    if not isinstance(session, _TrainSessionImpl):
+    if not hasattr(session, "world_size"):
         raise RuntimeError(
             "`get_world_size` can only be called for TrainSession! "
             "Make sure you only use that in `train_loop_per_worker` function"
@@ -873,7 +780,7 @@
         trainer.fit()
     """
     session = _get_session()
-    if not isinstance(session, _TrainSessionImpl):
+    if not hasattr(session, "world_rank"):
         raise RuntimeError(
             "`get_world_rank` can only be called for TrainSession! "
             "Make sure you only use that in `train_loop_per_worker` function"
@@ -906,7 +813,7 @@
         trainer.fit()
     """
     session = _get_session()
-    if not isinstance(session, _TrainSessionImpl):
+    if not hasattr(session, "local_rank"):
         raise RuntimeError(
             "`get_local_rank` can only be called for TrainSession! "
             "Make sure you only use that in `train_loop_per_worker` function"
@@ -937,7 +844,7 @@
         >>> trainer.fit() # doctest: +SKIP
     """
     session = _get_session()
-    if not isinstance(session, _TrainSessionImpl):
+    if not hasattr(session, "local_world_size"):
         raise RuntimeError(
             "`get_local_world_size` can only be called for TrainSession! "
             "Make sure you only use that in `train_loop_per_worker` function"
@@ -968,7 +875,7 @@
         >>> trainer.fit() # doctest: +SKIP
     """
     session = _get_session()
-    if not isinstance(session, _TrainSessionImpl):
+    if not hasattr(session, "node_rank"):
         raise RuntimeError(
             "`get_node_rank` can only be called for TrainSession! "
             "Make sure you only use that in `train_loop_per_worker` function"
@@ -1020,7 +927,7 @@
         If no dataset is passed into Trainer, then return None.
     """
     session = _get_session()
-    if not isinstance(session, _TrainSessionImpl):
+    if not hasattr(session, "get_dataset_shard"):
         raise RuntimeError(
             "`get_dataset_shard` can only be called for TrainSession! "
             "Make sure you only use that in `train_loop_per_worker` function"
