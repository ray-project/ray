import os
import logging
import platform
import queue
import sys
import threading
import time
from dataclasses import dataclass
from datetime import datetime
from enum import Enum, auto
import functools
from pathlib import Path
import shutil
from typing import TYPE_CHECKING, Any, Callable, Dict, Optional, Type, Union
import warnings

import ray
from ray.air._internal.session import _get_session
from ray.air._internal.util import StartTraceback, RunnerThread
from ray.air.checkpoint import Checkpoint
from ray.air.constants import (
    _RESULT_FETCH_TIMEOUT,
    _ERROR_FETCH_TIMEOUT,
    SESSION_MISUSE_LOG_ONCE_KEY,
    TIMESTAMP,
    TIME_THIS_ITER_S,
)
from ray.data import Dataset, DatasetPipeline
from ray.train._internal.accelerator import Accelerator
from ray.train.constants import (
    CHECKPOINT_METADATA_KEY,
    CHECKPOINT_RANK_KEY,
    DETAILED_AUTOFILLED_KEYS,
    WORKER_HOSTNAME,
    WORKER_NODE_IP,
    WORKER_PID,
    TIME_TOTAL_S,
    LAZY_CHECKPOINT_MARKER_FILE,
)

from ray.train.error import SessionMisuseError
from ray.util.annotations import DeveloperAPI, PublicAPI
from ray.util.debug import log_once


if TYPE_CHECKING:
    from ray.data import DataIterator
    from ray.tune.execution.placement_groups import PlacementGroupFactory


_INDEX_FILE_EXTENSION = ".files"
_INDEX_FILE = ".RANK_{0}" + _INDEX_FILE_EXTENSION


class TrainingResultType(Enum):
    REPORT = auto()
    CHECKPOINT = auto()


logger = logging.getLogger(__name__)


@dataclass
class TrialInfo:
    """The trial information to propagate to TrainSession."""

    name: str
    id: str
    resources: Dict[str, float]
    logdir: str
    driver_ip: str
    experiment_name: Optional[str] = None


@dataclass
class TrainingResult:
    type: TrainingResultType
    data: Union[Dict, Checkpoint, str]
    metadata: Optional[Dict] = None


# TODO(xwjiang): This needs a better name.
@DeveloperAPI
class _TrainSession:
    """Holds information for training on each worker."""

    def __init__(
        self,
        training_func: Callable,
        world_rank: int,
        local_rank: int,
        node_rank: int,
        local_world_size: int,
        world_size: int,
        # TODO(xwjiang): Legacy Ray Train trainer clean up!
        trial_info: Optional[TrialInfo] = None,
        dataset_shard: Optional[Union[Dataset, DatasetPipeline]] = None,
        # TODO(xwjiang): Legacy Ray Train trainer clean up!
        checkpoint: Optional[Checkpoint] = None,
        # Deprecated
        encode_data_fn: Optional[Callable] = None,
        detailed_autofilled_metrics: bool = False,
        # If True and the worker is on the same node as driver,
        # will send over checkpoint path and metadata instead of
        # the whole checkpoint to avoid unnecessary serialization.
        enable_lazy_checkpointing: bool = True,
        checkpoint_keep_all_ranks: bool = False,
        checkpoint_upload_from_workers: bool = False,
    ):

        self.dataset_shard = dataset_shard

        self.world_rank = world_rank
        self.local_rank = local_rank
        self.node_rank = node_rank
        self.local_world_size = local_world_size
        self.world_size = world_size
        self.trial_info = trial_info
        # TODO(xwjiang): Legacy Ray Train trainer clean up!
        self.loaded_checkpoint = checkpoint
        self.enable_lazy_checkpointing = enable_lazy_checkpointing
        self.checkpoint_keep_all_ranks = checkpoint_keep_all_ranks
        self.checkpoint_upload_from_workers = checkpoint_upload_from_workers
        # Only used if checkpoint_upload_from_workers is True.
        self.checkpoint_uri = None

        # Function to encode checkpoint dict before sending to the driver.
        if not encode_data_fn:

            def noop(x):
                return x

            encode_data_fn = noop
        self._encode_data_fn = encode_data_fn

        # TODO(xwjiang): Legacy Ray Train trainer clean up!
        if trial_info:
            # Change the working directory to `logdir`.
            logdir = os.path.join(trial_info.logdir, f"rank_{self.world_rank}")
            os.makedirs(logdir, exist_ok=True)
            os.chdir(logdir)

        # This lock is used to control the execution of the training thread.
        self.continue_lock = threading.Semaphore(0)

        # Queue for sending results across threads.
        self.result_queue = queue.Queue(1)

        # Queue for raising exceptions from runner thread to main thread.
        # The error queue has a max size of one to prevent stacking error and force
        # error reporting to block until finished.
        self.error_queue = queue.Queue(1)

        # The Thread object that is running the training function.
        self.training_thread = RunnerThread(
            target=training_func, daemon=True, error_queue=self.error_queue
        )

        # Autofilled metrics attributes.
        self.detailed_autofilled_metrics = detailed_autofilled_metrics
        self.last_report_time = time.time()
        self.iteration = 0
        self.time_total = 0.0
        self.local_ip = self.get_current_ip()

        self.ignore_report = False
        self.training_started = False

        self.accelerator = None

    def get_current_ip(self):
        self.local_ip = ray.util.get_node_ip_address()
        return self.local_ip

    def start(self):
        """Starts the training thread."""
        self.training_started = True
        self.training_thread.start()

    def pause_reporting(self):
        """Ignore all future ``session.report()`` calls."""
        self.ignore_report = True

    def finish(self):
        """Finishes the training thread.

        Either returns the output from training or raises any Exception from
        training.
        """

        # Wait for training to finish.
        # This will raise any errors that occur during training, including
        # SystemError
        func_output = self.training_thread.join()
        # If training finished successfully, then return results.
        return func_output

    def get_next(self) -> Optional[TrainingResult]:
        """Gets the next ``TrainingResult`` from the result queue.

        If the result queue is empty, then this function returns ``None``.
        """
        if not self.training_started:
            raise RuntimeError("Please call start before calling get_next.")
        result = None
        # While training is still ongoing, attempt to get the result.
        while result is None and self.training_thread.is_alive():
            try:
                result = self.result_queue.get(
                    block=True, timeout=_RESULT_FETCH_TIMEOUT
                )
            except queue.Empty:
                pass

        # If no result was found, then the runner must no longer be alive.
        if result is None:
            # Try one last time to fetch results in case results were
            # reported in between the time of the last check and the
            # termination of the thread runner.
            try:
                result = self.result_queue.get(
                    block=False, timeout=_RESULT_FETCH_TIMEOUT
                )
            except queue.Empty:
                pass

        # check if error occurred inside the thread runner.
        if result is None:
            # only raise an error from the runner if all results are consumed
            self._report_thread_runner_error(block=True)
        else:
            if not self.error_queue.empty():
                logger.debug(
                    (
                        "Runner error waiting to be raised in main thread. "
                        "Logging all available results first."
                    )
                )

        # Release the lock to trigger training to continue.
        self.continue_lock.release()

        # Return None if there are no more results to fetch.
        return result

    def _auto_fill_metrics(self, result: dict) -> dict:
        """Add autofilled metrics and update attributes."""
        current_time = time.time()
        current_datetime = datetime.now()
        if TIME_THIS_ITER_S in result:
            time_this_iter = result[TIME_THIS_ITER_S]
        else:
            time_this_iter = current_time - self.last_report_time
        self.iteration += 1
        self.time_total += time_this_iter
        self.last_report_time = current_time

        auto_filled_metrics = {
            TIMESTAMP: int(time.mktime(current_datetime.timetuple())),
            TIME_TOTAL_S: self.time_total,
            WORKER_PID: os.getpid(),
            WORKER_HOSTNAME: platform.node(),
            WORKER_NODE_IP: self.local_ip,
        }

        if not self.detailed_autofilled_metrics:
            auto_filled_metrics = {
                k: v
                for k, v in auto_filled_metrics.items()
                if k not in DETAILED_AUTOFILLED_KEYS
            }

        result = result.copy()
        result.update(auto_filled_metrics)
        return result

    def _report_legacy(self, **kwargs):
        """Adds kwargs to the queue to be consumed by main thread."""
        if self.ignore_report:
            return

        kwargs = self._auto_fill_metrics(kwargs)

        result = TrainingResult(type=TrainingResultType.REPORT, data=kwargs)

        # Add result to a thread-safe queue.
        self.result_queue.put(result, block=True)

        # Acquire lock to stop the training thread until main thread
        # triggers resume.
        self.continue_lock.acquire()

    def _auto_fill_checkpoint_metrics(self, result: dict) -> dict:
        """Add autofilled metrics and update attributes."""
        current_datetime = datetime.now()

        auto_filled_metrics = {
            TIMESTAMP: int(time.mktime(current_datetime.timetuple()))
        }
        result = result.copy()
        result.update(auto_filled_metrics)
        return result

    def _report_thread_runner_error(self, block=False):
        try:
            e = self.error_queue.get(block=block, timeout=_ERROR_FETCH_TIMEOUT)
            raise StartTraceback from e
        except queue.Empty:
            pass

    def _create_checkpoint_file_list(self, checkpoint: Checkpoint):
        """Create an index of the folder contents

        So we know which files belong to which rank.
        """
        root = checkpoint._local_path
        ckpt_files = []
        for dir, _, files in os.walk(root):
            # Strip the root path from the path though, since
            # we are only interested in the part relative to
            # the root of this checkpoint.
            dir = dir[len(root) :]
            for fn in files:
                ckpt_files.append(os.path.join(dir, fn))
        # Write these files into the index file.
        with open(os.path.join(root, _INDEX_FILE.format(self.world_rank)), "w") as f:
            for fn in ckpt_files:
                f.write(f"{fn}\n")

    def _remove_uploaded_checkpoint_files(self, checkpoint: Checkpoint):
        """Get rid of already uploaded large checkpoint files.

        This is so they don't get shipped to the driver node.
        """
        root = checkpoint._local_path
        for f in os.listdir(root):
            if f.endswith(_INDEX_FILE_EXTENSION):
                # We will leave the index file in there so local
                # checkpoint has knowledge about the cloud files.
                continue
            fp = os.path.join(root, f)
            if os.path.isfile(fp):
                os.unlink(fp)
            elif os.path.isdir(fp):
                shutil.rmtree(fp)

    def checkpoint(self, checkpoint: Checkpoint):
        """Adds kwargs to the queue to be consumed by main thread.

        Also stores the checkpoint in ``self.loaded_checkpoint``.
        """
        checkpoint_type, _ = checkpoint.get_internal_representation()

        if checkpoint_type == "data_dict" and self.checkpoint_keep_all_ranks:
            if log_once("keep_all_ranks_dict_checkpoint"):
                logger.warning(
                    "Saving checkpoints from all ranks does not work with "
                    "dictionary checkpoints. Set `ray.air.CheckpointConfig"
                    "(_checkpoint_keep_all_ranks=False)`, or write checkpoints "
                    "to a directory and report directory checkpoints that "
                    "contain unique files per worker rank. For example, "
                    "use filenames that contain the unique rank. You can "
                    "retrieve the rank with `session.get_world_rank()` within "
                    "your training loop per worker."
                )

        upload_from_workers = (
            checkpoint_type == "local_path"
            and self.checkpoint_upload_from_workers
            and self.checkpoint_uri
        )
        if upload_from_workers:
            self._create_checkpoint_file_list(checkpoint)
            logger.info(
                f"Uploading checkpoint files from worker rank {self.world_rank} "
                f"to cloud URI {self.checkpoint_uri}."
            )
            # We want to upload the files directly to cloud storage,
            # so that they won't need to be shipped to the driver node
            # via object store.
            checkpoint.to_uri(self.checkpoint_uri)
            logger.info("Done uploading checkpoint files.")
            self._remove_uploaded_checkpoint_files(checkpoint)

        # Update session checkpoint to latest checkpoint.
        self.loaded_checkpoint = checkpoint

        # Only store checkpoints on worker with rank 0.
        if self.world_rank != 0 and not self.checkpoint_keep_all_ranks:
            checkpoint = None
        elif checkpoint:
            checkpoint = self._encode_data_fn(checkpoint)

        metadata = self._auto_fill_checkpoint_metrics({})

        if (
            checkpoint
            and self.enable_lazy_checkpointing
            and checkpoint._local_path
            and (Path(self.trial_info.logdir) / LAZY_CHECKPOINT_MARKER_FILE).exists()
        ):
            metadata.update({CHECKPOINT_METADATA_KEY: checkpoint._metadata})
            checkpoint = str(checkpoint._local_path)

        # Save the rank of the worker that created this checkpoint.
        metadata.update({CHECKPOINT_RANK_KEY: self.world_rank})

        result = TrainingResult(
            type=TrainingResultType.CHECKPOINT,
            data=checkpoint,
            metadata=metadata,
        )

        # Add result to a thread-safe queue.
        self.result_queue.put(result, block=True)

        # Acquire lock to stop the training thread until
        # checkpoint has been processed.
        self.continue_lock.acquire()

    def _set_checkpoint_uri(self, uri: str):
        """Tell session where to save the next directory checkpoint on the cloud.

        Args:
            uri: URI to the location where next checkpoint should be saved.
        """
        self.checkpoint_uri = uri

    def report(self, metrics: Dict, checkpoint: Optional[Checkpoint] = None) -> None:
        # TODO(xwjiang): tons of optimizations.

        # Special case: early fail for Torch tensors
        if "torch" in sys.modules:
            from ray.air._internal.torch_utils import contains_tensor

            if contains_tensor(metrics):
                raise ValueError(
                    "Passing objects containg Torch tensors as metrics "
                    "is not supported as it will throw an exception on "
                    "deserialization. You can either convert the tensors "
                    "to Python objects or use a `TorchCheckpoint` as the "
                    "`checkpoint` argument of `ray.air.session.report` to "
                    "store your Torch objects."
                )

        if checkpoint:
            self.checkpoint(checkpoint)
        self._report_legacy(**metrics)

    @property
    def experiment_name(self) -> str:
        return self.trial_info.experiment_name

    @property
    def trial_name(self) -> str:
        return self.trial_info.name

    @property
    def trial_id(self) -> str:
        return self.trial_info.id

    @property
    def trial_resources(self) -> "PlacementGroupFactory":
        return self.trial_info.resources

    @property
    def trial_dir(self) -> str:
        return self.trial_info.logdir

    def get_dataset_shard(
        self,
        dataset_name: Optional[str] = None,
    ) -> Optional["DataIterator"]:
        shard = self.dataset_shard
        if shard is None:
            warnings.warn(
                "No dataset passed in. Returning None. Make sure to "
                "pass in a Dataset to Trainer.run to use this "
                "function."
            )
        elif isinstance(shard, dict):
            if not dataset_name:
                raise RuntimeError(
                    "Multiple datasets were passed into ``Trainer``, "
                    "but no ``dataset_name`` is passed into "
                    "``get_dataset_shard``. Please specify which "
                    "dataset shard to retrieve."
                )
            return shard.get(dataset_name)
        return shard


_session: Optional[_TrainSession] = None


def init_session(*args, **kwargs) -> None:
    global _session
    if _session:
        raise ValueError(
            "A Train session is already in use. Do not call "
            "`init_session()` manually."
        )
    _session = _TrainSession(*args, **kwargs)


def get_session() -> Optional[_TrainSession]:
    return _session


def shutdown_session():
    """Shuts down the initialized session."""
    global _session
    _session = None


def _raise_accelerator_session_misuse():
    """Raises a SessionMisuseError because a utility function was used improperly."""
    raise SessionMisuseError(
        "prepare/accelerate utility functions should be called inside a training "
        "function executed by `Trainer.run`"
    )


def get_accelerator(default_accelerator_cls: Type[Accelerator]) -> Accelerator:
    """The accelerator for this training session.

    If an accelerator has not been set, then this method will construct an
    accelerator using the provided accelerator class.

    Raises:
        SessionMisuseError: if the session is uninitialized.
    """
    session = get_session()
    if session is None:
        _raise_accelerator_session_misuse()
    if session.accelerator is None:
        session.accelerator = default_accelerator_cls()
    return session.accelerator


def set_accelerator(accelerator: Accelerator) -> None:
    """Sets the accelerator for this training session.

    Args:
        accelerator: The accelerator to use for training.

    Raises:
        SessionMisuseError: if the session is unitialized.
        RuntimeError: if the accelerator has already been set.
    """
    session = get_session()
    if session is None:
        _raise_accelerator_session_misuse()
    if session.accelerator is not None:
        raise RuntimeError("Cannot change accelerator once set.")
    session.accelerator = accelerator


def _warn_session_misuse(default_value: Any = None):
    """Warns if fn is being used outside of session and returns ``default_value``."""

    def inner(fn: Callable):
        fn_name = fn.__name__

        @functools.wraps(fn)
        def wrapper(*args, **kwargs):
            session = _get_session()
            if not session:
                if log_once(f"{SESSION_MISUSE_LOG_ONCE_KEY}-{fn_name}"):
                    warnings.warn(
                        f"`{fn_name}` is meant to only be "
                        "called inside a function that is executed by a Tuner"
                        f" or Trainer. Returning `{default_value}`."
                    )
                return default_value
            return fn(*args, **kwargs)

        return wrapper

    return inner


@PublicAPI(stability="beta")
@_warn_session_misuse()
def report(metrics: Dict, *, checkpoint: Optional[Checkpoint] = None) -> None:
    """Report metrics and optionally save a checkpoint.

    Each invocation of this method will automatically increment the underlying
    iteration number. The physical meaning of this "iteration" is defined by
    user (or more specifically the way they call ``report``).
    It does not necessarily map to one epoch.

    This API is the canonical way to report metrics from Tune and Train, and
    replaces the legacy ``tune.report``, ``with tune.checkpoint_dir``,
    ``train.report`` and ``train.save_checkpoint`` calls.

    Note on directory checkpoints: AIR will take ownership of checkpoints passed
    to ``report()`` by moving them to a new path. The original directory will no
    longer be accessible to the caller after the report call.

    Example:
        .. code-block: python

<<<<<<< HEAD
            from ray import train
            from ray.train import Checkpoint, ScalingConfig
=======
            from ray.air import session
            from ray.air.checkpoint import Checkpoint
            from ray.air.config import ScalingConfig
>>>>>>> 2eae247e

            ######## Using it in the *per worker* train loop (TrainSession) #######
            def train_func():
                model = build_model()
                model.save("my_model", overwrite=True)
<<<<<<< HEAD
                train.report(
=======
                session.report(
>>>>>>> 2eae247e
                    metrics={"foo": "bar"},
                    checkpoint=Checkpoint.from_directory(temp_dir.name)
                )
                # Air guarantees by this point, you can safely write new stuff to
                # "my_model" directory.

            scaling_config = ScalingConfig(num_workers=2)
            trainer = TensorflowTrainer(
                train_loop_per_worker=train_func, scaling_config=scaling_config
            )
            result = trainer.fit()
            # If you navigate to result.checkpoint's path, you will find the
            content of ``model.save()`` under it.
            # If you have `SyncConfig` configured, the content should also
            # show up in the corresponding cloud storage path.

    Args:
        metrics: The metrics you want to report.
        checkpoint: The optional checkpoint you want to report.
    """

    _get_session().report(metrics, checkpoint=checkpoint)


@PublicAPI(stability="beta")
@_warn_session_misuse()
def get_checkpoint() -> Optional[Checkpoint]:
    """Access the session's last checkpoint to resume from if applicable.

    Returns:
        Checkpoint object if the session is currently being resumed.
            Otherwise, return None.

    .. code-block:: python

        ######## Using it in the *per worker* train loop (TrainSession) ######
<<<<<<< HEAD
        from ray import train
        from ray.train import Checkpoint, ScalingConfig

        def train_func():
            ckpt = train.get_context().get_checkpoint()
=======
        from ray.air import session
        from ray.air.checkpoint import Checkpoint
        from ray.air.config import ScalingConfig
        def train_func():
            ckpt = session.get_checkpoint()
>>>>>>> 2eae247e
            if ckpt:
                with ckpt.as_directory() as loaded_checkpoint_dir:
                    import tensorflow as tf

                    model = tf.keras.models.load_model(loaded_checkpoint_dir)
            else:
                model = build_model()

            model.save("my_model", overwrite=True)
<<<<<<< HEAD
            train.report(
=======
            session.report(
>>>>>>> 2eae247e
                metrics={"iter": 1},
                checkpoint=Checkpoint.from_directory("my_model")
            )

        scaling_config = ScalingConfig(num_workers=2)
        trainer = TensorflowTrainer(
            train_loop_per_worker=train_func, scaling_config=scaling_config
        )
        result = trainer.fit()

        # trainer2 will pick up from the checkpoint saved by trainer1.
        trainer2 = TensorflowTrainer(
            train_loop_per_worker=train_func,
            scaling_config=scaling_config,
            # this is ultimately what is accessed through
            # ``Session.get_checkpoint()``
            resume_from_checkpoint=result.checkpoint,
        )
        result2 = trainer2.fit()
    """

    return _get_session().loaded_checkpoint


@PublicAPI(stability="beta")
@_warn_session_misuse()
def get_experiment_name() -> str:
    """Experiment name for the corresponding trial."""
    return _get_session().experiment_name


@PublicAPI(stability="beta")
@_warn_session_misuse()
def get_trial_name() -> str:
    """Trial name for the corresponding trial."""
    return _get_session().trial_name


@PublicAPI(stability="beta")
@_warn_session_misuse()
def get_trial_id() -> str:
    """Trial id for the corresponding trial."""
    return _get_session().trial_id


@PublicAPI(stability="beta")
@_warn_session_misuse()
def get_trial_resources() -> "PlacementGroupFactory":
    """Trial resources for the corresponding trial."""
    return _get_session().trial_resources


@PublicAPI(stability="beta")
@_warn_session_misuse()
def get_trial_dir() -> str:
    """Log directory corresponding to the trial directory for a Tune session.
    If calling from a Train session, this will give the trial directory of its parent
    Tune session.

    .. code-block:: python

<<<<<<< HEAD
        from ray import train, tune

        def train_func():
            # Example:
            # >>> train.get_context().get_trial_dir()
=======
        from ray import tune
        from ray.air import session

        def train_func():
            # Example:
            # >>> session.get_trial_dir()
>>>>>>> 2eae247e
            # ~/ray_results/<exp-name>/<trial-dir>

        tuner = tune.Tuner(train_func)
        tuner.fit()
    """
    return _get_session().trial_dir


@PublicAPI(stability="beta")
@_warn_session_misuse(default_value=1)
def get_world_size() -> int:
    """Get the current world size (i.e. total number of workers) for this run.

    .. code-block:: python

        import time
<<<<<<< HEAD
        from ray import train
        from ray.train import ScalingConfig

        def train_loop_per_worker(config):
            assert train.get_context().get_world_size() == 4
=======
        from ray.air import session
        from ray.air.config import ScalingConfig

        def train_loop_per_worker(config):
            assert session.get_world_size() == 4
>>>>>>> 2eae247e

        train_dataset = ray.data.from_items(
            [{"x": x, "y": x + 1} for x in range(32)])
        trainer = TensorflowTrainer(train_loop_per_worker,
            scaling_config=ScalingConfig(num_workers=1),
            datasets={"train": train_dataset})
        trainer.fit()
    """
    session = _get_session()
    if not hasattr(session, "world_size"):
        raise RuntimeError(
            "`get_world_size` can only be called for TrainSession! "
            "Make sure you only use that in `train_loop_per_worker` function"
            "that is passed into `DataParallelTrainer`."
        )
    return session.world_size


@PublicAPI(stability="beta")
@_warn_session_misuse(default_value=0)
def get_world_rank() -> int:
    """Get the world rank of this worker.

    .. code-block:: python

        import time
<<<<<<< HEAD
        from ray import train
        from ray.train import ScalingConfig
=======
        from ray.air import session
        from ray.air.config import ScalingConfig
>>>>>>> 2eae247e

        def train_loop_per_worker():
            for iter in range(100):
                time.sleep(1)
<<<<<<< HEAD
                if train.get_context().get_world_rank() == 0:
=======
                if session.get_world_rank() == 0:
>>>>>>> 2eae247e
                    print("Worker 0")

        train_dataset = ray.data.from_items(
            [{"x": x, "y": x + 1} for x in range(32)])
        trainer = TensorflowTrainer(train_loop_per_worker,
            scaling_config=ScalingConfig(num_workers=1),
            datasets={"train": train_dataset})
        trainer.fit()
    """
    session = _get_session()
    if not hasattr(session, "world_rank"):
        raise RuntimeError(
            "`get_world_rank` can only be called for TrainSession! "
            "Make sure you only use that in `train_loop_per_worker` function"
            "that is passed into `DataParallelTrainer`."
        )
    return session.world_rank


@PublicAPI(stability="beta")
@_warn_session_misuse(default_value=0)
def get_local_rank() -> int:
    """Get the local rank of this worker (rank of the worker on its node).

    .. code-block:: python

        import time
<<<<<<< HEAD
        from ray import train
        from ray.train import ScalingConfig
=======
        from ray.air import session
        from ray.air.config import ScalingConfig
>>>>>>> 2eae247e

        def train_loop_per_worker():
            if torch.cuda.is_available():
                torch.cuda.set_device(session.get_local_rank())
            ...

        train_dataset = ray.data.from_items(
            [{"x": x, "y": x + 1} for x in range(32)])
        trainer = TensorflowTrainer(train_loop_per_worker,
            scaling_config=ScalingConfig(num_workers=1),
            datasets={"train": train_dataset})
        trainer.fit()
    """
    session = _get_session()
    if not hasattr(session, "local_rank"):
        raise RuntimeError(
            "`get_local_rank` can only be called for TrainSession! "
            "Make sure you only use that in `train_loop_per_worker` function"
            "that is passed into `DataParallelTrainer`."
        )
    return session.local_rank


@PublicAPI(stability="beta")
@_warn_session_misuse(default_value=0)
def get_local_world_size() -> int:
    """Get the local world size of this node (i.e. number of workers on this node).

    Example:
        >>> import ray
<<<<<<< HEAD
        >>> from ray import train
        >>> from ray.train import ScalingConfig
        >>> from ray.train.torch import TorchTrainer
        >>>
        >>> def train_loop_per_worker():
        ...     return train.get_context().get_local_world_size()
=======
        >>> from ray.air import session
        >>> from ray.air.config import ScalingConfig
        >>> from ray.train.torch import TorchTrainer
        >>>
        >>> def train_loop_per_worker():
        ...     return session.get_local_world_size()
>>>>>>> 2eae247e
        >>>
        >>> train_dataset = ray.data.from_items(
        ...     [{"x": x, "y": x + 1} for x in range(32)])
        >>> trainer = TorchTrainer(train_loop_per_worker,
        ...     scaling_config=ScalingConfig(num_workers=1),
        ...     datasets={"train": train_dataset})
        >>> trainer.fit() # doctest: +SKIP
    """
    session = _get_session()
    if not hasattr(session, "local_world_size"):
        raise RuntimeError(
            "`get_local_world_size` can only be called for TrainSession! "
            "Make sure you only use that in `train_loop_per_worker` function"
            "that is passed into `DataParallelTrainer`."
        )
    return session.local_world_size


@PublicAPI(stability="beta")
@_warn_session_misuse(default_value=0)
def get_node_rank() -> int:
    """Get the rank of this node.

    Example:
        >>> import ray
<<<<<<< HEAD
        >>> from ray import train
        >>> from ray.train import ScalingConfig
        >>> from ray.train.torch import TorchTrainer
        >>>
        >>> def train_loop_per_worker():
        ...     return train.get_context().get_node_rank()
=======
        >>> from ray.air import session
        >>> from ray.air.config import ScalingConfig
        >>> from ray.train.torch import TorchTrainer
        >>>
        >>> def train_loop_per_worker():
        ...     return session.get_node_rank()
>>>>>>> 2eae247e
        >>>
        >>> train_dataset = ray.data.from_items(
        ...     [{"x": x, "y": x + 1} for x in range(32)])
        >>> trainer = TorchTrainer(train_loop_per_worker,
        ...     scaling_config=ScalingConfig(num_workers=1),
        ...     datasets={"train": train_dataset})
        >>> trainer.fit() # doctest: +SKIP
    """
    session = _get_session()
    if not hasattr(session, "node_rank"):
        raise RuntimeError(
            "`get_node_rank` can only be called for TrainSession! "
            "Make sure you only use that in `train_loop_per_worker` function"
            "that is passed into `DataParallelTrainer`."
        )
    return session.node_rank


@PublicAPI(stability="beta")
@_warn_session_misuse()
def get_dataset_shard(
    dataset_name: Optional[str] = None,
) -> Optional["DataIterator"]:
    """Returns the :class:`ray.data.DataIterator` shard for this worker.

    Call :meth:`~ray.data.DataIterator.iter_torch_batches` or
    :meth:`~ray.data.DataIterator.to_tf` on this shard to convert it to the
    appropriate framework-specific data type.

    .. code-block:: python

        import ray
        from ray import train
<<<<<<< HEAD
        from ray.train import ScalingConfig
=======
        from ray.air import session
        from ray.air.config import ScalingConfig
>>>>>>> 2eae247e

        def train_loop_per_worker():
            model = Net()
            for iter in range(100):
                # Trainer will automatically handle sharding.
<<<<<<< HEAD
                data_shard = train.get_dataset_shard("train")
=======
                data_shard = session.get_dataset_shard("train")
>>>>>>> 2eae247e
                for batch in data_shard.iter_torch_batches():
                    # ...
            return model

        train_dataset = ray.data.from_items(
            [{"x": x, "y": x + 1} for x in range(32)])
        trainer = TorchTrainer(train_loop_per_worker,
            scaling_config=ScalingConfig(num_workers=2),
            datasets={"train": train_dataset})
        trainer.fit()

    Args:
        dataset_name: If a Dictionary of Datasets was passed to ``Trainer``, then
            specifies which dataset shard to return.

    Returns:
        The ``DataIterator`` shard to use for this worker.
        If no dataset is passed into Trainer, then return None.
    """
    session = _get_session()
    if not hasattr(session, "get_dataset_shard"):
        raise RuntimeError(
            "`get_dataset_shard` can only be called for TrainSession! "
            "Make sure you only use that in `train_loop_per_worker` function"
            "that is passed into `DataParallelTrainer`."
        )
    return session.get_dataset_shard(dataset_name)<|MERGE_RESOLUTION|>--- conflicted
+++ resolved
@@ -601,24 +601,14 @@
     Example:
         .. code-block: python
 
-<<<<<<< HEAD
             from ray import train
             from ray.train import Checkpoint, ScalingConfig
-=======
-            from ray.air import session
-            from ray.air.checkpoint import Checkpoint
-            from ray.air.config import ScalingConfig
->>>>>>> 2eae247e
 
             ######## Using it in the *per worker* train loop (TrainSession) #######
             def train_func():
                 model = build_model()
                 model.save("my_model", overwrite=True)
-<<<<<<< HEAD
                 train.report(
-=======
-                session.report(
->>>>>>> 2eae247e
                     metrics={"foo": "bar"},
                     checkpoint=Checkpoint.from_directory(temp_dir.name)
                 )
@@ -655,19 +645,11 @@
     .. code-block:: python
 
         ######## Using it in the *per worker* train loop (TrainSession) ######
-<<<<<<< HEAD
         from ray import train
         from ray.train import Checkpoint, ScalingConfig
 
         def train_func():
             ckpt = train.get_context().get_checkpoint()
-=======
-        from ray.air import session
-        from ray.air.checkpoint import Checkpoint
-        from ray.air.config import ScalingConfig
-        def train_func():
-            ckpt = session.get_checkpoint()
->>>>>>> 2eae247e
             if ckpt:
                 with ckpt.as_directory() as loaded_checkpoint_dir:
                     import tensorflow as tf
@@ -677,11 +659,7 @@
                 model = build_model()
 
             model.save("my_model", overwrite=True)
-<<<<<<< HEAD
             train.report(
-=======
-            session.report(
->>>>>>> 2eae247e
                 metrics={"iter": 1},
                 checkpoint=Checkpoint.from_directory("my_model")
             )
@@ -743,20 +721,11 @@
 
     .. code-block:: python
 
-<<<<<<< HEAD
         from ray import train, tune
 
         def train_func():
             # Example:
             # >>> train.get_context().get_trial_dir()
-=======
-        from ray import tune
-        from ray.air import session
-
-        def train_func():
-            # Example:
-            # >>> session.get_trial_dir()
->>>>>>> 2eae247e
             # ~/ray_results/<exp-name>/<trial-dir>
 
         tuner = tune.Tuner(train_func)
@@ -773,19 +742,11 @@
     .. code-block:: python
 
         import time
-<<<<<<< HEAD
         from ray import train
         from ray.train import ScalingConfig
 
         def train_loop_per_worker(config):
             assert train.get_context().get_world_size() == 4
-=======
-        from ray.air import session
-        from ray.air.config import ScalingConfig
-
-        def train_loop_per_worker(config):
-            assert session.get_world_size() == 4
->>>>>>> 2eae247e
 
         train_dataset = ray.data.from_items(
             [{"x": x, "y": x + 1} for x in range(32)])
@@ -812,22 +773,13 @@
     .. code-block:: python
 
         import time
-<<<<<<< HEAD
         from ray import train
         from ray.train import ScalingConfig
-=======
-        from ray.air import session
-        from ray.air.config import ScalingConfig
->>>>>>> 2eae247e
 
         def train_loop_per_worker():
             for iter in range(100):
                 time.sleep(1)
-<<<<<<< HEAD
                 if train.get_context().get_world_rank() == 0:
-=======
-                if session.get_world_rank() == 0:
->>>>>>> 2eae247e
                     print("Worker 0")
 
         train_dataset = ray.data.from_items(
@@ -855,13 +807,8 @@
     .. code-block:: python
 
         import time
-<<<<<<< HEAD
         from ray import train
         from ray.train import ScalingConfig
-=======
-        from ray.air import session
-        from ray.air.config import ScalingConfig
->>>>>>> 2eae247e
 
         def train_loop_per_worker():
             if torch.cuda.is_available():
@@ -892,21 +839,12 @@
 
     Example:
         >>> import ray
-<<<<<<< HEAD
         >>> from ray import train
         >>> from ray.train import ScalingConfig
         >>> from ray.train.torch import TorchTrainer
         >>>
         >>> def train_loop_per_worker():
         ...     return train.get_context().get_local_world_size()
-=======
-        >>> from ray.air import session
-        >>> from ray.air.config import ScalingConfig
-        >>> from ray.train.torch import TorchTrainer
-        >>>
-        >>> def train_loop_per_worker():
-        ...     return session.get_local_world_size()
->>>>>>> 2eae247e
         >>>
         >>> train_dataset = ray.data.from_items(
         ...     [{"x": x, "y": x + 1} for x in range(32)])
@@ -932,21 +870,12 @@
 
     Example:
         >>> import ray
-<<<<<<< HEAD
         >>> from ray import train
         >>> from ray.train import ScalingConfig
         >>> from ray.train.torch import TorchTrainer
         >>>
         >>> def train_loop_per_worker():
         ...     return train.get_context().get_node_rank()
-=======
-        >>> from ray.air import session
-        >>> from ray.air.config import ScalingConfig
-        >>> from ray.train.torch import TorchTrainer
-        >>>
-        >>> def train_loop_per_worker():
-        ...     return session.get_node_rank()
->>>>>>> 2eae247e
         >>>
         >>> train_dataset = ray.data.from_items(
         ...     [{"x": x, "y": x + 1} for x in range(32)])
@@ -980,22 +909,13 @@
 
         import ray
         from ray import train
-<<<<<<< HEAD
         from ray.train import ScalingConfig
-=======
-        from ray.air import session
-        from ray.air.config import ScalingConfig
->>>>>>> 2eae247e
 
         def train_loop_per_worker():
             model = Net()
             for iter in range(100):
                 # Trainer will automatically handle sharding.
-<<<<<<< HEAD
                 data_shard = train.get_dataset_shard("train")
-=======
-                data_shard = session.get_dataset_shard("train")
->>>>>>> 2eae247e
                 for batch in data_shard.iter_torch_batches():
                     # ...
             return model
