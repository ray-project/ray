--- conflicted
+++ resolved
@@ -48,11 +48,8 @@
     id: str
     resources: Dict[str, float]
     logdir: str
-<<<<<<< HEAD
     driver_ip: str
-=======
     experiment_name: Optional[str] = None
->>>>>>> c6d6cd9f
 
 
 @dataclass
