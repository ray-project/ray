--- conflicted
+++ resolved
@@ -188,23 +188,10 @@
         # Only used if checkpoint_upload_from_workers is True.
         self.legacy_checkpoint_uri = None
 
-<<<<<<< HEAD
-        # TODO(justinvyu): Encode data fn to be removed.
-        # Function to encode checkpoint dict before sending to the driver.
-        if not encode_data_fn:
-
-            def noop(x):
-                return x
-
-            encode_data_fn = noop
-        self._encode_data_fn = encode_data_fn
-
         if _use_storage_context():
             assert storage
             logger.info(f"StorageContext on SESSION (rank={world_rank}):\n{storage}")
 
-=======
->>>>>>> 5b1c4a87
         # NOTE: `reset` will initialize many properties needed to start running the
         # training_func as a thread.
         self.reset(
