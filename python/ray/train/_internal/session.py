import os
import logging
import platform
import queue
import sys
import threading
import time
from dataclasses import dataclass
from datetime import datetime
from enum import Enum, auto
import functools
from pathlib import Path
import shutil
from typing import TYPE_CHECKING, Any, Callable, Dict, Optional, Type, Union
import warnings

import ray
from ray.air._internal.session import _get_session
from ray.air._internal.util import StartTraceback, RunnerThread
from ray.air.checkpoint import Checkpoint
from ray.air.constants import (
    _RESULT_FETCH_TIMEOUT,
    _ERROR_FETCH_TIMEOUT,
    SESSION_MISUSE_LOG_ONCE_KEY,
    TIMESTAMP,
    TIME_THIS_ITER_S,
)
from ray.data import Dataset, DatasetPipeline
from ray.train._checkpoint import Checkpoint as NewCheckpoint
from ray.train._internal.accelerator import Accelerator
from ray.train._internal.storage import _use_storage_context, StorageContext
from ray.train.constants import (
    CHECKPOINT_METADATA_KEY,
    CHECKPOINT_RANK_KEY,
    DETAILED_AUTOFILLED_KEYS,
    WORKER_HOSTNAME,
    WORKER_NODE_IP,
    WORKER_PID,
    TIME_TOTAL_S,
    LAZY_CHECKPOINT_MARKER_FILE,
)

from ray.train.error import SessionMisuseError
from ray.util.annotations import DeveloperAPI, PublicAPI
from ray.util.debug import log_once

if TYPE_CHECKING:
    from ray.data import DataIterator
    from ray.tune.execution.placement_groups import PlacementGroupFactory


_INDEX_FILE_EXTENSION = ".files"
_INDEX_FILE = ".RANK_{0}" + _INDEX_FILE_EXTENSION


class TrainingResultType(Enum):
    REPORT = auto()
    CHECKPOINT = auto()


logger = logging.getLogger(__name__)


@dataclass
class TrialInfo:
    """The trial information to propagate to TrainSession."""

    name: str
    id: str
    resources: Dict[str, float]
    logdir: str
    driver_ip: str
    experiment_name: Optional[str] = None


@dataclass
class TrainingResult:
    type: TrainingResultType
    data: Union[Dict, Checkpoint, str]
    metadata: Optional[Dict] = None


class _TrainingResult:
    """A (checkpoint, metrics) result reported by the user."""

    def __init__(self, checkpoint: Optional[Checkpoint], metrics: Dict[str, Any]):
        self.checkpoint = checkpoint
        self.metrics = metrics

    def __repr__(self) -> str:
        return f"TrainingResult(checkpoint={self.checkpoint}, metrics={self.metrics})"


# TODO(xwjiang): This needs a better name.
@DeveloperAPI
class _TrainSession:
    """Holds information for training on each worker."""

    def __init__(
        self,
        training_func: Callable,
        world_rank: int,
        local_rank: int,
        node_rank: int,
        local_world_size: int,
        world_size: int,
        # TODO(xwjiang): Legacy Ray Train trainer clean up!
        trial_info: Optional[TrialInfo] = None,
        dataset_shard: Optional[Union[Dataset, DatasetPipeline]] = None,
        # TODO(xwjiang): Legacy Ray Train trainer clean up!
        checkpoint: Optional[Checkpoint] = None,
        # Deprecated
        encode_data_fn: Optional[Callable] = None,
        detailed_autofilled_metrics: bool = False,
        # If True and the worker is on the same node as driver,
        # will send over checkpoint path and metadata instead of
        # the whole checkpoint to avoid unnecessary serialization.
        enable_lazy_checkpointing: bool = True,
        checkpoint_keep_all_ranks: bool = False,
        checkpoint_upload_from_workers: bool = False,
        storage: Optional[StorageContext] = None,
        synchronous_result_reporting: bool = False,
    ):
        # `synchronous_result_reporting` refers to whether or not the
        # training function is immediately unblocked to continue running
        # after the main thread receives its result.
        # Ex 1: For 2 Ray Train workers with synchronous_result_reporting=True,
        # the worker that produces a result first will immediately will continue
        # onto the next iteration.
        # Ex 2: For a Tune function Trainable with `synchronous_result_reporting=False`,
        # training will only continue with an explicit call to `session.get_next`.
        # Synchronous reporting in example 2 is needed for Tune schedulers to
        # be able to stop the execution of the training function at will,
        # for advanced pausing schedulers (PBT, BOHB) and actor reuse.
        self.synchronous_result_reporting = synchronous_result_reporting

        # Ray Train worker properties
        self.dataset_shard = dataset_shard
        self.world_rank = world_rank
        self.local_rank = local_rank
        self.node_rank = node_rank
        self.local_world_size = local_world_size
        self.world_size = world_size

        # Checkpoint configurations
        # TODO(justinvyu): These should all be removed.
        self.enable_lazy_checkpointing = enable_lazy_checkpointing
        self.checkpoint_keep_all_ranks = checkpoint_keep_all_ranks
        self.checkpoint_upload_from_workers = checkpoint_upload_from_workers
        # Only used if checkpoint_upload_from_workers is True.
        self.legacy_checkpoint_uri = None

        # TODO(justinvyu): Encode data fn to be removed.
        # Function to encode checkpoint dict before sending to the driver.
        if not encode_data_fn:

            def noop(x):
                return x

            encode_data_fn = noop
        self._encode_data_fn = encode_data_fn

        # NOTE: `reset` will initialize many properties needed to start running the
        # training_func as a thread.
        self.reset(
            training_func=training_func,
            trial_info=trial_info,
            storage=storage,
            loaded_checkpoint=checkpoint,
        )

        if _use_storage_context():
            assert storage
            logger.debug(f"StorageContext on TRAIN WORKER {world_rank}:\n{storage}")
            storage._check_validation_file()

            # Change the working directory to the local trial directory.
            # -> All workers on the same node share a working directory.
            os.makedirs(storage.trial_local_path, exist_ok=True)
            os.chdir(storage.trial_local_path)
        else:
            if trial_info:
                # Change the working directory to `logdir`.
                logdir = os.path.join(trial_info.logdir, f"rank_{self.world_rank}")
                os.makedirs(logdir, exist_ok=True)
                os.chdir(logdir)

        # Autofilled metrics attributes.
        self.detailed_autofilled_metrics = detailed_autofilled_metrics
        self.last_report_time = time.time()
        self.iteration = 0
        self.time_total = 0.0
        self.local_ip = self.get_current_ip()

        self.accelerator = None

    def get_current_ip(self):
        self.local_ip = ray.util.get_node_ip_address()
        return self.local_ip

    def start(self):
        """Starts the training thread."""
        self.training_started = True
        self.training_thread.start()

    def reset(
        self,
        training_func: Callable,
        trial_info: TrialInfo,
        storage: StorageContext,
        loaded_checkpoint=None,
    ):
        # This lock is used to control the execution of the training thread.
        self.continue_lock = threading.Semaphore(0)

        # This event is used to signal the training thread to stop.
        self.stop_event = threading.Event()

        # Queue for sending results across threads.
        self.result_queue = queue.Queue(1)

        # Queue for raising exceptions from runner thread to main thread.
        # The error queue has a max size of one to prevent stacking error and force
        # error reporting to block until finished.
        self.error_queue = queue.Queue(1)

        # The Thread object that is running the training function.
        self.training_thread = RunnerThread(
            target=training_func, daemon=True, error_queue=self.error_queue
        )

        # Possibly override with new state
        self.trial_info = trial_info
        self.storage = storage
        self.loaded_checkpoint = loaded_checkpoint

        # Reset state
        self.ignore_report = False
        self.training_started = False
        self._first_report = True

    def pause_reporting(self):
        """Ignore all future ``session.report()`` calls."""
        self.ignore_report = True

    def finish(self, timeout: Optional[float] = None):
        """Finishes the training thread.

        Either returns the output from training or raises any Exception from
        training.
        """
        # Set the stop event for the training thread to gracefully exit.
        self.stop_event.set()

        # Release the lock so that training thread can process this event.
        self.continue_lock.release()

        # Wait for training to finish.
        # This will raise any errors that occur during training, including
        # SystemError
        func_output = self.training_thread.join(timeout=timeout)
        # If training finished successfully, then return results.
        return func_output

    def get_next(self) -> Optional[TrainingResult]:
        """Gets the next ``TrainingResult`` from the result queue.

        If the result queue is empty, then this function returns ``None``.
        """
        if not self.training_started:
            raise RuntimeError("Please call start before calling get_next.")

        if self.synchronous_result_reporting:
            # There's no need to release the lock on the first report
            # since `start` already started the training thread.
            if not self._first_report:
                # Release the lock to trigger training to continue,
                # until the next call to report.
                self.continue_lock.release()
            self._first_report = False

        result = None
        # While training is still ongoing, attempt to get the result.
        while result is None and self.training_thread.is_alive():
            try:
                result = self.result_queue.get(
                    block=True, timeout=_RESULT_FETCH_TIMEOUT
                )
            except queue.Empty:
                pass

        # If no result was found, then the runner must no longer be alive.
        if result is None:
            # Try one last time to fetch results in case results were
            # reported in between the time of the last check and the
            # termination of the thread runner.
            try:
                result = self.result_queue.get(
                    block=False, timeout=_RESULT_FETCH_TIMEOUT
                )
            except queue.Empty:
                pass

        # check if error occurred inside the thread runner.
        if result is None:
            # only raise an error from the runner if all results are consumed
            self._report_thread_runner_error(block=True)
        else:
            if not self.error_queue.empty():
                logger.debug(
                    (
                        "Runner error waiting to be raised in main thread. "
                        "Logging all available results first."
                    )
                )

        if not self.synchronous_result_reporting:
<<<<<<< HEAD
            # At this point, the training thread has already reached
            # the next call to report and is blocked there.
            # If performing asynchronous result reporting,
            # release the lock to keep training immediately after
            # receiving the result.
=======
            # At this point, the training thread has reached
            # the `train.report` and is blocked there.
            # If performing asynchronous result reporting,
            # release the lock to allow each worker to keep training
            # immediately after the coordinator fetches their result.
>>>>>>> e39b18ce
            self.continue_lock.release()

        # Return None if there are no more results to fetch.
        return result

    def _auto_fill_metrics(self, result: dict) -> dict:
        """Add autofilled metrics and update attributes."""
        current_time = time.time()
        current_datetime = datetime.now()
        if TIME_THIS_ITER_S in result:
            time_this_iter = result[TIME_THIS_ITER_S]
        else:
            time_this_iter = current_time - self.last_report_time
        self.iteration += 1
        self.time_total += time_this_iter
        self.last_report_time = current_time

        auto_filled_metrics = {
            TIMESTAMP: int(time.mktime(current_datetime.timetuple())),
            TIME_TOTAL_S: self.time_total,
            WORKER_PID: os.getpid(),
            WORKER_HOSTNAME: platform.node(),
            WORKER_NODE_IP: self.local_ip,
        }

        if not self.detailed_autofilled_metrics:
            auto_filled_metrics = {
                k: v
                for k, v in auto_filled_metrics.items()
                if k not in DETAILED_AUTOFILLED_KEYS
            }

        result = result.copy()
        result.update(auto_filled_metrics)
        return result

    def _report_legacy(self, **kwargs):
        """Adds kwargs to the queue to be consumed by main thread."""
        if self.ignore_report:
            return

        kwargs = self._auto_fill_metrics(kwargs)

        result = TrainingResult(type=TrainingResultType.REPORT, data=kwargs)

        # Add result to a thread-safe queue.
        self.result_queue.put(result, block=True)

        # Acquire lock to stop the training thread until main thread
        # triggers resume.
        self.continue_lock.acquire()

    def _auto_fill_checkpoint_metrics(self, result: dict) -> dict:
        """Add autofilled metrics and update attributes."""
        current_datetime = datetime.now()

        auto_filled_metrics = {
            TIMESTAMP: int(time.mktime(current_datetime.timetuple()))
        }
        result = result.copy()
        result.update(auto_filled_metrics)
        return result

    def _report_thread_runner_error(self, block=False):
        try:
            e = self.error_queue.get(block=block, timeout=_ERROR_FETCH_TIMEOUT)
            raise StartTraceback from e
        except queue.Empty:
            pass

    def _create_checkpoint_file_list(self, checkpoint: Checkpoint):
        """Create an index of the folder contents

        So we know which files belong to which rank.
        """
        root = checkpoint._local_path
        ckpt_files = []
        for dir, _, files in os.walk(root):
            # Strip the root path from the path though, since
            # we are only interested in the part relative to
            # the root of this checkpoint.
            dir = dir[len(root) :]
            for fn in files:
                ckpt_files.append(os.path.join(dir, fn))
        # Write these files into the index file.
        with open(os.path.join(root, _INDEX_FILE.format(self.world_rank)), "w") as f:
            for fn in ckpt_files:
                f.write(f"{fn}\n")

    def _remove_uploaded_checkpoint_files(self, checkpoint: Checkpoint):
        """Get rid of already uploaded large checkpoint files.

        This is so they don't get shipped to the driver node.
        """
        root = checkpoint._local_path
        for f in os.listdir(root):
            if f.endswith(_INDEX_FILE_EXTENSION):
                # We will leave the index file in there so local
                # checkpoint has knowledge about the cloud files.
                continue
            fp = os.path.join(root, f)
            if os.path.isfile(fp):
                os.unlink(fp)
            elif os.path.isdir(fp):
                shutil.rmtree(fp)

    def checkpoint(self, checkpoint: Checkpoint):
        """Adds kwargs to the queue to be consumed by main thread.

        Also stores the checkpoint in ``self.loaded_checkpoint``.
        """
        checkpoint_type, _ = checkpoint.get_internal_representation()

        if checkpoint_type == "data_dict" and self.checkpoint_keep_all_ranks:
            if log_once("keep_all_ranks_dict_checkpoint"):
                logger.warning(
                    "Saving checkpoints from all ranks does not work with "
                    "dictionary checkpoints. Set `ray.train.CheckpointConfig"
                    "(_checkpoint_keep_all_ranks=False)`, or write checkpoints "
                    "to a directory and report directory checkpoints that "
                    "contain unique files per worker rank. For example, "
                    "use filenames that contain the unique rank. You can "
                    "retrieve the rank with `session.get_world_rank()` within "
                    "your training loop per worker."
                )

        upload_from_workers = (
            checkpoint_type == "local_path"
            and self.checkpoint_upload_from_workers
            and self.legacy_checkpoint_uri
        )
        if upload_from_workers:
            self._create_checkpoint_file_list(checkpoint)
            logger.info(
                f"Uploading checkpoint files from worker rank {self.world_rank} "
                f"to cloud URI {self.legacy_checkpoint_uri}."
            )
            # We want to upload the files directly to cloud storage,
            # so that they won't need to be shipped to the driver node
            # via object store.
            checkpoint.to_uri(self.legacy_checkpoint_uri)
            logger.info("Done uploading checkpoint files.")
            self._remove_uploaded_checkpoint_files(checkpoint)

        # Update session checkpoint to latest checkpoint.
        self.loaded_checkpoint = checkpoint

        # Only store checkpoints on worker with rank 0.
        if self.world_rank != 0 and not self.checkpoint_keep_all_ranks:
            checkpoint = None
        elif checkpoint:
            checkpoint = self._encode_data_fn(checkpoint)

        metadata = self._auto_fill_checkpoint_metrics({})

        if (
            checkpoint
            and self.enable_lazy_checkpointing
            and checkpoint._local_path
            and (Path(self.trial_info.logdir) / LAZY_CHECKPOINT_MARKER_FILE).exists()
        ):
            metadata.update({CHECKPOINT_METADATA_KEY: checkpoint._metadata})
            checkpoint = str(checkpoint._local_path)

        # Save the rank of the worker that created this checkpoint.
        metadata.update({CHECKPOINT_RANK_KEY: self.world_rank})

        result = TrainingResult(
            type=TrainingResultType.CHECKPOINT,
            data=checkpoint,
            metadata=metadata,
        )

        # Add result to a thread-safe queue.
        self.result_queue.put(result, block=True)

        # Acquire lock to stop the training thread until
        # checkpoint has been processed.
        self.continue_lock.acquire()

    def _set_legacy_checkpoint_uri(self, uri: str):
        """Tell session where to save the next directory checkpoint on the cloud.

        Args:
            uri: URI to the location where next checkpoint should be saved.
        """
        self.legacy_checkpoint_uri = uri

    def _report_training_result(self, training_result: _TrainingResult) -> None:
        """Place a training result on the result queue for the main thread to process,
        then block until the main thread signals that training should continue.

        NOTE: This is used internally to report results from Train to Tune
        without persisting checkpoints to storage 2 times.
        `report` is the public API that directly persists to storage, which
        should only be called by user code.
        """
        if training_result.checkpoint:
            # NOTE: This populates `train.get_checkpoint`
            self.loaded_checkpoint = training_result.checkpoint

            # NOTE: This is where the coordinator AND workers increment their
            # checkpoint index.
            self.storage.current_checkpoint_index += 1

        # Add result to a thread-safe queue.
        self.result_queue.put(training_result, block=True)

        # Acquire lock to stop the training thread until main thread
        # triggers resume.
        self.continue_lock.acquire()

        # If the trial should be terminated, exit gracefully.
        # NOTE: This is only really useful if `synchronous_result_reporting=True`.
        # Otherwise, the lock is immediately released on reporting, and this
        # check is skipped before the main thread decides to set the stop event.
        if self.stop_event.is_set():
            self.stop_event.clear()
            sys.exit(0)

    def new_report(
        self, metrics: Dict, checkpoint: Optional[NewCheckpoint] = None
    ) -> None:
        persisted_checkpoint = None
        if checkpoint:
            if not isinstance(checkpoint, NewCheckpoint):
                raise ValueError(
                    "You must pass a `ray.train.Checkpoint` "
                    "object to `train.report`. `ray.air.Checkpoint` is deprecated."
                )

            # Persist the reported checkpoint files to storage.
            persisted_checkpoint = self.storage.persist_current_checkpoint(checkpoint)

        metrics = self._auto_fill_metrics(metrics)

        result = _TrainingResult(
            checkpoint=persisted_checkpoint,
            metrics=metrics,
        )

        self._report_training_result(result)

    def report(self, metrics: Dict, checkpoint: Optional[Checkpoint] = None) -> None:
        # TODO(xwjiang): tons of optimizations.

        # Special case: early fail for Torch tensors
        if "torch" in sys.modules:
            from ray.air._internal.torch_utils import contains_tensor

            if contains_tensor(metrics):
                raise ValueError(
                    "Passing objects containg Torch tensors as metrics "
                    "is not supported as it will throw an exception on "
                    "deserialization. You can either convert the tensors "
                    "to Python objects or use a `TorchCheckpoint` as the "
                    "`checkpoint` argument of `ray.train.report` to "
                    "store your Torch objects."
                )

        if _use_storage_context():
            return self.new_report(metrics, checkpoint=checkpoint)

        if checkpoint:
            self.checkpoint(checkpoint)
        self._report_legacy(**metrics)

    @property
    def experiment_name(self) -> str:
        return self.trial_info.experiment_name

    @property
    def trial_name(self) -> str:
        return self.trial_info.name

    @property
    def trial_id(self) -> str:
        return self.trial_info.id

    @property
    def trial_resources(self) -> "PlacementGroupFactory":
        return self.trial_info.resources

    @property
    def trial_dir(self) -> str:
        return self.trial_info.logdir

    def get_dataset_shard(
        self,
        dataset_name: Optional[str] = None,
    ) -> Optional["DataIterator"]:
        shard = self.dataset_shard
        if shard is None:
            warnings.warn(
                "No dataset passed in. Returning None. Make sure to "
                "pass in a Dataset to Trainer.run to use this "
                "function."
            )
        elif isinstance(shard, dict):
            if not dataset_name:
                raise RuntimeError(
                    "Multiple datasets were passed into ``Trainer``, "
                    "but no ``dataset_name`` is passed into "
                    "``get_dataset_shard``. Please specify which "
                    "dataset shard to retrieve."
                )
            return shard.get(dataset_name)
        return shard


_session: Optional[_TrainSession] = None


def init_session(*args, **kwargs) -> None:
    global _session
    if _session:
        raise ValueError(
            "A Train session is already in use. Do not call "
            "`init_session()` manually."
        )
    _session = _TrainSession(*args, **kwargs)


def get_session() -> Optional[_TrainSession]:
    return _session


def shutdown_session():
    """Shuts down the initialized session."""
    global _session
    _session = None


def _raise_accelerator_session_misuse():
    """Raises a SessionMisuseError because a utility function was used improperly."""
    raise SessionMisuseError(
        "prepare/accelerate utility functions should be called inside a training "
        "function executed by `Trainer.run`"
    )


def get_accelerator(default_accelerator_cls: Type[Accelerator]) -> Accelerator:
    """The accelerator for this training session.

    If an accelerator has not been set, then this method will construct an
    accelerator using the provided accelerator class.

    Raises:
        SessionMisuseError: if the session is uninitialized.
    """
    session = get_session()
    if session is None:
        _raise_accelerator_session_misuse()
    if session.accelerator is None:
        session.accelerator = default_accelerator_cls()
    return session.accelerator


def set_accelerator(accelerator: Accelerator) -> None:
    """Sets the accelerator for this training session.

    Args:
        accelerator: The accelerator to use for training.

    Raises:
        SessionMisuseError: if the session is unitialized.
        RuntimeError: if the accelerator has already been set.
    """
    session = get_session()
    if session is None:
        _raise_accelerator_session_misuse()
    if session.accelerator is not None:
        raise RuntimeError("Cannot change accelerator once set.")
    session.accelerator = accelerator


def _warn_session_misuse(default_value: Any = None):
    """Warns if fn is being used outside of session and returns ``default_value``."""

    def inner(fn: Callable):
        fn_name = fn.__name__

        @functools.wraps(fn)
        def wrapper(*args, **kwargs):
            session = _get_session()
            if not session:
                if log_once(f"{SESSION_MISUSE_LOG_ONCE_KEY}-{fn_name}"):
                    warnings.warn(
                        f"`{fn_name}` is meant to only be "
                        "called inside a function that is executed by a Tuner"
                        f" or Trainer. Returning `{default_value}`."
                    )
                return default_value
            return fn(*args, **kwargs)

        return wrapper

    return inner


@PublicAPI(stability="beta")
@_warn_session_misuse()
def report(metrics: Dict, *, checkpoint: Optional[Checkpoint] = None) -> None:
    """Report metrics and optionally save a checkpoint.

    Each invocation of this method will automatically increment the underlying
    iteration number. The physical meaning of this "iteration" is defined by
    user (or more specifically the way they call ``report``).
    It does not necessarily map to one epoch.

    This API is the canonical way to report metrics from Tune and Train, and
    replaces the legacy ``tune.report``, ``with tune.checkpoint_dir``,
    ``train.report`` and ``train.save_checkpoint`` calls.

    Note on directory checkpoints: AIR will take ownership of checkpoints passed
    to ``report()`` by moving them to a new path. The original directory will no
    longer be accessible to the caller after the report call.

    Example:
        .. testcode::

            import tensorflow as tf

            from ray import train
            from ray.train import Checkpoint, ScalingConfig
            from ray.train.tensorflow import TensorflowTrainer

            ######## Using it in the *per worker* train loop (TrainSession) #######
            def train_func():
                model = tf.keras.applications.resnet50.ResNet50()
                model.save("my_model", overwrite=True)
                train.report(
                    metrics={"foo": "bar"},
                    checkpoint=Checkpoint.from_directory("my_model")
                )
                # Air guarantees by this point, you can safely write new stuff to
                # "my_model" directory.

            scaling_config = ScalingConfig(num_workers=2)
            trainer = TensorflowTrainer(
                train_loop_per_worker=train_func, scaling_config=scaling_config
            )
            result = trainer.fit()
            # If you navigate to result.checkpoint's path, you will find the
            # content of ``model.save()`` under it.
            # If you have `SyncConfig` configured, the content should also
            # show up in the corresponding cloud storage path.

        .. testoutput::
            :hide:

            ...

    Args:
        metrics: The metrics you want to report.
        checkpoint: The optional checkpoint you want to report.
    """

    _get_session().report(metrics, checkpoint=checkpoint)


@PublicAPI(stability="beta")
@_warn_session_misuse()
def get_checkpoint() -> Optional[Checkpoint]:
    """Access the session's last checkpoint to resume from if applicable.

    Returns:
        Checkpoint object if the session is currently being resumed.
            Otherwise, return None.

    .. testcode::

        import tensorflow as tf

        ######## Using it in the *per worker* train loop (TrainSession) ######
        from ray import train
        from ray.train import Checkpoint, ScalingConfig
        from ray.train.tensorflow import TensorflowTrainer

        def train_func():
            ckpt = train.get_checkpoint()
            if ckpt:
                with ckpt.as_directory() as loaded_checkpoint_dir:
                    model = tf.keras.models.load_model(loaded_checkpoint_dir)
            else:
                model = tf.keras.applications.resnet50.ResNet50()

            model.save("my_model", overwrite=True)
            train.report(
                metrics={"iter": 1},
                checkpoint=Checkpoint.from_directory("my_model")
            )

        scaling_config = ScalingConfig(num_workers=2)
        trainer = TensorflowTrainer(
            train_loop_per_worker=train_func, scaling_config=scaling_config
        )
        result = trainer.fit()

        # trainer2 will pick up from the checkpoint saved by trainer1.
        trainer2 = TensorflowTrainer(
            train_loop_per_worker=train_func,
            scaling_config=scaling_config,
            # this is ultimately what is accessed through
            # ``ray.train.get_checkpoint()``
            resume_from_checkpoint=result.checkpoint,
        )
        result2 = trainer2.fit()

    .. testoutput::
        :hide:

        ...
    """

    return _get_session().loaded_checkpoint


@PublicAPI(stability="beta")
@_warn_session_misuse()
def get_experiment_name() -> str:
    """Experiment name for the corresponding trial."""
    return _get_session().experiment_name


@PublicAPI(stability="beta")
@_warn_session_misuse()
def get_trial_name() -> str:
    """Trial name for the corresponding trial."""
    return _get_session().trial_name


@PublicAPI(stability="beta")
@_warn_session_misuse()
def get_trial_id() -> str:
    """Trial id for the corresponding trial."""
    return _get_session().trial_id


@PublicAPI(stability="beta")
@_warn_session_misuse()
def get_trial_resources() -> "PlacementGroupFactory":
    """Trial resources for the corresponding trial."""
    return _get_session().trial_resources


@PublicAPI(stability="beta")
@_warn_session_misuse()
def get_trial_dir() -> str:
    """Log directory corresponding to the trial directory for a Tune session.
    If calling from a Train session, this will give the trial directory of its parent
    Tune session.

    .. testcode::

        from ray import train, tune

        def train_func(config):
            print(train.get_context().get_trial_dir())

        tuner = tune.Tuner(train_func)
        tuner.fit()

    .. testoutput::
        :options: +MOCK

        /Users/root/ray_results/train_func_2023-07-19_15-01-37/train_func_d620c_00000_0_2023-07-19_15-01-40
    """
    return _get_session().trial_dir


@PublicAPI(stability="beta")
@_warn_session_misuse(default_value=1)
def get_world_size() -> int:
    """Get the current world size (i.e. total number of workers) for this run.

    .. testcode::

        import ray
        from ray import train
        from ray.train import ScalingConfig
        from ray.train.tensorflow import TensorflowTrainer

        NUM_WORKERS = 2

        def train_loop_per_worker(config):
            assert train.get_context().get_world_size() == NUM_WORKERS

        train_dataset = ray.data.read_csv("s3://anonymous@ray-example-data/iris.csv")
        trainer = TensorflowTrainer(
            train_loop_per_worker,
            scaling_config=ScalingConfig(num_workers=NUM_WORKERS),
            datasets={"train": train_dataset}
        )
        trainer.fit()

    .. testoutput::
        :hide:

        ...
    """
    session = _get_session()
    if not hasattr(session, "world_size"):
        raise RuntimeError(
            "`get_world_size` can only be called for TrainSession! "
            "Make sure you only use that in `train_loop_per_worker` function"
            "that is passed into `DataParallelTrainer`."
        )
    return session.world_size


@PublicAPI(stability="beta")
@_warn_session_misuse(default_value=0)
def get_world_rank() -> int:
    """Get the world rank of this worker.

    .. testcode::

        import ray
        from ray import train
        from ray.train import ScalingConfig
        from ray.train.tensorflow import TensorflowTrainer

        def train_loop_per_worker(config):
            if train.get_context().get_world_rank() == 0:
                print("Worker 0")

        train_dataset = ray.data.read_csv("s3://anonymous@ray-example-data/iris.csv")
        trainer = TensorflowTrainer(
            train_loop_per_worker,
            scaling_config=ScalingConfig(num_workers=2),
            datasets={"train": train_dataset}
        )
        trainer.fit()

    .. testoutput::
        :hide:

        ...
    """
    session = _get_session()
    if not hasattr(session, "world_rank"):
        raise RuntimeError(
            "`get_world_rank` can only be called for TrainSession! "
            "Make sure you only use that in `train_loop_per_worker` function"
            "that is passed into `DataParallelTrainer`."
        )
    return session.world_rank


@PublicAPI(stability="beta")
@_warn_session_misuse(default_value=0)
def get_local_rank() -> int:
    """Get the local rank of this worker (rank of the worker on its node).

    .. testcode::

        import torch

        import ray
        from ray import train
        from ray.train import ScalingConfig
        from ray.train.torch import TorchTrainer

        def train_loop_per_worker(config):
            if torch.cuda.is_available():
                torch.cuda.set_device(train.get_context().get_local_rank())
            ...

        train_dataset = ray.data.read_csv("s3://anonymous@ray-example-data/iris.csv")
        trainer = TorchTrainer(
            train_loop_per_worker,
            scaling_config=ScalingConfig(num_workers=2, use_gpu=True),
            datasets={"train": train_dataset}
        )
        trainer.fit()

    .. testoutput::
        :hide:

        ...
    """
    session = _get_session()
    if not hasattr(session, "local_rank"):
        raise RuntimeError(
            "`get_local_rank` can only be called for TrainSession! "
            "Make sure you only use that in `train_loop_per_worker` function"
            "that is passed into `DataParallelTrainer`."
        )
    return session.local_rank


@PublicAPI(stability="beta")
@_warn_session_misuse(default_value=0)
def get_local_world_size() -> int:
    """Get the local world size of this node (i.e. number of workers on this node).

    Example:

        .. testcode::

            import ray
            from ray import train
            from ray.train import ScalingConfig
            from ray.train.torch import TorchTrainer

            def train_loop_per_worker():
                print(train.get_context().get_local_world_size())

            train_dataset = ray.data.from_items(
                [{"x": x, "y": x + 1} for x in range(32)])
            trainer = TorchTrainer(train_loop_per_worker,
                scaling_config=ScalingConfig(num_workers=1),
                datasets={"train": train_dataset})
            trainer.fit()

        .. testoutput::
            :hide:

            ...
    """
    session = _get_session()
    if not hasattr(session, "local_world_size"):
        raise RuntimeError(
            "`get_local_world_size` can only be called for TrainSession! "
            "Make sure you only use that in `train_loop_per_worker` function"
            "that is passed into `DataParallelTrainer`."
        )
    return session.local_world_size


@PublicAPI(stability="beta")
@_warn_session_misuse(default_value=0)
def get_node_rank() -> int:
    """Get the rank of this node.

    Example:

        .. testcode::

            import ray
            from ray import train
            from ray.train import ScalingConfig
            from ray.train.torch import TorchTrainer

            def train_loop_per_worker():
                print(train.get_context().get_node_rank())

            train_dataset = ray.data.from_items(
                [{"x": x, "y": x + 1} for x in range(32)])
            trainer = TorchTrainer(train_loop_per_worker,
                scaling_config=ScalingConfig(num_workers=1),
                datasets={"train": train_dataset})
            trainer.fit()

        .. testoutput::
            :hide:

            ...
    """
    session = _get_session()
    if not hasattr(session, "node_rank"):
        raise RuntimeError(
            "`get_node_rank` can only be called for TrainSession! "
            "Make sure you only use that in `train_loop_per_worker` function"
            "that is passed into `DataParallelTrainer`."
        )
    return session.node_rank


@PublicAPI(stability="beta")
@_warn_session_misuse()
def get_dataset_shard(
    dataset_name: Optional[str] = None,
) -> Optional["DataIterator"]:
    """Returns the :class:`ray.data.DataIterator` shard for this worker.

    Call :meth:`~ray.data.DataIterator.iter_torch_batches` or
    :meth:`~ray.data.DataIterator.to_tf` on this shard to convert it to the
    appropriate framework-specific data type.

    .. testcode::

        import ray
        from ray import train
        from ray.train import ScalingConfig
        from ray.train.torch import TorchTrainer

        def train_loop_per_worker(config):
            ...
            for epoch in range(2):
                # Trainer will automatically handle sharding.
                data_shard = train.get_dataset_shard("train")
                for batch in data_shard.iter_torch_batches():
                    ...

        train_dataset = ray.data.read_csv("s3://anonymous@ray-example-data/iris.csv")
        trainer = TorchTrainer(
            train_loop_per_worker,
            scaling_config=ScalingConfig(num_workers=2),
            datasets={"train": train_dataset}
        )
        trainer.fit()

    .. testoutput::
        :hide:

        ...

    Args:
        dataset_name: If a Dictionary of Datasets was passed to ``Trainer``, then
            specifies which dataset shard to return.

    Returns:
        The ``DataIterator`` shard to use for this worker.
        If no dataset is passed into Trainer, then return None.
    """
    session = _get_session()
    if not hasattr(session, "get_dataset_shard"):
        raise RuntimeError(
            "`get_dataset_shard` can only be called for TrainSession! "
            "Make sure you only use that in `train_loop_per_worker` function"
            "that is passed into `DataParallelTrainer`."
        )
    return session.get_dataset_shard(dataset_name)<|MERGE_RESOLUTION|>--- conflicted
+++ resolved
@@ -315,19 +315,11 @@
                 )
 
         if not self.synchronous_result_reporting:
-<<<<<<< HEAD
-            # At this point, the training thread has already reached
-            # the next call to report and is blocked there.
-            # If performing asynchronous result reporting,
-            # release the lock to keep training immediately after
-            # receiving the result.
-=======
             # At this point, the training thread has reached
             # the `train.report` and is blocked there.
             # If performing asynchronous result reporting,
             # release the lock to allow each worker to keep training
             # immediately after the coordinator fetches their result.
->>>>>>> e39b18ce
             self.continue_lock.release()
 
         # Return None if there are no more results to fetch.
