--- conflicted
+++ resolved
@@ -8,16 +8,6 @@
 from typing import Any, Callable, Dict, List, Optional, Tuple, Union
 
 from ray._private.thirdparty.tabulate.tabulate import tabulate
-<<<<<<< HEAD
-=======
-from ray.air._internal.remote_storage import (
-    delete_at_uri,
-    download_from_uri,
-    fs_hint,
-    is_non_local_path_uri,
-    upload_to_uri,
-)
->>>>>>> e918a197
 from ray.train.constants import _DEPRECATED_VALUE
 from ray.util import log_once
 from ray.util.annotations import DeveloperAPI, PublicAPI
