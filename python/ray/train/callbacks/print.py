--- conflicted
+++ resolved
@@ -1,13 +1,8 @@
 import json
 from typing import Dict, List
-import warnings
 
 from ray.train.callbacks import TrainingCallback
-<<<<<<< HEAD
-from ray.train.callbacks.callback import _deprecation_msg
-=======
 from ray.util.annotations import PublicAPI
->>>>>>> d5b895bc
 
 
 @PublicAPI(stability="beta")
@@ -59,12 +54,6 @@
         ]
     """
 
-    def __init__(self) -> None:
-        warnings.warn(
-            _deprecation_msg,
-            DeprecationWarning,
-        )
-
     def handle_result(self, results: List[Dict], **info):
         """Prints results to STDOUT.
 
