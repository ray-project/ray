--- conflicted
+++ resolved
@@ -8,12 +8,7 @@
 import numpy as np
 
 from ray.train.callbacks import TrainingCallback
-<<<<<<< HEAD
-from ray.train.callbacks.callback import _deprecation_msg
-from ray.train.callbacks.results_preprocessors import (
-=======
 from ray.train._internal.results_preprocessors import (
->>>>>>> d5b895bc
     IndexedResultsPreprocessor,
     ExcludedKeysResultsPreprocessor,
 )
@@ -28,7 +23,6 @@
     PID,
     TRAIN_CHECKPOINT_SUBDIR,
 )
-from ray.util.annotations import Deprecated
 from ray.util.debug import log_once
 from ray.util.ml_utils.dict import flatten_dict
 from ray.util.ml_utils.json import SafeFallbackEncoder
@@ -98,11 +92,7 @@
         raise RuntimeError("Logdir must be set in init or setup_logdir.")
 
 
-<<<<<<< HEAD
-@Deprecated
-=======
 @PublicAPI(stability="beta")
->>>>>>> d5b895bc
 class JsonLoggerCallback(TrainingCallback):
     """Logs Train results in json format.
 
@@ -123,10 +113,6 @@
         filename: Optional[str] = None,
         workers_to_log: Optional[Union[int, List[int]]] = 0,
     ):
-        warnings.warn(
-            _deprecation_msg,
-            DeprecationWarning,
-        )
         self._filename = filename
         self._logdir_manager = _TrainCallbackLogdirManager(logdir=logdir)
         self.results_preprocessor = IndexedResultsPreprocessor(indices=workers_to_log)
@@ -155,11 +141,7 @@
         return self.logdir.joinpath(filename)
 
 
-<<<<<<< HEAD
-@Deprecated
-=======
 @PublicAPI(stability="beta")
->>>>>>> d5b895bc
 class MLflowLoggerCallback(TrainingCallback):
     """MLflow Logger to automatically log Train results and config to MLflow.
 
@@ -210,15 +192,7 @@
         logdir: Optional[str] = None,
         worker_to_log: int = 0,
     ):
-<<<<<<< HEAD
-        warnings.warn(
-            _deprecation_msg,
-            DeprecationWarning,
-        )
-        self._logdir_manager = TrainCallbackLogdirManager(logdir=logdir)
-=======
         self._logdir_manager = _TrainCallbackLogdirManager(logdir=logdir)
->>>>>>> d5b895bc
         self.results_preprocessor = IndexedResultsPreprocessor(indices=worker_to_log)
 
         self.tracking_uri = tracking_uri
@@ -265,11 +239,7 @@
         return self._logdir_manager.logdir_path
 
 
-<<<<<<< HEAD
-@Deprecated
-=======
 @PublicAPI(stability="beta")
->>>>>>> d5b895bc
 class TBXLoggerCallback(TrainingCallback):
     """Logs Train results in TensorboardX format.
 
@@ -291,15 +261,7 @@
     IGNORE_KEYS: Set[str] = {PID, TIMESTAMP, TIME_TOTAL_S}
 
     def __init__(self, logdir: Optional[str] = None, worker_to_log: int = 0) -> None:
-<<<<<<< HEAD
-        warnings.warn(
-            _deprecation_msg,
-            DeprecationWarning,
-        )
-        self._logdir_manager = TrainCallbackLogdirManager(logdir=logdir)
-=======
         self._logdir_manager = _TrainCallbackLogdirManager(logdir=logdir)
->>>>>>> d5b895bc
 
         results_preprocessors = [
             IndexedResultsPreprocessor(indices=worker_to_log),
