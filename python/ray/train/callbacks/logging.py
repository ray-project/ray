<<<<<<< HEAD
from typing import Iterable, List, Optional, Dict, Set, Tuple, Union
import abc
import warnings
import logging
import numpy as np
import json
from pathlib import Path

from ray.util.debug import log_once
from ray.util.ml_utils.dict import flatten_dict
from ray.util.ml_utils.json import SafeFallbackEncoder
from ray.train.callbacks import TrainingCallback
from ray.train.constants import (
    RESULT_FILE_JSON,
    TRAINING_ITERATION,
    TIME_TOTAL_S,
    TIMESTAMP,
    PID,
)

logger = logging.getLogger(__name__)


class TrainingLogdirMixin:
    def start_training(self, logdir: str, **info):
        if self._logdir:
            logdir_path = Path(self._logdir)
        else:
            logdir_path = Path(logdir)

        if not logdir_path.is_dir():
            raise ValueError(f"logdir '{logdir_path}' must be a directory.")

        self._logdir_path = logdir_path

    @property
    def logdir(self) -> Optional[Path]:
        """Path to currently used logging directory."""
        if not hasattr(self, "_logdir_path"):
            return Path(self._logdir)
        return Path(self._logdir_path)


class TrainingSingleFileLoggingCallback(
    TrainingLogdirMixin, TrainingCallback, metaclass=abc.ABCMeta
):
    """Abstract Train logging callback class.

    Args:
        logdir (Optional[str]): Path to directory where the results file
            should be. If None, will be set by the Trainer.
        filename (Optional[str]): Filename in logdir to save results to.
        workers_to_log (int|List[int]|None): Worker indices to log.
            If None, will log all workers. By default, will log the
            worker with index 0.
    """

    # Defining it like this ensures it will be overwritten
    # in a subclass - otherwise an exception will be raised
    _default_filename: Union[str, Path]

    def __init__(
        self,
        logdir: Optional[str] = None,
        filename: Optional[str] = None,
        workers_to_log: Optional[Union[int, List[int]]] = 0,
    ) -> None:
        self._logdir = logdir
        self._filename = filename
        self._workers_to_log = self._validate_workers_to_log(workers_to_log)
        self._log_path = None

    def _validate_workers_to_log(self, workers_to_log) -> List[int]:
        if isinstance(workers_to_log, int):
            workers_to_log = [workers_to_log]

        if workers_to_log is not None:
            if not isinstance(workers_to_log, Iterable):
                raise TypeError(
                    "workers_to_log must be an Iterable, got "
                    f"{type(workers_to_log)}."
                )
            if not all(isinstance(worker, int) for worker in workers_to_log):
                raise TypeError("All elements of workers_to_log must be integers.")
            if len(workers_to_log) < 1:
                raise ValueError(
                    "At least one worker must be specified in workers_to_log."
                )
        return workers_to_log

    def _create_log_path(self, logdir_path: Path, filename: Path) -> Path:
        if not filename:
            raise ValueError("filename cannot be None or empty.")
        return logdir_path.joinpath(Path(filename))

    def start_training(self, logdir: str, **info):
        super().start_training(logdir, **info)

        if not self._filename:
            filename = self._default_filename
        else:
            filename = self._filename

        self._log_path = self._create_log_path(self.logdir, filename)

    @property
    def log_path(self) -> Optional[Path]:
        """Path to the log file.

        Will be None before `start_training` is called for the first time.
        """
        return self._log_path


class JsonLoggerCallback(TrainingSingleFileLoggingCallback):
    """Logs Train results in json format.

    Args:
        logdir (Optional[str]): Path to directory where the results file
            should be. If None, will be set by the Trainer.
        filename (Optional[str]): Filename in logdir to save results to.
        workers_to_log (int|List[int]|None): Worker indices to log.
            If None, will log all workers. By default, will log the
            worker with index 0.
    """

    _default_filename: Union[str, Path] = RESULT_FILE_JSON

    def start_training(self, logdir: str, **info):
        super().start_training(logdir, **info)

        # Create a JSON file with an empty list
        # that will be latter appended to
        with open(self._log_path, "w") as f:
            json.dump([], f, cls=SafeFallbackEncoder)

    def handle_result(self, results: List[Dict], **info):
        if self._workers_to_log is None or results is None:
            results_to_log = results
        else:
            results_to_log = [
                result for i, result in enumerate(results) if i in self._workers_to_log
            ]
        with open(self._log_path, "r+") as f:
            loaded_results = json.load(f)
            f.seek(0)
            json.dump(loaded_results + [results_to_log], f, cls=SafeFallbackEncoder)


class TrainingSingleWorkerLoggingCallback(
    TrainingLogdirMixin, TrainingCallback, metaclass=abc.ABCMeta
):
    """Abstract Train logging callback class.

    Allows only for single-worker logging.

    Args:
        logdir (Optional[str]): Path to directory where the results file
            should be. If None, will be set by the Trainer.
        worker_to_log (int): Worker index to log. By default, will log the
            worker with index 0.
    """

    def __init__(self, logdir: Optional[str] = None, worker_to_log: int = 0) -> None:
        self._logdir = logdir
        self._workers_to_log = self._validate_worker_to_log(worker_to_log)
        self._log_path = None

    def _validate_worker_to_log(self, worker_to_log) -> int:
        if isinstance(worker_to_log, Iterable):
            worker_to_log = list(worker_to_log)
            if len(worker_to_log) > 1:
                raise ValueError(
                    f"{self.__class__.__name__} only supports logging "
                    "from a single worker."
                )
            elif len(worker_to_log) < 1:
                raise ValueError(
                    "At least one worker must be specified in workers_to_log."
                )
            worker_to_log = worker_to_log[0]
        if not isinstance(worker_to_log, int):
            raise TypeError("workers_to_log must be an integer.")
        return worker_to_log


class TBXLoggerCallback(TrainingSingleWorkerLoggingCallback):
    """Logs Train results in TensorboardX format.

    Args:
        logdir (Optional[str]): Path to directory where the results file
            should be. If None, will be set by the Trainer.
        worker_to_log (int): Worker index to log. By default, will log the
            worker with index 0.
    """

    VALID_SUMMARY_TYPES: Tuple[type] = (
        int,
        float,
        np.float32,
        np.float64,
        np.int32,
        np.int64,
    )
    IGNORE_KEYS: Set[str] = {PID, TIMESTAMP, TIME_TOTAL_S, TRAINING_ITERATION}

    def start_training(self, logdir: str, **info):
        super().start_training(logdir, **info)

        try:
            from tensorboardX import SummaryWriter
        except ImportError:
            if log_once("tbx-install"):
                warnings.warn("pip install 'tensorboardX' to see TensorBoard files.")
            raise

        self._file_writer = SummaryWriter(self.logdir, flush_secs=30)

    def handle_result(self, results: List[Dict], **info):
        result = results[self._workers_to_log]
        step = result[TRAINING_ITERATION]
        result = {k: v for k, v in result.items() if k not in self.IGNORE_KEYS}
        flat_result = flatten_dict(result, delimiter="/")
        path = ["ray", "train"]

        # same logic as in ray.tune.logger.TBXLogger
        for attr, value in flat_result.items():
            full_attr = "/".join(path + [attr])
            if isinstance(value, self.VALID_SUMMARY_TYPES) and not np.isnan(value):
                self._file_writer.add_scalar(full_attr, value, global_step=step)
            elif (isinstance(value, list) and len(value) > 0) or (
                isinstance(value, np.ndarray) and value.size > 0
            ):

                # Must be video
                if isinstance(value, np.ndarray) and value.ndim == 5:
                    self._file_writer.add_video(
                        full_attr, value, global_step=step, fps=20
                    )
                    continue

                try:
                    self._file_writer.add_histogram(full_attr, value, global_step=step)
                # In case TensorboardX still doesn't think it's a valid value
                # (e.g. `[[]]`), warn and move on.
                except (ValueError, TypeError):
                    if log_once("invalid_tbx_value"):
                        warnings.warn(
                            "You are trying to log an invalid value ({}={}) "
                            "via {}!".format(full_attr, value, type(self).__name__)
                        )
        self._file_writer.flush()

    def finish_training(self, error: bool = False, **info):
        self._file_writer.close()
=======
import json
import logging
import os
import warnings
from pathlib import Path
from typing import List, Optional, Dict, Set, Tuple, Union

import numpy as np

from ray.train.callbacks import TrainingCallback
from ray.train.callbacks.results_preprocessors import (
    IndexedResultsPreprocessor,
    ExcludedKeysResultsPreprocessor,
)
from ray.train.callbacks.results_preprocessors.preprocessor import (
    SequentialResultsPreprocessor,
)
from ray.train.constants import (
    RESULT_FILE_JSON,
    TRAINING_ITERATION,
    TIME_TOTAL_S,
    TIMESTAMP,
    PID,
    TRAIN_CHECKPOINT_SUBDIR,
)
from ray.util.debug import log_once
from ray.util.ml_utils.dict import flatten_dict
from ray.util.ml_utils.json import SafeFallbackEncoder
from ray.util.ml_utils.mlflow import MLflowLoggerUtil

logger = logging.getLogger(__name__)


class TrainCallbackLogdirManager:
    """Sets up a logging directory for a callback.

    The path of the ``logdir`` can be set during initialization. Otherwise, the
    ``default_logdir`` will be used when ``setup_logdir`` is called.

    ``setup_logdir`` is expected to be called from
    ``TrainingCallback.start_training``, with a default ``logdir``.

    Args:
        logdir (Optional[str|Path]): The path of the logdir to use.
            If None is passed in, the logdir will use the ``default_logdir``
            when ``setup_logdir`` is called.
        create_logdir (bool): Whether to create the logdir if it does not
            already exist.

    Attributes:
        logdir_path (Path): The path of the logdir. The default logdir will
            not be available until ``setup_logdir`` is called.
    """

    def __init__(
        self, logdir: Optional[Union[str, Path]] = None, create_logdir: bool = True
    ):
        self._default_logdir = None
        self._logdir = Path(logdir) if logdir else None
        self._create_logdir = create_logdir

    def setup_logdir(self, default_logdir: str) -> Path:
        """Sets up the logdir.

        The directory will be created if it does not exist and
         ``create_logdir`` is set to True.

        Args:
            default_logdir (str): The default logdir to use, only if the
            ``TrainCallbackLogdirManager`` was not initialized with a ``logdir``.

        Returns:
            The path of the logdir.
        """
        self._default_logdir = Path(default_logdir)

        if self._create_logdir:
            self.logdir_path.mkdir(parents=True, exist_ok=True)

        if not self.logdir_path.is_dir():
            raise ValueError(f"logdir '{self.logdir_path}' must be a directory.")

        return self.logdir_path

    @property
    def logdir_path(self) -> Path:
        if self._logdir:
            return self._logdir
        if self._default_logdir:
            return self._default_logdir
        raise RuntimeError("Logdir must be set in init or setup_logdir.")


class JsonLoggerCallback(TrainingCallback):
    """Logs Train results in json format.

    Args:
        logdir (Optional[str]): Path to directory where the results file
            should be. If None, will be set by the Trainer.
        filename (Optional[str]): Filename in logdir to save results to.
        workers_to_log (int|List[int]|None): Worker indices to log.
            If None, will log all workers. By default, will log the
            worker with index 0.
    """

    _default_filename: Union[str, Path] = RESULT_FILE_JSON

    def __init__(
        self,
        logdir: Optional[str] = None,
        filename: Optional[str] = None,
        workers_to_log: Optional[Union[int, List[int]]] = 0,
    ):
        self._filename = filename
        self._logdir_manager = TrainCallbackLogdirManager(logdir=logdir)
        self.results_preprocessor = IndexedResultsPreprocessor(indices=workers_to_log)

    def start_training(self, logdir: str, **info):
        self._logdir_manager.setup_logdir(default_logdir=logdir)

        # Create a JSON file with an empty list
        # that will be latter appended to
        with open(self.log_path, "w") as f:
            json.dump([], f, cls=SafeFallbackEncoder)

    def handle_result(self, results: List[Dict], **info):
        with open(self.log_path, "r+") as f:
            loaded_results = json.load(f)
            f.seek(0)
            json.dump(loaded_results + [results], f, cls=SafeFallbackEncoder)

    @property
    def logdir(self) -> Path:
        return self._logdir_manager.logdir_path

    @property
    def log_path(self) -> Path:
        filename = self._filename or JsonLoggerCallback._default_filename
        return self.logdir.joinpath(filename)


class MLflowLoggerCallback(TrainingCallback):
    """MLflow Logger to automatically log Train results and config to MLflow.

    MLflow (https://mlflow.org) Tracking is an open source library for
    recording and querying experiments. This Ray Train callback
    sends information (config parameters, training results & metrics,
    and artifacts) to MLflow for automatic experiment tracking.

    Args:
        tracking_uri (Optional[str]): The tracking URI for where to manage
            experiments and runs. This can either be a local file path or a
            remote server. If None is passed in, the logdir of the trainer
            will be used as the tracking URI.
            This arg gets passed directly to mlflow initialization.
        registry_uri (Optional[str]): The registry URI that gets passed
            directly to mlflow initialization. If None is passed in, the
            logdir of the trainer will be used as the registry URI.
        experiment_id (Optional[str]): The experiment id of an already
            existing experiment. If not
            passed in, experiment_name will be used.
        experiment_name (Optional[str]): The experiment name to use for this
            Train run.
            If the experiment with the name already exists with MLflow,
            it will be used. If not, a new experiment will be created with
            this name. At least one of ``experiment_id`` or
            ``experiment_name`` must be passed in.
        tags (Optional[Dict]):  An optional dictionary of string keys and
            values to set as tags on the run
        save_artifact (bool): If set to True, automatically save the entire
            contents of the Train local_dir as an artifact to the
            corresponding run in MlFlow.
        logdir (Optional[str]): Path to directory where the results file
            should be. If None, will be set by the Trainer. If no tracking
            uri or registry uri are passed in, the logdir will be used for
            both.
        worker_to_log (int): Worker index to log. By default, will log the
            worker with index 0.
    """

    def __init__(
        self,
        tracking_uri: Optional[str] = None,
        registry_uri: Optional[str] = None,
        experiment_id: Optional[str] = None,
        experiment_name: Optional[str] = None,
        tags: Optional[Dict] = None,
        save_artifact: bool = False,
        logdir: Optional[str] = None,
        worker_to_log: int = 0,
    ):
        self._logdir_manager = TrainCallbackLogdirManager(logdir=logdir)
        self.results_preprocessor = IndexedResultsPreprocessor(indices=worker_to_log)

        self.tracking_uri = tracking_uri
        self.registry_uri = registry_uri
        self.experiment_id = experiment_id
        self.experiment_name = experiment_name
        self.tags = tags

        self.save_artifact = save_artifact
        self.mlflow_util = MLflowLoggerUtil()

    def start_training(self, logdir: str, config: Dict, **info):
        self._logdir_manager.setup_logdir(default_logdir=logdir)

        tracking_uri = self.tracking_uri or os.path.join(str(self.logdir), "mlruns")
        registry_uri = self.registry_uri or os.path.join(str(self.logdir), "mlruns")

        self.mlflow_util.setup_mlflow(
            tracking_uri=tracking_uri,
            registry_uri=registry_uri,
            experiment_id=self.experiment_id,
            experiment_name=self.experiment_name,
            create_experiment_if_not_exists=True,
        )

        self.mlflow_util.start_run(tags=self.tags, set_active=True)
        self.mlflow_util.log_params(params_to_log=config)

    def handle_result(self, results: List[Dict], **info):
        result = results[0]

        self.mlflow_util.log_metrics(
            metrics_to_log=result, step=result[TRAINING_ITERATION]
        )

    def finish_training(self, error: bool = False, **info):
        checkpoint_dir = self.logdir.joinpath(TRAIN_CHECKPOINT_SUBDIR)
        if self.save_artifact and checkpoint_dir.exists():
            self.mlflow_util.save_artifacts(dir=str(checkpoint_dir))
        self.mlflow_util.end_run(status="FAILED" if error else "FINISHED")

    @property
    def logdir(self) -> Path:
        return self._logdir_manager.logdir_path


class TBXLoggerCallback(TrainingCallback):
    """Logs Train results in TensorboardX format.

    Args:
        logdir (Optional[str]): Path to directory where the results file
            should be. If None, will be set by the Trainer.
        worker_to_log (int): Worker index to log. By default, will log the
            worker with index 0.
    """

    VALID_SUMMARY_TYPES: Tuple[type] = (
        int,
        float,
        np.float32,
        np.float64,
        np.int32,
        np.int64,
    )
    IGNORE_KEYS: Set[str] = {PID, TIMESTAMP, TIME_TOTAL_S}

    def __init__(self, logdir: Optional[str] = None, worker_to_log: int = 0) -> None:
        self._logdir_manager = TrainCallbackLogdirManager(logdir=logdir)

        results_preprocessors = [
            IndexedResultsPreprocessor(indices=worker_to_log),
            ExcludedKeysResultsPreprocessor(excluded_keys=self.IGNORE_KEYS),
        ]
        self.results_preprocessor = SequentialResultsPreprocessor(results_preprocessors)

    def start_training(self, logdir: str, **info):
        self._logdir_manager.setup_logdir(default_logdir=logdir)

        try:
            from tensorboardX import SummaryWriter
        except ImportError:
            if log_once("tbx-install"):
                warnings.warn("pip install 'tensorboardX' to see TensorBoard files.")
            raise

        self._file_writer = SummaryWriter(str(self.logdir), flush_secs=30)

    def handle_result(self, results: List[Dict], **info):
        result = results[0]
        # Use TRAINING_ITERATION for step but remove it so it is not logged.
        step = result.pop(TRAINING_ITERATION)
        flat_result = flatten_dict(result, delimiter="/")
        path = ["ray", "train"]

        # same logic as in ray.tune.logger.TBXLogger
        for attr, value in flat_result.items():
            full_attr = "/".join(path + [attr])
            if isinstance(value, self.VALID_SUMMARY_TYPES) and not np.isnan(value):
                self._file_writer.add_scalar(full_attr, value, global_step=step)
            elif (isinstance(value, list) and len(value) > 0) or (
                isinstance(value, np.ndarray) and value.size > 0
            ):

                # Must be video
                if isinstance(value, np.ndarray) and value.ndim == 5:
                    self._file_writer.add_video(
                        full_attr, value, global_step=step, fps=20
                    )
                    continue

                try:
                    self._file_writer.add_histogram(full_attr, value, global_step=step)
                # In case TensorboardX still doesn't think it's a valid value
                # (e.g. `[[]]`), warn and move on.
                except (ValueError, TypeError):
                    if log_once("invalid_tbx_value"):
                        warnings.warn(
                            "You are trying to log an invalid value ({}={}) "
                            "via {}!".format(full_attr, value, type(self).__name__)
                        )
        self._file_writer.flush()

    def finish_training(self, error: bool = False, **info):
        self._file_writer.close()

    @property
    def logdir(self) -> Path:
        return self._logdir_manager.logdir_path
>>>>>>> 19672688
<|MERGE_RESOLUTION|>--- conflicted
+++ resolved
@@ -1,578 +1,320 @@
-<<<<<<< HEAD
-from typing import Iterable, List, Optional, Dict, Set, Tuple, Union
-import abc
-import warnings
-import logging
-import numpy as np
-import json
-from pathlib import Path
-
-from ray.util.debug import log_once
-from ray.util.ml_utils.dict import flatten_dict
-from ray.util.ml_utils.json import SafeFallbackEncoder
-from ray.train.callbacks import TrainingCallback
-from ray.train.constants import (
-    RESULT_FILE_JSON,
-    TRAINING_ITERATION,
-    TIME_TOTAL_S,
-    TIMESTAMP,
-    PID,
-)
-
-logger = logging.getLogger(__name__)
-
-
-class TrainingLogdirMixin:
-    def start_training(self, logdir: str, **info):
-        if self._logdir:
-            logdir_path = Path(self._logdir)
-        else:
-            logdir_path = Path(logdir)
-
-        if not logdir_path.is_dir():
-            raise ValueError(f"logdir '{logdir_path}' must be a directory.")
-
-        self._logdir_path = logdir_path
-
-    @property
-    def logdir(self) -> Optional[Path]:
-        """Path to currently used logging directory."""
-        if not hasattr(self, "_logdir_path"):
-            return Path(self._logdir)
-        return Path(self._logdir_path)
-
-
-class TrainingSingleFileLoggingCallback(
-    TrainingLogdirMixin, TrainingCallback, metaclass=abc.ABCMeta
-):
-    """Abstract Train logging callback class.
-
-    Args:
-        logdir (Optional[str]): Path to directory where the results file
-            should be. If None, will be set by the Trainer.
-        filename (Optional[str]): Filename in logdir to save results to.
-        workers_to_log (int|List[int]|None): Worker indices to log.
-            If None, will log all workers. By default, will log the
-            worker with index 0.
-    """
-
-    # Defining it like this ensures it will be overwritten
-    # in a subclass - otherwise an exception will be raised
-    _default_filename: Union[str, Path]
-
-    def __init__(
-        self,
-        logdir: Optional[str] = None,
-        filename: Optional[str] = None,
-        workers_to_log: Optional[Union[int, List[int]]] = 0,
-    ) -> None:
-        self._logdir = logdir
-        self._filename = filename
-        self._workers_to_log = self._validate_workers_to_log(workers_to_log)
-        self._log_path = None
-
-    def _validate_workers_to_log(self, workers_to_log) -> List[int]:
-        if isinstance(workers_to_log, int):
-            workers_to_log = [workers_to_log]
-
-        if workers_to_log is not None:
-            if not isinstance(workers_to_log, Iterable):
-                raise TypeError(
-                    "workers_to_log must be an Iterable, got "
-                    f"{type(workers_to_log)}."
-                )
-            if not all(isinstance(worker, int) for worker in workers_to_log):
-                raise TypeError("All elements of workers_to_log must be integers.")
-            if len(workers_to_log) < 1:
-                raise ValueError(
-                    "At least one worker must be specified in workers_to_log."
-                )
-        return workers_to_log
-
-    def _create_log_path(self, logdir_path: Path, filename: Path) -> Path:
-        if not filename:
-            raise ValueError("filename cannot be None or empty.")
-        return logdir_path.joinpath(Path(filename))
-
-    def start_training(self, logdir: str, **info):
-        super().start_training(logdir, **info)
-
-        if not self._filename:
-            filename = self._default_filename
-        else:
-            filename = self._filename
-
-        self._log_path = self._create_log_path(self.logdir, filename)
-
-    @property
-    def log_path(self) -> Optional[Path]:
-        """Path to the log file.
-
-        Will be None before `start_training` is called for the first time.
-        """
-        return self._log_path
-
-
-class JsonLoggerCallback(TrainingSingleFileLoggingCallback):
-    """Logs Train results in json format.
-
-    Args:
-        logdir (Optional[str]): Path to directory where the results file
-            should be. If None, will be set by the Trainer.
-        filename (Optional[str]): Filename in logdir to save results to.
-        workers_to_log (int|List[int]|None): Worker indices to log.
-            If None, will log all workers. By default, will log the
-            worker with index 0.
-    """
-
-    _default_filename: Union[str, Path] = RESULT_FILE_JSON
-
-    def start_training(self, logdir: str, **info):
-        super().start_training(logdir, **info)
-
-        # Create a JSON file with an empty list
-        # that will be latter appended to
-        with open(self._log_path, "w") as f:
-            json.dump([], f, cls=SafeFallbackEncoder)
-
-    def handle_result(self, results: List[Dict], **info):
-        if self._workers_to_log is None or results is None:
-            results_to_log = results
-        else:
-            results_to_log = [
-                result for i, result in enumerate(results) if i in self._workers_to_log
-            ]
-        with open(self._log_path, "r+") as f:
-            loaded_results = json.load(f)
-            f.seek(0)
-            json.dump(loaded_results + [results_to_log], f, cls=SafeFallbackEncoder)
-
-
-class TrainingSingleWorkerLoggingCallback(
-    TrainingLogdirMixin, TrainingCallback, metaclass=abc.ABCMeta
-):
-    """Abstract Train logging callback class.
-
-    Allows only for single-worker logging.
-
-    Args:
-        logdir (Optional[str]): Path to directory where the results file
-            should be. If None, will be set by the Trainer.
-        worker_to_log (int): Worker index to log. By default, will log the
-            worker with index 0.
-    """
-
-    def __init__(self, logdir: Optional[str] = None, worker_to_log: int = 0) -> None:
-        self._logdir = logdir
-        self._workers_to_log = self._validate_worker_to_log(worker_to_log)
-        self._log_path = None
-
-    def _validate_worker_to_log(self, worker_to_log) -> int:
-        if isinstance(worker_to_log, Iterable):
-            worker_to_log = list(worker_to_log)
-            if len(worker_to_log) > 1:
-                raise ValueError(
-                    f"{self.__class__.__name__} only supports logging "
-                    "from a single worker."
-                )
-            elif len(worker_to_log) < 1:
-                raise ValueError(
-                    "At least one worker must be specified in workers_to_log."
-                )
-            worker_to_log = worker_to_log[0]
-        if not isinstance(worker_to_log, int):
-            raise TypeError("workers_to_log must be an integer.")
-        return worker_to_log
-
-
-class TBXLoggerCallback(TrainingSingleWorkerLoggingCallback):
-    """Logs Train results in TensorboardX format.
-
-    Args:
-        logdir (Optional[str]): Path to directory where the results file
-            should be. If None, will be set by the Trainer.
-        worker_to_log (int): Worker index to log. By default, will log the
-            worker with index 0.
-    """
-
-    VALID_SUMMARY_TYPES: Tuple[type] = (
-        int,
-        float,
-        np.float32,
-        np.float64,
-        np.int32,
-        np.int64,
-    )
-    IGNORE_KEYS: Set[str] = {PID, TIMESTAMP, TIME_TOTAL_S, TRAINING_ITERATION}
-
-    def start_training(self, logdir: str, **info):
-        super().start_training(logdir, **info)
-
-        try:
-            from tensorboardX import SummaryWriter
-        except ImportError:
-            if log_once("tbx-install"):
-                warnings.warn("pip install 'tensorboardX' to see TensorBoard files.")
-            raise
-
-        self._file_writer = SummaryWriter(self.logdir, flush_secs=30)
-
-    def handle_result(self, results: List[Dict], **info):
-        result = results[self._workers_to_log]
-        step = result[TRAINING_ITERATION]
-        result = {k: v for k, v in result.items() if k not in self.IGNORE_KEYS}
-        flat_result = flatten_dict(result, delimiter="/")
-        path = ["ray", "train"]
-
-        # same logic as in ray.tune.logger.TBXLogger
-        for attr, value in flat_result.items():
-            full_attr = "/".join(path + [attr])
-            if isinstance(value, self.VALID_SUMMARY_TYPES) and not np.isnan(value):
-                self._file_writer.add_scalar(full_attr, value, global_step=step)
-            elif (isinstance(value, list) and len(value) > 0) or (
-                isinstance(value, np.ndarray) and value.size > 0
-            ):
-
-                # Must be video
-                if isinstance(value, np.ndarray) and value.ndim == 5:
-                    self._file_writer.add_video(
-                        full_attr, value, global_step=step, fps=20
-                    )
-                    continue
-
-                try:
-                    self._file_writer.add_histogram(full_attr, value, global_step=step)
-                # In case TensorboardX still doesn't think it's a valid value
-                # (e.g. `[[]]`), warn and move on.
-                except (ValueError, TypeError):
-                    if log_once("invalid_tbx_value"):
-                        warnings.warn(
-                            "You are trying to log an invalid value ({}={}) "
-                            "via {}!".format(full_attr, value, type(self).__name__)
-                        )
-        self._file_writer.flush()
-
-    def finish_training(self, error: bool = False, **info):
-        self._file_writer.close()
-=======
-import json
-import logging
-import os
-import warnings
-from pathlib import Path
-from typing import List, Optional, Dict, Set, Tuple, Union
-
-import numpy as np
-
-from ray.train.callbacks import TrainingCallback
-from ray.train.callbacks.results_preprocessors import (
-    IndexedResultsPreprocessor,
-    ExcludedKeysResultsPreprocessor,
-)
-from ray.train.callbacks.results_preprocessors.preprocessor import (
-    SequentialResultsPreprocessor,
-)
-from ray.train.constants import (
-    RESULT_FILE_JSON,
-    TRAINING_ITERATION,
-    TIME_TOTAL_S,
-    TIMESTAMP,
-    PID,
-    TRAIN_CHECKPOINT_SUBDIR,
-)
-from ray.util.debug import log_once
-from ray.util.ml_utils.dict import flatten_dict
-from ray.util.ml_utils.json import SafeFallbackEncoder
-from ray.util.ml_utils.mlflow import MLflowLoggerUtil
-
-logger = logging.getLogger(__name__)
-
-
-class TrainCallbackLogdirManager:
-    """Sets up a logging directory for a callback.
-
-    The path of the ``logdir`` can be set during initialization. Otherwise, the
-    ``default_logdir`` will be used when ``setup_logdir`` is called.
-
-    ``setup_logdir`` is expected to be called from
-    ``TrainingCallback.start_training``, with a default ``logdir``.
-
-    Args:
-        logdir (Optional[str|Path]): The path of the logdir to use.
-            If None is passed in, the logdir will use the ``default_logdir``
-            when ``setup_logdir`` is called.
-        create_logdir (bool): Whether to create the logdir if it does not
-            already exist.
-
-    Attributes:
-        logdir_path (Path): The path of the logdir. The default logdir will
-            not be available until ``setup_logdir`` is called.
-    """
-
-    def __init__(
-        self, logdir: Optional[Union[str, Path]] = None, create_logdir: bool = True
-    ):
-        self._default_logdir = None
-        self._logdir = Path(logdir) if logdir else None
-        self._create_logdir = create_logdir
-
-    def setup_logdir(self, default_logdir: str) -> Path:
-        """Sets up the logdir.
-
-        The directory will be created if it does not exist and
-         ``create_logdir`` is set to True.
-
-        Args:
-            default_logdir (str): The default logdir to use, only if the
-            ``TrainCallbackLogdirManager`` was not initialized with a ``logdir``.
-
-        Returns:
-            The path of the logdir.
-        """
-        self._default_logdir = Path(default_logdir)
-
-        if self._create_logdir:
-            self.logdir_path.mkdir(parents=True, exist_ok=True)
-
-        if not self.logdir_path.is_dir():
-            raise ValueError(f"logdir '{self.logdir_path}' must be a directory.")
-
-        return self.logdir_path
-
-    @property
-    def logdir_path(self) -> Path:
-        if self._logdir:
-            return self._logdir
-        if self._default_logdir:
-            return self._default_logdir
-        raise RuntimeError("Logdir must be set in init or setup_logdir.")
-
-
-class JsonLoggerCallback(TrainingCallback):
-    """Logs Train results in json format.
-
-    Args:
-        logdir (Optional[str]): Path to directory where the results file
-            should be. If None, will be set by the Trainer.
-        filename (Optional[str]): Filename in logdir to save results to.
-        workers_to_log (int|List[int]|None): Worker indices to log.
-            If None, will log all workers. By default, will log the
-            worker with index 0.
-    """
-
-    _default_filename: Union[str, Path] = RESULT_FILE_JSON
-
-    def __init__(
-        self,
-        logdir: Optional[str] = None,
-        filename: Optional[str] = None,
-        workers_to_log: Optional[Union[int, List[int]]] = 0,
-    ):
-        self._filename = filename
-        self._logdir_manager = TrainCallbackLogdirManager(logdir=logdir)
-        self.results_preprocessor = IndexedResultsPreprocessor(indices=workers_to_log)
-
-    def start_training(self, logdir: str, **info):
-        self._logdir_manager.setup_logdir(default_logdir=logdir)
-
-        # Create a JSON file with an empty list
-        # that will be latter appended to
-        with open(self.log_path, "w") as f:
-            json.dump([], f, cls=SafeFallbackEncoder)
-
-    def handle_result(self, results: List[Dict], **info):
-        with open(self.log_path, "r+") as f:
-            loaded_results = json.load(f)
-            f.seek(0)
-            json.dump(loaded_results + [results], f, cls=SafeFallbackEncoder)
-
-    @property
-    def logdir(self) -> Path:
-        return self._logdir_manager.logdir_path
-
-    @property
-    def log_path(self) -> Path:
-        filename = self._filename or JsonLoggerCallback._default_filename
-        return self.logdir.joinpath(filename)
-
-
-class MLflowLoggerCallback(TrainingCallback):
-    """MLflow Logger to automatically log Train results and config to MLflow.
-
-    MLflow (https://mlflow.org) Tracking is an open source library for
-    recording and querying experiments. This Ray Train callback
-    sends information (config parameters, training results & metrics,
-    and artifacts) to MLflow for automatic experiment tracking.
-
-    Args:
-        tracking_uri (Optional[str]): The tracking URI for where to manage
-            experiments and runs. This can either be a local file path or a
-            remote server. If None is passed in, the logdir of the trainer
-            will be used as the tracking URI.
-            This arg gets passed directly to mlflow initialization.
-        registry_uri (Optional[str]): The registry URI that gets passed
-            directly to mlflow initialization. If None is passed in, the
-            logdir of the trainer will be used as the registry URI.
-        experiment_id (Optional[str]): The experiment id of an already
-            existing experiment. If not
-            passed in, experiment_name will be used.
-        experiment_name (Optional[str]): The experiment name to use for this
-            Train run.
-            If the experiment with the name already exists with MLflow,
-            it will be used. If not, a new experiment will be created with
-            this name. At least one of ``experiment_id`` or
-            ``experiment_name`` must be passed in.
-        tags (Optional[Dict]):  An optional dictionary of string keys and
-            values to set as tags on the run
-        save_artifact (bool): If set to True, automatically save the entire
-            contents of the Train local_dir as an artifact to the
-            corresponding run in MlFlow.
-        logdir (Optional[str]): Path to directory where the results file
-            should be. If None, will be set by the Trainer. If no tracking
-            uri or registry uri are passed in, the logdir will be used for
-            both.
-        worker_to_log (int): Worker index to log. By default, will log the
-            worker with index 0.
-    """
-
-    def __init__(
-        self,
-        tracking_uri: Optional[str] = None,
-        registry_uri: Optional[str] = None,
-        experiment_id: Optional[str] = None,
-        experiment_name: Optional[str] = None,
-        tags: Optional[Dict] = None,
-        save_artifact: bool = False,
-        logdir: Optional[str] = None,
-        worker_to_log: int = 0,
-    ):
-        self._logdir_manager = TrainCallbackLogdirManager(logdir=logdir)
-        self.results_preprocessor = IndexedResultsPreprocessor(indices=worker_to_log)
-
-        self.tracking_uri = tracking_uri
-        self.registry_uri = registry_uri
-        self.experiment_id = experiment_id
-        self.experiment_name = experiment_name
-        self.tags = tags
-
-        self.save_artifact = save_artifact
-        self.mlflow_util = MLflowLoggerUtil()
-
-    def start_training(self, logdir: str, config: Dict, **info):
-        self._logdir_manager.setup_logdir(default_logdir=logdir)
-
-        tracking_uri = self.tracking_uri or os.path.join(str(self.logdir), "mlruns")
-        registry_uri = self.registry_uri or os.path.join(str(self.logdir), "mlruns")
-
-        self.mlflow_util.setup_mlflow(
-            tracking_uri=tracking_uri,
-            registry_uri=registry_uri,
-            experiment_id=self.experiment_id,
-            experiment_name=self.experiment_name,
-            create_experiment_if_not_exists=True,
-        )
-
-        self.mlflow_util.start_run(tags=self.tags, set_active=True)
-        self.mlflow_util.log_params(params_to_log=config)
-
-    def handle_result(self, results: List[Dict], **info):
-        result = results[0]
-
-        self.mlflow_util.log_metrics(
-            metrics_to_log=result, step=result[TRAINING_ITERATION]
-        )
-
-    def finish_training(self, error: bool = False, **info):
-        checkpoint_dir = self.logdir.joinpath(TRAIN_CHECKPOINT_SUBDIR)
-        if self.save_artifact and checkpoint_dir.exists():
-            self.mlflow_util.save_artifacts(dir=str(checkpoint_dir))
-        self.mlflow_util.end_run(status="FAILED" if error else "FINISHED")
-
-    @property
-    def logdir(self) -> Path:
-        return self._logdir_manager.logdir_path
-
-
-class TBXLoggerCallback(TrainingCallback):
-    """Logs Train results in TensorboardX format.
-
-    Args:
-        logdir (Optional[str]): Path to directory where the results file
-            should be. If None, will be set by the Trainer.
-        worker_to_log (int): Worker index to log. By default, will log the
-            worker with index 0.
-    """
-
-    VALID_SUMMARY_TYPES: Tuple[type] = (
-        int,
-        float,
-        np.float32,
-        np.float64,
-        np.int32,
-        np.int64,
-    )
-    IGNORE_KEYS: Set[str] = {PID, TIMESTAMP, TIME_TOTAL_S}
-
-    def __init__(self, logdir: Optional[str] = None, worker_to_log: int = 0) -> None:
-        self._logdir_manager = TrainCallbackLogdirManager(logdir=logdir)
-
-        results_preprocessors = [
-            IndexedResultsPreprocessor(indices=worker_to_log),
-            ExcludedKeysResultsPreprocessor(excluded_keys=self.IGNORE_KEYS),
-        ]
-        self.results_preprocessor = SequentialResultsPreprocessor(results_preprocessors)
-
-    def start_training(self, logdir: str, **info):
-        self._logdir_manager.setup_logdir(default_logdir=logdir)
-
-        try:
-            from tensorboardX import SummaryWriter
-        except ImportError:
-            if log_once("tbx-install"):
-                warnings.warn("pip install 'tensorboardX' to see TensorBoard files.")
-            raise
-
-        self._file_writer = SummaryWriter(str(self.logdir), flush_secs=30)
-
-    def handle_result(self, results: List[Dict], **info):
-        result = results[0]
-        # Use TRAINING_ITERATION for step but remove it so it is not logged.
-        step = result.pop(TRAINING_ITERATION)
-        flat_result = flatten_dict(result, delimiter="/")
-        path = ["ray", "train"]
-
-        # same logic as in ray.tune.logger.TBXLogger
-        for attr, value in flat_result.items():
-            full_attr = "/".join(path + [attr])
-            if isinstance(value, self.VALID_SUMMARY_TYPES) and not np.isnan(value):
-                self._file_writer.add_scalar(full_attr, value, global_step=step)
-            elif (isinstance(value, list) and len(value) > 0) or (
-                isinstance(value, np.ndarray) and value.size > 0
-            ):
-
-                # Must be video
-                if isinstance(value, np.ndarray) and value.ndim == 5:
-                    self._file_writer.add_video(
-                        full_attr, value, global_step=step, fps=20
-                    )
-                    continue
-
-                try:
-                    self._file_writer.add_histogram(full_attr, value, global_step=step)
-                # In case TensorboardX still doesn't think it's a valid value
-                # (e.g. `[[]]`), warn and move on.
-                except (ValueError, TypeError):
-                    if log_once("invalid_tbx_value"):
-                        warnings.warn(
-                            "You are trying to log an invalid value ({}={}) "
-                            "via {}!".format(full_attr, value, type(self).__name__)
-                        )
-        self._file_writer.flush()
-
-    def finish_training(self, error: bool = False, **info):
-        self._file_writer.close()
-
-    @property
-    def logdir(self) -> Path:
-        return self._logdir_manager.logdir_path
->>>>>>> 19672688
+import json
+import logging
+import os
+import warnings
+from pathlib import Path
+from typing import List, Optional, Dict, Set, Tuple, Union
+
+import numpy as np
+
+from ray.train.callbacks import TrainingCallback
+from ray.train.callbacks.results_preprocessors import (
+    IndexedResultsPreprocessor,
+    ExcludedKeysResultsPreprocessor,
+)
+from ray.train.callbacks.results_preprocessors.preprocessor import (
+    SequentialResultsPreprocessor,
+)
+from ray.train.constants import (
+    RESULT_FILE_JSON,
+    TRAINING_ITERATION,
+    TIME_TOTAL_S,
+    TIMESTAMP,
+    PID,
+    TRAIN_CHECKPOINT_SUBDIR,
+)
+from ray.util.debug import log_once
+from ray.util.ml_utils.dict import flatten_dict
+from ray.util.ml_utils.json import SafeFallbackEncoder
+from ray.util.ml_utils.mlflow import MLflowLoggerUtil
+
+logger = logging.getLogger(__name__)
+
+
+class TrainCallbackLogdirManager:
+    """Sets up a logging directory for a callback.
+
+    The path of the ``logdir`` can be set during initialization. Otherwise, the
+    ``default_logdir`` will be used when ``setup_logdir`` is called.
+
+    ``setup_logdir`` is expected to be called from
+    ``TrainingCallback.start_training``, with a default ``logdir``.
+
+    Args:
+        logdir (Optional[str|Path]): The path of the logdir to use.
+            If None is passed in, the logdir will use the ``default_logdir``
+            when ``setup_logdir`` is called.
+        create_logdir (bool): Whether to create the logdir if it does not
+            already exist.
+
+    Attributes:
+        logdir_path (Path): The path of the logdir. The default logdir will
+            not be available until ``setup_logdir`` is called.
+    """
+
+    def __init__(
+        self, logdir: Optional[Union[str, Path]] = None, create_logdir: bool = True
+    ):
+        self._default_logdir = None
+        self._logdir = Path(logdir) if logdir else None
+        self._create_logdir = create_logdir
+
+    def setup_logdir(self, default_logdir: str) -> Path:
+        """Sets up the logdir.
+
+        The directory will be created if it does not exist and
+         ``create_logdir`` is set to True.
+
+        Args:
+            default_logdir (str): The default logdir to use, only if the
+            ``TrainCallbackLogdirManager`` was not initialized with a ``logdir``.
+
+        Returns:
+            The path of the logdir.
+        """
+        self._default_logdir = Path(default_logdir)
+
+        if self._create_logdir:
+            self.logdir_path.mkdir(parents=True, exist_ok=True)
+
+        if not self.logdir_path.is_dir():
+            raise ValueError(f"logdir '{self.logdir_path}' must be a directory.")
+
+        return self.logdir_path
+
+    @property
+    def logdir_path(self) -> Path:
+        if self._logdir:
+            return self._logdir
+        if self._default_logdir:
+            return self._default_logdir
+        raise RuntimeError("Logdir must be set in init or setup_logdir.")
+
+
+class JsonLoggerCallback(TrainingCallback):
+    """Logs Train results in json format.
+
+    Args:
+        logdir (Optional[str]): Path to directory where the results file
+            should be. If None, will be set by the Trainer.
+        filename (Optional[str]): Filename in logdir to save results to.
+        workers_to_log (int|List[int]|None): Worker indices to log.
+            If None, will log all workers. By default, will log the
+            worker with index 0.
+    """
+
+    _default_filename: Union[str, Path] = RESULT_FILE_JSON
+
+    def __init__(
+        self,
+        logdir: Optional[str] = None,
+        filename: Optional[str] = None,
+        workers_to_log: Optional[Union[int, List[int]]] = 0,
+    ):
+        self._filename = filename
+        self._logdir_manager = TrainCallbackLogdirManager(logdir=logdir)
+        self.results_preprocessor = IndexedResultsPreprocessor(indices=workers_to_log)
+
+    def start_training(self, logdir: str, **info):
+        self._logdir_manager.setup_logdir(default_logdir=logdir)
+
+        # Create a JSON file with an empty list
+        # that will be latter appended to
+        with open(self.log_path, "w") as f:
+            json.dump([], f, cls=SafeFallbackEncoder)
+
+    def handle_result(self, results: List[Dict], **info):
+        with open(self.log_path, "r+") as f:
+            loaded_results = json.load(f)
+            f.seek(0)
+            json.dump(loaded_results + [results], f, cls=SafeFallbackEncoder)
+
+    @property
+    def logdir(self) -> Path:
+        return self._logdir_manager.logdir_path
+
+    @property
+    def log_path(self) -> Path:
+        filename = self._filename or JsonLoggerCallback._default_filename
+        return self.logdir.joinpath(filename)
+
+
+class MLflowLoggerCallback(TrainingCallback):
+    """MLflow Logger to automatically log Train results and config to MLflow.
+
+    MLflow (https://mlflow.org) Tracking is an open source library for
+    recording and querying experiments. This Ray Train callback
+    sends information (config parameters, training results & metrics,
+    and artifacts) to MLflow for automatic experiment tracking.
+
+    Args:
+        tracking_uri (Optional[str]): The tracking URI for where to manage
+            experiments and runs. This can either be a local file path or a
+            remote server. If None is passed in, the logdir of the trainer
+            will be used as the tracking URI.
+            This arg gets passed directly to mlflow initialization.
+        registry_uri (Optional[str]): The registry URI that gets passed
+            directly to mlflow initialization. If None is passed in, the
+            logdir of the trainer will be used as the registry URI.
+        experiment_id (Optional[str]): The experiment id of an already
+            existing experiment. If not
+            passed in, experiment_name will be used.
+        experiment_name (Optional[str]): The experiment name to use for this
+            Train run.
+            If the experiment with the name already exists with MLflow,
+            it will be used. If not, a new experiment will be created with
+            this name. At least one of ``experiment_id`` or
+            ``experiment_name`` must be passed in.
+        tags (Optional[Dict]):  An optional dictionary of string keys and
+            values to set as tags on the run
+        save_artifact (bool): If set to True, automatically save the entire
+            contents of the Train local_dir as an artifact to the
+            corresponding run in MlFlow.
+        logdir (Optional[str]): Path to directory where the results file
+            should be. If None, will be set by the Trainer. If no tracking
+            uri or registry uri are passed in, the logdir will be used for
+            both.
+        worker_to_log (int): Worker index to log. By default, will log the
+            worker with index 0.
+    """
+
+    def __init__(
+        self,
+        tracking_uri: Optional[str] = None,
+        registry_uri: Optional[str] = None,
+        experiment_id: Optional[str] = None,
+        experiment_name: Optional[str] = None,
+        tags: Optional[Dict] = None,
+        save_artifact: bool = False,
+        logdir: Optional[str] = None,
+        worker_to_log: int = 0,
+    ):
+        self._logdir_manager = TrainCallbackLogdirManager(logdir=logdir)
+        self.results_preprocessor = IndexedResultsPreprocessor(indices=worker_to_log)
+
+        self.tracking_uri = tracking_uri
+        self.registry_uri = registry_uri
+        self.experiment_id = experiment_id
+        self.experiment_name = experiment_name
+        self.tags = tags
+
+        self.save_artifact = save_artifact
+        self.mlflow_util = MLflowLoggerUtil()
+
+    def start_training(self, logdir: str, config: Dict, **info):
+        self._logdir_manager.setup_logdir(default_logdir=logdir)
+
+        tracking_uri = self.tracking_uri or os.path.join(str(self.logdir), "mlruns")
+        registry_uri = self.registry_uri or os.path.join(str(self.logdir), "mlruns")
+
+        self.mlflow_util.setup_mlflow(
+            tracking_uri=tracking_uri,
+            registry_uri=registry_uri,
+            experiment_id=self.experiment_id,
+            experiment_name=self.experiment_name,
+            create_experiment_if_not_exists=True,
+        )
+
+        self.mlflow_util.start_run(tags=self.tags, set_active=True)
+        self.mlflow_util.log_params(params_to_log=config)
+
+    def handle_result(self, results: List[Dict], **info):
+        result = results[0]
+
+        self.mlflow_util.log_metrics(
+            metrics_to_log=result, step=result[TRAINING_ITERATION]
+        )
+
+    def finish_training(self, error: bool = False, **info):
+        checkpoint_dir = self.logdir.joinpath(TRAIN_CHECKPOINT_SUBDIR)
+        if self.save_artifact and checkpoint_dir.exists():
+            self.mlflow_util.save_artifacts(dir=str(checkpoint_dir))
+        self.mlflow_util.end_run(status="FAILED" if error else "FINISHED")
+
+    @property
+    def logdir(self) -> Path:
+        return self._logdir_manager.logdir_path
+
+
+class TBXLoggerCallback(TrainingCallback):
+    """Logs Train results in TensorboardX format.
+
+    Args:
+        logdir (Optional[str]): Path to directory where the results file
+            should be. If None, will be set by the Trainer.
+        worker_to_log (int): Worker index to log. By default, will log the
+            worker with index 0.
+    """
+
+    VALID_SUMMARY_TYPES: Tuple[type] = (
+        int,
+        float,
+        np.float32,
+        np.float64,
+        np.int32,
+        np.int64,
+    )
+    IGNORE_KEYS: Set[str] = {PID, TIMESTAMP, TIME_TOTAL_S}
+
+    def __init__(self, logdir: Optional[str] = None, worker_to_log: int = 0) -> None:
+        self._logdir_manager = TrainCallbackLogdirManager(logdir=logdir)
+
+        results_preprocessors = [
+            IndexedResultsPreprocessor(indices=worker_to_log),
+            ExcludedKeysResultsPreprocessor(excluded_keys=self.IGNORE_KEYS),
+        ]
+        self.results_preprocessor = SequentialResultsPreprocessor(results_preprocessors)
+
+    def start_training(self, logdir: str, **info):
+        self._logdir_manager.setup_logdir(default_logdir=logdir)
+
+        try:
+            from tensorboardX import SummaryWriter
+        except ImportError:
+            if log_once("tbx-install"):
+                warnings.warn("pip install 'tensorboardX' to see TensorBoard files.")
+            raise
+
+        self._file_writer = SummaryWriter(str(self.logdir), flush_secs=30)
+
+    def handle_result(self, results: List[Dict], **info):
+        result = results[0]
+        # Use TRAINING_ITERATION for step but remove it so it is not logged.
+        step = result.pop(TRAINING_ITERATION)
+        flat_result = flatten_dict(result, delimiter="/")
+        path = ["ray", "train"]
+
+        # same logic as in ray.tune.logger.TBXLogger
+        for attr, value in flat_result.items():
+            full_attr = "/".join(path + [attr])
+            if isinstance(value, self.VALID_SUMMARY_TYPES) and not np.isnan(value):
+                self._file_writer.add_scalar(full_attr, value, global_step=step)
+            elif (isinstance(value, list) and len(value) > 0) or (
+                isinstance(value, np.ndarray) and value.size > 0
+            ):
+
+                # Must be video
+                if isinstance(value, np.ndarray) and value.ndim == 5:
+                    self._file_writer.add_video(
+                        full_attr, value, global_step=step, fps=20
+                    )
+                    continue
+
+                try:
+                    self._file_writer.add_histogram(full_attr, value, global_step=step)
+                # In case TensorboardX still doesn't think it's a valid value
+                # (e.g. `[[]]`), warn and move on.
+                except (ValueError, TypeError):
+                    if log_once("invalid_tbx_value"):
+                        warnings.warn(
+                            "You are trying to log an invalid value ({}={}) "
+                            "via {}!".format(full_attr, value, type(self).__name__)
+                        )
+        self._file_writer.flush()
+
+    def finish_training(self, error: bool = False, **info):
+        self._file_writer.close()
+
+    @property
+    def logdir(self) -> Path:
+        return self._logdir_manager.logdir_path