import abc
from typing import List, Dict

from ray.train._internal.results_preprocessors import (
    ResultsPreprocessor,
    ExcludedKeysResultsPreprocessor,
    SequentialResultsPreprocessor,
)
from ray.train.constants import ALL_RESERVED_KEYS
<<<<<<< HEAD
from ray.util.annotations import Deprecated

_deprecation_msg = (
    "`ray.train.callbacks` and the `ray.train.Trainer` API are deprecated in Ray "
    "2.0, and is replaced by Ray AI Runtime (Ray AIR). Ray AIR "
    "(https://docs.ray.io/en/latest/ray-air/getting-started.html) "
    "will provide greater functionality and a unified API "
    "compared to the current Ray Train API. "
    "This class will be removed in the future."
)


@Deprecated
=======
from ray.util.annotations import DeveloperAPI


@DeveloperAPI
>>>>>>> 80ae651f
class TrainingCallback(abc.ABC):
    """Abstract Train callback class."""

    results_preprocessor: ResultsPreprocessor = None
    # Reserved keys used by this specific Callback.
    # This should be set in a Callback class implementation so that the keys
    # are not filtered out. See ``_preprocess_results`` for more details.
    RESERVED_KEYS = {}

    def start_training(self, logdir: str, config: Dict, **info):
        """Called once on training start.

        Args:
            logdir: Path to the file directory where logs
                should be persisted.
            config: The config dict passed into ``trainer.run()``.
            **info: kwargs dict for forward compatibility.
        """
        results_to_exclude = ALL_RESERVED_KEYS.difference(self.RESERVED_KEYS)
        system_preprocessor = ExcludedKeysResultsPreprocessor(results_to_exclude)
        if self.results_preprocessor:
            self.results_preprocessor = SequentialResultsPreprocessor(
                [system_preprocessor, self.results_preprocessor]
            )
        else:
            self.results_preprocessor = system_preprocessor

    def process_results(self, results: List[Dict], **info):
        """Called every time train.report() is called.

        1. Preprocesses results. Subclasses can implement preprocessing by
           defining a ``ResultsPreprocessor``.
        2. Handles preprocessed results. Subclasses can implement handling by
           overriding the ``handle_result`` method.

        Args:
            results (List[Dict]): List of results from the training
                function. Each value in the list corresponds to the output of
                the training function from each worker.
            **info: kwargs dict for forward compatibility.
        """
        results = self._preprocess_results(results)
        self.handle_result(results, **info)

    def _preprocess_results(self, results: List[Dict]) -> List[Dict]:
        """Preprocesses the reported training results.

        This will:

        * Exclude all keys that are present in ``self.ALL_RESERVED_KEYS`` but
          not ``self.RESERVED_KEYS``
        * Execute ``self.results_preprocessor`` if defined.

        Args:
            results (List[Dict]): List of results from the training
                function. Each value in the list corresponds to the output of
                the training function from each worker.
        Returns:
            The preprocessed results.

        """
        results = self.results_preprocessor.preprocess(results)
        return results

    def handle_result(self, results: List[Dict], **info):
        """Called every time train.report() is called after preprocessing.

        For more information, see ``process_results``.

        Args:
            results (List[Dict]): List of results from the training
                function. Each value in the list corresponds to the output of
                the training function from each worker.
            **info: kwargs dict for forward compatibility.
        """
        pass

    def finish_training(self, error: bool = False, **info):
        """Called once after training is over.

        Args:
            error: If True, there was an exception during training.
            **info: kwargs dict for forward compatibility.
        """
        pass<|MERGE_RESOLUTION|>--- conflicted
+++ resolved
@@ -7,7 +7,6 @@
     SequentialResultsPreprocessor,
 )
 from ray.train.constants import ALL_RESERVED_KEYS
-<<<<<<< HEAD
 from ray.util.annotations import Deprecated
 
 _deprecation_msg = (
@@ -21,12 +20,6 @@
 
 
 @Deprecated
-=======
-from ray.util.annotations import DeveloperAPI
-
-
-@DeveloperAPI
->>>>>>> 80ae651f
 class TrainingCallback(abc.ABC):
     """Abstract Train callback class."""
 
