<<<<<<< HEAD
import abc
from typing import List, Dict


class TrainingCallback(metaclass=abc.ABCMeta):
    """Abstract Train callback class."""

    def handle_result(self, results: List[Dict], **info):
        """Called every time train.report() is called.

        Args:
            results (List[Dict]): List of results from the training
                function. Each value in the list corresponds to the output of
                the training function from each worker.
            **info: kwargs dict for forward compatibility.
        """
        pass

    def start_training(self, logdir: str, **info):
        """Called once on training start.

        Args:
            logdir (str): Path to the file directory where logs
                should be persisted.
            **info: kwargs dict for forward compatibility.
        """
        pass

    def finish_training(self, error: bool = False, **info):
        """Called once after training is over.

        Args:
            error (bool): If True, there was an exception during training.
            **info: kwargs dict for forward compatibility.
        """
        pass
=======
import abc
from typing import List, Dict

from ray.train.callbacks.results_preprocessors import ResultsPreprocessor


class TrainingCallback(abc.ABC):
    """Abstract Train callback class."""

    results_preprocessor: ResultsPreprocessor = None

    def start_training(self, logdir: str, config: Dict, **info):
        """Called once on training start.

        Args:
            logdir (str): Path to the file directory where logs
                should be persisted.
            config (Dict): The config dict passed into ``trainer.run()``.
            **info: kwargs dict for forward compatibility.
        """
        pass

    def process_results(self, results: List[Dict], **info):
        """Called every time train.report() is called.

        1. Preprocesses results. Subclasses can implement preprocessing by
           defining a ``ResultsPreprocessor``.
        2. Handles preprocessed results. Subclasses can implement handling by
           overriding the ``handle_result`` method.

        Args:
            results (List[Dict]): List of results from the training
                function. Each value in the list corresponds to the output of
                the training function from each worker.
            **info: kwargs dict for forward compatibility.
        """
        if self.results_preprocessor:
            results = self.results_preprocessor.preprocess(results)
        self.handle_result(results, **info)

    def handle_result(self, results: List[Dict], **info):
        """Called every time train.report() is called after preprocessing.

        For more information, see ``process_results``.

        Args:
            results (List[Dict]): List of results from the training
                function. Each value in the list corresponds to the output of
                the training function from each worker.
            **info: kwargs dict for forward compatibility.
        """
        pass

    def finish_training(self, error: bool = False, **info):
        """Called once after training is over.

        Args:
            error (bool): If True, there was an exception during training.
            **info: kwargs dict for forward compatibility.
        """
        pass
>>>>>>> 19672688
<|MERGE_RESOLUTION|>--- conflicted
+++ resolved
@@ -1,100 +1,61 @@
-<<<<<<< HEAD
-import abc
-from typing import List, Dict
-
-
-class TrainingCallback(metaclass=abc.ABCMeta):
-    """Abstract Train callback class."""
-
-    def handle_result(self, results: List[Dict], **info):
-        """Called every time train.report() is called.
-
-        Args:
-            results (List[Dict]): List of results from the training
-                function. Each value in the list corresponds to the output of
-                the training function from each worker.
-            **info: kwargs dict for forward compatibility.
-        """
-        pass
-
-    def start_training(self, logdir: str, **info):
-        """Called once on training start.
-
-        Args:
-            logdir (str): Path to the file directory where logs
-                should be persisted.
-            **info: kwargs dict for forward compatibility.
-        """
-        pass
-
-    def finish_training(self, error: bool = False, **info):
-        """Called once after training is over.
-
-        Args:
-            error (bool): If True, there was an exception during training.
-            **info: kwargs dict for forward compatibility.
-        """
-        pass
-=======
-import abc
-from typing import List, Dict
-
-from ray.train.callbacks.results_preprocessors import ResultsPreprocessor
-
-
-class TrainingCallback(abc.ABC):
-    """Abstract Train callback class."""
-
-    results_preprocessor: ResultsPreprocessor = None
-
-    def start_training(self, logdir: str, config: Dict, **info):
-        """Called once on training start.
-
-        Args:
-            logdir (str): Path to the file directory where logs
-                should be persisted.
-            config (Dict): The config dict passed into ``trainer.run()``.
-            **info: kwargs dict for forward compatibility.
-        """
-        pass
-
-    def process_results(self, results: List[Dict], **info):
-        """Called every time train.report() is called.
-
-        1. Preprocesses results. Subclasses can implement preprocessing by
-           defining a ``ResultsPreprocessor``.
-        2. Handles preprocessed results. Subclasses can implement handling by
-           overriding the ``handle_result`` method.
-
-        Args:
-            results (List[Dict]): List of results from the training
-                function. Each value in the list corresponds to the output of
-                the training function from each worker.
-            **info: kwargs dict for forward compatibility.
-        """
-        if self.results_preprocessor:
-            results = self.results_preprocessor.preprocess(results)
-        self.handle_result(results, **info)
-
-    def handle_result(self, results: List[Dict], **info):
-        """Called every time train.report() is called after preprocessing.
-
-        For more information, see ``process_results``.
-
-        Args:
-            results (List[Dict]): List of results from the training
-                function. Each value in the list corresponds to the output of
-                the training function from each worker.
-            **info: kwargs dict for forward compatibility.
-        """
-        pass
-
-    def finish_training(self, error: bool = False, **info):
-        """Called once after training is over.
-
-        Args:
-            error (bool): If True, there was an exception during training.
-            **info: kwargs dict for forward compatibility.
-        """
-        pass
->>>>>>> 19672688
+import abc
+from typing import List, Dict
+
+from ray.train.callbacks.results_preprocessors import ResultsPreprocessor
+
+
+class TrainingCallback(abc.ABC):
+    """Abstract Train callback class."""
+
+    results_preprocessor: ResultsPreprocessor = None
+
+    def start_training(self, logdir: str, config: Dict, **info):
+        """Called once on training start.
+
+        Args:
+            logdir (str): Path to the file directory where logs
+                should be persisted.
+            config (Dict): The config dict passed into ``trainer.run()``.
+            **info: kwargs dict for forward compatibility.
+        """
+        pass
+
+    def process_results(self, results: List[Dict], **info):
+        """Called every time train.report() is called.
+
+        1. Preprocesses results. Subclasses can implement preprocessing by
+           defining a ``ResultsPreprocessor``.
+        2. Handles preprocessed results. Subclasses can implement handling by
+           overriding the ``handle_result`` method.
+
+        Args:
+            results (List[Dict]): List of results from the training
+                function. Each value in the list corresponds to the output of
+                the training function from each worker.
+            **info: kwargs dict for forward compatibility.
+        """
+        if self.results_preprocessor:
+            results = self.results_preprocessor.preprocess(results)
+        self.handle_result(results, **info)
+
+    def handle_result(self, results: List[Dict], **info):
+        """Called every time train.report() is called after preprocessing.
+
+        For more information, see ``process_results``.
+
+        Args:
+            results (List[Dict]): List of results from the training
+                function. Each value in the list corresponds to the output of
+                the training function from each worker.
+            **info: kwargs dict for forward compatibility.
+        """
+        pass
+
+    def finish_training(self, error: bool = False, **info):
+        """Called once after training is over.
+
+        Args:
+            error (bool): If True, there was an exception during training.
+            **info: kwargs dict for forward compatibility.
+        """
+        pass