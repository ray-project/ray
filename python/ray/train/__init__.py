--- conflicted
+++ resolved
@@ -1,10 +1,4 @@
 from ray.train.backend import BackendConfig
-<<<<<<< HEAD
-from ray.train.tensorflow import TensorflowConfig
-from ray.train.horovod import HorovodConfig
-from ray.train.torch import TorchConfig
-=======
->>>>>>> 9002ab4b
 from ray.train.callbacks import TrainingCallback
 from ray.train.checkpoint import CheckpointStrategy
 from ray.train.session import (get_dataset_shard, local_rank, load_checkpoint,
@@ -23,12 +17,7 @@
 
 __all__ = [
     "BackendConfig", "CheckpointStrategy", "get_dataset_shard",
-<<<<<<< HEAD
-    "HorovodConfig", "load_checkpoint", "local_rank", "report",
-    "save_checkpoint", "TrainingIterator", "TensorflowConfig",
-    "TrainingCallback", "TorchConfig", "Trainer", "world_rank", "world_size"
-=======
     "load_checkpoint", "local_rank", "report", "save_checkpoint",
-    "TrainingIterator", "TrainingCallback", "Trainer", "world_rank"
->>>>>>> 9002ab4b
+    "TrainingIterator", "TrainingCallback", "Trainer", "world_rank",
+    "world_size"
 ]