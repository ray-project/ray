# Try import ray[train] core requirements (defined in setup.py)
# isort: off
try:
    import fsspec  # noqa: F401
    import pandas  # noqa: F401
    import pyarrow  # noqa: F401
    import requests  # noqa: F401
except ImportError as exc:
    raise ImportError(
        "Can't import ray.train as some dependencies are missing. "
        'Run `pip install "ray[train]"` to fix.'
    ) from exc
# isort: on


from ray._private.usage import usage_lib
from ray.air.config import CheckpointConfig, FailureConfig, RunConfig, ScalingConfig
from ray.air.result import Result

# Import this first so it can be used in other modules
from ray.train._checkpoint import Checkpoint
from ray.train._internal.data_config import DataConfig
from ray.train._internal.session import get_checkpoint, get_dataset_shard, report
from ray.train._internal.syncer import SyncConfig
from ray.train.backend import BackendConfig
from ray.train.constants import TRAIN_DATASET_KEY
from ray.train.context import get_context
from ray.train.trainer import TrainingIterator
from ray.train.v2._internal.constants import is_v2_enabled

if is_v2_enabled():
    from ray.train.v2.api.config import (  # noqa: F811
        FailureConfig,
        RunConfig,
        ScalingConfig,
    )
    from ray.train.v2.api.result import Result  # noqa: F811
    from ray.train.v2.api.train_fn_utils import (  # noqa: F811
        get_checkpoint,
        get_context,
        get_dataset_shard,
        report,
    )


usage_lib.record_library_usage("train")

Checkpoint.__module__ = "ray.train"

__all__ = [
    "get_checkpoint",
    "get_context",
    "get_dataset_shard",
    "report",
    "BackendConfig",
    "Checkpoint",
    "CheckpointConfig",
    "DataConfig",
    "FailureConfig",
    "Result",
    "RunConfig",
    "ScalingConfig",
    "SyncConfig",
    "TrainingIterator",
    "TRAIN_DATASET_KEY",
]

get_checkpoint.__module__ = "ray.train"
get_context.__module__ = "ray.train"
get_dataset_shard.__module__ = "ray.train"
report.__module__ = "ray.train"
BackendConfig.__module__ = "ray.train"
Checkpoint.__module__ = "ray.train"
CheckpointConfig.__module__ = "ray.train"
DataConfig.__module__ = "ray.train"
FailureConfig.__module__ = "ray.train"
Result.__module__ = "ray.train"
RunConfig.__module__ = "ray.train"
ScalingConfig.__module__ = "ray.train"
SyncConfig.__module__ = "ray.train"
TrainingIterator.__module__ = "ray.train"


<<<<<<< HEAD
# Append Anyscale proprietary APIs and apply patches
if is_v2_enabled():
    from ray.anyscale.train.api.config import (  # noqa: E402, F811, isort: skip
        ScalingConfig,
    )

    ScalingConfig.__module__ = "ray.train"
=======
# DO NOT ADD ANYTHING AFTER THIS LINE.
>>>>>>> 79b85a5f
<|MERGE_RESOLUTION|>--- conflicted
+++ resolved
@@ -81,14 +81,11 @@
 TrainingIterator.__module__ = "ray.train"
 
 
-<<<<<<< HEAD
+# DO NOT ADD ANYTHING AFTER THIS LINE.
 # Append Anyscale proprietary APIs and apply patches
 if is_v2_enabled():
     from ray.anyscale.train.api.config import (  # noqa: E402, F811, isort: skip
         ScalingConfig,
     )
 
-    ScalingConfig.__module__ = "ray.train"
-=======
-# DO NOT ADD ANYTHING AFTER THIS LINE.
->>>>>>> 79b85a5f
+    ScalingConfig.__module__ = "ray.train"