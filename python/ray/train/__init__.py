# Try import ray[train] core requirements (defined in setup.py)
# isort: off
try:
    import fsspec  # noqa: F401
    import pandas  # noqa: F401
    import pyarrow  # noqa: F401
    import requests  # noqa: F401
except ImportError as exc:
    raise ImportError(
        "Can't import ray.train as some dependencies are missing. "
        'Run `pip install "ray[train]"` to fix.'
    ) from exc
# isort: on


from ray.air.config import CheckpointConfig, FailureConfig, RunConfig, ScalingConfig
from ray.air.result import Result

# Import this first so it can be used in other modules
from ray.train._checkpoint import Checkpoint
from ray.train._internal.data_config import DataConfig
from ray.train._internal.session import get_checkpoint, get_dataset_shard, report
from ray.train._internal.syncer import SyncConfig
from ray.train.backend import BackendConfig
from ray.train.constants import TRAIN_DATASET_KEY
from ray.train.context import get_context
from ray.train.trainer import TrainingIterator

from ray.train.v2._internal.constants import is_v2_enabled

if is_v2_enabled():
    from ray.train.v2.api.callback import UserCallback  # noqa: F811
    from ray.train.v2.api.config import (  # noqa: F811
        FailureConfig,
        RunConfig,
        ScalingConfig,
    )
    from ray.train.v2.api.result import Result  # noqa: F811
    from ray.train.v2.api.train_fn_utils import (  # noqa: F811
        get_checkpoint,
        get_context,
        get_dataset_shard,
        report,
    )


<<<<<<< HEAD
Checkpoint.__module__ = "ray.train"
=======
usage_lib.record_library_usage("train")

>>>>>>> 894bd0bb

__all__ = [
    "get_checkpoint",
    "get_context",
    "get_dataset_shard",
    "report",
    "BackendConfig",
    "Checkpoint",
    "CheckpointConfig",
    "DataConfig",
    "FailureConfig",
    "Result",
    "RunConfig",
    "ScalingConfig",
    "SyncConfig",
    "TrainingIterator",
    "TRAIN_DATASET_KEY",
]

get_checkpoint.__module__ = "ray.train"
get_context.__module__ = "ray.train"
get_dataset_shard.__module__ = "ray.train"
report.__module__ = "ray.train"
BackendConfig.__module__ = "ray.train"
Checkpoint.__module__ = "ray.train"
CheckpointConfig.__module__ = "ray.train"
DataConfig.__module__ = "ray.train"
FailureConfig.__module__ = "ray.train"
Result.__module__ = "ray.train"
RunConfig.__module__ = "ray.train"
ScalingConfig.__module__ = "ray.train"
SyncConfig.__module__ = "ray.train"
TrainingIterator.__module__ = "ray.train"

if is_v2_enabled():
    __all__.append("UserCallback")
    UserCallback.__module__ = "ray.train"


# DO NOT ADD ANYTHING AFTER THIS LINE.<|MERGE_RESOLUTION|>--- conflicted
+++ resolved
@@ -44,13 +44,6 @@
     )
 
 
-<<<<<<< HEAD
-Checkpoint.__module__ = "ray.train"
-=======
-usage_lib.record_library_usage("train")
-
->>>>>>> 894bd0bb
-
 __all__ = [
     "get_checkpoint",
     "get_context",
