import contextlib
import glob
import json
import logging
import os
import platform
import shutil
import tempfile
import traceback
from typing import Any, Dict, Iterator, List, Optional, Union
import uuid

import pyarrow.fs

from ray.air._internal.filelock import TempFileLock
from ray.train._internal.storage import _download_from_fs_path, _exists_at_fs_path
from ray.util.annotations import PublicAPI

logger = logging.getLogger(__name__)

# The filename of the file that stores user metadata set on the checkpoint.
_METADATA_FILE_NAME = ".metadata.json"

# The prefix of the temp checkpoint directory that `to_directory` downloads to
# on the local filesystem.
_CHECKPOINT_TEMP_DIR_PREFIX = "checkpoint_tmp_"


@PublicAPI(stability="beta")
class Checkpoint:
    """A reference to data persisted as a directory in local or remote storage.

    Access checkpoint contents locally using `checkpoint.to_directory()`.

    Example creating a checkpoint using `Checkpoint.from_directory`:

        >>> from ray.train._checkpoint import Checkpoint
        >>> checkpoint = Checkpoint.from_directory("/tmp/example_checkpoint_dir")
        >>> checkpoint.filesystem  # doctest: +ELLIPSIS
        <pyarrow._fs.LocalFileSystem object...
        >>> checkpoint.path
        '/tmp/example_checkpoint_dir'

    Example creating a checkpoint from a remote URI:

        >>> checkpoint = Checkpoint("s3://bucket/path/to/checkpoint")
        >>> checkpoint.filesystem  # doctest: +ELLIPSIS
        <pyarrow._s3fs.S3FileSystem object...
        >>> checkpoint.path
        'bucket/path/to/checkpoint'

    Attributes:
        path: A path on the filesystem containing the checkpoint contents.
        filesystem: PyArrow FileSystem that can be used to access data at the `path`.
    """

    def __init__(
        self,
        path: Union[str, os.PathLike],
        filesystem: Optional["pyarrow.fs.FileSystem"] = None,
    ):
        """Construct a Checkpoint.

        Args:
            path: A local path or remote URI containing the checkpoint data.
                If a filesystem is provided, then this path must NOT be a URI.
                It should be a path on the filesystem with the prefix already stripped.
            filesystem: PyArrow FileSystem to use to access data at the path.
                If not specified, this is inferred from the URI scheme.
        """
        self.path = str(path)
        self.filesystem = filesystem

        if path and not filesystem:
            self.filesystem, self.path = pyarrow.fs.FileSystem.from_uri(path)

        # This random UUID is used to create a temporary directory name on the
        # local filesystem, which will be used for downloading checkpoint data.
        # This ensures that if multiple processes download the same checkpoint object
        # only one process performs the actual download while the others wait.
        # This prevents duplicated download efforts and data.
        # NOTE: Calling `to_directory` from multiple `Checkpoint` objects
        # that point to the same (fs, path) will still download the data multiple times.
        # This only ensures a canonical temp directory name for a single `Checkpoint`.
        self._uuid = uuid.uuid4()

    def __repr__(self):
        return f"Checkpoint(filesystem={self.filesystem}, path={self.path})"

    def get_metadata(self) -> Dict[str, Any]:
        """Return the metadata dict stored with the checkpoint.

        If no metadata is stored, an empty dict is returned.
        """
        metadata_path = os.path.join(self.path, _METADATA_FILE_NAME)
        if not _exists_at_fs_path(self.filesystem, metadata_path):
            return {}

        with self.filesystem.open_input_file(metadata_path) as f:
            return json.loads(f.readall().decode("utf-8"))

    def set_metadata(self, metadata: Dict[str, Any]) -> None:
        """Set the metadata stored with this checkpoint.

        This will overwrite any existing metadata stored with this checkpoint.
        """
        metadata_path = os.path.join(self.path, _METADATA_FILE_NAME)
        with self.filesystem.open_output_stream(metadata_path) as f:
            f.write(json.dumps(metadata).encode("utf-8"))

    def update_metadata(self, metadata: Dict[str, Any]) -> None:
        """Update the metadata stored with this checkpoint.

        This will update any existing metadata stored with this checkpoint.
        """
        existing_metadata = self.get_metadata()
        existing_metadata.update(metadata)
        self.set_metadata(existing_metadata)

    @staticmethod
    def from_directory(path: Union[str, os.PathLike]) -> "Checkpoint":
        """Create checkpoint object from a local directory.

        Args:
            path: Local directory containing checkpoint data. The caller should not
                modify the contents of this directory after creating the Checkpoint.
                If passing this checkpoint to `train.report`, Ray will take control
                of the checkpoint directory.

        Returns:
            Checkpoint: checkpoint object.
        """
        return Checkpoint(path, filesystem=pyarrow.fs.LocalFileSystem())

    def to_directory(self, path: Optional[Union[str, os.PathLike]] = None) -> str:
        """Write checkpoint data to directory.

        Args:
            path: Target directory to restore data in. If not specified,
                will create a temporary directory.

        Returns:
            str: Directory containing checkpoint data.
        """
        user_provided_path = path is not None
        local_path = (
            path if user_provided_path else self._get_temporary_checkpoint_dir()
        )
        local_path = os.path.normpath(os.path.expanduser(str(local_path)))
        os.makedirs(local_path, exist_ok=True)

        try:
            # Timeout 0 means there will be only one attempt to acquire
            # the file lock. If it cannot be acquired, throw a TimeoutError
            with TempFileLock(local_path, timeout=0):
                _download_from_fs_path(
                    fs=self.filesystem, fs_path=self.path, local_path=local_path
                )
        except TimeoutError:
            # if the directory is already locked, then wait but do not do anything.
            with TempFileLock(local_path, timeout=-1):
                pass
            if not os.path.exists(local_path):
                raise RuntimeError(
                    f"Checkpoint directory {local_path} does not exist, "
                    "even though it should have been created by "
                    "another process. Please raise an issue on GitHub: "
                    "https://github.com/ray-project/ray/issues"
                )

        return local_path

    @contextlib.contextmanager
    def as_directory(self) -> Iterator[str]:
        """Return checkpoint directory path in a context.

        This function makes checkpoint data available as a directory while avoiding
        unnecessary copies and left-over temporary data.

        If the current path is local, it will return the existing path. If it is
        not, it will create a temporary directory,
        which will be deleted after the context is exited.

        Users should treat the returned checkpoint directory as read-only and avoid
        changing any data within it, as it might get deleted when exiting the context.

        Example:

        .. testcode::
            :hide:

            from pathlib import Path
            import tempfile

            from ray.train._checkpoint import Checkpoint

            temp_dir = tempfile.mkdtemp()
            (Path(temp_dir) / "example.txt").write_text("example checkpoint data")
            checkpoint = Checkpoint.from_directory(temp_dir)

        .. testcode::

            with checkpoint.as_directory() as checkpoint_dir:
                # Do some read-only processing of files within checkpoint_dir
                pass

            # At this point, if a temporary directory was created, it will have
            # been deleted.

        """
        if isinstance(self.filesystem, pyarrow.fs.LocalFileSystem):
            yield self.path
        else:
            del_lock_path = _get_del_lock_path(self._get_temporary_checkpoint_dir())
            open(del_lock_path, "a").close()

<<<<<<< HEAD
            temp_dir = self.to_directory()

            yield temp_dir

            # Cleanup
=======
>>>>>>> d4e20f27
            try:
                temp_dir = self.to_directory()
                yield temp_dir
            finally:
                # Always cleanup the del lock after we're done with the directory.
                # This avoids leaving a lock file behind in the case of an exception
                # in the user code.
                try:
<<<<<<< HEAD
                    # Timeout 0 means there will be only one attempt to acquire
                    # the file lock. If it cannot be acquired, a TimeoutError
                    # will be thrown.
                    with TempFileLock(temp_dir, timeout=0):
                        shutil.rmtree(temp_dir, ignore_errors=True)
                except TimeoutError:
                    pass
=======
                    os.remove(del_lock_path)
                except Exception:
                    logger.warning(
                        f"Could not remove {del_lock_path} deletion file lock. "
                        f"Traceback:\n{traceback.format_exc()}"
                    )

                # In the edge case (process crash before del lock file is removed),
                # we do not remove the directory at all.
                # Since it's in /tmp, this is not that big of a deal.
                # check if any lock files are remaining
                remaining_locks = _list_existing_del_locks(temp_dir)
                if not remaining_locks:
                    try:
                        # Timeout 0 means there will be only one attempt to acquire
                        # the file lock. If it cannot be acquired, a TimeoutError
                        # will be thrown.
                        with TempFileLock(temp_dir, timeout=0):
                            shutil.rmtree(temp_dir, ignore_errors=True)
                    except TimeoutError:
                        pass
>>>>>>> d4e20f27

    def _get_temporary_checkpoint_dir(self) -> str:
        """Return the name for the temporary checkpoint dir that this checkpoint
        will get downloaded to, if accessing via `to_directory` or `as_directory`.
        """
        tmp_dir_path = tempfile.gettempdir()
        checkpoint_dir_name = _CHECKPOINT_TEMP_DIR_PREFIX + self._uuid.hex
        if platform.system() == "Windows":
            # Max path on Windows is 260 chars, -1 for joining \
            # Also leave a little for the del lock
            del_lock_name = _get_del_lock_path("")
            checkpoint_dir_name = (
                _CHECKPOINT_TEMP_DIR_PREFIX
                + self._uuid.hex[
                    -259
                    + len(_CHECKPOINT_TEMP_DIR_PREFIX)
                    + len(tmp_dir_path)
                    + len(del_lock_name) :
                ]
            )
            if not checkpoint_dir_name.startswith(_CHECKPOINT_TEMP_DIR_PREFIX):
                raise RuntimeError(
                    "Couldn't create checkpoint directory due to length "
                    "constraints. Try specifying a shorter checkpoint path."
                )
        return os.path.join(tmp_dir_path, checkpoint_dir_name)

    def __fspath__(self):
        raise TypeError(
            "You cannot use `Checkpoint` objects directly as paths. "
            "Use `Checkpoint.to_directory()` or `Checkpoint.as_directory()` instead."
        )


def _get_del_lock_path(path: str, suffix: str = None) -> str:
    """Get the path to the deletion lock file for a file/directory at `path`.

    Example:

        >>> _get_del_lock_path("/tmp/checkpoint_tmp")  # doctest: +ELLIPSIS
        '/tmp/checkpoint_tmp.del_lock_...
        >>> _get_del_lock_path("/tmp/checkpoint_tmp/")  # doctest: +ELLIPSIS
        '/tmp/checkpoint_tmp.del_lock_...
        >>> _get_del_lock_path("/tmp/checkpoint_tmp.txt")  # doctest: +ELLIPSIS
        '/tmp/checkpoint_tmp.txt.del_lock_...

    """
    suffix = suffix if suffix is not None else str(os.getpid())
    return f"{path.rstrip('/')}.del_lock_{suffix}"


def _list_existing_del_locks(path: str) -> List[str]:
    """List all the deletion lock files for a file/directory at `path`.

    For example, if 2 checkpoints are being read via `as_directory`,
    then this should return a list of 2 deletion lock files.
    """
    return list(glob.glob(f"{_get_del_lock_path(path, suffix='*')}"))<|MERGE_RESOLUTION|>--- conflicted
+++ resolved
@@ -214,14 +214,6 @@
             del_lock_path = _get_del_lock_path(self._get_temporary_checkpoint_dir())
             open(del_lock_path, "a").close()
 
-<<<<<<< HEAD
-            temp_dir = self.to_directory()
-
-            yield temp_dir
-
-            # Cleanup
-=======
->>>>>>> d4e20f27
             try:
                 temp_dir = self.to_directory()
                 yield temp_dir
@@ -230,15 +222,6 @@
                 # This avoids leaving a lock file behind in the case of an exception
                 # in the user code.
                 try:
-<<<<<<< HEAD
-                    # Timeout 0 means there will be only one attempt to acquire
-                    # the file lock. If it cannot be acquired, a TimeoutError
-                    # will be thrown.
-                    with TempFileLock(temp_dir, timeout=0):
-                        shutil.rmtree(temp_dir, ignore_errors=True)
-                except TimeoutError:
-                    pass
-=======
                     os.remove(del_lock_path)
                 except Exception:
                     logger.warning(
@@ -260,7 +243,6 @@
                             shutil.rmtree(temp_dir, ignore_errors=True)
                     except TimeoutError:
                         pass
->>>>>>> d4e20f27
 
     def _get_temporary_checkpoint_dir(self) -> str:
         """Return the name for the temporary checkpoint dir that this checkpoint
