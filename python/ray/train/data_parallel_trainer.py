import copy
import inspect
import logging
import os
from pathlib import Path
from typing import TYPE_CHECKING, Any, Callable, Dict, Optional, Tuple, Type, Union
from ray._private.thirdparty.tabulate.tabulate import tabulate

import ray
from ray import train, tune
from ray.air.checkpoint import Checkpoint
from ray.air._internal.checkpointing import add_preprocessor_to_checkpoint
from ray.air.config import DatasetConfig, RunConfig, ScalingConfig, CheckpointConfig
from ray.air.constants import MODEL_KEY, PREPROCESSOR_KEY, LAZY_CHECKPOINT_MARKER_FILE
from ray.air._internal.checkpoint_manager import _TrackedCheckpoint
from ray.train import BackendConfig, TrainingIterator
from ray.train._internal import session
from ray.train._internal.backend_executor import BackendExecutor, TrialInfo
from ray.train._internal.checkpoint import TuneCheckpointManager
from ray.train._internal.data_config import DataConfig, _LegacyDataConfigWrapper
from ray.train._internal.storage import _use_storage_context, StorageContext
from ray.train._internal.utils import construct_train_func
from ray.train.constants import TRAIN_DATASET_KEY, WILDCARD_KEY
from ray.train.trainer import BaseTrainer, GenDataset
from ray.util.annotations import DeveloperAPI
from ray.widgets import Template
from ray.widgets.util import repr_with_fallback

if TYPE_CHECKING:
    from ray.data.preprocessor import Preprocessor

logger = logging.getLogger(__name__)


# TODO(team-ml): Refactor checkpoint management along with Tune.
class _DataParallelCheckpointManager(TuneCheckpointManager):
    def __init__(
        self,
        preprocessor: "Preprocessor",
        run_dir: Optional[Path] = None,
        checkpoint_strategy: Optional[CheckpointConfig] = None,
    ):
        self.preprocessor = preprocessor
        super(_DataParallelCheckpointManager, self).__init__(
            run_dir=run_dir,
            checkpoint_strategy=checkpoint_strategy,
        )

    def _process_persistent_checkpoint(self, checkpoint: _TrackedCheckpoint):
        air_checkpoint: Checkpoint = checkpoint.dir_or_data
        checkpoint.dir_or_data = add_preprocessor_to_checkpoint(
            air_checkpoint, self.preprocessor
        )
        super(_DataParallelCheckpointManager, self)._process_persistent_checkpoint(
            checkpoint=checkpoint
        )


@DeveloperAPI
class DataParallelTrainer(BaseTrainer):
    """A Trainer for data parallel training.

    You should subclass this Trainer if your Trainer follows SPMD (single program,
    multiple data) programming paradigm - you want multiple processes to run the same
    function, but on different data.

    This Trainer runs the function ``train_loop_per_worker`` on multiple Ray
    Actors.

    The ``train_loop_per_worker`` function is expected to take in either 0 or 1
    arguments:

    .. testcode::

        def train_loop_per_worker():
            ...

    .. testcode::

        def train_loop_per_worker(config: Dict):
            ...

    If ``train_loop_per_worker`` accepts an argument, then
    ``train_loop_config`` will be passed in as the argument. This is useful if you
    want to tune the values in ``train_loop_config`` as hyperparameters.

    If the ``datasets`` dict contains a training dataset (denoted by
    the "train" key), then it will be split into multiple dataset
    shards that can then be accessed by ``train.get_dataset_shard("train")`` inside
    ``train_loop_per_worker``. All the other datasets will not be split and
    ``train.get_dataset_shard(...)`` will return the the entire Dataset.

    Inside the ``train_loop_per_worker`` function, you can use any of the
    :ref:`Ray AIR session methods <air-session-ref>`.

    .. testcode::

        from ray import train

        def train_loop_per_worker():
            # Report intermediate results for callbacks or logging and
            # checkpoint data.
            train.report(...)

            # Returns dict of last saved checkpoint.
            train.get_checkpoint()

            # Returns the Dataset shard for the given key.
            train.get_dataset_shard("my_dataset")

            # Returns the total number of workers executing training.
            train.get_context().get_world_size()

            # Returns the rank of this worker.
            train.get_context().get_world_rank()

            # Returns the rank of the worker on the current node.
            train.get_context().get_local_rank()

    Any returns from the ``train_loop_per_worker`` will be discarded and not
    used or persisted anywhere.

    **How do I use DataParallelTrainer or any of its subclasses?**

    Example:

    .. testcode::

        import ray
        from ray import train
        from ray.train import ScalingConfig
        from ray.train.data_parallel_trainer import DataParallelTrainer

        def train_loop_for_worker():
            dataset_shard_for_this_worker = train.get_dataset_shard("train")

            # 3 items for 3 workers, each worker gets 1 item
            batches = list(dataset_shard_for_this_worker.iter_batches(batch_size=1))
            assert len(batches) == 1

        train_dataset = ray.data.from_items([1, 2, 3])
        assert train_dataset.count() == 3
        trainer = DataParallelTrainer(
            train_loop_for_worker,
            scaling_config=ScalingConfig(num_workers=3),
            datasets={"train": train_dataset},
        )
        result = trainer.fit()

    .. testoutput::
            :hide:

            ...

    **How do I develop on top of DataParallelTrainer?**

    In many cases, using DataParallelTrainer directly is sufficient to execute
    functions on multiple actors.

    However, you may want to subclass ``DataParallelTrainer`` and create a custom
    Trainer for the following 2 use cases:

      - **Use Case 1:** You want to do data parallel training, but want to have
        a predefined ``training_loop_per_worker``.

      - **Use Case 2:** You want to implement a custom
        :py:class:`~ray.train.backend.Backend` that automatically handles
        additional setup or teardown logic on each actor, so that the users of this
        new trainer do not have to implement this logic. For example, a
        ``TensorflowTrainer`` can be built on top of ``DataParallelTrainer``
        that automatically handles setting the proper environment variables for
        distributed Tensorflow on each actor.

    For 1, you can set a predefined training loop in __init__

    .. testcode::

        from ray.train.data_parallel_trainer import DataParallelTrainer

        class MyDataParallelTrainer(DataParallelTrainer):
            def __init__(self, *args, **kwargs):
                predefined_train_loop_per_worker = lambda: 1
                super().__init__(predefined_train_loop_per_worker, *args, **kwargs)


    For 2, you can implement the ``ray.train.Backend`` and ``ray.train.BackendConfig``
    interfaces.

    .. testcode::

        from dataclasses import dataclass
        from ray.train.backend import Backend, BackendConfig

        class MyBackend(Backend):
            def on_start(self, worker_group, backend_config):
                def set_env_var(env_var_value):
                    import os
                    os.environ["MY_ENV_VAR"] = env_var_value

                worker_group.execute(set_env_var, backend_config.env_var)

        @dataclass
        class MyBackendConfig(BackendConfig):
            env_var: str = "default_value"

            def backend_cls(self):
                return MyBackend

        class MyTrainer(DataParallelTrainer):
            def __init__(self, train_loop_per_worker, my_backend_config:
                MyBackendConfig, **kwargs):

                super().__init__(
                    train_loop_per_worker,
                    backend_config=my_backend_config, **kwargs)

    Args:
        train_loop_per_worker: The training function to execute.
            This can either take in no arguments or a ``config`` dict.
        train_loop_config: Configurations to pass into
            ``train_loop_per_worker`` if it accepts an argument.
        backend_config: Configuration for setting up a Backend (e.g. Torch,
            Tensorflow, Horovod) on each worker to enable distributed
            communication. If no Backend should be set up, then set this to None.
        scaling_config: Configuration for how to scale data parallel training.
        dataset_config: Configuration for dataset ingest. This is merged with the
            default dataset config for the given trainer (`cls._dataset_config`).
        run_config: Configuration for the execution of the training run.
        datasets: Any Datasets to use for training. Use
            the key "train" to denote which dataset is the training
            dataset. If a ``preprocessor`` is provided and has not already been fit,
            it will be fit on the training dataset. All datasets will be transformed
            by the ``preprocessor`` if one is provided.
        preprocessor: A ray.data.Preprocessor to preprocess the
            provided datasets.
        resume_from_checkpoint: A checkpoint to resume training from.
    """

    _checkpoint_manager_cls: Type[
        TuneCheckpointManager
    ] = _DataParallelCheckpointManager

    # Exposed here for testing purposes. Should never need
    # to be overriden.
    _backend_executor_cls: Type[BackendExecutor] = BackendExecutor
    _training_iterator_cls: Type[TrainingIterator] = TrainingIterator

    _scaling_config_allowed_keys = BaseTrainer._scaling_config_allowed_keys + [
        "num_workers",
        "resources_per_worker",
        "use_gpu",
        "placement_strategy",
    ]

    # For backwards compatibility with the legacy dataset config API.
    _dataset_config = None

    _fields_for_tuner_param_space = BaseTrainer._fields_for_tuner_param_space + [
        "train_loop_config"
    ]

    def __init__(
        self,
        train_loop_per_worker: Union[Callable[[], None], Callable[[Dict], None]],
        *,
        train_loop_config: Optional[Dict] = None,
        backend_config: Optional[BackendConfig] = None,
        scaling_config: Optional[ScalingConfig] = None,
        dataset_config: Optional[DataConfig] = None,
        run_config: Optional[RunConfig] = None,
        datasets: Optional[Dict[str, GenDataset]] = None,
        resume_from_checkpoint: Optional[Checkpoint] = None,
        # Deprecated.
        preprocessor: Optional["Preprocessor"] = None,
    ):
        self._train_loop_per_worker = train_loop_per_worker
        self._train_loop_config = train_loop_config

        if isinstance(dataset_config, dict) or self._dataset_config or preprocessor:
            # Warn about deprecated cases (will raise error in future).
            if isinstance(dataset_config, dict):
                logger.warning(
                    "The dict form of `dataset_config` is deprecated. Use the "
                    "DataConfig class instead. Support for this will be dropped "
                    "in a future release."
                )
            # If using the new API, hard-disallow deprecated features.
            if isinstance(dataset_config, DataConfig):
                if self._dataset_config:
                    raise ValueError(
                        "The DataConfig class is not compatible with the "
                        "Trainer._dataset_config field. Remove `_dataset_config` "
                        "from your trainer subclass to use DataConfig."
                    )
                elif preprocessor:
                    raise ValueError(
                        "The DataConfig class is not compatible with the "
                        "Trainer preprocessor arg. Remove the `preprocessor` arg "
                        "to use DataConfig."
                    )
            if self._dataset_config is None:
                base_dataset_config = {
                    TRAIN_DATASET_KEY: DatasetConfig(fit=True, split=True),
                    WILDCARD_KEY: DatasetConfig(split=False),
                }
            else:
                base_dataset_config = self._dataset_config
            self._data_config = _LegacyDataConfigWrapper(
                base_dataset_config, dataset_config, datasets
            )
        elif isinstance(dataset_config, DataConfig):
            self._data_config = dataset_config
        elif dataset_config is None:
            self._data_config = DataConfig()
        else:
            raise ValueError(
                "`dataset_config` must be an instance of ray.train.DataConfig, "
                f"was: {dataset_config}"
            )

        backend_config = (
            backend_config if backend_config is not None else BackendConfig()
        )
        self._backend_config = backend_config

        super(DataParallelTrainer, self).__init__(
            scaling_config=scaling_config,
            run_config=run_config,
            datasets=datasets,
            preprocessor=preprocessor,
            resume_from_checkpoint=resume_from_checkpoint,
        )

    @classmethod
    def restore(
        cls: Type["DataParallelTrainer"],
        path: str,
        train_loop_per_worker: Optional[
            Union[Callable[[], None], Callable[[Dict], None]]
        ] = None,
        train_loop_config: Optional[Dict] = None,
        datasets: Optional[Dict[str, GenDataset]] = None,
        preprocessor: Optional["Preprocessor"] = None,
        scaling_config: Optional[ScalingConfig] = None,
    ) -> "DataParallelTrainer":
        """Restores a DataParallelTrainer from a previously interrupted/failed run.

        Args:
            train_loop_per_worker: Optionally re-specified train loop function.
                This should be used to re-specify a function that is not
                restorable in a new Ray cluster (e.g., it holds onto outdated
                object references). This should be the same training loop
                that was passed to the original trainer constructor.
            train_loop_config: Optionally re-specified train config.
                This should similarly be used if the original `train_loop_config`
                contained outdated object references, and it should not be modified
                from what was originally passed in.

        See :meth:`BaseTrainer.restore() <ray.train.trainer.BaseTrainer.restore>`
        for descriptions of the other arguments.

        Returns:
            DataParallelTrainer: A restored instance of the `DataParallelTrainer`
            subclass that is calling this method.
        """
        return super(DataParallelTrainer, cls).restore(
            path=path,
            train_loop_per_worker=train_loop_per_worker,
            train_loop_config=train_loop_config,
            datasets=datasets,
            preprocessor=preprocessor,
            scaling_config=scaling_config,
        )

    def _validate_attributes(self):
        super()._validate_attributes()

        self._validate_train_loop_per_worker(
            self._train_loop_per_worker, "train_loop_per_worker"
        )

    def preprocess_datasets(self) -> None:
        # Evaluate all datasets.
        self.datasets = {k: d() if callable(d) else d for k, d in self.datasets.items()}
        self.datasets = self._data_config._legacy_preprocessing(
            self.datasets, self.preprocessor
        )

    def _validate_train_loop_per_worker(
        self, train_loop_per_worker: Callable, fn_name: str
    ) -> None:
        num_params = len(inspect.signature(train_loop_per_worker).parameters)
        if num_params > 1:
            raise ValueError(
                f"{fn_name} should take in 0 or 1 arguments, "
                f"but it accepts {num_params} arguments instead."
            )

    @classmethod
    def _validate_scaling_config(cls, scaling_config: ScalingConfig) -> ScalingConfig:
        scaling_config = super(DataParallelTrainer, cls)._validate_scaling_config(
            scaling_config
        )

        # This validation happens after the scaling config is updated from
        # its specification in the Tuner `param_space`
        if not scaling_config.use_gpu and "GPU" in ray.available_resources():
            logger.info(
                "GPUs are detected in your Ray cluster, but GPU "
                "training is not enabled for this trainer. To enable "
                "GPU training, make sure to set `use_gpu` to True "
                "in your scaling config."
            )

        if scaling_config.num_workers is None:
            raise ValueError(
                "You must specify the 'num_workers' in `scaling_config` as either an "
                f"argument of `{cls.__name__}` or through the `param_space` of a "
                "`Tuner` (if performing hyperparameter tuning)."
            )

        if scaling_config.num_workers <= 0:
            raise ValueError(
                "'num_workers' in `scaling_config` must be a positive "
                f"integer. Received {scaling_config.num_workers}"
            )

        return scaling_config

    def _report(self, training_iterator: TrainingIterator) -> None:
        for results in training_iterator:
            # TODO(ml-team): add ability to report results from multiple workers.
            first_worker_results = results[0]
            if _use_storage_context():
                assert (
                    isinstance(first_worker_results, tuple)
                    and len(first_worker_results) == 2
                )
                metrics, checkpoint = first_worker_results
                logger.debug(
                    "Report (metrics, checkpoint) to the Tune session:\n"
                    f"  metrics={metrics}\n  checkpoint={checkpoint}"
                )
                train.report(metrics, checkpoint=checkpoint)
            else:
                tune.report(**first_worker_results)

    def training_loop(self) -> None:
        scaling_config = self._validate_scaling_config(self.scaling_config)

        train_loop_per_worker = construct_train_func(
            self._train_loop_per_worker,
            self._train_loop_config,
            fn_arg_name="train_loop_per_worker",
            discard_returns=True,
        )

        additional_resources_per_worker = scaling_config.additional_resources_per_worker

        trial_info = TrialInfo(
            name=session.get_trial_name(),
            id=session.get_trial_id(),
            resources=session.get_trial_resources(),
            logdir=session.get_trial_dir(),
            driver_ip=ray.util.get_node_ip_address(),
            experiment_name=session.get_experiment_name(),
        )

        backend_executor = self._backend_executor_cls(
            backend_config=self._backend_config,
            trial_info=trial_info,
            num_workers=scaling_config.num_workers,
            num_cpus_per_worker=scaling_config.num_cpus_per_worker,
            num_gpus_per_worker=scaling_config.num_gpus_per_worker,
            additional_resources_per_worker=additional_resources_per_worker,
            max_retries=0,
            checkpoint_config=self.run_config.checkpoint_config,
        )

        def clear_lazy_checkpoint_marker():
            """Clears the stale lazy checkpointing marker on all worker nodes.

            After recovery, the trainer may be scheduled on another node.
            We should delete the marker files created earlier on each node to
            Avoid converting checkpoints to string paths.

            Please note that we need to clear the flag before the initialization
            of the checkpoint_manager, during which it will create a new lazy
            checkpointing marker file.
            """

            marker_file = Path(trial_info.logdir) / LAZY_CHECKPOINT_MARKER_FILE
            if marker_file.exists():
                logger.debug(
                    f"Deleting the stale lazy checkpoint marker file: {marker_file}."
                )
                # Multiple workers on the same node may delete this file at the
                # same time. Return if the marker file has been deleted.
                # TODO(ml-team): replace this try-except block with `missing_ok=True`
                # after we completely drop py37 support.
                try:
                    marker_file.unlink()
                except FileNotFoundError:
                    return

        # Start the remote actors.
        backend_executor.start(initialization_hook=clear_lazy_checkpoint_marker)

        checkpoint_manager = self._checkpoint_manager_cls(
            preprocessor=self.preprocessor
        )

        # Disable TrainingIterator's CheckpointManager from handling
        # checkpoints itself by setting num_to_keep to None.
        # This is important because otherwise Trainer's CheckpointManager
        # may delete a checkpoint prematurely, before the next checkpoint
        # has been fully handled by Tune.
        # TODO(jungong, justinvyu) : Trainer should not own a
        # CheckpointManager.
        checkpoint_strategy = copy.deepcopy(self.run_config.checkpoint_config)
        checkpoint_strategy.num_to_keep = None
        checkpoint_strategy.checkpoint_score_attribute = None

        initial_checkpoint = self._get_initial_checkpoint()

<<<<<<< HEAD
        latest_checkpoint_index = 0
        if _use_storage_context() and self._checkpoint_for_restoration:
            checkpoint_dir_name = os.path.basename(
                self._checkpoint_for_restoration.path
            )
            # Need to add 1 because latest_checkpoint_index is the index of the
            # next checkpoint to be saved.
            latest_checkpoint_index = (
                StorageContext._parse_checkpoint_index(checkpoint_dir_name) + 1
            )

=======
>>>>>>> d4e20f27
        training_iterator = self._training_iterator_cls(
            backend_executor=backend_executor,
            backend_config=self._backend_config,
            train_func=train_loop_per_worker,
            datasets=self.datasets,
            data_config=self._data_config,
            checkpoint_manager=checkpoint_manager,
            checkpoint=initial_checkpoint,
            checkpoint_strategy=checkpoint_strategy,
            storage_path=self.run_config.storage_path,
            latest_checkpoint_index=latest_checkpoint_index,
        )

        self._report(training_iterator)

        # Shutdown workers.
        backend_executor.shutdown()

    def get_dataset_config(self) -> DataConfig:
        """Returns a copy of this Trainer's final dataset configs.

        Returns:
            The merged default + user-supplied dataset config.
        """
        if isinstance(self._data_config, _LegacyDataConfigWrapper):
            return self._data_config._dataset_config
        else:
            return self._data_config

    @repr_with_fallback(["ipywidgets", "8"])
    def _repr_mimebundle_(self, **kwargs):
        """Returns a mimebundle with an ipywidget repr and a simple text repr.

        Depending on the frontend where the data is being displayed,
        different mimetypes will be used from this bundle.
        See https://ipython.readthedocs.io/en/stable/config/integrating.html
        for information about this method, and
        https://ipywidgets.readthedocs.io/en/latest/embedding.html
        for more information about the jupyter widget mimetype.

        Returns:
            A mimebundle containing an ipywidget repr and a simple text repr.
        """
        from ipywidgets import HTML, VBox, Tab, Layout

        title = HTML(f"<h2>{self.__class__.__name__}</h2>")

        children = []
        titles = []

        if self.datasets:
            children.append(self._datasets_repr_())
            titles.append("Datasets")

            children.append(HTML(self._data_config_repr_html_()))
            titles.append("Data Config")

        if self._train_loop_config:
            children.append(HTML(self._train_loop_config_repr_html_()))
            titles.append("Train Loop Config")

        if self.scaling_config:
            children.append(HTML(self.scaling_config._repr_html_()))
            titles.append("Scaling Config")

        if self.run_config:
            children.append(HTML(self.run_config._repr_html_()))
            titles.append("Run Config")

        if self._backend_config:
            children.append(HTML(self._backend_config._repr_html_()))
            titles.append("Backend Config")

        tab = Tab(children, titles=titles)
        widget = VBox([title, tab], layout=Layout(width="100%"))
        bundle = widget._repr_mimebundle_(**kwargs)
        bundle.update(
            {
                "text/plain": repr(self),
            }
        )
        return bundle

    def _train_loop_config_repr_html_(self) -> str:
        if self._train_loop_config:
            table_data = {}
            for k, v in self._train_loop_config.items():
                if isinstance(v, str) or str(v).isnumeric():
                    table_data[k] = v
                elif hasattr(v, "_repr_html_"):
                    table_data[k] = v._repr_html_()
                else:
                    table_data[k] = str(v)

            return Template("title_data.html.j2").render(
                title="Train Loop Config",
                data=Template("scrollableTable.html.j2").render(
                    table=tabulate(
                        table_data.items(),
                        headers=["Setting", "Value"],
                        showindex=False,
                        tablefmt="unsafehtml",
                    ),
                    max_height="none",
                ),
            )
        else:
            return ""

    def _data_config_repr_html_(self) -> str:
        # TODO make this rendering nicer.
        content = [str(self._data_config)]
        return Template("rendered_html_common.html.j2").render(content=content)

    def _datasets_repr_(self) -> str:
        from ipywidgets import HTML, VBox, Layout

        content = []
        if self.datasets:
            for name, config in self.datasets.items():
                tab = config._tab_repr_()
                if tab:
                    content.append(
                        HTML(
                            Template("title_data.html.j2").render(
                                title=f"Dataset - <code>{name}</code>", data=None
                            )
                        )
                    )
                    content.append(config._tab_repr_())

        return VBox(content, layout=Layout(width="100%"))


def _load_checkpoint_dict(
    checkpoint: Checkpoint, trainer_name: str
) -> Tuple[Any, Optional["Preprocessor"]]:
    """Loads a Ray Train Checkpoint (dict based).

    This is a private API.

    Args:
        checkpoint: The checkpoint to load the weights and
            preprocessor from.
        trainer_name: Trainer class name to use in error
            message.

    Returns:
        The model or weights and AIR preprocessor contained within.
    """
    checkpoint_dict = checkpoint.to_dict()
    preprocessor = checkpoint_dict.get(PREPROCESSOR_KEY, None)
    if MODEL_KEY not in checkpoint_dict:
        raise RuntimeError(
            f"No item with key: {MODEL_KEY} is found in the "
            f"Checkpoint. Make sure this key exists when saving the "
            f"checkpoint in ``{trainer_name}``."
        )
    model = checkpoint_dict[MODEL_KEY]
    return model, preprocessor<|MERGE_RESOLUTION|>--- conflicted
+++ resolved
@@ -1,7 +1,6 @@
 import copy
 import inspect
 import logging
-import os
 from pathlib import Path
 from typing import TYPE_CHECKING, Any, Callable, Dict, Optional, Tuple, Type, Union
 from ray._private.thirdparty.tabulate.tabulate import tabulate
@@ -18,7 +17,7 @@
 from ray.train._internal.backend_executor import BackendExecutor, TrialInfo
 from ray.train._internal.checkpoint import TuneCheckpointManager
 from ray.train._internal.data_config import DataConfig, _LegacyDataConfigWrapper
-from ray.train._internal.storage import _use_storage_context, StorageContext
+from ray.train._internal.storage import _use_storage_context
 from ray.train._internal.utils import construct_train_func
 from ray.train.constants import TRAIN_DATASET_KEY, WILDCARD_KEY
 from ray.train.trainer import BaseTrainer, GenDataset
@@ -523,20 +522,6 @@
 
         initial_checkpoint = self._get_initial_checkpoint()
 
-<<<<<<< HEAD
-        latest_checkpoint_index = 0
-        if _use_storage_context() and self._checkpoint_for_restoration:
-            checkpoint_dir_name = os.path.basename(
-                self._checkpoint_for_restoration.path
-            )
-            # Need to add 1 because latest_checkpoint_index is the index of the
-            # next checkpoint to be saved.
-            latest_checkpoint_index = (
-                StorageContext._parse_checkpoint_index(checkpoint_dir_name) + 1
-            )
-
-=======
->>>>>>> d4e20f27
         training_iterator = self._training_iterator_cls(
             backend_executor=backend_executor,
             backend_config=self._backend_config,
@@ -547,7 +532,6 @@
             checkpoint=initial_checkpoint,
             checkpoint_strategy=checkpoint_strategy,
             storage_path=self.run_config.storage_path,
-            latest_checkpoint_index=latest_checkpoint_index,
         )
 
         self._report(training_iterator)
