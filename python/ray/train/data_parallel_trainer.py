--- conflicted
+++ resolved
@@ -476,28 +476,6 @@
 
         title = HTML(f"<h2>{self.__class__.__name__}</h2>")
 
-<<<<<<< HEAD
-        children = [
-            self._datasets_repr_() if self.datasets else None,
-            HTML(self._train_loop_config_repr_html_())
-            if self._train_loop_config
-            else None,
-            HTML(self.scaling_config._repr_html_()) if self.scaling_config else None,
-            HTML(self.run_config._repr_html_()) if self.run_config else None,
-            HTML(self._backend_config._repr_html_()) if self._backend_config else None,
-        ]
-
-        tab = Tab(
-            children,
-            titles=[
-                "Datasets",
-                "Dataset Config",
-                "Train Loop Config",
-                "Scaling Config",
-                "Run Config",
-                "Backend Config",
-            ],
-=======
         children = []
         titles = []
 
@@ -532,7 +510,6 @@
             {
                 "text/plain": repr(self),
             }
->>>>>>> 6332216d
         )
         return bundle
 
@@ -562,20 +539,11 @@
         else:
             return ""
 
-<<<<<<< HEAD
-    @ensure_notebook_deps(["ipywidgets", "8"])
-=======
     def _dataset_config_repr_html_(self) -> str:
-        content = []
-        if self._dataset_config:
-            for name, config in self._dataset_config.items():
-                content.append(
-                    config._repr_html_(title=f"DatasetConfig - <code>{name}</code>")
-                )
-
+        # TODO
+        content = [str(self._data_config)]
         return Template("rendered_html_common.html.j2").render(content=content)
 
->>>>>>> 6332216d
     def _datasets_repr_(self) -> str:
         from ipywidgets import HTML, VBox, Layout
 
