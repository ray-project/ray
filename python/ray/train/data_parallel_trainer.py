--- conflicted
+++ resolved
@@ -452,11 +452,6 @@
         )
 
         def clear_lazy_checkpoint_marker():
-<<<<<<< HEAD
-            marker_file = Path(trial_info.logdir) / LAZY_CHECKPOINT_MARKER_FILE
-            if marker_file.exists():
-                logger.debug(f"Removing stale marker file: {marker_file}")
-=======
             """Clear the stale lazy checkpointing marker on all worker nodes.
 
             After recovery, the trainer may be scheduled on another node.
@@ -473,7 +468,6 @@
                 logger.debug(
                     f"Deleting the stale lazy checkpoint marker file: {marker_file}."
                 )
->>>>>>> 22b16699
                 marker_file.unlink()
 
         # Start the remote actors.
