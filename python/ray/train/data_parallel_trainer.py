--- conflicted
+++ resolved
@@ -520,8 +520,6 @@
         checkpoint_strategy.num_to_keep = None
         checkpoint_strategy.checkpoint_score_attribute = None
 
-        initial_checkpoint = self._get_initial_checkpoint()
-
         training_iterator = self._training_iterator_cls(
             backend_executor=backend_executor,
             backend_config=self._backend_config,
@@ -529,11 +527,7 @@
             datasets=self.datasets,
             data_config=self._data_config,
             checkpoint_manager=checkpoint_manager,
-<<<<<<< HEAD
-            checkpoint=initial_checkpoint,
-=======
             checkpoint=self.starting_checkpoint,
->>>>>>> d13ba079
             checkpoint_strategy=checkpoint_strategy,
             storage_path=self.run_config.storage_path,
         )
