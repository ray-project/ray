--- conflicted
+++ resolved
@@ -342,11 +342,8 @@
             id=session.get_trial_id(),
             resources=session.get_trial_resources(),
             logdir=session.get_trial_dir(),
-<<<<<<< HEAD
             driver_ip=ray.util.get_node_ip_address(),
-=======
             experiment_name=session.get_experiment_name(),
->>>>>>> c6d6cd9f
         )
 
         backend_executor = self._backend_executor_cls(
