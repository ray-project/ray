from contextlib import contextmanager
import os
from pathlib import Path
import pickle
import pytest
import tempfile
import time
from typing import Optional, Tuple

import pyarrow.fs

from ray import train, tune
from ray.air._internal.uri_utils import URI
from ray.air.constants import EXPR_RESULT_FILE
from ray.train._internal.storage import _download_from_fs_path, StorageContext
from ray.train._checkpoint import Checkpoint as NewCheckpoint
from ray.train.base_trainer import TrainingFailedError
from ray.train.data_parallel_trainer import DataParallelTrainer

from ray.air.tests.test_checkpoints import mock_s3_bucket_uri


_SCORE_KEY = "score"


@contextmanager
def dummy_context_manager():
    yield "dummy value"


@pytest.fixture(autouse=True)
def enable_new_persistence_mode(monkeypatch):
    monkeypatch.setenv("RAY_AIR_NEW_PERSISTENCE_MODE", "1")
    yield
    monkeypatch.setenv("RAY_AIR_NEW_PERSISTENCE_MODE", "0")


def _create_mock_custom_fs(custom_fs_root_dir: Path) -> pyarrow.fs.FileSystem:
    from fsspec.implementations.dirfs import DirFileSystem
    from fsspec.implementations.local import LocalFileSystem

    custom_fs_root_dir.mkdir(parents=True, exist_ok=True)
    storage_filesystem = pyarrow.fs.PyFileSystem(
        pyarrow.fs.FSSpecHandler(
            DirFileSystem(path=str(custom_fs_root_dir), fs=LocalFileSystem())
        )
    )
    return storage_filesystem


@contextmanager
def _resolve_storage_type(
    storage_path_type: str, tmp_path: Path
) -> Tuple[str, Optional[pyarrow.fs.FileSystem]]:
    storage_path, storage_filesystem = None, None

    context_manager = (
        mock_s3_bucket_uri if storage_path_type == "cloud" else dummy_context_manager
    )

    with context_manager() as cloud_storage_path:
        if storage_path_type == "nfs":
            storage_path = str(tmp_path / "fake_nfs")
        elif storage_path_type == "cloud":
            storage_path = str(cloud_storage_path)
        elif storage_path_type == "custom_fs":
            storage_path = "mock_bucket"
            storage_filesystem = _create_mock_custom_fs(tmp_path / "custom_fs")

        yield storage_path, storage_filesystem


def _get_local_inspect_dir(
    root_local_path: Path,
    storage_path: str,
    storage_local_path: Path,
    storage_filesystem: Optional[pyarrow.fs.FileSystem],
) -> Tuple[Path, str]:
    """Downloads the storage path -> local dir for inspecting contents.

    Returns:
        Tuple: (local_inspect_dir, storage_fs_path), where storage_fs_path
            is the path to the storage path on the filesystem (e.g., prefix stripped).
            This is used to check the correctness of paths returned from `Result`'s,
            since URIs are hard to do comparisons with.
    """
    local_inspect_dir = root_local_path / "inspect"
    if storage_path:
        if storage_filesystem:
            fs, storage_fs_path = storage_filesystem, storage_path
        else:
            fs, storage_fs_path = pyarrow.fs.FileSystem.from_uri(storage_path)
        _download_from_fs_path(
            fs=fs, fs_path=storage_fs_path, local_path=str(local_inspect_dir)
        )
    else:
        fs, storage_fs_path = pyarrow.fs.LocalFileSystem(), str(storage_local_path)
        local_inspect_dir = storage_local_path

    return local_inspect_dir, storage_fs_path


def _convert_path_to_fs_path(
    path: str, storage_filesystem: Optional[pyarrow.fs.FileSystem]
) -> str:
    """Converts a path to a (prefix-stripped) filesystem path.

    Ex: "s3://bucket/path/to/file" -> "bucket/path/to/file"
    Ex: "/mnt/nfs/path/to/file" -> "/mnt/nfs/bucket/path/to/file"
    """
    if not storage_filesystem:
        _, fs_path = pyarrow.fs.FileSystem.from_uri(path)
        return fs_path

    # Otherwise, we're using a custom filesystem,
    # and the provided path is already the fs path.
    return path


def train_fn(config):
    in_trainer = config.get("in_trainer", False)
    if in_trainer:
        from ray.air._internal.session import _get_session
        from ray.train._internal.session import _TrainSession

        train_session = _get_session()

        assert isinstance(train_session, _TrainSession)
        assert train_session.storage
        assert train_session.storage.checkpoint_fs_path

        # Check that the working dir for each worker is the shared trial dir.
        assert os.getcwd() == train_session.storage.trial_local_path

    start = 0

    checkpoint = train.get_checkpoint()
    if checkpoint:
        with checkpoint.as_directory() as checkpoint_dir:
            with open(os.path.join(checkpoint_dir, "checkpoint.pkl"), "rb") as f:
                state = pickle.load(f)
        print("Loaded back state from checkpoint:", state)
        start = state["iter"] + 1

    for i in range(start, config.get("num_iterations", 5)):
        time.sleep(0.25)

        temp_dir = tempfile.mkdtemp()
        with open(os.path.join(temp_dir, "checkpoint.pkl"), "wb") as f:
            pickle.dump({"iter": i}, f)

        artifact_file_name = f"artifact-iter={i}.txt"
        if in_trainer:
            rank = train.get_context().get_world_rank()
            artifact_file_name = f"artifact-rank={rank}-iter={i}.txt"

            checkpoint_file_name = f"checkpoint_shard-rank={rank}.pkl"
            with open(os.path.join(temp_dir, checkpoint_file_name), "wb") as f:
                pickle.dump({"iter": i}, f)

        with open(artifact_file_name, "w") as f:
            f.write(f"{i}")

        train.report(
            {"iter": i, _SCORE_KEY: i},
            checkpoint=NewCheckpoint.from_directory(temp_dir),
        )
        if i in config.get("fail_iters", []):
            raise RuntimeError(f"Failing on iter={i}!!")


def _resume_from_checkpoint(checkpoint: NewCheckpoint, expected_state: dict):
    print(f"\nStarting run with `resume_from_checkpoint`: {checkpoint}\n")

    def assert_fn(config):
        checkpoint_to_check = train.get_checkpoint()
        with checkpoint_to_check.as_directory() as checkpoint_dir:
            with open(os.path.join(checkpoint_dir, "checkpoint.pkl"), "rb") as f:
                state = pickle.load(f)

        print("Loaded state from `resume_from_checkpoint`:", state)
        print("Expected state:", expected_state)
        assert state == expected_state, (state, expected_state)

        dummy_ckpt = tempfile.mkdtemp()
        with open(os.path.join(dummy_ckpt, "dummy.txt"), "w") as f:
            f.write("data")
        train.report({"dummy": 1}, checkpoint=NewCheckpoint.from_directory(dummy_ckpt))

    trainer = DataParallelTrainer(
        assert_fn,
        scaling_config=train.ScalingConfig(num_workers=2),
        run_config=train.RunConfig(name="test_resume_from_checkpoint"),
        resume_from_checkpoint=checkpoint,
    )
    result = trainer.fit()

    # Make sure that the checkpoint indexing starts from scratch.
    assert Path(
        result.checkpoint.path
    ).name == StorageContext._make_checkpoint_dir_name(0)


@pytest.mark.parametrize("storage_path_type", [None, "nfs", "cloud", "custom_fs"])
def test_tuner(monkeypatch, storage_path_type, tmp_path):
    """End-to-end test that the new persistence mode works with the Tuner API.
    This test covers many `storage_path_type` options:
    - storage_path=None --> save locally to the default local path (e.g., ~/ray_results)
    - storage_path="nfs" --> save locally to a fake NFS path
    - storage_path="cloud" --> save to a mock S3 bucket
    - storage_path="custom_fs" --> save to a custom pyarrow filesystem
        - The custom fs is a local filesystem that appends a path prefix to every path.

    This is the expected output at the storage path:

    {storage_path}/{exp_name}
    ├── tuner.pkl                   <- Driver artifacts (global experiment state)
    ├── basic-variant-state.json
    ├── experiment_state.json
    ├── train_fn_a2b9e_00000_0_...
    │   ├── artifact-iter=0.txt     <- Trial artifacts
    │   ├── ...
    │   ├── checkpoint_000000       <- Trial checkpoints
    │   │   └── checkpoint.pkl
    │   ├── ...
    │   ├── events.out.tfevents...  <- Driver artifacts (trial results)
    │   ├── params.json
    │   ├── params.pkl
    │   ├── progress.csv
    │   └── result.json
    └── train_fn_a2b9e_00001_1_...
        └── ...                     <- Same as above
    """

    # Set the cache dir to some temp directory
    LOCAL_CACHE_DIR = tmp_path / "ray_results"
    monkeypatch.setenv("RAY_AIR_LOCAL_CACHE_DIR", str(LOCAL_CACHE_DIR))

    exp_name = "simple_persistence_test"

    with _resolve_storage_type(storage_path_type, tmp_path) as (
        storage_path,
        storage_filesystem,
    ):
        NUM_ITERATIONS = 6  # == num_checkpoints == num_artifacts
        NUM_TRIALS = 2
        tuner = tune.Tuner(
            train_fn,
            param_space={"num_iterations": NUM_ITERATIONS},
            run_config=train.RunConfig(
                storage_path=storage_path,
                storage_filesystem=storage_filesystem,
                name=exp_name,
                verbose=0,
                failure_config=train.FailureConfig(max_failures=1),
            ),
            # 2 samples, running 1 at at time to test with actor reuse
            tune_config=tune.TuneConfig(
                num_samples=NUM_TRIALS, max_concurrent_trials=1
            ),
        )
        result_grid = tuner.fit()

        local_inspect_dir, storage_fs_path = _get_local_inspect_dir(
            root_local_path=tmp_path,
            storage_path=storage_path,
            storage_local_path=LOCAL_CACHE_DIR,
            storage_filesystem=storage_filesystem,
        )

    # First, check that the ResultGrid returns the correct paths.
    experiment_fs_path = _convert_path_to_fs_path(
        result_grid.experiment_path, storage_filesystem
    )
    assert experiment_fs_path == os.path.join(storage_fs_path, exp_name)
    assert len(result_grid) == NUM_TRIALS
    for result in result_grid:
        trial_fs_path = _convert_path_to_fs_path(result.path, storage_filesystem)
        assert trial_fs_path.startswith(experiment_fs_path)
        # TODO(justinvyu): Trainable syncing of artifacts and checkpoints
        # is not yet implemented for the new persistence path.
        # for checkpoint, _ in result.best_checkpoints:
        #     assert checkpoint.path.startswith(trial_fs_path)

    # Next, inspect the storage path contents.
    assert len(list(local_inspect_dir.glob("*"))) == 1  # Only expect 1 experiment dir
    exp_dir = local_inspect_dir / exp_name

    # Files synced by the driver
    assert len(list(exp_dir.glob("basic-variant-state-*"))) == 1
    assert len(list(exp_dir.glob("experiment_state-*"))) == 1
    assert len(list(exp_dir.glob("tuner.pkl"))) == 1


@pytest.mark.parametrize("storage_path_type", [None, "nfs", "cloud", "custom_fs"])
@pytest.mark.parametrize(
    "checkpoint_config",
    [
        train.CheckpointConfig(),
        train.CheckpointConfig(num_to_keep=2),
        train.CheckpointConfig(
            num_to_keep=1,
            checkpoint_score_attribute=_SCORE_KEY,
            checkpoint_score_order="max",
        ),
    ],
)
def test_trainer(
    tmp_path, monkeypatch, storage_path_type, checkpoint_config: train.CheckpointConfig
):
    """
    TODO(justinvyu): Test for these once implemented:
    - artifacts
    - restoration, train.get_checkpoint

    {storage_path}/{exp_name}
    ├── experiment_state-2023-07-28_10-00-38.json       <- Initial exp state
    ├── basic-variant-state-2023-07-28_10-00-38.json
    ├── experiment_state-2023-07-28_10-01-38.json       <- Restored exp state
    ├── basic-variant-state-2023-07-28_10-01-38.json
    ├── trainer.pkl
    ├── tuner.pkl
    └── DataParallelTrainer_46367_00000_0_...
        ├── events.out.tfevents...
        ├── params.json
        ├── params.pkl
        ├── progress.csv
        ├── result.json
        ├── checkpoint_000000
        │   ├── checkpoint.pkl                    <- Shared checkpoint file
        │   ├── checkpoint_shard-rank=0.pkl       <- Worker checkpoint shards
        │   └── checkpoint_shard-rank=1.pkl
        ├── ...
        ├── artifact-rank=0-iter=0.txt            <- Worker artifacts
        ├── artifact-rank=1-iter=0.txt
        ├── ...
        ├── artifact-rank=0-iter=1.txt
        ├── artifact-rank=1-iter=1.txt
        └── ...
    """
    LOCAL_CACHE_DIR = tmp_path / "ray_results"
    monkeypatch.setenv("RAY_AIR_LOCAL_CACHE_DIR", str(LOCAL_CACHE_DIR))
    exp_name = "trainer_new_persistence"

    # TODO(justinvyu): Manual restore doesn't work yet for custom fs.
    # Need to introduce restore(storage_filesystem) API in a follow-up.
    TEST_MANUAL_RESTORE = storage_path_type != "custom_fs"

    with _resolve_storage_type(storage_path_type, tmp_path) as (
        storage_path,
        storage_filesystem,
    ):
        NUM_ITERATIONS = 6
        NUM_WORKERS = 2

        max_failures = 1 if TEST_MANUAL_RESTORE else 2
        trainer = DataParallelTrainer(
            train_fn,
            train_loop_config={
                "in_trainer": True,
                "num_iterations": NUM_ITERATIONS,
                "fail_iters": [2, 4],
            },
            scaling_config=train.ScalingConfig(num_workers=2),
            run_config=train.RunConfig(
                storage_path=storage_path,
                storage_filesystem=storage_filesystem,
                name=exp_name,
                verbose=0,
                checkpoint_config=checkpoint_config,
                failure_config=train.FailureConfig(max_failures=max_failures),
            ),
        )
<<<<<<< HEAD
        if TEST_MANUAL_RESTORE:
            with pytest.raises(TrainingFailedError):
                result = trainer.fit()

            restored_trainer = DataParallelTrainer.restore(
                path=str(URI(storage_path or str(LOCAL_CACHE_DIR)) / exp_name)
            )
            result = restored_trainer.fit()
        else:
            result = trainer.fit()
=======
        print("\nStarting initial run.\n")
        result = trainer.fit()
>>>>>>> e382e29d

        with monkeypatch.context() as m:
            # This is so that the `resume_from_checkpoint` run doesn't mess up the
            # assertions later for the `storage_path=None` case.
            m.setenv("RAY_AIR_LOCAL_CACHE_DIR", tmp_path / "resume_from_checkpoint")
            _resume_from_checkpoint(
                result.checkpoint, expected_state={"iter": NUM_ITERATIONS - 1}
            )

        local_inspect_dir, storage_fs_path = _get_local_inspect_dir(
            root_local_path=tmp_path,
            storage_path=storage_path,
            storage_local_path=LOCAL_CACHE_DIR,
            storage_filesystem=storage_filesystem,
        )

    # First, inspect that the result object returns the correct paths.
    trial_fs_path = _convert_path_to_fs_path(result.path, storage_filesystem)
    assert trial_fs_path.startswith(storage_fs_path)
    for checkpoint, _ in result.best_checkpoints:
        assert checkpoint.path.startswith(trial_fs_path)

    # Second, inspect the contents of the storage path
    assert len(list(local_inspect_dir.glob("*"))) == 1  # Only expect 1 experiment dir
    exp_dir = local_inspect_dir / exp_name

    # Files synced by the driver
    assert len(list(exp_dir.glob("tuner.pkl"))) == 1
    assert len(list(exp_dir.glob("trainer.pkl"))) == 1
    if TEST_MANUAL_RESTORE:
        # 2 copies of these files:
        # 1 for the initial run, and 1 for the manually restored run.
        assert len(list(exp_dir.glob("basic-variant-state-*"))) == 2
        assert len(list(exp_dir.glob("experiment_state-*"))) == 2
    else:
        assert len(list(exp_dir.glob("basic-variant-state-*"))) == 1
        assert len(list(exp_dir.glob("experiment_state-*"))) == 1

    # Files synced by the worker
    assert len(list(exp_dir.glob("DataParallelTrainer_*"))) == 1
    for trial_dir in exp_dir.glob("DataParallelTrainer_*"):
        # If set, expect num_to_keep. Otherwise, expect to see all of them.
        expected_num_checkpoints = checkpoint_config.num_to_keep or NUM_ITERATIONS

        assert len(list(trial_dir.glob("checkpoint_*"))) == expected_num_checkpoints
        for checkpoint_dir in trial_dir.glob("checkpoint_*"):
            # 1 shared checkpoint.pkl file, written by all workers.
            assert len(list(checkpoint_dir.glob("checkpoint.pkl"))) == 1
            # 1 checkpoint shard per worker.
            assert (
                len(list(checkpoint_dir.glob("checkpoint_shard-*.pkl"))) == NUM_WORKERS
            )

        # NOTE: These next 2 are technically synced by the driver.
        # TODO(justinvyu): In a follow-up PR, artifacts will be synced by the workers.
        assert len(list(trial_dir.glob("artifact-*"))) == NUM_ITERATIONS * NUM_WORKERS
        assert len(list(trial_dir.glob(EXPR_RESULT_FILE))) == 1


if __name__ == "__main__":
    import sys

    sys.exit(pytest.main(["-v", __file__]))<|MERGE_RESOLUTION|>--- conflicted
+++ resolved
@@ -371,21 +371,18 @@
                 failure_config=train.FailureConfig(max_failures=max_failures),
             ),
         )
-<<<<<<< HEAD
+        print("\nStarting initial run.\n")
         if TEST_MANUAL_RESTORE:
             with pytest.raises(TrainingFailedError):
                 result = trainer.fit()
 
+            print("\nStarting manually restored run.\n")
             restored_trainer = DataParallelTrainer.restore(
                 path=str(URI(storage_path or str(LOCAL_CACHE_DIR)) / exp_name)
             )
             result = restored_trainer.fit()
         else:
             result = trainer.fit()
-=======
-        print("\nStarting initial run.\n")
-        result = trainer.fit()
->>>>>>> e382e29d
 
         with monkeypatch.context() as m:
             # This is so that the `resume_from_checkpoint` run doesn't mess up the
