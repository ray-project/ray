from contextlib import contextmanager
import os
from pathlib import Path
import pickle
import pytest
import tempfile
import time
from typing import Optional, Tuple

import pyarrow.fs

import ray
from ray import train, tune
from ray.air._internal.uri_utils import URI
from ray.air.constants import EXPR_RESULT_FILE
from ray.train._internal.storage import _download_from_fs_path, StorageContext
from ray.train._checkpoint import Checkpoint as NewCheckpoint
from ray.train.base_trainer import TrainingFailedError
from ray.train.data_parallel_trainer import DataParallelTrainer

from ray.air.tests.test_checkpoints import mock_s3_bucket_uri


_SCORE_KEY = "score"


@contextmanager
def dummy_context_manager():
    yield "dummy value"


@pytest.fixture(scope="module")
def enable_new_persistence_mode():
    with pytest.MonkeyPatch.context() as mp:
        mp.setenv("RAY_AIR_NEW_PERSISTENCE_MODE", "1")
        yield
        mp.setenv("RAY_AIR_NEW_PERSISTENCE_MODE", "0")


@pytest.fixture(autouse=True, scope="module")
def ray_start_4_cpus(enable_new_persistence_mode):
    # Make sure to set the env var before calling ray.init()
    ray.init(num_cpus=4)
    yield
    ray.shutdown()


def _create_mock_custom_fs(custom_fs_root_dir: Path) -> pyarrow.fs.FileSystem:
    from fsspec.implementations.dirfs import DirFileSystem
    from fsspec.implementations.local import LocalFileSystem

    custom_fs_root_dir.mkdir(parents=True, exist_ok=True)
    storage_filesystem = pyarrow.fs.PyFileSystem(
        pyarrow.fs.FSSpecHandler(
            DirFileSystem(path=str(custom_fs_root_dir), fs=LocalFileSystem())
        )
    )
    return storage_filesystem


@contextmanager
def _resolve_storage_type(
    storage_path_type: str, tmp_path: Path
) -> Tuple[str, Optional[pyarrow.fs.FileSystem]]:
    storage_path, storage_filesystem = None, None

    context_manager = (
        mock_s3_bucket_uri if storage_path_type == "cloud" else dummy_context_manager
    )

    with context_manager() as cloud_storage_path:
        if storage_path_type == "nfs":
            storage_path = str(tmp_path / "fake_nfs")
        elif storage_path_type == "cloud":
            storage_path = str(cloud_storage_path)
        elif storage_path_type == "custom_fs":
            storage_path = "mock_bucket"
            storage_filesystem = _create_mock_custom_fs(tmp_path / "custom_fs")

        yield storage_path, storage_filesystem


def _get_local_inspect_dir(
    root_local_path: Path,
    storage_path: str,
    storage_local_path: Path,
    storage_filesystem: Optional[pyarrow.fs.FileSystem],
) -> Tuple[Path, str]:
    """Downloads the storage path -> local dir for inspecting contents.

    Returns:
        Tuple: (local_inspect_dir, storage_fs_path), where storage_fs_path
            is the path to the storage path on the filesystem (e.g., prefix stripped).
            This is used to check the correctness of paths returned from `Result`'s,
            since URIs are hard to do comparisons with.
    """
    local_inspect_dir = root_local_path / "inspect"
    if storage_path:
        if storage_filesystem:
            fs, storage_fs_path = storage_filesystem, storage_path
        else:
            fs, storage_fs_path = pyarrow.fs.FileSystem.from_uri(storage_path)
        _download_from_fs_path(
            fs=fs, fs_path=storage_fs_path, local_path=str(local_inspect_dir)
        )
    else:
        fs, storage_fs_path = pyarrow.fs.LocalFileSystem(), str(storage_local_path)
        local_inspect_dir = storage_local_path

    return local_inspect_dir, storage_fs_path


def _convert_path_to_fs_path(
    path: str, storage_filesystem: Optional[pyarrow.fs.FileSystem]
) -> str:
    """Converts a path to a (prefix-stripped) filesystem path.

    Ex: "s3://bucket/path/to/file" -> "bucket/path/to/file"
    Ex: "/mnt/nfs/path/to/file" -> "/mnt/nfs/bucket/path/to/file"
    """
    if not storage_filesystem:
        _, fs_path = pyarrow.fs.FileSystem.from_uri(path)
        return fs_path

    # Otherwise, we're using a custom filesystem,
    # and the provided path is already the fs path.
    return path


def train_fn(config):
    in_trainer = config.get("in_trainer", False)
    if in_trainer:
        from ray.air._internal.session import _get_session
        from ray.train._internal.session import _TrainSession

        train_session = _get_session()

        assert isinstance(train_session, _TrainSession)
        assert train_session.storage
        assert train_session.storage.checkpoint_fs_path

        # Check that the working dir for each worker is the shared trial dir.
        assert os.getcwd() == train_session.storage.trial_local_path

    start = 0

    checkpoint = train.get_checkpoint()
    if checkpoint:
        with checkpoint.as_directory() as checkpoint_dir:
            with open(os.path.join(checkpoint_dir, "checkpoint.pkl"), "rb") as f:
                state = pickle.load(f)
        print("Loaded back state from checkpoint:", state)
        start = state["iter"] + 1

    for i in range(start, config.get("num_iterations", 5)):
        time.sleep(0.25)

        temp_dir = tempfile.mkdtemp()
        with open(os.path.join(temp_dir, "checkpoint.pkl"), "wb") as f:
            pickle.dump({"iter": i}, f)

        artifact_file_name = f"artifact-iter={i}.txt"
        if in_trainer:
            rank = train.get_context().get_world_rank()
            artifact_file_name = f"artifact-rank={rank}-iter={i}.txt"

            checkpoint_file_name = f"checkpoint_shard-rank={rank}.pkl"
            with open(os.path.join(temp_dir, checkpoint_file_name), "wb") as f:
                pickle.dump({"iter": i}, f)

        with open(artifact_file_name, "w") as f:
            f.write(f"{i}")

        train.report(
            {"iter": i, _SCORE_KEY: i},
            checkpoint=NewCheckpoint.from_directory(temp_dir),
        )
        if i in config.get("fail_iters", []):
            raise RuntimeError(f"Failing on iter={i}!!")


def _resume_from_checkpoint(checkpoint: NewCheckpoint, expected_state: dict):
    print(f"\nStarting run with `resume_from_checkpoint`: {checkpoint}\n")

    def assert_fn(config):
        checkpoint_to_check = train.get_checkpoint()
        with checkpoint_to_check.as_directory() as checkpoint_dir:
            with open(os.path.join(checkpoint_dir, "checkpoint.pkl"), "rb") as f:
                state = pickle.load(f)

        print("Loaded state from `resume_from_checkpoint`:", state)
        print("Expected state:", expected_state)
        assert state == expected_state, (state, expected_state)

        dummy_ckpt = tempfile.mkdtemp()
        with open(os.path.join(dummy_ckpt, "dummy.txt"), "w") as f:
            f.write("data")
        train.report({"dummy": 1}, checkpoint=NewCheckpoint.from_directory(dummy_ckpt))

    trainer = DataParallelTrainer(
        assert_fn,
        scaling_config=train.ScalingConfig(num_workers=2),
        run_config=train.RunConfig(name="test_resume_from_checkpoint"),
        resume_from_checkpoint=checkpoint,
    )
    result = trainer.fit()

    # Make sure that the checkpoint indexing starts from scratch.
    assert Path(
        result.checkpoint.path
    ).name == StorageContext._make_checkpoint_dir_name(0)


@pytest.mark.parametrize("storage_path_type", [None, "nfs", "cloud", "custom_fs"])
def test_tuner(monkeypatch, storage_path_type, tmp_path):
    """End-to-end test that the new persistence mode works with the Tuner API.
    This test covers many `storage_path_type` options:
    - storage_path=None --> save locally to the default local path (e.g., ~/ray_results)
    - storage_path="nfs" --> save locally to a fake NFS path
    - storage_path="cloud" --> save to a mock S3 bucket
    - storage_path="custom_fs" --> save to a custom pyarrow filesystem
        - The custom fs is a local filesystem that appends a path prefix to every path.

    This is the expected output at the storage path:

    {storage_path}/{exp_name}
    ├── tuner.pkl                   <- Driver artifacts (global experiment state)
    ├── basic-variant-state.json
    ├── experiment_state.json
    ├── train_fn_a2b9e_00000_0_...
    │   ├── artifact-iter=0.txt     <- Trial artifacts
    │   ├── ...
    │   ├── checkpoint_000000       <- Trial checkpoints
    │   │   └── checkpoint.pkl
    │   ├── ...
    │   ├── events.out.tfevents...  <- Driver artifacts (trial results)
    │   ├── params.json
    │   ├── params.pkl
    │   ├── progress.csv
    │   └── result.json
    └── train_fn_a2b9e_00001_1_...
        └── ...                     <- Same as above
    """

    # Set the cache dir to some temp directory
    LOCAL_CACHE_DIR = tmp_path / "ray_results"
    monkeypatch.setenv("RAY_AIR_LOCAL_CACHE_DIR", str(LOCAL_CACHE_DIR))

    exp_name = "simple_persistence_test"

    with _resolve_storage_type(storage_path_type, tmp_path) as (
        storage_path,
        storage_filesystem,
    ):
        NUM_ITERATIONS = 6  # == num_checkpoints == num_artifacts
        NUM_TRIALS = 2
        tuner = tune.Tuner(
            train_fn,
            param_space={"num_iterations": NUM_ITERATIONS},
            run_config=train.RunConfig(
                storage_path=storage_path,
                storage_filesystem=storage_filesystem,
                name=exp_name,
                verbose=0,
                failure_config=train.FailureConfig(max_failures=1),
            ),
            # 2 samples, running 1 at at time to test with actor reuse
            tune_config=tune.TuneConfig(
                num_samples=NUM_TRIALS, max_concurrent_trials=1
            ),
        )
        result_grid = tuner.fit()

        local_inspect_dir, storage_fs_path = _get_local_inspect_dir(
            root_local_path=tmp_path,
            storage_path=storage_path,
            storage_local_path=LOCAL_CACHE_DIR,
            storage_filesystem=storage_filesystem,
        )

    # First, check that the ResultGrid returns the correct paths.
    experiment_fs_path = _convert_path_to_fs_path(
        result_grid.experiment_path, storage_filesystem
    )
    assert experiment_fs_path == os.path.join(storage_fs_path, exp_name)
    assert len(result_grid) == NUM_TRIALS
    for result in result_grid:
        trial_fs_path = _convert_path_to_fs_path(result.path, storage_filesystem)
        assert trial_fs_path.startswith(experiment_fs_path)
        # TODO(justinvyu): Trainable syncing of artifacts and checkpoints
        # is not yet implemented for the new persistence path.
        # for checkpoint, _ in result.best_checkpoints:
        #     assert checkpoint.path.startswith(trial_fs_path)

    # Next, inspect the storage path contents.
    assert len(list(local_inspect_dir.glob("*"))) == 1  # Only expect 1 experiment dir
    exp_dir = local_inspect_dir / exp_name

    # Files synced by the driver
    assert len(list(exp_dir.glob("basic-variant-state-*"))) == 1
    assert len(list(exp_dir.glob("experiment_state-*"))) == 1
    assert len(list(exp_dir.glob("tuner.pkl"))) == 1


@pytest.mark.parametrize("storage_path_type", [None, "nfs", "cloud", "custom_fs"])
@pytest.mark.parametrize(
    "checkpoint_config",
    [
        train.CheckpointConfig(),
        train.CheckpointConfig(num_to_keep=2),
        train.CheckpointConfig(
            num_to_keep=1,
            checkpoint_score_attribute=_SCORE_KEY,
            checkpoint_score_order="max",
        ),
    ],
)
def test_trainer(
    tmp_path, monkeypatch, storage_path_type, checkpoint_config: train.CheckpointConfig
):
    """
    TODO(justinvyu): Test for these once implemented:
    - artifacts

    {storage_path}/{exp_name}
    ├── experiment_state-2023-07-28_10-00-38.json       <- Initial exp state
    ├── basic-variant-state-2023-07-28_10-00-38.json
    ├── experiment_state-2023-07-28_10-01-38.json       <- Restored exp state
    ├── basic-variant-state-2023-07-28_10-01-38.json
    ├── trainer.pkl
    ├── tuner.pkl
    └── DataParallelTrainer_46367_00000_0_...
        ├── events.out.tfevents...
        ├── params.json
        ├── params.pkl
        ├── progress.csv
        ├── result.json
        ├── checkpoint_000000
        │   ├── checkpoint.pkl                    <- Shared checkpoint file
        │   ├── checkpoint_shard-rank=0.pkl       <- Worker checkpoint shards
        │   └── checkpoint_shard-rank=1.pkl
        ├── ...
        ├── artifact-rank=0-iter=0.txt            <- Worker artifacts
        ├── artifact-rank=1-iter=0.txt
        ├── ...
        ├── artifact-rank=0-iter=1.txt
        ├── artifact-rank=1-iter=1.txt
        └── ...
    """
    LOCAL_CACHE_DIR = tmp_path / "ray_results"
    monkeypatch.setenv("RAY_AIR_LOCAL_CACHE_DIR", str(LOCAL_CACHE_DIR))
    exp_name = "trainer_new_persistence"

    with _resolve_storage_type(storage_path_type, tmp_path) as (
        storage_path,
        storage_filesystem,
    ):
        NUM_ITERATIONS = 6
        NUM_WORKERS = 2
        trainer = DataParallelTrainer(
            train_fn,
            train_loop_config={
                "in_trainer": True,
                "num_iterations": NUM_ITERATIONS,
                "fail_iters": [2, 4],
            },
            scaling_config=train.ScalingConfig(num_workers=2),
            run_config=train.RunConfig(
                storage_path=storage_path,
                storage_filesystem=storage_filesystem,
                name=exp_name,
                verbose=0,
                checkpoint_config=checkpoint_config,
                failure_config=train.FailureConfig(max_failures=1),
            ),
        )
        print("\nStarting initial run.\n")
<<<<<<< HEAD
        with pytest.raises(TrainingFailedError):
            result = trainer.fit()

        print("\nStarting manually restored run.\n")
        restored_trainer = DataParallelTrainer.restore(
            path=str(URI(storage_path or str(LOCAL_CACHE_DIR)) / exp_name),
            storage_filesystem=storage_filesystem,
        )
        result = restored_trainer.fit()

        with monkeypatch.context() as m:
            # This is so that the `resume_from_checkpoint` run doesn't mess up the
            # assertions later for the `storage_path=None` case.
            m.setenv("RAY_AIR_LOCAL_CACHE_DIR", tmp_path / "resume_from_checkpoint")
            _resume_from_checkpoint(
                result.checkpoint, expected_state={"iter": NUM_ITERATIONS - 1}
            )
=======
        result = trainer.fit()
>>>>>>> d508b6a9

        with monkeypatch.context() as m:
            # This is so that the `resume_from_checkpoint` run doesn't mess up the
            # assertions later for the `storage_path=None` case.
            m.setenv("RAY_AIR_LOCAL_CACHE_DIR", tmp_path / "resume_from_checkpoint")
            _resume_from_checkpoint(
                result.checkpoint, expected_state={"iter": NUM_ITERATIONS - 1}
            )

        local_inspect_dir, storage_fs_path = _get_local_inspect_dir(
            root_local_path=tmp_path,
            storage_path=storage_path,
            storage_local_path=LOCAL_CACHE_DIR,
            storage_filesystem=storage_filesystem,
        )

    # First, inspect that the result object returns the correct paths.
    trial_fs_path = _convert_path_to_fs_path(result.path, storage_filesystem)
    assert trial_fs_path.startswith(storage_fs_path)
    for checkpoint, _ in result.best_checkpoints:
        assert checkpoint.path.startswith(trial_fs_path)

    # Second, inspect the contents of the storage path
    assert len(list(local_inspect_dir.glob("*"))) == 1  # Only expect 1 experiment dir
    exp_dir = local_inspect_dir / exp_name

    # Files synced by the driver
    assert len(list(exp_dir.glob("tuner.pkl"))) == 1
    assert len(list(exp_dir.glob("trainer.pkl"))) == 1
    # 2 copies of these files:
    # 1 for the initial run, and 1 for the manually restored run.
    assert len(list(exp_dir.glob("basic-variant-state-*"))) == 2
    assert len(list(exp_dir.glob("experiment_state-*"))) == 2

    # Files synced by the worker
    assert len(list(exp_dir.glob("DataParallelTrainer_*"))) == 1
    for trial_dir in exp_dir.glob("DataParallelTrainer_*"):
        # If set, expect num_to_keep. Otherwise, expect to see all of them.
        expected_num_checkpoints = checkpoint_config.num_to_keep or NUM_ITERATIONS

        assert len(list(trial_dir.glob("checkpoint_*"))) == expected_num_checkpoints
        for checkpoint_dir in trial_dir.glob("checkpoint_*"):
            # 1 shared checkpoint.pkl file, written by all workers.
            assert len(list(checkpoint_dir.glob("checkpoint.pkl"))) == 1
            # 1 checkpoint shard per worker.
            assert (
                len(list(checkpoint_dir.glob("checkpoint_shard-*.pkl"))) == NUM_WORKERS
            )

        # NOTE: These next 2 are technically synced by the driver.
        # TODO(justinvyu): In a follow-up PR, artifacts will be synced by the workers.
        assert len(list(trial_dir.glob("artifact-*"))) == NUM_ITERATIONS * NUM_WORKERS
        assert len(list(trial_dir.glob(EXPR_RESULT_FILE))) == 1


if __name__ == "__main__":
    import sys

    sys.exit(pytest.main(["-v", __file__]))<|MERGE_RESOLUTION|>--- conflicted
+++ resolved
@@ -375,7 +375,6 @@
             ),
         )
         print("\nStarting initial run.\n")
-<<<<<<< HEAD
         with pytest.raises(TrainingFailedError):
             result = trainer.fit()
 
@@ -393,9 +392,6 @@
             _resume_from_checkpoint(
                 result.checkpoint, expected_state={"iter": NUM_ITERATIONS - 1}
             )
-=======
-        result = trainer.fit()
->>>>>>> d508b6a9
 
         with monkeypatch.context() as m:
             # This is so that the `resume_from_checkpoint` run doesn't mess up the
