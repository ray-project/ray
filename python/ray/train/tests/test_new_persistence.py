--- conflicted
+++ resolved
@@ -226,7 +226,6 @@
             ),
         )
         result_grid = tuner.fit()
-<<<<<<< HEAD
 
         local_inspect_dir, storage_fs_path = _get_local_inspect_dir(
             root_local_path=tmp_path,
@@ -235,16 +234,6 @@
             storage_filesystem=storage_filesystem,
         )
 
-=======
-
-        local_inspect_dir, storage_fs_path = _get_local_inspect_dir(
-            root_local_path=tmp_path,
-            storage_path=storage_path,
-            storage_local_path=LOCAL_CACHE_DIR,
-            storage_filesystem=storage_filesystem,
-        )
-
->>>>>>> 470c10bd
     # First, check that the ResultGrid returns the correct paths.
     experiment_fs_path = _convert_path_to_fs_path(
         result_grid.experiment_path, storage_filesystem
@@ -286,35 +275,35 @@
     tmp_path, monkeypatch, storage_path_type, checkpoint_config: train.CheckpointConfig
 ):
     """
-    TODO(justinvyu): Test for these once implemented:
-    - artifacts
-    - restoration, train.get_checkpoint
-
-    {storage_path}/{exp_name}
-    ├── experiment_state-2023-07-28_10-00-38.json
-    ├── basic-variant-state-2023-07-28_10-00-38.json
-    ├── trainer.pkl
-    ├── tuner.pkl
-    └── DataParallelTrainer_46367_00000_0_...
-        ├── events.out.tfevents...
-        ├── params.json
-        ├── params.pkl
-        ├── progress.csv
-        ├── result.json
-        ├── checkpoint_000000
-<<<<<<< HEAD
-        │   ├── checkpoint.pkl                    <- Shared checkpoint file
-=======
->>>>>>> 470c10bd
-        │   ├── checkpoint_shard-rank=0.pkl       <- Worker checkpoint shards
-        │   └── checkpoint_shard-rank=1.pkl
-        ├── ...
-        ├── artifact-rank=0-iter=0.txt            <- Worker artifacts
-        ├── artifact-rank=1-iter=0.txt
-        ├── ...
-        ├── artifact-rank=0-iter=1.txt
-        ├── artifact-rank=1-iter=1.txt
-        └── ...
+        TODO(justinvyu): Test for these once implemented:
+        - artifacts
+        - restoration, train.get_checkpoint
+
+        {storage_path}/{exp_name}
+        ├── experiment_state-2023-07-28_10-00-38.json
+        ├── basic-variant-state-2023-07-28_10-00-38.json
+        ├── trainer.pkl
+        ├── tuner.pkl
+        └── DataParallelTrainer_46367_00000_0_...
+            ├── events.out.tfevents...
+            ├── params.json
+            ├── params.pkl
+            ├── progress.csv
+            ├── result.json
+            ├── checkpoint_000000
+    <<<<<<< HEAD
+            │   ├── checkpoint.pkl                    <- Shared checkpoint file
+    =======
+    >>>>>>> 470c10bd0d46d5db90b1cf83a0ed423af720ba16
+            │   ├── checkpoint_shard-rank=0.pkl       <- Worker checkpoint shards
+            │   └── checkpoint_shard-rank=1.pkl
+            ├── ...
+            ├── artifact-rank=0-iter=0.txt            <- Worker artifacts
+            ├── artifact-rank=1-iter=0.txt
+            ├── ...
+            ├── artifact-rank=0-iter=1.txt
+            ├── artifact-rank=1-iter=1.txt
+            └── ...
     """
     LOCAL_CACHE_DIR = tmp_path / "ray_results"
     monkeypatch.setenv("RAY_AIR_LOCAL_CACHE_DIR", str(LOCAL_CACHE_DIR))
