--- conflicted
+++ resolved
@@ -28,32 +28,6 @@
 tokenizer_checkpoint = "hf-internal-testing/tiny-random-gpt2"
 
 
-<<<<<<< HEAD
-@pytest.fixture
-def ray_start_4_cpus():
-    address_info = ray.init(num_cpus=4)
-    yield address_info
-    # The code after the yield will run as teardown code.
-    ray.shutdown()
-
-
-@pytest.fixture
-def ray_start_runtime_env():
-    runtime_env = {"pip": ["torch==1.12.1"]}
-    address_info = ray.init(runtime_env=runtime_env)
-    yield address_info
-    # The code after the yield will run as teardown code.
-    ray.shutdown()
-
-
-class DummyPreprocessor(Preprocessor):
-    def transform_batch(self, df):
-        self._batch_transformed = True
-        return df
-
-
-=======
->>>>>>> 5bf9d508
 def test_repr(tmpdir):
     predictor = HuggingFacePredictor()
 
