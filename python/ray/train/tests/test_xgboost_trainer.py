--- conflicted
+++ resolved
@@ -100,13 +100,8 @@
         datasets={TRAIN_DATASET_KEY: train_dataset, "valid": valid_dataset},
     )
     result = trainer.fit()
-<<<<<<< HEAD
-    checkpoint = LegacyXGBoostCheckpoint.from_checkpoint(result.checkpoint)
-    xgb_model = checkpoint.get_model()
-=======
     checkpoint = result.checkpoint
     xgb_model = XGBoostTrainer.get_model(checkpoint)
->>>>>>> ef2a0402
     assert get_num_trees(xgb_model) == 5
 
     # Move checkpoint to a different directory.
