--- conflicted
+++ resolved
@@ -5,12 +5,8 @@
 
 import ray
 from ray import train, tune
-<<<<<<< HEAD
+from ray.air.constants import MAX_REPR_LENGTH
 from ray.data.context import DataContext
-from ray.train import Checkpoint, ScalingConfig
-=======
->>>>>>> 4b0aa529
-from ray.air.constants import MAX_REPR_LENGTH
 from ray.train import Checkpoint, ScalingConfig
 from ray.train.gbdt_trainer import GBDTTrainer
 from ray.train.trainer import BaseTrainer
