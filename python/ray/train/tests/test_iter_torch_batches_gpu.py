--- conflicted
+++ resolved
@@ -41,19 +41,8 @@
         chunked_array = pa.chunked_array([first_half, second_half], type=col.type)
         new_columns.append(chunked_array)
 
-<<<<<<< HEAD
-        Returns:
-            Dictionary mapping column names to PyTorch tensors.
-        """
-        return arrow_batch_to_tensors(
-            batch,
-            combine_chunks=self.device.type == "cpu",
-            pin_memory=self.device.type != "cpu",
-        )
-=======
     # Create a new table with the same schema but chunked columns
     return pa.Table.from_arrays(new_columns, schema=table.schema)
->>>>>>> 1a6c5370
 
 
 class SingleTensorArrowBatchCollateFn(ArrowBatchCollateFn):
