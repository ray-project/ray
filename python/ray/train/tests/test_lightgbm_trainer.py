--- conflicted
+++ resolved
@@ -68,13 +68,8 @@
         datasets={TRAIN_DATASET_KEY: train_dataset, "valid": valid_dataset},
     )
     result = trainer.fit()
-<<<<<<< HEAD
-    checkpoint = LegacyLightGBMCheckpoint.from_checkpoint(result.checkpoint)
-    model = checkpoint.get_model()
-=======
     checkpoint = result.checkpoint
     model = LightGBMTrainer.get_model(checkpoint)
->>>>>>> ef2a0402
     assert model.pandas_categorical == [["A", "B"]]
 
 
@@ -109,15 +104,9 @@
         resume_from_checkpoint=resume_from,
     )
     result = trainer.fit()
-<<<<<<< HEAD
-    checkpoint = LegacyLightGBMCheckpoint.from_checkpoint(result.checkpoint)
-    xgb_model = checkpoint.get_model()
-    assert get_num_trees(xgb_model) == 10
-=======
     checkpoint = result.checkpoint
     model = LightGBMTrainer.get_model(checkpoint)
     assert get_num_trees(model) == 10
->>>>>>> ef2a0402
 
 
 @pytest.mark.parametrize(
