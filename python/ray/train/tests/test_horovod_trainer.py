import pytest
import torch
import torch.nn
from torch.utils.data import DataLoader
from torchvision import datasets
from torchvision.transforms import transforms

import ray
from ray.air.examples.horovod.horovod_pytorch_example import Net
from ray.air.examples.horovod.horovod_pytorch_example import (
    train_func as hvd_train_func,
)
from ray.train.horovod import HorovodTrainer
<<<<<<< HEAD
from ray.air.config import ScalingConfig
=======
from ray.train.torch import TorchPredictor
>>>>>>> 7a29461c


@pytest.fixture
def ray_start_4_cpus():
    address_info = ray.init(num_cpus=4)
    yield address_info
    # The code after the yield will run as teardown code.
    ray.shutdown()


def run_image_prediction(model: torch.nn.Module, images: torch.Tensor) -> torch.Tensor:
    model.eval()
    with torch.no_grad():
        return torch.exp(model(images)).argmax(dim=1)


def test_horovod(ray_start_4_cpus):
    def train_func(config):
        result = hvd_train_func(config)
        assert len(result) == epochs
        assert result[-1] < result[0]

    num_workers = 1
    epochs = 10
    scaling_config = ScalingConfig(num_workers=num_workers)
    config = {"num_epochs": epochs, "save_model_as_dict": False}
    trainer = HorovodTrainer(
        train_loop_per_worker=train_func,
        train_loop_config=config,
        scaling_config=scaling_config,
    )
    result = trainer.fit()
    predictor = TorchPredictor.from_checkpoint(result.checkpoint)

    # Find some test data to run on.
    test_set = datasets.MNIST(
        "./data",
        train=False,
        download=True,
        transform=transforms.Compose(
            [transforms.ToTensor(), transforms.Normalize((0.1307,), (0.3081,))]
        ),
    )

    test_dataloader = DataLoader(test_set, batch_size=10)
    test_dataloader_iter = iter(test_dataloader)
    images, labels = next(
        test_dataloader_iter
    )  # only running a batch inference of 10 images
    predicted_labels = run_image_prediction(predictor.model, images)
    assert torch.equal(predicted_labels, labels)


def test_horovod_state_dict(ray_start_4_cpus):
    def train_func(config):
        result = hvd_train_func(config)
        assert len(result) == epochs
        assert result[-1] < result[0]

    num_workers = 2
    epochs = 10
    scaling_config = ScalingConfig(num_workers=num_workers)
    config = {"num_epochs": epochs, "save_model_as_dict": True}
    trainer = HorovodTrainer(
        train_loop_per_worker=train_func,
        train_loop_config=config,
        scaling_config=scaling_config,
    )
    result = trainer.fit()
    predictor = TorchPredictor.from_checkpoint(result.checkpoint, model=Net())

    # Find some test data to run on.
    test_set = datasets.MNIST(
        "./data",
        train=False,
        download=True,
        transform=transforms.Compose(
            [transforms.ToTensor(), transforms.Normalize((0.1307,), (0.3081,))]
        ),
    )

    test_dataloader = DataLoader(test_set, batch_size=10)
    test_dataloader_iter = iter(test_dataloader)
    images, labels = next(
        test_dataloader_iter
    )  # only running a batch inference of 10 images
    predicted_labels = run_image_prediction(predictor.model, images)
    assert torch.equal(predicted_labels, labels)


if __name__ == "__main__":
    import sys

    import pytest

    sys.exit(pytest.main(["-v", "-x", __file__]))<|MERGE_RESOLUTION|>--- conflicted
+++ resolved
@@ -10,12 +10,9 @@
 from ray.air.examples.horovod.horovod_pytorch_example import (
     train_func as hvd_train_func,
 )
+from ray.air.config import ScalingConfig
 from ray.train.horovod import HorovodTrainer
-<<<<<<< HEAD
-from ray.air.config import ScalingConfig
-=======
 from ray.train.torch import TorchPredictor
->>>>>>> 7a29461c
 
 
 @pytest.fixture
