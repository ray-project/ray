--- conflicted
+++ resolved
@@ -61,19 +61,9 @@
 
 
 @pytest.mark.parametrize("use_gpu", [False, True])
-<<<<<<< HEAD
-def test_predict_array_with_preprocessor(use_gpu):
-    preprocessor = DummyPreprocessor()
-    predictor = TensorflowPredictor(
-        model_definition=build_model,
-        preprocessor=preprocessor,
-        model_weights=weights,
-        use_gpu=use_gpu,
-=======
 def test_predict_array(use_gpu):
     predictor = TensorflowPredictor(
         model_definition=build_model, model_weights=weights, use_gpu=use_gpu
->>>>>>> c90b0488
     )
 
     data_batch = np.asarray([1, 2, 3])
@@ -82,15 +72,6 @@
     assert len(predictions) == 3
     assert predictions.flatten().tolist() == [2, 4, 6]
 
-<<<<<<< HEAD
-@pytest.mark.parametrize("use_gpu", [False, True])
-def test_predict_array_with_input_shape_unspecified(use_gpu):
-    def model_definition():
-        return tf.keras.models.Sequential(tf.keras.layers.Lambda(lambda tensor: tensor))
-
-    predictor = TensorflowPredictor(
-        model_definition=model_definition, model_weights=[], use_gpu=use_gpu
-=======
 
 @pytest.mark.parametrize("use_gpu", [False, True])
 def test_predict_array_with_preprocessor(use_gpu):
@@ -100,7 +81,6 @@
         preprocessor=preprocessor,
         model_weights=weights,
         use_gpu=use_gpu,
->>>>>>> c90b0488
     )
 
     data_batch = np.array([1, 2, 3])
@@ -111,16 +91,9 @@
 
 
 @pytest.mark.parametrize("use_gpu", [False, True])
-<<<<<<< HEAD
-def test_predict_array(use_gpu):
-    checkpoint = {MODEL_KEY: weights}
-    predictor = TensorflowPredictor.from_checkpoint(
-        Checkpoint.from_dict(checkpoint), build_model, use_gpu=use_gpu
-=======
 def test_predict_dataframe(use_gpu):
     predictor = TensorflowPredictor(
         model_definition=build_model_multi_input, use_gpu=use_gpu
->>>>>>> c90b0488
     )
 
     data_batch = pd.DataFrame({"A": [0.0, 0.0, 0.0], "B": [1.0, 2.0, 3.0]})
@@ -131,15 +104,9 @@
 
 
 @pytest.mark.parametrize("use_gpu", [False, True])
-<<<<<<< HEAD
-def test_predict_dataframe_with_feature_columns(use_gpu):
-    predictor = TensorflowPredictor(
-        model_definition=build_model, model_weights=weights, use_gpu=use_gpu
-=======
 def test_predict_multi_output(use_gpu):
     predictor = TensorflowPredictor(
         model_definition=build_model_multi_output, use_gpu=use_gpu
->>>>>>> c90b0488
     )
 
     data_batch = np.array([1, 2, 3])
