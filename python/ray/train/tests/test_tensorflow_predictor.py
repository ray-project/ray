import numpy as np
import pandas as pd
import pyarrow as pa
import pytest
import tensorflow as tf

import ray
from ray.air.checkpoint import Checkpoint
from ray.air.constants import MODEL_KEY, PREPROCESSOR_KEY
from ray.air.util.data_batch_conversion import (
    convert_pandas_to_batch_type,
    convert_batch_type_to_pandas,
)
from ray.data.preprocessor import Preprocessor
from ray.train.batch_predictor import BatchPredictor
from ray.train.predictor import TYPE_TO_ENUM
from ray.train.tensorflow import TensorflowPredictor, to_air_checkpoint


class DummyPreprocessor(Preprocessor):
    def transform_batch(self, df):
        self._batch_transformed = True
        return df * 2


def build_model() -> tf.keras.Model:
    model = tf.keras.Sequential(
        [
            tf.keras.layers.InputLayer(input_shape=(1,)),
            tf.keras.layers.Dense(1),
        ]
    )
    return model


def build_model_multi_input() -> tf.keras.Model:
    input1 = tf.keras.layers.Input(shape=(1,), name="A")
    input2 = tf.keras.layers.Input(shape=(1,), name="B")
    output = tf.keras.layers.Add()([input1, input2])
    model = tf.keras.models.Model(inputs=[input1, input2], outputs=output)
    return model


def build_model_multi_output() -> tf.keras.Model:
    input = tf.keras.layers.Input(shape=1)
    model = tf.keras.models.Model(inputs=input, outputs=[input, input])
    return model


weights = [np.array([[2.0]]), np.array([0.0])]


def test_init():
    preprocessor = DummyPreprocessor()
    predictor = TensorflowPredictor(
        model_definition=build_model, preprocessor=preprocessor, model_weights=weights
    )

    checkpoint = {MODEL_KEY: weights, PREPROCESSOR_KEY: preprocessor}
    checkpoint_predictor = TensorflowPredictor.from_checkpoint(
        Checkpoint.from_dict(checkpoint), build_model
    )

    assert checkpoint_predictor.model_definition == predictor.model_definition
    assert checkpoint_predictor.model_weights == predictor.model_weights
    assert checkpoint_predictor.preprocessor == predictor.preprocessor


def test_predict_array():
    predictor = TensorflowPredictor(model_definition=build_model, model_weights=weights)

    data_batch = np.asarray([1, 2, 3])
    predictions = predictor.predict(data_batch)

    assert len(predictions) == 3
    assert predictions.flatten().tolist() == [2, 4, 6]


def test_predict_array_with_preprocessor():
    preprocessor = DummyPreprocessor()
    predictor = TensorflowPredictor(
        model_definition=build_model, preprocessor=preprocessor, model_weights=weights
    )

    data_batch = np.array([1, 2, 3])
    predictions = predictor.predict(data_batch)

    assert len(predictions) == 3
    assert predictions.flatten().tolist() == [4, 8, 12]


def test_predict_dataframe():
    predictor = TensorflowPredictor(model_definition=build_model_multi_input)

    data_batch = pd.DataFrame({"A": [0.0, 0.0, 0.0], "B": [1.0, 2.0, 3.0]})
    predictions = predictor.predict(data_batch)

    assert len(predictions) == 3
    assert predictions.to_numpy().flatten().tolist() == [1.0, 2.0, 3.0]


<<<<<<< HEAD
@pytest.mark.parametrize("batch_type", [np.ndarray, pd.DataFrame, pa.Table, dict])
def test_predict(batch_type):
    predictor = TensorflowPredictor(model_definition=build_model, model_weights=weights)

    raw_batch = pd.DataFrame([[1, 2], [3, 4]], columns=["A", "B"])
    data_batch = convert_pandas_to_batch_type(raw_batch, type=TYPE_TO_ENUM[batch_type])
    raw_predictions = predictor.predict(data_batch)
    predictions = convert_batch_type_to_pandas(raw_predictions)

    assert len(predictions) == 2
    assert predictions.to_numpy().flatten().tolist() == [1, 3]


def test_predict_dataframe_with_feature_columns():
    predictor = TensorflowPredictor(model_definition=build_model, model_weights=weights)
=======
def test_predict_multi_output():
    predictor = TensorflowPredictor(model_definition=build_model_multi_output)
>>>>>>> b01e11d7

    data_batch = np.array([1, 2, 3])
    predictions = predictor.predict(data_batch)

    # Model outputs two tensors
    assert len(predictions) == 2
    for k, v in predictions.items():
        # Each tensor is of size 3
        assert len(v) == 3
        assert v.flatten().tolist() == [1, 2, 3]


def test_tensorflow_predictor_no_training():
    model = build_model()
    checkpoint = to_air_checkpoint(model)
    batch_predictor = BatchPredictor.from_checkpoint(
        checkpoint, TensorflowPredictor, model_definition=build_model
    )
    predict_dataset = ray.data.range(3)
    predictions = batch_predictor.predict(predict_dataset)
    assert predictions.count() == 3


if __name__ == "__main__":
    import sys

    sys.exit(pytest.main(["-v", "-x", __file__]))<|MERGE_RESOLUTION|>--- conflicted
+++ resolved
@@ -89,6 +89,19 @@
     assert predictions.flatten().tolist() == [4, 8, 12]
 
 
+@pytest.mark.parametrize("batch_type", [np.ndarray, pd.DataFrame, pa.Table, dict])
+def test_predict(batch_type):
+    predictor = TensorflowPredictor(model_definition=build_model, model_weights=weights)
+
+    raw_batch = pd.DataFrame([1, 2, 3], columns=["A", "B"])
+    data_batch = convert_pandas_to_batch_type(raw_batch, type=TYPE_TO_ENUM[batch_type])
+    raw_predictions = predictor.predict(data_batch)
+    predictions = convert_batch_type_to_pandas(raw_predictions)
+
+    assert len(predictions) == 2
+    assert predictions.to_numpy().flatten().tolist() == [4, 8, 12]
+
+
 def test_predict_dataframe():
     predictor = TensorflowPredictor(model_definition=build_model_multi_input)
 
@@ -99,26 +112,8 @@
     assert predictions.to_numpy().flatten().tolist() == [1.0, 2.0, 3.0]
 
 
-<<<<<<< HEAD
-@pytest.mark.parametrize("batch_type", [np.ndarray, pd.DataFrame, pa.Table, dict])
-def test_predict(batch_type):
-    predictor = TensorflowPredictor(model_definition=build_model, model_weights=weights)
-
-    raw_batch = pd.DataFrame([[1, 2], [3, 4]], columns=["A", "B"])
-    data_batch = convert_pandas_to_batch_type(raw_batch, type=TYPE_TO_ENUM[batch_type])
-    raw_predictions = predictor.predict(data_batch)
-    predictions = convert_batch_type_to_pandas(raw_predictions)
-
-    assert len(predictions) == 2
-    assert predictions.to_numpy().flatten().tolist() == [1, 3]
-
-
-def test_predict_dataframe_with_feature_columns():
-    predictor = TensorflowPredictor(model_definition=build_model, model_weights=weights)
-=======
 def test_predict_multi_output():
     predictor = TensorflowPredictor(model_definition=build_model_multi_output)
->>>>>>> b01e11d7
 
     data_batch = np.array([1, 2, 3])
     predictions = predictor.predict(data_batch)
