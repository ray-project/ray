import numpy as np
import pandas as pd
import pyarrow as pa
import pytest
import tensorflow as tf
import pytest

import ray
from ray.air.checkpoint import Checkpoint
from ray.air.constants import MODEL_KEY, PREPROCESSOR_KEY
from ray.air.util.data_batch_conversion import (
    convert_pandas_to_batch_type,
    convert_batch_type_to_pandas,
)
from ray.data.preprocessor import Preprocessor
from ray.train.batch_predictor import BatchPredictor
from ray.train.predictor import TYPE_TO_ENUM
from ray.train.tensorflow import TensorflowPredictor, to_air_checkpoint


class DummyPreprocessor(Preprocessor):
    def transform_batch(self, df):
        self._batch_transformed = True
        return df * 2


def build_model() -> tf.keras.Model:
    model = tf.keras.Sequential(
        [
            tf.keras.layers.InputLayer(input_shape=(1,)),
            tf.keras.layers.Dense(1),
        ]
    )
    return model


def build_model_multi_input() -> tf.keras.Model:
    input1 = tf.keras.layers.Input(shape=(1,), name="A")
    input2 = tf.keras.layers.Input(shape=(1,), name="B")
    output = tf.keras.layers.Add()([input1, input2])
    model = tf.keras.models.Model(inputs=[input1, input2], outputs=output)
    return model


def build_model_multi_output() -> tf.keras.Model:
    input = tf.keras.layers.Input(shape=1)
    model = tf.keras.models.Model(inputs=input, outputs=[input, input])
    return model


weights = [np.array([[2.0]]), np.array([0.0])]


def test_init():
    preprocessor = DummyPreprocessor()
    predictor = TensorflowPredictor(
        model_definition=build_model, preprocessor=preprocessor, model_weights=weights
    )

    checkpoint = {MODEL_KEY: weights, PREPROCESSOR_KEY: preprocessor}
    checkpoint_predictor = TensorflowPredictor.from_checkpoint(
        Checkpoint.from_dict(checkpoint), build_model
    )

    assert checkpoint_predictor.model_definition == predictor.model_definition
    assert checkpoint_predictor.model_weights == predictor.model_weights
    assert checkpoint_predictor.preprocessor == predictor.preprocessor


@pytest.mark.parametrize("use_gpu", [False, True])
def test_predict_array(use_gpu):
    predictor = TensorflowPredictor(
        model_definition=build_model, model_weights=weights, use_gpu=use_gpu
    )

    data_batch = np.asarray([1, 2, 3])
    predictions = predictor.predict(data_batch)

    assert len(predictions) == 3
    assert predictions.flatten().tolist() == [2, 4, 6]


@pytest.mark.parametrize("use_gpu", [False, True])
def test_predict_array_with_preprocessor(use_gpu):
    preprocessor = DummyPreprocessor()
    predictor = TensorflowPredictor(
        model_definition=build_model,
        preprocessor=preprocessor,
        model_weights=weights,
        use_gpu=use_gpu,
    )

    data_batch = np.array([1, 2, 3])
    predictions = predictor.predict(data_batch)

    assert len(predictions) == 3
    assert predictions.flatten().tolist() == [4, 8, 12]


<<<<<<< HEAD
@pytest.mark.parametrize("batch_type", [np.ndarray, pd.DataFrame, pa.Table, dict])
def test_predict(batch_type):
    predictor = TensorflowPredictor(model_definition=build_model_multi_input)

    raw_batch = pd.DataFrame({"A": [0.0, 0.0, 0.0], "B": [1.0, 2.0, 3.0]})
    data_batch = convert_pandas_to_batch_type(raw_batch, type=TYPE_TO_ENUM[batch_type])
    raw_predictions = predictor.predict(data_batch)
    predictions = convert_batch_type_to_pandas(raw_predictions)

    assert len(predictions) == 3
    assert predictions.to_numpy().flatten().tolist() == [1.0, 2.0, 3.0]


def test_predict_dataframe():
    predictor = TensorflowPredictor(model_definition=build_model_multi_input)
=======
@pytest.mark.parametrize("use_gpu", [False, True])
def test_predict_dataframe(use_gpu):
    predictor = TensorflowPredictor(
        model_definition=build_model_multi_input, use_gpu=use_gpu
    )
>>>>>>> bb6c805b

    data_batch = pd.DataFrame({"A": [0.0, 0.0, 0.0], "B": [1.0, 2.0, 3.0]})
    predictions = predictor.predict(data_batch)

    assert len(predictions) == 3
    assert predictions.to_numpy().flatten().tolist() == [1.0, 2.0, 3.0]


@pytest.mark.parametrize("use_gpu", [False, True])
def test_predict_multi_output(use_gpu):
    predictor = TensorflowPredictor(
        model_definition=build_model_multi_output, use_gpu=use_gpu
    )

    data_batch = np.array([1, 2, 3])
    predictions = predictor.predict(data_batch)

    # Model outputs two tensors
    assert len(predictions) == 2
    for k, v in predictions.items():
        # Each tensor is of size 3
        assert len(v) == 3
        assert v.flatten().tolist() == [1, 2, 3]


@pytest.mark.parametrize("use_gpu", [False, True])
def test_tensorflow_predictor_no_training(use_gpu):
    model = build_model()
    checkpoint = to_air_checkpoint(model)
    batch_predictor = BatchPredictor.from_checkpoint(
        checkpoint, TensorflowPredictor, model_definition=build_model, use_gpu=use_gpu
    )
    predict_dataset = ray.data.range(3)
    predictions = batch_predictor.predict(predict_dataset)
    assert predictions.count() == 3


if __name__ == "__main__":
    import sys

    sys.exit(pytest.main(["-v", "-x", __file__]))<|MERGE_RESOLUTION|>--- conflicted
+++ resolved
@@ -97,7 +97,6 @@
     assert predictions.flatten().tolist() == [4, 8, 12]
 
 
-<<<<<<< HEAD
 @pytest.mark.parametrize("batch_type", [np.ndarray, pd.DataFrame, pa.Table, dict])
 def test_predict(batch_type):
     predictor = TensorflowPredictor(model_definition=build_model_multi_input)
@@ -111,15 +110,11 @@
     assert predictions.to_numpy().flatten().tolist() == [1.0, 2.0, 3.0]
 
 
-def test_predict_dataframe():
-    predictor = TensorflowPredictor(model_definition=build_model_multi_input)
-=======
 @pytest.mark.parametrize("use_gpu", [False, True])
 def test_predict_dataframe(use_gpu):
     predictor = TensorflowPredictor(
         model_definition=build_model_multi_input, use_gpu=use_gpu
     )
->>>>>>> bb6c805b
 
     data_batch = pd.DataFrame({"A": [0.0, 0.0, 0.0], "B": [1.0, 2.0, 3.0]})
     predictions = predictor.predict(data_batch)
