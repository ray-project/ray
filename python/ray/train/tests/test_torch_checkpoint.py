--- conflicted
+++ resolved
@@ -1,10 +1,7 @@
-<<<<<<< HEAD
 import ray
-=======
 from pathlib import Path
 from unittest.mock import patch
 
->>>>>>> dc88d311
 import torch
 import pickle
 
@@ -41,7 +38,6 @@
     assert actual_state_dict == expected_state_dict
 
 
-<<<<<<< HEAD
 def test_pickle_large_model():
     ray.init(
         runtime_env={
@@ -60,7 +56,8 @@
         pickle.dumps(checkpoint)
 
     ray.get(func.remote())
-=======
+
+
 def test_no_encoding_for_dir_checkpoints(tmpdir):
     tmpdir = Path(tmpdir)
     with (tmpdir / "test_file").open("w"):
@@ -71,7 +68,6 @@
         checkpoint = TorchCheckpoint.from_directory(tmpdir)
         checkpoint.__getstate__()
     save_mock.assert_not_called()
->>>>>>> dc88d311
 
 
 if __name__ == "__main__":
