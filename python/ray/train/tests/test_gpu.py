--- conflicted
+++ resolved
@@ -82,18 +82,6 @@
     trainer.shutdown()
 
 
-<<<<<<< HEAD
-def test_torch_amp(ray_start_4_cpus_2_gpus):
-    def train_func(config):
-        train.torch.accelerate(amp=config["amp"])
-
-        model = torchvision.models.resnet101()
-        model = train.torch.prepare_model(model)
-
-        dataset_length = 1000
-        dataset = torch.utils.data.TensorDataset(
-            torch.randn(dataset_length, 3, 224, 224),
-=======
 @pytest.mark.parametrize("use_gpu", (False, True))
 def test_enable_reproducibility(ray_start_4_cpus_2_gpus, use_gpu):
     # NOTE: Reproducible results aren't guaranteed between seeded executions, even with
@@ -111,30 +99,61 @@
         dataset_length = 128
         dataset = torch.utils.data.TensorDataset(
             torch.randn(dataset_length, 3, 32, 32),
->>>>>>> c694ed45
             torch.randint(low=0, high=1000, size=(dataset_length,)),
         )
         dataloader = torch.utils.data.DataLoader(dataset, batch_size=64)
         dataloader = train.torch.prepare_data_loader(dataloader)
 
         optimizer = torch.optim.SGD(model.parameters(), lr=0.001)
-<<<<<<< HEAD
+
+        model.train()
+        for epoch in range(2):
+            for images, targets in dataloader:
+                optimizer.zero_grad()
+
+                outputs = model(images)
+                loss = torch.nn.functional.cross_entropy(outputs, targets)
+
+                loss.backward()
+                optimizer.step()
+
+        return loss.item()
+
+    trainer = Trainer("torch", num_workers=2, use_gpu=use_gpu)
+    trainer.start()
+    result1 = trainer.run(train_func)
+    result2 = trainer.run(train_func)
+    trainer.shutdown()
+
+    assert result1 == result2
+
+
+def test_torch_amp(ray_start_4_cpus_2_gpus):
+    def train_func(config):
+        train.torch.accelerate(amp=config["amp"])
+
+        model = torchvision.models.resnet101()
+        model = train.torch.prepare_model(model)
+
+        dataset_length = 1000
+        dataset = torch.utils.data.TensorDataset(
+            torch.randn(dataset_length, 3, 224, 224),
+            torch.randint(low=0, high=1000, size=(dataset_length,)),
+        )
+        dataloader = torch.utils.data.DataLoader(dataset, batch_size=64)
+        dataloader = train.torch.prepare_data_loader(dataloader)
+
+        optimizer = torch.optim.SGD(model.parameters(), lr=0.001)
         optimizer = train.torch.prepare_optimizer(optimizer)
 
         model.train()
         for epoch in range(1):
-=======
-
-        model.train()
-        for epoch in range(2):
->>>>>>> c694ed45
             for images, targets in dataloader:
                 optimizer.zero_grad()
 
                 outputs = model(images)
                 loss = torch.nn.functional.cross_entropy(outputs, targets)
 
-<<<<<<< HEAD
                 train.torch.backward(loss)
                 optimizer.step()
 
@@ -151,8 +170,7 @@
     assert 1.05 * latency(amp=True) < latency(amp=False)
 
 
-@pytest.mark.parametrize("use_gpu", [False, True])
-def test_checkpoint_torch_model_with_amp(ray_start_4_cpus_2_gpus, use_gpu):
+def test_checkpoint_torch_model_with_amp(ray_start_4_cpus_2_gpus):
     """Test that model with AMP is serializable."""
 
     def train_func():
@@ -163,26 +181,11 @@
 
         train.save_checkpoint(model=model)
 
-    trainer = Trainer("torch", num_workers=1, use_gpu=use_gpu)
+    trainer = Trainer("torch", num_workers=1, use_gpu=True)
     trainer.start()
     trainer.run(train_func)
     trainer.shutdown()
 
-=======
-                loss.backward()
-                optimizer.step()
-
-        return loss.item()
-
-    trainer = Trainer("torch", num_workers=2, use_gpu=use_gpu)
-    trainer.start()
-    result1 = trainer.run(train_func)
-    result2 = trainer.run(train_func)
-    trainer.shutdown()
-
-    assert result1 == result2
-
->>>>>>> c694ed45
 
 def test_torch_auto_gpu_to_cpu(ray_start_4_cpus_2_gpus):
     """Tests if GPU tensors are auto converted to CPU on driver."""
