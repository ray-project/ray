--- conflicted
+++ resolved
@@ -189,8 +189,6 @@
     trainer.fit()
 
 
-<<<<<<< HEAD
-=======
 def test_torch_prepare_model_uses_device(ray_start_4_cpus_2_gpus):
     """Tests if `prepare_model` uses the train.torch.get_device even if it does not
     match with the local rank."""
@@ -217,8 +215,6 @@
     trainer.fit()
 
 
-# TODO: Refactor as a backend test.
->>>>>>> 68a35fce
 @pytest.mark.parametrize(
     "dataset", (LinearDataset, LinearDatasetDict, NonTensorDataset)
 )
