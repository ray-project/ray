--- conflicted
+++ resolved
@@ -19,7 +19,6 @@
 from ray.train.torch.config import TorchConfig, _TorchBackend
 from ray.train.torch.torch_trainer import TorchTrainer
 from ray.train._internal.worker_group import WorkerGroup
-from ray.train.torch.torch_checkpoint import TorchCheckpoint
 
 
 class LinearDatasetDict(LinearDataset):
@@ -283,73 +282,6 @@
     assert result1.metrics["loss"] == result2.metrics["loss"]
 
 
-<<<<<<< HEAD
-def test_torch_amp_performance(ray_start_4_cpus_2_gpus):
-    def train_func(config):
-        train.torch.accelerate(amp=config["amp"])
-
-        start_time = timer()
-        model = torchvision.models.resnet101()
-        model = train.torch.prepare_model(model)
-
-        dataset_length = 1000
-        dataset = torch.utils.data.TensorDataset(
-            torch.randn(dataset_length, 3, 224, 224),
-            torch.randint(low=0, high=1000, size=(dataset_length,)),
-        )
-        dataloader = torch.utils.data.DataLoader(dataset, batch_size=64)
-        dataloader = train.torch.prepare_data_loader(dataloader)
-
-        optimizer = torch.optim.SGD(model.parameters(), lr=0.001)
-        optimizer = train.torch.prepare_optimizer(optimizer)
-
-        model.train()
-        for epoch in range(1):
-            for images, targets in dataloader:
-                optimizer.zero_grad()
-
-                outputs = model(images)
-                loss = torch.nn.functional.cross_entropy(outputs, targets)
-
-                train.torch.backward(loss)
-                optimizer.step()
-        end_time = timer()
-        session.report({"latency": end_time - start_time})
-
-    def latency(amp: bool) -> float:
-        trainer = TorchTrainer(
-            train_func,
-            train_loop_config={"amp": amp},
-            scaling_config=ScalingConfig(num_workers=2, use_gpu=True),
-        )
-        results = trainer.fit()
-        return results.metrics["latency"]
-
-    # Training should be at least 5% faster with AMP.
-    assert 1.05 * latency(amp=True) < latency(amp=False)
-
-
-def test_checkpoint_torch_model_with_amp(ray_start_4_cpus_2_gpus):
-    """Test that model with AMP is serializable."""
-
-    def train_func():
-        train.torch.accelerate(amp=True)
-
-        model = torchvision.models.resnet101()
-        model = train.torch.prepare_model(model)
-
-        session.report({}, checkpoint=TorchCheckpoint.from_model(model))
-
-    trainer = TorchTrainer(
-        train_func, scaling_config=ScalingConfig(num_workers=2, use_gpu=True)
-    )
-    results = trainer.fit()
-    assert results.checkpoint
-    assert results.checkpoint.get_model()
-
-
-=======
->>>>>>> 28c0553f
 @pytest.mark.parametrize("nccl_socket_ifname", ["", "ens3"])
 def test_torch_backend_nccl_socket_ifname(ray_start_4_cpus_2_gpus, nccl_socket_ifname):
     worker_group = WorkerGroup(num_workers=2, num_gpus_per_worker=1)
