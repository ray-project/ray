--- conflicted
+++ resolved
@@ -1,416 +1,231 @@
-<<<<<<< HEAD
-import os
-import pytest
-import torch
-
-import ray
-from ray.train import Trainer, TrainingCallback
-from ray.train.examples.horovod.horovod_example import (
-    train_func as horovod_torch_train_func,
-)
-from ray.train.examples.tensorflow_mnist_example import (
-    train_func as tensorflow_mnist_train_func,
-)
-from ray.train.examples.train_fashion_mnist_example import (
-    train_func as fashion_mnist_train_func,
-)
-from test_tune import torch_fashion_mnist, tune_tensorflow_mnist
-
-
-@pytest.fixture
-def ray_start_4_cpus_2_gpus():
-    address_info = ray.init(num_cpus=4, num_gpus=2)
-    yield address_info
-    # The code after the yield will run as teardown code.
-    ray.shutdown()
-
-
-def test_torch_auto_gpu_to_cpu(ray_start_4_cpus_2_gpus):
-    """Tests if GPU tensors are auto converted to CPU on driver."""
-
-    # Disable GPU on the driver.
-    os.environ["CUDA_VISIBLE_DEVICES"] = ""
-
-    num_workers = 2
-
-    class ValidateCPUCallback(TrainingCallback):
-        def handle_result(self, results, **info):
-            for result in results:
-                model = result["model"]
-                assert not next(model.parameters()).is_cuda
-
-    def train_func():
-        model = torch.nn.Linear(1, 1)
-
-        # Move to GPU device.
-        model = ray.train.torch.prepare_model(model)
-
-        assert next(model.parameters()).is_cuda
-
-        ray.train.save_checkpoint(model=model)
-        ray.train.report(model=model)
-
-    trainer = Trainer("torch", num_workers=num_workers, use_gpu=True)
-    trainer.start()
-    trainer.run(train_func, callbacks=[ValidateCPUCallback()])
-    model = trainer.latest_checkpoint["model"]
-    assert not next(model.parameters()).is_cuda
-    trainer.shutdown()
-
-    # Test the same thing for state dict.
-
-    class ValidateCPUStateDictCallback(TrainingCallback):
-        def handle_result(self, results, **info):
-            for result in results:
-                state_dict = result["state_dict"]
-                for tensor in state_dict.values():
-                    assert not tensor.is_cuda
-
-    def train_func():
-        model = torch.nn.Linear(1, 1)
-
-        # Move to GPU device.
-        model = ray.train.torch.prepare_model(model)
-
-        assert next(model.parameters()).is_cuda
-
-        state_dict = model.state_dict()
-
-        for tensor in state_dict.values():
-            assert tensor.is_cuda
-
-        ray.train.save_checkpoint(state_dict=state_dict)
-        ray.train.report(state_dict=state_dict)
-
-    trainer = Trainer("torch", num_workers=num_workers, use_gpu=True)
-    trainer.start()
-    trainer.run(train_func, callbacks=[ValidateCPUStateDictCallback()])
-
-    state_dict = trainer.latest_checkpoint["state_dict"]
-    for tensor in state_dict.values():
-        assert not tensor.is_cuda
-    trainer.shutdown()
-
-    # Reset the env var.
-    os.environ.pop("CUDA_VISIBLE_DEVICES")
-
-
-def test_tensorflow_mnist_gpu(ray_start_4_cpus_2_gpus):
-    num_workers = 2
-    epochs = 3
-
-    trainer = Trainer("tensorflow", num_workers=num_workers, use_gpu=True)
-    config = {"lr": 1e-3, "batch_size": 64, "epochs": epochs}
-    trainer.start()
-    results = trainer.run(tensorflow_mnist_train_func, config)
-    trainer.shutdown()
-
-    assert len(results) == num_workers
-    result = results[0]
-
-    loss = result["loss"]
-    assert len(loss) == epochs
-    assert loss[-1] < loss[0]
-
-    accuracy = result["accuracy"]
-    assert len(accuracy) == epochs
-    assert accuracy[-1] > accuracy[0]
-
-
-def test_torch_fashion_mnist_gpu(ray_start_4_cpus_2_gpus):
-    num_workers = 2
-    epochs = 3
-
-    trainer = Trainer("torch", num_workers=num_workers, use_gpu=True)
-    config = {"lr": 1e-3, "batch_size": 64, "epochs": epochs}
-    trainer.start()
-    results = trainer.run(fashion_mnist_train_func, config)
-    trainer.shutdown()
-
-    assert len(results) == num_workers
-
-    for result in results:
-        assert len(result) == epochs
-        assert result[-1] < result[0]
-
-
-def test_horovod_torch_mnist_gpu(ray_start_4_cpus_2_gpus):
-    num_workers = 2
-    num_epochs = 2
-    trainer = Trainer("horovod", num_workers, use_gpu=True)
-    trainer.start()
-    results = trainer.run(
-        horovod_torch_train_func, config={"num_epochs": num_epochs, "lr": 1e-3}
-    )
-    trainer.shutdown()
-
-    assert len(results) == num_workers
-    for worker_result in results:
-        assert len(worker_result) == num_epochs
-        assert worker_result[num_epochs - 1] < worker_result[0]
-
-
-def test_tune_fashion_mnist_gpu(ray_start_4_cpus_2_gpus):
-    torch_fashion_mnist(num_workers=2, use_gpu=True, num_samples=1)
-
-
-def test_tune_tensorflow_mnist_gpu(ray_start_4_cpus_2_gpus):
-    tune_tensorflow_mnist(num_workers=2, use_gpu=True, num_samples=1)
-
-
-def test_train_linear_dataset_gpu(ray_start_4_cpus_2_gpus):
-    from ray.train.examples.train_linear_dataset_example import train_linear
-
-    results = train_linear(num_workers=2, use_gpu=True)
-    for result in results:
-        assert result[-1]["loss"] < result[0]["loss"]
-
-
-def test_tensorflow_linear_dataset_gpu(ray_start_4_cpus_2_gpus):
-    from ray.train.examples.tensorflow_linear_dataset_example import (
-        train_tensorflow_linear,
-    )
-
-    results = train_tensorflow_linear(num_workers=2, use_gpu=True)
-    for result in results:
-        assert result[-1]["loss"] < result[0]["loss"]
-
-
-if __name__ == "__main__":
-    import pytest
-    import sys
-
-    sys.exit(pytest.main(["-v", "-x", "-s", __file__]))
-=======
-import os
-import pytest
-
-import torch
-from torch.nn.parallel import DistributedDataParallel
-from torch.utils.data import DataLoader, DistributedSampler
-
-import ray
-import ray.train as train
-from ray.train import Trainer, TrainingCallback
-from ray.train.examples.horovod.horovod_example import (
-    train_func as horovod_torch_train_func,
-)
-from ray.train.examples.tensorflow_mnist_example import (
-    train_func as tensorflow_mnist_train_func,
-)
-from ray.train.examples.train_fashion_mnist_example import (
-    train_func as fashion_mnist_train_func,
-)
-from ray.train.examples.train_linear_example import LinearDataset
-from test_tune import torch_fashion_mnist, tune_tensorflow_mnist
-
-
-@pytest.fixture
-def ray_start_4_cpus_2_gpus():
-    address_info = ray.init(num_cpus=4, num_gpus=2)
-    yield address_info
-    # The code after the yield will run as teardown code.
-    ray.shutdown()
-
-
-def test_torch_prepare_model(ray_start_4_cpus_2_gpus):
-    """Tests if ``prepare_model`` correctly wraps in DDP."""
-
-    def train_fn():
-        model = torch.nn.Linear(1, 1)
-
-        # Wrap in DDP.
-        model = train.torch.prepare_model(model)
-
-        # Make sure model is wrapped in DDP.
-        assert isinstance(model, DistributedDataParallel)
-
-        # Make sure model is on cuda.
-        assert next(model.parameters()).is_cuda
-
-    trainer = Trainer("torch", num_workers=2, use_gpu=True)
-    trainer.start()
-    trainer.run(train_fn)
-    trainer.shutdown()
-
-
-def test_torch_prepare_dataloader(ray_start_4_cpus_2_gpus):
-    data_loader = DataLoader(LinearDataset(a=1, b=2, size=10))
-
-    def train_fn():
-        wrapped_data_loader = train.torch.prepare_data_loader(data_loader)
-
-        # Check that DistributedSampler has been added to the data loader.
-        assert isinstance(wrapped_data_loader.sampler, DistributedSampler)
-
-        # Make sure you can properly iterate through the DataLoader.
-        for batch in wrapped_data_loader:
-            X = batch[0]
-            y = batch[1]
-
-            # Make sure the data is on the correct device.
-            assert X.is_cuda and y.is_cuda
-
-    trainer = Trainer("torch", num_workers=2, use_gpu=True)
-    trainer.start()
-    trainer.run(train_fn)
-    trainer.shutdown()
-
-
-def test_torch_auto_gpu_to_cpu(ray_start_4_cpus_2_gpus):
-    """Tests if GPU tensors are auto converted to CPU on driver."""
-
-    # Disable GPU on the driver.
-    os.environ["CUDA_VISIBLE_DEVICES"] = ""
-
-    num_workers = 2
-
-    class ValidateCPUCallback(TrainingCallback):
-        def handle_result(self, results, **info):
-            for result in results:
-                model = result["model"]
-                assert not next(model.parameters()).is_cuda
-
-    def train_func():
-        model = torch.nn.Linear(1, 1)
-
-        # Move to GPU device.
-        model = ray.train.torch.prepare_model(model)
-
-        assert next(model.parameters()).is_cuda
-
-        ray.train.save_checkpoint(model=model)
-        ray.train.report(model=model)
-
-    trainer = Trainer("torch", num_workers=num_workers, use_gpu=True)
-    trainer.start()
-    trainer.run(train_func, callbacks=[ValidateCPUCallback()])
-    model = trainer.latest_checkpoint["model"]
-    assert not next(model.parameters()).is_cuda
-    trainer.shutdown()
-
-    # Test the same thing for state dict.
-
-    class ValidateCPUStateDictCallback(TrainingCallback):
-        def handle_result(self, results, **info):
-            for result in results:
-                state_dict = result["state_dict"]
-                for tensor in state_dict.values():
-                    assert not tensor.is_cuda
-
-    def train_func():
-        model = torch.nn.Linear(1, 1)
-
-        # Move to GPU device.
-        model = ray.train.torch.prepare_model(model)
-
-        assert next(model.parameters()).is_cuda
-
-        state_dict = model.state_dict()
-
-        for tensor in state_dict.values():
-            assert tensor.is_cuda
-
-        ray.train.save_checkpoint(state_dict=state_dict)
-        ray.train.report(state_dict=state_dict)
-
-    trainer = Trainer("torch", num_workers=num_workers, use_gpu=True)
-    trainer.start()
-    trainer.run(train_func, callbacks=[ValidateCPUStateDictCallback()])
-
-    state_dict = trainer.latest_checkpoint["state_dict"]
-    for tensor in state_dict.values():
-        assert not tensor.is_cuda
-    trainer.shutdown()
-
-    # Reset the env var.
-    os.environ.pop("CUDA_VISIBLE_DEVICES")
-
-
-def test_tensorflow_mnist_gpu(ray_start_4_cpus_2_gpus):
-    num_workers = 2
-    epochs = 3
-
-    trainer = Trainer("tensorflow", num_workers=num_workers, use_gpu=True)
-    config = {"lr": 1e-3, "batch_size": 64, "epochs": epochs}
-    trainer.start()
-    results = trainer.run(tensorflow_mnist_train_func, config)
-    trainer.shutdown()
-
-    assert len(results) == num_workers
-    result = results[0]
-
-    loss = result["loss"]
-    assert len(loss) == epochs
-    assert loss[-1] < loss[0]
-
-    accuracy = result["accuracy"]
-    assert len(accuracy) == epochs
-    assert accuracy[-1] > accuracy[0]
-
-
-def test_torch_fashion_mnist_gpu(ray_start_4_cpus_2_gpus):
-    num_workers = 2
-    epochs = 3
-
-    trainer = Trainer("torch", num_workers=num_workers, use_gpu=True)
-    config = {"lr": 1e-3, "batch_size": 64, "epochs": epochs}
-    trainer.start()
-    results = trainer.run(fashion_mnist_train_func, config)
-    trainer.shutdown()
-
-    assert len(results) == num_workers
-
-    for result in results:
-        assert len(result) == epochs
-        assert result[-1] < result[0]
-
-
-def test_horovod_torch_mnist_gpu(ray_start_4_cpus_2_gpus):
-    num_workers = 2
-    num_epochs = 2
-    trainer = Trainer("horovod", num_workers, use_gpu=True)
-    trainer.start()
-    results = trainer.run(
-        horovod_torch_train_func, config={"num_epochs": num_epochs, "lr": 1e-3}
-    )
-    trainer.shutdown()
-
-    assert len(results) == num_workers
-    for worker_result in results:
-        assert len(worker_result) == num_epochs
-        assert worker_result[num_epochs - 1] < worker_result[0]
-
-
-def test_tune_fashion_mnist_gpu(ray_start_4_cpus_2_gpus):
-    torch_fashion_mnist(num_workers=2, use_gpu=True, num_samples=1)
-
-
-def test_tune_tensorflow_mnist_gpu(ray_start_4_cpus_2_gpus):
-    tune_tensorflow_mnist(num_workers=2, use_gpu=True, num_samples=1)
-
-
-def test_train_linear_dataset_gpu(ray_start_4_cpus_2_gpus):
-    from ray.train.examples.train_linear_dataset_example import train_linear
-
-    results = train_linear(num_workers=2, use_gpu=True)
-    for result in results:
-        assert result[-1]["loss"] < result[0]["loss"]
-
-
-def test_tensorflow_linear_dataset_gpu(ray_start_4_cpus_2_gpus):
-    from ray.train.examples.tensorflow_linear_dataset_example import (
-        train_tensorflow_linear,
-    )
-
-    results = train_tensorflow_linear(num_workers=2, use_gpu=True)
-    for result in results:
-        assert result[-1]["loss"] < result[0]["loss"]
-
-
-if __name__ == "__main__":
-    import pytest
-    import sys
-
-    sys.exit(pytest.main(["-v", "-x", "-s", __file__]))
->>>>>>> 19672688
+import os
+import pytest
+
+import torch
+from torch.nn.parallel import DistributedDataParallel
+from torch.utils.data import DataLoader, DistributedSampler
+
+import ray
+import ray.train as train
+from ray.train import Trainer, TrainingCallback
+from ray.train.examples.horovod.horovod_example import (
+    train_func as horovod_torch_train_func,
+)
+from ray.train.examples.tensorflow_mnist_example import (
+    train_func as tensorflow_mnist_train_func,
+)
+from ray.train.examples.train_fashion_mnist_example import (
+    train_func as fashion_mnist_train_func,
+)
+from ray.train.examples.train_linear_example import LinearDataset
+from test_tune import torch_fashion_mnist, tune_tensorflow_mnist
+
+
+@pytest.fixture
+def ray_start_4_cpus_2_gpus():
+    address_info = ray.init(num_cpus=4, num_gpus=2)
+    yield address_info
+    # The code after the yield will run as teardown code.
+    ray.shutdown()
+
+
+def test_torch_prepare_model(ray_start_4_cpus_2_gpus):
+    """Tests if ``prepare_model`` correctly wraps in DDP."""
+
+    def train_fn():
+        model = torch.nn.Linear(1, 1)
+
+        # Wrap in DDP.
+        model = train.torch.prepare_model(model)
+
+        # Make sure model is wrapped in DDP.
+        assert isinstance(model, DistributedDataParallel)
+
+        # Make sure model is on cuda.
+        assert next(model.parameters()).is_cuda
+
+    trainer = Trainer("torch", num_workers=2, use_gpu=True)
+    trainer.start()
+    trainer.run(train_fn)
+    trainer.shutdown()
+
+
+def test_torch_prepare_dataloader(ray_start_4_cpus_2_gpus):
+    data_loader = DataLoader(LinearDataset(a=1, b=2, size=10))
+
+    def train_fn():
+        wrapped_data_loader = train.torch.prepare_data_loader(data_loader)
+
+        # Check that DistributedSampler has been added to the data loader.
+        assert isinstance(wrapped_data_loader.sampler, DistributedSampler)
+
+        # Make sure you can properly iterate through the DataLoader.
+        for batch in wrapped_data_loader:
+            X = batch[0]
+            y = batch[1]
+
+            # Make sure the data is on the correct device.
+            assert X.is_cuda and y.is_cuda
+
+    trainer = Trainer("torch", num_workers=2, use_gpu=True)
+    trainer.start()
+    trainer.run(train_fn)
+    trainer.shutdown()
+
+
+def test_torch_auto_gpu_to_cpu(ray_start_4_cpus_2_gpus):
+    """Tests if GPU tensors are auto converted to CPU on driver."""
+
+    # Disable GPU on the driver.
+    os.environ["CUDA_VISIBLE_DEVICES"] = ""
+
+    num_workers = 2
+
+    class ValidateCPUCallback(TrainingCallback):
+        def handle_result(self, results, **info):
+            for result in results:
+                model = result["model"]
+                assert not next(model.parameters()).is_cuda
+
+    def train_func():
+        model = torch.nn.Linear(1, 1)
+
+        # Move to GPU device.
+        model = ray.train.torch.prepare_model(model)
+
+        assert next(model.parameters()).is_cuda
+
+        ray.train.save_checkpoint(model=model)
+        ray.train.report(model=model)
+
+    trainer = Trainer("torch", num_workers=num_workers, use_gpu=True)
+    trainer.start()
+    trainer.run(train_func, callbacks=[ValidateCPUCallback()])
+    model = trainer.latest_checkpoint["model"]
+    assert not next(model.parameters()).is_cuda
+    trainer.shutdown()
+
+    # Test the same thing for state dict.
+
+    class ValidateCPUStateDictCallback(TrainingCallback):
+        def handle_result(self, results, **info):
+            for result in results:
+                state_dict = result["state_dict"]
+                for tensor in state_dict.values():
+                    assert not tensor.is_cuda
+
+    def train_func():
+        model = torch.nn.Linear(1, 1)
+
+        # Move to GPU device.
+        model = ray.train.torch.prepare_model(model)
+
+        assert next(model.parameters()).is_cuda
+
+        state_dict = model.state_dict()
+
+        for tensor in state_dict.values():
+            assert tensor.is_cuda
+
+        ray.train.save_checkpoint(state_dict=state_dict)
+        ray.train.report(state_dict=state_dict)
+
+    trainer = Trainer("torch", num_workers=num_workers, use_gpu=True)
+    trainer.start()
+    trainer.run(train_func, callbacks=[ValidateCPUStateDictCallback()])
+
+    state_dict = trainer.latest_checkpoint["state_dict"]
+    for tensor in state_dict.values():
+        assert not tensor.is_cuda
+    trainer.shutdown()
+
+    # Reset the env var.
+    os.environ.pop("CUDA_VISIBLE_DEVICES")
+
+
+def test_tensorflow_mnist_gpu(ray_start_4_cpus_2_gpus):
+    num_workers = 2
+    epochs = 3
+
+    trainer = Trainer("tensorflow", num_workers=num_workers, use_gpu=True)
+    config = {"lr": 1e-3, "batch_size": 64, "epochs": epochs}
+    trainer.start()
+    results = trainer.run(tensorflow_mnist_train_func, config)
+    trainer.shutdown()
+
+    assert len(results) == num_workers
+    result = results[0]
+
+    loss = result["loss"]
+    assert len(loss) == epochs
+    assert loss[-1] < loss[0]
+
+    accuracy = result["accuracy"]
+    assert len(accuracy) == epochs
+    assert accuracy[-1] > accuracy[0]
+
+
+def test_torch_fashion_mnist_gpu(ray_start_4_cpus_2_gpus):
+    num_workers = 2
+    epochs = 3
+
+    trainer = Trainer("torch", num_workers=num_workers, use_gpu=True)
+    config = {"lr": 1e-3, "batch_size": 64, "epochs": epochs}
+    trainer.start()
+    results = trainer.run(fashion_mnist_train_func, config)
+    trainer.shutdown()
+
+    assert len(results) == num_workers
+
+    for result in results:
+        assert len(result) == epochs
+        assert result[-1] < result[0]
+
+
+def test_horovod_torch_mnist_gpu(ray_start_4_cpus_2_gpus):
+    num_workers = 2
+    num_epochs = 2
+    trainer = Trainer("horovod", num_workers, use_gpu=True)
+    trainer.start()
+    results = trainer.run(
+        horovod_torch_train_func, config={"num_epochs": num_epochs, "lr": 1e-3}
+    )
+    trainer.shutdown()
+
+    assert len(results) == num_workers
+    for worker_result in results:
+        assert len(worker_result) == num_epochs
+        assert worker_result[num_epochs - 1] < worker_result[0]
+
+
+def test_tune_fashion_mnist_gpu(ray_start_4_cpus_2_gpus):
+    torch_fashion_mnist(num_workers=2, use_gpu=True, num_samples=1)
+
+
+def test_tune_tensorflow_mnist_gpu(ray_start_4_cpus_2_gpus):
+    tune_tensorflow_mnist(num_workers=2, use_gpu=True, num_samples=1)
+
+
+def test_train_linear_dataset_gpu(ray_start_4_cpus_2_gpus):
+    from ray.train.examples.train_linear_dataset_example import train_linear
+
+    results = train_linear(num_workers=2, use_gpu=True)
+    for result in results:
+        assert result[-1]["loss"] < result[0]["loss"]
+
+
+def test_tensorflow_linear_dataset_gpu(ray_start_4_cpus_2_gpus):
+    from ray.train.examples.tensorflow_linear_dataset_example import (
+        train_tensorflow_linear,
+    )
+
+    results = train_tensorflow_linear(num_workers=2, use_gpu=True)
+    for result in results:
+        assert result[-1]["loss"] < result[0]["loss"]
+
+
+if __name__ == "__main__":
+    import pytest
+    import sys
+
+    sys.exit(pytest.main(["-v", "-x", "-s", __file__]))