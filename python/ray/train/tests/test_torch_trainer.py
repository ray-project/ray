import pytest
from ray.air import session
from ray.air.checkpoint import Checkpoint
import torch

import ray
from ray.air.examples.pytorch.torch_linear_example import (
    train_func as linear_train_func,
)
from ray.train.torch import TorchPredictor, TorchTrainer
<<<<<<< HEAD
from ray.tune import TuneError
=======
from ray.air.config import ScalingConfig
>>>>>>> 75996678


@pytest.fixture
def ray_start_4_cpus():
    address_info = ray.init(num_cpus=4)
    yield address_info
    # The code after the yield will run as teardown code.
    ray.shutdown()


@pytest.mark.parametrize("num_workers", [1, 2])
def test_torch_linear(ray_start_4_cpus, num_workers):
    def train_func(config):
        result = linear_train_func(config)
        assert len(result) == epochs
        assert result[-1]["loss"] < result[0]["loss"]

    num_workers = num_workers
    epochs = 3
    scaling_config = ScalingConfig(num_workers=num_workers)
    config = {"lr": 1e-2, "hidden_size": 1, "batch_size": 4, "epochs": epochs}
    trainer = TorchTrainer(
        train_loop_per_worker=train_func,
        train_loop_config=config,
        scaling_config=scaling_config,
    )
    trainer.fit()


def test_torch_e2e(ray_start_4_cpus):
    def train_func():
        model = torch.nn.Linear(1, 1)
        session.report({}, checkpoint=Checkpoint.from_dict(dict(model=model)))

    scaling_config = ScalingConfig(num_workers=2)
    trainer = TorchTrainer(
        train_loop_per_worker=train_func, scaling_config=scaling_config
    )
    result = trainer.fit()

    predict_dataset = ray.data.range(3)

    class TorchScorer:
        def __init__(self):
            self.pred = TorchPredictor.from_checkpoint(result.checkpoint)

        def __call__(self, x):
            return self.pred.predict(x, dtype=torch.float)

    predictions = predict_dataset.map_batches(
        TorchScorer, batch_format="pandas", compute="actors"
    )
    assert predictions.count() == 3


def test_torch_e2e_state_dict(ray_start_4_cpus):
    def train_func():
        model = torch.nn.Linear(1, 1).state_dict()
        session.report({}, checkpoint=Checkpoint.from_dict(dict(model=model)))

    scaling_config = ScalingConfig(num_workers=2)
    trainer = TorchTrainer(
        train_loop_per_worker=train_func, scaling_config=scaling_config
    )
    result = trainer.fit()

    # If loading from a state dict, a model definition must be passed in.
    with pytest.raises(ValueError):
        TorchPredictor.from_checkpoint(result.checkpoint)

    class TorchScorer:
        def __init__(self):
            self.pred = TorchPredictor.from_checkpoint(
                result.checkpoint, model=torch.nn.Linear(1, 1)
            )

        def __call__(self, x):
            return self.pred.predict(x, dtype=torch.float)

    predict_dataset = ray.data.range(3)
    predictions = predict_dataset.map_batches(
        TorchScorer, batch_format="pandas", compute="actors"
    )
    assert predictions.count() == 3


def test_checkpoint_freq(ray_start_4_cpus):
    # checkpoint_freq is not supported so raise an error
    trainer = TorchTrainer(
        train_loop_per_worker=lambda config: None,
        scaling_config={"num_workers": 1},
        run_config=ray.air.RunConfig(
            checkpoint_config=ray.air.CheckpointConfig(
                checkpoint_frequency=2,
            ),
        ),
    )
    with pytest.raises(TuneError):
        trainer.fit()


if __name__ == "__main__":
    import sys

    sys.exit(pytest.main(["-v", "-x", __file__]))<|MERGE_RESOLUTION|>--- conflicted
+++ resolved
@@ -8,11 +8,8 @@
     train_func as linear_train_func,
 )
 from ray.train.torch import TorchPredictor, TorchTrainer
-<<<<<<< HEAD
 from ray.tune import TuneError
-=======
 from ray.air.config import ScalingConfig
->>>>>>> 75996678
 
 
 @pytest.fixture
