import contextlib
import pytest
<<<<<<< HEAD
=======
from ray.air import session
from ray.air.checkpoint import Checkpoint
from ray.train.torch.torch_checkpoint import TorchCheckpoint
>>>>>>> 217dcd7f
import torch
import os

import ray
from ray.air.examples.pytorch.torch_linear_example import (
    train_func as linear_train_func,
)
from ray.train.batch_predictor import BatchPredictor
from ray.train.torch import TorchPredictor, TorchTrainer
from ray.tune import TuneError
from ray.air.config import ScalingConfig
from ray.train.torch import TorchConfig
import ray.train as train
from unittest.mock import patch
from ray.cluster_utils import Cluster
from ray.air import session
from ray.train.tests.dummy_preprocessor import DummyPreprocessor
from ray.train.torch.torch_checkpoint import TorchCheckpoint


@pytest.fixture
def ray_start_4_cpus():
    address_info = ray.init(num_cpus=4)
    yield address_info
    # The code after the yield will run as teardown code.
    ray.shutdown()


@contextlib.contextmanager
def ray_start_2_node_cluster(num_cpus_per_node: int, num_gpus_per_node: int):
    cluster = Cluster()
    for _ in range(2):
        cluster.add_node(num_cpus=num_cpus_per_node, num_gpus=num_gpus_per_node)

    ray.init(address=cluster.address)

    yield

    ray.shutdown()
    cluster.shutdown()


@pytest.mark.parametrize("num_workers", [1, 2])
def test_torch_linear(ray_start_4_cpus, num_workers):
    def train_func(config):
        result = linear_train_func(config)
        assert len(result) == epochs
        assert result[-1]["loss"] < result[0]["loss"]

    num_workers = num_workers
    epochs = 3
    scaling_config = ScalingConfig(num_workers=num_workers)
    config = {"lr": 1e-2, "hidden_size": 1, "batch_size": 4, "epochs": epochs}
    trainer = TorchTrainer(
        train_loop_per_worker=train_func,
        train_loop_config=config,
        scaling_config=scaling_config,
    )
    trainer.fit()


def test_torch_e2e(ray_start_4_cpus):
    def train_func():
        model = torch.nn.Linear(3, 1)
        session.report({}, checkpoint=TorchCheckpoint.from_model(model))

    scaling_config = ScalingConfig(num_workers=2)
    trainer = TorchTrainer(
        train_loop_per_worker=train_func,
        scaling_config=scaling_config,
        preprocessor=DummyPreprocessor(),
    )
    result = trainer.fit()
    assert isinstance(result.checkpoint.get_preprocessor(), DummyPreprocessor)

    predict_dataset = ray.data.range(9)
    batch_predictor = BatchPredictor.from_checkpoint(result.checkpoint, TorchPredictor)
    predictions = batch_predictor.predict(
        predict_dataset, batch_size=3, dtype=torch.float
    )
    assert predictions.count() == 3


def test_torch_e2e_state_dict(ray_start_4_cpus):
    def train_func():
        model = torch.nn.Linear(3, 1).state_dict()
        session.report({}, checkpoint=TorchCheckpoint.from_state_dict(model))

    scaling_config = ScalingConfig(num_workers=2)
    trainer = TorchTrainer(
        train_loop_per_worker=train_func,
        scaling_config=scaling_config,
        preprocessor=DummyPreprocessor(),
    )
    result = trainer.fit()
    isinstance(result.checkpoint.get_preprocessor(), DummyPreprocessor)

    # If loading from a state dict, a model definition must be passed in.
    with pytest.raises(ValueError):
        TorchPredictor.from_checkpoint(result.checkpoint)

    predict_dataset = ray.data.range(9)
    batch_predictor = BatchPredictor.from_checkpoint(
        result.checkpoint, TorchPredictor, model=torch.nn.Linear(3, 1)
    )
    predictions = batch_predictor.predict(
        predict_dataset, batch_size=3, dtype=torch.float
    )
    assert predictions.count() == 3


def test_torch_e2e_dir(ray_start_4_cpus, tmpdir):
    def train_func():
        model = torch.nn.Linear(3, 1)
        torch.save(model, os.path.join(tmpdir, "model"))
        session.report({}, checkpoint=TorchCheckpoint.from_directory(tmpdir))

    scaling_config = ScalingConfig(num_workers=2)
    trainer = TorchTrainer(
        train_loop_per_worker=train_func,
        scaling_config=scaling_config,
        preprocessor=DummyPreprocessor(),
    )
    result = trainer.fit()
    isinstance(result.checkpoint.get_preprocessor(), DummyPreprocessor)

    # TODO(ml-team): Add a way for TorchCheckpoint to natively support
    # models from files
    class TorchScorer:
        def __init__(self):
            with result.checkpoint.as_directory() as checkpoint_path:
                model = torch.load(os.path.join(checkpoint_path, "model"))
            preprocessor = result.checkpoint.get_preprocessor()
            self.pred = TorchPredictor.from_checkpoint(
                TorchCheckpoint.from_model(model, preprocessor=preprocessor)
            )

        def __call__(self, x):
            return self.pred.predict(x, dtype=torch.float)

    predict_dataset = ray.data.range(9)
    predictions = predict_dataset.map_batches(
        TorchScorer, batch_size=3, batch_format="pandas", compute="actors"
    )
    assert predictions.count() == 3


def test_checkpoint_freq(ray_start_4_cpus):
    # checkpoint_freq is not supported so raise an error
    trainer = TorchTrainer(
        train_loop_per_worker=lambda config: None,
        scaling_config=ray.air.ScalingConfig(num_workers=1),
        run_config=ray.air.RunConfig(
            checkpoint_config=ray.air.CheckpointConfig(
                checkpoint_frequency=2,
            ),
        ),
    )
    with pytest.raises(TuneError):
        trainer.fit()


def test_torch_session_errors(ray_start_4_cpus):
    """Test fail-fast behavior when reporting dicts with Torch tensors"""

    def train_func():
        model = torch.nn.Linear(1, 1).state_dict()
        with pytest.raises(ValueError):
            session.report(model)

    scaling_config = ScalingConfig(num_workers=2)
    trainer = TorchTrainer(
        train_loop_per_worker=train_func,
        scaling_config=scaling_config,
    )
    trainer.fit()


# See comment in backend.py::_warn_about_bad_checkpoint_type
# for why test_torch_bad_checkpoint_warning is commented out

# def test_torch_bad_checkpoint_warning(ray_start_4_cpus):
#     """Test that a warning is printed if bad checkpoint type is used."""

#     def train_func():
#         model = torch.nn.Linear(1, 1).state_dict()
#         session.report({}, checkpoint=TorchCheckpoint.from_dict({"model": model}))

#     scaling_config = ScalingConfig(num_workers=2)
#     trainer = TorchTrainer(
#         train_loop_per_worker=train_func,
#         scaling_config=scaling_config,
#     )
#     output = io.StringIO()
#     with redirect_stdout(output), redirect_stderr(output):
#         trainer.fit()
#     output = output.getvalue()
#     assert "You have reported a checkpoint" not in output

#     def train_func():
#         model = torch.nn.Linear(1, 1).state_dict()
#         session.report({}, checkpoint=Checkpoint.from_dict({"model": model}))

#     trainer = TorchTrainer(
#         train_loop_per_worker=train_func,
#         scaling_config=scaling_config,
#     )
#     output = io.StringIO()
#     with redirect_stdout(output), redirect_stderr(output):
#         trainer.fit()
#     output = output.getvalue()
#     assert "You have reported a checkpoint" in output


@pytest.mark.parametrize(
    "num_gpus_per_worker,expected_devices", [(0.5, [0]), (1, [0]), (2, [0, 1])]
)
def test_tune_torch_get_device_gpu(num_gpus_per_worker, expected_devices):
    """Tests if GPU ids are set correctly when running train concurrently in nested actors
    (for example when used with Tune).
    """
    from ray.air.config import ScalingConfig
    import time

    num_samples = 2
    num_workers = 2

    # We should have exactly enough resources in the cluster to run both samples
    # concurrently.
    total_gpus_required = num_workers * num_gpus_per_worker * num_samples
    # Divide by two because of a 2 node cluster.
    gpus_per_node = total_gpus_required // 2

    # Use the same number of cpus per node as gpus per node.
    with ray_start_2_node_cluster(
        num_cpus_per_node=gpus_per_node, num_gpus_per_node=gpus_per_node
    ):

        @patch("torch.cuda.is_available", lambda: True)
        def train_fn():
            # We use STRICT_SPREAD strategy to force multiple samples on the same node.
            # For single or fractional GPU case, each worker has only 1 visible device (
            # the other is taken by the other sample) so device index should be 0.
            # For the multiple GPU case, each worker has 2 visible devices so device
            # index should be either 0 or 1. It doesn't matter which.
            assert train.torch.get_device().index in expected_devices

        @ray.remote(num_cpus=0)
        class TrialActor:
            def __init__(self, warmup_steps):
                # adding warmup_steps to the config
                # to avoid the error of checkpoint name conflict
                time.sleep(2 * warmup_steps)
                self.trainer = TorchTrainer(
                    train_fn,
                    torch_config=TorchConfig(backend="gloo"),
                    scaling_config=ScalingConfig(
                        num_workers=num_workers,
                        use_gpu=True,
                        resources_per_worker={"CPU": 1, "GPU": num_gpus_per_worker},
                        # Need to specify 0 trainer resources so STRICT_SPREAD
                        # will work.
                        trainer_resources={"CPU": 0},
                        placement_strategy="STRICT_SPREAD",
                        # Each gpu worker will be spread onto separate nodes. This
                        # forces different samples to run concurrently on the same
                        # node.
                    ),
                )

            def run(self):
                return self.trainer.fit()

        actors = [TrialActor.remote(1) for _ in range(num_samples)]
        ray.get([actor.run.remote() for actor in actors])


def test_torch_auto_unwrap(ray_start_4_cpus):
    """Tests if underlying model from DDP is extracted when saving ckpt."""

    def train_fn():
        model = torch.nn.Linear(1, 1)

        # Wrap in DDP.
        model = train.torch.prepare_model(model)

        # Save DDP wrapped model.
        session.report({"model": model}, checkpoint=TorchCheckpoint.from_model(model))

    trainer = TorchTrainer(
        train_loop_per_worker=train_fn,
        scaling_config=ScalingConfig(num_workers=2),
    )
    results = trainer.fit()

    last_checkpoint = results.checkpoint
    model = last_checkpoint.get_model()
    assert isinstance(model, torch.nn.Module) and not isinstance(
        model, torch.nn.parallel.DistributedDataParallel
    )

    model_report = results.metrics["model"]
    assert isinstance(model_report, torch.nn.Module) and not isinstance(
        model_report, torch.nn.parallel.DistributedDataParallel
    )


def test_torch_amp(ray_start_4_cpus):
    def train_fn():
        train.torch.accelerate(amp=True)
        model = torch.nn.Linear(1, 1)
        model = train.torch.prepare_model(model)

        session.report({}, checkpoint=TorchCheckpoint.from_model(model))

    trainer = TorchTrainer(
        train_fn,
        scaling_config=ScalingConfig(num_workers=2),
    )
    results = trainer.fit()
    assert results.checkpoint


def test_torch_amp_with_custom_get_state(ray_start_4_cpus):
    """Tests amp with a model that has a custom __getstate__ method defined.

    See https://discuss.ray.io/t/ray-train-hangs-for-long-time/6333/7
    """

    def train_fn():
        train.torch.accelerate(amp=True)

        class CustomLinear(torch.nn.Linear):
            def __getstate__(self):
                return self.__dict__.copy()

        model = CustomLinear(1, 1)
        model = train.torch.prepare_model(model)

        # Make sure model is serializable even with amp enabled.
        session.report({}, checkpoint=TorchCheckpoint.from_model(model))

    trainer = TorchTrainer(
        train_fn,
        scaling_config=ScalingConfig(num_workers=2),
    )
    results = trainer.fit()
    assert results.checkpoint


if __name__ == "__main__":
    import sys

    sys.exit(pytest.main(["-v", "-x", __file__]))<|MERGE_RESOLUTION|>--- conflicted
+++ resolved
@@ -1,11 +1,5 @@
 import contextlib
 import pytest
-<<<<<<< HEAD
-=======
-from ray.air import session
-from ray.air.checkpoint import Checkpoint
-from ray.train.torch.torch_checkpoint import TorchCheckpoint
->>>>>>> 217dcd7f
 import torch
 import os
 
