import pytest
import torch

import ray
<<<<<<< HEAD
from ray.air.predictors.integrations.torch import TorchPredictor
from ray.train.torch import TorchTrainer
from ray.air.config import ScalingConfig
=======
>>>>>>> 7a29461c
from ray import train
from ray.air.examples.pytorch.torch_linear_example import (
    train_func as linear_train_func,
)
from ray.train.torch import TorchPredictor, TorchTrainer


@pytest.fixture
def ray_start_4_cpus():
    address_info = ray.init(num_cpus=4)
    yield address_info
    # The code after the yield will run as teardown code.
    ray.shutdown()


@pytest.mark.parametrize("num_workers", [1, 2])
def test_torch_linear(ray_start_4_cpus, num_workers):
    def train_func(config):
        result = linear_train_func(config)
        assert len(result) == epochs
        assert result[-1]["loss"] < result[0]["loss"]

    num_workers = num_workers
    epochs = 3
    scaling_config = ScalingConfig(num_workers=num_workers)
    config = {"lr": 1e-2, "hidden_size": 1, "batch_size": 4, "epochs": epochs}
    trainer = TorchTrainer(
        train_loop_per_worker=train_func,
        train_loop_config=config,
        scaling_config=scaling_config,
    )
    trainer.fit()


def test_torch_e2e(ray_start_4_cpus):
    def train_func():
        model = torch.nn.Linear(1, 1)
        train.save_checkpoint(model=model)

    scaling_config = ScalingConfig(num_workers=2)
    trainer = TorchTrainer(
        train_loop_per_worker=train_func, scaling_config=scaling_config
    )
    result = trainer.fit()

    predict_dataset = ray.data.range(3)

    class TorchScorer:
        def __init__(self):
            self.pred = TorchPredictor.from_checkpoint(result.checkpoint)

        def __call__(self, x):
            return self.pred.predict(x, dtype=torch.float)

    predictions = predict_dataset.map_batches(
        TorchScorer, batch_format="pandas", compute="actors"
    )
    assert predictions.count() == 3


def test_torch_e2e_state_dict(ray_start_4_cpus):
    def train_func():
        model = torch.nn.Linear(1, 1).state_dict()
        train.save_checkpoint(model=model)

    scaling_config = ScalingConfig(num_workers=2)
    trainer = TorchTrainer(
        train_loop_per_worker=train_func, scaling_config=scaling_config
    )
    result = trainer.fit()

    # If loading from a state dict, a model definition must be passed in.
    with pytest.raises(ValueError):
        TorchPredictor.from_checkpoint(result.checkpoint)

    class TorchScorer:
        def __init__(self):
            self.pred = TorchPredictor.from_checkpoint(
                result.checkpoint, model=torch.nn.Linear(1, 1)
            )

        def __call__(self, x):
            return self.pred.predict(x, dtype=torch.float)

    predict_dataset = ray.data.range(3)
    predictions = predict_dataset.map_batches(
        TorchScorer, batch_format="pandas", compute="actors"
    )
    assert predictions.count() == 3


if __name__ == "__main__":
    import sys

    import pytest

    sys.exit(pytest.main(["-v", "-x", __file__]))<|MERGE_RESOLUTION|>--- conflicted
+++ resolved
@@ -2,17 +2,12 @@
 import torch
 
 import ray
-<<<<<<< HEAD
-from ray.air.predictors.integrations.torch import TorchPredictor
-from ray.train.torch import TorchTrainer
-from ray.air.config import ScalingConfig
-=======
->>>>>>> 7a29461c
 from ray import train
 from ray.air.examples.pytorch.torch_linear_example import (
     train_func as linear_train_func,
 )
 from ray.train.torch import TorchPredictor, TorchTrainer
+from ray.air.config import ScalingConfig
 
 
 @pytest.fixture
