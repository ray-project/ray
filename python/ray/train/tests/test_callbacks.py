import pytest
import os
import shutil
import tempfile
import json
import glob
from collections import defaultdict

import ray
import ray.train as train
from ray.train import Trainer
from ray.train.constants import (TRAINING_ITERATION, DETAILED_AUTOFILLED_KEYS,
                                 BASIC_AUTOFILLED_KEYS,
                                 ENABLE_DETAILED_AUTOFILLED_METRICS_ENV)
from ray.train.callbacks import JsonLoggerCallback, TBXLoggerCallback
from ray.train.backend import BackendConfig, Backend
from ray.train.worker_group import WorkerGroup
from ray.train.callbacks.logging import MLflowLoggerCallback

try:
    from tensorflow.python.summary.summary_iterator \
        import summary_iterator
except ImportError:
    summary_iterator = None


@pytest.fixture
def ray_start_4_cpus():
    address_info = ray.init(num_cpus=4)
    yield address_info
    # The code after the yield will run as teardown code.
    ray.shutdown()


@pytest.fixture
def make_temp_dir():
    tmpdir = str(tempfile.mkdtemp())
    yield tmpdir
    # The code after the yield will run as teardown code.
    if os.path.exists(tmpdir):
        shutil.rmtree(tmpdir)


class TestConfig(BackendConfig):
    @property
    def backend_cls(self):
        return TestBackend


class TestBackend(Backend):
    def on_start(self, worker_group: WorkerGroup, backend_config: TestConfig):
        pass

    def on_shutdown(self, worker_group: WorkerGroup,
                    backend_config: TestConfig):
        pass


@pytest.mark.parametrize("workers_to_log", [0, None, [0, 1]])
@pytest.mark.parametrize("detailed", [False, True])
@pytest.mark.parametrize("filename", [None, "my_own_filename.json"])
def test_json(ray_start_4_cpus, make_temp_dir, workers_to_log, detailed,
              filename):
    if detailed:
        os.environ[ENABLE_DETAILED_AUTOFILLED_METRICS_ENV] = "1"

    config = TestConfig()

    num_iters = 5
    num_workers = 4

    if workers_to_log is None:
        num_workers_to_log = num_workers
    elif isinstance(workers_to_log, int):
        num_workers_to_log = 1
    else:
        num_workers_to_log = len(workers_to_log)

    def train_func():
        for i in range(num_iters):
            train.report(index=i)
        return 1

    if filename is None:
        # if None, use default value
        callback = JsonLoggerCallback(workers_to_log=workers_to_log)
    else:
        callback = JsonLoggerCallback(
            filename=filename, workers_to_log=workers_to_log)
    trainer = Trainer(config, num_workers=num_workers, logdir=make_temp_dir)
    trainer.start()
    trainer.run(train_func, callbacks=[callback])
    if filename is None:
        assert str(
            callback.log_path.name) == JsonLoggerCallback._default_filename
    else:
        assert str(callback.log_path.name) == filename

    with open(callback.log_path, "r") as f:
        log = json.load(f)
    print(log)
    assert len(log) == num_iters
    assert len(log[0]) == num_workers_to_log
    assert all(len(element) == len(log[0]) for element in log)
    assert all(
        all(worker["index"] == worker[TRAINING_ITERATION] - 1
            for worker in element) for element in log)
    assert all(
        all(
            all(key in worker for key in BASIC_AUTOFILLED_KEYS)
            for worker in element) for element in log)
    if detailed:
        assert all(
            all(
                all(key in worker for key in DETAILED_AUTOFILLED_KEYS)
                for worker in element) for element in log)
    else:
        assert all(
            all(not any(key in worker for key in DETAILED_AUTOFILLED_KEYS)
                for worker in element) for element in log)

    os.environ.pop(ENABLE_DETAILED_AUTOFILLED_METRICS_ENV, 0)
    assert ENABLE_DETAILED_AUTOFILLED_METRICS_ENV not in os.environ


def _validate_tbx_result(events_dir):
    events_file = list(glob.glob(f"{events_dir}/events*"))[0]
    results = defaultdict(list)
    for event in summary_iterator(events_file):
        for v in event.summary.value:
            assert v.tag.startswith("ray/train")
            results[v.tag[10:]].append(v.simple_value)

    assert len(results["episode_reward_mean"]) == 3
    assert [int(res) for res in results["episode_reward_mean"]] == [4, 5, 6]
    assert len(results["score"]) == 1
    assert len(results["hello/world"]) == 1


@pytest.mark.skipif(
    summary_iterator is None, reason="tensorboard is not installed")
def test_TBX(ray_start_4_cpus, make_temp_dir):
    config = TestConfig()

    temp_dir = make_temp_dir
    num_workers = 4

    def train_func():
        train.report(episode_reward_mean=4)
        train.report(episode_reward_mean=5)
        train.report(
            episode_reward_mean=6, score=[1, 2, 3], hello={"world": 1})
        return 1

    callback = TBXLoggerCallback(temp_dir)
    trainer = Trainer(config, num_workers=num_workers)
    trainer.start()
    trainer.run(train_func, callbacks=[callback])

    _validate_tbx_result(temp_dir)


<<<<<<< HEAD
def test_mlflow(ray_start_4_cpus, make_temp_dir):
    config = TestConfig()

    params = {"p1": "p1"}

    temp_dir = make_temp_dir
    num_workers = 4

    def train_func(config):
        train.report(episode_reward_mean=4)
        train.report(episode_reward_mean=5)
        train.report(episode_reward_mean=6)
        return 1

    callback = MLflowLoggerCallback(
        experiment_name="test_exp", logdir=temp_dir)
    trainer = Trainer(config, num_workers=num_workers)
    trainer.start()
    trainer.run(train_func, config=params, callbacks=[callback])

    from mlflow.tracking import MlflowClient

    client = MlflowClient(
        tracking_uri=callback.mlflow_util._mlflow.get_tracking_uri())

    all_runs = callback.mlflow_util._mlflow.search_runs(experiment_ids=["0"])
    assert len(all_runs) == 1
    # all_runs is a pandas dataframe.
    all_runs = all_runs.to_dict(orient="records")
    run_id = all_runs[0]["run_id"]
    run = client.get_run(run_id)

    assert run.data.params == params
    assert "episode_reward_mean" in run.data.metrics and \
           run.data.metrics["episode_reward_mean"] == 6.0
    assert TRAINING_ITERATION in run.data.metrics and \
           run.data.metrics[TRAINING_ITERATION] == 3.0

    metric_history = client.get_metric_history(
        run_id=run_id, key="episode_reward_mean")

    assert len(metric_history) == 3
    iterations = [metric.step for metric in metric_history]
    assert iterations == [1, 2, 3]
    rewards = [metric.value for metric in metric_history]
    assert rewards == [4, 5, 6]
=======
if __name__ == "__main__":
    import pytest
    import sys

    sys.exit(pytest.main(["-v", "-x", __file__]))
>>>>>>> bec719d8
<|MERGE_RESOLUTION|>--- conflicted
+++ resolved
@@ -137,8 +137,6 @@
     assert len(results["hello/world"]) == 1
 
 
-@pytest.mark.skipif(
-    summary_iterator is None, reason="tensorboard is not installed")
 def test_TBX(ray_start_4_cpus, make_temp_dir):
     config = TestConfig()
 
@@ -159,8 +157,6 @@
 
     _validate_tbx_result(temp_dir)
 
-
-<<<<<<< HEAD
 def test_mlflow(ray_start_4_cpus, make_temp_dir):
     config = TestConfig()
 
@@ -207,10 +203,9 @@
     assert iterations == [1, 2, 3]
     rewards = [metric.value for metric in metric_history]
     assert rewards == [4, 5, 6]
-=======
+
 if __name__ == "__main__":
     import pytest
     import sys
 
-    sys.exit(pytest.main(["-v", "-x", __file__]))
->>>>>>> bec719d8
+    sys.exit(pytest.main(["-v", "-x", __file__]))