from typing import Dict, List
import glob
import io
import json
from collections import defaultdict
from contextlib import redirect_stdout
from pathlib import Path

import pytest

import ray
import ray.train as train
from ray.train import Trainer
from ray.train.backend import BackendConfig, Backend
from ray.train.callbacks import (
    TrainingCallback,
    JsonLoggerCallback,
    PrintCallback,
    TBXLoggerCallback,
    TorchTensorboardProfilerCallback,
)
from ray.train.callbacks.logging import (
    MLflowLoggerCallback,
    _TrainCallbackLogdirManager,
)
from ray.train.constants import (
    TRAINING_ITERATION,
    DETAILED_AUTOFILLED_KEYS,
    BASIC_AUTOFILLED_KEYS,
    ENABLE_DETAILED_AUTOFILLED_METRICS_ENV,
)
from ray.train._internal.worker_group import WorkerGroup
<<<<<<< HEAD
=======
from ray.train._internal.results_preprocessors.preprocessor import (
    SequentialResultsPreprocessor,
)
>>>>>>> 92266434

try:
    from tensorflow.python.summary.summary_iterator import summary_iterator
except ImportError:
    summary_iterator = None


@pytest.fixture
def ray_start_4_cpus():
    address_info = ray.init(num_cpus=4)
    yield address_info
    # The code after the yield will run as teardown code.
    ray.shutdown()


class TestConfig(BackendConfig):
    @property
    def backend_cls(self):
        return TestBackend


class TestBackend(Backend):
    def on_start(self, worker_group: WorkerGroup, backend_config: TestConfig):
        pass

    def on_shutdown(self, worker_group: WorkerGroup, backend_config: TestConfig):
        pass


def test_print(ray_start_4_cpus):
    num_workers = 4

    def train_func():
        train.report(rank=train.world_rank())

    stream = io.StringIO()
    with redirect_stdout(stream):
        trainer = Trainer(TestConfig(), num_workers=num_workers)
        trainer.start()
        trainer.run(train_func, callbacks=[PrintCallback()])
        trainer.shutdown()

    output = stream.getvalue()
    results = json.loads(output)

    assert len(results) == num_workers
    for i, result in enumerate(results):
        assert set(result.keys()) == (BASIC_AUTOFILLED_KEYS | {"rank"})
        assert result["rank"] == i


@pytest.mark.parametrize("input", [None, "dir", "file"])
def test_train_callback_logdir_manager(tmp_path, input):
    default_dir = tmp_path / "default_dir"

    if input == "dir":
        input_logdir = tmp_path / "dir"
        input_logdir.mkdir(parents=True)
    elif input == "file":
        input_logdir = tmp_path / "file"
        input_logdir.touch()
    else:
        input_logdir = None

    logdir_manager = _TrainCallbackLogdirManager(input_logdir)

    if input_logdir:
        path = logdir_manager.logdir_path
        assert path == logdir_manager.logdir_path
    else:
        with pytest.raises(RuntimeError):
            path = logdir_manager.logdir_path

    if input_logdir and not Path(input_logdir).is_dir():
        with pytest.raises(FileExistsError):
            logdir_manager.setup_logdir(str(default_dir))
    else:
        path = logdir_manager.setup_logdir(str(default_dir))
        assert path == logdir_manager.logdir_path


@pytest.mark.parametrize("workers_to_log", [0, None, [0, 1]])
@pytest.mark.parametrize("detailed", [False, True])
@pytest.mark.parametrize("filename", [None, "my_own_filename.json"])
def test_json(
    monkeypatch, ray_start_4_cpus, tmp_path, workers_to_log, detailed, filename
):
    if detailed:
        monkeypatch.setenv(ENABLE_DETAILED_AUTOFILLED_METRICS_ENV, "1")

    config = TestConfig()

    num_iters = 5
    num_workers = 4

    if workers_to_log is None:
        num_workers_to_log = num_workers
    elif isinstance(workers_to_log, int):
        num_workers_to_log = 1
    else:
        num_workers_to_log = len(workers_to_log)

    def train_func():
        for i in range(num_iters):
            train.report(index=i)
        return 1

    if filename is None:
        # if None, use default value
        callback = JsonLoggerCallback(workers_to_log=workers_to_log)
    else:
        callback = JsonLoggerCallback(filename=filename, workers_to_log=workers_to_log)
    trainer = Trainer(config, num_workers=num_workers, logdir=str(tmp_path))
    trainer.start()
    trainer.run(train_func, callbacks=[callback])
    if filename is None:
        assert str(callback.log_path.name) == JsonLoggerCallback._default_filename
    else:
        assert str(callback.log_path.name) == filename

    with open(callback.log_path, "r") as f:
        log = json.load(f)
    print(log)
    assert len(log) == num_iters
    assert len(log[0]) == num_workers_to_log
    assert all(len(element) == len(log[0]) for element in log)
    assert all(
        all(worker["index"] == worker[TRAINING_ITERATION] - 1 for worker in element)
        for element in log
    )
    assert all(
        all(all(key in worker for key in BASIC_AUTOFILLED_KEYS) for worker in element)
        for element in log
    )
    if detailed:
        assert all(
            all(
                all(key in worker for key in DETAILED_AUTOFILLED_KEYS)
                for worker in element
            )
            for element in log
        )
    else:
        assert all(
            all(
                not any(key in worker for key in DETAILED_AUTOFILLED_KEYS)
                for worker in element
            )
            for element in log
        )


def _validate_tbx_result(events_dir):
    events_file = list(glob.glob(f"{events_dir}/events*"))[0]
    results = defaultdict(list)
    for event in summary_iterator(events_file):
        for v in event.summary.value:
            assert v.tag.startswith("ray/train")
            results[v.tag[10:]].append(v.simple_value)

    assert len(results["episode_reward_mean"]) == 3
    assert [int(res) for res in results["episode_reward_mean"]] == [4, 5, 6]
    assert len(results["score"]) == 1
    assert len(results["hello/world"]) == 1


def test_TBX(ray_start_4_cpus, tmp_path):
    config = TestConfig()

    temp_dir = tmp_path
    num_workers = 4

    def train_func():
        train.report(episode_reward_mean=4)
        train.report(episode_reward_mean=5)
        train.report(episode_reward_mean=6, score=[1, 2, 3], hello={"world": 1})
        return 1

    callback = TBXLoggerCallback(temp_dir)
    trainer = Trainer(config, num_workers=num_workers)
    trainer.start()
    trainer.run(train_func, callbacks=[callback])

    _validate_tbx_result(temp_dir)


def test_mlflow(ray_start_4_cpus, tmp_path):
    config = TestConfig()

    params = {"p1": "p1"}

    temp_dir = tmp_path
    num_workers = 4

    def train_func(config):
        train.report(episode_reward_mean=4)
        train.report(episode_reward_mean=5)
        train.report(episode_reward_mean=6)
        return 1

    callback = MLflowLoggerCallback(experiment_name="test_exp", logdir=temp_dir)
    trainer = Trainer(config, num_workers=num_workers)
    trainer.start()
    trainer.run(train_func, config=params, callbacks=[callback])

    from mlflow.tracking import MlflowClient

    client = MlflowClient(tracking_uri=callback.mlflow_util._mlflow.get_tracking_uri())

    experiment_id = client.get_experiment_by_name("test_exp").experiment_id
    all_runs = callback.mlflow_util._mlflow.search_runs(experiment_ids=[experiment_id])
    assert len(all_runs) == 1
    # all_runs is a pandas dataframe.
    all_runs = all_runs.to_dict(orient="records")
    run_id = all_runs[0]["run_id"]
    run = client.get_run(run_id)

    assert run.data.params == params
    assert (
        "episode_reward_mean" in run.data.metrics
        and run.data.metrics["episode_reward_mean"] == 6.0
    )
    assert (
        TRAINING_ITERATION in run.data.metrics
        and run.data.metrics[TRAINING_ITERATION] == 3.0
    )

    metric_history = client.get_metric_history(run_id=run_id, key="episode_reward_mean")

    assert len(metric_history) == 3
    iterations = [metric.step for metric in metric_history]
    assert iterations == [1, 2, 3]
    rewards = [metric.value for metric in metric_history]
    assert rewards == [4, 5, 6]


def test_torch_tensorboard_profiler_callback(ray_start_4_cpus, tmp_path):
    config = TestConfig()

    temp_dir = tmp_path
    num_workers = 4
    num_epochs = 2

    def train_func():
        from ray.train.torch import TorchWorkerProfiler
        from torch.profiler import profile, record_function, schedule

        twp = TorchWorkerProfiler()
        with profile(
            activities=[],
            schedule=schedule(wait=0, warmup=0, active=1),
            on_trace_ready=twp.trace_handler,
        ) as p:

            for epoch in range(num_epochs):
                with record_function("test_function"):
                    pass

                p.step()

                profile_results = twp.get_and_clear_profile_traces()
                train.report(epoch=epoch, **profile_results)

    callback = TorchTensorboardProfilerCallback(temp_dir)
    trainer = Trainer(config, num_workers=num_workers)
    trainer.start()
    trainer.run(train_func, callbacks=[callback])

    assert temp_dir.exists()

    count = 0
    for path in temp_dir.iterdir():
        assert path.is_file()
        count += 1
    assert count == num_workers * num_epochs


# fix issue: repeat assignments for preprocessor results nested recursive calling
# see https://github.com/ray-project/ray/issues/25005
def test_hotfix_callback_nested_recusive_calling():
    # test callback used to simulate the nested recursive calling for preprocess()
    class TestCallback(TrainingCallback):
        def __init__(self):
            self.max_process_time = 0

        def count_process_times(self, processor):
            count = 0
            if processor:
                if isinstance(processor, SequentialResultsPreprocessor):
                    for preprocessor in processor.preprocessors:
                        # recursive calling preprocessors in list
                        count += self.count_process_times(preprocessor)
                else:
                    count = 1
            return count

        def handle_result(self, results: List[Dict], **info):
            process_times = self.count_process_times(self.results_preprocessor)
            if process_times > self.max_process_time:
                self.max_process_time = process_times
            print(f"process times: {process_times}")

    def train_func():
        for idx in range(num_iterates):
            train.report(iterate=idx + 1)

    # python default limitation for iterate depth
    num_iterates = 1000
    trainer = Trainer(TestConfig(), num_workers=1)
    trainer.start()
    test_callback = TestCallback()
    trainer.run(train_func, callbacks=[test_callback])
    assert test_callback.max_process_time == 1
    print(f"callback max process time: {test_callback.max_process_time}")
    trainer.shutdown()


if __name__ == "__main__":
    import pytest
    import sys

    sys.exit(pytest.main(["-v", "-x", __file__]))<|MERGE_RESOLUTION|>--- conflicted
+++ resolved
@@ -30,12 +30,9 @@
     ENABLE_DETAILED_AUTOFILLED_METRICS_ENV,
 )
 from ray.train._internal.worker_group import WorkerGroup
-<<<<<<< HEAD
-=======
 from ray.train._internal.results_preprocessors.preprocessor import (
     SequentialResultsPreprocessor,
 )
->>>>>>> 92266434
 
 try:
     from tensorflow.python.summary.summary_iterator import summary_iterator
