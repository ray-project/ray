--- conflicted
+++ resolved
@@ -562,84 +562,6 @@
 
     assert set(results) == {0, 1}
 
-
-<<<<<<< HEAD
-@pytest.mark.parametrize("num_workers", [1, 2])
-def test_tensorflow_mnist(ray_start_2_cpus, num_workers):
-    num_workers = num_workers
-    epochs = 3
-
-    trainer = Trainer("tensorflow", num_workers=num_workers)
-    config = {"lr": 1e-3, "batch_size": 64, "epochs": epochs}
-    trainer.start()
-    results = trainer.run(tensorflow_mnist_train_func, config)
-    trainer.shutdown()
-
-    assert len(results) == num_workers
-    result = results[0]
-
-    loss = result["loss"]
-    assert len(loss) == epochs
-    assert loss[-1] < loss[0]
-
-    accuracy = result["accuracy"]
-    assert len(accuracy) == epochs
-    assert accuracy[-1] > accuracy[0]
-
-
-def test_tf_non_distributed(ray_start_2_cpus):
-    """Make sure Ray Train works without TF MultiWorkerMirroredStrategy."""
-
-    trainer = Trainer(backend="torch", num_workers=1)
-    trainer.start()
-    trainer.run(tf_quick_start_train_func)
-    trainer.shutdown()
-
-
-@pytest.mark.parametrize("num_workers", [1, 2])
-def test_torch_linear(ray_start_2_cpus, num_workers):
-    num_workers = num_workers
-    epochs = 3
-
-    trainer = Trainer("torch", num_workers=num_workers)
-    config = {"lr": 1e-2, "hidden_size": 1, "batch_size": 4, "epochs": epochs}
-    trainer.start()
-    results = trainer.run(linear_train_func, config)
-    trainer.shutdown()
-
-    assert len(results) == num_workers
-
-    for result in results:
-        assert len(result) == epochs
-        assert result[-1]["loss"] < result[0]["loss"]
-
-
-def test_torch_fashion_mnist(ray_start_2_cpus):
-    num_workers = 2
-    epochs = 3
-
-    trainer = Trainer("torch", num_workers=num_workers)
-    config = {"lr": 1e-3, "batch_size": 64, "epochs": epochs}
-    trainer.start()
-    results = trainer.run(fashion_mnist_train_func, config)
-    trainer.shutdown()
-
-    assert len(results) == num_workers
-
-    for result in results:
-        assert len(result) == epochs
-        assert result[-1] < result[0]
-
-
-def test_torch_non_distributed(ray_start_2_cpus):
-    """Make sure Ray Train works without torch DDP."""
-
-    trainer = Trainer(backend="torch", num_workers=1)
-    trainer.start()
-    trainer.run(torch_quick_start_train_func)
-    trainer.shutdown()
-
-
 def test_torch_auto_unwrap(ray_start_2_cpus):
     """Tests if underlying model from DDP is extracted when saving ckpt."""
 
@@ -658,9 +580,6 @@
     trainer.run(train_fn)
     trainer.shutdown()
 
-
-=======
->>>>>>> 7515d96e
 def test_horovod_simple(ray_start_2_cpus):
     def simple_fn():
         hvd_torch.init()
