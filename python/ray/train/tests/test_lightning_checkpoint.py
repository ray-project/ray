--- conflicted
+++ resolved
@@ -1,9 +1,5 @@
-<<<<<<< HEAD
-=======
 import tempfile
 
-import pytorch_lightning as pl
->>>>>>> c5d2a42f
 import torch
 import torch.nn as nn
 from torch.utils.data import DataLoader
@@ -15,13 +11,10 @@
     LightningConfigBuilder,
     LightningTrainer,
 )
-<<<<<<< HEAD
 from ray.train.lightning._lightning_utils import import_lightning
+from ray.train.tests.lightning_test_utils import DummyDataModule, LinearModule
 
 pl = import_lightning()
-=======
-from ray.train.tests.lightning_test_utils import DummyDataModule, LinearModule
->>>>>>> c5d2a42f
 
 
 class Net(pl.LightningModule):
