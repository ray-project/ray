import logging
import os
from dataclasses import dataclass
from datetime import timedelta
from typing import Optional

import torch
import torch.distributed as dist

import ray
from ray.train._internal.utils import get_address_and_port
from ray.train._internal.worker_group import WorkerGroup
from ray.train.backend import Backend, BackendConfig
from ray.train.constants import DEFAULT_NCCL_SOCKET_IFNAME
from ray.util import PublicAPI

logger = logging.getLogger(__name__)


@PublicAPI(stability="stable")
@dataclass
class TorchConfig(BackendConfig):
    """Configuration for torch process group setup.

    See https://pytorch.org/docs/stable/distributed.html for more info.

    Args:
        backend: The backend to use for training.
            See ``torch.distributed.init_process_group`` for more info and
            valid values.
            If set to None, nccl will be used if GPUs are requested, else gloo
            will be used.
        init_method: The initialization method to use. Either "env"
            for environment variable initialization or "tcp" for TCP
            initialization. Defaults to "env".
        timeout_s: Seconds for process group operations to timeout.
    """

    backend: Optional[str] = None
    init_method: str = "env"
    timeout_s: int = 1800

    @property
    def backend_cls(self):
        return _TorchBackend


def _set_nccl_network_interface():
    """Set the appropriate NCCL network interface to use."""

    if "NCCL_SOCKET_IFNAME" not in os.environ:
        logger.debug(
            f"Setting NCCL_SOCKET_IFNAME to {DEFAULT_NCCL_SOCKET_IFNAME} "
            f"to prioritize ethernet connection. To override this behavior, set the "
            f"`NCCL_SOCKET_IFNAME` environment variable in your Ray runtime "
            "environment: "
            "`ray.init(runtime_env={{'env_vars': {'NCCL_SOCKET_IFNAME': 'ens5'}}}`"
        )
        os.environ["NCCL_SOCKET_IFNAME"] = DEFAULT_NCCL_SOCKET_IFNAME


def _setup_torch_process_group(
    backend: str,
    world_rank: int,
    world_size: int,
    init_method: str,
    timeout_s: int = 1800,
):
    """Connects the distributed PyTorch backend.

    Args:
        backend: The backend (nccl, gloo, etc.) to use for training.
        world_rank: Rank of the current worker.
        world_size: Number of workers participating in the job.
        init_method: URL specifying how to initialize the process group.
        timeout_s: Seconds for process group operations to timeout.
    """
    if world_rank == 0:
        logger.info(
            f"Setting up process group for: {init_method} [rank={world_rank}, "
            f"world_size={world_size}]"
        )
    else:
        logger.debug(
            f"Setting up process group for: {init_method} [rank={world_rank}, "
            f"world_size={world_size}]"
        )
    logger.debug(f"using {backend}")

    # See the `timeout` arg in https://pytorch.org/docs/master/
    # distributed.html#torch.distributed.init_process_group for description of
    # NCCL_ASYNC_ERROR_HANDLING. We do not use NCCL_BLOCKING_WAIT due to performance
    # overhead.
    if (
        backend == "nccl"
        and "NCCL_ASYNC_ERROR_HANDLING" not in os.environ
        and "NCCL_BLOCKING_WAIT" not in os.environ
    ):
        logger.debug(
            "Setting NCCL_ASYNC_ERROR_HANDLING to fail if NCCL collective "
            "communication operations are timing out. "
            "To override this behavior, you can set NCCL_ASYNC_ERROR_HANDLING=0."
        )
        os.environ["NCCL_ASYNC_ERROR_HANDLING"] = "1"

    dist.init_process_group(
        backend=backend,
        init_method=init_method,
        rank=world_rank,
        world_size=world_size,
        timeout=timedelta(seconds=timeout_s),
    )


def _shutdown_torch(destroy_process_group=False):
    from ray.air._internal.torch_utils import get_devices

    devices = get_devices()
    if destroy_process_group:
        dist.destroy_process_group()
    if torch.cuda.is_available():
        for device in devices:
            with torch.cuda.device(device):
                torch.cuda.empty_cache()


def _set_torch_distributed_env_vars():
    # Same env vars as in
    # https://pytorch.org/docs/stable/elastic/run.html#environment-variables
    from ray.train.torch import get_device

    context = ray.train.get_context()
    os.environ["LOCAL_RANK"] = str(context.get_local_rank())
    os.environ["RANK"] = str(context.get_world_rank())
    os.environ["LOCAL_WORLD_SIZE"] = str(context.get_local_world_size())
    os.environ["WORLD_SIZE"] = str(context.get_world_size())
    os.environ["NODE_RANK"] = str(context.get_node_rank())

    # Makes sure Hugging Face Accelerate uses the correct device
    device = get_device()
<<<<<<< HEAD
    if isinstance(device, list):
        device = device[0]
    torch.cuda.set_device(device)
=======
>>>>>>> d7a4f259
    os.environ["ACCELERATE_TORCH_DEVICE"] = str(device)


class _TorchBackend(Backend):
    share_cuda_visible_devices: bool = True

    def on_start(self, worker_group: WorkerGroup, backend_config: TorchConfig):
        if dist.is_available():
            # Set the appropriate training backend.
            if backend_config.backend is None:
                if worker_group.num_gpus_per_worker > 0:
                    backend = "nccl"
                else:
                    backend = "gloo"
            else:
                backend = backend_config.backend

            if backend == "nccl":
                worker_group.execute(_set_nccl_network_interface)

            master_addr, master_port = worker_group.execute_single(
                0, get_address_and_port
            )
            if backend_config.init_method == "env":

                def set_env_vars(addr, port):
                    os.environ["MASTER_ADDR"] = addr
                    os.environ["MASTER_PORT"] = str(port)

                worker_group.execute(set_env_vars, addr=master_addr, port=master_port)
                url = "env://"
            elif backend_config.init_method == "tcp":
                url = f"tcp://{master_addr}:{master_port}"
            else:
                raise ValueError(
                    f"The provided init_method ("
                    f"{backend_config.init_method}) is not supported. Must "
                    f"be either 'env' or 'tcp'."
                )

            setup_futures = []
            for i in range(len(worker_group)):
                setup_futures.append(
                    worker_group.execute_single_async(
                        i,
                        _setup_torch_process_group,
                        backend=backend,
                        world_rank=i,
                        world_size=len(worker_group),
                        init_method=url,
                        timeout_s=backend_config.timeout_s,
                    )
                )
            ray.get(setup_futures)
        else:
            raise RuntimeError("Distributed torch is not available.")

    def on_shutdown(self, worker_group: WorkerGroup, backend_config: TorchConfig):
        worker_group.execute(
            _shutdown_torch,
            destroy_process_group=len(worker_group) > 1,
        )

    def on_training_start(
        self, worker_group: WorkerGroup, backend_config: BackendConfig
    ):
        worker_group.execute(_set_torch_distributed_env_vars)<|MERGE_RESOLUTION|>--- conflicted
+++ resolved
@@ -138,12 +138,7 @@
 
     # Makes sure Hugging Face Accelerate uses the correct device
     device = get_device()
-<<<<<<< HEAD
-    if isinstance(device, list):
-        device = device[0]
     torch.cuda.set_device(device)
-=======
->>>>>>> d7a4f259
     os.environ["ACCELERATE_TORCH_DEVICE"] = str(device)
 
 
