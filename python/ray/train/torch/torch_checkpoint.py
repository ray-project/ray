from typing import TYPE_CHECKING, Any, Dict, Optional

import torch
import warnings

from ray.air.checkpoint import Checkpoint
from ray.air.constants import MODEL_KEY, PREPROCESSOR_KEY
from ray.train.data_parallel_trainer import _load_checkpoint_dict
from ray.air._internal.torch_utils import load_torch_model
from ray.util.annotations import PublicAPI

if TYPE_CHECKING:
    from ray.data.preprocessor import Preprocessor


@PublicAPI(stability="beta")
class TorchCheckpoint(Checkpoint):
    """A :class:`~ray.air.checkpoint.Checkpoint` with Torch-specific functionality.

    Create this from a generic :class:`~ray.air.checkpoint.Checkpoint` by calling
    ``TorchCheckpoint.from_checkpoint(ckpt)``.
    """

    @classmethod
    def from_state_dict(
        cls,
        state_dict: Dict[str, Any],
        *,
        preprocessor: Optional["Preprocessor"] = None,
    ) -> "TorchCheckpoint":
        """Create a :class:`~ray.air.checkpoint.Checkpoint` that stores a model state
        dictionary.

        .. tip::

            This is the recommended method for creating
            :class:`TorchCheckpoints<TorchCheckpoint>`.

        Args:
            state_dict: The model state dictionary to store in the checkpoint.
            preprocessor: A fitted preprocessor to be applied before inference.

        Returns:
            A :class:`TorchCheckpoint` containing the specified state dictionary.

        Examples:
            >>> from ray.train.torch import TorchCheckpoint
            >>> import torch
            >>>
            >>> model = torch.nn.Linear(1, 1)
            >>> checkpoint = TorchCheckpoint.from_state_dict(model.state_dict())

            To load the state dictionary, call
            :meth:`~ray.train.torch.TorchCheckpoint.get_model`.

            >>> checkpoint.get_model(torch.nn.Linear(1, 1))
            Linear(in_features=1, out_features=1, bias=True)
        """
        return cls.from_dict({PREPROCESSOR_KEY: preprocessor, MODEL_KEY: state_dict})

    @classmethod
    def from_model(
        cls,
        model: torch.nn.Module,
        *,
        preprocessor: Optional["Preprocessor"] = None,
    ) -> "TorchCheckpoint":
        """Create a :class:`~ray.air.checkpoint.Checkpoint` that stores a Torch model.

        .. note::

            PyTorch recommends storing state dictionaries. To create a
            :class:`TorchCheckpoint` from a state dictionary, call
            :meth:`~ray.train.torch.TorchCheckpoint.from_state_dict`. To learn more
            about state dictionaries, read
            `Saving and Loading Models <https://pytorch.org/tutorials/beginner/saving_loading_models.html#what-is-a-state-dict>`_.

        Args:
            model: The Torch model to store in the checkpoint.
            preprocessor: A fitted preprocessor to be applied before inference.

        Returns:
            A :class:`TorchCheckpoint` containing the specified model.

        Examples:
            >>> from ray.train.torch import TorchCheckpoint
            >>> import torch
            >>>
            >>> model = torch.nn.Identity()
            >>> checkpoint = TorchCheckpoint.from_model(model)

            You can use a :class:`TorchCheckpoint` to create an
            :class:`~ray.train.torch.TorchPredictor` and perform inference.

            >>> from ray.train.torch import TorchPredictor
            >>>
            >>> predictor = TorchPredictor.from_checkpoint(checkpoint)
        """  # noqa: E501
        return cls.from_dict({PREPROCESSOR_KEY: preprocessor, MODEL_KEY: model})

    def get_model(self, model: Optional[torch.nn.Module] = None) -> torch.nn.Module:
        """Retrieve the model stored in this checkpoint.

        Args:
            model: If the checkpoint contains a model state dict, and not
                the model itself, then the state dict will be loaded to this
                ``model``. Otherwise, the model will be discarded.
        """
<<<<<<< HEAD
        saved_model, _ = _load_checkpoint_dict(self, "TorchTrainer")
=======
        saved_model, _ = _load_checkpoint(self, "TorchTrainer")

        if isinstance(saved_model, torch.nn.Module):
            if model:
                warnings.warn(
                    "TorchCheckpoint already contains all information needed. "
                    "Discarding provided `model` argument. This means: "
                    "If you are using BatchPredictor, you should do "
                    "`BatchPredictor.from_checkpoint(checkpoint, TorchPredictor)` by"
                    "removing kwargs `model=`. "
                    "If you are using TorchPredictor directly, you should do "
                    "`TorchPredictor.from_checkpoint(checkpoint)` by removing kwargs "
                    "`model=`."
                )
>>>>>>> 9c39a28b
        model = load_torch_model(saved_model=saved_model, model_definition=model)
        return model<|MERGE_RESOLUTION|>--- conflicted
+++ resolved
@@ -106,10 +106,7 @@
                 the model itself, then the state dict will be loaded to this
                 ``model``. Otherwise, the model will be discarded.
         """
-<<<<<<< HEAD
         saved_model, _ = _load_checkpoint_dict(self, "TorchTrainer")
-=======
-        saved_model, _ = _load_checkpoint(self, "TorchTrainer")
 
         if isinstance(saved_model, torch.nn.Module):
             if model:
@@ -123,6 +120,5 @@
                     "`TorchPredictor.from_checkpoint(checkpoint)` by removing kwargs "
                     "`model=`."
                 )
->>>>>>> 9c39a28b
         model = load_torch_model(saved_model=saved_model, model_definition=model)
         return model