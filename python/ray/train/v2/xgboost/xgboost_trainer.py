--- conflicted
+++ resolved
@@ -118,9 +118,8 @@
 
     def __init__(
         self,
-        train_loop_per_worker: Optional[
-            Union[Callable[[], None], Callable[[Dict], None]]
-        ] = None,
+        train_loop_per_worker: Union[Callable[[], None], Callable[[Dict], None]],
+        *,
         train_loop_config: Optional[Dict] = None,
         xgboost_config: Optional["XGBoostConfig"] = None,
         scaling_config: Optional[ScalingConfig] = None,
@@ -135,30 +134,20 @@
         params: Optional[Dict[str, Any]] = None,
         num_boost_round: Optional[int] = None,
     ):
-<<<<<<< HEAD
         if (
             label_column is not None
             or params is not None
             or num_boost_round is not None
         ):
             raise DeprecationWarning(
-                "The legacy XGBoostTrainer API is deprecated and is not "
-                "supported in the revamped Ray Train API. "
-                "Please switch to using `train_loop_per_worker` and "
-                "`train_loop_config` instead. "
+                "The legacy XGBoostTrainer API is deprecated. "
+                "Please switch to passing in a custom `train_loop_per_worker` "
+                "function instead. "
                 "See this issue for more context: "
                 "https://github.com/ray-project/ray/issues/50042"
             )
 
-        if not train_loop_per_worker:
-            raise ValueError(
-                "`train_loop_per_worker` must be provided to the XGBoostTrainer. "
-                "See this issue for more context: "
-                "https://github.com/ray-project/ray/issues/50042"
-            )
-=======
         from ray.train.xgboost import XGBoostConfig
->>>>>>> 33dd73ff
 
         super(XGBoostTrainer, self).__init__(
             train_loop_per_worker=train_loop_per_worker,
@@ -175,7 +164,7 @@
     @classmethod
     @Deprecated
     def get_model(cls, checkpoint: Checkpoint):
-        """Retrieve the XGBoost model stored in this checkpoint."""
+        """[Deprecated] Retrieve the XGBoost model stored in this checkpoint."""
         raise DeprecationWarning(
             "`XGBoostTrainer.get_model` is deprecated. "
             "Use `RayTrainReportCallback.get_model` instead."
