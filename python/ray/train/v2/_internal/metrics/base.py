from dataclasses import dataclass
from typing import Any, Dict, List, Type, TypeVar

from ray.util.metrics import Gauge

RUN_NAME_TAG_KEY = "ray_train_run_name"

T = TypeVar("T")


@dataclass
class Metric:
    name: str
    type: Type[T]
    default: T
    description: str
    tag_keys: List[str]

    def __init__(
        self,
        name: str,
        type: Type[T],
        default: T,
        description: str,
        tag_keys: List[str],
    ):
        self.name = name
        self.type = type
        self.default = default
        self.description = description
        self.tag_keys = tag_keys
        self._gauge = None
        self._values = {}

    def _validate_tags(self, tags: Dict[str, str]):
        """Validate that the provided tags match the expected tag keys.

        Args:
            tags: Dictionary of tag key-value pairs to validate

        Raises:
            ValueError: If the tag keys don't match the expected keys
        """
        if set(tags.keys()) != set(self.tag_keys):
            raise ValueError(
                f"Tag keys for metric '{self.name}' don't match expected keys. "
                f"Expected: {self.tag_keys}, got: {list(tags.keys())}"
            )

    def start(self):
<<<<<<< HEAD
        """Initialize the gauge for this metric."""
        self._gauge = Gauge(
            self.name,
            description=self.description,
            tag_keys=self.tag_keys,
        )

    def record(self, tags: Dict[str, str], value: T):
        """Update the metric value with the given tags.
=======
        self._create_gauges()
        self._start_metrics_thread()

    def shutdown(self):
        self._stop_metrics_thread()
        self._reset_gauges()
        self._values = {}
>>>>>>> 3d5059ae

        For numerical values (int, float), the value will be added to the current value.
        For non-numerical values, the current value will be replaced.

        Args:
            value: The value to update the metric with.
            tags: Dictionary of tag key-value pairs.
        """
        self._validate_tags(tags)

        key = frozenset(tags.items())

        # Initialize with default value for new tag combination
        if key not in self._values:
            self._values[key] = self.default

        # For numeric types, add the value; otherwise replace it
        if isinstance(self._values[key], (int, float)):
            self._values[key] += value
        else:
            self._values[key] = value

        # Update the gauge if it exists
        if self._gauge is not None:
            self._gauge.set(self._values[key], tags)

    def get_value(self, tags: Dict[str, str]) -> Any:
        """Get the value of the metric for the given tags."""
        self._validate_tags(tags)

        key = frozenset(tags.items())
        return self._values.get(key, self.default)

    def reset(self):
        """Reset all values to default for all tag combinations."""
        for key, _ in self._values.items():
            tags = dict(key)
            self._values[key] = self.default
            if self._gauge is not None:
                self._gauge.set(self.default, tags)

    def shutdown(self):
        """Reset values and clean up resources."""
        self.reset()
        self._values = {}


class MetricsTracker:
    """Tracks metric values for a set of defined metrics."""

    def __init__(self, metrics: Dict[str, Metric], base_tags: Dict[str, str]):
        self._metrics = metrics
        self._base_tags = base_tags

    def start(self):
        """Start all metrics."""
        for metric in self._metrics.values():
            metric.start()

    def shutdown(self):
        """Shutdown all metrics."""
        for metric in self._metrics.values():
            metric.shutdown()

    def reset(self):
        """Reset all metrics."""
        for metric in self._metrics.values():
            metric.reset()

    def record(
        self, metric_name: str, value: Any, additional_tags: Dict[str, str] = None
    ):
        """Record a value for a specific metric."""
        if additional_tags is None:
            additional_tags = {}
        metric = self._get_metric(metric_name)
        tags = self._base_tags | additional_tags
        metric.record(tags, value)

    def get_value(self, metric_name: str, additional_tags: Dict[str, str] = None):
        """Get the value of a specific metric."""
        if additional_tags is None:
            additional_tags = {}
        metric = self._get_metric(metric_name)
        tags = self._base_tags | additional_tags
        return metric.get_value(tags)

    def _get_metric(self, metric_name: str) -> Metric:
        """Get a specific metric."""
        if metric_name not in self._metrics:
            raise ValueError(f"Unknown metric: {metric_name}")
        return self._metrics[metric_name]<|MERGE_RESOLUTION|>--- conflicted
+++ resolved
@@ -1,7 +1,5 @@
 from dataclasses import dataclass
 from typing import Any, Dict, List, Type, TypeVar
-
-from ray.util.metrics import Gauge
 
 RUN_NAME_TAG_KEY = "ray_train_run_name"
 
@@ -47,26 +45,8 @@
                 f"Expected: {self.tag_keys}, got: {list(tags.keys())}"
             )
 
-    def start(self):
-<<<<<<< HEAD
-        """Initialize the gauge for this metric."""
-        self._gauge = Gauge(
-            self.name,
-            description=self.description,
-            tag_keys=self.tag_keys,
-        )
-
     def record(self, tags: Dict[str, str], value: T):
         """Update the metric value with the given tags.
-=======
-        self._create_gauges()
-        self._start_metrics_thread()
-
-    def shutdown(self):
-        self._stop_metrics_thread()
-        self._reset_gauges()
-        self._values = {}
->>>>>>> 3d5059ae
 
         For numerical values (int, float), the value will be added to the current value.
         For non-numerical values, the current value will be replaced.
