import logging
import sys
import threading
import uuid
from concurrent.futures import ThreadPoolExecutor
from dataclasses import dataclass, field
from queue import Queue
from typing import TYPE_CHECKING, Any, Dict, List, Optional

import ray
from ray.actor import ActorHandle
from ray.data import DataIterator, Dataset
from ray.train._internal import session
from ray.train._internal.session import _TrainingResult
from ray.train.v2._internal.execution.checkpoint.sync_actor import SynchronizationActor
from ray.train.v2._internal.execution.storage import StorageContext
from ray.train.v2._internal.util import (
    _copy_doc,
    construct_user_exception_with_traceback,
    invoke_context_managers,
)
from ray.train.v2.api.config import RunConfig, ScalingConfig
from ray.train.v2.api.report_config import CheckpointUploadMode

if TYPE_CHECKING:
    from ray.train import BackendConfig, Checkpoint, DataConfig
    from ray.train.v2._internal.data_integration.interfaces import (
        DatasetShardMetadata,
        DatasetShardProvider,
    )
    from ray.train.v2._internal.execution.callback import TrainContextCallback
    from ray.train.v2._internal.execution.worker_group.thread_runner import ThreadRunner
    from ray.train.v2.api.reported_checkpoint import ReportedCheckpoint


logger = logging.getLogger(__file__)


# TODO: make this value manually or automatically configurable.
MAX_CHECKPOINT_UPLOAD_THREADS = 5


@dataclass(frozen=True)
class TrainRunContext:
    """Holds the metadata and context for the current training run."""

    # The unique ID of the training run.
    run_id: str = field(init=False, default_factory=lambda: uuid.uuid4().hex)

    # The run configuration for the current training run.
    run_config: RunConfig

    # The configuration passed to the training function.
    train_loop_config: Optional[Dict[str, Any]]

    # The scaling configuration for the current training run.
    scaling_config: ScalingConfig

    # The configuration for the training backend (e.g., PyTorch, XGBoost).
    backend_config: "BackendConfig"

    # The datasets used in the current training run.
    datasets: Dict[str, Dataset]

    # The configuration for dataset ingestion and sharding.
    dataset_config: "DataConfig"

    def get_run_config(self) -> RunConfig:
        """Returns the run config of the current training run."""
        return self.run_config


@dataclass(frozen=True)
class DistributedContext:
    world_rank: int
    world_size: int
    local_rank: int
    local_world_size: int
    node_rank: int


@dataclass(frozen=True)
class ExecutionContext:
    """Holds the execution context for the current worker process.

    Every worker process has a single execution context accessed via the
    `TrainContext`, which includes the training thread that is actually
    running the user code.
    """

    # A shared synchronization actor that helps broadcast data across ranks.
    synchronization_actor: SynchronizationActor

    # A queue that receives training results from the user training code.
    # `ray.train.report` in user code populates this queue.
    result_queue: Queue

    # The thread launcher that runs the user training loop.
    training_thread_runner: "ThreadRunner"

    # The callbacks that are run in the worker train context.
    train_context_callbacks: List["TrainContextCallback"]


@dataclass
class TrainContext:
    train_run_context: TrainRunContext
    distributed_context: DistributedContext
    execution_context: ExecutionContext
    storage_context: StorageContext
    controller_actor: ActorHandle

    dataset_shard_provider: "DatasetShardProvider"
<<<<<<< HEAD
    checkpoint: Optional[Checkpoint] = None
    num_reported_checkpoints: int = 0
    num_attempted_reported_checkpoints: int = 0
    report_order_condition: threading.Condition = threading.Condition()
    checkpoint_uploads: ThreadPoolExecutor = ThreadPoolExecutor(
        max_workers=MAX_CHECKPOINT_UPLOAD_THREADS
    )
=======
    checkpoint: Optional["Checkpoint"] = None
    num_report_calls: int = 0
>>>>>>> cc08726a

    @_copy_doc(session.get_experiment_name)
    def get_experiment_name(self) -> str:
        return self.train_run_context.run_config.name

    @_copy_doc(session.get_world_size)
    def get_world_size(self) -> int:
        return self.distributed_context.world_size

    @_copy_doc(session.get_world_rank)
    def get_world_rank(self) -> int:
        return self.distributed_context.world_rank

    @_copy_doc(session.get_local_rank)
    def get_local_rank(self) -> int:
        return self.distributed_context.local_rank

    @_copy_doc(session.get_local_world_size)
    def get_local_world_size(self) -> int:
        return self.distributed_context.local_world_size

    @_copy_doc(session.get_node_rank)
    def get_node_rank(self) -> int:
        return self.distributed_context.node_rank

    @_copy_doc(session.get_storage)
    def get_storage(self):
        return self.storage_context

    # TODO: Don't allow these private methods to be called from user code.
    def get_result_queue(self):
        return self.execution_context.result_queue

    def get_synchronization_actor(self):
        return self.execution_context.synchronization_actor

    def get_checkpoint(self):
        return self.checkpoint

    def get_all_reported_checkpoints(self) -> List["ReportedCheckpoint"]:
        return ray.get(
            self.controller_actor.get_all_reported_checkpoints.remote(
                self.num_report_calls
            )
        )

    def get_dataset_shard(self, dataset_info: "DatasetShardMetadata") -> DataIterator:
        """Returns the :class:`ray.data.DataIterator` shard for this worker.

        Call :meth:`~ray.data.DataIterator.iter_torch_batches` or
        :meth:`~ray.data.DataIterator.to_tf` on this shard to convert it to the
        appropriate framework-specific data type.

        Args:
            dataset_info: The shard metadata, including the dataset name and worker rank.
        Returns:
            The ``DataIterator`` shard with the given name for this worker.
        Raises:
            KeyError: If the dataset shard with the given name is not found.
        """
        return self.dataset_shard_provider.get_dataset_shard(dataset_info)

    def get_context_callbacks(self) -> List["TrainContextCallback"]:
        return self.execution_context.train_context_callbacks

    def _sync_checkpoint_dir_name_across_ranks(
        self, checkpoint_dir_name: Optional[str] = None
    ) -> str:
        """Sync the checkpoint dir name across ranks.

        Args:
            checkpoint_dir_name: The checkpoint dir name to sync.

        Returns:
            The synced checkpoint dir name.
        """
        # If checkpoint_dir_name is not set, use default checkpoint_dir_name
        # created by the storage context.
        checkpoint_dir_name = (
            checkpoint_dir_name
            or self.storage_context.make_default_checkpoint_dir_name()
        )
        # Get a consensus across ranks on the remote storage path, so distributed
        # checkpoints will be stored to the same place.
        sync_actor = self.get_synchronization_actor()
        return ray.get(
            sync_actor.broadcast_from_rank_zero.remote(
                world_rank=self.distributed_context.world_rank,
                world_size=self.distributed_context.world_size,
                data=checkpoint_dir_name,
                caller_method_name="ray.train.report",
            )
        )

    def _save_checkpoint(
        self,
        checkpoint_dir_name: str,
        metrics: Dict[str, Any],
        checkpoint: Optional["Checkpoint"] = None,
    ) -> _TrainingResult:
        """Save the checkpoint to remote storage.

        Args:
            checkpoint_dir_name: The checkpoint dir to persist to.
            metrics: The metrics to report.
            checkpoint: The checkpoint to report.

        Returns:
            The training result object containing the persisted checkpoint.
        """

        if not checkpoint:
            return _TrainingResult(checkpoint=None, metrics=metrics)

        # Persist the checkpoint to the remote storage path.
        persisted_checkpoint = self.storage_context.persist_current_checkpoint(
            checkpoint, checkpoint_dir_name
        )
        # Update latest checkpoint as the persisted checkpoint.
        self.checkpoint = persisted_checkpoint

        return _TrainingResult(checkpoint=persisted_checkpoint, metrics=metrics)

    def _wait_then_report(
        self, training_result: _TrainingResult, current_report_attempt_number: int
    ) -> None:
        """Thread waits for its turn before reporting training result to result queue.

        The queue size is set to 1 to avoid accumulating unprocessed results.
        If the queue is full, the put operation blocks until a result is consumed.

        TODO: Add a metric to track the blocking time waiting for the
        training result to be consumed by the controller.
        """
        with self.report_order_condition:
            self.report_order_condition.wait_for(
                lambda: self.num_reported_checkpoints
                == current_report_attempt_number - 1
            )
            self.get_result_queue().put(training_result)
            self.num_reported_checkpoints += 1
            self.report_order_condition.notify_all()

    def report(
        self,
        metrics: Dict[str, Any],
        checkpoint: Optional["Checkpoint"] = None,
        checkpoint_dir_name: Optional[str] = None,
        checkpoint_upload_mode: CheckpointUploadMode = CheckpointUploadMode.SYNC,
    ) -> None:
        """
        Upload checkpoint to remote storage and put a training
        result on the result queue of this worker process.

        Args:
            metrics: The metrics to report.
            checkpoint: The checkpoint to report.
            checkpoint_dir_name: The name of the checkpoint dir
                in this iteration. Note: If not set, the checkpoint will
                be stored in the default storage path. If set, make sure
                this value is unique for each iteration.
            checkpoint_upload_mode: The manner in which we want to upload the checkpoint.
                If not provided, the checkpoint will be uploaded synchronously.

        TODO: the report function should be implemented in the worker instead
        of in the train context. The train context should only keep the train
        related information and not the worker related actions. This refactor
        would also require the `TrainContextCallback` to be updated as well.
        """
        if "torch" in sys.modules:
            from ray.air._internal.torch_utils import contains_tensor

            if contains_tensor(metrics):
                raise ValueError(
                    "Passing objects containg Torch tensors as metrics "
                    "is not supported as it will throw an exception on "
                    "deserialization. You can either convert the tensors "
                    "to Python objects (ex: `.numpy()`, `.item()`, etc.) "
                    "or save tensors as part of the checkpoint files instead."
                )

        with invoke_context_managers(
            [
                callback.on_report
                for callback in self.execution_context.train_context_callbacks
            ]
        ):
            self.num_attempted_reported_checkpoints += 1
            current_report_attempt_number = self.num_attempted_reported_checkpoints

            # Sync the checkpoint dir name across ranks.
            checkpoint_dir_name = self._sync_checkpoint_dir_name_across_ranks(
                checkpoint_dir_name
            )

<<<<<<< HEAD
            # Upload checkpoint, wait for turn, and report.
            if checkpoint_upload_mode == CheckpointUploadMode.SYNC:
                training_result = self._save_checkpoint(
                    checkpoint_dir_name, metrics, checkpoint
                )
                self._wait_then_report(training_result, current_report_attempt_number)

            elif checkpoint_upload_mode == CheckpointUploadMode.NO_UPLOAD:
                training_result = _TrainingResult(
                    checkpoint=checkpoint, metrics=metrics
                )
                self._wait_then_report(training_result, current_report_attempt_number)

            elif checkpoint_upload_mode == CheckpointUploadMode.ASYNC:

                def _upload_checkpoint_and_report(
                    checkpoint_dir_name: str,
                    metrics: Dict[str, Any],
                    checkpoint: Optional[Checkpoint],
                    current_report_attempt_number: int,
                ) -> None:
                    try:
                        training_result = self._save_checkpoint(
                            checkpoint_dir_name, metrics, checkpoint
                        )
                        self._wait_then_report(
                            training_result, current_report_attempt_number
                        )
                    except Exception as e:
                        logger.exception(
                            "Async checkpoint upload failed - shutting down workers"
                        )
                        self.execution_context.training_thread_runner.get_exception_queue().put(
                            construct_user_exception_with_traceback(e)
                        )

                self.checkpoint_uploads.submit(
                    _upload_checkpoint_and_report,
                    checkpoint_dir_name,
                    metrics,
                    checkpoint,
                    current_report_attempt_number,
                )
            else:
                raise ValueError(
                    f"Invalid checkpoint upload mode: {checkpoint_upload_mode}"
                )
=======
            # TODO (hpguo): Add a metrics to track the blocking time waiting for the
            # training result to be consumed by the controller.
            self.get_result_queue().put(training_result)
            self.num_report_calls += 1
>>>>>>> cc08726a


# The global variable holding the current TrainContext
_train_context: Optional[TrainContext] = None

# Thread lock to protect the global TrainContext
_context_lock = threading.Lock()


def get_train_context() -> TrainContext:
    """Get the internal train context.

    Note:
        This should not be used directly by user-facing APIs. User-facing APIs should
        call :class:`~ray.train.v2._internal.execution.train_fn_utils.TrainFnUtils`
        or use :class:`~ray.train.v2.api.context.TrainContext` instead.

    Returns:
        The internal TrainContext for this worker.
    """
    with _context_lock:
        if _train_context is None:
            raise RuntimeError("TrainContext has not been initialized.")
        return _train_context


def set_train_context(context) -> None:
    global _train_context
    with _context_lock:
        _train_context = context<|MERGE_RESOLUTION|>--- conflicted
+++ resolved
@@ -111,18 +111,13 @@
     controller_actor: ActorHandle
 
     dataset_shard_provider: "DatasetShardProvider"
-<<<<<<< HEAD
-    checkpoint: Optional[Checkpoint] = None
-    num_reported_checkpoints: int = 0
-    num_attempted_reported_checkpoints: int = 0
+    checkpoint: Optional["Checkpoint"] = None
+    num_report_calls: int = 0
+    num_attempted_report_calls: int = 0
     report_order_condition: threading.Condition = threading.Condition()
     checkpoint_uploads: ThreadPoolExecutor = ThreadPoolExecutor(
         max_workers=MAX_CHECKPOINT_UPLOAD_THREADS
     )
-=======
-    checkpoint: Optional["Checkpoint"] = None
-    num_report_calls: int = 0
->>>>>>> cc08726a
 
     @_copy_doc(session.get_experiment_name)
     def get_experiment_name(self) -> str:
@@ -310,15 +305,14 @@
                 for callback in self.execution_context.train_context_callbacks
             ]
         ):
-            self.num_attempted_reported_checkpoints += 1
-            current_report_attempt_number = self.num_attempted_reported_checkpoints
+            self.num_attempted_report_calls += 1
+            current_report_attempt_number = self.num_attempted_report_calls
 
             # Sync the checkpoint dir name across ranks.
             checkpoint_dir_name = self._sync_checkpoint_dir_name_across_ranks(
                 checkpoint_dir_name
             )
 
-<<<<<<< HEAD
             # Upload checkpoint, wait for turn, and report.
             if checkpoint_upload_mode == CheckpointUploadMode.SYNC:
                 training_result = self._save_checkpoint(
@@ -366,12 +360,6 @@
                 raise ValueError(
                     f"Invalid checkpoint upload mode: {checkpoint_upload_mode}"
                 )
-=======
-            # TODO (hpguo): Add a metrics to track the blocking time waiting for the
-            # training result to be consumed by the controller.
-            self.get_result_queue().put(training_result)
-            self.num_report_calls += 1
->>>>>>> cc08726a
 
 
 # The global variable holding the current TrainContext
