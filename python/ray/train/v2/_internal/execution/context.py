--- conflicted
+++ resolved
@@ -228,15 +228,11 @@
         metrics: Dict[str, Any],
         checkpoint: Optional["Checkpoint"] = None,
         delete_local_checkpoint_after_upload: bool = False,
-<<<<<<< HEAD
         checkpoint_upload_function: Optional[
             Callable[["Checkpoint", str], "Checkpoint"]
         ] = None,
-    ) -> _TrainingResult:
-=======
         validation_spec: Optional[_ValidationSpec] = None,
     ) -> _TrainingReport:
->>>>>>> 1f1ce29e
         """Save the checkpoint to remote storage.
 
         Args:
@@ -244,13 +240,10 @@
             metrics: The metrics to report.
             checkpoint: The checkpoint to report.
             delete_local_checkpoint_after_upload: Whether to delete the checkpoint after it is uploaded.
-<<<<<<< HEAD
             checkpoint_upload_function: A user defined function that will be called with the
                 checkpoint to upload it. If not provided, defaults to using the `pyarrow.fs.copy_files`
                 utility for copying to the destination `storage_path`.
-=======
             validation_spec: The validation specification.
->>>>>>> 1f1ce29e
 
         Returns:
             The training result object containing the persisted checkpoint.
@@ -328,14 +321,11 @@
         checkpoint_dir_name: Optional[str] = None,
         checkpoint_upload_mode: CheckpointUploadMode = CheckpointUploadMode.SYNC,
         delete_local_checkpoint_after_upload: Optional[bool] = None,
-<<<<<<< HEAD
         checkpoint_upload_function: Optional[
             Callable[["Checkpoint", str], "Checkpoint"]
         ] = None,
-=======
         validate_fn: Optional[Callable[["Checkpoint", Optional[Dict]], Dict]] = None,
         validate_config: Optional[Dict] = None,
->>>>>>> 1f1ce29e
     ) -> None:
         """
         Upload checkpoint to remote storage and put a training
@@ -386,11 +376,8 @@
                     metrics,
                     checkpoint,
                     delete_local_checkpoint_after_upload,
-<<<<<<< HEAD
                     checkpoint_upload_function,
-=======
                     validation_spec,
->>>>>>> 1f1ce29e
                 )
                 self._wait_then_report(training_report, report_call_index)
 
@@ -416,11 +403,8 @@
                             metrics,
                             checkpoint,
                             delete_local_checkpoint_after_upload,
-<<<<<<< HEAD
                             checkpoint_upload_function,
-=======
                             validation_spec,
->>>>>>> 1f1ce29e
                         )
                         self._wait_then_report(training_report, report_call_index)
                     except Exception as e:
