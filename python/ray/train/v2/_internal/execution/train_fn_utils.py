--- conflicted
+++ resolved
@@ -39,14 +39,11 @@
         checkpoint_dir_name: Optional[str] = None,
         checkpoint_upload_mode: CheckpointUploadMode = CheckpointUploadMode.SYNC,
         delete_local_checkpoint_after_upload: Optional[bool] = None,
-<<<<<<< HEAD
         checkpoint_upload_function: Optional[
             Callable[["Checkpoint", str], "Checkpoint"]
         ] = None,
-=======
         validate_fn: Optional[Callable[["Checkpoint", Optional[Dict]], Dict]] = None,
         validate_config: Optional[Dict] = None,
->>>>>>> 1f1ce29e
     ) -> None:
         """Upload checkpoint to remote storage and put a training result on the result queue.
 
@@ -61,16 +58,13 @@
                 Defaults to uploading the checkpoint synchronously.
                 This works when no checkpoint is provided but is not useful in that case.
             delete_local_checkpoint_after_upload: Whether to delete the checkpoint after it is uploaded.
-<<<<<<< HEAD
             checkpoint_upload_function: A user defined function that will be called with the
                 checkpoint to upload it. If not provided, defaults to using the `pyarrow.fs.copy_files`
                 utility for copying to the destination `storage_path`.
-=======
             validate_fn: If provided, Ray Train will validate the checkpoint using
                 this function.
             validate_config: Configuration passed to the validate_fn. Can contain info
                 like the validation dataset.
->>>>>>> 1f1ce29e
         """
         pass
 
@@ -148,14 +142,11 @@
         checkpoint_dir_name: Optional[str] = None,
         checkpoint_upload_mode: CheckpointUploadMode = CheckpointUploadMode.SYNC,
         delete_local_checkpoint_after_upload: Optional[bool] = None,
-<<<<<<< HEAD
         checkpoint_upload_function: Optional[
             Callable[["Checkpoint", str], "Checkpoint"]
         ] = None,
-=======
         validate_fn: Optional[Callable[["Checkpoint", Optional[Dict]], Dict]] = None,
         validate_config: Optional[Dict] = None,
->>>>>>> 1f1ce29e
     ) -> None:
         return get_internal_train_context().report(
             metrics,
@@ -163,12 +154,9 @@
             checkpoint_dir_name,
             checkpoint_upload_mode,
             delete_local_checkpoint_after_upload,
-<<<<<<< HEAD
             checkpoint_upload_function,
-=======
             validate_fn,
             validate_config,
->>>>>>> 1f1ce29e
         )
 
     def get_checkpoint(self):
@@ -223,14 +211,11 @@
         checkpoint_dir_name: Optional[str] = None,
         checkpoint_upload_mode: CheckpointUploadMode = CheckpointUploadMode.SYNC,
         delete_local_checkpoint_after_upload: Optional[bool] = None,
-<<<<<<< HEAD
         checkpoint_upload_function: Optional[
             Callable[["Checkpoint", str], "Checkpoint"]
         ] = None,
-=======
         validate_fn: Optional[Callable[["Checkpoint", Optional[Dict]], Dict]] = None,
         validate_config: Optional[Dict] = None,
->>>>>>> 1f1ce29e
     ) -> None:
         self._last_metrics = metrics
         self._last_checkpoint = checkpoint
