import threading
from abc import ABC, abstractmethod
from typing import Any, Dict, Optional

from ray.data import DataIterator
from ray.train import Checkpoint
from ray.train.v2._internal.execution.context import (
    get_train_context as get_internal_train_context,
)
from ray.train.v2.api.context import (
    DistributedTrainContext,
    TrainContext as ExternalTrainContext,
)


class TrainFnUtils(ABC):
    """Utility class providing an abstraction layer between user-facing APIs
        and :class:`~ray.train.v2.api.context.TrainContext`.

    It should be set before the users' training function is called.
    For distributed mode, it is set during training workers initialization.
    For local mode, it is set during the initialization of :class:`~ray.train.v2.api.data_parallel_trainer.DataParallelTrainer`.
    This class can be patched if new user APIs behaviors is wanted.
    """

    @abstractmethod
    def report(
        self,
        metrics: Dict[str, Any],
        checkpoint: Optional[Checkpoint] = None,
        checkpoint_dir_name: Optional[str] = None,
    ) -> None:
        """Upload checkpoint to remote storage and put a training result on the result queue.

        Args:
            metrics: The metrics to report.
            checkpoint: The checkpoint to report.
            checkpoint_dir_name: The name of the checkpoint dir
                in this iteration. Note: If not set, the checkpoint will
                be stored in the default storage path. If set, make sure
                this value is unique for each iteration.
        """
        pass

    @abstractmethod
    def get_checkpoint(self) -> Optional[Checkpoint]:
        """Get the latest checkpoint to resume training from.

        Returns:
            The latest checkpoint if available, None otherwise.
        """
        pass

    @abstractmethod
    def get_dataset_shard(self, dataset_name: str) -> DataIterator:
        """Get the dataset shard for this training process.

        This method is used by the public API function :func:`ray.train.get_dataset_shard`.
        Users should typically call ``ray.train.get_dataset_shard()`` instead of calling this method directly.

        Args:
            dataset_name: The name of the dataset to get the shard for.

        Returns:
            The DataIterator shard for this worker.
        """
<<<<<<< HEAD
        pass

    @abstractmethod
    def get_context(self) -> ExternalTrainContext:
        """Get the TrainContext for this training process.
        Different implmentation of TrainFnUtils will return different TrainContext.

        Returns:
            The train context for this training process.
        """
        pass

    @abstractmethod
    def is_running_in_distributed_mode(self) -> bool:
        pass


class DistributedTrainFnUtils(TrainFnUtils):
    def report(
        self,
        metrics: Dict[str, Any],
        checkpoint: Optional[Checkpoint] = None,
        checkpoint_dir_name: Optional[str] = None,
    ) -> None:
        return get_internal_train_context().report(
            metrics, checkpoint, checkpoint_dir_name
        )

    def get_checkpoint(self):
        return get_internal_train_context().get_checkpoint()

    def get_dataset_shard(self, dataset_name: str) -> DataIterator:
        from ray.train.v2._internal.callbacks.datasets import DatasetShardMetadata

        dataset_info = DatasetShardMetadata(
            dataset_name=dataset_name,
            world_rank=get_internal_train_context().get_world_rank(),
        )
        return get_internal_train_context().get_dataset_shard(dataset_info)
=======
        return get_internal_train_context().get_dataset_shard(dataset_name)
>>>>>>> 2807c0e4

    def get_context(self) -> ExternalTrainContext:
        return DistributedTrainContext()

    def is_running_in_distributed_mode(self) -> bool:
        return True


_train_fn_utils: Optional[TrainFnUtils] = None
_train_fn_utils_lock = threading.Lock()


def get_train_fn_utils() -> TrainFnUtils:
    global _train_fn_utils
    with _train_fn_utils_lock:
        if _train_fn_utils is None:
            raise RuntimeError("TrainFnUtils has not been initialized.")
        return _train_fn_utils


def set_train_fn_utils(train_fn_utils) -> None:
    global _train_fn_utils
    with _train_fn_utils_lock:
        _train_fn_utils = train_fn_utils<|MERGE_RESOLUTION|>--- conflicted
+++ resolved
@@ -64,7 +64,6 @@
         Returns:
             The DataIterator shard for this worker.
         """
-<<<<<<< HEAD
         pass
 
     @abstractmethod
@@ -97,16 +96,7 @@
         return get_internal_train_context().get_checkpoint()
 
     def get_dataset_shard(self, dataset_name: str) -> DataIterator:
-        from ray.train.v2._internal.callbacks.datasets import DatasetShardMetadata
-
-        dataset_info = DatasetShardMetadata(
-            dataset_name=dataset_name,
-            world_rank=get_internal_train_context().get_world_rank(),
-        )
-        return get_internal_train_context().get_dataset_shard(dataset_info)
-=======
         return get_internal_train_context().get_dataset_shard(dataset_name)
->>>>>>> 2807c0e4
 
     def get_context(self) -> ExternalTrainContext:
         return DistributedTrainContext()
