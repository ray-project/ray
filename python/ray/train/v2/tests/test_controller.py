--- conflicted
+++ resolved
@@ -225,14 +225,9 @@
         sleep_calls.append(t)
 
     sleep_calls = []
-<<<<<<< HEAD
     monkeypatch.setattr("asyncio.sleep", sleep_mock)
-    train_run_context = TrainRunContext(run_config=RunConfig())
-    scaling_policy = MockScalingPolicy(scaling_config=ScalingConfig())
-=======
-    monkeypatch.setattr("time.sleep", lambda t: sleep_calls.append(t))
-    train_run_context = create_dummy_run_context()
->>>>>>> 3c807655
+    train_run_context = create_dummy_run_context()
+    scaling_policy = MockScalingPolicy(scaling_config=ScalingConfig())
 
     controller = TrainController(
         train_fn_ref=DummyObjectRefWrapper(lambda: None),
@@ -338,7 +333,7 @@
     monkeypatch.setattr("ray.actor.exit_actor", mock_exit_actor)
     scaling_policy = MockScalingPolicy(scaling_config=ScalingConfig())
     failure_policy = MockFailurePolicy(failure_config=None)
-    train_run_context = TrainRunContext(run_config=RunConfig())
+    train_run_context = create_dummy_run_context()
     controller = TrainController(
         train_fn_ref=DummyObjectRefWrapper(lambda: None),
         train_run_context=train_run_context,
