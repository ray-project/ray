--- conflicted
+++ resolved
@@ -145,7 +145,6 @@
         assert tmp_path.joinpath("validate", str(rank)).exists()
 
 
-<<<<<<< HEAD
 def test_report_mixed_checkpoint_upload_modes(tmp_path):
     """Run all 10 possible pairs of checkpoint upload modes."""
 
@@ -267,7 +266,17 @@
             ray.train.report(
                 {}, None, checkpoint_upload_mode=CheckpointUploadMode.ASYNC
             )
-=======
+
+    trainer = DataParallelTrainer(
+        train_fn,
+        scaling_config=ScalingConfig(num_workers=2),
+        run_config=RunConfig(storage_path=str(tmp_path)),
+    )
+    with pytest.raises(WorkerGroupError) as exc_info:
+        trainer.fit()
+        assert isinstance(exc_info.value.worker_failures[0], ValueError)
+
+
 def test_report_get_all_reported_checkpoints():
     """Check that get_all_reported_checkpoints returns checkpoints depending on # report calls."""
 
@@ -284,21 +293,12 @@
             ray.train.report(metrics={}, checkpoint=None)
             ray.train.report(metrics={}, checkpoint=None)
             assert len(ray.train.get_all_reported_checkpoints()) == 2
->>>>>>> cc08726a
-
-    trainer = DataParallelTrainer(
-        train_fn,
-        scaling_config=ScalingConfig(num_workers=2),
-<<<<<<< HEAD
-        run_config=RunConfig(storage_path=str(tmp_path)),
-    )
-    with pytest.raises(WorkerGroupError) as exc_info:
-        trainer.fit()
-        assert isinstance(exc_info.value.worker_failures[0], ValueError)
-=======
+
+    trainer = DataParallelTrainer(
+        train_fn,
+        scaling_config=ScalingConfig(num_workers=2),
     )
     trainer.fit()
->>>>>>> cc08726a
 
 
 def test_error(tmp_path):
