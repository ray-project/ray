import os
import shutil
from unittest.mock import create_autospec

import pytest

import ray
import ray.cloudpickle as ray_pickle
from ray.tests.client_test_utils import create_remote_signal_actor
from ray.train import Checkpoint, CheckpointConfig, RunConfig, ScalingConfig
from ray.train.tests.util import create_dict_checkpoint, load_dict_checkpoint
from ray.train.v2.api.data_parallel_trainer import DataParallelTrainer
from ray.train.v2.api.exceptions import WorkerGroupError
from ray.train.v2.api.report_config import (
    CheckpointConsistencyMode,
    CheckpointUploadMode,
)


@pytest.fixture(scope="module", autouse=True)
def ray_start_4_cpus():
    ray.init(num_cpus=4)
    yield
    ray.shutdown()


def test_report_mixed_checkpoint_upload_modes(tmp_path):
    """Run all 10 possible pairs (e.g. (SYNC, ASYNC)) of checkpoint upload modes between 2 workers."""

    def get_checkpoint_iteration(checkpoint):
        if not checkpoint:
            return -1
        return int(checkpoint.path.split("_")[-1])

    def train_fn():
        # When reporting with async checkpointing, write the checkpoint to
        # tmp_path, which stays alive for the duration of the test, instead of
        # tempfile.TemporaryDirectory(), which might get deleted before the
        # async checkpoint upload completes.

        # Run all 10 possible pairs of checkpoint upload modes
        rank = ray.train.get_context().get_world_rank()
        if rank == 0:
            ASYNC_ITERATIONS = [0, 1, 2, 3]
            SYNC_ITERATIONS = [4, 5, 6]
            NO_UPLOAD_ITERATIONS = [7, 8]
            NO_CHECKPOINT_ITERATIONS = [9]
        else:
            ASYNC_ITERATIONS = [0]
            SYNC_ITERATIONS = [1, 4]
            NO_UPLOAD_ITERATIONS = [2, 5, 7]
            NO_CHECKPOINT_ITERATIONS = [3, 6, 8, 9]

        prev_latest_checkpoint_iteration = -1
        for i in range(10):
            # Set variables
            if i in ASYNC_ITERATIONS:
                checkpoint_upload_mode = CheckpointUploadMode.ASYNC
            elif i in SYNC_ITERATIONS:
                checkpoint_upload_mode = CheckpointUploadMode.SYNC
            else:
                checkpoint_upload_mode = CheckpointUploadMode.NO_UPLOAD
            metrics = {"metric": f"iteration_{i}_shard_{rank}"}

            # Create and report checkpoint
            if i in NO_CHECKPOINT_ITERATIONS:
                ray.train.report(
                    metrics=metrics,
                    checkpoint=None,
                )
                assert prev_latest_checkpoint_iteration <= get_checkpoint_iteration(
                    ray.train.get_checkpoint()
                )
            else:
                # Create remote or local checkpoint_dir
                checkpoint_dir_name = f"checkpoint_iteration_{i}"
                if i in NO_UPLOAD_ITERATIONS:
                    checkpoint_dir = (
                        ray.train.get_context()
                        .get_storage()
                        .build_checkpoint_path_from_name(checkpoint_dir_name)
                    )
                else:
                    checkpoint_dir = os.path.join(
                        tmp_path, checkpoint_dir_name, f"_{rank}"
                    )

                # Create and report that remote or local checkpoint
                os.makedirs(checkpoint_dir, exist_ok=True)
                with open(os.path.join(checkpoint_dir, f"shard_{rank}"), "wb") as f:
                    ray_pickle.dump(f"iteration_{i}_shard_{rank}", f)
                checkpoint = Checkpoint(checkpoint_dir)
                ray.train.report(
                    metrics=metrics,
                    checkpoint=checkpoint,
                    checkpoint_upload_mode=checkpoint_upload_mode,
                    checkpoint_dir_name=checkpoint_dir_name,
                )

                # Check the status of latest_checkpoint
                latest_checkpoint = ray.train.get_checkpoint()
                if i in NO_UPLOAD_ITERATIONS:
                    assert latest_checkpoint == checkpoint
                elif i in SYNC_ITERATIONS:
                    assert checkpoint_dir_name in latest_checkpoint.path
                else:
                    assert prev_latest_checkpoint_iteration <= get_checkpoint_iteration(
                        latest_checkpoint
                    )

                prev_latest_checkpoint_iteration = get_checkpoint_iteration(
                    latest_checkpoint
                )

    trainer = DataParallelTrainer(
        train_fn,
        scaling_config=ScalingConfig(num_workers=2),
        run_config=RunConfig(storage_path=str(tmp_path)),
    )
    result = trainer.fit()
    # Note that the (checkpoint=None, checkpoint=None) pair does not produce any checkpoint
    assert len(result.best_checkpoints) == 9
    for i, (checkpoint, metrics) in enumerate(result.best_checkpoints):
        assert checkpoint.path.endswith(f"checkpoint_iteration_{i}")
        assert metrics["metric"] == f"iteration_{i}_shard_0"


@pytest.mark.parametrize(
    "delete_local_checkpoint_after_upload,checkpoint_upload_mode",
    [
        (True, CheckpointUploadMode.ASYNC),
        (False, CheckpointUploadMode.ASYNC),
        (True, CheckpointUploadMode.SYNC),
        (False, CheckpointUploadMode.SYNC),
        (True, CheckpointUploadMode.NO_UPLOAD),
        (False, CheckpointUploadMode.NO_UPLOAD),
    ],
)
def test_report_delete_local_checkpoint_after_upload(
    tmp_path,
    delete_local_checkpoint_after_upload,
    checkpoint_upload_mode,
):
    """Check that the local checkpoint is deleted after upload."""

    def train_fn():
        rank = ray.train.get_context().get_world_rank()
        if rank == 0:
            if checkpoint_upload_mode == CheckpointUploadMode.NO_UPLOAD:
                checkpoint_dir = (
                    ray.train.get_context()
                    .get_storage()
                    .build_checkpoint_path_from_name("my_checkpoint_dir")
                )
            else:
                checkpoint_dir = os.path.join(
                    tmp_path,
                    "my_checkpoint_dir",
                )
            os.makedirs(checkpoint_dir, exist_ok=True)
            with open(os.path.join(checkpoint_dir, "shard_0"), "wb") as f:
                ray_pickle.dump("some_checkpoint_contents", f)
            checkpoint = Checkpoint(checkpoint_dir)
            ray.train.report(
                {},
                checkpoint,
                checkpoint_upload_mode=checkpoint_upload_mode,
                delete_local_checkpoint_after_upload=delete_local_checkpoint_after_upload,
            )
        else:
            ray.train.report(
                {},
                None,
            )

    trainer = DataParallelTrainer(
        train_fn,
        scaling_config=ScalingConfig(num_workers=2),
        run_config=RunConfig(storage_path=str(tmp_path)),
    )
    trainer.fit()
    if (
        delete_local_checkpoint_after_upload
        or checkpoint_upload_mode == CheckpointUploadMode.NO_UPLOAD
    ):
        assert not os.path.exists(os.path.join(tmp_path, "my_checkpoint_dir"))
    else:
        assert os.path.exists(os.path.join(tmp_path, "my_checkpoint_dir"))


def test_report_checkpoint_upload_error(monkeypatch, tmp_path):
    """Check that the trainer shuts down when an error occurs during checkpoint upload."""

    def train_fn():

        if ray.train.get_context().get_world_rank() == 0:

            # Mock persist_current_checkpoint to raise an error
            mock_persist_current_checkpoint = create_autospec(
                ray.train.get_context().get_storage().persist_current_checkpoint
            )
            mock_persist_current_checkpoint.side_effect = ValueError("error")
            monkeypatch.setattr(
                ray.train.get_context().get_storage(),
                "persist_current_checkpoint",
                mock_persist_current_checkpoint,
            )

            # Report minimal valid checkpoint
            local_checkpoint_dir = os.path.join(tmp_path, "local_checkpoint_dir")
            os.makedirs(local_checkpoint_dir, exist_ok=True)
            ray.train.report(
                {},
                Checkpoint.from_directory(local_checkpoint_dir),
                checkpoint_upload_mode=CheckpointUploadMode.ASYNC,
            )
        else:
            ray.train.report(
                {}, None, checkpoint_upload_mode=CheckpointUploadMode.ASYNC
            )

    trainer = DataParallelTrainer(
        train_fn,
        scaling_config=ScalingConfig(num_workers=2),
        run_config=RunConfig(storage_path=str(tmp_path)),
    )
    with pytest.raises(WorkerGroupError) as exc_info:
        trainer.fit()
    assert isinstance(exc_info.value.worker_failures[0]._base_exc, ValueError)


def test_report_validate_config_without_validate_fn():
    def train_fn():
        ray.train.report(metrics={}, checkpoint=None, validate_config={"test": "test"})

    trainer = DataParallelTrainer(
        train_fn,
        scaling_config=ScalingConfig(num_workers=2),
    )
    with pytest.raises(WorkerGroupError) as exc_info:
        trainer.fit()
    assert isinstance(exc_info.value.worker_failures[0]._base_exc, ValueError)


def test_report_validate_fn_keeps_correct_checkpoints(tmp_path):
    def validate_fn(checkpoint, config):
        if config and "new_score" in config:
            return {"score": config["new_score"]}
        else:
            return {}

    def train_fn():
        rank = ray.train.get_context().get_world_rank()
        checkpoint_dir = os.path.join(
            tmp_path,
            "my_checkpoint_dir",
        )
        os.makedirs(checkpoint_dir, exist_ok=True)
        with open(os.path.join(checkpoint_dir, f"shard_{rank}"), "wb") as f:
            ray_pickle.dump("some_checkpoint_contents", f)
        ray.train.report(
            metrics={"score": 1},
            checkpoint=Checkpoint(checkpoint_dir),
            checkpoint_upload_mode=CheckpointUploadMode.ASYNC,
            delete_local_checkpoint_after_upload=False,
            validate_fn=validate_fn,
            validate_config=None,
        )
        with create_dict_checkpoint({}) as cp2:
            ray.train.report(
                metrics={"score": 3},
                checkpoint=cp2,
                checkpoint_upload_mode=CheckpointUploadMode.SYNC,
                validate_fn=validate_fn,
                validate_config=None,
            )
        with create_dict_checkpoint({}) as cp3:
            ray.train.report(
                metrics={"score": 2},
                checkpoint=cp3,
                checkpoint_upload_mode=CheckpointUploadMode.SYNC,
                validate_fn=validate_fn,
                validate_config={"new_score": 5},
            )

    trainer = DataParallelTrainer(
        train_fn,
        scaling_config=ScalingConfig(num_workers=2),
        run_config=RunConfig(
            storage_path=str(tmp_path),
            checkpoint_config=CheckpointConfig(
                num_to_keep=2, checkpoint_score_attribute="score"
            ),
        ),
    )
    result = trainer.fit()
    assert result.error is None
    assert result.checkpoint == result.best_checkpoints[1][0]
    assert len(result.best_checkpoints) == 2
    assert result.best_checkpoints[0][1] == {"score": 3}
    assert result.best_checkpoints[1][1] == {"score": 5}


def test_report_validate_fn_error():
    def validate_fn(checkpoint, config):
        if config["rank"] == 0 and config["iteration"] == 0:
            raise ValueError("validation failed")
        return {}

    def train_fn():
        rank = ray.train.get_context().get_world_rank()
        with create_dict_checkpoint({}) as cp1:
            ray.train.report(
                metrics={},
                checkpoint=cp1,
                validate_fn=validate_fn,
                validate_config={"rank": rank, "iteration": 0},
            )
        with create_dict_checkpoint({}) as cp2:
            ray.train.report(
                metrics={},
                checkpoint=cp2,
                validate_fn=validate_fn,
                validate_config={"rank": rank, "iteration": 1},
            )

    trainer = DataParallelTrainer(
        train_fn,
        scaling_config=ScalingConfig(num_workers=2),
    )
    result = trainer.fit()
    assert result.error is None
    assert result.checkpoint == result.best_checkpoints[1][0]
    assert len(result.best_checkpoints) == 2


def test_report_checkpoint_upload_fn(tmp_path):
    def checkpoint_upload_fn(checkpoint, checkpoint_dir_name):
        full_checkpoint_path = (
            ray.train.get_context()
            .get_storage()
            .build_checkpoint_path_from_name(checkpoint_dir_name)
        )
        shutil.copytree(checkpoint.path, full_checkpoint_path)
        return Checkpoint.from_directory(full_checkpoint_path)

    def train_fn():
        if ray.train.get_context().get_world_rank() == 0:
            with create_dict_checkpoint(
                {"checkpoint_key": "checkpoint_value"}
            ) as checkpoint:
                ray.train.report(
                    metrics={},
                    checkpoint=checkpoint,
                    checkpoint_dir_name="my_checkpoint_dir_name",
                    checkpoint_upload_fn=checkpoint_upload_fn,
                )
        else:
            ray.train.report(metrics={}, checkpoint=None)

    trainer = DataParallelTrainer(
        train_fn,
        scaling_config=ScalingConfig(num_workers=2),
        run_config=RunConfig(storage_path=str(tmp_path)),
    )
    result = trainer.fit()
    assert load_dict_checkpoint(result.checkpoint) == {
        "checkpoint_key": "checkpoint_value"
    }


<<<<<<< HEAD
def test_report_get_all_reported_checkpoints():
    """Check that get_all_reported_checkpoints returns checkpoints depending on # report calls."""

    def train_fn():
        if ray.train.get_context().get_world_rank() == 0:
            ray.train.report(metrics={}, checkpoint=None)
            with create_dict_checkpoint({}) as checkpoint:
                ray.train.report(metrics={}, checkpoint=checkpoint)
            assert len(ray.train.get_all_reported_checkpoints()) == 1
            with create_dict_checkpoint({}) as checkpoint:
                ray.train.report(metrics={}, checkpoint=checkpoint)
        else:
            ray.train.report(metrics={}, checkpoint=None)
            ray.train.report(metrics={}, checkpoint=None)
            ray.train.report(metrics={}, checkpoint=None)
            assert len(ray.train.get_all_reported_checkpoints()) == 2

    trainer = DataParallelTrainer(
        train_fn,
        scaling_config=ScalingConfig(num_workers=2),
    )
    trainer.fit()
=======
def test_checkpoint_upload_fn_returns_checkpoint():
    def train_fn():
        with create_dict_checkpoint({}) as checkpoint:
            ray.train.report(
                metrics={},
                checkpoint=checkpoint,
                checkpoint_upload_fn=lambda x, y: None,
            )

    trainer = DataParallelTrainer(
        train_fn,
        scaling_config=ScalingConfig(num_workers=1),
    )
    with pytest.raises(
        WorkerGroupError,
        match="checkpoint_upload_fn must return a `ray.train.Checkpoint`",
    ):
        trainer.fit()
>>>>>>> f79eebdc


def test_get_all_reported_checkpoints_all_consistency_modes():
    signal_actor = create_remote_signal_actor(ray).remote()

    def train_fn(config):
        signal_actor = config["signal_actor"]

        def validate_fn(checkpoint, config):
            ray.get(signal_actor.wait.remote())
            return {
                "validation_score": 100,
            }

        if ray.train.get_context().get_world_rank() == 0:
            # Assert that we get committed checkpoints
            with create_dict_checkpoint({}) as cp1:
                ray.train.report(
                    metrics={"training_score": 1},
                    checkpoint=cp1,
                    validate_fn=validate_fn,
                )
            assert [
                reported_checkpoint.metrics
                for reported_checkpoint in ray.train.get_all_reported_checkpoints(
                    consistency_mode=CheckpointConsistencyMode.COMMITTED
                )
            ] == [
                {"training_score": 1},
            ]

            # Assert that we get validated chceckpoints
            # modoru: replace with signal actor
            signal_actor.send.remote()
            assert [
                reported_checkpoint.metrics
                for reported_checkpoint in ray.train.get_all_reported_checkpoints(
                    consistency_mode=CheckpointConsistencyMode.VALIDATED
                )
            ] == [
                {"training_score": 1, "validation_score": 100},
            ]
        else:
            ray.train.report(metrics={}, checkpoint=None)

    trainer = DataParallelTrainer(
        train_fn,
        scaling_config=ScalingConfig(num_workers=2),
        train_loop_config={"signal_actor": signal_actor},
    )
    trainer.fit()


def test_get_all_reported_checkpoints_empty_reports():
    def train_fn():
        ray.train.report(metrics={}, checkpoint=None)
        assert len(ray.train.get_all_reported_checkpoints()) == 0

    trainer = DataParallelTrainer(
        train_fn,
        scaling_config=ScalingConfig(num_workers=2),
    )
    trainer.fit()


if __name__ == "__main__":
    import sys

    sys.exit(pytest.main(["-v", "-x", __file__]))<|MERGE_RESOLUTION|>--- conflicted
+++ resolved
@@ -369,7 +369,26 @@
     }
 
 
-<<<<<<< HEAD
+def test_checkpoint_upload_fn_returns_checkpoint():
+    def train_fn():
+        with create_dict_checkpoint({}) as checkpoint:
+            ray.train.report(
+                metrics={},
+                checkpoint=checkpoint,
+                checkpoint_upload_fn=lambda x, y: None,
+            )
+
+    trainer = DataParallelTrainer(
+        train_fn,
+        scaling_config=ScalingConfig(num_workers=1),
+    )
+    with pytest.raises(
+        WorkerGroupError,
+        match="checkpoint_upload_fn must return a `ray.train.Checkpoint`",
+    ):
+        trainer.fit()
+
+
 def test_report_get_all_reported_checkpoints():
     """Check that get_all_reported_checkpoints returns checkpoints depending on # report calls."""
 
@@ -392,26 +411,6 @@
         scaling_config=ScalingConfig(num_workers=2),
     )
     trainer.fit()
-=======
-def test_checkpoint_upload_fn_returns_checkpoint():
-    def train_fn():
-        with create_dict_checkpoint({}) as checkpoint:
-            ray.train.report(
-                metrics={},
-                checkpoint=checkpoint,
-                checkpoint_upload_fn=lambda x, y: None,
-            )
-
-    trainer = DataParallelTrainer(
-        train_fn,
-        scaling_config=ScalingConfig(num_workers=1),
-    )
-    with pytest.raises(
-        WorkerGroupError,
-        match="checkpoint_upload_fn must return a `ray.train.Checkpoint`",
-    ):
-        trainer.fit()
->>>>>>> f79eebdc
 
 
 def test_get_all_reported_checkpoints_all_consistency_modes():
