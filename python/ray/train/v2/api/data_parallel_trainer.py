import logging
import signal
import sys
import threading
from typing import Any, Callable, Dict, List, Optional, Union

import ray
from ray._common.constants import RAY_WARN_BLOCKING_GET_INSIDE_ASYNC_ENV_VAR
from ray._common.usage import usage_lib
from ray._private.ray_constants import env_bool
from ray.actor import ActorHandle
from ray.air._internal.usage import tag_train_v2_trainer
from ray.train import (
    BackendConfig,
    Checkpoint,
    DataConfig,
    Result,
    RunConfig,
    ScalingConfig,
)
from ray.train.base_trainer import (
    _RESUME_FROM_CHECKPOINT_DEPRECATION_WARNING,
    _TRAINER_RESTORE_DEPRECATION_WARNING,
)
from ray.train.constants import RAY_CHDIR_TO_TRIAL_DIR, RAY_TRAIN_ENABLE_STATE_TRACKING
from ray.train.context import _GET_METADATA_DEPRECATION_MESSAGE
from ray.train.v2._internal.callbacks import (
    AcceleratorSetupCallback,
    BackendSetupCallback,
    DatasetsSetupCallback,
    TPUReservationCallback,
    WorkingDirectorySetupCallback,
)
from ray.train.v2._internal.callbacks.env_callback import _initialize_env_callbacks
from ray.train.v2._internal.callbacks.metrics import (
    ControllerMetricsCallback,
    WorkerMetricsCallback,
)
from ray.train.v2._internal.callbacks.placement_group_callback import (
    PlacementGroupCleanerCallback,
)
from ray.train.v2._internal.callbacks.state_manager import StateManagerCallback
from ray.train.v2._internal.callbacks.user_callback import UserCallbackHandler
from ray.train.v2._internal.constants import (
    DEFAULT_RAY_WARN_BLOCKING_GET_INSIDE_ASYNC_VALUE,
    METRICS_ENABLED_ENV_VAR,
    V2_ENABLED_ENV_VAR,
    get_env_vars_to_propagate,
    is_v2_enabled,
)
from ray.train.v2._internal.data_integration.interfaces import GenDataset
from ray.train.v2._internal.execution.callback import RayTrainCallback
from ray.train.v2._internal.execution.context import TrainRunContext
from ray.train.v2._internal.execution.controller import TrainController
from ray.train.v2._internal.execution.failure_handling import create_failure_policy
from ray.train.v2._internal.execution.local_mode.utils import LocalController
from ray.train.v2._internal.execution.scaling_policy import create_scaling_policy
from ray.train.v2._internal.util import ObjectRefWrapper, construct_train_func
from ray.train.v2.api.callback import UserCallback
from ray.util.annotations import Deprecated, DeveloperAPI
from ray.util.scheduling_strategies import NodeAffinitySchedulingStrategy

logger = logging.getLogger(__name__)


@DeveloperAPI
class DataParallelTrainer:
    """Base class for distributed data parallel training on Ray.

    This class supports the SPMD parallelization pattern, where a single
    training function is executed in parallel across multiple workers,
    and different shards of data are processed by each worker.
    """

    def __init__(
        self,
        train_loop_per_worker: Union[Callable[[], None], Callable[[Dict], None]],
        *,
        train_loop_config: Optional[Dict] = None,
        backend_config: Optional[BackendConfig] = None,
        scaling_config: Optional[ScalingConfig] = None,
        run_config: Optional[RunConfig] = None,
        datasets: Optional[Dict[str, GenDataset]] = None,
        dataset_config: Optional[DataConfig] = None,
        # TODO: [Deprecated] Remove in future release
        resume_from_checkpoint: Optional[Checkpoint] = None,
        metadata: Optional[Dict[str, Any]] = None,
    ):
        self.run_config = run_config or RunConfig()
        self.train_loop_per_worker = train_loop_per_worker
        self.train_loop_config = train_loop_config
        self.scaling_config = scaling_config or ScalingConfig()
        self.backend_config = backend_config or BackendConfig()
        self.datasets = datasets or {}
        self.data_config = dataset_config or DataConfig()

        self.running_in_local_mode = self.scaling_config.num_workers == 0

        self.train_run_context = TrainRunContext(
            run_config=self.run_config,
            train_loop_config=self.train_loop_config,
            scaling_config=self.scaling_config,
            backend_config=self.backend_config,
            datasets=self.datasets,
            dataset_config=self.data_config,
        )

        if resume_from_checkpoint is not None:
            raise DeprecationWarning(_RESUME_FROM_CHECKPOINT_DEPRECATION_WARNING)

        if metadata is not None:
            raise DeprecationWarning(_GET_METADATA_DEPRECATION_MESSAGE)

        self._validate_configs()

        usage_lib.record_library_usage("train")
        tag_train_v2_trainer(self)

    def _validate_configs(self):
        if not is_v2_enabled():
            raise ValueError(
                f"Ray Train V2 must be enabled with `{V2_ENABLED_ENV_VAR}=1` "
                "when using this V2 Trainer API."
            )

        from ray.train.v2.api.config import (
            RunConfig as RunConfigV2,
            ScalingConfig as ScalingConfigV2,
        )

        if not isinstance(self.run_config, RunConfigV2):
            raise ValueError(
                f"Invalid `RunConfig` type: {self.run_config.__class__}. "
                "Use `ray.train.RunConfig` instead. "
                "See this issue for more context: "
                "https://github.com/ray-project/ray/issues/49454"
            )

        if not isinstance(self.scaling_config, ScalingConfigV2):
            raise ValueError(
                f"Invalid `ScalingConfig` type: {self.scaling_config.__class__}. "
                "Use `ray.train.ScalingConfig` instead. "
                "See this issue for more context: "
                "https://github.com/ray-project/ray/issues/49454"
            )

    def _get_train_func(self) -> Callable[[], None]:
        return construct_train_func(
            self.train_loop_per_worker,
            config=self.train_loop_config,
            train_func_context=self.backend_config.train_func_context,
            fn_arg_name="train_loop_per_worker",
        )

    def fit(self) -> Result:
        """Launches the Ray Train controller to run training on workers.

        Returns:
            A Result object containing the training result.

        Raises:
            ray.train.TrainingFailedError: This is a union of the ControllerError and WorkerGroupError.
                This returns a :class:`ray.train.ControllerError` if internal Ray Train controller logic
                encounters a non-retryable error or reaches the controller failure limit configured in `FailureConfig`.
                This returns a :class:`ray.train.WorkerGroupError` if one or more workers fail during
                training and reaches the worker group failure limit configured in `FailureConfig(max_failures)`.
        """
        train_fn = self._get_train_func()
        if self.running_in_local_mode:
            return self._initialize_and_run_local_controller(train_fn)
        else:
            train_fn_ref = ObjectRefWrapper(train_fn)

            result = self._initialize_and_run_controller(
                train_fn_ref=train_fn_ref,
                scaling_policy=create_scaling_policy(self.scaling_config),
                failure_policy=create_failure_policy(self.run_config.failure_config),
                train_run_context=self.train_run_context,
                callbacks=self._create_default_callbacks(),
            )

            if result.error:
                # NOTE: If the training run errored out, raise an error back to the
                # user's driver script.
                # For example, if the Train `FailurePolicy` runs out of retries,
                # and one of the workers errors. The controller will exit, and
                # the error will be raised here.
                raise result.error

            return result

    def _get_local_controller(self) -> LocalController:
        return LocalController(
            experiment_name=self.run_config.name,
            datasets=self.datasets,
        )

    def _create_default_callbacks(self) -> List[RayTrainCallback]:
        # Initialize callbacks from environment variable
        callbacks = _initialize_env_callbacks()

        accelerator_setup_callback = AcceleratorSetupCallback(
            self.backend_config, self.scaling_config
        )
        backend_setup_callback = BackendSetupCallback(self.backend_config)
        datasets_callback = DatasetsSetupCallback(
            train_run_context=self.train_run_context
        )
        tpu_reservation_setup_callback = TPUReservationCallback()
        placement_group_cleaner_callback = PlacementGroupCleanerCallback()
        callbacks.extend(
            [
                accelerator_setup_callback,
                tpu_reservation_setup_callback,
                backend_setup_callback,
<<<<<<< HEAD
                datasets_setup_callback,
                placement_group_cleaner_callback,
=======
                datasets_callback,
>>>>>>> 5e206d8e
            ]
        )
        if env_bool(RAY_CHDIR_TO_TRIAL_DIR, True):
            working_directory_setup_callback = WorkingDirectorySetupCallback()
            callbacks.append(working_directory_setup_callback)

        if env_bool(METRICS_ENABLED_ENV_VAR, True):
            callbacks.append(ControllerMetricsCallback())
            callbacks.append(WorkerMetricsCallback(self.train_run_context))

        if env_bool(RAY_TRAIN_ENABLE_STATE_TRACKING, False):
            callbacks.append(StateManagerCallback())

        run_config_callbacks = (
            self.run_config.callbacks if self.run_config.callbacks is not None else []
        )

        # Add internal callback that invokes all user-defined callbacks.
        user_callbacks = [
            cb for cb in run_config_callbacks if isinstance(cb, UserCallback)
        ]
        callbacks.append(
            UserCallbackHandler(
                user_callbacks=user_callbacks, train_run_context=self.train_run_context
            )
        )

        # Append all other callbacks to the full list. This allows custom workarounds
        # built on top of internal callbacks to work.
        callbacks.extend(
            [cb for cb in run_config_callbacks if not isinstance(cb, UserCallback)]
        )
        return callbacks

    def _initialize_and_run_local_controller(
        self, train_func: Callable[[], None]
    ) -> Result:
        return self._get_local_controller().run(train_func)

    def _initialize_and_run_controller(self, **controller_init_kwargs) -> Result:
        env_vars = get_env_vars_to_propagate()
        env_vars.setdefault(
            RAY_WARN_BLOCKING_GET_INSIDE_ASYNC_ENV_VAR,
            DEFAULT_RAY_WARN_BLOCKING_GET_INSIDE_ASYNC_VALUE,
        )

        # Attach the controller to the node running the driver script.
        controller_actor_cls = ray.remote(
            num_cpus=0,
            scheduling_strategy=NodeAffinitySchedulingStrategy(
                node_id=ray.get_runtime_context().get_node_id(), soft=False
            ),
            # TODO: Extract env variables that affect controller behavior
            # and pass them as explicit args
            runtime_env={"env_vars": env_vars},
        )(TrainController)

        controller = controller_actor_cls.remote(**controller_init_kwargs)

        # If this is not the main thread - as is the case when running in Tune -
        # registering the SIGINT handler raises an exception.
        if threading.current_thread() is threading.main_thread():
            self._register_sigint_handler(controller)

        ray.get(controller.run.remote())
        return ray.get(controller.get_result.remote())

    def _register_sigint_handler(self, controller: ActorHandle[TrainController]):
        """Register SIGINT handler so user Ctrl C gracefully aborts run."""
        sigint_count = 0

        def sigint_handler(signum, frame):
            logger.info(
                "Received SIGINT. Gracefully aborting the training run — this "
                "may take a few seconds. To forcefully abort immediately, you "
                "can send a different signal, such as SIGKILL."
            )
            nonlocal sigint_count
            sigint_count += 1
            if sigint_count >= 3:
                logger.info(
                    "Received SIGINT at least 3 times. "
                    "Forcefully aborting the training run."
                )
                sys.exit(0)
            if sigint_count <= 1:
                try:
                    ray.get(controller.abort.remote())
                except ray.exceptions.ActorDiedError:
                    # We catch the error and exit 0 to indicate graceful termination.
                    # However, for some reason the process still exits with 1.
                    sys.exit(0)

        signal.signal(signal.SIGINT, sigint_handler)

    @classmethod
    @Deprecated
    def restore(cls, *args, **kwargs):
        """[Deprecated] Restores a Train experiment from a previously
        interrupted/failed run.

        This method is deprecated and will be removed in a future release.
        """
        raise DeprecationWarning(_TRAINER_RESTORE_DEPRECATION_WARNING)

    @classmethod
    @Deprecated
    def can_restore(cls, *args, **kwargs):
        """[Deprecated] Checks if a Train experiment can be restored from
        a previously interrupted/failed run.

        This method is deprecated and will be removed in a future release.
        """
        raise DeprecationWarning(_TRAINER_RESTORE_DEPRECATION_WARNING)<|MERGE_RESOLUTION|>--- conflicted
+++ resolved
@@ -213,12 +213,8 @@
                 accelerator_setup_callback,
                 tpu_reservation_setup_callback,
                 backend_setup_callback,
-<<<<<<< HEAD
-                datasets_setup_callback,
                 placement_group_cleaner_callback,
-=======
                 datasets_callback,
->>>>>>> 5e206d8e
             ]
         )
         if env_bool(RAY_CHDIR_TO_TRIAL_DIR, True):
