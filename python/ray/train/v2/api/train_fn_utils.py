from typing import TYPE_CHECKING, Any, Dict, Optional

from ray.train import Checkpoint
from ray.train.v2._internal.execution.train_fn_utils import get_train_fn_utils
from ray.train.v2.api.context import TrainContext
from ray.util.annotations import PublicAPI

if TYPE_CHECKING:
    from ray.data import DataIterator


@PublicAPI(stability="stable")
def report(
    metrics: Dict[str, Any],
    checkpoint: Optional[Checkpoint] = None,
    checkpoint_dir_name: Optional[str] = None,
):
    """Report metrics and optionally save a checkpoint.

    If a checkpoint is provided, it will be
    :ref:`persisted to storage <persistent-storage-guide>`.

    If this is called in multiple distributed training workers:

    - Only the metrics reported by the rank 0 worker will be attached to the checkpoint.
    - A checkpoint will be registered as long as one or more workers reports
      checkpoint that is not None.
      See the :ref:`checkpointing guide <train-dl-saving-checkpoints>`.
    - Checkpoints from multiple workers will be merged into one directory
      in persistent storage.
      See :ref:`the distributed checkpointing guide <train-distributed-checkpointing>`.


    .. warning::

        All workers must call `ray.train.report` the same number of times
        so that Ray Train can properly synchronize the training state across
        workers. This method acts as a barrier across all workers, so be sure
        that every worker reaches this method.

    Example:

        .. testcode::

            import tempfile

            from ray import train
            from ray.train import Checkpoint
            from ray.train.torch import TorchTrainer


            def train_func(config):
                start_epoch = 0
                checkpoint = train.get_checkpoint()
                if checkpoint:
                    with checkpoint.as_directory() as checkpoint_dir:
                        # Load back training state
                        ...

                for epoch in range(start_epoch, config.get("num_epochs", 10)):
                    # Do training...

                    metrics = {"loss": ...}

                    with tempfile.TemporaryDirectory() as temp_checkpoint_dir:
                       # Save the checkpoint...
                       # torch.save(...)

                        checkpoint = Checkpoint.from_directory(temp_checkpoint_dir)

                        # Example: Only the rank 0 worker uploads the checkpoint.
                        if ray.train.get_context().get_world_rank() == 0:
                            train.report(metrics, checkpoint=checkpoint)
                        else:
                            train.report(metrics, checkpoint=None)

            trainer = TorchTrainer(
                train_func, scaling_config=train.ScalingConfig(num_workers=2)
            )

    Args:
        metrics: The metrics you want to report.
        checkpoint: The optional checkpoint you want to report.
        checkpoint_dir_name: Custom name for the checkpoint directory.
            If not provided, a unique directory name will be automatically generated.
            If provided, it must be unique across all checkpoints per worker to avoid
            naming collisions. Consider including identifiers such as the epoch or batch
            index in the name.
    """

    get_train_fn_utils().report(
        metrics=metrics, checkpoint=checkpoint, checkpoint_dir_name=checkpoint_dir_name
    )


@PublicAPI(stability="stable")
def get_context() -> TrainContext:
    """Get or create a singleton training context.

    The context is only available within a function passed to Ray Train.

    See the :class:`~ray.train.TrainContext` API reference to see available methods.
    """
    # TODO: Return a dummy train context on the controller and driver process
    # instead of raising an exception if the train context does not exist.
    return get_train_fn_utils().get_context()


@PublicAPI(stability="stable")
def get_checkpoint() -> Optional[Checkpoint]:
    """Access the latest reported checkpoint to resume from if one exists.

    Example:

        .. testcode::

            import tempfile

            from ray import train
            from ray.train import Checkpoint
            from ray.train.torch import TorchTrainer


            def train_func(config):
                start_epoch = 0
                checkpoint = train.get_checkpoint()
                if checkpoint:
                    with checkpoint.as_directory() as checkpoint_dir:
                        # Load back training state
                        ...

                for epoch in range(start_epoch, config.get("num_epochs", 10)):
                    # Do training...

                    metrics = {"loss": ...}

                    with tempfile.TemporaryDirectory() as temp_checkpoint_dir:
                       # Save the checkpoint...

                        checkpoint = Checkpoint.from_directory(temp_checkpoint_dir)
                        train.report(metrics, checkpoint=checkpoint)

            trainer = TorchTrainer(
                train_func, scaling_config=train.ScalingConfig(num_workers=2)
            )

    Returns:
        Checkpoint object if the session is currently being resumed.
            Otherwise, return None.
    """
    return get_train_fn_utils().get_checkpoint()


@PublicAPI(stability="stable")
def get_dataset_shard(dataset_name: Optional[str] = None) -> Optional["DataIterator"]:
    """Returns the :class:`ray.data.DataIterator` shard for this worker.

    Call :meth:`~ray.data.DataIterator.iter_torch_batches` or
    :meth:`~ray.data.DataIterator.to_tf` on this shard to convert it to the
    appropriate framework-specific data type.

    .. testcode::

        import ray
        from ray import train
        from ray.train import ScalingConfig
        from ray.train.torch import TorchTrainer

        def train_loop_per_worker(config):
            ...
            for epoch in range(2):
                # Trainer will automatically handle sharding.
                data_shard = train.get_dataset_shard("train")
                for batch in data_shard.iter_torch_batches():
                    ...

        train_dataset = ray.data.read_csv("s3://anonymous@ray-example-data/iris.csv")
        trainer = TorchTrainer(
            train_loop_per_worker,
            scaling_config=ScalingConfig(num_workers=2),
            datasets={"train": train_dataset}
        )
        trainer.fit()

    .. testoutput::
        :hide:

        ...

    Args:
        dataset_name: If a Dictionary of Datasets was passed to ``Trainer``, then
            specifies which dataset shard to return.

    Returns:
        The ``DataIterator`` shard to use for this worker.
        If no dataset is passed into Trainer, then return None.
    """
<<<<<<< HEAD
    from ray.train.v2._internal.callbacks.datasets import DatasetShardMetadata

    dataset_info = DatasetShardMetadata(
        dataset_name=dataset_name, world_rank=get_train_context().get_world_rank()
    )
    return get_train_context().get_dataset_shard(dataset_info)
=======
    return get_train_fn_utils().get_dataset_shard(dataset_name)
>>>>>>> e620cd5e
<|MERGE_RESOLUTION|>--- conflicted
+++ resolved
@@ -195,13 +195,4 @@
         The ``DataIterator`` shard to use for this worker.
         If no dataset is passed into Trainer, then return None.
     """
-<<<<<<< HEAD
-    from ray.train.v2._internal.callbacks.datasets import DatasetShardMetadata
-
-    dataset_info = DatasetShardMetadata(
-        dataset_name=dataset_name, world_rank=get_train_context().get_world_rank()
-    )
-    return get_train_context().get_dataset_shard(dataset_info)
-=======
-    return get_train_fn_utils().get_dataset_shard(dataset_name)
->>>>>>> e620cd5e
+    return get_train_fn_utils().get_dataset_shard(dataset_name)