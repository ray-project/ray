<<<<<<< HEAD
import argparse
from typing import Dict

import torch
import ray.train as train
from ray.train.trainer import Trainer
from ray.train.callbacks import JsonLoggerCallback
from torch import nn
from torch.utils.data import DataLoader
from torchvision import datasets
from torchvision.transforms import ToTensor

# Download training data from open datasets.
training_data = datasets.FashionMNIST(
    root="~/data",
    train=True,
    download=True,
    transform=ToTensor(),
)

# Download test data from open datasets.
test_data = datasets.FashionMNIST(
    root="~/data",
    train=False,
    download=True,
    transform=ToTensor(),
)


# Define model
class NeuralNetwork(nn.Module):
    def __init__(self):
        super(NeuralNetwork, self).__init__()
        self.flatten = nn.Flatten()
        self.linear_relu_stack = nn.Sequential(
            nn.Linear(28 * 28, 512),
            nn.ReLU(),
            nn.Linear(512, 512),
            nn.ReLU(),
            nn.Linear(512, 10),
            nn.ReLU(),
        )

    def forward(self, x):
        x = self.flatten(x)
        logits = self.linear_relu_stack(x)
        return logits


def train_epoch(dataloader, model, loss_fn, optimizer):
    size = len(dataloader.dataset)
    for batch, (X, y) in enumerate(dataloader):
        # Compute prediction error
        pred = model(X)
        loss = loss_fn(pred, y)

        # Backpropagation
        optimizer.zero_grad()
        loss.backward()
        optimizer.step()

        if batch % 100 == 0:
            loss, current = loss.item(), batch * len(X)
            print(f"loss: {loss:>7f}  [{current:>5d}/{size:>5d}]")


def validate_epoch(dataloader, model, loss_fn):
    size = len(dataloader.dataset)
    num_batches = len(dataloader)
    model.eval()
    test_loss, correct = 0, 0
    with torch.no_grad():
        for X, y in dataloader:
            pred = model(X)
            test_loss += loss_fn(pred, y).item()
            correct += (pred.argmax(1) == y).type(torch.float).sum().item()
    test_loss /= num_batches
    correct /= size
    print(
        f"Test Error: \n "
        f"Accuracy: {(100 * correct):>0.1f}%, "
        f"Avg loss: {test_loss:>8f} \n"
    )
    return test_loss


def train_func(config: Dict):
    batch_size = config["batch_size"]
    lr = config["lr"]
    epochs = config["epochs"]

    # Create data loaders.
    train_dataloader = DataLoader(training_data, batch_size=batch_size)
    test_dataloader = DataLoader(test_data, batch_size=batch_size)

    train_dataloader = train.torch.prepare_data_loader(train_dataloader)
    test_dataloader = train.torch.prepare_data_loader(test_dataloader)

    # Create model.
    model = NeuralNetwork()
    model = train.torch.prepare_model(model)

    loss_fn = nn.CrossEntropyLoss()
    optimizer = torch.optim.SGD(model.parameters(), lr=lr)

    loss_results = []

    for _ in range(epochs):
        train_epoch(train_dataloader, model, loss_fn, optimizer)
        loss = validate_epoch(test_dataloader, model, loss_fn)
        train.report(loss=loss)
        loss_results.append(loss)

    return loss_results


def train_fashion_mnist(num_workers=2, use_gpu=False):
    trainer = Trainer(backend="torch", num_workers=num_workers, use_gpu=use_gpu)
    trainer.start()
    result = trainer.run(
        train_func=train_func,
        config={"lr": 1e-3, "batch_size": 64, "epochs": 4},
        callbacks=[JsonLoggerCallback()],
    )
    trainer.shutdown()
    print(f"Loss results: {result}")


if __name__ == "__main__":
    parser = argparse.ArgumentParser()
    parser.add_argument(
        "--address", required=False, type=str, help="the address to use for Ray"
    )
    parser.add_argument(
        "--num-workers",
        "-n",
        type=int,
        default=2,
        help="Sets number of workers for training.",
    )
    parser.add_argument(
        "--use-gpu", action="store_true", default=False, help="Enables GPU training"
    )
    parser.add_argument(
        "--smoke-test",
        action="store_true",
        default=False,
        help="Finish quickly for testing.",
    )

    args, _ = parser.parse_known_args()

    import ray

    if args.smoke_test:
        ray.init(num_cpus=2)
    else:
        ray.init(address=args.address)
    train_fashion_mnist(num_workers=args.num_workers, use_gpu=args.use_gpu)
=======
import argparse
from typing import Dict

import torch
import ray.train as train
from ray.train.trainer import Trainer
from ray.train.callbacks import JsonLoggerCallback
from torch import nn
from torch.utils.data import DataLoader
from torchvision import datasets
from torchvision.transforms import ToTensor

# Download training data from open datasets.
training_data = datasets.FashionMNIST(
    root="~/data",
    train=True,
    download=True,
    transform=ToTensor(),
)

# Download test data from open datasets.
test_data = datasets.FashionMNIST(
    root="~/data",
    train=False,
    download=True,
    transform=ToTensor(),
)


# Define model
class NeuralNetwork(nn.Module):
    def __init__(self):
        super(NeuralNetwork, self).__init__()
        self.flatten = nn.Flatten()
        self.linear_relu_stack = nn.Sequential(
            nn.Linear(28 * 28, 512),
            nn.ReLU(),
            nn.Linear(512, 512),
            nn.ReLU(),
            nn.Linear(512, 10),
            nn.ReLU(),
        )

    def forward(self, x):
        x = self.flatten(x)
        logits = self.linear_relu_stack(x)
        return logits


def train_epoch(dataloader, model, loss_fn, optimizer):
    size = len(dataloader.dataset) // train.world_size()
    model.train()
    for batch, (X, y) in enumerate(dataloader):
        # Compute prediction error
        pred = model(X)
        loss = loss_fn(pred, y)

        # Backpropagation
        optimizer.zero_grad()
        loss.backward()
        optimizer.step()

        if batch % 100 == 0:
            loss, current = loss.item(), batch * len(X)
            print(f"loss: {loss:>7f}  [{current:>5d}/{size:>5d}]")


def validate_epoch(dataloader, model, loss_fn):
    size = len(dataloader.dataset) // train.world_size()
    num_batches = len(dataloader)
    model.eval()
    test_loss, correct = 0, 0
    with torch.no_grad():
        for X, y in dataloader:
            pred = model(X)
            test_loss += loss_fn(pred, y).item()
            correct += (pred.argmax(1) == y).type(torch.float).sum().item()
    test_loss /= num_batches
    correct /= size
    print(
        f"Test Error: \n "
        f"Accuracy: {(100 * correct):>0.1f}%, "
        f"Avg loss: {test_loss:>8f} \n"
    )
    return test_loss


def train_func(config: Dict):
    batch_size = config["batch_size"]
    lr = config["lr"]
    epochs = config["epochs"]

    worker_batch_size = batch_size // train.world_size()

    # Create data loaders.
    train_dataloader = DataLoader(training_data, batch_size=worker_batch_size)
    test_dataloader = DataLoader(test_data, batch_size=worker_batch_size)

    train_dataloader = train.torch.prepare_data_loader(train_dataloader)
    test_dataloader = train.torch.prepare_data_loader(test_dataloader)

    # Create model.
    model = NeuralNetwork()
    model = train.torch.prepare_model(model)

    loss_fn = nn.CrossEntropyLoss()
    optimizer = torch.optim.SGD(model.parameters(), lr=lr)

    loss_results = []

    for _ in range(epochs):
        train_epoch(train_dataloader, model, loss_fn, optimizer)
        loss = validate_epoch(test_dataloader, model, loss_fn)
        train.report(loss=loss)
        loss_results.append(loss)

    return loss_results


def train_fashion_mnist(num_workers=2, use_gpu=False):
    trainer = Trainer(backend="torch", num_workers=num_workers, use_gpu=use_gpu)
    trainer.start()
    result = trainer.run(
        train_func=train_func,
        config={"lr": 1e-3, "batch_size": 64, "epochs": 4},
        callbacks=[JsonLoggerCallback()],
    )
    trainer.shutdown()
    print(f"Loss results: {result}")


if __name__ == "__main__":
    parser = argparse.ArgumentParser()
    parser.add_argument(
        "--address", required=False, type=str, help="the address to use for Ray"
    )
    parser.add_argument(
        "--num-workers",
        "-n",
        type=int,
        default=2,
        help="Sets number of workers for training.",
    )
    parser.add_argument(
        "--use-gpu", action="store_true", default=False, help="Enables GPU training"
    )

    args, _ = parser.parse_known_args()

    import ray

    ray.init(address=args.address)
    train_fashion_mnist(num_workers=args.num_workers, use_gpu=args.use_gpu)
>>>>>>> 19672688
<|MERGE_RESOLUTION|>--- conflicted
+++ resolved
@@ -1,315 +1,153 @@
-<<<<<<< HEAD
-import argparse
-from typing import Dict
-
-import torch
-import ray.train as train
-from ray.train.trainer import Trainer
-from ray.train.callbacks import JsonLoggerCallback
-from torch import nn
-from torch.utils.data import DataLoader
-from torchvision import datasets
-from torchvision.transforms import ToTensor
-
-# Download training data from open datasets.
-training_data = datasets.FashionMNIST(
-    root="~/data",
-    train=True,
-    download=True,
-    transform=ToTensor(),
-)
-
-# Download test data from open datasets.
-test_data = datasets.FashionMNIST(
-    root="~/data",
-    train=False,
-    download=True,
-    transform=ToTensor(),
-)
-
-
-# Define model
-class NeuralNetwork(nn.Module):
-    def __init__(self):
-        super(NeuralNetwork, self).__init__()
-        self.flatten = nn.Flatten()
-        self.linear_relu_stack = nn.Sequential(
-            nn.Linear(28 * 28, 512),
-            nn.ReLU(),
-            nn.Linear(512, 512),
-            nn.ReLU(),
-            nn.Linear(512, 10),
-            nn.ReLU(),
-        )
-
-    def forward(self, x):
-        x = self.flatten(x)
-        logits = self.linear_relu_stack(x)
-        return logits
-
-
-def train_epoch(dataloader, model, loss_fn, optimizer):
-    size = len(dataloader.dataset)
-    for batch, (X, y) in enumerate(dataloader):
-        # Compute prediction error
-        pred = model(X)
-        loss = loss_fn(pred, y)
-
-        # Backpropagation
-        optimizer.zero_grad()
-        loss.backward()
-        optimizer.step()
-
-        if batch % 100 == 0:
-            loss, current = loss.item(), batch * len(X)
-            print(f"loss: {loss:>7f}  [{current:>5d}/{size:>5d}]")
-
-
-def validate_epoch(dataloader, model, loss_fn):
-    size = len(dataloader.dataset)
-    num_batches = len(dataloader)
-    model.eval()
-    test_loss, correct = 0, 0
-    with torch.no_grad():
-        for X, y in dataloader:
-            pred = model(X)
-            test_loss += loss_fn(pred, y).item()
-            correct += (pred.argmax(1) == y).type(torch.float).sum().item()
-    test_loss /= num_batches
-    correct /= size
-    print(
-        f"Test Error: \n "
-        f"Accuracy: {(100 * correct):>0.1f}%, "
-        f"Avg loss: {test_loss:>8f} \n"
-    )
-    return test_loss
-
-
-def train_func(config: Dict):
-    batch_size = config["batch_size"]
-    lr = config["lr"]
-    epochs = config["epochs"]
-
-    # Create data loaders.
-    train_dataloader = DataLoader(training_data, batch_size=batch_size)
-    test_dataloader = DataLoader(test_data, batch_size=batch_size)
-
-    train_dataloader = train.torch.prepare_data_loader(train_dataloader)
-    test_dataloader = train.torch.prepare_data_loader(test_dataloader)
-
-    # Create model.
-    model = NeuralNetwork()
-    model = train.torch.prepare_model(model)
-
-    loss_fn = nn.CrossEntropyLoss()
-    optimizer = torch.optim.SGD(model.parameters(), lr=lr)
-
-    loss_results = []
-
-    for _ in range(epochs):
-        train_epoch(train_dataloader, model, loss_fn, optimizer)
-        loss = validate_epoch(test_dataloader, model, loss_fn)
-        train.report(loss=loss)
-        loss_results.append(loss)
-
-    return loss_results
-
-
-def train_fashion_mnist(num_workers=2, use_gpu=False):
-    trainer = Trainer(backend="torch", num_workers=num_workers, use_gpu=use_gpu)
-    trainer.start()
-    result = trainer.run(
-        train_func=train_func,
-        config={"lr": 1e-3, "batch_size": 64, "epochs": 4},
-        callbacks=[JsonLoggerCallback()],
-    )
-    trainer.shutdown()
-    print(f"Loss results: {result}")
-
-
-if __name__ == "__main__":
-    parser = argparse.ArgumentParser()
-    parser.add_argument(
-        "--address", required=False, type=str, help="the address to use for Ray"
-    )
-    parser.add_argument(
-        "--num-workers",
-        "-n",
-        type=int,
-        default=2,
-        help="Sets number of workers for training.",
-    )
-    parser.add_argument(
-        "--use-gpu", action="store_true", default=False, help="Enables GPU training"
-    )
-    parser.add_argument(
-        "--smoke-test",
-        action="store_true",
-        default=False,
-        help="Finish quickly for testing.",
-    )
-
-    args, _ = parser.parse_known_args()
-
-    import ray
-
-    if args.smoke_test:
-        ray.init(num_cpus=2)
-    else:
-        ray.init(address=args.address)
-    train_fashion_mnist(num_workers=args.num_workers, use_gpu=args.use_gpu)
-=======
-import argparse
-from typing import Dict
-
-import torch
-import ray.train as train
-from ray.train.trainer import Trainer
-from ray.train.callbacks import JsonLoggerCallback
-from torch import nn
-from torch.utils.data import DataLoader
-from torchvision import datasets
-from torchvision.transforms import ToTensor
-
-# Download training data from open datasets.
-training_data = datasets.FashionMNIST(
-    root="~/data",
-    train=True,
-    download=True,
-    transform=ToTensor(),
-)
-
-# Download test data from open datasets.
-test_data = datasets.FashionMNIST(
-    root="~/data",
-    train=False,
-    download=True,
-    transform=ToTensor(),
-)
-
-
-# Define model
-class NeuralNetwork(nn.Module):
-    def __init__(self):
-        super(NeuralNetwork, self).__init__()
-        self.flatten = nn.Flatten()
-        self.linear_relu_stack = nn.Sequential(
-            nn.Linear(28 * 28, 512),
-            nn.ReLU(),
-            nn.Linear(512, 512),
-            nn.ReLU(),
-            nn.Linear(512, 10),
-            nn.ReLU(),
-        )
-
-    def forward(self, x):
-        x = self.flatten(x)
-        logits = self.linear_relu_stack(x)
-        return logits
-
-
-def train_epoch(dataloader, model, loss_fn, optimizer):
-    size = len(dataloader.dataset) // train.world_size()
-    model.train()
-    for batch, (X, y) in enumerate(dataloader):
-        # Compute prediction error
-        pred = model(X)
-        loss = loss_fn(pred, y)
-
-        # Backpropagation
-        optimizer.zero_grad()
-        loss.backward()
-        optimizer.step()
-
-        if batch % 100 == 0:
-            loss, current = loss.item(), batch * len(X)
-            print(f"loss: {loss:>7f}  [{current:>5d}/{size:>5d}]")
-
-
-def validate_epoch(dataloader, model, loss_fn):
-    size = len(dataloader.dataset) // train.world_size()
-    num_batches = len(dataloader)
-    model.eval()
-    test_loss, correct = 0, 0
-    with torch.no_grad():
-        for X, y in dataloader:
-            pred = model(X)
-            test_loss += loss_fn(pred, y).item()
-            correct += (pred.argmax(1) == y).type(torch.float).sum().item()
-    test_loss /= num_batches
-    correct /= size
-    print(
-        f"Test Error: \n "
-        f"Accuracy: {(100 * correct):>0.1f}%, "
-        f"Avg loss: {test_loss:>8f} \n"
-    )
-    return test_loss
-
-
-def train_func(config: Dict):
-    batch_size = config["batch_size"]
-    lr = config["lr"]
-    epochs = config["epochs"]
-
-    worker_batch_size = batch_size // train.world_size()
-
-    # Create data loaders.
-    train_dataloader = DataLoader(training_data, batch_size=worker_batch_size)
-    test_dataloader = DataLoader(test_data, batch_size=worker_batch_size)
-
-    train_dataloader = train.torch.prepare_data_loader(train_dataloader)
-    test_dataloader = train.torch.prepare_data_loader(test_dataloader)
-
-    # Create model.
-    model = NeuralNetwork()
-    model = train.torch.prepare_model(model)
-
-    loss_fn = nn.CrossEntropyLoss()
-    optimizer = torch.optim.SGD(model.parameters(), lr=lr)
-
-    loss_results = []
-
-    for _ in range(epochs):
-        train_epoch(train_dataloader, model, loss_fn, optimizer)
-        loss = validate_epoch(test_dataloader, model, loss_fn)
-        train.report(loss=loss)
-        loss_results.append(loss)
-
-    return loss_results
-
-
-def train_fashion_mnist(num_workers=2, use_gpu=False):
-    trainer = Trainer(backend="torch", num_workers=num_workers, use_gpu=use_gpu)
-    trainer.start()
-    result = trainer.run(
-        train_func=train_func,
-        config={"lr": 1e-3, "batch_size": 64, "epochs": 4},
-        callbacks=[JsonLoggerCallback()],
-    )
-    trainer.shutdown()
-    print(f"Loss results: {result}")
-
-
-if __name__ == "__main__":
-    parser = argparse.ArgumentParser()
-    parser.add_argument(
-        "--address", required=False, type=str, help="the address to use for Ray"
-    )
-    parser.add_argument(
-        "--num-workers",
-        "-n",
-        type=int,
-        default=2,
-        help="Sets number of workers for training.",
-    )
-    parser.add_argument(
-        "--use-gpu", action="store_true", default=False, help="Enables GPU training"
-    )
-
-    args, _ = parser.parse_known_args()
-
-    import ray
-
-    ray.init(address=args.address)
-    train_fashion_mnist(num_workers=args.num_workers, use_gpu=args.use_gpu)
->>>>>>> 19672688
+import argparse
+from typing import Dict
+
+import torch
+import ray.train as train
+from ray.train.trainer import Trainer
+from ray.train.callbacks import JsonLoggerCallback
+from torch import nn
+from torch.utils.data import DataLoader
+from torchvision import datasets
+from torchvision.transforms import ToTensor
+
+# Download training data from open datasets.
+training_data = datasets.FashionMNIST(
+    root="~/data",
+    train=True,
+    download=True,
+    transform=ToTensor(),
+)
+
+# Download test data from open datasets.
+test_data = datasets.FashionMNIST(
+    root="~/data",
+    train=False,
+    download=True,
+    transform=ToTensor(),
+)
+
+
+# Define model
+class NeuralNetwork(nn.Module):
+    def __init__(self):
+        super(NeuralNetwork, self).__init__()
+        self.flatten = nn.Flatten()
+        self.linear_relu_stack = nn.Sequential(
+            nn.Linear(28 * 28, 512),
+            nn.ReLU(),
+            nn.Linear(512, 512),
+            nn.ReLU(),
+            nn.Linear(512, 10),
+            nn.ReLU(),
+        )
+
+    def forward(self, x):
+        x = self.flatten(x)
+        logits = self.linear_relu_stack(x)
+        return logits
+
+
+def train_epoch(dataloader, model, loss_fn, optimizer):
+    size = len(dataloader.dataset) // train.world_size()
+    model.train()
+    for batch, (X, y) in enumerate(dataloader):
+        # Compute prediction error
+        pred = model(X)
+        loss = loss_fn(pred, y)
+
+        # Backpropagation
+        optimizer.zero_grad()
+        loss.backward()
+        optimizer.step()
+
+        if batch % 100 == 0:
+            loss, current = loss.item(), batch * len(X)
+            print(f"loss: {loss:>7f}  [{current:>5d}/{size:>5d}]")
+
+
+def validate_epoch(dataloader, model, loss_fn):
+    size = len(dataloader.dataset) // train.world_size()
+    num_batches = len(dataloader)
+    model.eval()
+    test_loss, correct = 0, 0
+    with torch.no_grad():
+        for X, y in dataloader:
+            pred = model(X)
+            test_loss += loss_fn(pred, y).item()
+            correct += (pred.argmax(1) == y).type(torch.float).sum().item()
+    test_loss /= num_batches
+    correct /= size
+    print(
+        f"Test Error: \n "
+        f"Accuracy: {(100 * correct):>0.1f}%, "
+        f"Avg loss: {test_loss:>8f} \n"
+    )
+    return test_loss
+
+
+def train_func(config: Dict):
+    batch_size = config["batch_size"]
+    lr = config["lr"]
+    epochs = config["epochs"]
+
+    worker_batch_size = batch_size // train.world_size()
+
+    # Create data loaders.
+    train_dataloader = DataLoader(training_data, batch_size=worker_batch_size)
+    test_dataloader = DataLoader(test_data, batch_size=worker_batch_size)
+
+    train_dataloader = train.torch.prepare_data_loader(train_dataloader)
+    test_dataloader = train.torch.prepare_data_loader(test_dataloader)
+
+    # Create model.
+    model = NeuralNetwork()
+    model = train.torch.prepare_model(model)
+
+    loss_fn = nn.CrossEntropyLoss()
+    optimizer = torch.optim.SGD(model.parameters(), lr=lr)
+
+    loss_results = []
+
+    for _ in range(epochs):
+        train_epoch(train_dataloader, model, loss_fn, optimizer)
+        loss = validate_epoch(test_dataloader, model, loss_fn)
+        train.report(loss=loss)
+        loss_results.append(loss)
+
+    return loss_results
+
+
+def train_fashion_mnist(num_workers=2, use_gpu=False):
+    trainer = Trainer(backend="torch", num_workers=num_workers, use_gpu=use_gpu)
+    trainer.start()
+    result = trainer.run(
+        train_func=train_func,
+        config={"lr": 1e-3, "batch_size": 64, "epochs": 4},
+        callbacks=[JsonLoggerCallback()],
+    )
+    trainer.shutdown()
+    print(f"Loss results: {result}")
+
+
+if __name__ == "__main__":
+    parser = argparse.ArgumentParser()
+    parser.add_argument(
+        "--address", required=False, type=str, help="the address to use for Ray"
+    )
+    parser.add_argument(
+        "--num-workers",
+        "-n",
+        type=int,
+        default=2,
+        help="Sets number of workers for training.",
+    )
+    parser.add_argument(
+        "--use-gpu", action="store_true", default=False, help="Enables GPU training"
+    )
+
+    args, _ = parser.parse_known_args()
+
+    import ray
+
+    ray.init(address=args.address)
+    train_fashion_mnist(num_workers=args.num_workers, use_gpu=args.use_gpu)