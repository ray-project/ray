--- conflicted
+++ resolved
@@ -81,11 +81,7 @@
     from ray.train.mosaic import MosaicTrainer
 
     trainer_init_config = {
-<<<<<<< HEAD
-        "max_duration": "5ep",
-=======
         "max_duration": max_duration,
->>>>>>> b65ec0f8
         "algorithms": [LabelSmoothing()],
         "should_eval": False,
     }
