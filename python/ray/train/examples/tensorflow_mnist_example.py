# This example showcases how to use Tensorflow with Ray Train.
# Original code:
# https://www.tensorflow.org/tutorials/distribute/multi_worker_with_keras
import argparse
import json
import os

import numpy as np
import tensorflow as tf
from ray.air.callbacks.keras import Callback as TrainReportCallback

from ray.train.tensorflow import TensorflowTrainer


def mnist_dataset(batch_size):
    (x_train, y_train), _ = tf.keras.datasets.mnist.load_data()
    # The `x` arrays are in uint8 and have values in the [0, 255] range.
    # You need to convert them to float32 with values in the [0, 1] range.
    x_train = x_train / np.float32(255)
    y_train = y_train.astype(np.int64)
    train_dataset = (
        tf.data.Dataset.from_tensor_slices((x_train, y_train))
        .shuffle(60000)
        .repeat()
        .batch(batch_size)
    )
    return train_dataset


def build_and_compile_cnn_model(config):
    learning_rate = config.get("lr", 0.001)
    model = tf.keras.Sequential(
        [
            tf.keras.Input(shape=(28, 28)),
            tf.keras.layers.Reshape(target_shape=(28, 28, 1)),
            tf.keras.layers.Conv2D(32, 3, activation="relu"),
            tf.keras.layers.Flatten(),
            tf.keras.layers.Dense(128, activation="relu"),
            tf.keras.layers.Dense(10),
        ]
    )
    model.compile(
        loss=tf.keras.losses.SparseCategoricalCrossentropy(from_logits=True),
        optimizer=tf.keras.optimizers.SGD(learning_rate=learning_rate),
        metrics=["accuracy"],
    )
    return model


def train_func(config):
    per_worker_batch_size = config.get("batch_size", 64)
    epochs = config.get("epochs", 3)
    steps_per_epoch = config.get("steps_per_epoch", 70)

    tf_config = json.loads(os.environ["TF_CONFIG"])
    num_workers = len(tf_config["cluster"]["worker"])

    strategy = tf.distribute.MultiWorkerMirroredStrategy()

    global_batch_size = per_worker_batch_size * num_workers
    multi_worker_dataset = mnist_dataset(global_batch_size)

    with strategy.scope():
        # Model building/compiling need to be within `strategy.scope()`.
        multi_worker_model = build_and_compile_cnn_model(config)

    history = multi_worker_model.fit(
        multi_worker_dataset,
        epochs=epochs,
        steps_per_epoch=steps_per_epoch,
        callbacks=[TrainReportCallback()],
    )
    results = history.history
    return results


def train_tensorflow_mnist(num_workers=2, use_gpu=False, epochs=4):
    trainer = TensorflowTrainer(
        train_func,
        train_loop_config={"lr": 1e-3, "batch_size": 64, "epochs": epochs},
        scaling_config={"num_workers": num_workers, "use_gpu": use_gpu},
    )
    results = trainer.fit()
<<<<<<< HEAD
    print(f"Results: {results[0]}")
=======
    print(f"Results: {results.metrics}")
>>>>>>> f0d3beba


if __name__ == "__main__":
    parser = argparse.ArgumentParser()
    parser.add_argument(
        "--address", required=False, type=str, help="the address to use for Ray"
    )
    parser.add_argument(
        "--num-workers",
        "-n",
        type=int,
        default=2,
        help="Sets number of workers for training.",
    )
    parser.add_argument(
        "--use-gpu", action="store_true", default=False, help="Enables GPU training"
    )
    parser.add_argument(
        "--epochs", type=int, default=3, help="Number of epochs to train for."
    )
    parser.add_argument(
        "--smoke-test",
        action="store_true",
        default=False,
        help="Finish quickly for testing.",
    )

    args, _ = parser.parse_known_args()

    import ray

    if args.smoke_test:
        ray.init(num_cpus=4)
        train_tensorflow_mnist()
    else:
        ray.init(address=args.address)
        train_tensorflow_mnist(
            num_workers=args.num_workers, use_gpu=args.use_gpu, epochs=args.epochs
        )<|MERGE_RESOLUTION|>--- conflicted
+++ resolved
@@ -81,11 +81,7 @@
         scaling_config={"num_workers": num_workers, "use_gpu": use_gpu},
     )
     results = trainer.fit()
-<<<<<<< HEAD
-    print(f"Results: {results[0]}")
-=======
     print(f"Results: {results.metrics}")
->>>>>>> f0d3beba
 
 
 if __name__ == "__main__":
