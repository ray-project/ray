--- conflicted
+++ resolved
@@ -1,9 +1,4 @@
-<<<<<<< HEAD
 from ray.air import RunConfig, session
-=======
-from ray import train
-from ray.air import RunConfig
->>>>>>> f0d3beba
 from ray.train.torch import TorchTrainer
 from ray.tune.integration.mlflow import MLflowLoggerCallback
 from ray.tune.logger import TBXLoggerCallback
@@ -45,11 +40,7 @@
 
 # Print the latest run directory and keep note of it.
 # For example: /home/ubuntu/ray_results/TorchTrainer_2022-06-13_20-31-06
-<<<<<<< HEAD
-print("Run directory:", result.log_dir)
-=======
 print("Run directory:", result.log_dir.parent)  # TensorBoard is saved in parent dir
->>>>>>> f0d3beba
 
 # How to visualize the logs
 
