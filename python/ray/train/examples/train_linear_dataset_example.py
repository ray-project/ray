<<<<<<< HEAD
import argparse
from typing import Dict

import torch
import torch.nn as nn

import ray
import ray.train as train
from ray.data import Dataset
from ray.data.dataset_pipeline import DatasetPipeline
from ray.train import Trainer
from ray.train.callbacks import JsonLoggerCallback, TBXLoggerCallback


def get_datasets(a=5, b=10, size=1000, split=0.8) -> Dict[str, DatasetPipeline]:
    def get_dataset(a, b, size) -> Dataset:
        items = [i / size for i in range(size)]
        dataset = ray.data.from_items([{"x": x, "y": a * x + b} for x in items])
        return dataset

    dataset = get_dataset(a, b, size)

    split_index = int(dataset.count() * split)

    train_dataset, validation_dataset = dataset.random_shuffle().split_at_indices(
        [split_index]
    )

    train_dataset_pipeline = train_dataset.repeat().random_shuffle_each_window()
    validation_dataset_pipeline = validation_dataset.repeat()

    datasets = {
        "train": train_dataset_pipeline,
        "validation": validation_dataset_pipeline,
    }

    return datasets


def train_epoch(iterable_dataset, model, loss_fn, optimizer, device):
    model.train()
    for X, y in iterable_dataset:
        X = X.to(device)
        y = y.to(device)

        # Compute prediction error
        pred = model(X)
        loss = loss_fn(pred, y)

        # Backpropagation
        optimizer.zero_grad()
        loss.backward()
        optimizer.step()


def validate_epoch(iterable_dataset, model, loss_fn, device):
    num_batches = 0
    model.eval()
    loss = 0
    with torch.no_grad():
        for X, y in iterable_dataset:
            X = X.to(device)
            y = y.to(device)
            num_batches += 1
            pred = model(X)
            loss += loss_fn(pred, y).item()
    loss /= num_batches
    result = {"loss": loss}
    return result


def train_func(config):
    batch_size = config.get("batch_size", 32)
    hidden_size = config.get("hidden_size", 1)
    lr = config.get("lr", 1e-2)
    epochs = config.get("epochs", 3)

    train_dataset_pipeline_shard = train.get_dataset_shard("train")
    validation_dataset_pipeline_shard = train.get_dataset_shard("validation")

    model = nn.Linear(1, hidden_size)
    model = train.torch.prepare_model(model)

    loss_fn = nn.MSELoss()

    optimizer = torch.optim.SGD(model.parameters(), lr=lr)

    results = []

    train_dataset_iterator = train_dataset_pipeline_shard.iter_epochs()
    validation_dataset_iterator = validation_dataset_pipeline_shard.iter_epochs()

    for _ in range(epochs):
        train_dataset = next(train_dataset_iterator)
        validation_dataset = next(validation_dataset_iterator)

        train_torch_dataset = train_dataset.to_torch(
            label_column="y",
            feature_columns=["x"],
            label_column_dtype=torch.float,
            feature_column_dtypes=[torch.float],
            batch_size=batch_size,
        )
        validation_torch_dataset = validation_dataset.to_torch(
            label_column="y",
            feature_columns=["x"],
            label_column_dtype=torch.float,
            feature_column_dtypes=[torch.float],
            batch_size=batch_size,
        )

        device = train.torch.get_device()

        train_epoch(train_torch_dataset, model, loss_fn, optimizer, device)
        result = validate_epoch(validation_torch_dataset, model, loss_fn, device)
        train.report(**result)
        results.append(result)

    return results


def train_linear(num_workers=2, use_gpu=False):
    datasets = get_datasets()

    trainer = Trainer("torch", num_workers=num_workers, use_gpu=use_gpu)
    config = {"lr": 1e-2, "hidden_size": 1, "batch_size": 4, "epochs": 3}
    trainer.start()
    results = trainer.run(
        train_func,
        config,
        dataset=datasets,
        callbacks=[JsonLoggerCallback(), TBXLoggerCallback()],
    )
    trainer.shutdown()
    print(results)
    return results


if __name__ == "__main__":
    parser = argparse.ArgumentParser()
    parser.add_argument(
        "--address", required=False, type=str, help="the address to use for Ray"
    )
    parser.add_argument(
        "--num-workers",
        "-n",
        type=int,
        default=2,
        help="Sets number of workers for training.",
    )
    parser.add_argument(
        "--smoke-test",
        action="store_true",
        default=False,
        help="Finish quickly for testing.",
    )
    parser.add_argument(
        "--use-gpu", action="store_true", default=False, help="Use GPU for training."
    )

    args, _ = parser.parse_known_args()

    if args.smoke_test:
        # 1 for datasets
        num_cpus = args.num_workers + 1
        num_gpus = args.num_workers if args.use_gpu else 0
        ray.init(num_cpus=num_cpus, num_gpus=num_gpus)
    else:
        ray.init(address=args.address)
    train_linear(num_workers=args.num_workers, use_gpu=args.use_gpu)
=======
import argparse
from typing import Dict

import torch
import torch.nn as nn

import ray
import ray.train as train
from ray.data import Dataset
from ray.data.dataset_pipeline import DatasetPipeline
from ray.train import Trainer
from ray.train.callbacks import JsonLoggerCallback, TBXLoggerCallback


def get_datasets(a=5, b=10, size=1000, split=0.8) -> Dict[str, DatasetPipeline]:
    def get_dataset(a, b, size) -> Dataset:
        items = [i / size for i in range(size)]
        dataset = ray.data.from_items([{"x": x, "y": a * x + b} for x in items])
        return dataset

    dataset = get_dataset(a, b, size)

    split_index = int(dataset.count() * split)

    train_dataset, validation_dataset = dataset.random_shuffle().split_at_indices(
        [split_index]
    )

    train_dataset_pipeline = train_dataset.repeat().random_shuffle_each_window()
    validation_dataset_pipeline = validation_dataset.repeat()

    datasets = {
        "train": train_dataset_pipeline,
        "validation": validation_dataset_pipeline,
    }

    return datasets


def train_epoch(iterable_dataset, model, loss_fn, optimizer, device):
    model.train()
    for X, y in iterable_dataset:
        X = X.to(device)
        y = y.to(device)

        # Compute prediction error
        pred = model(X)
        loss = loss_fn(pred, y)

        # Backpropagation
        optimizer.zero_grad()
        loss.backward()
        optimizer.step()


def validate_epoch(iterable_dataset, model, loss_fn, device):
    num_batches = 0
    model.eval()
    loss = 0
    with torch.no_grad():
        for X, y in iterable_dataset:
            X = X.to(device)
            y = y.to(device)
            num_batches += 1
            pred = model(X)
            loss += loss_fn(pred, y).item()
    loss /= num_batches
    result = {"loss": loss}
    return result


def train_func(config):
    batch_size = config.get("batch_size", 32)
    hidden_size = config.get("hidden_size", 1)
    lr = config.get("lr", 1e-2)
    epochs = config.get("epochs", 3)

    train_dataset_pipeline_shard = train.get_dataset_shard("train")
    validation_dataset_pipeline_shard = train.get_dataset_shard("validation")

    model = nn.Linear(1, hidden_size)
    model = train.torch.prepare_model(model)

    loss_fn = nn.MSELoss()

    optimizer = torch.optim.SGD(model.parameters(), lr=lr)

    results = []

    train_dataset_iterator = train_dataset_pipeline_shard.iter_epochs()
    validation_dataset_iterator = validation_dataset_pipeline_shard.iter_epochs()

    for _ in range(epochs):
        train_dataset = next(train_dataset_iterator)
        validation_dataset = next(validation_dataset_iterator)

        train_torch_dataset = train_dataset.to_torch(
            label_column="y",
            feature_columns=["x"],
            label_column_dtype=torch.float,
            feature_column_dtypes=torch.float,
            batch_size=batch_size,
        )
        validation_torch_dataset = validation_dataset.to_torch(
            label_column="y",
            feature_columns=["x"],
            label_column_dtype=torch.float,
            feature_column_dtypes=torch.float,
            batch_size=batch_size,
        )

        device = train.torch.get_device()

        train_epoch(train_torch_dataset, model, loss_fn, optimizer, device)
        result = validate_epoch(validation_torch_dataset, model, loss_fn, device)
        train.report(**result)
        results.append(result)

    return results


def train_linear(num_workers=2, use_gpu=False):
    datasets = get_datasets()

    trainer = Trainer("torch", num_workers=num_workers, use_gpu=use_gpu)
    config = {"lr": 1e-2, "hidden_size": 1, "batch_size": 4, "epochs": 3}
    trainer.start()
    results = trainer.run(
        train_func,
        config,
        dataset=datasets,
        callbacks=[JsonLoggerCallback(), TBXLoggerCallback()],
    )
    trainer.shutdown()
    print(results)
    return results


if __name__ == "__main__":
    parser = argparse.ArgumentParser()
    parser.add_argument(
        "--address", required=False, type=str, help="the address to use for Ray"
    )
    parser.add_argument(
        "--num-workers",
        "-n",
        type=int,
        default=2,
        help="Sets number of workers for training.",
    )
    parser.add_argument(
        "--smoke-test",
        action="store_true",
        default=False,
        help="Finish quickly for testing.",
    )
    parser.add_argument(
        "--use-gpu", action="store_true", default=False, help="Use GPU for training."
    )

    args, _ = parser.parse_known_args()

    if args.smoke_test:
        # 1 for datasets
        num_cpus = args.num_workers + 1
        num_gpus = args.num_workers if args.use_gpu else 0
        ray.init(num_cpus=num_cpus, num_gpus=num_gpus)
    else:
        ray.init(address=args.address)
    train_linear(num_workers=args.num_workers, use_gpu=args.use_gpu)
>>>>>>> 19672688
<|MERGE_RESOLUTION|>--- conflicted
+++ resolved
@@ -1,343 +1,170 @@
-<<<<<<< HEAD
-import argparse
-from typing import Dict
-
-import torch
-import torch.nn as nn
-
-import ray
-import ray.train as train
-from ray.data import Dataset
-from ray.data.dataset_pipeline import DatasetPipeline
-from ray.train import Trainer
-from ray.train.callbacks import JsonLoggerCallback, TBXLoggerCallback
-
-
-def get_datasets(a=5, b=10, size=1000, split=0.8) -> Dict[str, DatasetPipeline]:
-    def get_dataset(a, b, size) -> Dataset:
-        items = [i / size for i in range(size)]
-        dataset = ray.data.from_items([{"x": x, "y": a * x + b} for x in items])
-        return dataset
-
-    dataset = get_dataset(a, b, size)
-
-    split_index = int(dataset.count() * split)
-
-    train_dataset, validation_dataset = dataset.random_shuffle().split_at_indices(
-        [split_index]
-    )
-
-    train_dataset_pipeline = train_dataset.repeat().random_shuffle_each_window()
-    validation_dataset_pipeline = validation_dataset.repeat()
-
-    datasets = {
-        "train": train_dataset_pipeline,
-        "validation": validation_dataset_pipeline,
-    }
-
-    return datasets
-
-
-def train_epoch(iterable_dataset, model, loss_fn, optimizer, device):
-    model.train()
-    for X, y in iterable_dataset:
-        X = X.to(device)
-        y = y.to(device)
-
-        # Compute prediction error
-        pred = model(X)
-        loss = loss_fn(pred, y)
-
-        # Backpropagation
-        optimizer.zero_grad()
-        loss.backward()
-        optimizer.step()
-
-
-def validate_epoch(iterable_dataset, model, loss_fn, device):
-    num_batches = 0
-    model.eval()
-    loss = 0
-    with torch.no_grad():
-        for X, y in iterable_dataset:
-            X = X.to(device)
-            y = y.to(device)
-            num_batches += 1
-            pred = model(X)
-            loss += loss_fn(pred, y).item()
-    loss /= num_batches
-    result = {"loss": loss}
-    return result
-
-
-def train_func(config):
-    batch_size = config.get("batch_size", 32)
-    hidden_size = config.get("hidden_size", 1)
-    lr = config.get("lr", 1e-2)
-    epochs = config.get("epochs", 3)
-
-    train_dataset_pipeline_shard = train.get_dataset_shard("train")
-    validation_dataset_pipeline_shard = train.get_dataset_shard("validation")
-
-    model = nn.Linear(1, hidden_size)
-    model = train.torch.prepare_model(model)
-
-    loss_fn = nn.MSELoss()
-
-    optimizer = torch.optim.SGD(model.parameters(), lr=lr)
-
-    results = []
-
-    train_dataset_iterator = train_dataset_pipeline_shard.iter_epochs()
-    validation_dataset_iterator = validation_dataset_pipeline_shard.iter_epochs()
-
-    for _ in range(epochs):
-        train_dataset = next(train_dataset_iterator)
-        validation_dataset = next(validation_dataset_iterator)
-
-        train_torch_dataset = train_dataset.to_torch(
-            label_column="y",
-            feature_columns=["x"],
-            label_column_dtype=torch.float,
-            feature_column_dtypes=[torch.float],
-            batch_size=batch_size,
-        )
-        validation_torch_dataset = validation_dataset.to_torch(
-            label_column="y",
-            feature_columns=["x"],
-            label_column_dtype=torch.float,
-            feature_column_dtypes=[torch.float],
-            batch_size=batch_size,
-        )
-
-        device = train.torch.get_device()
-
-        train_epoch(train_torch_dataset, model, loss_fn, optimizer, device)
-        result = validate_epoch(validation_torch_dataset, model, loss_fn, device)
-        train.report(**result)
-        results.append(result)
-
-    return results
-
-
-def train_linear(num_workers=2, use_gpu=False):
-    datasets = get_datasets()
-
-    trainer = Trainer("torch", num_workers=num_workers, use_gpu=use_gpu)
-    config = {"lr": 1e-2, "hidden_size": 1, "batch_size": 4, "epochs": 3}
-    trainer.start()
-    results = trainer.run(
-        train_func,
-        config,
-        dataset=datasets,
-        callbacks=[JsonLoggerCallback(), TBXLoggerCallback()],
-    )
-    trainer.shutdown()
-    print(results)
-    return results
-
-
-if __name__ == "__main__":
-    parser = argparse.ArgumentParser()
-    parser.add_argument(
-        "--address", required=False, type=str, help="the address to use for Ray"
-    )
-    parser.add_argument(
-        "--num-workers",
-        "-n",
-        type=int,
-        default=2,
-        help="Sets number of workers for training.",
-    )
-    parser.add_argument(
-        "--smoke-test",
-        action="store_true",
-        default=False,
-        help="Finish quickly for testing.",
-    )
-    parser.add_argument(
-        "--use-gpu", action="store_true", default=False, help="Use GPU for training."
-    )
-
-    args, _ = parser.parse_known_args()
-
-    if args.smoke_test:
-        # 1 for datasets
-        num_cpus = args.num_workers + 1
-        num_gpus = args.num_workers if args.use_gpu else 0
-        ray.init(num_cpus=num_cpus, num_gpus=num_gpus)
-    else:
-        ray.init(address=args.address)
-    train_linear(num_workers=args.num_workers, use_gpu=args.use_gpu)
-=======
-import argparse
-from typing import Dict
-
-import torch
-import torch.nn as nn
-
-import ray
-import ray.train as train
-from ray.data import Dataset
-from ray.data.dataset_pipeline import DatasetPipeline
-from ray.train import Trainer
-from ray.train.callbacks import JsonLoggerCallback, TBXLoggerCallback
-
-
-def get_datasets(a=5, b=10, size=1000, split=0.8) -> Dict[str, DatasetPipeline]:
-    def get_dataset(a, b, size) -> Dataset:
-        items = [i / size for i in range(size)]
-        dataset = ray.data.from_items([{"x": x, "y": a * x + b} for x in items])
-        return dataset
-
-    dataset = get_dataset(a, b, size)
-
-    split_index = int(dataset.count() * split)
-
-    train_dataset, validation_dataset = dataset.random_shuffle().split_at_indices(
-        [split_index]
-    )
-
-    train_dataset_pipeline = train_dataset.repeat().random_shuffle_each_window()
-    validation_dataset_pipeline = validation_dataset.repeat()
-
-    datasets = {
-        "train": train_dataset_pipeline,
-        "validation": validation_dataset_pipeline,
-    }
-
-    return datasets
-
-
-def train_epoch(iterable_dataset, model, loss_fn, optimizer, device):
-    model.train()
-    for X, y in iterable_dataset:
-        X = X.to(device)
-        y = y.to(device)
-
-        # Compute prediction error
-        pred = model(X)
-        loss = loss_fn(pred, y)
-
-        # Backpropagation
-        optimizer.zero_grad()
-        loss.backward()
-        optimizer.step()
-
-
-def validate_epoch(iterable_dataset, model, loss_fn, device):
-    num_batches = 0
-    model.eval()
-    loss = 0
-    with torch.no_grad():
-        for X, y in iterable_dataset:
-            X = X.to(device)
-            y = y.to(device)
-            num_batches += 1
-            pred = model(X)
-            loss += loss_fn(pred, y).item()
-    loss /= num_batches
-    result = {"loss": loss}
-    return result
-
-
-def train_func(config):
-    batch_size = config.get("batch_size", 32)
-    hidden_size = config.get("hidden_size", 1)
-    lr = config.get("lr", 1e-2)
-    epochs = config.get("epochs", 3)
-
-    train_dataset_pipeline_shard = train.get_dataset_shard("train")
-    validation_dataset_pipeline_shard = train.get_dataset_shard("validation")
-
-    model = nn.Linear(1, hidden_size)
-    model = train.torch.prepare_model(model)
-
-    loss_fn = nn.MSELoss()
-
-    optimizer = torch.optim.SGD(model.parameters(), lr=lr)
-
-    results = []
-
-    train_dataset_iterator = train_dataset_pipeline_shard.iter_epochs()
-    validation_dataset_iterator = validation_dataset_pipeline_shard.iter_epochs()
-
-    for _ in range(epochs):
-        train_dataset = next(train_dataset_iterator)
-        validation_dataset = next(validation_dataset_iterator)
-
-        train_torch_dataset = train_dataset.to_torch(
-            label_column="y",
-            feature_columns=["x"],
-            label_column_dtype=torch.float,
-            feature_column_dtypes=torch.float,
-            batch_size=batch_size,
-        )
-        validation_torch_dataset = validation_dataset.to_torch(
-            label_column="y",
-            feature_columns=["x"],
-            label_column_dtype=torch.float,
-            feature_column_dtypes=torch.float,
-            batch_size=batch_size,
-        )
-
-        device = train.torch.get_device()
-
-        train_epoch(train_torch_dataset, model, loss_fn, optimizer, device)
-        result = validate_epoch(validation_torch_dataset, model, loss_fn, device)
-        train.report(**result)
-        results.append(result)
-
-    return results
-
-
-def train_linear(num_workers=2, use_gpu=False):
-    datasets = get_datasets()
-
-    trainer = Trainer("torch", num_workers=num_workers, use_gpu=use_gpu)
-    config = {"lr": 1e-2, "hidden_size": 1, "batch_size": 4, "epochs": 3}
-    trainer.start()
-    results = trainer.run(
-        train_func,
-        config,
-        dataset=datasets,
-        callbacks=[JsonLoggerCallback(), TBXLoggerCallback()],
-    )
-    trainer.shutdown()
-    print(results)
-    return results
-
-
-if __name__ == "__main__":
-    parser = argparse.ArgumentParser()
-    parser.add_argument(
-        "--address", required=False, type=str, help="the address to use for Ray"
-    )
-    parser.add_argument(
-        "--num-workers",
-        "-n",
-        type=int,
-        default=2,
-        help="Sets number of workers for training.",
-    )
-    parser.add_argument(
-        "--smoke-test",
-        action="store_true",
-        default=False,
-        help="Finish quickly for testing.",
-    )
-    parser.add_argument(
-        "--use-gpu", action="store_true", default=False, help="Use GPU for training."
-    )
-
-    args, _ = parser.parse_known_args()
-
-    if args.smoke_test:
-        # 1 for datasets
-        num_cpus = args.num_workers + 1
-        num_gpus = args.num_workers if args.use_gpu else 0
-        ray.init(num_cpus=num_cpus, num_gpus=num_gpus)
-    else:
-        ray.init(address=args.address)
-    train_linear(num_workers=args.num_workers, use_gpu=args.use_gpu)
->>>>>>> 19672688
+import argparse
+from typing import Dict
+
+import torch
+import torch.nn as nn
+
+import ray
+import ray.train as train
+from ray.data import Dataset
+from ray.data.dataset_pipeline import DatasetPipeline
+from ray.train import Trainer
+from ray.train.callbacks import JsonLoggerCallback, TBXLoggerCallback
+
+
+def get_datasets(a=5, b=10, size=1000, split=0.8) -> Dict[str, DatasetPipeline]:
+    def get_dataset(a, b, size) -> Dataset:
+        items = [i / size for i in range(size)]
+        dataset = ray.data.from_items([{"x": x, "y": a * x + b} for x in items])
+        return dataset
+
+    dataset = get_dataset(a, b, size)
+
+    split_index = int(dataset.count() * split)
+
+    train_dataset, validation_dataset = dataset.random_shuffle().split_at_indices(
+        [split_index]
+    )
+
+    train_dataset_pipeline = train_dataset.repeat().random_shuffle_each_window()
+    validation_dataset_pipeline = validation_dataset.repeat()
+
+    datasets = {
+        "train": train_dataset_pipeline,
+        "validation": validation_dataset_pipeline,
+    }
+
+    return datasets
+
+
+def train_epoch(iterable_dataset, model, loss_fn, optimizer, device):
+    model.train()
+    for X, y in iterable_dataset:
+        X = X.to(device)
+        y = y.to(device)
+
+        # Compute prediction error
+        pred = model(X)
+        loss = loss_fn(pred, y)
+
+        # Backpropagation
+        optimizer.zero_grad()
+        loss.backward()
+        optimizer.step()
+
+
+def validate_epoch(iterable_dataset, model, loss_fn, device):
+    num_batches = 0
+    model.eval()
+    loss = 0
+    with torch.no_grad():
+        for X, y in iterable_dataset:
+            X = X.to(device)
+            y = y.to(device)
+            num_batches += 1
+            pred = model(X)
+            loss += loss_fn(pred, y).item()
+    loss /= num_batches
+    result = {"loss": loss}
+    return result
+
+
+def train_func(config):
+    batch_size = config.get("batch_size", 32)
+    hidden_size = config.get("hidden_size", 1)
+    lr = config.get("lr", 1e-2)
+    epochs = config.get("epochs", 3)
+
+    train_dataset_pipeline_shard = train.get_dataset_shard("train")
+    validation_dataset_pipeline_shard = train.get_dataset_shard("validation")
+
+    model = nn.Linear(1, hidden_size)
+    model = train.torch.prepare_model(model)
+
+    loss_fn = nn.MSELoss()
+
+    optimizer = torch.optim.SGD(model.parameters(), lr=lr)
+
+    results = []
+
+    train_dataset_iterator = train_dataset_pipeline_shard.iter_epochs()
+    validation_dataset_iterator = validation_dataset_pipeline_shard.iter_epochs()
+
+    for _ in range(epochs):
+        train_dataset = next(train_dataset_iterator)
+        validation_dataset = next(validation_dataset_iterator)
+
+        train_torch_dataset = train_dataset.to_torch(
+            label_column="y",
+            feature_columns=["x"],
+            label_column_dtype=torch.float,
+            feature_column_dtypes=torch.float,
+            batch_size=batch_size,
+        )
+        validation_torch_dataset = validation_dataset.to_torch(
+            label_column="y",
+            feature_columns=["x"],
+            label_column_dtype=torch.float,
+            feature_column_dtypes=torch.float,
+            batch_size=batch_size,
+        )
+
+        device = train.torch.get_device()
+
+        train_epoch(train_torch_dataset, model, loss_fn, optimizer, device)
+        result = validate_epoch(validation_torch_dataset, model, loss_fn, device)
+        train.report(**result)
+        results.append(result)
+
+    return results
+
+
+def train_linear(num_workers=2, use_gpu=False):
+    datasets = get_datasets()
+
+    trainer = Trainer("torch", num_workers=num_workers, use_gpu=use_gpu)
+    config = {"lr": 1e-2, "hidden_size": 1, "batch_size": 4, "epochs": 3}
+    trainer.start()
+    results = trainer.run(
+        train_func,
+        config,
+        dataset=datasets,
+        callbacks=[JsonLoggerCallback(), TBXLoggerCallback()],
+    )
+    trainer.shutdown()
+    print(results)
+    return results
+
+
+if __name__ == "__main__":
+    parser = argparse.ArgumentParser()
+    parser.add_argument(
+        "--address", required=False, type=str, help="the address to use for Ray"
+    )
+    parser.add_argument(
+        "--num-workers",
+        "-n",
+        type=int,
+        default=2,
+        help="Sets number of workers for training.",
+    )
+    parser.add_argument(
+        "--smoke-test",
+        action="store_true",
+        default=False,
+        help="Finish quickly for testing.",
+    )
+    parser.add_argument(
+        "--use-gpu", action="store_true", default=False, help="Use GPU for training."
+    )
+
+    args, _ = parser.parse_known_args()
+
+    if args.smoke_test:
+        # 1 for datasets
+        num_cpus = args.num_workers + 1
+        num_gpus = args.num_workers if args.use_gpu else 0
+        ray.init(num_cpus=num_cpus, num_gpus=num_gpus)
+    else:
+        ray.init(address=args.address)
+    train_linear(num_workers=args.num_workers, use_gpu=args.use_gpu)