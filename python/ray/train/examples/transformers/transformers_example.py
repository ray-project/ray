--- conflicted
+++ resolved
@@ -619,11 +619,7 @@
             scaling_config={"num_workers": args.num_workers, "use_gpu": args.use_gpu},
         )
         results = trainer.fit()
-<<<<<<< HEAD
-        print(results)
-=======
         print(results.metrics)
->>>>>>> f0d3beba
     else:
         # Run training locally.
         train_func(config)
