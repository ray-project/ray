import argparse
import os

import horovod.torch as hvd
<<<<<<< HEAD
from ray.air import session
=======
>>>>>>> f0d3beba
import torch.nn as nn
import torch.nn.functional as F
import torch.optim as optim
import torch.utils.data.distributed
from filelock import FileLock
from torchvision import datasets, transforms

import ray
<<<<<<< HEAD
=======
from ray import train
>>>>>>> f0d3beba
from ray.train.horovod import HorovodTrainer


def metric_average(val, name):
    tensor = torch.tensor(val)
    avg_tensor = hvd.allreduce(tensor, name=name)
    return avg_tensor.item()


class Net(nn.Module):
    def __init__(self):
        super(Net, self).__init__()
        self.conv1 = nn.Conv2d(1, 10, kernel_size=5)
        self.conv2 = nn.Conv2d(10, 20, kernel_size=5)
        self.conv2_drop = nn.Dropout2d()
        self.fc1 = nn.Linear(320, 50)
        self.fc2 = nn.Linear(50, 10)

    def forward(self, x):
        x = F.relu(F.max_pool2d(self.conv1(x), 2))
        x = F.relu(F.max_pool2d(self.conv2_drop(self.conv2(x)), 2))
        x = x.view(-1, 320)
        x = F.relu(self.fc1(x))
        x = F.dropout(x, training=self.training)
        x = self.fc2(x)
        return F.log_softmax(x)


def setup(config):
    data_dir = config.get("data_dir", None)
    seed = config.get("seed", 42)
    batch_size = config.get("batch_size", 64)
    use_adasum = config.get("use_adasum", False)
    lr = config.get("lr", 0.01)
    momentum = config.get("momentum", 0.5)
    use_cuda = config.get("use_cuda", False)

    # Horovod: initialize library.
    hvd.init()
    torch.manual_seed(seed)

    if use_cuda:
        # Horovod: pin GPU to local rank.
        torch.cuda.set_device(hvd.local_rank())
        torch.cuda.manual_seed(seed)

    # Horovod: limit # of CPU threads to be used per worker.
    torch.set_num_threads(1)

    kwargs = {"num_workers": 1, "pin_memory": True} if use_cuda else {}
    data_dir = data_dir or "~/data"
    with FileLock(os.path.expanduser("~/.horovod_lock")):
        train_dataset = datasets.MNIST(
            data_dir,
            train=True,
            download=True,
            transform=transforms.Compose(
                [transforms.ToTensor(), transforms.Normalize((0.1307,), (0.3081,))]
            ),
        )
    # Horovod: use DistributedSampler to partition the training data.
    train_sampler = torch.utils.data.distributed.DistributedSampler(
        train_dataset, num_replicas=hvd.size(), rank=hvd.rank()
    )
    train_loader = torch.utils.data.DataLoader(
        train_dataset, batch_size=batch_size, sampler=train_sampler, **kwargs
    )

    model = Net()

    # By default, Adasum doesn't need scaling up learning rate.
    lr_scaler = hvd.size() if not use_adasum else 1

    if use_cuda:
        # Move model to GPU.
        model.cuda()
        # If using GPU Adasum allreduce, scale learning rate by local_size.
        if use_adasum and hvd.nccl_built():
            lr_scaler = hvd.local_size()

    # Horovod: scale learning rate by lr_scaler.
    optimizer = optim.SGD(model.parameters(), lr=lr * lr_scaler, momentum=momentum)

    # Horovod: wrap optimizer with DistributedOptimizer.
    optimizer = hvd.DistributedOptimizer(
        optimizer,
        named_parameters=model.named_parameters(),
        op=hvd.Adasum if use_adasum else hvd.Average,
    )

    return model, optimizer, train_loader, train_sampler


def train_epoch(
    model, optimizer, train_sampler, train_loader, epoch, log_interval, use_cuda
):
    loss = None
    model.train()
    # Horovod: set epoch to sampler for shuffling.
    train_sampler.set_epoch(epoch)
    for batch_idx, (data, target) in enumerate(train_loader):
        if use_cuda:
            data, target = data.cuda(), target.cuda()
        optimizer.zero_grad()
        output = model(data)
        loss = F.nll_loss(output, target)
        loss.backward()
        optimizer.step()
        if batch_idx % log_interval == 0:
            # Horovod: use train_sampler to determine the number of
            # examples in this worker's partition.
            print(
                "Train Epoch: {} [{}/{} ({:.0f}%)]\tLoss: {:.6f}".format(
                    epoch,
                    batch_idx * len(data),
                    len(train_sampler),
                    100.0 * batch_idx / len(train_loader),
                    loss.item(),
                )
            )
    return loss.item() if loss else None


# Horovod function API.


def train_func(config):
    num_epochs = config.get("num_epochs", 10)
    log_interval = config.get("log_interval", 10)
    use_cuda = config.get("use_cuda", False)

    model, optimizer, train_loader, train_sampler = setup(config)

    for epoch in range(num_epochs):
        loss = train_epoch(
            model, optimizer, train_sampler, train_loader, epoch, log_interval, use_cuda
        )
<<<<<<< HEAD
        session.report(dict(loss=loss))
=======
        train.report(loss=loss)
>>>>>>> f0d3beba


def main(num_workers, use_gpu, kwargs):
    trainer = HorovodTrainer(
        train_func,
        train_loop_config=kwargs,
        scaling_config={"use_gpu": use_gpu, "num_workers": num_workers},
    )
    results = trainer.fit()
<<<<<<< HEAD
    print(results)
=======
    print(results.metrics)
>>>>>>> f0d3beba


# Horovod Class API.


class HorovodTrainClass:
    def __init__(self, config):
        self.log_interval = config.get("log_interval", 10)
        self.use_cuda = config.get("use_cuda", False)

        if self.use_cuda:
            torch.cuda.set_device(hvd.local_rank())

        self.model, self.optimizer, self.train_loader, self.train_sampler = setup(
            config
        )

    def train(self, epoch):
        loss = train_epoch(
            self.model,
            self.optimizer,
            self.train_sampler,
            self.train_loader,
            epoch,
            self.log_interval,
            self.use_cuda,
        )
        return loss


if __name__ == "__main__":
    # Training settings
    parser = argparse.ArgumentParser(
        description="PyTorch MNIST Example",
        formatter_class=argparse.ArgumentDefaultsHelpFormatter,
    )
    parser.add_argument(
        "--batch-size",
        type=int,
        default=64,
        metavar="N",
        help="input batch size for training (default: 64)",
    )
    parser.add_argument(
        "--num-epochs",
        type=int,
        default=5,
        metavar="N",
        help="number of epochs to train (default: 10)",
    )
    parser.add_argument(
        "--lr",
        type=float,
        default=0.01,
        metavar="LR",
        help="learning rate (default: 0.01)",
    )
    parser.add_argument(
        "--momentum",
        type=float,
        default=0.5,
        metavar="M",
        help="SGD momentum (default: 0.5)",
    )
    parser.add_argument(
        "--use-gpu", action="store_true", default=False, help="enables CUDA training"
    )
    parser.add_argument(
        "--seed", type=int, default=42, metavar="S", help="random seed (default: 42)"
    )
    parser.add_argument(
        "--log-interval",
        type=int,
        default=10,
        metavar="N",
        help="how many batches to wait before logging training status",
    )
    parser.add_argument(
        "--use-adasum",
        action="store_true",
        default=False,
        help="use adasum algorithm to do reduction",
    )
    parser.add_argument(
        "--num-workers",
        type=int,
        default=2,
        help="Number of Ray workers to use for training.",
    )
    parser.add_argument(
        "--data-dir",
        help="location of the training dataset in the local filesystem ("
        "will be downloaded if needed)",
    )
    parser.add_argument(
        "--address",
        required=False,
        type=str,
        default=None,
        help="Address of Ray cluster.",
    )

    args = parser.parse_args()

    if args.address:
        ray.init(args.address)
    else:
        ray.init()

    use_cuda = args.use_gpu if args.use_gpu is not None else False

    kwargs = {
        "data_dir": args.data_dir,
        "seed": args.seed,
        "use_cuda": use_cuda,
        "batch_size": args.batch_size,
        "use_adasum": args.use_adasum if args.use_adasum else False,
        "lr": args.lr,
        "momentum": args.momentum,
        "num_epochs": args.num_epochs,
        "log_interval": args.log_interval,
    }

    main(num_workers=args.num_workers, use_gpu=use_cuda, kwargs=kwargs)<|MERGE_RESOLUTION|>--- conflicted
+++ resolved
@@ -2,10 +2,7 @@
 import os
 
 import horovod.torch as hvd
-<<<<<<< HEAD
 from ray.air import session
-=======
->>>>>>> f0d3beba
 import torch.nn as nn
 import torch.nn.functional as F
 import torch.optim as optim
@@ -14,10 +11,6 @@
 from torchvision import datasets, transforms
 
 import ray
-<<<<<<< HEAD
-=======
-from ray import train
->>>>>>> f0d3beba
 from ray.train.horovod import HorovodTrainer
 
 
@@ -155,11 +148,7 @@
         loss = train_epoch(
             model, optimizer, train_sampler, train_loader, epoch, log_interval, use_cuda
         )
-<<<<<<< HEAD
         session.report(dict(loss=loss))
-=======
-        train.report(loss=loss)
->>>>>>> f0d3beba
 
 
 def main(num_workers, use_gpu, kwargs):
@@ -169,11 +158,7 @@
         scaling_config={"use_gpu": use_gpu, "num_workers": num_workers},
     )
     results = trainer.fit()
-<<<<<<< HEAD
-    print(results)
-=======
     print(results.metrics)
->>>>>>> f0d3beba
 
 
 # Horovod Class API.
