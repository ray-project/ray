--- conflicted
+++ resolved
@@ -1,112 +1,52 @@
-<<<<<<< HEAD
-import argparse
-
-import mlflow
-
-from ray.train import Trainer
-from ray.train.examples.train_fashion_mnist_example import train_func
-
-
-def main(num_workers=2, use_gpu=False):
-    mlflow.set_experiment("train_torch_fashion_mnist")
-
-    trainer = Trainer(backend="torch", num_workers=num_workers, use_gpu=use_gpu)
-    trainer.start()
-    iterator = trainer.run_iterator(
-        train_func=train_func, config={"lr": 1e-3, "batch_size": 64, "epochs": 4}
-    )
-
-    for intermediate_result in iterator:
-        first_worker_result = intermediate_result[0]
-        mlflow.log_metric("loss", first_worker_result["loss"])
-
-    print("Full losses for rank 0 worker: ", iterator.get_final_results())
-
-
-if __name__ == "__main__":
-    parser = argparse.ArgumentParser()
-    parser.add_argument(
-        "--address", required=False, type=str, help="the address to use for Ray"
-    )
-    parser.add_argument(
-        "--num-workers",
-        "-n",
-        type=int,
-        default=2,
-        help="Sets number of workers for training.",
-    )
-    parser.add_argument(
-        "--use-gpu", action="store_true", default=False, help="Enables GPU training"
-    )
-
-    parser.add_argument(
-        "--smoke-test",
-        action="store_true",
-        default=False,
-        help="Finish quickly for testing.",
-    )
-    args, _ = parser.parse_known_args()
-
-    import ray
-
-    if args.smoke_test:
-        ray.init(num_cpus=2)
-        args.num_workers = 2
-        args.use_gpu = False
-    else:
-        ray.init(address=args.address)
-    main(num_workers=args.num_workers, use_gpu=args.use_gpu)
-=======
-import argparse
-
-from ray.train import Trainer
-from ray.train.examples.train_fashion_mnist_example import train_func
-from ray.train.callbacks.logging import MLflowLoggerCallback
-
-
-def main(num_workers=2, use_gpu=False):
-    trainer = Trainer(backend="torch", num_workers=num_workers, use_gpu=use_gpu)
-    trainer.start()
-    final_results = trainer.run(
-        train_func=train_func,
-        config={"lr": 1e-3, "batch_size": 64, "epochs": 4},
-        callbacks=[MLflowLoggerCallback(experiment_name="train_fashion_mnist")],
-    )
-
-    print("Full losses for rank 0 worker: ", final_results)
-
-
-if __name__ == "__main__":
-    parser = argparse.ArgumentParser()
-    parser.add_argument(
-        "--address", required=False, type=str, help="the address to use for Ray"
-    )
-    parser.add_argument(
-        "--num-workers",
-        "-n",
-        type=int,
-        default=2,
-        help="Sets number of workers for training.",
-    )
-    parser.add_argument(
-        "--use-gpu", action="store_true", default=False, help="Enables GPU training"
-    )
-
-    parser.add_argument(
-        "--smoke-test",
-        action="store_true",
-        default=False,
-        help="Finish quickly for testing.",
-    )
-    args, _ = parser.parse_known_args()
-
-    import ray
-
-    if args.smoke_test:
-        ray.init(num_cpus=2)
-        args.num_workers = 2
-        args.use_gpu = False
-    else:
-        ray.init(address=args.address)
-    main(num_workers=args.num_workers, use_gpu=args.use_gpu)
->>>>>>> 19672688
+import argparse
+
+from ray.train import Trainer
+from ray.train.examples.train_fashion_mnist_example import train_func
+from ray.train.callbacks.logging import MLflowLoggerCallback
+
+
+def main(num_workers=2, use_gpu=False):
+    trainer = Trainer(backend="torch", num_workers=num_workers, use_gpu=use_gpu)
+    trainer.start()
+    final_results = trainer.run(
+        train_func=train_func,
+        config={"lr": 1e-3, "batch_size": 64, "epochs": 4},
+        callbacks=[MLflowLoggerCallback(experiment_name="train_fashion_mnist")],
+    )
+
+    print("Full losses for rank 0 worker: ", final_results)
+
+
+if __name__ == "__main__":
+    parser = argparse.ArgumentParser()
+    parser.add_argument(
+        "--address", required=False, type=str, help="the address to use for Ray"
+    )
+    parser.add_argument(
+        "--num-workers",
+        "-n",
+        type=int,
+        default=2,
+        help="Sets number of workers for training.",
+    )
+    parser.add_argument(
+        "--use-gpu", action="store_true", default=False, help="Enables GPU training"
+    )
+
+    parser.add_argument(
+        "--smoke-test",
+        action="store_true",
+        default=False,
+        help="Finish quickly for testing.",
+    )
+    args, _ = parser.parse_known_args()
+
+    import ray
+
+    if args.smoke_test:
+        ray.init(num_cpus=2)
+        args.num_workers = 2
+        args.use_gpu = False
+    else:
+        ray.init(address=args.address)
+    main(num_workers=args.num_workers, use_gpu=args.use_gpu)