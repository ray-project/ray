--- conflicted
+++ resolved
@@ -17,11 +17,7 @@
     )
     final_results = trainer.fit()
 
-<<<<<<< HEAD
-    print("Full results for rank 0 worker: ", final_results)
-=======
     print("Final metrics: ", final_results.metrics)
->>>>>>> f0d3beba
 
 
 if __name__ == "__main__":
