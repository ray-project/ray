# __deepspeed_torch_basic_example_start__
"""
Minimal Ray Train + DeepSpeed example adapted from
https://github.com/huggingface/accelerate/blob/main/examples/nlp_example.py

Fine-tune a BERT model with DeepSpeed ZeRO-3 and Ray Train and Ray Data
"""

import deepspeed
import torch

from datasets import load_dataset
from deepspeed.accelerator import get_accelerator
from tempfile import TemporaryDirectory
from torchmetrics.classification import BinaryAccuracy, BinaryF1Score
from transformers import (
    AutoModelForSequenceClassification,
    AutoTokenizer,
    set_seed,
)

import ray
import ray.train
<<<<<<< HEAD

from ray.train import DataConfig, ScalingConfig, Checkpoint
=======
from ray.train import Checkpoint, DataConfig, ScalingConfig
>>>>>>> 2f12a4b9
from ray.train.torch import TorchTrainer


def train_func(config):
    """Your training function that will be launched on each worker."""

    # Unpack training configs
    set_seed(config["seed"])
    num_epochs = config["num_epochs"]
    train_batch_size = config["train_batch_size"]
    eval_batch_size = config["eval_batch_size"]

    # Instantiate the Model
    model = AutoModelForSequenceClassification.from_pretrained(
        "bert-base-cased", return_dict=True
    )

    # Prepare Ray Data Loaders
    # ====================================================
    train_ds = ray.train.get_dataset_shard("train")
    eval_ds = ray.train.get_dataset_shard("validation")

    tokenizer = AutoTokenizer.from_pretrained("bert-base-cased")

    def collate_fn(batch):
        outputs = tokenizer(
            list(batch["sentence1"]),
            list(batch["sentence2"]),
            truncation=True,
            padding="longest",
            return_tensors="pt",
        )
        outputs["labels"] = torch.LongTensor(batch["label"])
        return outputs

    train_dataloader = train_ds.iter_torch_batches(
        batch_size=train_batch_size, collate_fn=collate_fn
    )
    eval_dataloader = eval_ds.iter_torch_batches(
        batch_size=eval_batch_size, collate_fn=collate_fn
    )
    # ====================================================

    # Initialize DeepSpeed Engine
    model, optimizer, _, lr_scheduler = deepspeed.initialize(
        model=model,
        model_parameters=model.parameters(),
        config=deepspeed_config,
    )
    device = get_accelerator().device_name(model.local_rank)

    # Initialize Evaluation Metrics
    f1 = BinaryF1Score().to(device)
    accuracy = BinaryAccuracy().to(device)

    for epoch in range(num_epochs):
        # Training
        model.train()
        for batch in train_dataloader:
            batch = {k: v.to(device) for k, v in batch.items()}
            outputs = model(**batch)
            loss = outputs.loss
            model.backward(loss)
            optimizer.step()
            lr_scheduler.step()
            optimizer.zero_grad()

        # Evaluation
        model.eval()
        for batch in eval_dataloader:
            batch = {k: v.to(device) for k, v in batch.items()}
            with torch.no_grad():
                outputs = model(**batch)
            predictions = outputs.logits.argmax(dim=-1)

            f1.update(predictions, batch["labels"])
            accuracy.update(predictions, batch["labels"])

        # torchmetrics will aggregate the metrics across all workers
        eval_metric = {
            "f1": f1.compute().item(),
            "accuracy": accuracy.compute().item(),
        }
        f1.reset()
        accuracy.reset()

        if model.global_rank == 0:
            print(f"epoch {epoch}:", eval_metric)

        # Report checkpoint and metrics to Ray Train
        # ==============================================================
        with TemporaryDirectory() as tmpdir:
            # Each worker saves its own checkpoint shard
            model.save_checkpoint(tmpdir)

            # Ensure all workers finished saving their checkpoint shard
            torch.distributed.barrier()

            # Report checkpoint shards from each worker in parallel
            ray.train.report(
                metrics=eval_metric, checkpoint=Checkpoint.from_directory(tmpdir)
            )
        # ==============================================================


if __name__ == "__main__":
    deepspeed_config = {
        "optimizer": {
            "type": "AdamW",
            "params": {
                "lr": 2e-5,
            },
        },
        "scheduler": {"type": "WarmupLR", "params": {"warmup_num_steps": 100}},
        "fp16": {"enabled": True},
        "bf16": {"enabled": False},  # Turn this on if using AMPERE GPUs.
        "zero_optimization": {
            "stage": 3,
            "offload_optimizer": {
                "device": "none",
            },
            "offload_param": {
                "device": "none",
            },
        },
        "gradient_accumulation_steps": 1,
        "gradient_clipping": True,
        "steps_per_print": 10,
        "train_micro_batch_size_per_gpu": 16,
        "wall_clock_breakdown": False,
    }

    training_config = {
        "seed": 42,
        "num_epochs": 3,
        "train_batch_size": 16,
        "eval_batch_size": 32,
        "deepspeed_config": deepspeed_config,
    }

    # Prepare Ray Datasets
    hf_datasets = load_dataset("glue", "mrpc")
    ray_datasets = {
        "train": ray.data.from_huggingface(hf_datasets["train"]),
        "validation": ray.data.from_huggingface(hf_datasets["validation"]),
    }

    trainer = TorchTrainer(
        train_func,
        train_loop_config=training_config,
        scaling_config=ScalingConfig(num_workers=4, use_gpu=True),
        datasets=ray_datasets,
        dataset_config=DataConfig(datasets_to_split=["train", "validation"]),
    )

    result = trainer.fit()

    # Retrieve the best checkponints from results
    result.best_checkpoints

# __deepspeed_torch_basic_example_end__<|MERGE_RESOLUTION|>--- conflicted
+++ resolved
@@ -21,12 +21,7 @@
 
 import ray
 import ray.train
-<<<<<<< HEAD
-
-from ray.train import DataConfig, ScalingConfig, Checkpoint
-=======
 from ray.train import Checkpoint, DataConfig, ScalingConfig
->>>>>>> 2f12a4b9
 from ray.train.torch import TorchTrainer
 
 
