--- conflicted
+++ resolved
@@ -32,78 +32,6 @@
     will have access to preprocessed train and evaluation datasets.
 
     Example:
-<<<<<<< HEAD
-        >>> import torch.utils.data  # doctest: +SKIP
-        >>> import torchvision  # doctest: +SKIP
-        >>> from torchvision import transforms, datasets  # doctest: +SKIP
-        >>>
-        >>> from composer.models.tasks import ComposerClassifier # doctest: +SKIP
-        >>> import composer.optim # doctest: +SKIP
-        >>> from composer.algorithms import LabelSmoothing # doctest: +SKIP
-        >>>
-        >>> import ray
-        >>> import ray.train as train
-        >>> from ray.train import ScalingConfig
-        >>> from ray.train.mosaic import MosaicTrainer # doctest: +SKIP
-        >>>
-        >>> def trainer_init_per_worker(config):
-        ...     # prepare the model for distributed training and wrap with
-        ...     # ComposerClassifier for Composer Trainer compatibility
-        ...     model = torchvision.models.resnet18(num_classes=10)
-        ...     model = ComposerClassifier(ray.train.torch.prepare_model(model))
-        ...
-        ...     # prepare train/test dataset
-        ...     mean = (0.507, 0.487, 0.441)
-        ...     std = (0.267, 0.256, 0.276)
-        ...     cifar10_transforms = transforms.Compose(
-        ...         [transforms.ToTensor(), transforms.Normalize(mean, std)]
-        ...     )
-        ...     data_directory = "~/data"
-        ...     train_dataset = datasets.CIFAR10(
-        ...         data_directory,
-        ...         train=True,
-        ...         download=True,
-        ...         transform=cifar10_transforms
-        ...     )
-        ...
-        ...     # prepare train dataloader
-        ...     batch_size_per_worker = BATCH_SIZE // train.get_context().get_world_size()
-        ...     train_dataloader = torch.utils.data.DataLoader(
-        ...         train_dataset,
-        ...         batch_size=batch_size_per_worker
-        ...     )
-        ...     train_dataloader = ray.train.torch.prepare_data_loader(train_dataloader)
-        ...
-        ...     # prepare optimizer
-        ...     optimizer = composer.optim.DecoupledSGDW(
-        ...         model.parameters(),
-        ...         lr=0.05,
-        ...         momentum=0.9,
-        ...         weight_decay=2.0e-3,
-        ...     )
-        ...
-        ...     return composer.trainer.Trainer(
-        ...         model=model,
-        ...         train_dataloader=train_dataloader,
-        ...         optimizers=optimizer,
-        ...         **config
-        ...     )
-        ...
-        >>> scaling_config = ScalingConfig(num_workers=2, use_gpu=True)
-        >>> trainer_init_config = {
-        ...     "max_duration": "1ba",
-        ...     "algorithms": [LabelSmoothing()],
-        ... } # doctest: +SKIP
-        ...
-        >>> trainer = MosaicTrainer(
-        ...     trainer_init_per_worker=trainer_init_per_worker,
-        ...     trainer_init_config=trainer_init_config,
-        ...     scaling_config=scaling_config,
-        ... ) # doctest: +SKIP
-        ...
-        >>> trainer.fit() # doctest: +SKIP
-=======
->>>>>>> 8fbdb6f8
 
     ..
         TODO(yunxuan): Enable the test after we resolve the mosaicml dependency issue
@@ -120,9 +48,8 @@
         from composer.algorithms import LabelSmoothing
 
         import ray
-        from ray.air.config import ScalingConfig
         import ray.train as train
-        from ray.air import session
+        from ray.train import ScalingConfig
         from ray.train.mosaic import MosaicTrainer
 
         def trainer_init_per_worker(config):
