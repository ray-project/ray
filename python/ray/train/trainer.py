<<<<<<< HEAD
from datetime import datetime
import inspect
import logging
import os
from pathlib import Path
from typing import Union, Callable, List, TypeVar, Optional, Any, Dict, Type

import ray
from ray.actor import ActorHandle
from ray.train.backend import (
    BackendConfig,
    BackendExecutor,
    InactiveWorkerGroupError,
    TrainBackendError,
    TrainingWorkerError,
)
from ray.train.callbacks.callback import TrainingCallback
from ray.train.session import TrainingResultType
from ray.train.utils import RayDataset
from ray.train.checkpoint import (
    CheckpointStrategy,
    TuneCheckpointManager,
    CheckpointManager,
)
from ray.train.constants import (
    TUNE_INSTALLED,
    DEFAULT_RESULTS_DIR,
    TUNE_CHECKPOINT_FILE_NAME,
    ENABLE_DETAILED_AUTOFILLED_METRICS_ENV,
    ENABLE_SHARE_CUDA_VISIBLE_DEVICES_ENV,
    TRAIN_PLACEMENT_GROUP_TIMEOUT_S_ENV,
    TRAIN_ENABLE_WORKER_SPREAD_ENV,
)

# Ray Train should be usable even if Tune is not installed.
from ray.train.utils import construct_path
from ray.train.worker_group import WorkerGroup
from ray.util import PublicAPI
from ray.util.annotations import DeveloperAPI

if TUNE_INSTALLED:
    from ray import tune
    from ray.tune import Trainable
    from ray.tune import PlacementGroupFactory
    from ray.tune.function_runner import wrap_function
else:
    tune = PlacementGroupFactory = Trainable = object

    def noop():
        return

    wrap_function = noop

T = TypeVar("T")
S = TypeVar("S")

logger = logging.getLogger(__name__)

BACKEND_NAME_TO_CONFIG_CLS_NAME = {
    "horovod": "HorovodConfig",
    "tensorflow": "TensorflowConfig",
    "torch": "TorchConfig",
}

# The environment variables that need to be propagated from the driver to the
# `BackendExecutor` actor via runtime env.
BACKEND_ENV_VARS = {
    ENABLE_DETAILED_AUTOFILLED_METRICS_ENV,
    ENABLE_SHARE_CUDA_VISIBLE_DEVICES_ENV,
    TRAIN_PLACEMENT_GROUP_TIMEOUT_S_ENV,
    TRAIN_ENABLE_WORKER_SPREAD_ENV,
}


# Import backend configurations dynamically since not all subdependencies
# may be installed.
def get_backend_config_cls(backend_name) -> type:
    if backend_name not in BACKEND_NAME_TO_CONFIG_CLS_NAME:
        raise ValueError(
            f"Invalid backend: {backend_name}. "
            f"Supported string values are: "
            f"{BACKEND_NAME_TO_CONFIG_CLS_NAME.keys()}"
        )
    import importlib

    config_cls = getattr(
        importlib.import_module(f"ray.train" f".{backend_name}"),
        BACKEND_NAME_TO_CONFIG_CLS_NAME[backend_name],
    )
    return config_cls


@PublicAPI(stability="beta")
class Trainer:
    """A class for enabling seamless distributed deep learning.

    Directory structure:
    - A logdir is created during instantiation. This will hold all the
    results/checkpoints for the lifetime of the Trainer. By default, it will be
    of the form ``~/ray_results/train_<datestring>``.
    - A run_dir is created for each ``run`` call. This will
    hold the checkpoints and results for a single ``trainer.run()`` or
    ``trainer.run_iterator()`` call. It will be of the form ``run_<run_id>``.

    Args:
        backend (Union[str, BackendConfig]): The backend used for
            distributed communication. If configurations are needed,
            a subclass of ``BackendConfig`` can be passed in.
            Supported ``str`` values: {"torch", "tensorflow", "horovod"}.
        num_workers (int): The number of workers (Ray actors) to launch.
            Each worker will reserve 1 CPU by default. The number of CPUs
            reserved by each worker can be overridden with the
            ``resources_per_worker`` argument.
        use_gpu (bool): If True, training will be done on GPUs (1 per
            worker). Defaults to False. The number of GPUs reserved by each
            worker can be overridden with the ``resources_per_worker``
            argument.
        resources_per_worker (Optional[Dict]): If specified, the resources
            defined in this Dict will be reserved for each worker. The
            ``CPU`` and ``GPU`` keys (case-sensitive) can be defined to
            override the number of CPU/GPUs used by each worker.
        logdir (Optional[str]): Path to the file directory where logs
            should be persisted. If this is not specified, one will be
            generated.
         max_retries (int): Number of retries when Ray actors fail.
            Defaults to 3. Set to -1 for unlimited retries.
    """

    def __init__(
        self,
        backend: Union[str, BackendConfig],
        num_workers: int,
        use_gpu: bool = False,
        resources_per_worker: Optional[Dict[str, float]] = None,
        logdir: Optional[str] = None,
        max_retries: int = 3,
    ):
        if num_workers <= 0:
            raise ValueError("`num_workers` must be a positive integer.")

        self._num_workers = num_workers
        self._use_gpu = use_gpu
        self._resources_per_worker = resources_per_worker

        # Incremental unique run ID.
        self._run_id = 0

        self.logdir = self.create_logdir(logdir)

        # Setup executor.
        self._backend_config = self._get_backend_config(backend)

        num_cpus = 1
        num_gpus = int(use_gpu)

        if resources_per_worker:
            # Override CPU and GPU resources and remove from dict.
            num_cpus = resources_per_worker.pop("CPU", num_cpus)
            num_gpus = resources_per_worker.pop("GPU", num_gpus)
            if not use_gpu and num_gpus > 0:
                raise ValueError(
                    "`use_gpu` is False but `GPU` was found in "
                    "`resources_per_worker`. Either set `use_gpu` to True or "
                    "remove `GPU` from `resources_per_worker."
                )
            if use_gpu and num_gpus == 0:
                raise ValueError(
                    "`use_gpu` is True but `GPU` is set to 0 in "
                    "`resources_per_worker`. Either set `use_gpu` to False or "
                    "request a positive number of `GPU` in "
                    "`resources_per_worker."
                )

        runtime_env = {
            "env_vars": {
                var_name: os.environ[var_name]
                for var_name in BACKEND_ENV_VARS
                if var_name in os.environ
            }
        }

        remote_executor = ray.remote(num_cpus=0)(BackendExecutor)

        self._backend_executor_actor = remote_executor.options(
            runtime_env=runtime_env
        ).remote(
            backend_config=self._backend_config,
            num_workers=num_workers,
            num_cpus_per_worker=num_cpus,
            num_gpus_per_worker=num_gpus,
            additional_resources_per_worker=resources_per_worker,
            max_retries=max_retries,
        )

        if self._is_tune_enabled():
            self.checkpoint_manager = TuneCheckpointManager()
        else:
            self.checkpoint_manager = CheckpointManager()
        self.checkpoint_manager.on_init()

    def create_logdir(self, log_dir: Optional[Union[str, Path]]) -> Path:
        """Create logdir for the Trainer."""
        # Create directory for logs.
        log_dir = Path(log_dir) if log_dir else None
        if not log_dir:
            # Initialize timestamp for identifying this Train  execution.
            timestr = datetime.today().strftime("%Y-%m-%d_%H-%M-%S")
            log_dir = Path(f"train_{timestr}")
        log_dir = construct_path(log_dir, DEFAULT_RESULTS_DIR)
        log_dir.mkdir(parents=True, exist_ok=True)
        logger.info(f"Trainer logs will be logged in: {log_dir}")
        return log_dir

    def create_run_dir(self):
        """Create rundir for the particular training run."""
        self.latest_run_dir.mkdir(parents=True, exist_ok=True)
        logger.info(f"Run results will be logged in: {self.latest_run_dir}")

    def _get_backend_config(self, backend: Union[str, BackendConfig]) -> BackendConfig:
        """Gets the ``BackendConfig`` to use for training.

        Args:
            backend (Union[str, BackendConfig]): If a ``BackendConfig`` is
                passed in, then it will also be returned. If a ``str`` is
                passed in, then the default config for that backend will be
                returned.

        Returns:
            The ``BackendConfig`` that will be used to set up the
            ``BackendExecutor``.
        """

        if isinstance(backend, BackendConfig):
            return backend
        elif isinstance(backend, str):
            return get_backend_config_cls(backend)()
        else:
            raise TypeError(f"Invalid type for backend: {type(backend)}.")

    def _is_tune_enabled(self):
        """Whether or not this Trainer is part of a Tune session."""
        return TUNE_INSTALLED and tune.is_session_enabled()

    def start(self, initialization_hook: Optional[Callable[[], None]] = None):
        """Starts the training execution service.

        Args:
            initialization_hook (Optional[Callable]): The function to call on
                each worker when it is instantiated.
        """
        ray.get(self._backend_executor_actor.start.remote(initialization_hook))

    def run(
        self,
        train_func: Union[Callable[[], T], Callable[[Dict[str, Any]], T]],
        config: Optional[Dict[str, Any]] = None,
        callbacks: Optional[List[TrainingCallback]] = None,
        dataset: Optional[Union[RayDataset, Dict[str, RayDataset]]] = None,
        checkpoint: Optional[Union[Dict, str, Path]] = None,
        checkpoint_strategy: Optional[CheckpointStrategy] = None,
    ) -> List[T]:
        """Runs a training function in a distributed manner.

        Args:
            train_func (Callable): The training function to execute.
                This can either take in no arguments or a ``config`` dict.
            config (Optional[Dict]): Configurations to pass into
                ``train_func``. If None then an empty Dict will be created.
            callbacks (Optional[List[TrainingCallback]]): A list of Callbacks
                which will be executed during training. If this is not set,
                currently there are NO default Callbacks.
            dataset (Optional[Union[RayDataset, Dict[str, RayDataset]]]):
                Distributed Ray :ref:`Dataset <dataset-api>` or
                :ref:`DatasetPipeline <dataset-pipeline-api>` to pass into the
                workers, which can be accessed from the training function via
                ``train.get_dataset_shard()``. Sharding will automatically be
                handled by the Trainer. Multiple Datasets can be passed in as
                a ``Dict`` that maps each name key to a Dataset value,
                and each Dataset can be accessed from the training function
                by passing in a `dataset_name` argument to
                ``train.get_dataset_shard()``.
            checkpoint (Optional[Dict|str|Path]): The checkpoint data that
                should be loaded onto each worker and accessed by the training
                function via ``train.load_checkpoint()``. If this is a ``str``
                or ``Path`` then the value is expected to be a path to a file
                that contains a serialized checkpoint dict. If this is
                ``None`` then no checkpoint will be loaded.
            checkpoint_strategy (Optional[CheckpointStrategy]): The
                configurations for saving checkpoints.

        Returns:
            A list of results from the training function. Each value in the
            list corresponds to the output of the training function from
            each worker.
        """
        # Create new log directory for this run.
        self._run_id += 1
        self.create_run_dir()

        # TODO(matt): Set default callbacks.
        callbacks = [] if callbacks is None else callbacks
        finished_with_errors = False

        for callback in callbacks:
            callback.start_training(logdir=self.latest_run_dir)

        train_func = self._get_train_func(train_func, config)

        try:
            iterator = TrainingIterator(
                backend_executor_actor=self._backend_executor_actor,
                backend_config=self._backend_config,
                train_func=train_func,
                dataset=dataset,
                checkpoint_manager=self.checkpoint_manager,
                checkpoint=checkpoint,
                checkpoint_strategy=checkpoint_strategy,
                run_dir=self.latest_run_dir,
            )
            for intermediate_result in iterator:
                for callback in callbacks:
                    callback.handle_result(intermediate_result)

            assert iterator.is_finished()
            return iterator.get_final_results()
        finally:
            for callback in callbacks:
                callback.finish_training(error=finished_with_errors)

    def run_iterator(
        self,
        train_func: Union[Callable[[], T], Callable[[Dict[str, Any]], T]],
        config: Optional[Dict[str, Any]] = None,
        dataset: Optional[Union[RayDataset, Dict[str, RayDataset]]] = None,
        checkpoint: Optional[Union[Dict, str, Path]] = None,
        checkpoint_strategy: Optional[CheckpointStrategy] = None,
    ) -> "TrainingIterator":
        """Same as ``run`` except returns an iterator over the results.

        This is useful if you want to have more customization of what to do
        with the intermediate results or how to use the ``Trainer`` with Ray
        Tune.

        .. code-block:: python

            def train_func(config):
                ...
                for _ in config["epochs"]:
                    metrics = train()
                    metrics = validate(...)
                    ray.train.report(**metrics)
                return model

            iterator = trainer.run_iterator(train_func, config=config)

            for result in iterator:
                do_stuff(result)
                latest_ckpt = trainer.get_latest_checkpoint()

            assert iterator.is_finished()
            model = iterator.get_fin()[0]

        Args:
            train_func (Callable): The training function to execute.
                This can either take in no arguments or a ``config`` dict.
            config (Optional[Dict]): Configurations to pass into
                ``train_func``. If None then an empty Dict will be created.
            checkpoint (Optional[Dict|Path|str]): The checkpoint data that
                should be loaded onto each worker and accessed by the
                training function via ``train.load_checkpoint()``. If this is a
                ``str`` or ``Path`` then the value is expected to be a path
                to a file that contains a serialized checkpoint dict. If this
                is ``None`` then no checkpoint will be loaded.
            checkpoint_strategy (Optional[CheckpointStrategy]): The
                configurations for saving checkpoints.

        Returns:
            An Iterator over the intermediate results from ``train.report()``.
        """
        # Create new log directory for this run.
        self._run_id += 1
        self.create_run_dir()

        train_func = self._get_train_func(train_func, config)

        return TrainingIterator(
            backend_executor_actor=self._backend_executor_actor,
            backend_config=self._backend_config,
            train_func=train_func,
            run_dir=self.latest_run_dir,
            dataset=dataset,
            checkpoint_manager=self.checkpoint_manager,
            checkpoint=checkpoint,
            checkpoint_strategy=checkpoint_strategy,
        )

    def _get_train_func(
        self,
        train_func: Union[Callable[[], T], Callable[[Dict[str, Any]], T]],
        config: Optional[Dict[str, Any]],
    ) -> Callable[[], T]:
        """Validates and constructs the training function to execute.

        Args:
            train_func (Callable): The training function to execute.
                This can either take in no arguments or a ``config`` dict.
            config (Optional[Dict]): Configurations to pass into
                ``train_func``. If None then an empty Dict will be created.

        Returns:
            A valid training function.

        Raises:
            ValueError: if the input ``train_func`` is invalid.
        """
        signature = inspect.signature(train_func)
        num_params = len(signature.parameters)
        if num_params > 1:
            raise ValueError("train_func should take in a 0 or 1 arguments.")
        elif num_params == 1:
            config = {} if config is None else config
            return lambda: train_func(config)
        else:  # num_params == 0
            return train_func

    @property
    def latest_run_dir(self) -> Optional[Path]:
        """Path to the log directory for the latest call to ``run()``.

        Returns ``None`` if ``run()`` has not been called.
        """
        if self._run_id > 0:
            run_dir = Path(f"run_{self._run_id:03d}")
            return construct_path(run_dir, self.logdir)
        else:
            return None

    @property
    def latest_checkpoint_dir(self) -> Optional[Path]:
        """Path to the checkpoint directory.

        Returns ``None`` if ``run()`` has not been called or if
        ``train.checkpoint()`` has not been called from ``train_func``within
        the most recent call to ``run``.
        """
        return self.checkpoint_manager.latest_checkpoint_dir

    @property
    def best_checkpoint_path(self) -> Optional[Path]:
        """Path to the best persisted checkpoint from the latest run.

        "Best" is defined by the input ``CheckpointStrategy``.
        Default behavior is to return the most recent checkpoint.

        Returns ``None`` if ``run()`` has not been called or if
        ``train.checkpoint()`` has not been called from ``train_func`` within
        the most recent call to ``run``.
        """
        return self.checkpoint_manager.best_checkpoint_path

    @property
    def latest_checkpoint(self) -> Optional[Dict]:
        """The latest saved checkpoint.

        This checkpoint may not be saved to disk.

        Returns ``None`` if ``run()`` has not been called or if
        ``train.checkpoint()`` has not been called from ``train_func``.
        """
        return self.checkpoint_manager.latest_checkpoint

    def shutdown(self):
        """Shuts down the training execution service."""
        ray.get(self._backend_executor_actor.shutdown.remote())

    def to_tune_trainable(
        self,
        train_func: Callable[[Dict[str, Any]], T],
        dataset: Optional[Union[RayDataset, Dict[str, RayDataset]]] = None,
    ) -> Type[Trainable]:
        """Creates a Tune ``Trainable`` from the input training function.

        Args:
            func (Callable): The function that should be executed on each
                training worker.
            dataset (Optional[Union[RayDataset, Dict[str, RayDataset]]]):
                Distributed Ray p:ref:`Dataset <dataset-api>` or
                :ref:`DatasetPipeline <dataset-pipeline-api>` to pass into the
                workers, which can be accessed from the training function via
                ``train.get_dataset_shard()``. Sharding will automatically be
                handled by the Trainer. Multiple Datasets can be passed in as
                a ``Dict`` that maps each name key to a Dataset value,
                and each Dataset can be accessed from the training function
                by passing in a `dataset_name` argument to
                ``train.get_dataset_shard()``.

        Returns:
            A Trainable that can directly be passed into ``tune.run()``.
        """
        if not TUNE_INSTALLED:
            raise ValueError(
                "Tune is not installed. Please install ray["
                "tune] to use the Tune integration."
            )

        if ray.get(self._backend_executor_actor.is_started.remote()):
            raise RuntimeError(
                "The Trainer must not be active to use "
                "`to_tune_trainable`. Either shutdown the "
                "Trainer or don't start it in the first place."
            )

        return _create_tune_trainable(
            train_func,
            dataset,
            self._backend_config,
            self._num_workers,
            self._use_gpu,
            self._resources_per_worker,
        )

    def to_worker_group(self, train_cls: Type, *args, **kwargs) -> "TrainWorkerGroup":
        """Returns Ray actors with the provided class and the backend started.

        This is useful if you want to provide your own class for training
        and have more control over execution, but still want to use Ray Train
        to setup the appropriate backend configurations (torch, tf, etc.).

        .. code-block:: python

            class Trainer:
                def __init__(self, config):
                    self.config = config

                def train_epoch(self):
                    ...
                    return 1

            config = {"lr": 0.1}
            trainer = Trainer(num_workers=2, backend="torch")
            workers = trainer.to_worker_group(train_cls=Trainer, config=config)
            futures = [w.train_epoch.remote() for w in workers]
            assert ray.get(futures) == [1, 1]
            assert ray.get(workers[0].train_epoch.remote()) == 1
            workers.shutdown()

        Args:
            train_cls (Type): The class definition to use for the Ray
                actors/workers.
            args, kwargs: Arguments to pass into the ``__init__`` of the
                provided ``train_cls``.
        """
        if ray.get(self._backend_executor_actor.is_started.remote()):
            raise RuntimeError(
                "The Trainer must not be active to use "
                "`to_worker_group`. Either shutdown the "
                "Trainer or don't start it in the first place."
            )
        ray.get(
            self._backend_executor_actor.start.remote(
                train_cls=train_cls, train_cls_args=args, train_cls_kwargs=kwargs
            )
        )
        worker_group = ray.get(self._backend_executor_actor.get_worker_group.remote())
        return TrainWorkerGroup(worker_group)


@DeveloperAPI
class TrainWorkerGroup:
    """A container for a group of Ray actors.

    You should not instantiate this directly and only use this as the output
    of ``Trainer.to_worker_group``. You can index or iterate this object like
    you would a List.

    .. code-block:: python

        class Trainer:
            def __init__(self, config):
                self.config = config

            def train_epoch(self):
                ...
                return 1

        config = {"lr": 0.1}
        trainer = Trainer(num_workers=2, backend="torch")
        workers = trainer.to_worker_group(train_cls=Trainer, config=config)
        futures = [w.train_epoch.remote() for w in workers]
        assert ray.get(futures) == [1, 1]
        assert ray.get(workers[0].train_epoch.remote()) == 1
        workers.shutdown()`
    """

    def __init__(self, worker_group: WorkerGroup):
        self._worker_group = worker_group

    def __getitem__(self, item) -> ActorHandle:
        return self._worker_group.workers[item].actor

    def shutdown(self, patience_s: float = 5):
        """Shutdown all the workers.

        Args:
            patience_s (float): Attempt a graceful shutdown
                of the workers for this many seconds. Fallback to force kill
                if graceful shutdown is not complete after this time. If
                this is less than or equal to 0, immediately force kill all
                workers.
        """
        self._worker_group.shutdown(patience_s=patience_s)


@DeveloperAPI
class TrainingIterator:
    """An iterator over Train results. Returned by ``trainer.run_iterator``."""

    def __init__(
        self,
        backend_executor_actor: ActorHandle,
        backend_config: BackendConfig,
        train_func: Union[Callable[[], T], Callable[[Dict[str, Any]], T]],
        run_dir: Path,
        dataset: Optional[Union[RayDataset, Dict[str, RayDataset]]],
        checkpoint_manager: CheckpointManager,
        checkpoint: Optional[Union[Dict, str, Path]],
        checkpoint_strategy: Optional[CheckpointStrategy],
    ):
        self._backend_executor_actor = backend_executor_actor
        self._backend = backend_config.backend_cls()
        self._train_func = train_func
        self._dataset = dataset
        self._run_dir = run_dir
        self._checkpoint_manager = checkpoint_manager
        self._checkpoint_strategy = checkpoint_strategy
        self._start_training(
            train_func=train_func,
            run_dir=run_dir,
            dataset=dataset,
            checkpoint=checkpoint,
            checkpoint_strategy=checkpoint_strategy,
        )

        self._final_results = None
        self._finished_training = False

    def __iter__(self):
        return self

    def _start_training(
        self,
        train_func,
        run_dir,
        dataset,
        checkpoint,
        checkpoint_strategy,
        latest_checkpoint_id=None,
    ):
        self._checkpoint_manager.on_start_training(
            checkpoint_strategy=checkpoint_strategy,
            run_dir=run_dir,
            latest_checkpoint_id=latest_checkpoint_id,
        )
        checkpoint_dict = self._checkpoint_manager._load_checkpoint(checkpoint)
        self._run_with_error_handling(
            lambda: ray.get(
                self._backend_executor_actor.start_training.remote(
                    train_func=train_func,
                    run_dir=run_dir,
                    dataset=dataset,
                    checkpoint=checkpoint_dict,
                )
            )
        )

    def _run_with_error_handling(self, func: Callable):
        try:
            return func()
        except TrainingWorkerError:
            # Workers have already been restarted.
            self._start_training(
                self._train_func,
                self._run_dir,
                self._dataset,
                self._checkpoint_manager.latest_checkpoint,
                self._checkpoint_strategy,
                latest_checkpoint_id=self._checkpoint_manager.latest_checkpoint_id,
            )
            return self._run_with_error_handling(func)
        except InactiveWorkerGroupError:
            raise RuntimeError(
                "This Trainer is not active. It is either shutdown "
                "already or never started in the first place. "
                "Either create a new Trainer or start this one."
            ) from None
        except TrainBackendError:
            raise RuntimeError(
                "Training failed. You should not be seeing "
                "this error and this is a bug. Please create "
                "a new issue at "
                "https://github.com/ray-project/ray."
            ) from None

    def __next__(self):
        if self.is_finished():
            raise StopIteration
        next_results = self._run_with_error_handling(self._fetch_next_result)
        if next_results is None:
            try:
                self._final_results = self._run_with_error_handling(
                    self._finish_training
                )
            finally:
                self._finished_training = True
            raise StopIteration
        else:

            return next_results

    def _fetch_next_result(self) -> Optional[List[Dict]]:
        """Fetch next results produced by ``train.report()`` from each worker.

        Assumes ``start_training`` has already been called.

        Returns:
            A list of dictionaries of values passed to ``train.report()`` from
                each worker. Each item corresponds to an intermediate result
                a single worker. If there are no more items to fetch,
                returns None.
        """

        while True:
            results = ray.get(self._backend_executor_actor.get_next_results.remote())
            if results is None:
                return None
            first_result = results[0]
            result_type = first_result.type
            if result_type is TrainingResultType.REPORT:
                result_data = [self._backend.decode_data(r.data) for r in results]
                return result_data
            elif result_type is TrainingResultType.CHECKPOINT:
                self._checkpoint_manager._process_checkpoint(
                    results, decode_checkpoint_fn=self._backend.decode_data
                )
                # Iterate until next REPORT call or training has finished.
            else:
                raise TrainBackendError(
                    f"Unexpected result type: "
                    f"{result_type}. "
                    f"Expected one of "
                    f"{[type in TrainingResultType]}"
                )

    def _finish_checkpointing(self):
        while True:
            results = ray.get(self._backend_executor_actor.get_next_results.remote())
            if results is None:
                break
            result_type = results[0].type
            # Process checkpoints and ignore other result types.
            if result_type is TrainingResultType.CHECKPOINT:
                self._checkpoint_manager._process_checkpoint(
                    results, decode_checkpoint_fn=self._backend.decode_data
                )

    def _finish_training(self):
        """Finish training and return final results. Propagate any exceptions.

        Blocks until training is finished on all workers.

        Assumes `start_training` has already been called.

        Returns:
            A list of return values from calling ``train_func`` on each worker.
                Each item corresponds to the return value from a single worker.
        """

        ray.get(self._backend_executor_actor.pause_reporting.remote())
        # Finish up processing checkpoints. Reporting has been disabled.
        # Results will not be processed.
        self._finish_checkpointing()
        return ray.get(self._backend_executor_actor.finish_training.remote())

    def is_finished(self) -> bool:
        return self._finished_training

    def get_final_results(self, force: bool = False) -> List[T]:
        """Gets the training func return values from each worker.

        If ``force`` is ``True``, then immediately finish training
        and return even if all the intermediate results have not
        been processed yet. Else, intermediate results must be
        processed before obtaining the final results. Defaults to
        False.
        """
        if not self.is_finished():
            assert self._final_results is None
            if force:
                try:
                    self._final_results = self._run_with_error_handling(
                        self._finish_training
                    )
                finally:
                    self._finished_training = True
            else:
                logger.info(
                    "Please finish iterating through the "
                    "intermediate results before getting the"
                    "final returns. If you would like "
                    "training to finish immediately and get "
                    "the final returns, then set "
                    "`force=True`."
                )

        return self._final_results


def _create_tune_trainable(
    train_func, dataset, backend_config, num_workers, use_gpu, resources_per_worker
):
    """Creates a Tune Trainable class for Train training.

    This function populates class attributes and methods.
    """

    # TODO(matt): Move dataset to Ray object store, like tune.with_parameters.
    def tune_function(config, checkpoint_dir=None):
        trainer = Trainer(
            backend=backend_config,
            num_workers=num_workers,
            use_gpu=use_gpu,
            resources_per_worker=resources_per_worker,
        )

        trainer.start()

        if checkpoint_dir is not None:
            checkpoint_path = os.path.join(checkpoint_dir, TUNE_CHECKPOINT_FILE_NAME)
        else:
            checkpoint_path = None

        iterator = trainer.run_iterator(
            train_func, config, dataset=dataset, checkpoint=checkpoint_path
        )

        for results in iterator:
            first_worker_results = results[0]

            tune.report(**first_worker_results)

        trainer.shutdown()

    trainable_cls = wrap_function(tune_function)

    class TrainTrainable(trainable_cls):
        """Add default resources to the Trainable."""

        @classmethod
        def default_resource_request(cls, config: Dict) -> PlacementGroupFactory:
            trainer_bundle = [{"CPU": 1}]
            worker_resources = {"CPU": 1, "GPU": int(use_gpu)}
            worker_resources_extra = (
                {} if resources_per_worker is None else resources_per_worker
            )
            worker_bundles = [
                {**worker_resources, **worker_resources_extra}
                for _ in range(num_workers)
            ]
            bundles = trainer_bundle + worker_bundles
            return PlacementGroupFactory(bundles, strategy="PACK")

    return TrainTrainable
=======
from datetime import datetime
import inspect
import logging
import os
from pathlib import Path
from typing import Union, Callable, List, TypeVar, Optional, Any, Dict, Type

import ray
from ray.actor import ActorHandle
from ray.train.backend import (
    BackendConfig,
    BackendExecutor,
    InactiveWorkerGroupError,
    TrainBackendError,
    TrainingWorkerError,
)
from ray.train.callbacks.callback import TrainingCallback
from ray.train.session import TrainingResultType
from ray.train.utils import RayDataset
from ray.train.checkpoint import (
    CheckpointStrategy,
    TuneCheckpointManager,
    CheckpointManager,
)
from ray.train.constants import (
    TUNE_INSTALLED,
    DEFAULT_RESULTS_DIR,
    TUNE_CHECKPOINT_FILE_NAME,
    ENABLE_DETAILED_AUTOFILLED_METRICS_ENV,
    ENABLE_SHARE_CUDA_VISIBLE_DEVICES_ENV,
    TRAIN_PLACEMENT_GROUP_TIMEOUT_S_ENV,
    TRAIN_ENABLE_WORKER_SPREAD_ENV,
)

# Ray Train should be usable even if Tune is not installed.
from ray.train.utils import construct_path
from ray.train.worker_group import WorkerGroup
from ray.util import PublicAPI
from ray.util.annotations import DeveloperAPI

if TUNE_INSTALLED:
    from ray import tune
    from ray.tune import Trainable
    from ray.tune import PlacementGroupFactory
    from ray.tune.function_runner import wrap_function
else:
    tune = PlacementGroupFactory = Trainable = object

    def noop():
        return

    wrap_function = noop

T = TypeVar("T")
S = TypeVar("S")

logger = logging.getLogger(__name__)

BACKEND_NAME_TO_CONFIG_CLS_NAME = {
    "horovod": "HorovodConfig",
    "tensorflow": "TensorflowConfig",
    "torch": "TorchConfig",
}

# The environment variables that need to be propagated from the driver to the
# `BackendExecutor` actor via runtime env.
BACKEND_ENV_VARS = {
    ENABLE_DETAILED_AUTOFILLED_METRICS_ENV,
    ENABLE_SHARE_CUDA_VISIBLE_DEVICES_ENV,
    TRAIN_PLACEMENT_GROUP_TIMEOUT_S_ENV,
    TRAIN_ENABLE_WORKER_SPREAD_ENV,
}


# Import backend configurations dynamically since not all subdependencies
# may be installed.
def get_backend_config_cls(backend_name) -> type:
    if backend_name not in BACKEND_NAME_TO_CONFIG_CLS_NAME:
        raise ValueError(
            f"Invalid backend: {backend_name}. "
            f"Supported string values are: "
            f"{BACKEND_NAME_TO_CONFIG_CLS_NAME.keys()}"
        )
    import importlib

    config_cls = getattr(
        importlib.import_module(f"ray.train" f".{backend_name}"),
        BACKEND_NAME_TO_CONFIG_CLS_NAME[backend_name],
    )
    return config_cls


@PublicAPI(stability="beta")
class Trainer:
    """A class for enabling seamless distributed deep learning.

    Directory structure:
    - A logdir is created during instantiation. This will hold all the
    results/checkpoints for the lifetime of the Trainer. By default, it will be
    of the form ``~/ray_results/train_<datestring>``.
    - A run_dir is created for each ``run`` call. This will
    hold the checkpoints and results for a single ``trainer.run()`` or
    ``trainer.run_iterator()`` call. It will be of the form ``run_<run_id>``.

    Args:
        backend (Union[str, BackendConfig]): The backend used for
            distributed communication. If configurations are needed,
            a subclass of ``BackendConfig`` can be passed in.
            Supported ``str`` values: {"torch", "tensorflow", "horovod"}.
        num_workers (int): The number of workers (Ray actors) to launch.
            Each worker will reserve 1 CPU by default. The number of CPUs
            reserved by each worker can be overridden with the
            ``resources_per_worker`` argument.
        use_gpu (bool): If True, training will be done on GPUs (1 per
            worker). Defaults to False. The number of GPUs reserved by each
            worker can be overridden with the ``resources_per_worker``
            argument.
        resources_per_worker (Optional[Dict]): If specified, the resources
            defined in this Dict will be reserved for each worker. The
            ``CPU`` and ``GPU`` keys (case-sensitive) can be defined to
            override the number of CPU/GPUs used by each worker.
        logdir (Optional[str]): Path to the file directory where logs
            should be persisted. If this is not specified, one will be
            generated.
         max_retries (int): Number of retries when Ray actors fail.
            Defaults to 3. Set to -1 for unlimited retries.
    """

    def __init__(
        self,
        backend: Union[str, BackendConfig],
        num_workers: int,
        use_gpu: bool = False,
        resources_per_worker: Optional[Dict[str, float]] = None,
        logdir: Optional[str] = None,
        max_retries: int = 3,
    ):
        if num_workers <= 0:
            raise ValueError("`num_workers` must be a positive integer.")

        if not ray.is_initialized():
            ray.init()

        if "GPU" in ray.available_resources() and not use_gpu:
            logger.info(
                "GPUs are detected in your Ray cluster, but GPU "
                "training is not enabled for Ray Train. To enable "
                "GPU training, make sure to set `use_gpu` to True "
                "when instantiating your Trainer."
            )

        self._num_workers = num_workers
        self._use_gpu = use_gpu
        self._resources_per_worker = resources_per_worker

        # Incremental unique run ID.
        self._run_id = 0

        self.logdir = self.create_logdir(logdir)

        # Setup executor.
        self._backend_config = self._get_backend_config(backend)

        num_cpus = 1
        num_gpus = int(use_gpu)

        if resources_per_worker:
            # Override CPU and GPU resources and remove from dict.
            num_cpus = resources_per_worker.pop("CPU", num_cpus)
            num_gpus = resources_per_worker.pop("GPU", num_gpus)
            if not use_gpu and num_gpus > 0:
                raise ValueError(
                    "`use_gpu` is False but `GPU` was found in "
                    "`resources_per_worker`. Either set `use_gpu` to True or "
                    "remove `GPU` from `resources_per_worker."
                )
            if use_gpu and num_gpus == 0:
                raise ValueError(
                    "`use_gpu` is True but `GPU` is set to 0 in "
                    "`resources_per_worker`. Either set `use_gpu` to False or "
                    "request a positive number of `GPU` in "
                    "`resources_per_worker."
                )

        runtime_env = {
            "env_vars": {
                var_name: os.environ[var_name]
                for var_name in BACKEND_ENV_VARS
                if var_name in os.environ
            }
        }

        remote_executor = ray.remote(num_cpus=0)(BackendExecutor)

        self._backend_executor_actor = remote_executor.options(
            runtime_env=runtime_env
        ).remote(
            backend_config=self._backend_config,
            num_workers=num_workers,
            num_cpus_per_worker=num_cpus,
            num_gpus_per_worker=num_gpus,
            additional_resources_per_worker=resources_per_worker,
            max_retries=max_retries,
        )

        if self._is_tune_enabled():
            self.checkpoint_manager = TuneCheckpointManager()
        else:
            self.checkpoint_manager = CheckpointManager()
        self.checkpoint_manager.on_init()

    def create_logdir(self, log_dir: Optional[Union[str, Path]]) -> Path:
        """Create logdir for the Trainer."""
        # Create directory for logs.
        log_dir = Path(log_dir) if log_dir else None
        if not log_dir:
            # Initialize timestamp for identifying this Train  execution.
            timestr = datetime.today().strftime("%Y-%m-%d_%H-%M-%S")
            log_dir = Path(f"train_{timestr}")
        log_dir = construct_path(log_dir, DEFAULT_RESULTS_DIR)
        log_dir.mkdir(parents=True, exist_ok=True)
        logger.info(f"Trainer logs will be logged in: {log_dir}")
        return log_dir

    def create_run_dir(self):
        """Create rundir for the particular training run."""
        self.latest_run_dir.mkdir(parents=True, exist_ok=True)
        logger.info(f"Run results will be logged in: {self.latest_run_dir}")

    def _get_backend_config(self, backend: Union[str, BackendConfig]) -> BackendConfig:
        """Gets the ``BackendConfig`` to use for training.

        Args:
            backend (Union[str, BackendConfig]): If a ``BackendConfig`` is
                passed in, then it will also be returned. If a ``str`` is
                passed in, then the default config for that backend will be
                returned.

        Returns:
            The ``BackendConfig`` that will be used to set up the
            ``BackendExecutor``.
        """

        if isinstance(backend, BackendConfig):
            return backend
        elif isinstance(backend, str):
            return get_backend_config_cls(backend)()
        else:
            raise TypeError(f"Invalid type for backend: {type(backend)}.")

    def _is_tune_enabled(self):
        """Whether or not this Trainer is part of a Tune session."""
        return TUNE_INSTALLED and tune.is_session_enabled()

    def start(self, initialization_hook: Optional[Callable[[], None]] = None):
        """Starts the training execution service.

        Args:
            initialization_hook (Optional[Callable]): The function to call on
                each worker when it is instantiated.
        """
        ray.get(self._backend_executor_actor.start.remote(initialization_hook))

    def run(
        self,
        train_func: Union[Callable[[], T], Callable[[Dict[str, Any]], T]],
        config: Optional[Dict[str, Any]] = None,
        callbacks: Optional[List[TrainingCallback]] = None,
        dataset: Optional[Union[RayDataset, Dict[str, RayDataset]]] = None,
        checkpoint: Optional[Union[Dict, str, Path]] = None,
        checkpoint_strategy: Optional[CheckpointStrategy] = None,
    ) -> List[T]:
        """Runs a training function in a distributed manner.

        Args:
            train_func (Callable): The training function to execute.
                This can either take in no arguments or a ``config`` dict.
            config (Optional[Dict]): Configurations to pass into
                ``train_func``. If None then an empty Dict will be created.
            callbacks (Optional[List[TrainingCallback]]): A list of Callbacks
                which will be executed during training. If this is not set,
                currently there are NO default Callbacks.
            dataset (Optional[Union[RayDataset, Dict[str, RayDataset]]]):
                Distributed Ray :ref:`Dataset <dataset-api>` or
                :ref:`DatasetPipeline <dataset-pipeline-api>` to pass into the
                workers, which can be accessed from the training function via
                ``train.get_dataset_shard()``. Sharding will automatically be
                handled by the Trainer. Multiple Datasets can be passed in as
                a ``Dict`` that maps each name key to a Dataset value,
                and each Dataset can be accessed from the training function
                by passing in a `dataset_name` argument to
                ``train.get_dataset_shard()``.
            checkpoint (Optional[Dict|str|Path]): The checkpoint data that
                should be loaded onto each worker and accessed by the training
                function via ``train.load_checkpoint()``. If this is a ``str``
                or ``Path`` then the value is expected to be a path to a file
                that contains a serialized checkpoint dict. If this is
                ``None`` then no checkpoint will be loaded.
            checkpoint_strategy (Optional[CheckpointStrategy]): The
                configurations for saving checkpoints.

        Returns:
            A list of results from the training function. Each value in the
            list corresponds to the output of the training function from
            each worker.
        """
        # Create new log directory for this run.
        self._run_id += 1
        self.create_run_dir()

        # TODO(matt): Set default callbacks.
        callbacks = [] if callbacks is None else callbacks
        finished_with_errors = False

        for callback in callbacks:
            callback.start_training(
                logdir=str(self.latest_run_dir), config=config or {}
            )

        train_func = self._get_train_func(train_func, config)

        try:
            iterator = TrainingIterator(
                backend_executor_actor=self._backend_executor_actor,
                backend_config=self._backend_config,
                train_func=train_func,
                dataset=dataset,
                checkpoint_manager=self.checkpoint_manager,
                checkpoint=checkpoint,
                checkpoint_strategy=checkpoint_strategy,
                run_dir=self.latest_run_dir,
            )
            for intermediate_result in iterator:
                for callback in callbacks:
                    callback.process_results(intermediate_result)

            assert iterator.is_finished()
            return iterator.get_final_results()
        finally:
            for callback in callbacks:
                callback.finish_training(error=finished_with_errors)

    def run_iterator(
        self,
        train_func: Union[Callable[[], T], Callable[[Dict[str, Any]], T]],
        config: Optional[Dict[str, Any]] = None,
        dataset: Optional[Union[RayDataset, Dict[str, RayDataset]]] = None,
        checkpoint: Optional[Union[Dict, str, Path]] = None,
        checkpoint_strategy: Optional[CheckpointStrategy] = None,
    ) -> "TrainingIterator":
        """Same as ``run`` except returns an iterator over the results.

        This is useful if you want to have more customization of what to do
        with the intermediate results or how to use the ``Trainer`` with Ray
        Tune.

        .. code-block:: python

            def train_func(config):
                ...
                for _ in config["epochs"]:
                    metrics = train()
                    metrics = validate(...)
                    ray.train.report(**metrics)
                return model

            iterator = trainer.run_iterator(train_func, config=config)

            for result in iterator:
                do_stuff(result)
                latest_ckpt = trainer.get_latest_checkpoint()

            assert iterator.is_finished()
            model = iterator.get_fin()[0]

        Args:
            train_func (Callable): The training function to execute.
                This can either take in no arguments or a ``config`` dict.
            config (Optional[Dict]): Configurations to pass into
                ``train_func``. If None then an empty Dict will be created.
            checkpoint (Optional[Dict|Path|str]): The checkpoint data that
                should be loaded onto each worker and accessed by the
                training function via ``train.load_checkpoint()``. If this is a
                ``str`` or ``Path`` then the value is expected to be a path
                to a file that contains a serialized checkpoint dict. If this
                is ``None`` then no checkpoint will be loaded.
            checkpoint_strategy (Optional[CheckpointStrategy]): The
                configurations for saving checkpoints.

        Returns:
            An Iterator over the intermediate results from ``train.report()``.
        """
        # Create new log directory for this run.
        self._run_id += 1
        self.create_run_dir()

        train_func = self._get_train_func(train_func, config)

        return TrainingIterator(
            backend_executor_actor=self._backend_executor_actor,
            backend_config=self._backend_config,
            train_func=train_func,
            run_dir=self.latest_run_dir,
            dataset=dataset,
            checkpoint_manager=self.checkpoint_manager,
            checkpoint=checkpoint,
            checkpoint_strategy=checkpoint_strategy,
        )

    def _get_train_func(
        self,
        train_func: Union[Callable[[], T], Callable[[Dict[str, Any]], T]],
        config: Optional[Dict[str, Any]],
    ) -> Callable[[], T]:
        """Validates and constructs the training function to execute.

        Args:
            train_func (Callable): The training function to execute.
                This can either take in no arguments or a ``config`` dict.
            config (Optional[Dict]): Configurations to pass into
                ``train_func``. If None then an empty Dict will be created.

        Returns:
            A valid training function.

        Raises:
            ValueError: if the input ``train_func`` is invalid.
        """
        signature = inspect.signature(train_func)
        num_params = len(signature.parameters)
        if num_params > 1:
            raise ValueError("train_func should take in a 0 or 1 arguments.")
        elif num_params == 1:
            config = {} if config is None else config
            return lambda: train_func(config)
        else:  # num_params == 0
            return train_func

    @property
    def latest_run_dir(self) -> Optional[Path]:
        """Path to the log directory for the latest call to ``run()``.

        Returns ``None`` if ``run()`` has not been called.
        """
        if self._run_id > 0:
            run_dir = Path(f"run_{self._run_id:03d}")
            return construct_path(run_dir, self.logdir)
        else:
            return None

    @property
    def latest_checkpoint_dir(self) -> Optional[Path]:
        """Path to the checkpoint directory.

        Returns ``None`` if ``run()`` has not been called or if
        ``train.checkpoint()`` has not been called from ``train_func``within
        the most recent call to ``run``.
        """
        return self.checkpoint_manager.latest_checkpoint_dir

    @property
    def best_checkpoint_path(self) -> Optional[Path]:
        """Path to the best persisted checkpoint from the latest run.

        "Best" is defined by the input ``CheckpointStrategy``.
        Default behavior is to return the most recent checkpoint.

        Returns ``None`` if ``run()`` has not been called or if
        ``train.checkpoint()`` has not been called from ``train_func`` within
        the most recent call to ``run``.
        """
        return self.checkpoint_manager.best_checkpoint_path

    @property
    def latest_checkpoint(self) -> Optional[Dict]:
        """The latest saved checkpoint.

        This checkpoint may not be saved to disk.

        Returns ``None`` if ``run()`` has not been called or if
        ``train.checkpoint()`` has not been called from ``train_func``.
        """
        return self.checkpoint_manager.latest_checkpoint

    def shutdown(self):
        """Shuts down the training execution service."""
        ray.get(self._backend_executor_actor.shutdown.remote())

    def to_tune_trainable(
        self,
        train_func: Callable[[Dict[str, Any]], T],
        dataset: Optional[Union[RayDataset, Dict[str, RayDataset]]] = None,
    ) -> Type[Trainable]:
        """Creates a Tune ``Trainable`` from the input training function.

        Args:
            func (Callable): The function that should be executed on each
                training worker.
            dataset (Optional[Union[RayDataset, Dict[str, RayDataset]]]):
                Distributed Ray p:ref:`Dataset <dataset-api>` or
                :ref:`DatasetPipeline <dataset-pipeline-api>` to pass into the
                workers, which can be accessed from the training function via
                ``train.get_dataset_shard()``. Sharding will automatically be
                handled by the Trainer. Multiple Datasets can be passed in as
                a ``Dict`` that maps each name key to a Dataset value,
                and each Dataset can be accessed from the training function
                by passing in a `dataset_name` argument to
                ``train.get_dataset_shard()``.

        Returns:
            A Trainable that can directly be passed into ``tune.run()``.
        """
        if not TUNE_INSTALLED:
            raise ValueError(
                "Tune is not installed. Please install ray["
                "tune] to use the Tune integration."
            )

        if ray.get(self._backend_executor_actor.is_started.remote()):
            raise RuntimeError(
                "The Trainer must not be active to use "
                "`to_tune_trainable`. Either shutdown the "
                "Trainer or don't start it in the first place."
            )

        return _create_tune_trainable(
            train_func,
            dataset,
            self._backend_config,
            self._num_workers,
            self._use_gpu,
            self._resources_per_worker,
        )

    def to_worker_group(self, train_cls: Type, *args, **kwargs) -> "TrainWorkerGroup":
        """Returns Ray actors with the provided class and the backend started.

        This is useful if you want to provide your own class for training
        and have more control over execution, but still want to use Ray Train
        to setup the appropriate backend configurations (torch, tf, etc.).

        .. code-block:: python

            class Trainer:
                def __init__(self, config):
                    self.config = config

                def train_epoch(self):
                    ...
                    return 1

            config = {"lr": 0.1}
            trainer = Trainer(num_workers=2, backend="torch")
            workers = trainer.to_worker_group(train_cls=Trainer, config=config)
            futures = [w.train_epoch.remote() for w in workers]
            assert ray.get(futures) == [1, 1]
            assert ray.get(workers[0].train_epoch.remote()) == 1
            workers.shutdown()

        Args:
            train_cls (Type): The class definition to use for the Ray
                actors/workers.
            args, kwargs: Arguments to pass into the ``__init__`` of the
                provided ``train_cls``.
        """
        if ray.get(self._backend_executor_actor.is_started.remote()):
            raise RuntimeError(
                "The Trainer must not be active to use "
                "`to_worker_group`. Either shutdown the "
                "Trainer or don't start it in the first place."
            )
        ray.get(
            self._backend_executor_actor.start.remote(
                train_cls=train_cls, train_cls_args=args, train_cls_kwargs=kwargs
            )
        )
        worker_group = ray.get(self._backend_executor_actor.get_worker_group.remote())
        return TrainWorkerGroup(worker_group)


@DeveloperAPI
class TrainWorkerGroup:
    """A container for a group of Ray actors.

    You should not instantiate this directly and only use this as the output
    of ``Trainer.to_worker_group``. You can index or iterate this object like
    you would a List.

    .. code-block:: python

        class Trainer:
            def __init__(self, config):
                self.config = config

            def train_epoch(self):
                ...
                return 1

        config = {"lr": 0.1}
        trainer = Trainer(num_workers=2, backend="torch")
        workers = trainer.to_worker_group(train_cls=Trainer, config=config)
        futures = [w.train_epoch.remote() for w in workers]
        assert ray.get(futures) == [1, 1]
        assert ray.get(workers[0].train_epoch.remote()) == 1
        workers.shutdown()`
    """

    def __init__(self, worker_group: WorkerGroup):
        self._worker_group = worker_group

    def __getitem__(self, item) -> ActorHandle:
        return self._worker_group.workers[item].actor

    def shutdown(self, patience_s: float = 5):
        """Shutdown all the workers.

        Args:
            patience_s (float): Attempt a graceful shutdown
                of the workers for this many seconds. Fallback to force kill
                if graceful shutdown is not complete after this time. If
                this is less than or equal to 0, immediately force kill all
                workers.
        """
        self._worker_group.shutdown(patience_s=patience_s)


@DeveloperAPI
class TrainingIterator:
    """An iterator over Train results. Returned by ``trainer.run_iterator``."""

    def __init__(
        self,
        backend_executor_actor: ActorHandle,
        backend_config: BackendConfig,
        train_func: Union[Callable[[], T], Callable[[Dict[str, Any]], T]],
        run_dir: Path,
        dataset: Optional[Union[RayDataset, Dict[str, RayDataset]]],
        checkpoint_manager: CheckpointManager,
        checkpoint: Optional[Union[Dict, str, Path]],
        checkpoint_strategy: Optional[CheckpointStrategy],
    ):
        self._backend_executor_actor = backend_executor_actor
        self._backend = backend_config.backend_cls()
        self._train_func = train_func
        self._dataset = dataset
        self._run_dir = run_dir
        self._checkpoint_manager = checkpoint_manager
        self._checkpoint_strategy = checkpoint_strategy
        self._start_training(
            train_func=train_func,
            run_dir=run_dir,
            dataset=dataset,
            checkpoint=checkpoint,
            checkpoint_strategy=checkpoint_strategy,
        )

        self._final_results = None
        self._finished_training = False

    def __iter__(self):
        return self

    def _start_training(
        self,
        train_func,
        run_dir,
        dataset,
        checkpoint,
        checkpoint_strategy,
        latest_checkpoint_id=None,
    ):
        self._checkpoint_manager.on_start_training(
            checkpoint_strategy=checkpoint_strategy,
            run_dir=run_dir,
            latest_checkpoint_id=latest_checkpoint_id,
        )
        checkpoint_dict = self._checkpoint_manager._load_checkpoint(checkpoint)
        self._run_with_error_handling(
            lambda: ray.get(
                self._backend_executor_actor.start_training.remote(
                    train_func=train_func, dataset=dataset, checkpoint=checkpoint_dict
                )
            )
        )

    def _run_with_error_handling(self, func: Callable):
        try:
            return func()
        except TrainingWorkerError:
            # Workers have already been restarted.
            self._start_training(
                self._train_func,
                self._run_dir,
                self._dataset,
                self._checkpoint_manager.latest_checkpoint,
                self._checkpoint_strategy,
                latest_checkpoint_id=self._checkpoint_manager.latest_checkpoint_id,
            )
            return self._run_with_error_handling(func)
        except InactiveWorkerGroupError:
            raise RuntimeError(
                "This Trainer is not active. It is either shutdown "
                "already or never started in the first place. "
                "Either create a new Trainer or start this one."
            ) from None
        except TrainBackendError:
            raise RuntimeError(
                "Training failed. You should not be seeing "
                "this error and this is a bug. Please create "
                "a new issue at "
                "https://github.com/ray-project/ray."
            ) from None

    def __next__(self):
        if self.is_finished():
            raise StopIteration
        next_results = self._run_with_error_handling(self._fetch_next_result)
        if next_results is None:
            try:
                self._final_results = self._run_with_error_handling(
                    self._finish_training
                )
            finally:
                self._finished_training = True
            raise StopIteration
        else:

            return next_results

    def _fetch_next_result(self) -> Optional[List[Dict]]:
        """Fetch next results produced by ``train.report()`` from each worker.

        Assumes ``start_training`` has already been called.

        Returns:
            A list of dictionaries of values passed to ``train.report()`` from
                each worker. Each item corresponds to an intermediate result
                a single worker. If there are no more items to fetch,
                returns None.
        """

        while True:
            results = ray.get(self._backend_executor_actor.get_next_results.remote())
            if results is None:
                return None
            first_result = results[0]
            result_type = first_result.type
            if result_type is TrainingResultType.REPORT:
                result_data = [self._backend.decode_data(r.data) for r in results]
                return result_data
            elif result_type is TrainingResultType.CHECKPOINT:
                self._checkpoint_manager._process_checkpoint(
                    results, decode_checkpoint_fn=self._backend.decode_data
                )
                # Iterate until next REPORT call or training has finished.
            else:
                raise TrainBackendError(
                    f"Unexpected result type: "
                    f"{result_type}. "
                    f"Expected one of "
                    f"{[type in TrainingResultType]}"
                )

    def _finish_checkpointing(self):
        while True:
            results = ray.get(self._backend_executor_actor.get_next_results.remote())
            if results is None:
                break
            result_type = results[0].type
            # Process checkpoints and ignore other result types.
            if result_type is TrainingResultType.CHECKPOINT:
                self._checkpoint_manager._process_checkpoint(
                    results, decode_checkpoint_fn=self._backend.decode_data
                )

    def _finish_training(self):
        """Finish training and return final results. Propagate any exceptions.

        Blocks until training is finished on all workers.

        Assumes `start_training` has already been called.

        Returns:
            A list of return values from calling ``train_func`` on each worker.
                Each item corresponds to the return value from a single worker.
        """

        ray.get(self._backend_executor_actor.pause_reporting.remote())
        # Finish up processing checkpoints. Reporting has been disabled.
        # Results will not be processed.
        self._finish_checkpointing()
        return ray.get(self._backend_executor_actor.finish_training.remote())

    def is_finished(self) -> bool:
        return self._finished_training

    def get_final_results(self, force: bool = False) -> List[T]:
        """Gets the training func return values from each worker.

        If ``force`` is ``True``, then immediately finish training
        and return even if all the intermediate results have not
        been processed yet. Else, intermediate results must be
        processed before obtaining the final results. Defaults to
        False.
        """
        if not self.is_finished():
            assert self._final_results is None
            if force:
                try:
                    self._final_results = self._run_with_error_handling(
                        self._finish_training
                    )
                finally:
                    self._finished_training = True
            else:
                logger.info(
                    "Please finish iterating through the "
                    "intermediate results before getting the"
                    "final returns. If you would like "
                    "training to finish immediately and get "
                    "the final returns, then set "
                    "`force=True`."
                )

        return self._final_results


def _create_tune_trainable(
    train_func, dataset, backend_config, num_workers, use_gpu, resources_per_worker
):
    """Creates a Tune Trainable class for Train training.

    This function populates class attributes and methods.
    """

    # TODO(matt): Move dataset to Ray object store, like tune.with_parameters.
    def tune_function(config, checkpoint_dir=None):
        trainer = Trainer(
            backend=backend_config,
            num_workers=num_workers,
            use_gpu=use_gpu,
            resources_per_worker=resources_per_worker,
        )

        trainer.start()

        if checkpoint_dir is not None:
            checkpoint_path = os.path.join(checkpoint_dir, TUNE_CHECKPOINT_FILE_NAME)
        else:
            checkpoint_path = None

        iterator = trainer.run_iterator(
            train_func, config, dataset=dataset, checkpoint=checkpoint_path
        )

        for results in iterator:
            first_worker_results = results[0]

            tune.report(**first_worker_results)

        trainer.shutdown()

    trainable_cls = wrap_function(tune_function)

    class TrainTrainable(trainable_cls):
        """Add default resources to the Trainable."""

        @classmethod
        def default_resource_request(cls, config: Dict) -> PlacementGroupFactory:
            trainer_bundle = [{"CPU": 1}]
            worker_resources = {"CPU": 1, "GPU": int(use_gpu)}
            worker_resources_extra = (
                {} if resources_per_worker is None else resources_per_worker
            )
            worker_bundles = [
                {**worker_resources, **worker_resources_extra}
                for _ in range(num_workers)
            ]
            bundles = trainer_bundle + worker_bundles
            return PlacementGroupFactory(bundles, strategy="PACK")

    return TrainTrainable
>>>>>>> 19672688
<|MERGE_RESOLUTION|>--- conflicted
+++ resolved
@@ -1,1757 +1,882 @@
-<<<<<<< HEAD
-from datetime import datetime
-import inspect
-import logging
-import os
-from pathlib import Path
-from typing import Union, Callable, List, TypeVar, Optional, Any, Dict, Type
-
-import ray
-from ray.actor import ActorHandle
-from ray.train.backend import (
-    BackendConfig,
-    BackendExecutor,
-    InactiveWorkerGroupError,
-    TrainBackendError,
-    TrainingWorkerError,
-)
-from ray.train.callbacks.callback import TrainingCallback
-from ray.train.session import TrainingResultType
-from ray.train.utils import RayDataset
-from ray.train.checkpoint import (
-    CheckpointStrategy,
-    TuneCheckpointManager,
-    CheckpointManager,
-)
-from ray.train.constants import (
-    TUNE_INSTALLED,
-    DEFAULT_RESULTS_DIR,
-    TUNE_CHECKPOINT_FILE_NAME,
-    ENABLE_DETAILED_AUTOFILLED_METRICS_ENV,
-    ENABLE_SHARE_CUDA_VISIBLE_DEVICES_ENV,
-    TRAIN_PLACEMENT_GROUP_TIMEOUT_S_ENV,
-    TRAIN_ENABLE_WORKER_SPREAD_ENV,
-)
-
-# Ray Train should be usable even if Tune is not installed.
-from ray.train.utils import construct_path
-from ray.train.worker_group import WorkerGroup
-from ray.util import PublicAPI
-from ray.util.annotations import DeveloperAPI
-
-if TUNE_INSTALLED:
-    from ray import tune
-    from ray.tune import Trainable
-    from ray.tune import PlacementGroupFactory
-    from ray.tune.function_runner import wrap_function
-else:
-    tune = PlacementGroupFactory = Trainable = object
-
-    def noop():
-        return
-
-    wrap_function = noop
-
-T = TypeVar("T")
-S = TypeVar("S")
-
-logger = logging.getLogger(__name__)
-
-BACKEND_NAME_TO_CONFIG_CLS_NAME = {
-    "horovod": "HorovodConfig",
-    "tensorflow": "TensorflowConfig",
-    "torch": "TorchConfig",
-}
-
-# The environment variables that need to be propagated from the driver to the
-# `BackendExecutor` actor via runtime env.
-BACKEND_ENV_VARS = {
-    ENABLE_DETAILED_AUTOFILLED_METRICS_ENV,
-    ENABLE_SHARE_CUDA_VISIBLE_DEVICES_ENV,
-    TRAIN_PLACEMENT_GROUP_TIMEOUT_S_ENV,
-    TRAIN_ENABLE_WORKER_SPREAD_ENV,
-}
-
-
-# Import backend configurations dynamically since not all subdependencies
-# may be installed.
-def get_backend_config_cls(backend_name) -> type:
-    if backend_name not in BACKEND_NAME_TO_CONFIG_CLS_NAME:
-        raise ValueError(
-            f"Invalid backend: {backend_name}. "
-            f"Supported string values are: "
-            f"{BACKEND_NAME_TO_CONFIG_CLS_NAME.keys()}"
-        )
-    import importlib
-
-    config_cls = getattr(
-        importlib.import_module(f"ray.train" f".{backend_name}"),
-        BACKEND_NAME_TO_CONFIG_CLS_NAME[backend_name],
-    )
-    return config_cls
-
-
-@PublicAPI(stability="beta")
-class Trainer:
-    """A class for enabling seamless distributed deep learning.
-
-    Directory structure:
-    - A logdir is created during instantiation. This will hold all the
-    results/checkpoints for the lifetime of the Trainer. By default, it will be
-    of the form ``~/ray_results/train_<datestring>``.
-    - A run_dir is created for each ``run`` call. This will
-    hold the checkpoints and results for a single ``trainer.run()`` or
-    ``trainer.run_iterator()`` call. It will be of the form ``run_<run_id>``.
-
-    Args:
-        backend (Union[str, BackendConfig]): The backend used for
-            distributed communication. If configurations are needed,
-            a subclass of ``BackendConfig`` can be passed in.
-            Supported ``str`` values: {"torch", "tensorflow", "horovod"}.
-        num_workers (int): The number of workers (Ray actors) to launch.
-            Each worker will reserve 1 CPU by default. The number of CPUs
-            reserved by each worker can be overridden with the
-            ``resources_per_worker`` argument.
-        use_gpu (bool): If True, training will be done on GPUs (1 per
-            worker). Defaults to False. The number of GPUs reserved by each
-            worker can be overridden with the ``resources_per_worker``
-            argument.
-        resources_per_worker (Optional[Dict]): If specified, the resources
-            defined in this Dict will be reserved for each worker. The
-            ``CPU`` and ``GPU`` keys (case-sensitive) can be defined to
-            override the number of CPU/GPUs used by each worker.
-        logdir (Optional[str]): Path to the file directory where logs
-            should be persisted. If this is not specified, one will be
-            generated.
-         max_retries (int): Number of retries when Ray actors fail.
-            Defaults to 3. Set to -1 for unlimited retries.
-    """
-
-    def __init__(
-        self,
-        backend: Union[str, BackendConfig],
-        num_workers: int,
-        use_gpu: bool = False,
-        resources_per_worker: Optional[Dict[str, float]] = None,
-        logdir: Optional[str] = None,
-        max_retries: int = 3,
-    ):
-        if num_workers <= 0:
-            raise ValueError("`num_workers` must be a positive integer.")
-
-        self._num_workers = num_workers
-        self._use_gpu = use_gpu
-        self._resources_per_worker = resources_per_worker
-
-        # Incremental unique run ID.
-        self._run_id = 0
-
-        self.logdir = self.create_logdir(logdir)
-
-        # Setup executor.
-        self._backend_config = self._get_backend_config(backend)
-
-        num_cpus = 1
-        num_gpus = int(use_gpu)
-
-        if resources_per_worker:
-            # Override CPU and GPU resources and remove from dict.
-            num_cpus = resources_per_worker.pop("CPU", num_cpus)
-            num_gpus = resources_per_worker.pop("GPU", num_gpus)
-            if not use_gpu and num_gpus > 0:
-                raise ValueError(
-                    "`use_gpu` is False but `GPU` was found in "
-                    "`resources_per_worker`. Either set `use_gpu` to True or "
-                    "remove `GPU` from `resources_per_worker."
-                )
-            if use_gpu and num_gpus == 0:
-                raise ValueError(
-                    "`use_gpu` is True but `GPU` is set to 0 in "
-                    "`resources_per_worker`. Either set `use_gpu` to False or "
-                    "request a positive number of `GPU` in "
-                    "`resources_per_worker."
-                )
-
-        runtime_env = {
-            "env_vars": {
-                var_name: os.environ[var_name]
-                for var_name in BACKEND_ENV_VARS
-                if var_name in os.environ
-            }
-        }
-
-        remote_executor = ray.remote(num_cpus=0)(BackendExecutor)
-
-        self._backend_executor_actor = remote_executor.options(
-            runtime_env=runtime_env
-        ).remote(
-            backend_config=self._backend_config,
-            num_workers=num_workers,
-            num_cpus_per_worker=num_cpus,
-            num_gpus_per_worker=num_gpus,
-            additional_resources_per_worker=resources_per_worker,
-            max_retries=max_retries,
-        )
-
-        if self._is_tune_enabled():
-            self.checkpoint_manager = TuneCheckpointManager()
-        else:
-            self.checkpoint_manager = CheckpointManager()
-        self.checkpoint_manager.on_init()
-
-    def create_logdir(self, log_dir: Optional[Union[str, Path]]) -> Path:
-        """Create logdir for the Trainer."""
-        # Create directory for logs.
-        log_dir = Path(log_dir) if log_dir else None
-        if not log_dir:
-            # Initialize timestamp for identifying this Train  execution.
-            timestr = datetime.today().strftime("%Y-%m-%d_%H-%M-%S")
-            log_dir = Path(f"train_{timestr}")
-        log_dir = construct_path(log_dir, DEFAULT_RESULTS_DIR)
-        log_dir.mkdir(parents=True, exist_ok=True)
-        logger.info(f"Trainer logs will be logged in: {log_dir}")
-        return log_dir
-
-    def create_run_dir(self):
-        """Create rundir for the particular training run."""
-        self.latest_run_dir.mkdir(parents=True, exist_ok=True)
-        logger.info(f"Run results will be logged in: {self.latest_run_dir}")
-
-    def _get_backend_config(self, backend: Union[str, BackendConfig]) -> BackendConfig:
-        """Gets the ``BackendConfig`` to use for training.
-
-        Args:
-            backend (Union[str, BackendConfig]): If a ``BackendConfig`` is
-                passed in, then it will also be returned. If a ``str`` is
-                passed in, then the default config for that backend will be
-                returned.
-
-        Returns:
-            The ``BackendConfig`` that will be used to set up the
-            ``BackendExecutor``.
-        """
-
-        if isinstance(backend, BackendConfig):
-            return backend
-        elif isinstance(backend, str):
-            return get_backend_config_cls(backend)()
-        else:
-            raise TypeError(f"Invalid type for backend: {type(backend)}.")
-
-    def _is_tune_enabled(self):
-        """Whether or not this Trainer is part of a Tune session."""
-        return TUNE_INSTALLED and tune.is_session_enabled()
-
-    def start(self, initialization_hook: Optional[Callable[[], None]] = None):
-        """Starts the training execution service.
-
-        Args:
-            initialization_hook (Optional[Callable]): The function to call on
-                each worker when it is instantiated.
-        """
-        ray.get(self._backend_executor_actor.start.remote(initialization_hook))
-
-    def run(
-        self,
-        train_func: Union[Callable[[], T], Callable[[Dict[str, Any]], T]],
-        config: Optional[Dict[str, Any]] = None,
-        callbacks: Optional[List[TrainingCallback]] = None,
-        dataset: Optional[Union[RayDataset, Dict[str, RayDataset]]] = None,
-        checkpoint: Optional[Union[Dict, str, Path]] = None,
-        checkpoint_strategy: Optional[CheckpointStrategy] = None,
-    ) -> List[T]:
-        """Runs a training function in a distributed manner.
-
-        Args:
-            train_func (Callable): The training function to execute.
-                This can either take in no arguments or a ``config`` dict.
-            config (Optional[Dict]): Configurations to pass into
-                ``train_func``. If None then an empty Dict will be created.
-            callbacks (Optional[List[TrainingCallback]]): A list of Callbacks
-                which will be executed during training. If this is not set,
-                currently there are NO default Callbacks.
-            dataset (Optional[Union[RayDataset, Dict[str, RayDataset]]]):
-                Distributed Ray :ref:`Dataset <dataset-api>` or
-                :ref:`DatasetPipeline <dataset-pipeline-api>` to pass into the
-                workers, which can be accessed from the training function via
-                ``train.get_dataset_shard()``. Sharding will automatically be
-                handled by the Trainer. Multiple Datasets can be passed in as
-                a ``Dict`` that maps each name key to a Dataset value,
-                and each Dataset can be accessed from the training function
-                by passing in a `dataset_name` argument to
-                ``train.get_dataset_shard()``.
-            checkpoint (Optional[Dict|str|Path]): The checkpoint data that
-                should be loaded onto each worker and accessed by the training
-                function via ``train.load_checkpoint()``. If this is a ``str``
-                or ``Path`` then the value is expected to be a path to a file
-                that contains a serialized checkpoint dict. If this is
-                ``None`` then no checkpoint will be loaded.
-            checkpoint_strategy (Optional[CheckpointStrategy]): The
-                configurations for saving checkpoints.
-
-        Returns:
-            A list of results from the training function. Each value in the
-            list corresponds to the output of the training function from
-            each worker.
-        """
-        # Create new log directory for this run.
-        self._run_id += 1
-        self.create_run_dir()
-
-        # TODO(matt): Set default callbacks.
-        callbacks = [] if callbacks is None else callbacks
-        finished_with_errors = False
-
-        for callback in callbacks:
-            callback.start_training(logdir=self.latest_run_dir)
-
-        train_func = self._get_train_func(train_func, config)
-
-        try:
-            iterator = TrainingIterator(
-                backend_executor_actor=self._backend_executor_actor,
-                backend_config=self._backend_config,
-                train_func=train_func,
-                dataset=dataset,
-                checkpoint_manager=self.checkpoint_manager,
-                checkpoint=checkpoint,
-                checkpoint_strategy=checkpoint_strategy,
-                run_dir=self.latest_run_dir,
-            )
-            for intermediate_result in iterator:
-                for callback in callbacks:
-                    callback.handle_result(intermediate_result)
-
-            assert iterator.is_finished()
-            return iterator.get_final_results()
-        finally:
-            for callback in callbacks:
-                callback.finish_training(error=finished_with_errors)
-
-    def run_iterator(
-        self,
-        train_func: Union[Callable[[], T], Callable[[Dict[str, Any]], T]],
-        config: Optional[Dict[str, Any]] = None,
-        dataset: Optional[Union[RayDataset, Dict[str, RayDataset]]] = None,
-        checkpoint: Optional[Union[Dict, str, Path]] = None,
-        checkpoint_strategy: Optional[CheckpointStrategy] = None,
-    ) -> "TrainingIterator":
-        """Same as ``run`` except returns an iterator over the results.
-
-        This is useful if you want to have more customization of what to do
-        with the intermediate results or how to use the ``Trainer`` with Ray
-        Tune.
-
-        .. code-block:: python
-
-            def train_func(config):
-                ...
-                for _ in config["epochs"]:
-                    metrics = train()
-                    metrics = validate(...)
-                    ray.train.report(**metrics)
-                return model
-
-            iterator = trainer.run_iterator(train_func, config=config)
-
-            for result in iterator:
-                do_stuff(result)
-                latest_ckpt = trainer.get_latest_checkpoint()
-
-            assert iterator.is_finished()
-            model = iterator.get_fin()[0]
-
-        Args:
-            train_func (Callable): The training function to execute.
-                This can either take in no arguments or a ``config`` dict.
-            config (Optional[Dict]): Configurations to pass into
-                ``train_func``. If None then an empty Dict will be created.
-            checkpoint (Optional[Dict|Path|str]): The checkpoint data that
-                should be loaded onto each worker and accessed by the
-                training function via ``train.load_checkpoint()``. If this is a
-                ``str`` or ``Path`` then the value is expected to be a path
-                to a file that contains a serialized checkpoint dict. If this
-                is ``None`` then no checkpoint will be loaded.
-            checkpoint_strategy (Optional[CheckpointStrategy]): The
-                configurations for saving checkpoints.
-
-        Returns:
-            An Iterator over the intermediate results from ``train.report()``.
-        """
-        # Create new log directory for this run.
-        self._run_id += 1
-        self.create_run_dir()
-
-        train_func = self._get_train_func(train_func, config)
-
-        return TrainingIterator(
-            backend_executor_actor=self._backend_executor_actor,
-            backend_config=self._backend_config,
-            train_func=train_func,
-            run_dir=self.latest_run_dir,
-            dataset=dataset,
-            checkpoint_manager=self.checkpoint_manager,
-            checkpoint=checkpoint,
-            checkpoint_strategy=checkpoint_strategy,
-        )
-
-    def _get_train_func(
-        self,
-        train_func: Union[Callable[[], T], Callable[[Dict[str, Any]], T]],
-        config: Optional[Dict[str, Any]],
-    ) -> Callable[[], T]:
-        """Validates and constructs the training function to execute.
-
-        Args:
-            train_func (Callable): The training function to execute.
-                This can either take in no arguments or a ``config`` dict.
-            config (Optional[Dict]): Configurations to pass into
-                ``train_func``. If None then an empty Dict will be created.
-
-        Returns:
-            A valid training function.
-
-        Raises:
-            ValueError: if the input ``train_func`` is invalid.
-        """
-        signature = inspect.signature(train_func)
-        num_params = len(signature.parameters)
-        if num_params > 1:
-            raise ValueError("train_func should take in a 0 or 1 arguments.")
-        elif num_params == 1:
-            config = {} if config is None else config
-            return lambda: train_func(config)
-        else:  # num_params == 0
-            return train_func
-
-    @property
-    def latest_run_dir(self) -> Optional[Path]:
-        """Path to the log directory for the latest call to ``run()``.
-
-        Returns ``None`` if ``run()`` has not been called.
-        """
-        if self._run_id > 0:
-            run_dir = Path(f"run_{self._run_id:03d}")
-            return construct_path(run_dir, self.logdir)
-        else:
-            return None
-
-    @property
-    def latest_checkpoint_dir(self) -> Optional[Path]:
-        """Path to the checkpoint directory.
-
-        Returns ``None`` if ``run()`` has not been called or if
-        ``train.checkpoint()`` has not been called from ``train_func``within
-        the most recent call to ``run``.
-        """
-        return self.checkpoint_manager.latest_checkpoint_dir
-
-    @property
-    def best_checkpoint_path(self) -> Optional[Path]:
-        """Path to the best persisted checkpoint from the latest run.
-
-        "Best" is defined by the input ``CheckpointStrategy``.
-        Default behavior is to return the most recent checkpoint.
-
-        Returns ``None`` if ``run()`` has not been called or if
-        ``train.checkpoint()`` has not been called from ``train_func`` within
-        the most recent call to ``run``.
-        """
-        return self.checkpoint_manager.best_checkpoint_path
-
-    @property
-    def latest_checkpoint(self) -> Optional[Dict]:
-        """The latest saved checkpoint.
-
-        This checkpoint may not be saved to disk.
-
-        Returns ``None`` if ``run()`` has not been called or if
-        ``train.checkpoint()`` has not been called from ``train_func``.
-        """
-        return self.checkpoint_manager.latest_checkpoint
-
-    def shutdown(self):
-        """Shuts down the training execution service."""
-        ray.get(self._backend_executor_actor.shutdown.remote())
-
-    def to_tune_trainable(
-        self,
-        train_func: Callable[[Dict[str, Any]], T],
-        dataset: Optional[Union[RayDataset, Dict[str, RayDataset]]] = None,
-    ) -> Type[Trainable]:
-        """Creates a Tune ``Trainable`` from the input training function.
-
-        Args:
-            func (Callable): The function that should be executed on each
-                training worker.
-            dataset (Optional[Union[RayDataset, Dict[str, RayDataset]]]):
-                Distributed Ray p:ref:`Dataset <dataset-api>` or
-                :ref:`DatasetPipeline <dataset-pipeline-api>` to pass into the
-                workers, which can be accessed from the training function via
-                ``train.get_dataset_shard()``. Sharding will automatically be
-                handled by the Trainer. Multiple Datasets can be passed in as
-                a ``Dict`` that maps each name key to a Dataset value,
-                and each Dataset can be accessed from the training function
-                by passing in a `dataset_name` argument to
-                ``train.get_dataset_shard()``.
-
-        Returns:
-            A Trainable that can directly be passed into ``tune.run()``.
-        """
-        if not TUNE_INSTALLED:
-            raise ValueError(
-                "Tune is not installed. Please install ray["
-                "tune] to use the Tune integration."
-            )
-
-        if ray.get(self._backend_executor_actor.is_started.remote()):
-            raise RuntimeError(
-                "The Trainer must not be active to use "
-                "`to_tune_trainable`. Either shutdown the "
-                "Trainer or don't start it in the first place."
-            )
-
-        return _create_tune_trainable(
-            train_func,
-            dataset,
-            self._backend_config,
-            self._num_workers,
-            self._use_gpu,
-            self._resources_per_worker,
-        )
-
-    def to_worker_group(self, train_cls: Type, *args, **kwargs) -> "TrainWorkerGroup":
-        """Returns Ray actors with the provided class and the backend started.
-
-        This is useful if you want to provide your own class for training
-        and have more control over execution, but still want to use Ray Train
-        to setup the appropriate backend configurations (torch, tf, etc.).
-
-        .. code-block:: python
-
-            class Trainer:
-                def __init__(self, config):
-                    self.config = config
-
-                def train_epoch(self):
-                    ...
-                    return 1
-
-            config = {"lr": 0.1}
-            trainer = Trainer(num_workers=2, backend="torch")
-            workers = trainer.to_worker_group(train_cls=Trainer, config=config)
-            futures = [w.train_epoch.remote() for w in workers]
-            assert ray.get(futures) == [1, 1]
-            assert ray.get(workers[0].train_epoch.remote()) == 1
-            workers.shutdown()
-
-        Args:
-            train_cls (Type): The class definition to use for the Ray
-                actors/workers.
-            args, kwargs: Arguments to pass into the ``__init__`` of the
-                provided ``train_cls``.
-        """
-        if ray.get(self._backend_executor_actor.is_started.remote()):
-            raise RuntimeError(
-                "The Trainer must not be active to use "
-                "`to_worker_group`. Either shutdown the "
-                "Trainer or don't start it in the first place."
-            )
-        ray.get(
-            self._backend_executor_actor.start.remote(
-                train_cls=train_cls, train_cls_args=args, train_cls_kwargs=kwargs
-            )
-        )
-        worker_group = ray.get(self._backend_executor_actor.get_worker_group.remote())
-        return TrainWorkerGroup(worker_group)
-
-
-@DeveloperAPI
-class TrainWorkerGroup:
-    """A container for a group of Ray actors.
-
-    You should not instantiate this directly and only use this as the output
-    of ``Trainer.to_worker_group``. You can index or iterate this object like
-    you would a List.
-
-    .. code-block:: python
-
-        class Trainer:
-            def __init__(self, config):
-                self.config = config
-
-            def train_epoch(self):
-                ...
-                return 1
-
-        config = {"lr": 0.1}
-        trainer = Trainer(num_workers=2, backend="torch")
-        workers = trainer.to_worker_group(train_cls=Trainer, config=config)
-        futures = [w.train_epoch.remote() for w in workers]
-        assert ray.get(futures) == [1, 1]
-        assert ray.get(workers[0].train_epoch.remote()) == 1
-        workers.shutdown()`
-    """
-
-    def __init__(self, worker_group: WorkerGroup):
-        self._worker_group = worker_group
-
-    def __getitem__(self, item) -> ActorHandle:
-        return self._worker_group.workers[item].actor
-
-    def shutdown(self, patience_s: float = 5):
-        """Shutdown all the workers.
-
-        Args:
-            patience_s (float): Attempt a graceful shutdown
-                of the workers for this many seconds. Fallback to force kill
-                if graceful shutdown is not complete after this time. If
-                this is less than or equal to 0, immediately force kill all
-                workers.
-        """
-        self._worker_group.shutdown(patience_s=patience_s)
-
-
-@DeveloperAPI
-class TrainingIterator:
-    """An iterator over Train results. Returned by ``trainer.run_iterator``."""
-
-    def __init__(
-        self,
-        backend_executor_actor: ActorHandle,
-        backend_config: BackendConfig,
-        train_func: Union[Callable[[], T], Callable[[Dict[str, Any]], T]],
-        run_dir: Path,
-        dataset: Optional[Union[RayDataset, Dict[str, RayDataset]]],
-        checkpoint_manager: CheckpointManager,
-        checkpoint: Optional[Union[Dict, str, Path]],
-        checkpoint_strategy: Optional[CheckpointStrategy],
-    ):
-        self._backend_executor_actor = backend_executor_actor
-        self._backend = backend_config.backend_cls()
-        self._train_func = train_func
-        self._dataset = dataset
-        self._run_dir = run_dir
-        self._checkpoint_manager = checkpoint_manager
-        self._checkpoint_strategy = checkpoint_strategy
-        self._start_training(
-            train_func=train_func,
-            run_dir=run_dir,
-            dataset=dataset,
-            checkpoint=checkpoint,
-            checkpoint_strategy=checkpoint_strategy,
-        )
-
-        self._final_results = None
-        self._finished_training = False
-
-    def __iter__(self):
-        return self
-
-    def _start_training(
-        self,
-        train_func,
-        run_dir,
-        dataset,
-        checkpoint,
-        checkpoint_strategy,
-        latest_checkpoint_id=None,
-    ):
-        self._checkpoint_manager.on_start_training(
-            checkpoint_strategy=checkpoint_strategy,
-            run_dir=run_dir,
-            latest_checkpoint_id=latest_checkpoint_id,
-        )
-        checkpoint_dict = self._checkpoint_manager._load_checkpoint(checkpoint)
-        self._run_with_error_handling(
-            lambda: ray.get(
-                self._backend_executor_actor.start_training.remote(
-                    train_func=train_func,
-                    run_dir=run_dir,
-                    dataset=dataset,
-                    checkpoint=checkpoint_dict,
-                )
-            )
-        )
-
-    def _run_with_error_handling(self, func: Callable):
-        try:
-            return func()
-        except TrainingWorkerError:
-            # Workers have already been restarted.
-            self._start_training(
-                self._train_func,
-                self._run_dir,
-                self._dataset,
-                self._checkpoint_manager.latest_checkpoint,
-                self._checkpoint_strategy,
-                latest_checkpoint_id=self._checkpoint_manager.latest_checkpoint_id,
-            )
-            return self._run_with_error_handling(func)
-        except InactiveWorkerGroupError:
-            raise RuntimeError(
-                "This Trainer is not active. It is either shutdown "
-                "already or never started in the first place. "
-                "Either create a new Trainer or start this one."
-            ) from None
-        except TrainBackendError:
-            raise RuntimeError(
-                "Training failed. You should not be seeing "
-                "this error and this is a bug. Please create "
-                "a new issue at "
-                "https://github.com/ray-project/ray."
-            ) from None
-
-    def __next__(self):
-        if self.is_finished():
-            raise StopIteration
-        next_results = self._run_with_error_handling(self._fetch_next_result)
-        if next_results is None:
-            try:
-                self._final_results = self._run_with_error_handling(
-                    self._finish_training
-                )
-            finally:
-                self._finished_training = True
-            raise StopIteration
-        else:
-
-            return next_results
-
-    def _fetch_next_result(self) -> Optional[List[Dict]]:
-        """Fetch next results produced by ``train.report()`` from each worker.
-
-        Assumes ``start_training`` has already been called.
-
-        Returns:
-            A list of dictionaries of values passed to ``train.report()`` from
-                each worker. Each item corresponds to an intermediate result
-                a single worker. If there are no more items to fetch,
-                returns None.
-        """
-
-        while True:
-            results = ray.get(self._backend_executor_actor.get_next_results.remote())
-            if results is None:
-                return None
-            first_result = results[0]
-            result_type = first_result.type
-            if result_type is TrainingResultType.REPORT:
-                result_data = [self._backend.decode_data(r.data) for r in results]
-                return result_data
-            elif result_type is TrainingResultType.CHECKPOINT:
-                self._checkpoint_manager._process_checkpoint(
-                    results, decode_checkpoint_fn=self._backend.decode_data
-                )
-                # Iterate until next REPORT call or training has finished.
-            else:
-                raise TrainBackendError(
-                    f"Unexpected result type: "
-                    f"{result_type}. "
-                    f"Expected one of "
-                    f"{[type in TrainingResultType]}"
-                )
-
-    def _finish_checkpointing(self):
-        while True:
-            results = ray.get(self._backend_executor_actor.get_next_results.remote())
-            if results is None:
-                break
-            result_type = results[0].type
-            # Process checkpoints and ignore other result types.
-            if result_type is TrainingResultType.CHECKPOINT:
-                self._checkpoint_manager._process_checkpoint(
-                    results, decode_checkpoint_fn=self._backend.decode_data
-                )
-
-    def _finish_training(self):
-        """Finish training and return final results. Propagate any exceptions.
-
-        Blocks until training is finished on all workers.
-
-        Assumes `start_training` has already been called.
-
-        Returns:
-            A list of return values from calling ``train_func`` on each worker.
-                Each item corresponds to the return value from a single worker.
-        """
-
-        ray.get(self._backend_executor_actor.pause_reporting.remote())
-        # Finish up processing checkpoints. Reporting has been disabled.
-        # Results will not be processed.
-        self._finish_checkpointing()
-        return ray.get(self._backend_executor_actor.finish_training.remote())
-
-    def is_finished(self) -> bool:
-        return self._finished_training
-
-    def get_final_results(self, force: bool = False) -> List[T]:
-        """Gets the training func return values from each worker.
-
-        If ``force`` is ``True``, then immediately finish training
-        and return even if all the intermediate results have not
-        been processed yet. Else, intermediate results must be
-        processed before obtaining the final results. Defaults to
-        False.
-        """
-        if not self.is_finished():
-            assert self._final_results is None
-            if force:
-                try:
-                    self._final_results = self._run_with_error_handling(
-                        self._finish_training
-                    )
-                finally:
-                    self._finished_training = True
-            else:
-                logger.info(
-                    "Please finish iterating through the "
-                    "intermediate results before getting the"
-                    "final returns. If you would like "
-                    "training to finish immediately and get "
-                    "the final returns, then set "
-                    "`force=True`."
-                )
-
-        return self._final_results
-
-
-def _create_tune_trainable(
-    train_func, dataset, backend_config, num_workers, use_gpu, resources_per_worker
-):
-    """Creates a Tune Trainable class for Train training.
-
-    This function populates class attributes and methods.
-    """
-
-    # TODO(matt): Move dataset to Ray object store, like tune.with_parameters.
-    def tune_function(config, checkpoint_dir=None):
-        trainer = Trainer(
-            backend=backend_config,
-            num_workers=num_workers,
-            use_gpu=use_gpu,
-            resources_per_worker=resources_per_worker,
-        )
-
-        trainer.start()
-
-        if checkpoint_dir is not None:
-            checkpoint_path = os.path.join(checkpoint_dir, TUNE_CHECKPOINT_FILE_NAME)
-        else:
-            checkpoint_path = None
-
-        iterator = trainer.run_iterator(
-            train_func, config, dataset=dataset, checkpoint=checkpoint_path
-        )
-
-        for results in iterator:
-            first_worker_results = results[0]
-
-            tune.report(**first_worker_results)
-
-        trainer.shutdown()
-
-    trainable_cls = wrap_function(tune_function)
-
-    class TrainTrainable(trainable_cls):
-        """Add default resources to the Trainable."""
-
-        @classmethod
-        def default_resource_request(cls, config: Dict) -> PlacementGroupFactory:
-            trainer_bundle = [{"CPU": 1}]
-            worker_resources = {"CPU": 1, "GPU": int(use_gpu)}
-            worker_resources_extra = (
-                {} if resources_per_worker is None else resources_per_worker
-            )
-            worker_bundles = [
-                {**worker_resources, **worker_resources_extra}
-                for _ in range(num_workers)
-            ]
-            bundles = trainer_bundle + worker_bundles
-            return PlacementGroupFactory(bundles, strategy="PACK")
-
-    return TrainTrainable
-=======
-from datetime import datetime
-import inspect
-import logging
-import os
-from pathlib import Path
-from typing import Union, Callable, List, TypeVar, Optional, Any, Dict, Type
-
-import ray
-from ray.actor import ActorHandle
-from ray.train.backend import (
-    BackendConfig,
-    BackendExecutor,
-    InactiveWorkerGroupError,
-    TrainBackendError,
-    TrainingWorkerError,
-)
-from ray.train.callbacks.callback import TrainingCallback
-from ray.train.session import TrainingResultType
-from ray.train.utils import RayDataset
-from ray.train.checkpoint import (
-    CheckpointStrategy,
-    TuneCheckpointManager,
-    CheckpointManager,
-)
-from ray.train.constants import (
-    TUNE_INSTALLED,
-    DEFAULT_RESULTS_DIR,
-    TUNE_CHECKPOINT_FILE_NAME,
-    ENABLE_DETAILED_AUTOFILLED_METRICS_ENV,
-    ENABLE_SHARE_CUDA_VISIBLE_DEVICES_ENV,
-    TRAIN_PLACEMENT_GROUP_TIMEOUT_S_ENV,
-    TRAIN_ENABLE_WORKER_SPREAD_ENV,
-)
-
-# Ray Train should be usable even if Tune is not installed.
-from ray.train.utils import construct_path
-from ray.train.worker_group import WorkerGroup
-from ray.util import PublicAPI
-from ray.util.annotations import DeveloperAPI
-
-if TUNE_INSTALLED:
-    from ray import tune
-    from ray.tune import Trainable
-    from ray.tune import PlacementGroupFactory
-    from ray.tune.function_runner import wrap_function
-else:
-    tune = PlacementGroupFactory = Trainable = object
-
-    def noop():
-        return
-
-    wrap_function = noop
-
-T = TypeVar("T")
-S = TypeVar("S")
-
-logger = logging.getLogger(__name__)
-
-BACKEND_NAME_TO_CONFIG_CLS_NAME = {
-    "horovod": "HorovodConfig",
-    "tensorflow": "TensorflowConfig",
-    "torch": "TorchConfig",
-}
-
-# The environment variables that need to be propagated from the driver to the
-# `BackendExecutor` actor via runtime env.
-BACKEND_ENV_VARS = {
-    ENABLE_DETAILED_AUTOFILLED_METRICS_ENV,
-    ENABLE_SHARE_CUDA_VISIBLE_DEVICES_ENV,
-    TRAIN_PLACEMENT_GROUP_TIMEOUT_S_ENV,
-    TRAIN_ENABLE_WORKER_SPREAD_ENV,
-}
-
-
-# Import backend configurations dynamically since not all subdependencies
-# may be installed.
-def get_backend_config_cls(backend_name) -> type:
-    if backend_name not in BACKEND_NAME_TO_CONFIG_CLS_NAME:
-        raise ValueError(
-            f"Invalid backend: {backend_name}. "
-            f"Supported string values are: "
-            f"{BACKEND_NAME_TO_CONFIG_CLS_NAME.keys()}"
-        )
-    import importlib
-
-    config_cls = getattr(
-        importlib.import_module(f"ray.train" f".{backend_name}"),
-        BACKEND_NAME_TO_CONFIG_CLS_NAME[backend_name],
-    )
-    return config_cls
-
-
-@PublicAPI(stability="beta")
-class Trainer:
-    """A class for enabling seamless distributed deep learning.
-
-    Directory structure:
-    - A logdir is created during instantiation. This will hold all the
-    results/checkpoints for the lifetime of the Trainer. By default, it will be
-    of the form ``~/ray_results/train_<datestring>``.
-    - A run_dir is created for each ``run`` call. This will
-    hold the checkpoints and results for a single ``trainer.run()`` or
-    ``trainer.run_iterator()`` call. It will be of the form ``run_<run_id>``.
-
-    Args:
-        backend (Union[str, BackendConfig]): The backend used for
-            distributed communication. If configurations are needed,
-            a subclass of ``BackendConfig`` can be passed in.
-            Supported ``str`` values: {"torch", "tensorflow", "horovod"}.
-        num_workers (int): The number of workers (Ray actors) to launch.
-            Each worker will reserve 1 CPU by default. The number of CPUs
-            reserved by each worker can be overridden with the
-            ``resources_per_worker`` argument.
-        use_gpu (bool): If True, training will be done on GPUs (1 per
-            worker). Defaults to False. The number of GPUs reserved by each
-            worker can be overridden with the ``resources_per_worker``
-            argument.
-        resources_per_worker (Optional[Dict]): If specified, the resources
-            defined in this Dict will be reserved for each worker. The
-            ``CPU`` and ``GPU`` keys (case-sensitive) can be defined to
-            override the number of CPU/GPUs used by each worker.
-        logdir (Optional[str]): Path to the file directory where logs
-            should be persisted. If this is not specified, one will be
-            generated.
-         max_retries (int): Number of retries when Ray actors fail.
-            Defaults to 3. Set to -1 for unlimited retries.
-    """
-
-    def __init__(
-        self,
-        backend: Union[str, BackendConfig],
-        num_workers: int,
-        use_gpu: bool = False,
-        resources_per_worker: Optional[Dict[str, float]] = None,
-        logdir: Optional[str] = None,
-        max_retries: int = 3,
-    ):
-        if num_workers <= 0:
-            raise ValueError("`num_workers` must be a positive integer.")
-
-        if not ray.is_initialized():
-            ray.init()
-
-        if "GPU" in ray.available_resources() and not use_gpu:
-            logger.info(
-                "GPUs are detected in your Ray cluster, but GPU "
-                "training is not enabled for Ray Train. To enable "
-                "GPU training, make sure to set `use_gpu` to True "
-                "when instantiating your Trainer."
-            )
-
-        self._num_workers = num_workers
-        self._use_gpu = use_gpu
-        self._resources_per_worker = resources_per_worker
-
-        # Incremental unique run ID.
-        self._run_id = 0
-
-        self.logdir = self.create_logdir(logdir)
-
-        # Setup executor.
-        self._backend_config = self._get_backend_config(backend)
-
-        num_cpus = 1
-        num_gpus = int(use_gpu)
-
-        if resources_per_worker:
-            # Override CPU and GPU resources and remove from dict.
-            num_cpus = resources_per_worker.pop("CPU", num_cpus)
-            num_gpus = resources_per_worker.pop("GPU", num_gpus)
-            if not use_gpu and num_gpus > 0:
-                raise ValueError(
-                    "`use_gpu` is False but `GPU` was found in "
-                    "`resources_per_worker`. Either set `use_gpu` to True or "
-                    "remove `GPU` from `resources_per_worker."
-                )
-            if use_gpu and num_gpus == 0:
-                raise ValueError(
-                    "`use_gpu` is True but `GPU` is set to 0 in "
-                    "`resources_per_worker`. Either set `use_gpu` to False or "
-                    "request a positive number of `GPU` in "
-                    "`resources_per_worker."
-                )
-
-        runtime_env = {
-            "env_vars": {
-                var_name: os.environ[var_name]
-                for var_name in BACKEND_ENV_VARS
-                if var_name in os.environ
-            }
-        }
-
-        remote_executor = ray.remote(num_cpus=0)(BackendExecutor)
-
-        self._backend_executor_actor = remote_executor.options(
-            runtime_env=runtime_env
-        ).remote(
-            backend_config=self._backend_config,
-            num_workers=num_workers,
-            num_cpus_per_worker=num_cpus,
-            num_gpus_per_worker=num_gpus,
-            additional_resources_per_worker=resources_per_worker,
-            max_retries=max_retries,
-        )
-
-        if self._is_tune_enabled():
-            self.checkpoint_manager = TuneCheckpointManager()
-        else:
-            self.checkpoint_manager = CheckpointManager()
-        self.checkpoint_manager.on_init()
-
-    def create_logdir(self, log_dir: Optional[Union[str, Path]]) -> Path:
-        """Create logdir for the Trainer."""
-        # Create directory for logs.
-        log_dir = Path(log_dir) if log_dir else None
-        if not log_dir:
-            # Initialize timestamp for identifying this Train  execution.
-            timestr = datetime.today().strftime("%Y-%m-%d_%H-%M-%S")
-            log_dir = Path(f"train_{timestr}")
-        log_dir = construct_path(log_dir, DEFAULT_RESULTS_DIR)
-        log_dir.mkdir(parents=True, exist_ok=True)
-        logger.info(f"Trainer logs will be logged in: {log_dir}")
-        return log_dir
-
-    def create_run_dir(self):
-        """Create rundir for the particular training run."""
-        self.latest_run_dir.mkdir(parents=True, exist_ok=True)
-        logger.info(f"Run results will be logged in: {self.latest_run_dir}")
-
-    def _get_backend_config(self, backend: Union[str, BackendConfig]) -> BackendConfig:
-        """Gets the ``BackendConfig`` to use for training.
-
-        Args:
-            backend (Union[str, BackendConfig]): If a ``BackendConfig`` is
-                passed in, then it will also be returned. If a ``str`` is
-                passed in, then the default config for that backend will be
-                returned.
-
-        Returns:
-            The ``BackendConfig`` that will be used to set up the
-            ``BackendExecutor``.
-        """
-
-        if isinstance(backend, BackendConfig):
-            return backend
-        elif isinstance(backend, str):
-            return get_backend_config_cls(backend)()
-        else:
-            raise TypeError(f"Invalid type for backend: {type(backend)}.")
-
-    def _is_tune_enabled(self):
-        """Whether or not this Trainer is part of a Tune session."""
-        return TUNE_INSTALLED and tune.is_session_enabled()
-
-    def start(self, initialization_hook: Optional[Callable[[], None]] = None):
-        """Starts the training execution service.
-
-        Args:
-            initialization_hook (Optional[Callable]): The function to call on
-                each worker when it is instantiated.
-        """
-        ray.get(self._backend_executor_actor.start.remote(initialization_hook))
-
-    def run(
-        self,
-        train_func: Union[Callable[[], T], Callable[[Dict[str, Any]], T]],
-        config: Optional[Dict[str, Any]] = None,
-        callbacks: Optional[List[TrainingCallback]] = None,
-        dataset: Optional[Union[RayDataset, Dict[str, RayDataset]]] = None,
-        checkpoint: Optional[Union[Dict, str, Path]] = None,
-        checkpoint_strategy: Optional[CheckpointStrategy] = None,
-    ) -> List[T]:
-        """Runs a training function in a distributed manner.
-
-        Args:
-            train_func (Callable): The training function to execute.
-                This can either take in no arguments or a ``config`` dict.
-            config (Optional[Dict]): Configurations to pass into
-                ``train_func``. If None then an empty Dict will be created.
-            callbacks (Optional[List[TrainingCallback]]): A list of Callbacks
-                which will be executed during training. If this is not set,
-                currently there are NO default Callbacks.
-            dataset (Optional[Union[RayDataset, Dict[str, RayDataset]]]):
-                Distributed Ray :ref:`Dataset <dataset-api>` or
-                :ref:`DatasetPipeline <dataset-pipeline-api>` to pass into the
-                workers, which can be accessed from the training function via
-                ``train.get_dataset_shard()``. Sharding will automatically be
-                handled by the Trainer. Multiple Datasets can be passed in as
-                a ``Dict`` that maps each name key to a Dataset value,
-                and each Dataset can be accessed from the training function
-                by passing in a `dataset_name` argument to
-                ``train.get_dataset_shard()``.
-            checkpoint (Optional[Dict|str|Path]): The checkpoint data that
-                should be loaded onto each worker and accessed by the training
-                function via ``train.load_checkpoint()``. If this is a ``str``
-                or ``Path`` then the value is expected to be a path to a file
-                that contains a serialized checkpoint dict. If this is
-                ``None`` then no checkpoint will be loaded.
-            checkpoint_strategy (Optional[CheckpointStrategy]): The
-                configurations for saving checkpoints.
-
-        Returns:
-            A list of results from the training function. Each value in the
-            list corresponds to the output of the training function from
-            each worker.
-        """
-        # Create new log directory for this run.
-        self._run_id += 1
-        self.create_run_dir()
-
-        # TODO(matt): Set default callbacks.
-        callbacks = [] if callbacks is None else callbacks
-        finished_with_errors = False
-
-        for callback in callbacks:
-            callback.start_training(
-                logdir=str(self.latest_run_dir), config=config or {}
-            )
-
-        train_func = self._get_train_func(train_func, config)
-
-        try:
-            iterator = TrainingIterator(
-                backend_executor_actor=self._backend_executor_actor,
-                backend_config=self._backend_config,
-                train_func=train_func,
-                dataset=dataset,
-                checkpoint_manager=self.checkpoint_manager,
-                checkpoint=checkpoint,
-                checkpoint_strategy=checkpoint_strategy,
-                run_dir=self.latest_run_dir,
-            )
-            for intermediate_result in iterator:
-                for callback in callbacks:
-                    callback.process_results(intermediate_result)
-
-            assert iterator.is_finished()
-            return iterator.get_final_results()
-        finally:
-            for callback in callbacks:
-                callback.finish_training(error=finished_with_errors)
-
-    def run_iterator(
-        self,
-        train_func: Union[Callable[[], T], Callable[[Dict[str, Any]], T]],
-        config: Optional[Dict[str, Any]] = None,
-        dataset: Optional[Union[RayDataset, Dict[str, RayDataset]]] = None,
-        checkpoint: Optional[Union[Dict, str, Path]] = None,
-        checkpoint_strategy: Optional[CheckpointStrategy] = None,
-    ) -> "TrainingIterator":
-        """Same as ``run`` except returns an iterator over the results.
-
-        This is useful if you want to have more customization of what to do
-        with the intermediate results or how to use the ``Trainer`` with Ray
-        Tune.
-
-        .. code-block:: python
-
-            def train_func(config):
-                ...
-                for _ in config["epochs"]:
-                    metrics = train()
-                    metrics = validate(...)
-                    ray.train.report(**metrics)
-                return model
-
-            iterator = trainer.run_iterator(train_func, config=config)
-
-            for result in iterator:
-                do_stuff(result)
-                latest_ckpt = trainer.get_latest_checkpoint()
-
-            assert iterator.is_finished()
-            model = iterator.get_fin()[0]
-
-        Args:
-            train_func (Callable): The training function to execute.
-                This can either take in no arguments or a ``config`` dict.
-            config (Optional[Dict]): Configurations to pass into
-                ``train_func``. If None then an empty Dict will be created.
-            checkpoint (Optional[Dict|Path|str]): The checkpoint data that
-                should be loaded onto each worker and accessed by the
-                training function via ``train.load_checkpoint()``. If this is a
-                ``str`` or ``Path`` then the value is expected to be a path
-                to a file that contains a serialized checkpoint dict. If this
-                is ``None`` then no checkpoint will be loaded.
-            checkpoint_strategy (Optional[CheckpointStrategy]): The
-                configurations for saving checkpoints.
-
-        Returns:
-            An Iterator over the intermediate results from ``train.report()``.
-        """
-        # Create new log directory for this run.
-        self._run_id += 1
-        self.create_run_dir()
-
-        train_func = self._get_train_func(train_func, config)
-
-        return TrainingIterator(
-            backend_executor_actor=self._backend_executor_actor,
-            backend_config=self._backend_config,
-            train_func=train_func,
-            run_dir=self.latest_run_dir,
-            dataset=dataset,
-            checkpoint_manager=self.checkpoint_manager,
-            checkpoint=checkpoint,
-            checkpoint_strategy=checkpoint_strategy,
-        )
-
-    def _get_train_func(
-        self,
-        train_func: Union[Callable[[], T], Callable[[Dict[str, Any]], T]],
-        config: Optional[Dict[str, Any]],
-    ) -> Callable[[], T]:
-        """Validates and constructs the training function to execute.
-
-        Args:
-            train_func (Callable): The training function to execute.
-                This can either take in no arguments or a ``config`` dict.
-            config (Optional[Dict]): Configurations to pass into
-                ``train_func``. If None then an empty Dict will be created.
-
-        Returns:
-            A valid training function.
-
-        Raises:
-            ValueError: if the input ``train_func`` is invalid.
-        """
-        signature = inspect.signature(train_func)
-        num_params = len(signature.parameters)
-        if num_params > 1:
-            raise ValueError("train_func should take in a 0 or 1 arguments.")
-        elif num_params == 1:
-            config = {} if config is None else config
-            return lambda: train_func(config)
-        else:  # num_params == 0
-            return train_func
-
-    @property
-    def latest_run_dir(self) -> Optional[Path]:
-        """Path to the log directory for the latest call to ``run()``.
-
-        Returns ``None`` if ``run()`` has not been called.
-        """
-        if self._run_id > 0:
-            run_dir = Path(f"run_{self._run_id:03d}")
-            return construct_path(run_dir, self.logdir)
-        else:
-            return None
-
-    @property
-    def latest_checkpoint_dir(self) -> Optional[Path]:
-        """Path to the checkpoint directory.
-
-        Returns ``None`` if ``run()`` has not been called or if
-        ``train.checkpoint()`` has not been called from ``train_func``within
-        the most recent call to ``run``.
-        """
-        return self.checkpoint_manager.latest_checkpoint_dir
-
-    @property
-    def best_checkpoint_path(self) -> Optional[Path]:
-        """Path to the best persisted checkpoint from the latest run.
-
-        "Best" is defined by the input ``CheckpointStrategy``.
-        Default behavior is to return the most recent checkpoint.
-
-        Returns ``None`` if ``run()`` has not been called or if
-        ``train.checkpoint()`` has not been called from ``train_func`` within
-        the most recent call to ``run``.
-        """
-        return self.checkpoint_manager.best_checkpoint_path
-
-    @property
-    def latest_checkpoint(self) -> Optional[Dict]:
-        """The latest saved checkpoint.
-
-        This checkpoint may not be saved to disk.
-
-        Returns ``None`` if ``run()`` has not been called or if
-        ``train.checkpoint()`` has not been called from ``train_func``.
-        """
-        return self.checkpoint_manager.latest_checkpoint
-
-    def shutdown(self):
-        """Shuts down the training execution service."""
-        ray.get(self._backend_executor_actor.shutdown.remote())
-
-    def to_tune_trainable(
-        self,
-        train_func: Callable[[Dict[str, Any]], T],
-        dataset: Optional[Union[RayDataset, Dict[str, RayDataset]]] = None,
-    ) -> Type[Trainable]:
-        """Creates a Tune ``Trainable`` from the input training function.
-
-        Args:
-            func (Callable): The function that should be executed on each
-                training worker.
-            dataset (Optional[Union[RayDataset, Dict[str, RayDataset]]]):
-                Distributed Ray p:ref:`Dataset <dataset-api>` or
-                :ref:`DatasetPipeline <dataset-pipeline-api>` to pass into the
-                workers, which can be accessed from the training function via
-                ``train.get_dataset_shard()``. Sharding will automatically be
-                handled by the Trainer. Multiple Datasets can be passed in as
-                a ``Dict`` that maps each name key to a Dataset value,
-                and each Dataset can be accessed from the training function
-                by passing in a `dataset_name` argument to
-                ``train.get_dataset_shard()``.
-
-        Returns:
-            A Trainable that can directly be passed into ``tune.run()``.
-        """
-        if not TUNE_INSTALLED:
-            raise ValueError(
-                "Tune is not installed. Please install ray["
-                "tune] to use the Tune integration."
-            )
-
-        if ray.get(self._backend_executor_actor.is_started.remote()):
-            raise RuntimeError(
-                "The Trainer must not be active to use "
-                "`to_tune_trainable`. Either shutdown the "
-                "Trainer or don't start it in the first place."
-            )
-
-        return _create_tune_trainable(
-            train_func,
-            dataset,
-            self._backend_config,
-            self._num_workers,
-            self._use_gpu,
-            self._resources_per_worker,
-        )
-
-    def to_worker_group(self, train_cls: Type, *args, **kwargs) -> "TrainWorkerGroup":
-        """Returns Ray actors with the provided class and the backend started.
-
-        This is useful if you want to provide your own class for training
-        and have more control over execution, but still want to use Ray Train
-        to setup the appropriate backend configurations (torch, tf, etc.).
-
-        .. code-block:: python
-
-            class Trainer:
-                def __init__(self, config):
-                    self.config = config
-
-                def train_epoch(self):
-                    ...
-                    return 1
-
-            config = {"lr": 0.1}
-            trainer = Trainer(num_workers=2, backend="torch")
-            workers = trainer.to_worker_group(train_cls=Trainer, config=config)
-            futures = [w.train_epoch.remote() for w in workers]
-            assert ray.get(futures) == [1, 1]
-            assert ray.get(workers[0].train_epoch.remote()) == 1
-            workers.shutdown()
-
-        Args:
-            train_cls (Type): The class definition to use for the Ray
-                actors/workers.
-            args, kwargs: Arguments to pass into the ``__init__`` of the
-                provided ``train_cls``.
-        """
-        if ray.get(self._backend_executor_actor.is_started.remote()):
-            raise RuntimeError(
-                "The Trainer must not be active to use "
-                "`to_worker_group`. Either shutdown the "
-                "Trainer or don't start it in the first place."
-            )
-        ray.get(
-            self._backend_executor_actor.start.remote(
-                train_cls=train_cls, train_cls_args=args, train_cls_kwargs=kwargs
-            )
-        )
-        worker_group = ray.get(self._backend_executor_actor.get_worker_group.remote())
-        return TrainWorkerGroup(worker_group)
-
-
-@DeveloperAPI
-class TrainWorkerGroup:
-    """A container for a group of Ray actors.
-
-    You should not instantiate this directly and only use this as the output
-    of ``Trainer.to_worker_group``. You can index or iterate this object like
-    you would a List.
-
-    .. code-block:: python
-
-        class Trainer:
-            def __init__(self, config):
-                self.config = config
-
-            def train_epoch(self):
-                ...
-                return 1
-
-        config = {"lr": 0.1}
-        trainer = Trainer(num_workers=2, backend="torch")
-        workers = trainer.to_worker_group(train_cls=Trainer, config=config)
-        futures = [w.train_epoch.remote() for w in workers]
-        assert ray.get(futures) == [1, 1]
-        assert ray.get(workers[0].train_epoch.remote()) == 1
-        workers.shutdown()`
-    """
-
-    def __init__(self, worker_group: WorkerGroup):
-        self._worker_group = worker_group
-
-    def __getitem__(self, item) -> ActorHandle:
-        return self._worker_group.workers[item].actor
-
-    def shutdown(self, patience_s: float = 5):
-        """Shutdown all the workers.
-
-        Args:
-            patience_s (float): Attempt a graceful shutdown
-                of the workers for this many seconds. Fallback to force kill
-                if graceful shutdown is not complete after this time. If
-                this is less than or equal to 0, immediately force kill all
-                workers.
-        """
-        self._worker_group.shutdown(patience_s=patience_s)
-
-
-@DeveloperAPI
-class TrainingIterator:
-    """An iterator over Train results. Returned by ``trainer.run_iterator``."""
-
-    def __init__(
-        self,
-        backend_executor_actor: ActorHandle,
-        backend_config: BackendConfig,
-        train_func: Union[Callable[[], T], Callable[[Dict[str, Any]], T]],
-        run_dir: Path,
-        dataset: Optional[Union[RayDataset, Dict[str, RayDataset]]],
-        checkpoint_manager: CheckpointManager,
-        checkpoint: Optional[Union[Dict, str, Path]],
-        checkpoint_strategy: Optional[CheckpointStrategy],
-    ):
-        self._backend_executor_actor = backend_executor_actor
-        self._backend = backend_config.backend_cls()
-        self._train_func = train_func
-        self._dataset = dataset
-        self._run_dir = run_dir
-        self._checkpoint_manager = checkpoint_manager
-        self._checkpoint_strategy = checkpoint_strategy
-        self._start_training(
-            train_func=train_func,
-            run_dir=run_dir,
-            dataset=dataset,
-            checkpoint=checkpoint,
-            checkpoint_strategy=checkpoint_strategy,
-        )
-
-        self._final_results = None
-        self._finished_training = False
-
-    def __iter__(self):
-        return self
-
-    def _start_training(
-        self,
-        train_func,
-        run_dir,
-        dataset,
-        checkpoint,
-        checkpoint_strategy,
-        latest_checkpoint_id=None,
-    ):
-        self._checkpoint_manager.on_start_training(
-            checkpoint_strategy=checkpoint_strategy,
-            run_dir=run_dir,
-            latest_checkpoint_id=latest_checkpoint_id,
-        )
-        checkpoint_dict = self._checkpoint_manager._load_checkpoint(checkpoint)
-        self._run_with_error_handling(
-            lambda: ray.get(
-                self._backend_executor_actor.start_training.remote(
-                    train_func=train_func, dataset=dataset, checkpoint=checkpoint_dict
-                )
-            )
-        )
-
-    def _run_with_error_handling(self, func: Callable):
-        try:
-            return func()
-        except TrainingWorkerError:
-            # Workers have already been restarted.
-            self._start_training(
-                self._train_func,
-                self._run_dir,
-                self._dataset,
-                self._checkpoint_manager.latest_checkpoint,
-                self._checkpoint_strategy,
-                latest_checkpoint_id=self._checkpoint_manager.latest_checkpoint_id,
-            )
-            return self._run_with_error_handling(func)
-        except InactiveWorkerGroupError:
-            raise RuntimeError(
-                "This Trainer is not active. It is either shutdown "
-                "already or never started in the first place. "
-                "Either create a new Trainer or start this one."
-            ) from None
-        except TrainBackendError:
-            raise RuntimeError(
-                "Training failed. You should not be seeing "
-                "this error and this is a bug. Please create "
-                "a new issue at "
-                "https://github.com/ray-project/ray."
-            ) from None
-
-    def __next__(self):
-        if self.is_finished():
-            raise StopIteration
-        next_results = self._run_with_error_handling(self._fetch_next_result)
-        if next_results is None:
-            try:
-                self._final_results = self._run_with_error_handling(
-                    self._finish_training
-                )
-            finally:
-                self._finished_training = True
-            raise StopIteration
-        else:
-
-            return next_results
-
-    def _fetch_next_result(self) -> Optional[List[Dict]]:
-        """Fetch next results produced by ``train.report()`` from each worker.
-
-        Assumes ``start_training`` has already been called.
-
-        Returns:
-            A list of dictionaries of values passed to ``train.report()`` from
-                each worker. Each item corresponds to an intermediate result
-                a single worker. If there are no more items to fetch,
-                returns None.
-        """
-
-        while True:
-            results = ray.get(self._backend_executor_actor.get_next_results.remote())
-            if results is None:
-                return None
-            first_result = results[0]
-            result_type = first_result.type
-            if result_type is TrainingResultType.REPORT:
-                result_data = [self._backend.decode_data(r.data) for r in results]
-                return result_data
-            elif result_type is TrainingResultType.CHECKPOINT:
-                self._checkpoint_manager._process_checkpoint(
-                    results, decode_checkpoint_fn=self._backend.decode_data
-                )
-                # Iterate until next REPORT call or training has finished.
-            else:
-                raise TrainBackendError(
-                    f"Unexpected result type: "
-                    f"{result_type}. "
-                    f"Expected one of "
-                    f"{[type in TrainingResultType]}"
-                )
-
-    def _finish_checkpointing(self):
-        while True:
-            results = ray.get(self._backend_executor_actor.get_next_results.remote())
-            if results is None:
-                break
-            result_type = results[0].type
-            # Process checkpoints and ignore other result types.
-            if result_type is TrainingResultType.CHECKPOINT:
-                self._checkpoint_manager._process_checkpoint(
-                    results, decode_checkpoint_fn=self._backend.decode_data
-                )
-
-    def _finish_training(self):
-        """Finish training and return final results. Propagate any exceptions.
-
-        Blocks until training is finished on all workers.
-
-        Assumes `start_training` has already been called.
-
-        Returns:
-            A list of return values from calling ``train_func`` on each worker.
-                Each item corresponds to the return value from a single worker.
-        """
-
-        ray.get(self._backend_executor_actor.pause_reporting.remote())
-        # Finish up processing checkpoints. Reporting has been disabled.
-        # Results will not be processed.
-        self._finish_checkpointing()
-        return ray.get(self._backend_executor_actor.finish_training.remote())
-
-    def is_finished(self) -> bool:
-        return self._finished_training
-
-    def get_final_results(self, force: bool = False) -> List[T]:
-        """Gets the training func return values from each worker.
-
-        If ``force`` is ``True``, then immediately finish training
-        and return even if all the intermediate results have not
-        been processed yet. Else, intermediate results must be
-        processed before obtaining the final results. Defaults to
-        False.
-        """
-        if not self.is_finished():
-            assert self._final_results is None
-            if force:
-                try:
-                    self._final_results = self._run_with_error_handling(
-                        self._finish_training
-                    )
-                finally:
-                    self._finished_training = True
-            else:
-                logger.info(
-                    "Please finish iterating through the "
-                    "intermediate results before getting the"
-                    "final returns. If you would like "
-                    "training to finish immediately and get "
-                    "the final returns, then set "
-                    "`force=True`."
-                )
-
-        return self._final_results
-
-
-def _create_tune_trainable(
-    train_func, dataset, backend_config, num_workers, use_gpu, resources_per_worker
-):
-    """Creates a Tune Trainable class for Train training.
-
-    This function populates class attributes and methods.
-    """
-
-    # TODO(matt): Move dataset to Ray object store, like tune.with_parameters.
-    def tune_function(config, checkpoint_dir=None):
-        trainer = Trainer(
-            backend=backend_config,
-            num_workers=num_workers,
-            use_gpu=use_gpu,
-            resources_per_worker=resources_per_worker,
-        )
-
-        trainer.start()
-
-        if checkpoint_dir is not None:
-            checkpoint_path = os.path.join(checkpoint_dir, TUNE_CHECKPOINT_FILE_NAME)
-        else:
-            checkpoint_path = None
-
-        iterator = trainer.run_iterator(
-            train_func, config, dataset=dataset, checkpoint=checkpoint_path
-        )
-
-        for results in iterator:
-            first_worker_results = results[0]
-
-            tune.report(**first_worker_results)
-
-        trainer.shutdown()
-
-    trainable_cls = wrap_function(tune_function)
-
-    class TrainTrainable(trainable_cls):
-        """Add default resources to the Trainable."""
-
-        @classmethod
-        def default_resource_request(cls, config: Dict) -> PlacementGroupFactory:
-            trainer_bundle = [{"CPU": 1}]
-            worker_resources = {"CPU": 1, "GPU": int(use_gpu)}
-            worker_resources_extra = (
-                {} if resources_per_worker is None else resources_per_worker
-            )
-            worker_bundles = [
-                {**worker_resources, **worker_resources_extra}
-                for _ in range(num_workers)
-            ]
-            bundles = trainer_bundle + worker_bundles
-            return PlacementGroupFactory(bundles, strategy="PACK")
-
-    return TrainTrainable
->>>>>>> 19672688
+from datetime import datetime
+import inspect
+import logging
+import os
+from pathlib import Path
+from typing import Union, Callable, List, TypeVar, Optional, Any, Dict, Type
+
+import ray
+from ray.actor import ActorHandle
+from ray.train.backend import (
+    BackendConfig,
+    BackendExecutor,
+    InactiveWorkerGroupError,
+    TrainBackendError,
+    TrainingWorkerError,
+)
+from ray.train.callbacks.callback import TrainingCallback
+from ray.train.session import TrainingResultType
+from ray.train.utils import RayDataset
+from ray.train.checkpoint import (
+    CheckpointStrategy,
+    TuneCheckpointManager,
+    CheckpointManager,
+)
+from ray.train.constants import (
+    TUNE_INSTALLED,
+    DEFAULT_RESULTS_DIR,
+    TUNE_CHECKPOINT_FILE_NAME,
+    ENABLE_DETAILED_AUTOFILLED_METRICS_ENV,
+    ENABLE_SHARE_CUDA_VISIBLE_DEVICES_ENV,
+    TRAIN_PLACEMENT_GROUP_TIMEOUT_S_ENV,
+    TRAIN_ENABLE_WORKER_SPREAD_ENV,
+)
+
+# Ray Train should be usable even if Tune is not installed.
+from ray.train.utils import construct_path
+from ray.train.worker_group import WorkerGroup
+from ray.util import PublicAPI
+from ray.util.annotations import DeveloperAPI
+
+if TUNE_INSTALLED:
+    from ray import tune
+    from ray.tune import Trainable
+    from ray.tune import PlacementGroupFactory
+    from ray.tune.function_runner import wrap_function
+else:
+    tune = PlacementGroupFactory = Trainable = object
+
+    def noop():
+        return
+
+    wrap_function = noop
+
+T = TypeVar("T")
+S = TypeVar("S")
+
+logger = logging.getLogger(__name__)
+
+BACKEND_NAME_TO_CONFIG_CLS_NAME = {
+    "horovod": "HorovodConfig",
+    "tensorflow": "TensorflowConfig",
+    "torch": "TorchConfig",
+}
+
+# The environment variables that need to be propagated from the driver to the
+# `BackendExecutor` actor via runtime env.
+BACKEND_ENV_VARS = {
+    ENABLE_DETAILED_AUTOFILLED_METRICS_ENV,
+    ENABLE_SHARE_CUDA_VISIBLE_DEVICES_ENV,
+    TRAIN_PLACEMENT_GROUP_TIMEOUT_S_ENV,
+    TRAIN_ENABLE_WORKER_SPREAD_ENV,
+}
+
+
+# Import backend configurations dynamically since not all subdependencies
+# may be installed.
+def get_backend_config_cls(backend_name) -> type:
+    if backend_name not in BACKEND_NAME_TO_CONFIG_CLS_NAME:
+        raise ValueError(
+            f"Invalid backend: {backend_name}. "
+            f"Supported string values are: "
+            f"{BACKEND_NAME_TO_CONFIG_CLS_NAME.keys()}"
+        )
+    import importlib
+
+    config_cls = getattr(
+        importlib.import_module(f"ray.train" f".{backend_name}"),
+        BACKEND_NAME_TO_CONFIG_CLS_NAME[backend_name],
+    )
+    return config_cls
+
+
+@PublicAPI(stability="beta")
+class Trainer:
+    """A class for enabling seamless distributed deep learning.
+
+    Directory structure:
+    - A logdir is created during instantiation. This will hold all the
+    results/checkpoints for the lifetime of the Trainer. By default, it will be
+    of the form ``~/ray_results/train_<datestring>``.
+    - A run_dir is created for each ``run`` call. This will
+    hold the checkpoints and results for a single ``trainer.run()`` or
+    ``trainer.run_iterator()`` call. It will be of the form ``run_<run_id>``.
+
+    Args:
+        backend (Union[str, BackendConfig]): The backend used for
+            distributed communication. If configurations are needed,
+            a subclass of ``BackendConfig`` can be passed in.
+            Supported ``str`` values: {"torch", "tensorflow", "horovod"}.
+        num_workers (int): The number of workers (Ray actors) to launch.
+            Each worker will reserve 1 CPU by default. The number of CPUs
+            reserved by each worker can be overridden with the
+            ``resources_per_worker`` argument.
+        use_gpu (bool): If True, training will be done on GPUs (1 per
+            worker). Defaults to False. The number of GPUs reserved by each
+            worker can be overridden with the ``resources_per_worker``
+            argument.
+        resources_per_worker (Optional[Dict]): If specified, the resources
+            defined in this Dict will be reserved for each worker. The
+            ``CPU`` and ``GPU`` keys (case-sensitive) can be defined to
+            override the number of CPU/GPUs used by each worker.
+        logdir (Optional[str]): Path to the file directory where logs
+            should be persisted. If this is not specified, one will be
+            generated.
+         max_retries (int): Number of retries when Ray actors fail.
+            Defaults to 3. Set to -1 for unlimited retries.
+    """
+
+    def __init__(
+        self,
+        backend: Union[str, BackendConfig],
+        num_workers: int,
+        use_gpu: bool = False,
+        resources_per_worker: Optional[Dict[str, float]] = None,
+        logdir: Optional[str] = None,
+        max_retries: int = 3,
+    ):
+        if num_workers <= 0:
+            raise ValueError("`num_workers` must be a positive integer.")
+
+        if not ray.is_initialized():
+            ray.init()
+
+        if "GPU" in ray.available_resources() and not use_gpu:
+            logger.info(
+                "GPUs are detected in your Ray cluster, but GPU "
+                "training is not enabled for Ray Train. To enable "
+                "GPU training, make sure to set `use_gpu` to True "
+                "when instantiating your Trainer."
+            )
+
+        self._num_workers = num_workers
+        self._use_gpu = use_gpu
+        self._resources_per_worker = resources_per_worker
+
+        # Incremental unique run ID.
+        self._run_id = 0
+
+        self.logdir = self.create_logdir(logdir)
+
+        # Setup executor.
+        self._backend_config = self._get_backend_config(backend)
+
+        num_cpus = 1
+        num_gpus = int(use_gpu)
+
+        if resources_per_worker:
+            # Override CPU and GPU resources and remove from dict.
+            num_cpus = resources_per_worker.pop("CPU", num_cpus)
+            num_gpus = resources_per_worker.pop("GPU", num_gpus)
+            if not use_gpu and num_gpus > 0:
+                raise ValueError(
+                    "`use_gpu` is False but `GPU` was found in "
+                    "`resources_per_worker`. Either set `use_gpu` to True or "
+                    "remove `GPU` from `resources_per_worker."
+                )
+            if use_gpu and num_gpus == 0:
+                raise ValueError(
+                    "`use_gpu` is True but `GPU` is set to 0 in "
+                    "`resources_per_worker`. Either set `use_gpu` to False or "
+                    "request a positive number of `GPU` in "
+                    "`resources_per_worker."
+                )
+
+        runtime_env = {
+            "env_vars": {
+                var_name: os.environ[var_name]
+                for var_name in BACKEND_ENV_VARS
+                if var_name in os.environ
+            }
+        }
+
+        remote_executor = ray.remote(num_cpus=0)(BackendExecutor)
+
+        self._backend_executor_actor = remote_executor.options(
+            runtime_env=runtime_env
+        ).remote(
+            backend_config=self._backend_config,
+            num_workers=num_workers,
+            num_cpus_per_worker=num_cpus,
+            num_gpus_per_worker=num_gpus,
+            additional_resources_per_worker=resources_per_worker,
+            max_retries=max_retries,
+        )
+
+        if self._is_tune_enabled():
+            self.checkpoint_manager = TuneCheckpointManager()
+        else:
+            self.checkpoint_manager = CheckpointManager()
+        self.checkpoint_manager.on_init()
+
+    def create_logdir(self, log_dir: Optional[Union[str, Path]]) -> Path:
+        """Create logdir for the Trainer."""
+        # Create directory for logs.
+        log_dir = Path(log_dir) if log_dir else None
+        if not log_dir:
+            # Initialize timestamp for identifying this Train  execution.
+            timestr = datetime.today().strftime("%Y-%m-%d_%H-%M-%S")
+            log_dir = Path(f"train_{timestr}")
+        log_dir = construct_path(log_dir, DEFAULT_RESULTS_DIR)
+        log_dir.mkdir(parents=True, exist_ok=True)
+        logger.info(f"Trainer logs will be logged in: {log_dir}")
+        return log_dir
+
+    def create_run_dir(self):
+        """Create rundir for the particular training run."""
+        self.latest_run_dir.mkdir(parents=True, exist_ok=True)
+        logger.info(f"Run results will be logged in: {self.latest_run_dir}")
+
+    def _get_backend_config(self, backend: Union[str, BackendConfig]) -> BackendConfig:
+        """Gets the ``BackendConfig`` to use for training.
+
+        Args:
+            backend (Union[str, BackendConfig]): If a ``BackendConfig`` is
+                passed in, then it will also be returned. If a ``str`` is
+                passed in, then the default config for that backend will be
+                returned.
+
+        Returns:
+            The ``BackendConfig`` that will be used to set up the
+            ``BackendExecutor``.
+        """
+
+        if isinstance(backend, BackendConfig):
+            return backend
+        elif isinstance(backend, str):
+            return get_backend_config_cls(backend)()
+        else:
+            raise TypeError(f"Invalid type for backend: {type(backend)}.")
+
+    def _is_tune_enabled(self):
+        """Whether or not this Trainer is part of a Tune session."""
+        return TUNE_INSTALLED and tune.is_session_enabled()
+
+    def start(self, initialization_hook: Optional[Callable[[], None]] = None):
+        """Starts the training execution service.
+
+        Args:
+            initialization_hook (Optional[Callable]): The function to call on
+                each worker when it is instantiated.
+        """
+        ray.get(self._backend_executor_actor.start.remote(initialization_hook))
+
+    def run(
+        self,
+        train_func: Union[Callable[[], T], Callable[[Dict[str, Any]], T]],
+        config: Optional[Dict[str, Any]] = None,
+        callbacks: Optional[List[TrainingCallback]] = None,
+        dataset: Optional[Union[RayDataset, Dict[str, RayDataset]]] = None,
+        checkpoint: Optional[Union[Dict, str, Path]] = None,
+        checkpoint_strategy: Optional[CheckpointStrategy] = None,
+    ) -> List[T]:
+        """Runs a training function in a distributed manner.
+
+        Args:
+            train_func (Callable): The training function to execute.
+                This can either take in no arguments or a ``config`` dict.
+            config (Optional[Dict]): Configurations to pass into
+                ``train_func``. If None then an empty Dict will be created.
+            callbacks (Optional[List[TrainingCallback]]): A list of Callbacks
+                which will be executed during training. If this is not set,
+                currently there are NO default Callbacks.
+            dataset (Optional[Union[RayDataset, Dict[str, RayDataset]]]):
+                Distributed Ray :ref:`Dataset <dataset-api>` or
+                :ref:`DatasetPipeline <dataset-pipeline-api>` to pass into the
+                workers, which can be accessed from the training function via
+                ``train.get_dataset_shard()``. Sharding will automatically be
+                handled by the Trainer. Multiple Datasets can be passed in as
+                a ``Dict`` that maps each name key to a Dataset value,
+                and each Dataset can be accessed from the training function
+                by passing in a `dataset_name` argument to
+                ``train.get_dataset_shard()``.
+            checkpoint (Optional[Dict|str|Path]): The checkpoint data that
+                should be loaded onto each worker and accessed by the training
+                function via ``train.load_checkpoint()``. If this is a ``str``
+                or ``Path`` then the value is expected to be a path to a file
+                that contains a serialized checkpoint dict. If this is
+                ``None`` then no checkpoint will be loaded.
+            checkpoint_strategy (Optional[CheckpointStrategy]): The
+                configurations for saving checkpoints.
+
+        Returns:
+            A list of results from the training function. Each value in the
+            list corresponds to the output of the training function from
+            each worker.
+        """
+        # Create new log directory for this run.
+        self._run_id += 1
+        self.create_run_dir()
+
+        # TODO(matt): Set default callbacks.
+        callbacks = [] if callbacks is None else callbacks
+        finished_with_errors = False
+
+        for callback in callbacks:
+            callback.start_training(
+                logdir=str(self.latest_run_dir), config=config or {}
+            )
+
+        train_func = self._get_train_func(train_func, config)
+
+        try:
+            iterator = TrainingIterator(
+                backend_executor_actor=self._backend_executor_actor,
+                backend_config=self._backend_config,
+                train_func=train_func,
+                dataset=dataset,
+                checkpoint_manager=self.checkpoint_manager,
+                checkpoint=checkpoint,
+                checkpoint_strategy=checkpoint_strategy,
+                run_dir=self.latest_run_dir,
+            )
+            for intermediate_result in iterator:
+                for callback in callbacks:
+                    callback.process_results(intermediate_result)
+
+            assert iterator.is_finished()
+            return iterator.get_final_results()
+        finally:
+            for callback in callbacks:
+                callback.finish_training(error=finished_with_errors)
+
+    def run_iterator(
+        self,
+        train_func: Union[Callable[[], T], Callable[[Dict[str, Any]], T]],
+        config: Optional[Dict[str, Any]] = None,
+        dataset: Optional[Union[RayDataset, Dict[str, RayDataset]]] = None,
+        checkpoint: Optional[Union[Dict, str, Path]] = None,
+        checkpoint_strategy: Optional[CheckpointStrategy] = None,
+    ) -> "TrainingIterator":
+        """Same as ``run`` except returns an iterator over the results.
+
+        This is useful if you want to have more customization of what to do
+        with the intermediate results or how to use the ``Trainer`` with Ray
+        Tune.
+
+        .. code-block:: python
+
+            def train_func(config):
+                ...
+                for _ in config["epochs"]:
+                    metrics = train()
+                    metrics = validate(...)
+                    ray.train.report(**metrics)
+                return model
+
+            iterator = trainer.run_iterator(train_func, config=config)
+
+            for result in iterator:
+                do_stuff(result)
+                latest_ckpt = trainer.get_latest_checkpoint()
+
+            assert iterator.is_finished()
+            model = iterator.get_fin()[0]
+
+        Args:
+            train_func (Callable): The training function to execute.
+                This can either take in no arguments or a ``config`` dict.
+            config (Optional[Dict]): Configurations to pass into
+                ``train_func``. If None then an empty Dict will be created.
+            checkpoint (Optional[Dict|Path|str]): The checkpoint data that
+                should be loaded onto each worker and accessed by the
+                training function via ``train.load_checkpoint()``. If this is a
+                ``str`` or ``Path`` then the value is expected to be a path
+                to a file that contains a serialized checkpoint dict. If this
+                is ``None`` then no checkpoint will be loaded.
+            checkpoint_strategy (Optional[CheckpointStrategy]): The
+                configurations for saving checkpoints.
+
+        Returns:
+            An Iterator over the intermediate results from ``train.report()``.
+        """
+        # Create new log directory for this run.
+        self._run_id += 1
+        self.create_run_dir()
+
+        train_func = self._get_train_func(train_func, config)
+
+        return TrainingIterator(
+            backend_executor_actor=self._backend_executor_actor,
+            backend_config=self._backend_config,
+            train_func=train_func,
+            run_dir=self.latest_run_dir,
+            dataset=dataset,
+            checkpoint_manager=self.checkpoint_manager,
+            checkpoint=checkpoint,
+            checkpoint_strategy=checkpoint_strategy,
+        )
+
+    def _get_train_func(
+        self,
+        train_func: Union[Callable[[], T], Callable[[Dict[str, Any]], T]],
+        config: Optional[Dict[str, Any]],
+    ) -> Callable[[], T]:
+        """Validates and constructs the training function to execute.
+
+        Args:
+            train_func (Callable): The training function to execute.
+                This can either take in no arguments or a ``config`` dict.
+            config (Optional[Dict]): Configurations to pass into
+                ``train_func``. If None then an empty Dict will be created.
+
+        Returns:
+            A valid training function.
+
+        Raises:
+            ValueError: if the input ``train_func`` is invalid.
+        """
+        signature = inspect.signature(train_func)
+        num_params = len(signature.parameters)
+        if num_params > 1:
+            raise ValueError("train_func should take in a 0 or 1 arguments.")
+        elif num_params == 1:
+            config = {} if config is None else config
+            return lambda: train_func(config)
+        else:  # num_params == 0
+            return train_func
+
+    @property
+    def latest_run_dir(self) -> Optional[Path]:
+        """Path to the log directory for the latest call to ``run()``.
+
+        Returns ``None`` if ``run()`` has not been called.
+        """
+        if self._run_id > 0:
+            run_dir = Path(f"run_{self._run_id:03d}")
+            return construct_path(run_dir, self.logdir)
+        else:
+            return None
+
+    @property
+    def latest_checkpoint_dir(self) -> Optional[Path]:
+        """Path to the checkpoint directory.
+
+        Returns ``None`` if ``run()`` has not been called or if
+        ``train.checkpoint()`` has not been called from ``train_func``within
+        the most recent call to ``run``.
+        """
+        return self.checkpoint_manager.latest_checkpoint_dir
+
+    @property
+    def best_checkpoint_path(self) -> Optional[Path]:
+        """Path to the best persisted checkpoint from the latest run.
+
+        "Best" is defined by the input ``CheckpointStrategy``.
+        Default behavior is to return the most recent checkpoint.
+
+        Returns ``None`` if ``run()`` has not been called or if
+        ``train.checkpoint()`` has not been called from ``train_func`` within
+        the most recent call to ``run``.
+        """
+        return self.checkpoint_manager.best_checkpoint_path
+
+    @property
+    def latest_checkpoint(self) -> Optional[Dict]:
+        """The latest saved checkpoint.
+
+        This checkpoint may not be saved to disk.
+
+        Returns ``None`` if ``run()`` has not been called or if
+        ``train.checkpoint()`` has not been called from ``train_func``.
+        """
+        return self.checkpoint_manager.latest_checkpoint
+
+    def shutdown(self):
+        """Shuts down the training execution service."""
+        ray.get(self._backend_executor_actor.shutdown.remote())
+
+    def to_tune_trainable(
+        self,
+        train_func: Callable[[Dict[str, Any]], T],
+        dataset: Optional[Union[RayDataset, Dict[str, RayDataset]]] = None,
+    ) -> Type[Trainable]:
+        """Creates a Tune ``Trainable`` from the input training function.
+
+        Args:
+            func (Callable): The function that should be executed on each
+                training worker.
+            dataset (Optional[Union[RayDataset, Dict[str, RayDataset]]]):
+                Distributed Ray p:ref:`Dataset <dataset-api>` or
+                :ref:`DatasetPipeline <dataset-pipeline-api>` to pass into the
+                workers, which can be accessed from the training function via
+                ``train.get_dataset_shard()``. Sharding will automatically be
+                handled by the Trainer. Multiple Datasets can be passed in as
+                a ``Dict`` that maps each name key to a Dataset value,
+                and each Dataset can be accessed from the training function
+                by passing in a `dataset_name` argument to
+                ``train.get_dataset_shard()``.
+
+        Returns:
+            A Trainable that can directly be passed into ``tune.run()``.
+        """
+        if not TUNE_INSTALLED:
+            raise ValueError(
+                "Tune is not installed. Please install ray["
+                "tune] to use the Tune integration."
+            )
+
+        if ray.get(self._backend_executor_actor.is_started.remote()):
+            raise RuntimeError(
+                "The Trainer must not be active to use "
+                "`to_tune_trainable`. Either shutdown the "
+                "Trainer or don't start it in the first place."
+            )
+
+        return _create_tune_trainable(
+            train_func,
+            dataset,
+            self._backend_config,
+            self._num_workers,
+            self._use_gpu,
+            self._resources_per_worker,
+        )
+
+    def to_worker_group(self, train_cls: Type, *args, **kwargs) -> "TrainWorkerGroup":
+        """Returns Ray actors with the provided class and the backend started.
+
+        This is useful if you want to provide your own class for training
+        and have more control over execution, but still want to use Ray Train
+        to setup the appropriate backend configurations (torch, tf, etc.).
+
+        .. code-block:: python
+
+            class Trainer:
+                def __init__(self, config):
+                    self.config = config
+
+                def train_epoch(self):
+                    ...
+                    return 1
+
+            config = {"lr": 0.1}
+            trainer = Trainer(num_workers=2, backend="torch")
+            workers = trainer.to_worker_group(train_cls=Trainer, config=config)
+            futures = [w.train_epoch.remote() for w in workers]
+            assert ray.get(futures) == [1, 1]
+            assert ray.get(workers[0].train_epoch.remote()) == 1
+            workers.shutdown()
+
+        Args:
+            train_cls (Type): The class definition to use for the Ray
+                actors/workers.
+            args, kwargs: Arguments to pass into the ``__init__`` of the
+                provided ``train_cls``.
+        """
+        if ray.get(self._backend_executor_actor.is_started.remote()):
+            raise RuntimeError(
+                "The Trainer must not be active to use "
+                "`to_worker_group`. Either shutdown the "
+                "Trainer or don't start it in the first place."
+            )
+        ray.get(
+            self._backend_executor_actor.start.remote(
+                train_cls=train_cls, train_cls_args=args, train_cls_kwargs=kwargs
+            )
+        )
+        worker_group = ray.get(self._backend_executor_actor.get_worker_group.remote())
+        return TrainWorkerGroup(worker_group)
+
+
+@DeveloperAPI
+class TrainWorkerGroup:
+    """A container for a group of Ray actors.
+
+    You should not instantiate this directly and only use this as the output
+    of ``Trainer.to_worker_group``. You can index or iterate this object like
+    you would a List.
+
+    .. code-block:: python
+
+        class Trainer:
+            def __init__(self, config):
+                self.config = config
+
+            def train_epoch(self):
+                ...
+                return 1
+
+        config = {"lr": 0.1}
+        trainer = Trainer(num_workers=2, backend="torch")
+        workers = trainer.to_worker_group(train_cls=Trainer, config=config)
+        futures = [w.train_epoch.remote() for w in workers]
+        assert ray.get(futures) == [1, 1]
+        assert ray.get(workers[0].train_epoch.remote()) == 1
+        workers.shutdown()`
+    """
+
+    def __init__(self, worker_group: WorkerGroup):
+        self._worker_group = worker_group
+
+    def __getitem__(self, item) -> ActorHandle:
+        return self._worker_group.workers[item].actor
+
+    def shutdown(self, patience_s: float = 5):
+        """Shutdown all the workers.
+
+        Args:
+            patience_s (float): Attempt a graceful shutdown
+                of the workers for this many seconds. Fallback to force kill
+                if graceful shutdown is not complete after this time. If
+                this is less than or equal to 0, immediately force kill all
+                workers.
+        """
+        self._worker_group.shutdown(patience_s=patience_s)
+
+
+@DeveloperAPI
+class TrainingIterator:
+    """An iterator over Train results. Returned by ``trainer.run_iterator``."""
+
+    def __init__(
+        self,
+        backend_executor_actor: ActorHandle,
+        backend_config: BackendConfig,
+        train_func: Union[Callable[[], T], Callable[[Dict[str, Any]], T]],
+        run_dir: Path,
+        dataset: Optional[Union[RayDataset, Dict[str, RayDataset]]],
+        checkpoint_manager: CheckpointManager,
+        checkpoint: Optional[Union[Dict, str, Path]],
+        checkpoint_strategy: Optional[CheckpointStrategy],
+    ):
+        self._backend_executor_actor = backend_executor_actor
+        self._backend = backend_config.backend_cls()
+        self._train_func = train_func
+        self._dataset = dataset
+        self._run_dir = run_dir
+        self._checkpoint_manager = checkpoint_manager
+        self._checkpoint_strategy = checkpoint_strategy
+        self._start_training(
+            train_func=train_func,
+            run_dir=run_dir,
+            dataset=dataset,
+            checkpoint=checkpoint,
+            checkpoint_strategy=checkpoint_strategy,
+        )
+
+        self._final_results = None
+        self._finished_training = False
+
+    def __iter__(self):
+        return self
+
+    def _start_training(
+        self,
+        train_func,
+        run_dir,
+        dataset,
+        checkpoint,
+        checkpoint_strategy,
+        latest_checkpoint_id=None,
+    ):
+        self._checkpoint_manager.on_start_training(
+            checkpoint_strategy=checkpoint_strategy,
+            run_dir=run_dir,
+            latest_checkpoint_id=latest_checkpoint_id,
+        )
+        checkpoint_dict = self._checkpoint_manager._load_checkpoint(checkpoint)
+        self._run_with_error_handling(
+            lambda: ray.get(
+                self._backend_executor_actor.start_training.remote(
+                    train_func=train_func, dataset=dataset, checkpoint=checkpoint_dict
+                )
+            )
+        )
+
+    def _run_with_error_handling(self, func: Callable):
+        try:
+            return func()
+        except TrainingWorkerError:
+            # Workers have already been restarted.
+            self._start_training(
+                self._train_func,
+                self._run_dir,
+                self._dataset,
+                self._checkpoint_manager.latest_checkpoint,
+                self._checkpoint_strategy,
+                latest_checkpoint_id=self._checkpoint_manager.latest_checkpoint_id,
+            )
+            return self._run_with_error_handling(func)
+        except InactiveWorkerGroupError:
+            raise RuntimeError(
+                "This Trainer is not active. It is either shutdown "
+                "already or never started in the first place. "
+                "Either create a new Trainer or start this one."
+            ) from None
+        except TrainBackendError:
+            raise RuntimeError(
+                "Training failed. You should not be seeing "
+                "this error and this is a bug. Please create "
+                "a new issue at "
+                "https://github.com/ray-project/ray."
+            ) from None
+
+    def __next__(self):
+        if self.is_finished():
+            raise StopIteration
+        next_results = self._run_with_error_handling(self._fetch_next_result)
+        if next_results is None:
+            try:
+                self._final_results = self._run_with_error_handling(
+                    self._finish_training
+                )
+            finally:
+                self._finished_training = True
+            raise StopIteration
+        else:
+
+            return next_results
+
+    def _fetch_next_result(self) -> Optional[List[Dict]]:
+        """Fetch next results produced by ``train.report()`` from each worker.
+
+        Assumes ``start_training`` has already been called.
+
+        Returns:
+            A list of dictionaries of values passed to ``train.report()`` from
+                each worker. Each item corresponds to an intermediate result
+                a single worker. If there are no more items to fetch,
+                returns None.
+        """
+
+        while True:
+            results = ray.get(self._backend_executor_actor.get_next_results.remote())
+            if results is None:
+                return None
+            first_result = results[0]
+            result_type = first_result.type
+            if result_type is TrainingResultType.REPORT:
+                result_data = [self._backend.decode_data(r.data) for r in results]
+                return result_data
+            elif result_type is TrainingResultType.CHECKPOINT:
+                self._checkpoint_manager._process_checkpoint(
+                    results, decode_checkpoint_fn=self._backend.decode_data
+                )
+                # Iterate until next REPORT call or training has finished.
+            else:
+                raise TrainBackendError(
+                    f"Unexpected result type: "
+                    f"{result_type}. "
+                    f"Expected one of "
+                    f"{[type in TrainingResultType]}"
+                )
+
+    def _finish_checkpointing(self):
+        while True:
+            results = ray.get(self._backend_executor_actor.get_next_results.remote())
+            if results is None:
+                break
+            result_type = results[0].type
+            # Process checkpoints and ignore other result types.
+            if result_type is TrainingResultType.CHECKPOINT:
+                self._checkpoint_manager._process_checkpoint(
+                    results, decode_checkpoint_fn=self._backend.decode_data
+                )
+
+    def _finish_training(self):
+        """Finish training and return final results. Propagate any exceptions.
+
+        Blocks until training is finished on all workers.
+
+        Assumes `start_training` has already been called.
+
+        Returns:
+            A list of return values from calling ``train_func`` on each worker.
+                Each item corresponds to the return value from a single worker.
+        """
+
+        ray.get(self._backend_executor_actor.pause_reporting.remote())
+        # Finish up processing checkpoints. Reporting has been disabled.
+        # Results will not be processed.
+        self._finish_checkpointing()
+        return ray.get(self._backend_executor_actor.finish_training.remote())
+
+    def is_finished(self) -> bool:
+        return self._finished_training
+
+    def get_final_results(self, force: bool = False) -> List[T]:
+        """Gets the training func return values from each worker.
+
+        If ``force`` is ``True``, then immediately finish training
+        and return even if all the intermediate results have not
+        been processed yet. Else, intermediate results must be
+        processed before obtaining the final results. Defaults to
+        False.
+        """
+        if not self.is_finished():
+            assert self._final_results is None
+            if force:
+                try:
+                    self._final_results = self._run_with_error_handling(
+                        self._finish_training
+                    )
+                finally:
+                    self._finished_training = True
+            else:
+                logger.info(
+                    "Please finish iterating through the "
+                    "intermediate results before getting the"
+                    "final returns. If you would like "
+                    "training to finish immediately and get "
+                    "the final returns, then set "
+                    "`force=True`."
+                )
+
+        return self._final_results
+
+
+def _create_tune_trainable(
+    train_func, dataset, backend_config, num_workers, use_gpu, resources_per_worker
+):
+    """Creates a Tune Trainable class for Train training.
+
+    This function populates class attributes and methods.
+    """
+
+    # TODO(matt): Move dataset to Ray object store, like tune.with_parameters.
+    def tune_function(config, checkpoint_dir=None):
+        trainer = Trainer(
+            backend=backend_config,
+            num_workers=num_workers,
+            use_gpu=use_gpu,
+            resources_per_worker=resources_per_worker,
+        )
+
+        trainer.start()
+
+        if checkpoint_dir is not None:
+            checkpoint_path = os.path.join(checkpoint_dir, TUNE_CHECKPOINT_FILE_NAME)
+        else:
+            checkpoint_path = None
+
+        iterator = trainer.run_iterator(
+            train_func, config, dataset=dataset, checkpoint=checkpoint_path
+        )
+
+        for results in iterator:
+            first_worker_results = results[0]
+
+            tune.report(**first_worker_results)
+
+        trainer.shutdown()
+
+    trainable_cls = wrap_function(tune_function)
+
+    class TrainTrainable(trainable_cls):
+        """Add default resources to the Trainable."""
+
+        @classmethod
+        def default_resource_request(cls, config: Dict) -> PlacementGroupFactory:
+            trainer_bundle = [{"CPU": 1}]
+            worker_resources = {"CPU": 1, "GPU": int(use_gpu)}
+            worker_resources_extra = (
+                {} if resources_per_worker is None else resources_per_worker
+            )
+            worker_bundles = [
+                {**worker_resources, **worker_resources_extra}
+                for _ in range(num_workers)
+            ]
+            bundles = trainer_bundle + worker_bundles
+            return PlacementGroupFactory(bundles, strategy="PACK")
+
+    return TrainTrainable