--- conflicted
+++ resolved
@@ -39,16 +39,9 @@
 )
 
 # Ray Train should be usable even if Tune is not installed.
-<<<<<<< HEAD
-from ray.train.utils import construct_path
-from ray.train.worker_group import WorkerGroup
-from ray.util.annotations import DeveloperAPI, Deprecated
-=======
 from ray.train._internal.utils import construct_path
 from ray.train._internal.worker_group import WorkerGroup
-from ray.util import PublicAPI
-from ray.util.annotations import DeveloperAPI
->>>>>>> 80ae651f
+from ray.util.annotations import DeveloperAPI, Deprecated
 from ray.util.ml_utils.checkpoint_manager import CheckpointStrategy
 
 if TUNE_INSTALLED:
