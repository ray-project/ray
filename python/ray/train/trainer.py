from datetime import datetime
import inspect
import logging
import os
from pathlib import Path
from typing import Union, Callable, List, TypeVar, Optional, Any, Dict, \
    Type

import ray
from ray.actor import ActorHandle
from ray.train.backend import BackendConfig, BackendExecutor, \
    InactiveWorkerGroupError, TrainBackendError, TrainingWorkerError
from ray.train.callbacks.callback import TrainingCallback
from ray.train.session import TrainingResultType
from ray.train.utils import RayDataset
from ray.train.checkpoint import CheckpointStrategy, TuneCheckpointManager, \
    CheckpointManager
from ray.train.constants import TUNE_INSTALLED, DEFAULT_RESULTS_DIR, \
    TUNE_CHECKPOINT_FILE_NAME

# Ray Train should be usable even if Tune is not installed.
from ray.train.utils import construct_path
from ray.train.worker_group import WorkerGroup
<<<<<<< HEAD
from ray.util import PublicAPI
from ray.util.annotations import DeveloperAPI
from ray.util.ml_utils.node import force_on_current_node, \
    get_current_node_resource_key
=======
>>>>>>> 693063d6

if TUNE_INSTALLED:
    from ray import tune
    from ray.tune import Trainable
    from ray.tune import PlacementGroupFactory
    from ray.tune.function_runner import wrap_function
else:
    tune = PlacementGroupFactory = Trainable = object

    def noop():
        return

    wrap_function = noop

T = TypeVar("T")
S = TypeVar("S")

logger = logging.getLogger(__name__)

BACKEND_NAME_TO_CONFIG_CLS_NAME = {
    "horovod": "HorovodConfig",
    "tensorflow": "TensorflowConfig",
    "torch": "TorchConfig"
}


# Import backend configurations dynamically since not all subdependencies
# may be installed.
def get_backend_config_cls(backend_name) -> type:
    if backend_name not in BACKEND_NAME_TO_CONFIG_CLS_NAME:
        raise ValueError(f"Invalid backend: {backend_name}. "
                         f"Supported string values are: "
                         f"{BACKEND_NAME_TO_CONFIG_CLS_NAME.keys()}")
    import importlib
    config_cls = getattr(
        importlib.import_module(f"ray.train"
                                f".{backend_name}"),
        BACKEND_NAME_TO_CONFIG_CLS_NAME[backend_name])
    return config_cls


@PublicAPI(stability="beta")
class Trainer:
    """A class for enabling seamless distributed deep learning.

    Directory structure:
    - A logdir is created during instantiation. This will hold all the
    results/checkpoints for the lifetime of the Trainer. By default, it will be
    of the form ``~/ray_results/train_<datestring>``.
    - A run_dir is created for each ``run`` call. This will
    hold the checkpoints and results for a single ``trainer.run()`` or
    ``trainer.run_iterator()`` call. It will be of the form ``run_<run_id>``.

    Args:
        backend (Union[str, BackendConfig]): The backend used for
            distributed communication. If configurations are needed,
            a subclass of ``BackendConfig`` can be passed in.
            Supported ``str`` values: {"torch", "tensorflow", "horovod"}.
        num_workers (int): The number of workers (Ray actors) to launch.
            Each worker will reserve 1 CPU by default. The number of CPUs
            reserved by each worker can be overridden with the
            ``resources_per_worker`` argument.
        use_gpu (bool): If True, training will be done on GPUs (1 per
            worker). Defaults to False. The number of GPUs reserved by each
            worker can be overridden with the ``resources_per_worker``
            argument.
        resources_per_worker (Optional[Dict]): If specified, the resources
            defined in this Dict will be reserved for each worker. The
            ``CPU`` and ``GPU`` keys (case-sensitive) can be defined to
            override the number of CPU/GPUs used by each worker.
        logdir (Optional[str]): Path to the file directory where logs
            should be persisted. If this is not specified, one will be
            generated.
         max_retries (int): Number of retries when Ray actors fail.
            Defaults to 3. Set to -1 for unlimited retries.
    """

    def __init__(
            self,
            backend: Union[str, BackendConfig],
            num_workers: int,
            use_gpu: bool = False,
            resources_per_worker: Optional[Dict[str, float]] = None,
            logdir: Optional[str] = None,
            max_retries: int = 3,
    ):
        if num_workers <= 0:
            raise ValueError("`num_workers` must be a positive integer.")

        self._num_workers = num_workers
        self._use_gpu = use_gpu
        self._resources_per_worker = resources_per_worker

        # Incremental unique run ID.
        self._run_id = 0

        self.logdir = self.create_logdir(logdir)

        # Setup executor.
        self._backend_config = self._get_backend_config(backend)

        num_cpus = 1
        num_gpus = int(use_gpu)

        if resources_per_worker:
            # Override CPU and GPU resources and remove from dict.
            num_cpus = resources_per_worker.pop("CPU", num_cpus)
            num_gpus = resources_per_worker.pop("GPU", num_gpus)
            if not use_gpu and num_gpus > 0:
                raise ValueError(
                    "`use_gpu` is False but `GPU` was found in "
                    "`resources_per_worker`. Either set `use_gpu` to True or "
                    "remove `GPU` from `resources_per_worker.")
            if use_gpu and num_gpus == 0:
                raise ValueError(
                    "`use_gpu` is True but `GPU` is set to 0 in "
                    "`resources_per_worker`. Either set `use_gpu` to False or "
                    "request a positive number of `GPU` in "
                    "`resources_per_worker.")

        remote_executor = ray.remote(num_cpus=0)(BackendExecutor)

        self._backend_executor_actor = remote_executor.remote(
            backend_config=self._backend_config,
            num_workers=num_workers,
            num_cpus_per_worker=num_cpus,
            num_gpus_per_worker=num_gpus,
            additional_resources_per_worker=resources_per_worker,
            max_retries=max_retries)

        if self._is_tune_enabled():
            self.checkpoint_manager = TuneCheckpointManager()
        else:
            self.checkpoint_manager = CheckpointManager()
        self.checkpoint_manager.on_init()

    def create_logdir(self, log_dir: Optional[Union[str, Path]]) -> Path:
        """Create logdir for the Trainer."""
        # Create directory for logs.
        log_dir = Path(log_dir) if log_dir else None
        if not log_dir:
            # Initialize timestamp for identifying this Train  execution.
            timestr = datetime.today().strftime("%Y-%m-%d_%H-%M-%S")
            log_dir = Path(f"train_{timestr}")
        log_dir = construct_path(log_dir, DEFAULT_RESULTS_DIR)
        log_dir.mkdir(parents=True, exist_ok=True)
        logger.info(f"Trainer logs will be logged in: {log_dir}")
        return log_dir

    def create_run_dir(self):
        """Create rundir for the particular training run."""
        self.latest_run_dir.mkdir(parents=True, exist_ok=True)
        logger.info(f"Run results will be logged in: {self.latest_run_dir}")

    def _get_backend_config(
            self, backend: Union[str, BackendConfig]) -> BackendConfig:
        """Gets the ``BackendConfig`` to use for training.

        Args:
            backend (Union[str, BackendConfig]): If a ``BackendConfig`` is
                passed in, then it will also be returned. If a ``str`` is
                passed in, then the default config for that backend will be
                returned.

        Returns:
            The ``BackendConfig`` that will be used to set up the
            ``BackendExecutor``.
        """

        if isinstance(backend, BackendConfig):
            return backend
        elif isinstance(backend, str):
            return get_backend_config_cls(backend)()
        else:
            raise TypeError(f"Invalid type for backend: {type(backend)}.")

    def _is_tune_enabled(self):
        """Whether or not this Trainer is part of a Tune session."""
        return tune is not None and tune.is_session_enabled()

    def start(self, initialization_hook: Optional[Callable[[], None]] = None):
        """Starts the training execution service.

        Args:
            initialization_hook (Optional[Callable]): The function to call on
                each worker when it is instantiated.
        """
        ray.get(self._backend_executor_actor.start.remote(initialization_hook))

    def run(self,
            train_func: Union[Callable[[], T], Callable[[Dict[str, Any]], T]],
            config: Optional[Dict[str, Any]] = None,
            callbacks: Optional[List[TrainingCallback]] = None,
            dataset: Optional[Union[RayDataset, Dict[str, RayDataset]]] = None,
            checkpoint: Optional[Union[Dict, str, Path]] = None,
            checkpoint_strategy: Optional[CheckpointStrategy] = None
            ) -> List[T]:
        """Runs a training function in a distributed manner.

        Args:
            train_func (Callable): The training function to execute.
                This can either take in no arguments or a ``config`` dict.
            config (Optional[Dict]): Configurations to pass into
                ``train_func``. If None then an empty Dict will be created.
            callbacks (Optional[List[TrainingCallback]]): A list of Callbacks
                which will be executed during training. If this is not set,
                currently there are NO default Callbacks.
            dataset (Optional[Union[RayDataset, Dict[str, RayDataset]]]):
                Distributed Ray :ref:`Dataset <dataset-api>` or
                :ref:`DatasetPipeline <dataset-pipeline-api>` to pass into the
                workers, which can be accessed from the training function via
                ``train.get_dataset_shard()``. Sharding will automatically be
                handled by the Trainer. Multiple Datasets can be passed in as
                a ``Dict`` that maps each name key to a Dataset value,
                and each Dataset can be accessed from the training function
                by passing in a `dataset_name` argument to
                ``train.get_dataset_shard()``.
            checkpoint (Optional[Dict|str|Path]): The checkpoint data that
                should be loaded onto each worker and accessed by the training
                function via ``train.load_checkpoint()``. If this is a ``str``
                or ``Path`` then the value is expected to be a path to a file
                that contains a serialized checkpoint dict. If this is
                ``None`` then no checkpoint will be loaded.
            checkpoint_strategy (Optional[CheckpointStrategy]): The
                configurations for saving checkpoints.

        Returns:
            A list of results from the training function. Each value in the
            list corresponds to the output of the training function from
            each worker.
        """
        # Create new log directory for this run.
        self._run_id += 1
        self.create_run_dir()

        # TODO(matt): Set default callbacks.
        callbacks = [] if callbacks is None else callbacks
        finished_with_errors = False

        for callback in callbacks:
            callback.start_training(logdir=self.latest_run_dir)

        train_func = self._get_train_func(train_func, config)

        try:
            iterator = TrainingIterator(
                backend_executor_actor=self._backend_executor_actor,
                backend_config=self._backend_config,
                train_func=train_func,
                dataset=dataset,
                checkpoint_manager=self.checkpoint_manager,
                checkpoint=checkpoint,
                checkpoint_strategy=checkpoint_strategy,
                run_dir=self.latest_run_dir,
            )
            for intermediate_result in iterator:
                for callback in callbacks:
                    callback.handle_result(intermediate_result)

            assert iterator.is_finished()
            return iterator.get_final_results()
        finally:
            for callback in callbacks:
                callback.finish_training(error=finished_with_errors)

    def run_iterator(
            self,
            train_func: Union[Callable[[], T], Callable[[Dict[str, Any]], T]],
            config: Optional[Dict[str, Any]] = None,
            dataset: Optional[Union[RayDataset, Dict[str, RayDataset]]] = None,
            checkpoint: Optional[Union[Dict, str, Path]] = None,
            checkpoint_strategy: Optional[CheckpointStrategy] = None
    ) -> "TrainingIterator":
        """Same as ``run`` except returns an iterator over the results.

        This is useful if you want to have more customization of what to do
        with the intermediate results or how to use the ``Trainer`` with Ray
        Tune.

        .. code-block:: python

            def train_func(config):
                ...
                for _ in config["epochs"]:
                    metrics = train()
                    metrics = validate(...)
                    ray.train.report(**metrics)
                return model

            iterator = trainer.run_iterator(train_func, config=config)

            for result in iterator:
                do_stuff(result)
                latest_ckpt = trainer.get_latest_checkpoint()

            assert iterator.is_finished()
            model = iterator.get_fin()[0]

        Args:
            train_func (Callable): The training function to execute.
                This can either take in no arguments or a ``config`` dict.
            config (Optional[Dict]): Configurations to pass into
                ``train_func``. If None then an empty Dict will be created.
            checkpoint (Optional[Dict|Path|str]): The checkpoint data that
                should be loaded onto each worker and accessed by the
                training function via ``train.load_checkpoint()``. If this is a
                ``str`` or ``Path`` then the value is expected to be a path
                to a file that contains a serialized checkpoint dict. If this
                is ``None`` then no checkpoint will be loaded.
            checkpoint_strategy (Optional[CheckpointStrategy]): The
                configurations for saving checkpoints.

        Returns:
            An Iterator over the intermediate results from ``train.report()``.
        """
        # Create new log directory for this run.
        self._run_id += 1
        self.create_run_dir()

        train_func = self._get_train_func(train_func, config)

        return TrainingIterator(
            backend_executor_actor=self._backend_executor_actor,
            backend_config=self._backend_config,
            train_func=train_func,
            run_dir=self.latest_run_dir,
            dataset=dataset,
            checkpoint_manager=self.checkpoint_manager,
            checkpoint=checkpoint,
            checkpoint_strategy=checkpoint_strategy)

    def _get_train_func(
            self,
            train_func: Union[Callable[[], T], Callable[[Dict[str, Any]], T]],
            config: Optional[Dict[str, Any]]) -> Callable[[], T]:
        """Validates and constructs the training function to execute.

        Args:
            train_func (Callable): The training function to execute.
                This can either take in no arguments or a ``config`` dict.
            config (Optional[Dict]): Configurations to pass into
                ``train_func``. If None then an empty Dict will be created.

        Returns:
            A valid training function.

        Raises:
            ValueError: if the input ``train_func`` is invalid.
        """
        signature = inspect.signature(train_func)
        num_params = len(signature.parameters)
        if num_params > 1:
            raise ValueError("train_func should take in a 0 or 1 arguments.")
        elif num_params == 1:
            config = {} if config is None else config
            return lambda: train_func(config)
        else:  # num_params == 0
            return train_func

    @property
    def latest_run_dir(self) -> Optional[Path]:
        """Path to the log directory for the latest call to ``run()``.

        Returns ``None`` if ``run()`` has not been called.
        """
        if self._run_id > 0:
            run_dir = Path(f"run_{self._run_id:03d}")
            return construct_path(run_dir, self.logdir)
        else:
            return None

    @property
    def latest_checkpoint_dir(self) -> Optional[Path]:
        """Path to the checkpoint directory.

        Returns ``None`` if ``run()`` has not been called or if
        ``train.checkpoint()`` has not been called from ``train_func``within
        the most recent call to ``run``.
        """
        return self.checkpoint_manager.latest_checkpoint_dir

    @property
    def best_checkpoint_path(self) -> Optional[Path]:
        """Path to the best persisted checkpoint from the latest run.

        "Best" is defined by the input ``CheckpointStrategy``.
        Default behavior is to return the most recent checkpoint.

        Returns ``None`` if ``run()`` has not been called or if
        ``train.checkpoint()`` has not been called from ``train_func`` within
        the most recent call to ``run``.
        """
        return self.checkpoint_manager.best_checkpoint_path

    @property
    def latest_checkpoint(self) -> Optional[Dict]:
        """The latest saved checkpoint.

        This checkpoint may not be saved to disk.

        Returns ``None`` if ``run()`` has not been called or if
        ``train.checkpoint()`` has not been called from ``train_func``.
        """
        return self.checkpoint_manager.latest_checkpoint

    def shutdown(self):
        """Shuts down the training execution service."""
        ray.get(self._backend_executor_actor.shutdown.remote())

    def to_tune_trainable(
            self,
            train_func: Callable[[Dict[str, Any]], T],
            dataset: Optional[Union[RayDataset, Dict[str, RayDataset]]] = None,
    ) -> Type[Trainable]:
        """Creates a Tune ``Trainable`` from the input training function.

        Args:
            func (Callable): The function that should be executed on each
                training worker.
            dataset (Optional[Union[RayDataset, Dict[str, RayDataset]]]):
                Distributed Ray p:ref:`Dataset <dataset-api>` or
                :ref:`DatasetPipeline <dataset-pipeline-api>` to pass into the
                workers, which can be accessed from the training function via
                ``train.get_dataset_shard()``. Sharding will automatically be
                handled by the Trainer. Multiple Datasets can be passed in as
                a ``Dict`` that maps each name key to a Dataset value,
                and each Dataset can be accessed from the training function
                by passing in a `dataset_name` argument to
                ``train.get_dataset_shard()``.

        Returns:
            A Trainable that can directly be passed into ``tune.run()``.
        """
        if not TUNE_INSTALLED:
            raise ValueError("Tune is not installed. Please install ray["
                             "tune] to use the Tune integration.")

        if ray.get(self._backend_executor_actor.is_started.remote()):
            raise RuntimeError("The Trainer must not be active to use "
                               "`to_tune_trainable`. Either shutdown the "
                               "Trainer or don't start it in the first place.")

        return _create_tune_trainable(
            train_func, dataset, self._backend_config, self._num_workers,
            self._use_gpu, self._resources_per_worker)

    def to_worker_group(self, train_cls: Type, *args,
                        **kwargs) -> "TrainWorkerGroup":
        """Returns Ray actors with the provided class and the backend started.

        This is useful if you want to provide your own class for training
        and have more control over execution, but still want to use Ray Train
        to setup the appropriate backend configurations (torch, tf, etc.).

        .. code-block:: python

            class Trainer:
                def __init__(self, config):
                    self.config = config

                def train_epoch(self):
                    ...
                    return 1

            config = {"lr": 0.1}
            trainer = Trainer(num_workers=2, backend="torch")
            workers = trainer.to_worker_group(train_cls=Trainer, config=config)
            futures = [w.train_epoch.remote() for w in workers]
            assert ray.get(futures) == [1, 1]
            assert ray.get(workers[0].train_epoch.remote()) == 1
            workers.shutdown()

        Args:
            train_cls (Type): The class definition to use for the Ray
                actors/workers.
            args, kwargs: Arguments to pass into the ``__init__`` of the
                provided ``train_cls``.
        """
        if ray.get(self._backend_executor_actor.is_started.remote()):
            raise RuntimeError("The Trainer must not be active to use "
                               "`to_worker_group`. Either shutdown the "
                               "Trainer or don't start it in the first place.")
        ray.get(
            self._backend_executor_actor.start.remote(
                train_cls=train_cls,
                train_cls_args=args,
                train_cls_kwargs=kwargs))
        worker_group = ray.get(
            self._backend_executor_actor.get_worker_group.remote())
        return TrainWorkerGroup(worker_group)


@DeveloperAPI
class TrainWorkerGroup:
    """A container for a group of Ray actors.

    You should not instantiate this directly and only use this as the output
    of ``Trainer.to_worker_group``. You can index or iterate this object like
    you would a List.

    .. code-block:: python

        class Trainer:
            def __init__(self, config):
                self.config = config

            def train_epoch(self):
                ...
                return 1

        config = {"lr": 0.1}
        trainer = Trainer(num_workers=2, backend="torch")
        workers = trainer.to_worker_group(train_cls=Trainer, config=config)
        futures = [w.train_epoch.remote() for w in workers]
        assert ray.get(futures) == [1, 1]
        assert ray.get(workers[0].train_epoch.remote()) == 1
        workers.shutdown()`
    """

    def __init__(self, worker_group: WorkerGroup):
        self._worker_group = worker_group

    def __getitem__(self, item) -> ActorHandle:
        return self._worker_group.workers[item].actor

    def shutdown(self, patience_s: float = 5):
        """Shutdown all the workers.

        Args:
            patience_s (float): Attempt a graceful shutdown
                of the workers for this many seconds. Fallback to force kill
                if graceful shutdown is not complete after this time. If
                this is less than or equal to 0, immediately force kill all
                workers.
        """
        self._worker_group.shutdown(patience_s=patience_s)


@DeveloperAPI
class TrainingIterator:
    """An iterator over Train results. Returned by ``trainer.run_iterator``."""

    def __init__(
            self, backend_executor_actor: ActorHandle,
            backend_config: BackendConfig,
            train_func: Union[Callable[[], T], Callable[[Dict[str, Any]], T]],
            run_dir: Path,
            dataset: Optional[Union[RayDataset, Dict[str, RayDataset]]],
            checkpoint_manager: CheckpointManager,
            checkpoint: Optional[Union[Dict, str, Path]],
            checkpoint_strategy: Optional[CheckpointStrategy]):
        self._backend_executor_actor = backend_executor_actor
        self._backend = backend_config.backend_cls()
        self._train_func = train_func
        self._dataset = dataset
        self._run_dir = run_dir
        self._checkpoint_manager = checkpoint_manager
        self._checkpoint_strategy = checkpoint_strategy
        self._start_training(
            train_func=train_func,
            run_dir=run_dir,
            dataset=dataset,
            checkpoint=checkpoint,
            checkpoint_strategy=checkpoint_strategy)

        self._final_results = None
        self._finished_training = False

    def __iter__(self):
        return self

    def _start_training(self,
                        train_func,
                        run_dir,
                        dataset,
                        checkpoint,
                        checkpoint_strategy,
                        latest_checkpoint_id=None):
        self._checkpoint_manager.on_start_training(
            checkpoint_strategy=checkpoint_strategy,
            run_dir=run_dir,
            latest_checkpoint_id=latest_checkpoint_id)
        checkpoint_dict = self._checkpoint_manager._load_checkpoint(checkpoint)
        self._run_with_error_handling(
            lambda: ray.get(self._backend_executor_actor.start_training.remote(
                train_func=train_func,
                run_dir=run_dir,
                dataset=dataset,
                checkpoint=checkpoint_dict
            ))
        )

    def _run_with_error_handling(self, func: Callable):
        try:
            return func()
        except TrainingWorkerError:
            # Workers have already been restarted.
            self._start_training(
                self._train_func,
                self._run_dir,
                self._dataset,
                self._checkpoint_manager.latest_checkpoint,
                self._checkpoint_strategy,
                latest_checkpoint_id=self._checkpoint_manager.
                latest_checkpoint_id)
            return self._run_with_error_handling(func)
        except InactiveWorkerGroupError:
            raise RuntimeError(
                "This Trainer is not active. It is either shutdown "
                "already or never started in the first place. "
                "Either create a new Trainer or start this one.") \
                from None
        except TrainBackendError:
            raise RuntimeError("Training failed. You should not be seeing "
                               "this error and this is a bug. Please create "
                               "a new issue at "
                               "https://github.com/ray-project/ray.") from None

    def __next__(self):
        if self.is_finished():
            raise StopIteration
        next_results = self._run_with_error_handling(self._fetch_next_result)
        if next_results is None:
            try:
                self._final_results = self._run_with_error_handling(
                    self._finish_training)
            finally:
                self._finished_training = True
            raise StopIteration
        else:

            return next_results

    def _fetch_next_result(self) -> Optional[List[Dict]]:
        """Fetch next results produced by ``train.report()`` from each worker.

        Assumes ``start_training`` has already been called.

        Returns:
            A list of dictionaries of values passed to ``train.report()`` from
                each worker. Each item corresponds to an intermediate result
                a single worker. If there are no more items to fetch,
                returns None.
        """

        while True:
            results = ray.get(
                self._backend_executor_actor.get_next_results.remote())
            if results is None:
                return None
            first_result = results[0]
            result_type = first_result.type
            if result_type is TrainingResultType.REPORT:
                result_data = [
                    self._backend.decode_data(r.data) for r in results
                ]
                return result_data
            elif result_type is TrainingResultType.CHECKPOINT:
                self._checkpoint_manager._process_checkpoint(
                    results, decode_checkpoint_fn=self._backend.decode_data)
                # Iterate until next REPORT call or training has finished.
            else:
                raise TrainBackendError(f"Unexpected result type: "
                                        f"{result_type}. "
                                        f"Expected one of "
                                        f"{[type in TrainingResultType]}")

    def _finish_checkpointing(self):
        while True:
            results = ray.get(
                self._backend_executor_actor.get_next_results.remote())
            if results is None:
                break
            result_type = results[0].type
            # Process checkpoints and ignore other result types.
            if result_type is TrainingResultType.CHECKPOINT:
                self._checkpoint_manager._process_checkpoint(
                    results, decode_checkpoint_fn=self._backend.decode_data)

    def _finish_training(self):
        """Finish training and return final results. Propagate any exceptions.

        Blocks until training is finished on all workers.

        Assumes `start_training` has already been called.

        Returns:
            A list of return values from calling ``train_func`` on each worker.
                Each item corresponds to the return value from a single worker.
        """

        ray.get(self._backend_executor_actor.pause_reporting.remote())
        # Finish up processing checkpoints. Reporting has been disabled.
        # Results will not be processed.
        self._finish_checkpointing()
        return ray.get(self._backend_executor_actor.finish_training.remote())

    def is_finished(self) -> bool:
        return self._finished_training

    def get_final_results(self, force: bool = False) -> List[T]:
        """Gets the training func return values from each worker.

        If ``force`` is ``True``, then immediately finish training
        and return even if all the intermediate results have not
        been processed yet. Else, intermediate results must be
        processed before obtaining the final results. Defaults to
        False.
        """
        if not self.is_finished():
            assert self._final_results is None
            if force:
                try:
                    self._final_results = self._run_with_error_handling(
                        self._finish_training)
                finally:
                    self._finished_training = True
            else:
                logger.info("Please finish iterating through the "
                            "intermediate results before getting the"
                            "final returns. If you would like "
                            "training to finish immediately and get "
                            "the final returns, then set "
                            "`force=True`.")

        return self._final_results


def _create_tune_trainable(train_func, dataset, backend_config, num_workers,
                           use_gpu, resources_per_worker):
    """Creates a Tune Trainable class for Train training.

    This function populates class attributes and methods.
    """

    # TODO(matt): Move dataset to Ray object store, like tune.with_parameters.
    def tune_function(config, checkpoint_dir=None):
        trainer = Trainer(
            backend=backend_config,
            num_workers=num_workers,
            use_gpu=use_gpu,
            resources_per_worker=resources_per_worker)

        trainer.start()

        if checkpoint_dir is not None:
            checkpoint_path = os.path.join(checkpoint_dir,
                                           TUNE_CHECKPOINT_FILE_NAME)
        else:
            checkpoint_path = None

        iterator = trainer.run_iterator(
            train_func, config, dataset=dataset, checkpoint=checkpoint_path)

        for results in iterator:
            first_worker_results = results[0]

            tune.report(**first_worker_results)

        trainer.shutdown()

    trainable_cls = wrap_function(tune_function)

    class TrainTrainable(trainable_cls):
        """Add default resources to the Trainable."""

        @classmethod
        def default_resource_request(cls,
                                     config: Dict) -> PlacementGroupFactory:
            trainer_bundle = [{"CPU": 1}]
            worker_resources = {"CPU": 1, "GPU": int(use_gpu)}
            worker_resources_extra = {} if resources_per_worker is None else \
                resources_per_worker
            worker_bundles = [{
                **worker_resources,
                **worker_resources_extra
            } for _ in range(num_workers)]
            bundles = trainer_bundle + worker_bundles
            return PlacementGroupFactory(bundles, strategy="PACK")

    return TrainTrainable<|MERGE_RESOLUTION|>--- conflicted
+++ resolved
@@ -21,13 +21,8 @@
 # Ray Train should be usable even if Tune is not installed.
 from ray.train.utils import construct_path
 from ray.train.worker_group import WorkerGroup
-<<<<<<< HEAD
 from ray.util import PublicAPI
 from ray.util.annotations import DeveloperAPI
-from ray.util.ml_utils.node import force_on_current_node, \
-    get_current_node_resource_key
-=======
->>>>>>> 693063d6
 
 if TUNE_INSTALLED:
     from ray import tune
