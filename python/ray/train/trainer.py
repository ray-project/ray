import copy
from datetime import datetime
import logging
import os
from pathlib import Path
from typing import Union, Callable, List, TypeVar, Optional, Any, Dict, Type
import warnings

import ray
from ray.actor import ActorHandle
from ray.train.backend import (
    BackendConfig,
    BackendExecutor,
    InactiveWorkerGroupError,
    TrainBackendError,
    TrainingWorkerError,
)
from ray.train.callbacks.callback import TrainingCallback
from ray.train.impl.dataset_spec import RayDataset, _RayDatasetSpec
from ray.train.session import TrainingResultType
from ray.train.utils import (
    construct_train_func,
    ActorWrapper,
)
from ray.train.checkpoint import (
    CheckpointStrategy,
    TuneCheckpointManager,
    CheckpointManager,
    load_checkpoint_from_path,
)
from ray.train.constants import (
    TUNE_INSTALLED,
    DEFAULT_RESULTS_DIR,
    TUNE_CHECKPOINT_FILE_NAME,
    ENABLE_DETAILED_AUTOFILLED_METRICS_ENV,
    ENABLE_SHARE_CUDA_VISIBLE_DEVICES_ENV,
    TRAIN_PLACEMENT_GROUP_TIMEOUT_S_ENV,
    TRAIN_ENABLE_WORKER_SPREAD_ENV,
)

# Ray Train should be usable even if Tune is not installed.
from ray.train.utils import construct_path
from ray.train.worker_group import WorkerGroup
from ray.util import PublicAPI
from ray.util.annotations import DeveloperAPI

if TUNE_INSTALLED:
    from ray import tune
    from ray.tune import Trainable
    from ray.tune import PlacementGroupFactory
    from ray.tune.function_runner import wrap_function
else:
    tune = PlacementGroupFactory = Trainable = object

    def noop():
        return

    wrap_function = noop

T = TypeVar("T")
S = TypeVar("S")

logger = logging.getLogger(__name__)

BACKEND_NAME_TO_CONFIG_CLS_NAME = {
    "horovod": "HorovodConfig",
    "tensorflow": "TensorflowConfig",
    "torch": "TorchConfig",
    "jax": "JaxConfig",
}

# The environment variables that need to be propagated from the driver to the
# `BackendExecutor` actor via runtime env.
BACKEND_ENV_VARS = {
    ENABLE_DETAILED_AUTOFILLED_METRICS_ENV,
    ENABLE_SHARE_CUDA_VISIBLE_DEVICES_ENV,
    TRAIN_PLACEMENT_GROUP_TIMEOUT_S_ENV,
    TRAIN_ENABLE_WORKER_SPREAD_ENV,
}


# Import backend configurations dynamically since not all subdependencies
# may be installed.
def get_backend_config_cls(backend_name) -> type:
    if backend_name not in BACKEND_NAME_TO_CONFIG_CLS_NAME:
        raise ValueError(
            f"Invalid backend: {backend_name}. "
            f"Supported string values are: "
            f"{BACKEND_NAME_TO_CONFIG_CLS_NAME.keys()}"
        )
    import importlib

    config_cls = getattr(
        importlib.import_module(f"ray.train" f".{backend_name}"),
        BACKEND_NAME_TO_CONFIG_CLS_NAME[backend_name],
    )
    return config_cls


@PublicAPI(stability="beta")
class Trainer:
    """A class for enabling seamless distributed deep learning.

    Directory structure:
    - A logdir is created during instantiation. This will hold all the
    results/checkpoints for the lifetime of the Trainer. By default, it will be
    of the form ``~/ray_results/train_<datestring>``.
    - A run_dir is created for each ``run`` call. This will
    hold the checkpoints and results for a single ``trainer.run()`` or
    ``trainer.run_iterator()`` call. It will be of the form ``run_<run_id>``.

    Args:
        backend (Union[str, BackendConfig]): The backend used for
            distributed communication. If configurations are needed,
            a subclass of ``BackendConfig`` can be passed in.
<<<<<<< HEAD
            Supported ``str`` values: {"torch", "tensorflow", "horovod", "jax"}.
        num_workers (int): The number of workers (Ray actors) to launch.
=======
            Supported ``str`` values: {"torch", "tensorflow", "horovod"}.
        num_workers: The number of workers (Ray actors) to launch.
>>>>>>> c4898ed7
            Each worker will reserve 1 CPU by default. The number of CPUs
            reserved by each worker can be overridden with the
            ``resources_per_worker`` argument.
        use_gpu: If True, training will be done on GPUs (1 per
            worker). Defaults to False. The number of GPUs reserved by each
            worker can be overridden with the ``resources_per_worker``
            argument.
        resources_per_worker (Optional[Dict]): If specified, the resources
            defined in this Dict will be reserved for each worker. The
            ``CPU`` and ``GPU`` keys (case-sensitive) can be defined to
            override the number of CPU/GPUs used by each worker.
        logdir (Optional[str]): Path to the file directory where logs
            should be persisted. If this is not specified, one will be
            generated.
         max_retries: Number of retries when Ray actors fail.
            Defaults to 3. Set to -1 for unlimited retries.
    """

    def __init__(
        self,
        backend: Union[str, BackendConfig],
        num_workers: int,
        use_gpu: bool = False,
        resources_per_worker: Optional[Dict[str, float]] = None,
        logdir: Optional[str] = None,
        max_retries: int = 3,
    ):
        warnings.warn(
            "The `ray.train.Trainer` API will be deprecated in Ray "
            "2.0, and will be replaced by Ray AI Runtime (Ray AIR). Ray AIR ("
            "https://docs.ray.io/en/latest/ray-air/getting-started.html) will "
            "provide greater functionality than `ray.train.Trainer`, "
            "and with a more flexible and easy-to-use API.",
            PendingDeprecationWarning,
            stacklevel=2,
        )

        if num_workers <= 0:
            raise ValueError("`num_workers` must be a positive integer.")

        if not ray.is_initialized():
            ray.init()

        if "GPU" in ray.available_resources() and not use_gpu:
            logger.info(
                "GPUs are detected in your Ray cluster, but GPU "
                "training is not enabled for Ray Train. To enable "
                "GPU training, make sure to set `use_gpu` to True "
                "when instantiating your Trainer."
            )

        if resources_per_worker is not None:
            # Copy this parameter to avoid mutating the user input
            resources_per_worker = copy.deepcopy(resources_per_worker)

        self._num_workers = num_workers
        self._use_gpu = use_gpu
        self._resources_per_worker = resources_per_worker

        # Incremental unique run ID.
        self._run_id = 0
        self.logdir = self.create_logdir(logdir)

        # Setup executor.
        self._backend_config = self._get_backend_config(backend)

        num_cpus = 1
        num_gpus = int(use_gpu)

        if resources_per_worker:
            # Override CPU and GPU resources and remove from dict.
            num_cpus = resources_per_worker.pop("CPU", num_cpus)
            num_gpus = resources_per_worker.pop("GPU", num_gpus)
            if not use_gpu and num_gpus > 0:
                raise ValueError(
                    "`use_gpu` is False but `GPU` was found in "
                    "`resources_per_worker`. Either set `use_gpu` to True or "
                    "remove `GPU` from `resources_per_worker."
                )
            if use_gpu and num_gpus == 0:
                raise ValueError(
                    "`use_gpu` is True but `GPU` is set to 0 in "
                    "`resources_per_worker`. Either set `use_gpu` to False or "
                    "request a positive number of `GPU` in "
                    "`resources_per_worker."
                )

        runtime_env = {
            "env_vars": {
                var_name: os.environ[var_name]
                for var_name in BACKEND_ENV_VARS
                if var_name in os.environ
            }
        }

        remote_executor = ray.remote(num_cpus=0)(BackendExecutor)

        backend_executor_actor = remote_executor.options(
            runtime_env=runtime_env
        ).remote(
            backend_config=self._backend_config,
            num_workers=num_workers,
            num_cpus_per_worker=num_cpus,
            num_gpus_per_worker=num_gpus,
            additional_resources_per_worker=resources_per_worker,
            max_retries=max_retries,
        )

        self._backend_executor = ActorWrapper(backend_executor_actor)

        if self._is_tune_enabled():
            self.checkpoint_manager = TuneCheckpointManager()
        else:
            self.checkpoint_manager = CheckpointManager()
        self.checkpoint_manager.on_init()

    def create_logdir(self, log_dir: Optional[Union[str, Path]]) -> Path:
        """Create logdir for the Trainer."""
        # Create directory for logs.
        log_dir = Path(log_dir) if log_dir else None
        if not log_dir:
            # Initialize timestamp for identifying this Train  execution.
            timestr = datetime.today().strftime("%Y-%m-%d_%H-%M-%S")
            log_dir = Path(f"train_{timestr}")
        log_dir = construct_path(log_dir, DEFAULT_RESULTS_DIR)
        log_dir.mkdir(parents=True, exist_ok=True)
        logger.info(f"Trainer logs will be logged in: {log_dir}")
        return log_dir

    def create_run_dir(self):
        """Create rundir for the particular training run."""
        self.latest_run_dir.mkdir(parents=True, exist_ok=True)
        logger.info(f"Run results will be logged in: {self.latest_run_dir}")

    def _get_backend_config(self, backend: Union[str, BackendConfig]) -> BackendConfig:
        """Gets the ``BackendConfig`` to use for training.

        Args:
            backend (Union[str, BackendConfig]): If a ``BackendConfig`` is
                passed in, then it will also be returned. If a ``str`` is
                passed in, then the default config for that backend will be
                returned.

        Returns:
            The ``BackendConfig`` that will be used to set up the
            ``BackendExecutor``.
        """

        if isinstance(backend, BackendConfig):
            return backend
        elif isinstance(backend, str):
            return get_backend_config_cls(backend)()
        else:
            raise TypeError(f"Invalid type for backend: {type(backend)}.")

    def _is_tune_enabled(self):
        """Whether or not this Trainer is part of a Tune session."""
        return TUNE_INSTALLED and tune.is_session_enabled()

    def start(self, initialization_hook: Optional[Callable[[], None]] = None):
        """Starts the training execution service.

        Args:
            initialization_hook (Optional[Callable]): The function to call on
                each worker when it is instantiated.
        """
        self._backend_executor.start(initialization_hook)

    def run(
        self,
        train_func: Union[Callable[[], T], Callable[[Dict[str, Any]], T]],
        config: Optional[Dict[str, Any]] = None,
        callbacks: Optional[List[TrainingCallback]] = None,
        dataset: Optional[Union[RayDataset, Dict[str, RayDataset]]] = None,
        checkpoint: Optional[Union[Dict, str, Path]] = None,
        checkpoint_strategy: Optional[CheckpointStrategy] = None,
    ) -> List[T]:
        """Runs a training function in a distributed manner.

        Args:
            train_func: The training function to execute.
                This can either take in no arguments or a ``config`` dict.
            config (Optional[Dict]): Configurations to pass into
                ``train_func``. If None then an empty Dict will be created.
            callbacks (Optional[List[TrainingCallback]]): A list of Callbacks
                which will be executed during training. If this is not set,
                currently there are NO default Callbacks.
            dataset (Optional[Union[RayDataset, Dict[str, RayDataset]]]):
                Distributed Ray :ref:`Dataset <dataset-api>` or
                :ref:`DatasetPipeline <dataset-pipeline-api>` to pass into the
                workers, which can be accessed from the training function via
                ``train.get_dataset_shard()``. Sharding will automatically be
                handled by the Trainer. Multiple Datasets can be passed in as
                a ``Dict`` that maps each name key to a Dataset value,
                and each Dataset can be accessed from the training function
                by passing in a `dataset_name` argument to
                ``train.get_dataset_shard()``.
            checkpoint (Optional[Dict|str|Path]): The checkpoint data that
                should be loaded onto each worker and accessed by the training
                function via ``train.load_checkpoint()``. If this is a ``str``
                or ``Path`` then the value is expected to be a path to a file
                that contains a serialized checkpoint dict. If this is
                ``None`` then no checkpoint will be loaded.
            checkpoint_strategy (Optional[CheckpointStrategy]): The
                configurations for saving checkpoints.

        Returns:
            A list of results from the training function. Each value in the
            list corresponds to the output of the training function from
            each worker.
        """
        # Create new log directory for this run.
        self._run_id += 1
        self.create_run_dir()

        # TODO(matt): Set default callbacks.
        callbacks = [] if callbacks is None else callbacks
        finished_with_errors = False

        for callback in callbacks:
            callback.start_training(
                logdir=str(self.latest_run_dir), config=config or {}
            )

        train_func = construct_train_func(train_func, config)

        dataset_spec = _RayDatasetSpec(dataset_or_dict=dataset)

        try:
            iterator = TrainingIterator(
                backend_executor=self._backend_executor,
                backend_config=self._backend_config,
                train_func=train_func,
                dataset_spec=dataset_spec,
                checkpoint_manager=self.checkpoint_manager,
                checkpoint=checkpoint,
                checkpoint_strategy=checkpoint_strategy,
                run_dir=self.latest_run_dir,
            )
            for intermediate_result in iterator:
                for callback in callbacks:
                    callback.process_results(intermediate_result)

            assert iterator.is_finished()
            return iterator.get_final_results()
        finally:
            for callback in callbacks:
                callback.finish_training(error=finished_with_errors)

    def run_iterator(
        self,
        train_func: Union[Callable[[], T], Callable[[Dict[str, Any]], T]],
        config: Optional[Dict[str, Any]] = None,
        dataset: Optional[Union[RayDataset, Dict[str, RayDataset]]] = None,
        checkpoint: Optional[Union[Dict, str, Path]] = None,
        checkpoint_strategy: Optional[CheckpointStrategy] = None,
    ) -> "TrainingIterator":
        """Same as ``run`` except returns an iterator over the results.

        This is useful if you want to have more customization of what to do
        with the intermediate results or how to use the ``Trainer`` with Ray
        Tune.

        .. code-block:: python

            def train_func(config):
                ...
                for _ in config["epochs"]:
                    metrics = train()
                    metrics = validate(...)
                    ray.train.report(**metrics)
                return model

            iterator = trainer.run_iterator(train_func, config=config)

            for result in iterator:
                do_stuff(result)
                latest_ckpt = trainer.get_latest_checkpoint()

            assert iterator.is_finished()
            model = iterator.get_fin()[0]

        Args:
            train_func: The training function to execute.
                This can either take in no arguments or a ``config`` dict.
            config (Optional[Dict]): Configurations to pass into
                ``train_func``. If None then an empty Dict will be created.
            checkpoint (Optional[Dict|Path|str]): The checkpoint data that
                should be loaded onto each worker and accessed by the
                training function via ``train.load_checkpoint()``. If this is a
                ``str`` or ``Path`` then the value is expected to be a path
                to a file that contains a serialized checkpoint dict. If this
                is ``None`` then no checkpoint will be loaded.
            checkpoint_strategy (Optional[CheckpointStrategy]): The
                configurations for saving checkpoints.

        Returns:
            An Iterator over the intermediate results from ``train.report()``.
        """
        # Create new log directory for this run.
        self._run_id += 1
        self.create_run_dir()

        train_func = construct_train_func(train_func, config)

        dataset_spec = _RayDatasetSpec(dataset_or_dict=dataset)

        return TrainingIterator(
            backend_executor=self._backend_executor,
            backend_config=self._backend_config,
            train_func=train_func,
            run_dir=self.latest_run_dir,
            dataset_spec=dataset_spec,
            checkpoint_manager=self.checkpoint_manager,
            checkpoint=checkpoint,
            checkpoint_strategy=checkpoint_strategy,
        )

    @property
    def latest_run_dir(self) -> Optional[Path]:
        """Path to the log directory for the latest call to ``run()``.

        Returns ``None`` if ``run()`` has not been called.
        """
        if self._run_id > 0:
            run_dir = Path(f"run_{self._run_id:03d}")
            return construct_path(run_dir, self.logdir)
        else:
            return None

    @property
    def latest_checkpoint_dir(self) -> Optional[Path]:
        """Path to the checkpoint directory.

        Returns ``None`` if ``run()`` has not been called or if
        ``train.checkpoint()`` has not been called from ``train_func``within
        the most recent call to ``run``.
        """
        return self.checkpoint_manager.latest_checkpoint_dir

    @property
    def best_checkpoint_path(self) -> Optional[Path]:
        """Path to the best persisted checkpoint from the latest run.

        "Best" is defined by the input ``CheckpointStrategy``.
        Default behavior is to return the most recent checkpoint.

        Returns ``None`` if ``run()`` has not been called or if
        ``train.save_checkpoint()`` has not been called from ``train_func``
        within the most recent call to ``run``.
        """
        return self.checkpoint_manager.best_checkpoint_path

    @property
    def latest_checkpoint(self) -> Optional[Dict]:
        """The latest saved checkpoint.

        This checkpoint may not be saved to disk.

        Returns ``None`` if ``run()`` has not been called or if
        ``train.checkpoint()`` has not been called from ``train_func``.
        """
        return self.checkpoint_manager.latest_checkpoint

    @property
    def best_checkpoint(self) -> Optional[Dict]:
        """Best saved checkpoint from the latest run.

        "Best" is defined by the input ``CheckpointStrategy``.
        Default behavior is to return the most recent checkpoint.

        Returns ``None`` if ``run()`` has not been called or if
        ``train.save_checkpoint()`` has not been called from ``train_func``
        within the most recent call to ``run``.
        """
        best_checkpoint_path = self.best_checkpoint_path
        if best_checkpoint_path is None:
            return None
        else:
            return load_checkpoint_from_path(best_checkpoint_path)

    @staticmethod
    def load_checkpoint_from_path(checkpoint_file_path: Union[str, Path]) -> Dict:
        """Convenience method to load a checkpoint from path.

        An error will be raised if the provided path does not exist.

        Args:
            checkpoint_file_path (Union[str, Path]): The path to the checkpoint
                to load. If the checkpoint saved in this path has not been
                created by Ray Train, there is no guarantee that it can be
                loaded in successfully.
        """
        return load_checkpoint_from_path(checkpoint_file_path)

    def shutdown(self):
        """Shuts down the training execution service."""
        self._backend_executor.shutdown()

    def to_tune_trainable(
        self,
        train_func: Callable[[Dict[str, Any]], T],
        dataset: Optional[Union[RayDataset, Dict[str, RayDataset]]] = None,
    ) -> Type[Trainable]:
        """Creates a Tune ``Trainable`` from the input training function.

        Args:
            train_func: The function that should be executed on each
                training worker.
            dataset (Optional[Union[RayDataset, Dict[str, RayDataset]]]):
                Distributed Ray p:ref:`Dataset <dataset-api>` or
                :ref:`DatasetPipeline <dataset-pipeline-api>` to pass into the
                workers, which can be accessed from the training function via
                ``train.get_dataset_shard()``. Sharding will automatically be
                handled by the Trainer. Multiple Datasets can be passed in as
                a ``Dict`` that maps each name key to a Dataset value,
                and each Dataset can be accessed from the training function
                by passing in a `dataset_name` argument to
                ``train.get_dataset_shard()``.

        Returns:
            A Trainable that can directly be passed into ``tune.run()``.
        """
        if not TUNE_INSTALLED:
            raise ValueError(
                "Tune is not installed. Please install ray["
                "tune] to use the Tune integration."
            )

        if self._backend_executor.is_started():
            raise RuntimeError(
                "The Trainer must not be active to use "
                "`to_tune_trainable`. Either shutdown the "
                "Trainer or don't start it in the first place."
            )

        return _create_tune_trainable(
            train_func,
            dataset,
            self._backend_config,
            self._num_workers,
            self._use_gpu,
            self._resources_per_worker,
        )

    def to_worker_group(self, train_cls: Type, *args, **kwargs) -> "TrainWorkerGroup":
        """Returns Ray actors with the provided class and the backend started.

        This is useful if you want to provide your own class for training
        and have more control over execution, but still want to use Ray Train
        to setup the appropriate backend configurations (torch, tf, etc.).

        .. code-block:: python

            class Trainer:
                def __init__(self, config):
                    self.config = config

                def train_epoch(self):
                    ...
                    return 1

            config = {"lr": 0.1}
            trainer = Trainer(num_workers=2, backend="torch")
            workers = trainer.to_worker_group(train_cls=Trainer, config=config)
            futures = [w.train_epoch.remote() for w in workers]
            assert ray.get(futures) == [1, 1]
            assert ray.get(workers[0].train_epoch.remote()) == 1
            workers.shutdown()

        Args:
            train_cls: The class definition to use for the Ray
                actors/workers.
            args, kwargs: Arguments to pass into the ``__init__`` of the
                provided ``train_cls``.
        """
        if self._backend_executor.is_started():
            raise RuntimeError(
                "The Trainer must not be active to use "
                "`to_worker_group`. Either shutdown the "
                "Trainer or don't start it in the first place."
            )
        self._backend_executor.start(
            train_cls=train_cls, train_cls_args=args, train_cls_kwargs=kwargs
        )
        worker_group = self._backend_executor.get_worker_group()
        return TrainWorkerGroup(worker_group)


@DeveloperAPI
class TrainWorkerGroup:
    """A container for a group of Ray actors.

    You should not instantiate this directly and only use this as the output
    of ``Trainer.to_worker_group``. You can index or iterate this object like
    you would a List.

    .. code-block:: python

        class Trainer:
            def __init__(self, config):
                self.config = config

            def train_epoch(self):
                ...
                return 1

        config = {"lr": 0.1}
        trainer = Trainer(num_workers=2, backend="torch")
        workers = trainer.to_worker_group(train_cls=Trainer, config=config)
        futures = [w.train_epoch.remote() for w in workers]
        assert ray.get(futures) == [1, 1]
        assert ray.get(workers[0].train_epoch.remote()) == 1
        workers.shutdown()`
    """

    def __init__(self, worker_group: WorkerGroup):
        self._worker_group = worker_group

    def __getitem__(self, item) -> ActorHandle:
        return self._worker_group.workers[item].actor

    def shutdown(self, patience_s: float = 5):
        """Shutdown all the workers.

        Args:
            patience_s: Attempt a graceful shutdown
                of the workers for this many seconds. Fallback to force kill
                if graceful shutdown is not complete after this time. If
                this is less than or equal to 0, immediately force kill all
                workers.
        """
        self._worker_group.shutdown(patience_s=patience_s)


@DeveloperAPI
class TrainingIterator:
    """An iterator over Train results. Returned by ``trainer.run_iterator``."""

    def __init__(
        self,
        backend_executor: Union[BackendExecutor, ActorWrapper],
        backend_config: BackendConfig,
        train_func: Union[Callable[[], T], Callable[[Dict[str, Any]], T]],
        dataset_spec: _RayDatasetSpec,
        checkpoint_manager: CheckpointManager,
        checkpoint: Optional[Union[Dict, str, Path]],
        checkpoint_strategy: Optional[CheckpointStrategy],
        run_dir: Optional[Path] = None,
    ):
        self._backend_executor = backend_executor
        self._backend = backend_config.backend_cls()
        self._train_func = train_func
        self._dataset_spec = dataset_spec
        self._run_dir = run_dir
        self._checkpoint_manager = checkpoint_manager
        self._checkpoint_strategy = checkpoint_strategy
        self._start_training(
            train_func=train_func,
            run_dir=run_dir,
            dataset_spec=self._dataset_spec,
            checkpoint=checkpoint,
            checkpoint_strategy=checkpoint_strategy,
        )

        self._final_results = None
        self._finished_training = False

    def __iter__(self):
        return self

    def _start_training(
        self,
        train_func,
        run_dir,
        dataset_spec,
        checkpoint,
        checkpoint_strategy,
        latest_checkpoint_id=None,
    ):
        self._checkpoint_manager.on_start_training(
            checkpoint_strategy=checkpoint_strategy,
            run_dir=run_dir,
            latest_checkpoint_id=latest_checkpoint_id,
        )
        checkpoint_dict = self._checkpoint_manager._load_checkpoint(checkpoint)
        self._run_with_error_handling(
            lambda: self._backend_executor.start_training(
                train_func=train_func,
                dataset_spec=dataset_spec,
                checkpoint=checkpoint_dict,
            )
        )

    def _run_with_error_handling(self, func: Callable):
        try:
            return func()
        except TrainingWorkerError:
            # Workers have already been restarted.
            logger.info(
                "Workers have been successfully restarted. Resuming "
                "training from latest checkpoint."
            )
            logger.debug(
                f"Latest checkpoint: {self._checkpoint_manager.latest_checkpoint}"
            )
            self._start_training(
                self._train_func,
                self._run_dir,
                self._dataset_spec,
                self._checkpoint_manager.latest_checkpoint,
                self._checkpoint_strategy,
                latest_checkpoint_id=self._checkpoint_manager.latest_checkpoint_id,
            )
            return self._run_with_error_handling(func)
        except InactiveWorkerGroupError:
            raise RuntimeError(
                "This Trainer is not active. It is either shutdown "
                "already or never started in the first place. "
                "Either create a new Trainer or start this one."
            ) from None
        except TrainBackendError:
            raise RuntimeError(
                "Training failed. You should not be seeing "
                "this error and this is a bug. Please create "
                "a new issue at "
                "https://github.com/ray-project/ray."
            ) from None

    def __next__(self):
        if self.is_finished():
            raise StopIteration
        next_results = self._run_with_error_handling(self._fetch_next_result)
        if next_results is None:
            try:
                self._final_results = self._run_with_error_handling(
                    self._finish_training
                )
            finally:
                self._finished_training = True
            raise StopIteration
        else:

            return next_results

    def _fetch_next_result(self) -> Optional[List[Dict]]:
        """Fetch next results produced by ``train.report()`` from each worker.

        Assumes ``start_training`` has already been called.

        Returns:
            A list of dictionaries of values passed to ``train.report()`` from
                each worker. Each item corresponds to an intermediate result
                a single worker. If there are no more items to fetch,
                returns None.
        """

        while True:
            results = self._backend_executor.get_next_results()
            if results is None:
                return None
            first_result = results[0]
            result_type = first_result.type
            if result_type is TrainingResultType.REPORT:
                result_data = [self._backend.decode_data(r.data) for r in results]
                return result_data
            elif result_type is TrainingResultType.CHECKPOINT:
                self._checkpoint_manager._process_checkpoint(
                    results, decode_checkpoint_fn=self._backend.decode_data
                )
                # Iterate until next REPORT call or training has finished.
            else:
                raise TrainBackendError(
                    f"Unexpected result type: "
                    f"{result_type}. "
                    f"Expected one of "
                    f"{[type in TrainingResultType]}"
                )

    def _finish_checkpointing(self):
        while True:
            results = self._backend_executor.get_next_results()
            if results is None:
                break
            result_type = results[0].type
            # Process checkpoints and ignore other result types.
            if result_type is TrainingResultType.CHECKPOINT:
                self._checkpoint_manager._process_checkpoint(
                    results, decode_checkpoint_fn=self._backend.decode_data
                )

    def _finish_training(self):
        """Finish training and return final results. Propagate any exceptions.

        Blocks until training is finished on all workers.

        Assumes `start_training` has already been called.

        Returns:
            A list of return values from calling ``train_func`` on each worker.
                Each item corresponds to the return value from a single worker.
        """

        self._backend_executor.pause_reporting()
        # Finish up processing checkpoints. Reporting has been disabled.
        # Results will not be processed.
        self._finish_checkpointing()
        return self._backend_executor.finish_training()

    def is_finished(self) -> bool:
        return self._finished_training

    def get_final_results(self, force: bool = False) -> List[T]:
        """Gets the training func return values from each worker.

        If ``force`` is ``True``, then immediately finish training
        and return even if all the intermediate results have not
        been processed yet. Else, intermediate results must be
        processed before obtaining the final results. Defaults to
        False.
        """
        if not self.is_finished():
            assert self._final_results is None
            if force:
                try:
                    self._final_results = self._run_with_error_handling(
                        self._finish_training
                    )
                finally:
                    self._finished_training = True
            else:
                logger.info(
                    "Please finish iterating through the "
                    "intermediate results before getting the"
                    "final returns. If you would like "
                    "training to finish immediately and get "
                    "the final returns, then set "
                    "`force=True`."
                )

        return self._final_results


def _create_tune_trainable(
    train_func, dataset, backend_config, num_workers, use_gpu, resources_per_worker
):
    """Creates a Tune Trainable class for Train training.

    This function populates class attributes and methods.
    """

    # TODO(matt): Move dataset to Ray object store, like tune.with_parameters.
    def tune_function(config, checkpoint_dir=None):
        trainer = Trainer(
            backend=backend_config,
            num_workers=num_workers,
            use_gpu=use_gpu,
            resources_per_worker=resources_per_worker,
        )

        trainer.start()

        if checkpoint_dir is not None:
            checkpoint_path = os.path.join(checkpoint_dir, TUNE_CHECKPOINT_FILE_NAME)
        else:
            checkpoint_path = None

        iterator = trainer.run_iterator(
            train_func, config, dataset=dataset, checkpoint=checkpoint_path
        )

        for results in iterator:
            first_worker_results = results[0]

            tune.report(**first_worker_results)

        trainer.shutdown()

    trainable_cls = wrap_function(tune_function)

    class TrainTrainable(trainable_cls):
        """Add default resources to the Trainable."""

        @classmethod
        def default_resource_request(cls, config: Dict) -> PlacementGroupFactory:
            trainer_bundle = [{"CPU": 1}]
            worker_resources = {"CPU": 1, "GPU": int(use_gpu)}
            worker_resources_extra = (
                {} if resources_per_worker is None else resources_per_worker
            )
            worker_bundles = [
                {**worker_resources, **worker_resources_extra}
                for _ in range(num_workers)
            ]
            bundles = trainer_bundle + worker_bundles
            return PlacementGroupFactory(bundles, strategy="PACK")

    return TrainTrainable<|MERGE_RESOLUTION|>--- conflicted
+++ resolved
@@ -113,13 +113,8 @@
         backend (Union[str, BackendConfig]): The backend used for
             distributed communication. If configurations are needed,
             a subclass of ``BackendConfig`` can be passed in.
-<<<<<<< HEAD
             Supported ``str`` values: {"torch", "tensorflow", "horovod", "jax"}.
         num_workers (int): The number of workers (Ray actors) to launch.
-=======
-            Supported ``str`` values: {"torch", "tensorflow", "horovod"}.
-        num_workers: The number of workers (Ray actors) to launch.
->>>>>>> c4898ed7
             Each worker will reserve 1 CPU by default. The number of CPUs
             reserved by each worker can be overridden with the
             ``resources_per_worker`` argument.
