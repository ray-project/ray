import logging
from pathlib import Path
from typing import Any, Callable, Dict, List, Optional, TypeVar, Union

from ray.air.checkpoint import Checkpoint
from ray.air.config import CheckpointConfig
from ray.air import session
from ray.air._internal.uri_utils import URI
from ray.air._internal.util import StartTraceback
from ray.data import Dataset
from ray.train import DataConfig
from ray.train._internal.backend_executor import (
    BackendExecutor,
    InactiveWorkerGroupError,
    TrainBackendError,
    TrainingWorkerError,
)
from ray.train._internal.checkpoint import (
    CheckpointManager,
)
from ray.train._internal.session import TrainingResult, TrainingResultType
from ray.train.checkpoint import Checkpoint as NewCheckpoint

# Ray Train should be usable even if Tune is not installed.
from ray.train._internal.utils import ActorWrapper
from ray.train.backend import BackendConfig
from ray.train.base_trainer import (  # noqa: F401
    BaseTrainer,
    GenDataset,
    TrainingFailedError,
)
from ray.tune.trainable.util import TrainableUtil
from ray.util.annotations import DeveloperAPI
from ray.train._internal.storage import _use_storage_context, get_storage_context


T = TypeVar("T")
S = TypeVar("S")

logger = logging.getLogger(__name__)


@DeveloperAPI
class TrainingIterator:
    """An iterator over Train results. Returned by ``trainer.run_iterator``."""

    def __init__(
        self,
        backend_executor: Union[BackendExecutor, ActorWrapper],
        backend_config: BackendConfig,
        train_func: Union[Callable[[], T], Callable[[Dict[str, Any]], T]],
        datasets: Dict[str, Dataset],
        data_config: DataConfig,
        checkpoint_manager: CheckpointManager,
        checkpoint: Optional[Union[Dict, str, Path, Checkpoint]],
        checkpoint_strategy: Optional[CheckpointConfig],
        run_dir: Optional[Path] = None,
        storage_path: Optional[str] = None,
    ):
        self._backend_executor = backend_executor
        self._backend = backend_config.backend_cls()
        self._train_func = train_func
        self._datasets = datasets
        self._data_config = data_config
        self._run_dir = run_dir
        self._checkpoint_manager = checkpoint_manager
        self._checkpoint_strategy = checkpoint_strategy
        self._storage_path = storage_path

        # TODO(justinvyu): report/checkpoint should be combined into a single
        # TrainingResult event. There's no need to do these one at a time.
        self._checkpoint_to_report = None

        # TODO(justinvyu): Is this the best way to do this? Need to save this
        # as part of checkpoint metadata and load it back on restore.
        self._latest_checkpoint_id = 0

        self._start_training(
            train_func=train_func,
            run_dir=run_dir,
            datasets=self._datasets,
            data_config=self._data_config,
            checkpoint=checkpoint,
        )

        self._final_results = None
        self._finished_training = False

    def __iter__(self):
        return self

    def _start_training(
        self,
        train_func,
        run_dir,
        datasets,
        data_config,
        checkpoint,
        latest_checkpoint_id=None,
    ):
        self._checkpoint_manager.on_start_training(
            checkpoint_strategy=self._checkpoint_strategy,
            run_dir=run_dir,
            latest_checkpoint_id=latest_checkpoint_id,
        )
        checkpoint = self._checkpoint_manager._load_checkpoint(checkpoint)
        self._run_with_error_handling(
            lambda: self._backend_executor.start_training(
                train_func=train_func,
                datasets=datasets,
                data_config=data_config,
                checkpoint=checkpoint,
                # Workers need to start out with a path to write the first checkpoint to
                on_session_init=self._send_next_checkpoint_path_to_workers,
            )
        )

    def _send_next_checkpoint_path_to_workers(self):
        # NOTE: Always upload to storage from workers in the new persistence path
        # (no need to check for the `checkpoint_upload_from_workers` flag)
        if _use_storage_context():
            storage = get_storage_context()

            # NOTE: Idea: this checkpoint dir name should be customizable
            # and created on the fly when the checkpoint is reported with metrics.
            # Ex: lambda metrics: f"checkpoint_iter={metrics['training_iteration']}"
<<<<<<< HEAD
            storage.current_checkpoint_id = self._latest_checkpoint_id
            print(f"Setting next checkpoint path to: {storage.checkpoint_fs_path}")

            self._backend_executor._set_checkpoint_id(storage.current_checkpoint_id)

            self._latest_checkpoint_id += 1
=======
            storage.current_checkpoint_index = (
                self._checkpoint_manager._latest_checkpoint_id
            )
            logger.debug(
                f"Setting next checkpoint path to: {storage.checkpoint_fs_path}"
            )

            self._backend_executor._set_checkpoint_index(
                storage.current_checkpoint_index
            )
>>>>>>> d6f89108

        elif self._checkpoint_strategy._checkpoint_upload_from_workers:
            self._backend_executor._set_legacy_checkpoint_uri(
                self.__get_cloud_checkpoint_dir()
            )

    def _run_with_error_handling(self, func: Callable):
        try:
            return func()
        except TrainingWorkerError:
            # Workers have already been restarted.
            logger.info(
                "Workers have been successfully restarted. Resuming "
                "training from latest checkpoint."
            )
            logger.debug(
                f"Latest checkpoint: {self._checkpoint_manager.latest_checkpoint}"
            )
            self._start_training(
                self._train_func,
                self._run_dir,
                self._datasets,
                self._data_config,
                self._checkpoint_manager.latest_checkpoint,
                self._checkpoint_manager.latest_checkpoint_id,
            )
            return self._run_with_error_handling(func)
        except InactiveWorkerGroupError:
            raise RuntimeError(
                "This Trainer is not active. It is either shutdown "
                "already or never started in the first place. "
                "Either create a new Trainer or start this one."
            ) from None
        except TrainBackendError:
            raise RuntimeError(
                "Training failed. You should not be seeing "
                "this error and this is a bug. Please create "
                "a new issue at "
                "https://github.com/ray-project/ray."
            ) from None

    def __next__(self):
        if self.is_finished():
            raise StopIteration
        try:
            next_results = self._run_with_error_handling(self._fetch_next_result)
            if next_results is None:
                self._final_results = self._run_with_error_handling(
                    self._finish_training
                )
                self._finished_training = True
                raise StopIteration
            else:
                return next_results
        except StartTraceback:
            # If this is a StartTraceback, then this is a user error.
            # We raise it directly
            try:
                # Exception raised in at least one training worker. Immediately raise
                # this error to the user and do not attempt to terminate gracefully.
                self._backend_executor.shutdown(graceful_termination=False)
                self._finished_training = True
            except Exception:
                pass
            raise

    def _process_checkpoint_results(self, checkpoint_results: List[TrainingResult]):
        checkpoints = [
            checkpoint_result.data for checkpoint_result in checkpoint_results
        ]
        print("TrainingIterator processed checkpoints: ", checkpoints)
        assert all(isinstance(checkpoint, NewCheckpoint) for checkpoint in checkpoints)

        # All we need to do is track which checkpoint to use for book-keeping.
        # Let's use rank 0, and attach metadata about the other checkpoints.
        self._checkpoint_to_report = checkpoints[0]

    def _fetch_next_result(self) -> Optional[List[Dict]]:
        """Fetch next results produced by ``session.report()`` from each worker.

        Assumes ``start_training`` has already been called.

        Returns:
            A list of dictionaries of values passed to ``session.report()`` from
                each worker. Each item corresponds to an intermediate result
                a single worker. If there are no more items to fetch,
                returns None.
        """

        while True:
            results = self._backend_executor.get_next_results()
            if results is None:
                return None
            first_result = results[0]
            result_type = first_result.type
            if result_type is TrainingResultType.REPORT:
                if _use_storage_context():
                    # TODO(justinvyu): This tuple is what TrainingResult should be.
                    result_data = [
                        (r.data, None if rank > 0 else self._checkpoint_to_report)
                        for rank, r in enumerate(results)
                    ]
                else:
                    result_data = [r.data for r in results]
                return result_data
            elif result_type is TrainingResultType.CHECKPOINT:
                if _use_storage_context():
                    self._process_checkpoint_results(results)
                else:
                    self._checkpoint_manager._process_checkpoints(
                        results, decode_checkpoint_fn=self._backend._decode_data
                    )

                # Note(jungong) : This is kinda funky. We update the cloud
                # checkpoint dir on every distributed worker right after
                # an existing checkpoint is processed. We must do this because
                # Trainers do not have the concept of iterations or steps,
                # which must be synced between Trainable driver and the trainers.
                # TODO(jungong) : It would be nicer if we find a cleaner way
                # to sync the current cloud checkpointing directory between
                # Tuner, Trainable, and Trainers.
                self._send_next_checkpoint_path_to_workers()
                # Iterate until next REPORT call or training has finished.
            else:
                raise TrainBackendError(
                    f"Unexpected result type: "
                    f"{result_type}. "
                    f"Expected one of "
                    f"{[type in TrainingResultType]}"
                )

    # TODO(justinvyu): Remove unused code
    def _finish_checkpointing(self):
        while True:
            results = self._backend_executor.get_next_results()
            if results is None:
                break
            result_type = results[0].type
            # Process checkpoints and ignore other result types.
            if result_type is TrainingResultType.CHECKPOINT:
                self._checkpoint_manager._process_checkpoints(
                    results, decode_checkpoint_fn=self._backend._decode_data
                )
                # TODO: Is this needed? I don't think this is ever called...
                self._send_next_checkpoint_path_to_workers()

    # TODO(justinvyu): Remove unused code
    def _finish_training(self):
        """Finish training and return final results. Propagate any exceptions.

        Blocks until training is finished on all workers.

        Assumes `start_training` has already been called.

        Returns:
            A list of return values from calling ``train_func`` on each worker.
                Each item corresponds to the return value from a single worker.
        """

        self._backend_executor.pause_reporting()
        # Finish up processing checkpoints. Reporting has been disabled.
        # Results will not be processed.
        self._finish_checkpointing()
        return self._backend_executor.finish_training()

    def is_finished(self) -> bool:
        return self._finished_training

    # TODO(justinvyu): Remove unused code
    def get_final_results(self, force: bool = False) -> List[T]:
        """Gets the training func return values from each worker.

        If ``force`` is ``True``, then immediately finish training
        and return even if all the intermediate results have not
        been processed yet. Else, intermediate results must be
        processed before obtaining the final results. Defaults to
        False.
        """
        if not self.is_finished():
            assert self._final_results is None
            if force:
                try:
                    self._final_results = self._run_with_error_handling(
                        self._finish_training
                    )
                finally:
                    self._finished_training = True
            else:
                logger.info(
                    "Please finish iterating through the "
                    "intermediate results before getting the"
                    "final returns. If you would like "
                    "training to finish immediately and get "
                    "the final returns, then set "
                    "`force=True`."
                )

        return self._final_results

    # TODO(justinvyu): Remove legacy path.
    def __get_cloud_checkpoint_dir(self):
        if not self._storage_path:
            # Can't run cloud upload if storage path is not set.
            return None

        base_dir = URI(self._storage_path)
        path = Path(session.get_trial_dir())
        trial_dir_name = path.name
        exp_dir_name = path.parent.name
        checkpoint_dir_name = TrainableUtil._make_checkpoint_dir_name(
            self._checkpoint_manager._latest_checkpoint_id
        )

        return str(base_dir / exp_dir_name / trial_dir_name / checkpoint_dir_name)<|MERGE_RESOLUTION|>--- conflicted
+++ resolved
@@ -124,25 +124,14 @@
             # NOTE: Idea: this checkpoint dir name should be customizable
             # and created on the fly when the checkpoint is reported with metrics.
             # Ex: lambda metrics: f"checkpoint_iter={metrics['training_iteration']}"
-<<<<<<< HEAD
-            storage.current_checkpoint_id = self._latest_checkpoint_id
+            storage.current_checkpoint_index = self._latest_checkpoint_id
             print(f"Setting next checkpoint path to: {storage.checkpoint_fs_path}")
-
-            self._backend_executor._set_checkpoint_id(storage.current_checkpoint_id)
-
-            self._latest_checkpoint_id += 1
-=======
-            storage.current_checkpoint_index = (
-                self._checkpoint_manager._latest_checkpoint_id
-            )
-            logger.debug(
-                f"Setting next checkpoint path to: {storage.checkpoint_fs_path}"
-            )
 
             self._backend_executor._set_checkpoint_index(
                 storage.current_checkpoint_index
             )
->>>>>>> d6f89108
+
+            self._latest_checkpoint_id += 1
 
         elif self._checkpoint_strategy._checkpoint_upload_from_workers:
             self._backend_executor._set_legacy_checkpoint_uri(
