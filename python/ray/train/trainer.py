--- conflicted
+++ resolved
@@ -56,7 +56,6 @@
         checkpoint_strategy: Optional[CheckpointConfig],
         run_dir: Optional[Path] = None,
         storage_path: Optional[str] = None,
-        latest_checkpoint_index: int = 0,
     ):
         self._backend_executor = backend_executor
         self._backend = backend_config.backend_cls()
@@ -72,14 +71,9 @@
         # TrainingResult event. There's no need to do these one at a time.
         self._checkpoint_to_report = None
 
-<<<<<<< HEAD
-        self._storage = get_storage_context() if _use_storage_context() else None
-        self._storage.current_checkpoint_index = latest_checkpoint_index
-=======
         self._storage = None
         if _use_storage_context():
             self._storage = get_storage_context()
->>>>>>> d4e20f27
 
         self._start_training(
             train_func=train_func,
