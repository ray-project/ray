import copy
from datetime import datetime
import logging
import os
from pathlib import Path
from typing import Union, Callable, List, TypeVar, Optional, Any, Dict, Type
import warnings

import ray
from ray.actor import ActorHandle
from ray.train.backend import (
    BackendConfig,
)
from ray.train.callbacks.callback import TrainingCallback
from ray.train._internal.dataset_spec import RayDataset, RayDatasetSpec
from ray.train._internal.session import TrainingResultType
from ray.train._internal.utils import (
    construct_train_func,
    ActorWrapper,
)
from ray.train._internal.backend_executor import (
    BackendExecutor,
    InactiveWorkerGroupError,
    TrainBackendError,
    TrainingWorkerError,
)
from ray.train._internal.checkpoint import (
    TuneCheckpointManager,
    CheckpointManager,
    load_checkpoint_from_path,
)
from ray.train.constants import (
    TUNE_INSTALLED,
    DEFAULT_RESULTS_DIR,
    ENABLE_DETAILED_AUTOFILLED_METRICS_ENV,
    ENABLE_SHARE_CUDA_VISIBLE_DEVICES_ENV,
    TRAIN_PLACEMENT_GROUP_TIMEOUT_S_ENV,
    TRAIN_ENABLE_WORKER_SPREAD_ENV,
)

# Ray Train should be usable even if Tune is not installed.
<<<<<<< HEAD
from ray.train.utils import construct_path
from ray.train.worker_group import WorkerGroup
from ray.util.annotations import Deprecated, DeveloperAPI
=======
from ray.train._internal.utils import construct_path
from ray.train._internal.worker_group import WorkerGroup
from ray.util import PublicAPI
from ray.util.annotations import DeveloperAPI
>>>>>>> d5b895bc
from ray.util.ml_utils.checkpoint_manager import CheckpointStrategy

# NEW API
from ray.train.base_trainer import BaseTrainer, GenDataset, TrainingFailedError

if TUNE_INSTALLED:
    from ray import tune
    from ray.tune import Trainable
    from ray.tune import PlacementGroupFactory
    from ray.tune.function_runner import wrap_function
else:
    tune = PlacementGroupFactory = Trainable = object

    def noop():
        return

    wrap_function = noop

T = TypeVar("T")
S = TypeVar("S")

logger = logging.getLogger(__name__)

BACKEND_NAME_TO_CONFIG_CLS_NAME = {
    "horovod": "HorovodConfig",
    "tensorflow": "TensorflowConfig",
    "torch": "TorchConfig",
}

# The environment variables that need to be propagated from the driver to the
# `BackendExecutor` actor via runtime env.
BACKEND_ENV_VARS = {
    ENABLE_DETAILED_AUTOFILLED_METRICS_ENV,
    ENABLE_SHARE_CUDA_VISIBLE_DEVICES_ENV,
    TRAIN_PLACEMENT_GROUP_TIMEOUT_S_ENV,
    TRAIN_ENABLE_WORKER_SPREAD_ENV,
}


# Import backend configurations dynamically since not all subdependencies
# may be installed.
def _get_backend_config_cls(backend_name) -> type:
    if backend_name not in BACKEND_NAME_TO_CONFIG_CLS_NAME:
        raise ValueError(
            f"Invalid backend: {backend_name}. "
            f"Supported string values are: "
            f"{BACKEND_NAME_TO_CONFIG_CLS_NAME.keys()}"
        )
    import importlib

    config_cls = getattr(
        importlib.import_module(f"ray.train" f".{backend_name}"),
        BACKEND_NAME_TO_CONFIG_CLS_NAME[backend_name],
    )
    return config_cls


@Deprecated
class Trainer:
    """A class for enabling seamless distributed deep learning.

    Directory structure:
    - A logdir is created during instantiation. This will hold all the
    results/checkpoints for the lifetime of the Trainer. By default, it will be
    of the form ``~/ray_results/train_<datestring>``.
    - A run_dir is created for each ``run`` call. This will
    hold the checkpoints and results for a single ``trainer.run()`` or
    ``trainer.run_iterator()`` call. It will be of the form ``run_<run_id>``.

    Args:
        backend (Union[str, BackendConfig]): The backend used for
            distributed communication. If configurations are needed,
            a subclass of ``BackendConfig`` can be passed in.
            Supported ``str`` values: {"torch", "tensorflow", "horovod"}.
        num_workers: The number of workers (Ray actors) to launch.
            Each worker will reserve 1 CPU by default. The number of CPUs
            reserved by each worker can be overridden with the
            ``resources_per_worker`` argument.
        use_gpu: If True, training will be done on GPUs (1 per
            worker). Defaults to False. The number of GPUs reserved by each
            worker can be overridden with the ``resources_per_worker``
            argument.
        resources_per_worker (Optional[Dict]): If specified, the resources
            defined in this Dict will be reserved for each worker. The
            ``CPU`` and ``GPU`` keys (case-sensitive) can be defined to
            override the number of CPU/GPUs used by each worker.
        logdir (Optional[str]): Path to the file directory where logs
            should be persisted. If this is not specified, one will be
            generated.
         max_retries: Number of retries when Ray actors fail.
            Defaults to 3. Set to -1 for unlimited retries.
    """

    def __init__(
        self,
        backend: Union[str, BackendConfig],
        num_workers: int,
        use_gpu: bool = False,
        resources_per_worker: Optional[Dict[str, float]] = None,
        logdir: Optional[str] = None,
        max_retries: int = 3,
    ):
        warnings.warn(
            "The `ray.train.Trainer` API has been deprecated in Ray "
            "2.0, and is replaced by Ray AI Runtime (Ray AIR). Ray AIR ("
            "https://docs.ray.io/en/latest/ray-air/getting-started.html) will "
            "provide greater functionality than `ray.train.Trainer`, "
            "and with a more flexible and easy-to-use API. "
            "This class will be removed in the future.",
            DeprecationWarning,
            stacklevel=2,
        )

        if num_workers <= 0:
            raise ValueError("`num_workers` must be a positive integer.")

        if not ray.is_initialized():
            ray.init()

        if "GPU" in ray.available_resources() and not use_gpu:
            logger.info(
                "GPUs are detected in your Ray cluster, but GPU "
                "training is not enabled for Ray Train. To enable "
                "GPU training, make sure to set `use_gpu` to True "
                "when instantiating your Trainer."
            )

        if resources_per_worker is not None:
            # Copy this parameter to avoid mutating the user input
            resources_per_worker = copy.deepcopy(resources_per_worker)

        self._num_workers = num_workers
        self._use_gpu = use_gpu
        self._resources_per_worker = resources_per_worker

        # Incremental unique run ID.
        self._run_id = 0
        self.logdir = self.create_logdir(logdir)

        # Setup executor.
        self._backend_config = self._get_backend_config(backend)

        num_cpus = 1
        num_gpus = int(use_gpu)

        if resources_per_worker:
            # Override CPU and GPU resources and remove from dict.
            num_cpus = resources_per_worker.pop("CPU", num_cpus)
            num_gpus = resources_per_worker.pop("GPU", num_gpus)
            if not use_gpu and num_gpus > 0:
                raise ValueError(
                    "`use_gpu` is False but `GPU` was found in "
                    "`resources_per_worker`. Either set `use_gpu` to True or "
                    "remove `GPU` from `resources_per_worker."
                )
            if use_gpu and num_gpus == 0:
                raise ValueError(
                    "`use_gpu` is True but `GPU` is set to 0 in "
                    "`resources_per_worker`. Either set `use_gpu` to False or "
                    "request a positive number of `GPU` in "
                    "`resources_per_worker."
                )

        runtime_env = {
            "env_vars": {
                var_name: os.environ[var_name]
                for var_name in BACKEND_ENV_VARS
                if var_name in os.environ
            }
        }

        remote_executor = ray.remote(num_cpus=0)(BackendExecutor)

        backend_executor_actor = remote_executor.options(
            runtime_env=runtime_env
        ).remote(
            backend_config=self._backend_config,
            num_workers=num_workers,
            num_cpus_per_worker=num_cpus,
            num_gpus_per_worker=num_gpus,
            additional_resources_per_worker=resources_per_worker,
            max_retries=max_retries,
        )

        self._backend_executor = ActorWrapper(backend_executor_actor)

        # Todo (krfricke): Initialize checkpoint manager here with final values
        # rather than in `on_training_start`
        if self._is_tune_enabled():
            self.checkpoint_manager = TuneCheckpointManager(
                checkpoint_strategy=None, run_dir=None
            )
        else:
            self.checkpoint_manager = CheckpointManager(
                checkpoint_strategy=None, run_dir=None
            )

    def create_logdir(self, log_dir: Optional[Union[str, Path]]) -> Path:
        """Create logdir for the Trainer."""
        # Create directory for logs.
        log_dir = Path(log_dir) if log_dir else None
        if not log_dir:
            # Initialize timestamp for identifying this Train  execution.
            timestr = datetime.today().strftime("%Y-%m-%d_%H-%M-%S")
            log_dir = Path(f"train_{timestr}")
        log_dir = construct_path(log_dir, DEFAULT_RESULTS_DIR)
        log_dir.mkdir(parents=True, exist_ok=True)
        logger.info(f"Trainer logs will be logged in: {log_dir}")
        return log_dir

    def create_run_dir(self):
        """Create rundir for the particular training run."""
        self.latest_run_dir.mkdir(parents=True, exist_ok=True)
        logger.info(f"Run results will be logged in: {self.latest_run_dir}")

    def _get_backend_config(self, backend: Union[str, BackendConfig]) -> BackendConfig:
        """Gets the ``BackendConfig`` to use for training.

        Args:
            backend (Union[str, BackendConfig]): If a ``BackendConfig`` is
                passed in, then it will also be returned. If a ``str`` is
                passed in, then the default config for that backend will be
                returned.

        Returns:
            The ``BackendConfig`` that will be used to set up the
            ``BackendExecutor``.
        """

        if isinstance(backend, BackendConfig):
            return backend
        elif isinstance(backend, str):
            return _get_backend_config_cls(backend)()
        else:
            raise TypeError(f"Invalid type for backend: {type(backend)}.")

    def _is_tune_enabled(self):
        """Whether or not this Trainer is part of a Tune session."""
        return TUNE_INSTALLED and tune.is_session_enabled()

    def start(self, initialization_hook: Optional[Callable[[], None]] = None):
        """Starts the training execution service.

        Args:
            initialization_hook (Optional[Callable]): The function to call on
                each worker when it is instantiated.
        """
        self._backend_executor.start(initialization_hook)

    def run(
        self,
        train_func: Union[Callable[[], T], Callable[[Dict[str, Any]], T]],
        config: Optional[Dict[str, Any]] = None,
        callbacks: Optional[List[TrainingCallback]] = None,
        dataset: Optional[Union[RayDataset, Dict[str, RayDataset]]] = None,
        checkpoint: Optional[Union[Dict, str, Path]] = None,
        checkpoint_strategy: Optional[CheckpointStrategy] = None,
    ) -> List[T]:
        """Runs a training function in a distributed manner.

        Args:
            train_func: The training function to execute.
                This can either take in no arguments or a ``config`` dict.
            config (Optional[Dict]): Configurations to pass into
                ``train_func``. If None then an empty Dict will be created.
            callbacks (Optional[List[TrainingCallback]]): A list of Callbacks
                which will be executed during training. If this is not set,
                currently there are NO default Callbacks.
            dataset (Optional[Union[RayDataset, Dict[str, RayDataset]]]):
                Distributed Ray :ref:`Dataset <dataset-api>` or
                :ref:`DatasetPipeline <dataset-pipeline-api>` to pass into the
                workers, which can be accessed from the training function via
                ``train.get_dataset_shard()``. Sharding will automatically be
                handled by the Trainer. Multiple Datasets can be passed in as
                a ``Dict`` that maps each name key to a Dataset value,
                and each Dataset can be accessed from the training function
                by passing in a `dataset_name` argument to
                ``train.get_dataset_shard()``.
            checkpoint (Optional[Dict|str|Path]): The checkpoint data that
                should be loaded onto each worker and accessed by the training
                function via ``train.load_checkpoint()``. If this is a ``str``
                or ``Path`` then the value is expected to be a path to a file
                that contains a serialized checkpoint dict. If this is
                ``None`` then no checkpoint will be loaded.
            checkpoint_strategy (Optional[CheckpointStrategy]): The
                configurations for saving checkpoints.

        Returns:
            A list of results from the training function. Each value in the
            list corresponds to the output of the training function from
            each worker.
        """
        # Create new log directory for this run.
        self._run_id += 1
        self.create_run_dir()

        # TODO(matt): Set default callbacks.
        callbacks = [] if callbacks is None else callbacks
        finished_with_errors = False

        for callback in callbacks:
            callback.start_training(
                logdir=str(self.latest_run_dir), config=config or {}
            )

        train_func = construct_train_func(train_func, config)

        dataset_spec = RayDatasetSpec(dataset_or_dict=dataset)

        try:
            iterator = TrainingIterator(
                backend_executor=self._backend_executor,
                backend_config=self._backend_config,
                train_func=train_func,
                dataset_spec=dataset_spec,
                checkpoint_manager=self.checkpoint_manager,
                checkpoint=checkpoint,
                checkpoint_strategy=checkpoint_strategy,
                run_dir=self.latest_run_dir,
            )
            for intermediate_result in iterator:
                for callback in callbacks:
                    callback.process_results(intermediate_result)

            assert iterator.is_finished()
            return iterator.get_final_results()
        finally:
            for callback in callbacks:
                callback.finish_training(error=finished_with_errors)

    def run_iterator(
        self,
        train_func: Union[Callable[[], T], Callable[[Dict[str, Any]], T]],
        config: Optional[Dict[str, Any]] = None,
        dataset: Optional[Union[RayDataset, Dict[str, RayDataset]]] = None,
        checkpoint: Optional[Union[Dict, str, Path]] = None,
        checkpoint_strategy: Optional[CheckpointStrategy] = None,
    ) -> "TrainingIterator":
        """Same as ``run`` except returns an iterator over the results.

        This is useful if you want to have more customization of what to do
        with the intermediate results or how to use the ``Trainer`` with Ray
        Tune.

        .. code-block:: python

            def train_func(config):
                ...
                for _ in config["epochs"]:
                    metrics = train()
                    metrics = validate(...)
                    ray.train.report(**metrics)
                return model

            iterator = trainer.run_iterator(train_func, config=config)

            for result in iterator:
                do_stuff(result)
                latest_ckpt = trainer.get_latest_checkpoint()

            assert iterator.is_finished()
            model = iterator.get_fin()[0]

        Args:
            train_func: The training function to execute.
                This can either take in no arguments or a ``config`` dict.
            config (Optional[Dict]): Configurations to pass into
                ``train_func``. If None then an empty Dict will be created.
            checkpoint (Optional[Dict|Path|str]): The checkpoint data that
                should be loaded onto each worker and accessed by the
                training function via ``train.load_checkpoint()``. If this is a
                ``str`` or ``Path`` then the value is expected to be a path
                to a file that contains a serialized checkpoint dict. If this
                is ``None`` then no checkpoint will be loaded.
            checkpoint_strategy (Optional[CheckpointStrategy]): The
                configurations for saving checkpoints.

        Returns:
            An Iterator over the intermediate results from ``train.report()``.
        """
        # Create new log directory for this run.
        self._run_id += 1
        self.create_run_dir()

        train_func = construct_train_func(train_func, config)

        dataset_spec = RayDatasetSpec(dataset_or_dict=dataset)

        return TrainingIterator(
            backend_executor=self._backend_executor,
            backend_config=self._backend_config,
            train_func=train_func,
            run_dir=self.latest_run_dir,
            dataset_spec=dataset_spec,
            checkpoint_manager=self.checkpoint_manager,
            checkpoint=checkpoint,
            checkpoint_strategy=checkpoint_strategy,
        )

    @property
    def latest_run_dir(self) -> Optional[Path]:
        """Path to the log directory for the latest call to ``run()``.

        Returns ``None`` if ``run()`` has not been called.
        """
        if self._run_id > 0:
            run_dir = Path(f"run_{self._run_id:03d}")
            return construct_path(run_dir, self.logdir)
        else:
            return None

    @property
    def latest_checkpoint_dir(self) -> Optional[Path]:
        """Path to the checkpoint directory.

        Returns ``None`` if ``run()`` has not been called or if
        ``train.checkpoint()`` has not been called from ``train_func``within
        the most recent call to ``run``.
        """
        return self.checkpoint_manager.latest_checkpoint_dir

    @property
    def best_checkpoint_path(self) -> Optional[Path]:
        """Path to the best persisted checkpoint from the latest run.

        "Best" is defined by the input ``CheckpointStrategy``.
        Default behavior is to return the most recent checkpoint.

        Returns ``None`` if ``run()`` has not been called or if
        ``train.save_checkpoint()`` has not been called from ``train_func``
        within the most recent call to ``run``.
        """
        return self.checkpoint_manager.best_checkpoint_path

    @property
    def latest_checkpoint(self) -> Optional[Dict]:
        """The latest saved checkpoint.

        This checkpoint may not be saved to disk.

        Returns ``None`` if ``run()`` has not been called or if
        ``train.checkpoint()`` has not been called from ``train_func``.
        """
        return self.checkpoint_manager.latest_checkpoint

    @property
    def best_checkpoint(self) -> Optional[Dict]:
        """Best saved checkpoint from the latest run.

        "Best" is defined by the input ``CheckpointStrategy``.
        Default behavior is to return the most recent checkpoint.

        Returns ``None`` if ``run()`` has not been called or if
        ``train.save_checkpoint()`` has not been called from ``train_func``
        within the most recent call to ``run``.
        """
        best_checkpoint_path = self.best_checkpoint_path
        if best_checkpoint_path is None:
            return None
        else:
            return load_checkpoint_from_path(best_checkpoint_path)

    @staticmethod
    def load_checkpoint_from_path(checkpoint_file_path: Union[str, Path]) -> Dict:
        """Convenience method to load a checkpoint from path.

        An error will be raised if the provided path does not exist.

        Args:
            checkpoint_file_path (Union[str, Path]): The path to the checkpoint
                to load. If the checkpoint saved in this path has not been
                created by Ray Train, there is no guarantee that it can be
                loaded in successfully.
        """
        return load_checkpoint_from_path(checkpoint_file_path)

    def shutdown(self):
        """Shuts down the training execution service."""
        self._backend_executor.shutdown()

    def to_tune_trainable(
        self,
        train_func: Callable[[Dict[str, Any]], T],
        dataset: Optional[Union[RayDataset, Dict[str, RayDataset]]] = None,
    ) -> Type[Trainable]:
        """Creates a Tune ``Trainable`` from the input training function.

        Args:
            train_func: The function that should be executed on each
                training worker.
            dataset (Optional[Union[RayDataset, Dict[str, RayDataset]]]):
                Distributed Ray p:ref:`Dataset <dataset-api>` or
                :ref:`DatasetPipeline <dataset-pipeline-api>` to pass into the
                workers, which can be accessed from the training function via
                ``train.get_dataset_shard()``. Sharding will automatically be
                handled by the Trainer. Multiple Datasets can be passed in as
                a ``Dict`` that maps each name key to a Dataset value,
                and each Dataset can be accessed from the training function
                by passing in a `dataset_name` argument to
                ``train.get_dataset_shard()``.

        Returns:
            A Trainable that can directly be passed into ``tune.run()``.
        """
        if not TUNE_INSTALLED:
            raise ValueError(
                "Tune is not installed. Please install ray["
                "tune] to use the Tune integration."
            )

        if self._backend_executor.is_started():
            raise RuntimeError(
                "The Trainer must not be active to use "
                "`to_tune_trainable`. Either shutdown the "
                "Trainer or don't start it in the first place."
            )

        return _create_tune_trainable(
            train_func,
            dataset,
            self._backend_config,
            self._num_workers,
            self._use_gpu,
            self._resources_per_worker,
        )

    def to_worker_group(self, train_cls: Type, *args, **kwargs) -> "TrainWorkerGroup":
        """Returns Ray actors with the provided class and the backend started.

        This is useful if you want to provide your own class for training
        and have more control over execution, but still want to use Ray Train
        to setup the appropriate backend configurations (torch, tf, etc.).

        .. code-block:: python

            class Trainer:
                def __init__(self, config):
                    self.config = config

                def train_epoch(self):
                    ...
                    return 1

            config = {"lr": 0.1}
            trainer = Trainer(num_workers=2, backend="torch")
            workers = trainer.to_worker_group(train_cls=Trainer, config=config)
            futures = [w.train_epoch.remote() for w in workers]
            assert ray.get(futures) == [1, 1]
            assert ray.get(workers[0].train_epoch.remote()) == 1
            workers.shutdown()

        Args:
            train_cls: The class definition to use for the Ray
                actors/workers.
            args, kwargs: Arguments to pass into the ``__init__`` of the
                provided ``train_cls``.
        """
        if self._backend_executor.is_started():
            raise RuntimeError(
                "The Trainer must not be active to use "
                "`to_worker_group`. Either shutdown the "
                "Trainer or don't start it in the first place."
            )
        self._backend_executor.start(
            train_cls=train_cls, train_cls_args=args, train_cls_kwargs=kwargs
        )
        worker_group = self._backend_executor.get_worker_group()
        return TrainWorkerGroup(worker_group)


@DeveloperAPI
class TrainWorkerGroup:
    """A container for a group of Ray actors.

    You should not instantiate this directly and only use this as the output
    of ``Trainer.to_worker_group``. You can index or iterate this object like
    you would a List.

    .. code-block:: python

        class Trainer:
            def __init__(self, config):
                self.config = config

            def train_epoch(self):
                ...
                return 1

        config = {"lr": 0.1}
        trainer = Trainer(num_workers=2, backend="torch")
        workers = trainer.to_worker_group(train_cls=Trainer, config=config)
        futures = [w.train_epoch.remote() for w in workers]
        assert ray.get(futures) == [1, 1]
        assert ray.get(workers[0].train_epoch.remote()) == 1
        workers.shutdown()`
    """

    def __init__(self, worker_group: WorkerGroup):
        self._worker_group = worker_group

    def __getitem__(self, item) -> ActorHandle:
        return self._worker_group.workers[item].actor

    def shutdown(self, patience_s: float = 5):
        """Shutdown all the workers.

        Args:
            patience_s: Attempt a graceful shutdown
                of the workers for this many seconds. Fallback to force kill
                if graceful shutdown is not complete after this time. If
                this is less than or equal to 0, immediately force kill all
                workers.
        """
        self._worker_group.shutdown(patience_s=patience_s)


@DeveloperAPI
class TrainingIterator:
    """An iterator over Train results. Returned by ``trainer.run_iterator``."""

    def __init__(
        self,
        backend_executor: Union[BackendExecutor, ActorWrapper],
        backend_config: BackendConfig,
        train_func: Union[Callable[[], T], Callable[[Dict[str, Any]], T]],
        dataset_spec: RayDatasetSpec,
        checkpoint_manager: CheckpointManager,
        checkpoint: Optional[Union[Dict, str, Path]],
        checkpoint_strategy: Optional[CheckpointStrategy],
        run_dir: Optional[Path] = None,
    ):
        self._backend_executor = backend_executor
        self._backend = backend_config.backend_cls()
        self._train_func = train_func
        self._dataset_spec = dataset_spec
        self._run_dir = run_dir
        self._checkpoint_manager = checkpoint_manager
        self._checkpoint_strategy = checkpoint_strategy
        self._start_training(
            train_func=train_func,
            run_dir=run_dir,
            dataset_spec=self._dataset_spec,
            checkpoint=checkpoint,
            checkpoint_strategy=checkpoint_strategy,
        )

        self._final_results = None
        self._finished_training = False

    def __iter__(self):
        return self

    def _start_training(
        self,
        train_func,
        run_dir,
        dataset_spec,
        checkpoint,
        checkpoint_strategy,
        latest_checkpoint_id=None,
    ):
        self._checkpoint_manager.on_start_training(
            checkpoint_strategy=checkpoint_strategy,
            run_dir=run_dir,
            latest_checkpoint_id=latest_checkpoint_id,
        )
        checkpoint_dict = self._checkpoint_manager._load_checkpoint(checkpoint)
        self._run_with_error_handling(
            lambda: self._backend_executor.start_training(
                train_func=train_func,
                dataset_spec=dataset_spec,
                checkpoint=checkpoint_dict,
            )
        )

    def _run_with_error_handling(self, func: Callable):
        try:
            return func()
        except TrainingWorkerError:
            # Workers have already been restarted.
            logger.info(
                "Workers have been successfully restarted. Resuming "
                "training from latest checkpoint."
            )
            logger.debug(
                f"Latest checkpoint: {self._checkpoint_manager.latest_checkpoint}"
            )
            self._start_training(
                self._train_func,
                self._run_dir,
                self._dataset_spec,
                self._checkpoint_manager.latest_checkpoint,
                self._checkpoint_strategy,
                latest_checkpoint_id=self._checkpoint_manager.latest_checkpoint_id,
            )
            return self._run_with_error_handling(func)
        except InactiveWorkerGroupError:
            raise RuntimeError(
                "This Trainer is not active. It is either shutdown "
                "already or never started in the first place. "
                "Either create a new Trainer or start this one."
            ) from None
        except TrainBackendError:
            raise RuntimeError(
                "Training failed. You should not be seeing "
                "this error and this is a bug. Please create "
                "a new issue at "
                "https://github.com/ray-project/ray."
            ) from None

    def __next__(self):
        if self.is_finished():
            raise StopIteration
        next_results = self._run_with_error_handling(self._fetch_next_result)
        if next_results is None:
            try:
                self._final_results = self._run_with_error_handling(
                    self._finish_training
                )
            finally:
                self._finished_training = True
            raise StopIteration
        else:

            return next_results

    def _fetch_next_result(self) -> Optional[List[Dict]]:
        """Fetch next results produced by ``train.report()`` from each worker.

        Assumes ``start_training`` has already been called.

        Returns:
            A list of dictionaries of values passed to ``train.report()`` from
                each worker. Each item corresponds to an intermediate result
                a single worker. If there are no more items to fetch,
                returns None.
        """

        while True:
            results = self._backend_executor.get_next_results()
            if results is None:
                return None
            first_result = results[0]
            result_type = first_result.type
            if result_type is TrainingResultType.REPORT:
                result_data = [self._backend.decode_data(r.data) for r in results]
                return result_data
            elif result_type is TrainingResultType.CHECKPOINT:
                self._checkpoint_manager._process_checkpoint(
                    results, decode_checkpoint_fn=self._backend.decode_data
                )
                # Iterate until next REPORT call or training has finished.
            else:
                raise TrainBackendError(
                    f"Unexpected result type: "
                    f"{result_type}. "
                    f"Expected one of "
                    f"{[type in TrainingResultType]}"
                )

    def _finish_checkpointing(self):
        while True:
            results = self._backend_executor.get_next_results()
            if results is None:
                break
            result_type = results[0].type
            # Process checkpoints and ignore other result types.
            if result_type is TrainingResultType.CHECKPOINT:
                self._checkpoint_manager._process_checkpoint(
                    results, decode_checkpoint_fn=self._backend.decode_data
                )

    def _finish_training(self):
        """Finish training and return final results. Propagate any exceptions.

        Blocks until training is finished on all workers.

        Assumes `start_training` has already been called.

        Returns:
            A list of return values from calling ``train_func`` on each worker.
                Each item corresponds to the return value from a single worker.
        """

        self._backend_executor.pause_reporting()
        # Finish up processing checkpoints. Reporting has been disabled.
        # Results will not be processed.
        self._finish_checkpointing()
        return self._backend_executor.finish_training()

    def is_finished(self) -> bool:
        return self._finished_training

    def get_final_results(self, force: bool = False) -> List[T]:
        """Gets the training func return values from each worker.

        If ``force`` is ``True``, then immediately finish training
        and return even if all the intermediate results have not
        been processed yet. Else, intermediate results must be
        processed before obtaining the final results. Defaults to
        False.
        """
        if not self.is_finished():
            assert self._final_results is None
            if force:
                try:
                    self._final_results = self._run_with_error_handling(
                        self._finish_training
                    )
                finally:
                    self._finished_training = True
            else:
                logger.info(
                    "Please finish iterating through the "
                    "intermediate results before getting the"
                    "final returns. If you would like "
                    "training to finish immediately and get "
                    "the final returns, then set "
                    "`force=True`."
                )

        return self._final_results


def _create_tune_trainable(
    train_func, dataset, backend_config, num_workers, use_gpu, resources_per_worker
):
    """Creates a Tune Trainable class for Train training.

    This function populates class attributes and methods.
    """

    # TODO(matt): Move dataset to Ray object store, like tune.with_parameters.
    def tune_function(config, checkpoint_dir=None):
        trainer = Trainer(
            backend=backend_config,
            num_workers=num_workers,
            use_gpu=use_gpu,
            resources_per_worker=resources_per_worker,
        )

        trainer.start()

        iterator = trainer.run_iterator(
            train_func, config, dataset=dataset, checkpoint=checkpoint_dir
        )

        for results in iterator:
            first_worker_results = results[0]

            tune.report(**first_worker_results)

        trainer.shutdown()

    trainable_cls = wrap_function(tune_function)

    class TrainTrainable(trainable_cls):
        """Add default resources to the Trainable."""

        @classmethod
        def default_resource_request(cls, config: Dict) -> PlacementGroupFactory:
            trainer_bundle = [{"CPU": 1}]
            worker_resources = {"CPU": 1, "GPU": int(use_gpu)}
            worker_resources_extra = (
                {} if resources_per_worker is None else resources_per_worker
            )
            worker_bundles = [
                {**worker_resources, **worker_resources_extra}
                for _ in range(num_workers)
            ]
            bundles = trainer_bundle + worker_bundles
            return PlacementGroupFactory(bundles, strategy="PACK")

    return TrainTrainable


__all__ = [
    "Trainer",
    "TrainWorkerGroup",
    "TrainingIterator",
    "BaseTrainer",
    "GenDataset",
    "TrainingFailedError",
]<|MERGE_RESOLUTION|>--- conflicted
+++ resolved
@@ -10,21 +10,19 @@
 from ray.actor import ActorHandle
 from ray.train.backend import (
     BackendConfig,
-)
-from ray.train.callbacks.callback import TrainingCallback
-from ray.train._internal.dataset_spec import RayDataset, RayDatasetSpec
-from ray.train._internal.session import TrainingResultType
-from ray.train._internal.utils import (
-    construct_train_func,
-    ActorWrapper,
-)
-from ray.train._internal.backend_executor import (
     BackendExecutor,
     InactiveWorkerGroupError,
     TrainBackendError,
     TrainingWorkerError,
 )
-from ray.train._internal.checkpoint import (
+from ray.train.callbacks.callback import TrainingCallback
+from ray.train.impl.dataset_spec import RayDataset, _RayDatasetSpec
+from ray.train.session import TrainingResultType
+from ray.train.utils import (
+    construct_train_func,
+    ActorWrapper,
+)
+from ray.train._checkpoint import (
     TuneCheckpointManager,
     CheckpointManager,
     load_checkpoint_from_path,
@@ -39,20 +37,11 @@
 )
 
 # Ray Train should be usable even if Tune is not installed.
-<<<<<<< HEAD
 from ray.train.utils import construct_path
 from ray.train.worker_group import WorkerGroup
-from ray.util.annotations import Deprecated, DeveloperAPI
-=======
-from ray.train._internal.utils import construct_path
-from ray.train._internal.worker_group import WorkerGroup
 from ray.util import PublicAPI
 from ray.util.annotations import DeveloperAPI
->>>>>>> d5b895bc
 from ray.util.ml_utils.checkpoint_manager import CheckpointStrategy
-
-# NEW API
-from ray.train.base_trainer import BaseTrainer, GenDataset, TrainingFailedError
 
 if TUNE_INSTALLED:
     from ray import tune
@@ -90,7 +79,7 @@
 
 # Import backend configurations dynamically since not all subdependencies
 # may be installed.
-def _get_backend_config_cls(backend_name) -> type:
+def get_backend_config_cls(backend_name) -> type:
     if backend_name not in BACKEND_NAME_TO_CONFIG_CLS_NAME:
         raise ValueError(
             f"Invalid backend: {backend_name}. "
@@ -106,7 +95,7 @@
     return config_cls
 
 
-@Deprecated
+@PublicAPI(stability="beta")
 class Trainer:
     """A class for enabling seamless distributed deep learning.
 
@@ -152,13 +141,12 @@
         max_retries: int = 3,
     ):
         warnings.warn(
-            "The `ray.train.Trainer` API has been deprecated in Ray "
-            "2.0, and is replaced by Ray AI Runtime (Ray AIR). Ray AIR ("
+            "The `ray.train.Trainer` API will be deprecated in Ray "
+            "2.0, and will be replaced by Ray AI Runtime (Ray AIR). Ray AIR ("
             "https://docs.ray.io/en/latest/ray-air/getting-started.html) will "
             "provide greater functionality than `ray.train.Trainer`, "
-            "and with a more flexible and easy-to-use API. "
-            "This class will be removed in the future.",
-            DeprecationWarning,
+            "and with a more flexible and easy-to-use API.",
+            PendingDeprecationWarning,
             stacklevel=2,
         )
 
@@ -281,7 +269,7 @@
         if isinstance(backend, BackendConfig):
             return backend
         elif isinstance(backend, str):
-            return _get_backend_config_cls(backend)()
+            return get_backend_config_cls(backend)()
         else:
             raise TypeError(f"Invalid type for backend: {type(backend)}.")
 
@@ -356,7 +344,7 @@
 
         train_func = construct_train_func(train_func, config)
 
-        dataset_spec = RayDatasetSpec(dataset_or_dict=dataset)
+        dataset_spec = _RayDatasetSpec(dataset_or_dict=dataset)
 
         try:
             iterator = TrainingIterator(
@@ -435,7 +423,7 @@
 
         train_func = construct_train_func(train_func, config)
 
-        dataset_spec = RayDatasetSpec(dataset_or_dict=dataset)
+        dataset_spec = _RayDatasetSpec(dataset_or_dict=dataset)
 
         return TrainingIterator(
             backend_executor=self._backend_executor,
@@ -674,7 +662,7 @@
         backend_executor: Union[BackendExecutor, ActorWrapper],
         backend_config: BackendConfig,
         train_func: Union[Callable[[], T], Callable[[Dict[str, Any]], T]],
-        dataset_spec: RayDatasetSpec,
+        dataset_spec: _RayDatasetSpec,
         checkpoint_manager: CheckpointManager,
         checkpoint: Optional[Union[Dict, str, Path]],
         checkpoint_strategy: Optional[CheckpointStrategy],
@@ -922,14 +910,4 @@
             bundles = trainer_bundle + worker_bundles
             return PlacementGroupFactory(bundles, strategy="PACK")
 
-    return TrainTrainable
-
-
-__all__ = [
-    "Trainer",
-    "TrainWorkerGroup",
-    "TrainingIterator",
-    "BaseTrainer",
-    "GenDataset",
-    "TrainingFailedError",
-]+    return TrainTrainable