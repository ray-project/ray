--- conflicted
+++ resolved
@@ -1,14 +1,8 @@
 import logging
 import os
-<<<<<<< HEAD
-
-=======
->>>>>>> c5d2a42f
 from copy import copy
 from inspect import isclass
 from typing import Any, Dict, Optional, Type
-
-import pytorch_lightning as pl
 
 from ray.air import session
 from ray.air.constants import MODEL_KEY
@@ -21,18 +15,13 @@
     RayFSDPStrategy,
     RayLightningEnvironment,
     RayModelCheckpoint,
+    import_lightning,
     prepare_trainer,
-    import_lightning,
 )
-<<<<<<< HEAD
-
-import logging
-=======
 from ray.train.torch import TorchTrainer
 from ray.train.torch.config import TorchConfig
 from ray.train.trainer import GenDataset
 from ray.util.annotations import Deprecated
->>>>>>> c5d2a42f
 
 logger = logging.getLogger(__name__)
 
