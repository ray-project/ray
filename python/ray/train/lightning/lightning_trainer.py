--- conflicted
+++ resolved
@@ -3,12 +3,8 @@
 from typing import Any, Dict, Optional, Type
 
 from ray.air import session
-<<<<<<< HEAD
-from ray.air.constants import MODEL_KEY
 from ray.air.config import CheckpointConfig, DatasetConfig, RunConfig, ScalingConfig
-=======
 from ray.air.config import DatasetConfig, RunConfig, ScalingConfig
->>>>>>> 65988948
 from ray.air.checkpoint import Checkpoint
 from ray.data.preprocessor import Preprocessor
 from ray.train.trainer import GenDataset
@@ -35,9 +31,6 @@
 
 @PublicAPI(stability="alpha")
 class LightningConfigBuilder:
-<<<<<<< HEAD
-    """Configuration Class to pass into LightningTrainer."""
-=======
     """Configuration Class to pass into LightningTrainer.
 
     Example:
@@ -80,7 +73,6 @@
                 .build()
             )
     """
->>>>>>> 65988948
 
     def __init__(self) -> None:
         """Initialize the configurations with default values."""
@@ -92,13 +84,8 @@
         self._model_checkpoint_config = {}
         self._ray_dataset_iter_config = {}
 
-<<<<<<< HEAD
-    def set_module_class(
-        self, module_class: Type[pl.LightningModule]
-=======
     def module(
         self, cls: Type[pl.LightningModule], **kwargs
->>>>>>> 65988948
     ) -> "LightningConfigBuilder":
         """Set up the Pytorch Lightning module class.
 
@@ -114,24 +101,12 @@
             raise ValueError(
                 "'module_class' must be a subclass of 'pl.LightningModule'!"
             )
-<<<<<<< HEAD
-        self._module_class = module_class
-        return self
-
-    def set_module_init_config(self, **kwargs) -> "LightningConfigBuilder":
-        """Set up the initialization argument list of your lightning module."""
+        self._module_class = cls
+
         self._module_init_config.update(**kwargs)
         return self
 
-    def set_trainer_init_config(self, **kwargs) -> "LightningConfigBuilder":
-=======
-        self._module_class = cls
-
-        self._module_init_config.update(**kwargs)
-        return self
-
     def trainer(self, **kwargs) -> "LightningConfigBuilder":
->>>>>>> 65988948
         """Set up the configurations of ``pytorch_lightning.Trainer``.
 
         Args:
@@ -142,13 +117,8 @@
         self._trainer_init_config.update(**kwargs)
         return self
 
-<<<<<<< HEAD
-    def set_trainer_fit_params(self, **kwargs) -> "LightningConfigBuilder":
-        """Setup the parameter lists for ``pytorch_lightning.Trainer.fit()``.
-=======
     def fit_params(self, **kwargs) -> "LightningConfigBuilder":
         """The parameter lists for ``pytorch_lightning.Trainer.fit()``
->>>>>>> 65988948
 
         Args:
             kwargs: The parameter lists for ``pytorch_lightning.Trainer.fit()``
@@ -158,11 +128,7 @@
         self._trainer_fit_params.update(**kwargs)
         return self
 
-<<<<<<< HEAD
-    def set_ddp_strategy_config(self, **kwargs) -> "LightningConfigBuilder":
-=======
     def ddp_strategy(self, **kwargs) -> "LightningConfigBuilder":
->>>>>>> 65988948
         """Set up the configurations of ``pytorch_lightning.Trainer``.
 
         Args:
@@ -172,11 +138,7 @@
         self._ddp_strategy_config.update(**kwargs)
         return self
 
-<<<<<<< HEAD
-    def set_model_checkpoint_config(self, **kwargs) -> "LightningConfigBuilder":
-=======
     def checkpointing(self, **kwargs) -> "LightningConfigBuilder":
->>>>>>> 65988948
         """Set up the configurations of ``pytorch_lightning.callbacks.ModelCheckpoint``.
 
         LightningTrainer creates a `ModelCheckpoint` callback based on this config.
@@ -190,12 +152,8 @@
         return self
 
     def build(self) -> Dict["str", Any]:
-<<<<<<< HEAD
-        return self.__dict__
-=======
         """Build and return a config dictionary to pass into LightningTrainer"""
         return self.__dict__.copy()
->>>>>>> 65988948
 
 
 @PublicAPI(stability="alpha")
@@ -288,22 +246,6 @@
             mnist_val = MNIST(
                 './data', train=False, download=True, transform=transform
             )
-<<<<<<< HEAD
-            train_loader = DataLoader(mnist_train, batch_size=32, shuffle=True)
-            val_loader = DataLoader(mnist_val, batch_size=32, shuffle=False)
-
-            config_builder = LightningConfigBuilder()
-            config_builder.set_module_class(MNISTClassifier)
-            config_builder.set_module_init_config(lr=1e-3, feature_dim=128)
-            config_builder.set_trainer_init_config(max_epochs=5, accelerator="gpu")
-            config_builder.set_trainer_fit_params(
-                train_dataloaders=train_loader, val_dataloaders=val_loader
-            )
-            lightning_config = config_builder.build()
-
-            scaling_config = ScalingConfig(
-                num_workers=2, use_gpu=True, resources_per_worker={"CPU": 1, "GPU": 1}
-=======
 
             # Take small subsets for smoke test
             # Please remove these two lines if you want to train the full dataset
@@ -323,7 +265,6 @@
 
             scaling_config = ScalingConfig(
                 num_workers=4, use_gpu=False, resources_per_worker={"CPU": 1}
->>>>>>> 65988948
             )
             trainer = LightningTrainer(
                 lightning_config=lightning_config,
@@ -334,11 +275,7 @@
     Args:
         lightning_config: Configuration for setting up the Pytorch Lightning Trainer.
             You can setup the configurations with ``LightningConfigBuilder``, and
-<<<<<<< HEAD
-            generated this config dictionary through ``LightningBuilder.build()``.
-=======
             generate this config dictionary through ``LightningBuilder.build()``.
->>>>>>> 65988948
         torch_config: Configuration for setting up the PyTorch backend. If set to
             None, use the default configuration. This replaces the ``backend_config``
             arg of ``DataParallelTrainer``. Same as in ``TorchTrainer``.
@@ -447,10 +384,7 @@
     module_class = ptl_config["_module_class"]
     module_init_config = ptl_config["_module_init_config"]
     ddp_strategy_config = ptl_config["_ddp_strategy_config"]
-<<<<<<< HEAD
     model_checkpoint_config = ptl_config["_model_checkpoint_config"]
-=======
->>>>>>> 65988948
 
     # Prepare data
     datamodule = trainer_fit_params.get("datamodule", None)
@@ -459,8 +393,6 @@
 
     train_ray_dataset = session.get_dataset_shard("train")
     val_ray_dataset = session.get_dataset_shard("val")
-<<<<<<< HEAD
-=======
 
     if not (train_dataloaders or datamodule or train_ray_dataset):
         raise RuntimeError(
@@ -468,7 +400,6 @@
             "train_dataloaders, datamodule, or Ray Datasets with key 'train'."
         )
 
->>>>>>> 65988948
     if train_ray_dataset:
         if datamodule:
             logger.warning(
@@ -486,10 +417,7 @@
     lightning_module = module_class(**module_init_config)
 
     # Prepare Lightning Trainer
-<<<<<<< HEAD
-=======
     # Disable Lightning progress bar to avoid corrupted AIR outputs.
->>>>>>> 65988948
     trainer_config["enable_progress_bar"] = False
 
     # Setup trainer's parallel devices
@@ -508,13 +436,6 @@
     # Setup ddp strategy for ray orchestration
     if "strategy" in trainer_config:
         logger.warning(
-<<<<<<< HEAD
-            "`strategy` specified in `LightningConfig.trainer_init_config` will "
-            "be ignored. LightningTrainer will create a RayDDPStrategy object based "
-            "on `LightningConfig.ddp_strategy_config`."
-        )
-    trainer_config["strategy"] = RayDDPStrategy(**ddp_strategy_config)
-=======
             "`strategy` specified in `LightningConfig.trainer_init_config` "
             "will be ignored. LightningTrainer will create a RayDDPStrategy "
             "object based on `LightningConfig.ddp_strategy_config`."
@@ -523,7 +444,6 @@
 
     # TODO(yunxuanx): Next PR, add logging and checkpointing support
     trainer_config["enable_checkpointing"] = False
->>>>>>> 65988948
 
     # Filter out existing ModelCheckpoint Callbacks
     callbacks = []
