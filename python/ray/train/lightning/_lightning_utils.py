import logging
import os
import shutil
import tempfile
from pathlib import Path
from typing import Any, Dict

import torch
from packaging.version import Version

import ray
from ray import train
from ray._private.usage.usage_lib import TagKey, record_extra_usage_tag
from ray.train import Checkpoint
from ray.util import PublicAPI


def import_lightning():  # noqa: F402
    try:
        import lightning.pytorch as pl
    except ModuleNotFoundError:
        import pytorch_lightning as pl
    return pl


pl = import_lightning()

_LIGHTNING_GREATER_EQUAL_2_0 = Version(pl.__version__) >= Version("2.0.0")
_LIGHTNING_LESS_THAN_2_1 = Version(pl.__version__) < Version("2.1.0")
_TORCH_GREATER_EQUAL_1_12 = Version(torch.__version__) >= Version("1.12.0")
_TORCH_FSDP_AVAILABLE = _TORCH_GREATER_EQUAL_1_12 and torch.distributed.is_available()

try:
    from lightning.pytorch.plugins.environments import LightningEnvironment
except ModuleNotFoundError:
    from pytorch_lightning.plugins.environments import LightningEnvironment

if _LIGHTNING_GREATER_EQUAL_2_0:
    FSDPStrategy = pl.strategies.FSDPStrategy
else:
    FSDPStrategy = pl.strategies.DDPFullyShardedStrategy

if _TORCH_FSDP_AVAILABLE:
    from torch.distributed.fsdp import (
        FullStateDictConfig,
        FullyShardedDataParallel,
        StateDictType,
    )


logger = logging.getLogger(__name__)

LIGHTNING_REPORT_STAGE_KEY = "_report_on"


@PublicAPI(stability="beta")
class RayDDPStrategy(pl.strategies.DDPStrategy):
    """Subclass of DDPStrategy to ensure compatibility with Ray orchestration.

    For a full list of initialization arguments, please refer to:
    https://lightning.ai/docs/pytorch/stable/api/lightning.pytorch.strategies.DDPStrategy.html

    Note that `process_group_backend`, `timeout`, and `start_method` are disabled here,
    please specify these arguments in :class:`~ray.train.torch.TorchConfig` instead.
    """

    def __init__(self, *args, **kwargs):
        super().__init__(*args, **kwargs)
        record_extra_usage_tag(TagKey.TRAIN_LIGHTNING_RAYDDPSTRATEGY, "1")

    @property
    def root_device(self) -> torch.device:
        return ray.train.torch.get_device()

    @property
    def distributed_sampler_kwargs(self) -> Dict[str, Any]:
        return dict(
            num_replicas=self.world_size,
            rank=self.global_rank,
        )


@PublicAPI(stability="beta")
class RayFSDPStrategy(FSDPStrategy):  # noqa: F821
    """Subclass of FSDPStrategy to ensure compatibility with Ray orchestration.

    For a full list of initialization arguments, please refer to:
    https://lightning.ai/docs/pytorch/stable/api/lightning.pytorch.strategies.FSDPStrategy.html

    .. note::
        It is recommended to upgrade `lightning>=2.1` or above when using FSDP
        with Lightning, since Lightning starts to natively support `state_dict_type`,
        `sharding_strategy`, `auto_wrap_policy` and other FSDP configurations from 2.1.
    """

    def __init__(self, *args, **kwargs):
        super().__init__(*args, **kwargs)
        record_extra_usage_tag(TagKey.TRAIN_LIGHTNING_RAYFSDPSTRATEGY, "1")

    @property
    def root_device(self) -> torch.device:
        return ray.train.torch.get_device()

    @property
    def distributed_sampler_kwargs(self) -> Dict[str, Any]:
        return dict(
            num_replicas=self.world_size,
            rank=self.global_rank,
        )

    def lightning_module_state_dict(self) -> Dict[str, Any]:
        """Gathers the full state dict to rank 0 on CPU.

        FSDP checkpointing is broken in Lightning 2.0.x. This subclass patches the
        behavior to perform a full state dict checkpointing, gathering the checkpoint
        shards on rank 0 CPU. Upgrade to `lightning>=2.1` to do sharded state dict
        checkpointing.

        See the note in the class docstring for more details.
        """

        assert self.model is not None, "Failed to get the state dict for a None model!"

<<<<<<< HEAD
        # Lightning < 2.1 lacks FSDP sharding_strategy support.
        # (PR: https://github.com/Lightning-AI/pytorch-lightning/pull/18087).
        # We need this patch logic to enable FSDP checkpointing between 2.0 and 2.1.
=======
>>>>>>> 1422cdb4
        if (
            _TORCH_FSDP_AVAILABLE
            and _LIGHTNING_GREATER_EQUAL_2_0
            and _LIGHTNING_LESS_THAN_2_1
        ):
            with FullyShardedDataParallel.state_dict_type(
                module=self.model,
                state_dict_type=StateDictType.FULL_STATE_DICT,
                state_dict_config=FullStateDictConfig(
                    offload_to_cpu=True, rank0_only=True
                ),
            ):
                state_dict = self.model.state_dict()

                ckpt_state_dict = {}
                prefix_len = len("_forward_module.")
                for k, v in state_dict.items():
                    if k.startswith("_forward_module."):
                        non_prefixed_key = k[prefix_len:]
                        ckpt_state_dict[non_prefixed_key] = v
                    else:
                        ckpt_state_dict[k] = v
                return ckpt_state_dict
        else:
            # Otherwise Lightning uses Fairscale FSDP, no need to unshard by ourself.
            return super().lightning_module_state_dict()


@PublicAPI(stability="beta")
class RayDeepSpeedStrategy(pl.strategies.DeepSpeedStrategy):
    """Subclass of DeepSpeedStrategy to ensure compatibility with Ray orchestration.

    For a full list of initialization arguments, please refer to:
    https://lightning.ai/docs/pytorch/stable/api/lightning.pytorch.strategies.DeepSpeedStrategy.html
    """

    def __init__(self, *args, **kwargs):
        super().__init__(*args, **kwargs)
        record_extra_usage_tag(TagKey.TRAIN_LIGHTNING_RAYDEEPSPEEDSTRATEGY, "1")

    @property
    def root_device(self) -> torch.device:
        return ray.train.torch.get_device()

    @property
    def distributed_sampler_kwargs(self) -> Dict[str, Any]:
        return dict(
            num_replicas=self.world_size,
            rank=self.global_rank,
        )


@PublicAPI(stability="beta")
class RayLightningEnvironment(LightningEnvironment):  # noqa: F821
    """Setup Lightning DDP training environment for Ray cluster."""

    def __init__(self, *args, **kwargs):
        super().__init__(*args, **kwargs)
        record_extra_usage_tag(TagKey.TRAIN_LIGHTNING_RAYLIGHTNINGENVIRONMENT, "1")

    def world_size(self) -> int:
        return train.get_context().get_world_size()

    def global_rank(self) -> int:
        return train.get_context().get_world_rank()

    def local_rank(self) -> int:
        return train.get_context().get_local_rank()

    def node_rank(self) -> int:
        return train.get_context().get_node_rank()

    def set_world_size(self, size: int) -> None:
        # Disable it since `world_size()` directly returns data from Train context.
        pass

    def set_global_rank(self, rank: int) -> None:
        # Disable it since `global_rank()` directly returns data from Train.
        pass

    def teardown(self):
        pass


@PublicAPI(stability="beta")
def prepare_trainer(trainer: pl.Trainer) -> pl.Trainer:
    """Prepare the PyTorch Lightning Trainer for distributed execution."""

    # Check strategy class
    valid_strategy_class = [RayDDPStrategy, RayFSDPStrategy, RayDeepSpeedStrategy]

    if not any(isinstance(trainer.strategy, cls) for cls in valid_strategy_class):
        raise RuntimeError(
            f"Invalid strategy class: {type(trainer.strategy)}. To use "
            "PyTorch Lightning with Ray, the strategy object should be one of "
            f"{[cls.__name__ for cls in valid_strategy_class]} class "
            "or its subclass."
        )

    # Check cluster environment
    cluster_environment = getattr(trainer.strategy, "cluster_environment", None)
    if cluster_environment and not isinstance(
        cluster_environment, RayLightningEnvironment
    ):
        raise RuntimeError(
            "Invalid cluster environment plugin. The expected class is"
            "`ray.train.lightning.RayLightningEnvironment` "
            f"but got {type(cluster_environment)}!"
        )

    record_extra_usage_tag(TagKey.TRAIN_LIGHTNING_PREPARE_TRAINER, "1")
    return trainer


@PublicAPI(stability="beta")
class RayTrainReportCallback(pl.callbacks.Callback):
    """A simple callback that reports checkpoints to Ray on train epoch end.

    This callback is a subclass of `lightning.pytorch.callbacks.Callback
    <https://lightning.ai/docs/pytorch/stable/api/lightning.pytorch.callbacks.Callback.html#lightning.pytorch.callbacks.Callback>`_.

    It fetches the latest `trainer.callback_metrics` and reports together with
    the checkpoint on each training epoch end.

    Checkpoints will be saved in the following structure::

        checkpoint_00000*/      Ray Train Checkpoint
        └─ checkpoint.ckpt      PyTorch Lightning Checkpoint

    For customized reporting and checkpointing logic, implement your own
    `lightning.pytorch.callbacks.Callback` following this user
    guide: :ref:`Saving and Loading Checkpoints <train-dl-saving-checkpoints>`.
    """

    CHECKPOINT_NAME = "checkpoint.ckpt"

    def __init__(self) -> None:
        super().__init__()
        self.trial_name = train.get_context().get_trial_name()
        self.local_rank = train.get_context().get_local_rank()
        self.tmpdir_prefix = Path(tempfile.gettempdir(), self.trial_name).as_posix()
        if os.path.isdir(self.tmpdir_prefix) and self.local_rank == 0:
            shutil.rmtree(self.tmpdir_prefix)

        record_extra_usage_tag(TagKey.TRAIN_LIGHTNING_RAYTRAINREPORTCALLBACK, "1")

    def on_train_epoch_end(self, trainer, pl_module) -> None:
        # Creates a checkpoint dir with fixed name
        tmpdir = Path(self.tmpdir_prefix, str(trainer.current_epoch)).as_posix()
        os.makedirs(tmpdir, exist_ok=True)

        # Fetch metrics
        metrics = trainer.callback_metrics
        metrics = {k: v.item() for k, v in metrics.items()}

        # (Optional) Add customized metrics
        metrics["epoch"] = trainer.current_epoch
        metrics["step"] = trainer.global_step

        # Save checkpoint to local
        ckpt_path = Path(tmpdir, self.CHECKPOINT_NAME).as_posix()
        trainer.save_checkpoint(ckpt_path, weights_only=False)

        # Report to train session
        checkpoint = Checkpoint.from_directory(tmpdir)
        train.report(metrics=metrics, checkpoint=checkpoint)

        # Add a barrier to ensure all workers finished reporting here
        trainer.strategy.barrier()

        if self.local_rank == 0:
            shutil.rmtree(tmpdir)<|MERGE_RESOLUTION|>--- conflicted
+++ resolved
@@ -121,12 +121,6 @@
 
         assert self.model is not None, "Failed to get the state dict for a None model!"
 
-<<<<<<< HEAD
-        # Lightning < 2.1 lacks FSDP sharding_strategy support.
-        # (PR: https://github.com/Lightning-AI/pytorch-lightning/pull/18087).
-        # We need this patch logic to enable FSDP checkpointing between 2.0 and 2.1.
-=======
->>>>>>> 1422cdb4
         if (
             _TORCH_FSDP_AVAILABLE
             and _LIGHTNING_GREATER_EQUAL_2_0
