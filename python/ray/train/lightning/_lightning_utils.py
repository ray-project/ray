<<<<<<< HEAD
import os
import logging
import ray
import shutil
import tempfile
import torch

from ray import train
from ray.air.constants import MODEL_KEY
from ray.data.dataset import DataIterator
from ray.util import PublicAPI
from ray._private.usage.usage_lib import TagKey, record_extra_usage_tag
from ray.train import Checkpoint
from ray.train._internal.storage import _use_storage_context

from packaging.version import Version
=======
import logging
import os
import shutil
import tempfile
>>>>>>> c5d2a42f
from typing import Any, Dict, Optional

<<<<<<< HEAD

def import_lightning():  # noqa: F402
    try:
        import lightning.pytorch as pl
    except ModuleNotFoundError:
        import pytorch_lightning as pl
    return pl


pl = import_lightning()
=======
import pytorch_lightning as pl
import torch
from packaging.version import Version
from pytorch_lightning.callbacks import Callback, ModelCheckpoint
from pytorch_lightning.plugins.environments import LightningEnvironment
from pytorch_lightning.strategies import DDPStrategy, DeepSpeedStrategy
from torch.utils.data import DataLoader, IterableDataset

import ray
from ray import train
from ray._private.usage.usage_lib import TagKey, record_extra_usage_tag
from ray.air.constants import MODEL_KEY
from ray.data.dataset import DataIterator
from ray.train import Checkpoint
from ray.train.lightning.lightning_checkpoint import LightningCheckpoint
from ray.util import PublicAPI
>>>>>>> c5d2a42f

_LIGHTNING_GREATER_EQUAL_2_0 = Version(pl.__version__) >= Version("2.0.0")
_TORCH_GREATER_EQUAL_1_12 = Version(torch.__version__) >= Version("1.12.0")
_TORCH_FSDP_AVAILABLE = _TORCH_GREATER_EQUAL_1_12 and torch.distributed.is_available()

if _LIGHTNING_GREATER_EQUAL_2_0:
    from lightning.pytorch.strategies import FSDPStrategy
    from lightning.pytorch.plugins.environments import LightningEnvironment
else:
    from pytorch_lightning.strategies import DDPFullyShardedStrategy as FSDPStrategy
    from pytorch_lightning.plugins.environments import LightningEnvironment

if _TORCH_FSDP_AVAILABLE:
    from torch.distributed.fsdp import (
        FullStateDictConfig,
        FullyShardedDataParallel,
        StateDictType,
    )


logger = logging.getLogger(__name__)

LIGHTNING_REPORT_STAGE_KEY = "_report_on"


def get_worker_root_device():
    """Get the first torch device of the current worker if there are multiple."""
    devices = ray.train.torch.get_device()
    if isinstance(devices, list):
        return devices[0]
    else:
        return devices


@PublicAPI(stability="beta")
class RayDDPStrategy(pl.strategies.DDPStrategy):
    """Subclass of DDPStrategy to ensure compatibility with Ray orchestration.

    For a full list of initialization arguments, please refer to:
    https://lightning.ai/docs/pytorch/stable/api/lightning.pytorch.strategies.DDPStrategy.html
    """

    def __init__(self, *args, **kwargs):
        super().__init__(*args, **kwargs)
        record_extra_usage_tag(TagKey.TRAIN_LIGHTNING_RAYDDPSTRATEGY, "1")

    @property
    def root_device(self) -> torch.device:
        return get_worker_root_device()

    @property
    def distributed_sampler_kwargs(self) -> Dict[str, Any]:
        return dict(
            num_replicas=self.world_size,
            rank=self.global_rank,
        )


@PublicAPI(stability="beta")
class RayFSDPStrategy(FSDPStrategy):
    """Subclass of FSDPStrategy to ensure compatibility with Ray orchestration.

    For a full list of initialization arguments, please refer to:
    https://lightning.ai/docs/pytorch/stable/api/lightning.pytorch.strategies.FSDPStrategy.html
    """

    def __init__(self, *args, **kwargs):
        super().__init__(*args, **kwargs)
        record_extra_usage_tag(TagKey.TRAIN_LIGHTNING_RAYFSDPSTRATEGY, "1")

    @property
    def root_device(self) -> torch.device:
        return get_worker_root_device()

    @property
    def distributed_sampler_kwargs(self) -> Dict[str, Any]:
        return dict(
            num_replicas=self.world_size,
            rank=self.global_rank,
        )

    def lightning_module_state_dict(self) -> Dict[str, Any]:
        """Gathers the full state dict to rank 0 on CPU."""
        assert self.model is not None, "Failed to get the state dict for a None model!"

        if _LIGHTNING_GREATER_EQUAL_2_0 and _TORCH_FSDP_AVAILABLE:
            with FullyShardedDataParallel.state_dict_type(
                module=self.model,
                state_dict_type=StateDictType.FULL_STATE_DICT,
                state_dict_config=FullStateDictConfig(
                    offload_to_cpu=True, rank0_only=True
                ),
            ):
                state_dict = self.model.state_dict()
                prefix_len = len("_forward_module.")
                return {k[prefix_len:]: v for k, v in state_dict.items()}
        else:
            # Otherwise Lightning uses Fairscale FSDP, no need to unshard by ourself.
            return super().lightning_module_state_dict()


@PublicAPI(stability="beta")
class RayDeepSpeedStrategy(pl.strategies.DeepSpeedStrategy):
    """Subclass of DeepSpeedStrategy to ensure compatibility with Ray orchestration.

    For a full list of initialization arguments, please refer to:
    https://lightning.ai/docs/pytorch/stable/api/lightning.pytorch.strategies.DeepSpeedStrategy.html
    """

    def __init__(self, *args, **kwargs):
        super().__init__(*args, **kwargs)
        record_extra_usage_tag(TagKey.TRAIN_LIGHTNING_RAYDEEPSPEEDSTRATEGY, "1")

    @property
    def root_device(self) -> torch.device:
        return get_worker_root_device()

    @property
    def distributed_sampler_kwargs(self) -> Dict[str, Any]:
        return dict(
            num_replicas=self.world_size,
            rank=self.global_rank,
        )


@PublicAPI(stability="beta")
class RayLightningEnvironment(LightningEnvironment):
    """Setup Lightning DDP training environment for Ray cluster."""

    def __init__(self, *args, **kwargs):
        super().__init__(*args, **kwargs)
        record_extra_usage_tag(TagKey.TRAIN_LIGHTNING_RAYLIGHTNINGENVIRONMENT, "1")

    def world_size(self) -> int:
        return train.get_context().get_world_size()

    def global_rank(self) -> int:
        return train.get_context().get_world_rank()

    def local_rank(self) -> int:
        return train.get_context().get_local_rank()

    def node_rank(self) -> int:
        return train.get_context().get_node_rank()

    def set_world_size(self, size: int) -> None:
        # Disable it since `world_size()` directly returns data from Train context.
        pass

    def set_global_rank(self, rank: int) -> None:
        # Disable it since `global_rank()` directly returns data from Train.
        pass

    def teardown(self):
        pass


@PublicAPI(stability="beta")
def prepare_trainer(trainer: pl.Trainer) -> pl.Trainer:
    """Prepare the PyTorch Lightning Trainer for distributed execution."""

    # Check strategy class
    valid_strategy_class = [RayDDPStrategy, RayFSDPStrategy, RayDeepSpeedStrategy]

    if not any(isinstance(trainer.strategy, cls) for cls in valid_strategy_class):
        raise RuntimeError(
            f"Invalid strategy class: {type(trainer.strategy)}. To use "
            "PyTorch Lightning with Ray, the strategy object should be one of "
            f"{[cls.__name__ for cls in valid_strategy_class]} class "
            "or its subclass."
        )

    # Check cluster environment
    cluster_environment = getattr(trainer.strategy, "cluster_environment", None)
    if cluster_environment and not isinstance(
        cluster_environment, RayLightningEnvironment
    ):
        raise RuntimeError(
            "Invalid cluster environment plugin. The expected class is"
            "`ray.train.lightning.RayLightningEnvironment` "
            f"but got {type(cluster_environment)}!"
        )

    record_extra_usage_tag(TagKey.TRAIN_LIGHTNING_PREPARE_TRAINER, "1")
    return trainer


@PublicAPI(stability="beta")
class RayTrainReportCallback(pl.callbacks.Callback):
    """A simple callback that reports checkpoints to Ray on train epoch end."""

    def __init__(self) -> None:
        super().__init__()
        self.trial_name = train.get_context().get_trial_name()
        self.local_rank = train.get_context().get_local_rank()
        self.tmpdir_prefix = os.path.join(tempfile.gettempdir(), self.trial_name)
        if os.path.isdir(self.tmpdir_prefix) and self.local_rank == 0:
            shutil.rmtree(self.tmpdir_prefix)

        record_extra_usage_tag(TagKey.TRAIN_LIGHTNING_RAYTRAINREPORTCALLBACK, "1")

    def on_train_epoch_end(self, trainer, pl_module) -> None:
        # Creates a checkpoint dir with fixed name
        tmpdir = os.path.join(self.tmpdir_prefix, str(trainer.current_epoch))
        os.makedirs(tmpdir, exist_ok=True)

        # Fetch metrics
        metrics = trainer.callback_metrics
        metrics = {k: v.item() for k, v in metrics.items()}

        # (Optional) Add customized metrics
        metrics["epoch"] = trainer.current_epoch
        metrics["step"] = trainer.global_step

        # Save checkpoint to local
        ckpt_path = os.path.join(tmpdir, "checkpoint.ckpt")
        trainer.save_checkpoint(ckpt_path, weights_only=False)

        # Report to train session
        checkpoint = Checkpoint.from_directory(tmpdir)
        train.report(metrics=metrics, checkpoint=checkpoint)

        if self.local_rank == 0:
            shutil.rmtree(tmpdir)


class RayIterableDataset(IterableDataset):
    def __init__(self, dataset: "DataIterator", config: Dict[str, Any]) -> None:
        super().__init__()
        self.dataset = dataset
        self.config = config
        self.torch_iterable = self.dataset.iter_torch_batches(**self.config)

    def __iter__(self):
        return iter(self.torch_iterable)


class RayDataModule(pl.LightningDataModule):
    def __init__(
        self,
        dataset_iter_config: Dict[str, Any],
        train_dataset: "DataIterator",
        val_dataset: Optional["DataIterator"] = None,
    ) -> None:
        super().__init__()

        def _train_dataloader() -> DataLoader:
            assert train_dataset
            ds = RayIterableDataset(train_dataset, dataset_iter_config)
            return DataLoader(ds, batch_size=1, collate_fn=lambda x: x[0])

        def _val_dataloader() -> DataLoader:
            assert val_dataset
            ds = RayIterableDataset(val_dataset, dataset_iter_config)
            return DataLoader(ds, batch_size=1, collate_fn=lambda x: x[0])

        if train_dataset:
            self.train_dataloader = _train_dataloader

        # ``pl.Trainer`` checks if the val_dataloader method has been overridden
        # to determine whether to enable the validation loop. To align with this
        # setting, we only override this method when `val_dataset` is not `None`.
        if val_dataset:
            self.val_dataloader = _val_dataloader


class RayModelCheckpoint(pl.callbacks.ModelCheckpoint):
    """
    AIR customized ModelCheckpoint callback.

    A subclass of ``pytorch_lightning.callbacks.ModelCheckpoint``.
    This callback function reports the latest metrics to the AIR session and
    creates an AIR checkpoint whenever a lightning checkpoint is saved.
    """

    def setup(
        self,
        trainer: "pl.Trainer",
        pl_module: "pl.LightningModule",
        stage: Optional[str] = None,
    ) -> None:
        super().setup(trainer, pl_module, stage)
        self.is_checkpoint_step = False

        if isinstance(trainer.strategy, pl.strategies.DeepSpeedStrategy):
            # For DeepSpeed, each node has a unique set of param and optimizer states,
            # so the local rank 0 workers report the checkpoint shards for all workers
            # on their node.
            self.is_report_rank = train.get_context().get_local_rank() == 0
        else:
            # For DDP and FSDP, only the global rank 0 worker saves the full model.
            # Therefore, it is the only one that needs to report checkpoints.
            self.is_report_rank = train.get_context().get_world_rank() == 0

    def _session_report(self, trainer: "pl.Trainer", stage: str):
        """Report latest metrics dict and checkpoint to AIR training session.

        This method is called whenever a new checkpoint is created. It creates
        a `LightningCheckpoint` and reports it to the AIR session along with
        the latest metrics.
        """

        from ray.train.lightning.lightning_checkpoint import (
            LightningCheckpoint,
            LegacyLightningCheckpoint,
        )

        # Align the frequency of checkpointing and logging
        if not self.is_checkpoint_step:
            return

        # Report latest logged metrics
        metrics = {LIGHTNING_REPORT_STAGE_KEY: stage}
        for k, v in self._monitor_candidates(trainer).items():
            if isinstance(v, torch.Tensor):
                metrics[k] = v.item()

        # Ensures all workers already finish writing their checkpoints
        trainer.strategy.barrier()

        # Create and report the latest checkpoint
        with tempfile.TemporaryDirectory() as tmpdir:
            src_model_path = os.path.expanduser(self.last_model_path)
            dst_model_path = os.path.join(tmpdir, MODEL_KEY)

            # Copy the lightning ckpt into a tmp directory
            # - File ckpt:       last.ckpt   -> checkpoint_00000x/model
            # - Directory ckpt:  last.ckpt/* -> checkpoint_00000x/model/*
            if self.is_report_rank:
                if os.path.isdir(src_model_path):
                    shutil.copytree(src_model_path, dst_model_path)
                elif os.path.isfile(src_model_path):
                    shutil.copy(src_model_path, dst_model_path)

            # Only the report_rank worker creates the actual checkpoints.
            # Other workers create placeholder checkpoints to prevent blocking.
            checkpoint = LightningCheckpoint.from_directory(tmpdir)
            train.report(metrics=metrics, checkpoint=checkpoint)

        self.is_checkpoint_step = False

    def _save_last_checkpoint(self, *args, **kwargs) -> None:
        super()._save_last_checkpoint(*args, **kwargs)
        self.is_checkpoint_step = True

    def on_train_batch_end(self, trainer: "pl.Trainer", *args, **kwargs) -> None:
        super().on_train_batch_end(trainer, *args, **kwargs)
        self._session_report(trainer=trainer, stage="train_batch_end")

    def on_train_epoch_end(self, trainer: "pl.Trainer", *args, **kwargs) -> None:
        super().on_train_epoch_end(trainer, *args, **kwargs)
        self._session_report(trainer=trainer, stage="train_epoch_end")

    def on_validation_end(self, trainer: "pl.Trainer", *args, **kwargs) -> None:
        super().on_validation_end(trainer, *args, **kwargs)
        self._session_report(trainer=trainer, stage="validation_end")<|MERGE_RESOLUTION|>--- conflicted
+++ resolved
@@ -1,29 +1,21 @@
-<<<<<<< HEAD
-import os
-import logging
-import ray
-import shutil
-import tempfile
-import torch
-
-from ray import train
-from ray.air.constants import MODEL_KEY
-from ray.data.dataset import DataIterator
-from ray.util import PublicAPI
-from ray._private.usage.usage_lib import TagKey, record_extra_usage_tag
-from ray.train import Checkpoint
-from ray.train._internal.storage import _use_storage_context
-
-from packaging.version import Version
-=======
 import logging
 import os
 import shutil
 import tempfile
->>>>>>> c5d2a42f
 from typing import Any, Dict, Optional
 
-<<<<<<< HEAD
+import torch
+from packaging.version import Version
+from torch.utils.data import DataLoader, IterableDataset
+
+import ray
+from ray import train
+from ray._private.usage.usage_lib import TagKey, record_extra_usage_tag
+from ray.air.constants import MODEL_KEY
+from ray.data.dataset import DataIterator
+from ray.train import Checkpoint
+from ray.util import PublicAPI
+
 
 def import_lightning():  # noqa: F402
     try:
@@ -34,35 +26,17 @@
 
 
 pl = import_lightning()
-=======
-import pytorch_lightning as pl
-import torch
-from packaging.version import Version
-from pytorch_lightning.callbacks import Callback, ModelCheckpoint
-from pytorch_lightning.plugins.environments import LightningEnvironment
-from pytorch_lightning.strategies import DDPStrategy, DeepSpeedStrategy
-from torch.utils.data import DataLoader, IterableDataset
-
-import ray
-from ray import train
-from ray._private.usage.usage_lib import TagKey, record_extra_usage_tag
-from ray.air.constants import MODEL_KEY
-from ray.data.dataset import DataIterator
-from ray.train import Checkpoint
-from ray.train.lightning.lightning_checkpoint import LightningCheckpoint
-from ray.util import PublicAPI
->>>>>>> c5d2a42f
 
 _LIGHTNING_GREATER_EQUAL_2_0 = Version(pl.__version__) >= Version("2.0.0")
 _TORCH_GREATER_EQUAL_1_12 = Version(torch.__version__) >= Version("1.12.0")
 _TORCH_FSDP_AVAILABLE = _TORCH_GREATER_EQUAL_1_12 and torch.distributed.is_available()
 
 if _LIGHTNING_GREATER_EQUAL_2_0:
+    from lightning.pytorch.plugins.environments import LightningEnvironment
     from lightning.pytorch.strategies import FSDPStrategy
-    from lightning.pytorch.plugins.environments import LightningEnvironment
 else:
+    from pytorch_lightning.plugins.environments import LightningEnvironment
     from pytorch_lightning.strategies import DDPFullyShardedStrategy as FSDPStrategy
-    from pytorch_lightning.plugins.environments import LightningEnvironment
 
 if _TORCH_FSDP_AVAILABLE:
     from torch.distributed.fsdp import (
@@ -354,10 +328,7 @@
         the latest metrics.
         """
 
-        from ray.train.lightning.lightning_checkpoint import (
-            LightningCheckpoint,
-            LegacyLightningCheckpoint,
-        )
+        from ray.train.lightning.lightning_checkpoint import LightningCheckpoint
 
         # Align the frequency of checkpointing and logging
         if not self.is_checkpoint_step:
