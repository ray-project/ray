--- conflicted
+++ resolved
@@ -17,14 +17,6 @@
 from pytorch_lightning.plugins.environments import LightningEnvironment
 from pytorch_lightning.strategies import DDPStrategy
 
-<<<<<<< HEAD
-import ray
-from ray.air import session
-from ray.air.constants import MODEL_KEY
-from ray.train.lightning.lightning_checkpoint import LightningCheckpoint
-from torch.utils.data import IterableDataset, DataLoader
-from ray.data.datastream import DataIterator
-=======
 _LIGHTNING_GREATER_EQUAL_2_0 = Version(pl.__version__) >= Version("2.0.0")
 _TORCH_GREATER_EQUAL_1_12 = Version(torch.__version__) >= Version("1.12.0")
 _TORCH_FSDP_AVAILABLE = _TORCH_GREATER_EQUAL_1_12 and torch.distributed.is_available()
@@ -41,36 +33,10 @@
         StateDictType,
     )
 
->>>>>>> 74388394
-
-_LIGHTNING_GREATER_EQUAL_2_0 = Version(pl.__version__) >= Version("2.0.0")
-_TORCH_GREATER_EQUAL_1_12 = Version(torch.__version__) >= Version("1.12.0")
-
-if _LIGHTNING_GREATER_EQUAL_2_0:
-    from pytorch_lightning.strategies import FSDPStrategy
-else:
-    from pytorch_lightning.strategies import DDPFullyShardedStrategy as FSDPStrategy
-
-_distributed_available = torch.distributed.is_available()
-_fsdp_available = _TORCH_GREATER_EQUAL_1_12 and _distributed_available
-if _fsdp_available:
-    from torch.distributed.fsdp import (
-        FullStateDictConfig,
-        FullyShardedDataParallel,
-        StateDictType,
-    )
-
 
 logger = logging.getLogger(__name__)
 
 LIGHTNING_REPORT_STAGE_KEY = "_report_on"
-
-
-def _strip_prefix_from_state_dict(
-    state_dict: Dict[str, Any], prefix: str
-) -> Dict[str, Any]:
-    prefix_len = len(prefix)
-    return {k[prefix_len:]: v for k, v in state_dict.items()}
 
 
 def get_worker_root_device():
@@ -112,31 +78,14 @@
         )
 
     def lightning_module_state_dict(self) -> Dict[str, Any]:
-<<<<<<< HEAD
-        """Gathers the full state dict by unsharding all the parameters."""
-        assert self.model is not None, "Failed to unshard an empty FSDP model!"
-
-        if _LIGHTNING_GREATER_EQUAL_2_0:
-=======
         """Gathers the full state dict to rank 0 on CPU."""
         assert self.model is not None, "Failed to get the state dict for a None model!"
 
         if _LIGHTNING_GREATER_EQUAL_2_0 and _TORCH_FSDP_AVAILABLE:
->>>>>>> 74388394
             with FullyShardedDataParallel.state_dict_type(
                 module=self.model,
                 state_dict_type=StateDictType.FULL_STATE_DICT,
                 state_dict_config=FullStateDictConfig(
-<<<<<<< HEAD
-                    offload_to_cpu=(self.world_size > 1), rank0_only=True
-                ),
-            ):
-                state_dict = self.model.state_dict()
-                return _strip_prefix_from_state_dict(
-                    state_dict, prefix="_forward_module."
-                )
-        else:
-=======
                     offload_to_cpu=True, rank0_only=True
                 ),
             ):
@@ -145,7 +94,6 @@
                 return {k[prefix_len:]: v for k, v in state_dict.items()}
         else:
             # Otherwise Lightning uses Fairscale FSDP, no need to unshard by ourself.
->>>>>>> 74388394
             return super().lightning_module_state_dict()
 
 
