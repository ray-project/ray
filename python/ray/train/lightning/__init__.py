# isort: off
try:
    import pytorch_lightning  # noqa: F401
except ModuleNotFoundError:
    raise ModuleNotFoundError(
        "PyTorch Lightning isn't installed. To install PyTorch, "
        "please run 'pip install pytorch-lightning'"
    )
# isort: on

from ray.train.lightning.lightning_checkpoint import LightningCheckpoint
<<<<<<< HEAD
from ray.train.lightning.lightning_predictor import LightningPredictor

__all__ = [
    "LightningTrainer",
    "LightningConfig",
    "LightningCheckpoint",
    "LightningPredictor",
]
=======
from ray.train.lightning.lightning_trainer import (
    LightningTrainer,
    LightningConfigBuilder,
)

__all__ = ["LightningTrainer", "LightningConfigBuilder", "LightningCheckpoint"]
>>>>>>> 2e6500fb
<|MERGE_RESOLUTION|>--- conflicted
+++ resolved
@@ -9,20 +9,15 @@
 # isort: on
 
 from ray.train.lightning.lightning_checkpoint import LightningCheckpoint
-<<<<<<< HEAD
 from ray.train.lightning.lightning_predictor import LightningPredictor
-
-__all__ = [
-    "LightningTrainer",
-    "LightningConfig",
-    "LightningCheckpoint",
-    "LightningPredictor",
-]
-=======
 from ray.train.lightning.lightning_trainer import (
     LightningTrainer,
     LightningConfigBuilder,
 )
 
-__all__ = ["LightningTrainer", "LightningConfigBuilder", "LightningCheckpoint"]
->>>>>>> 2e6500fb
+__all__ = [
+    "LightningTrainer",
+    "LightningConfigBuilder",
+    "LightningCheckpoint",
+    "LightningPredictor",
+]