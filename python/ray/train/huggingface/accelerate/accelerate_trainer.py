--- conflicted
+++ resolved
@@ -4,16 +4,9 @@
 from pathlib import Path
 from typing import TYPE_CHECKING, Callable, Dict, Optional, Type, Tuple, Union
 
-<<<<<<< HEAD
 from ray import train
 from ray.train import Checkpoint, RunConfig, ScalingConfig
-from ray.air.config import DatasetConfig
-=======
-from ray.air import session
-from ray.air.checkpoint import Checkpoint
-from ray.air.config import RunConfig, ScalingConfig
-from ray.train.data_config import DataConfig
->>>>>>> 2eae247e
+from ray.train import DataConfig
 from ray.train.torch import TorchConfig
 from ray.train.trainer import GenDataset
 
