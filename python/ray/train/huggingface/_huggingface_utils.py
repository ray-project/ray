--- conflicted
+++ resolved
@@ -75,15 +75,10 @@
             yield (0, {k: v for k, v in row.as_pydict().items()})
 
 
-<<<<<<< HEAD
 def process_dataset_for_hf(
     dataset: DataIterator, disable_transformers_splitting: bool = False
 ) -> "IterableDataset":
     """Converts a Ray Dataset into a HF IterableDataset."""
-=======
-def process_dataset_for_hf(dataset: DataIterator) -> "IterableDataset":
-    """Converts a Datastream into a HF IterableDataset."""
->>>>>>> 770cb745
     hf_iterable = RayDatasetHFIterable(dataset)
 
     iterable_dataset = datasets.iterable_dataset.IterableDataset(
