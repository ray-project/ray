--- conflicted
+++ resolved
@@ -217,12 +217,7 @@
         }
         self._report()
 
-<<<<<<< HEAD
 # TODO(yunxuan): remove this wrapper after iter_torch_batches returns an iterable
-=======
-
-# TODO(yunxuanx) Remove this placeholder class
->>>>>>> e0cf137b
 class RayDataIterableDataset:
     def __init__(self, iterator, **kwargs) -> None:
         self.iterater = iterator
@@ -250,13 +245,8 @@
         def get_eval_dataloader(
             self, eval_dataset: Optional[Dataset] = None
         ) -> DataLoader:
-<<<<<<< HEAD
             # TODO(yunxuanx): replace RayDataIterableDataset to the class returned by iter_torch_batches
             eval_dataset = eval_dataset if eval_dataset is not None else self.eval_dataset
-=======
-            # TODO(yunxuanx): replace RayDataIterableDataset to the
-            # class type returned by iter_torch_batches
->>>>>>> e0cf137b
             if isinstance(eval_dataset, RayDataIterableDataset):
                 return create_dataloader(eval_dataset)
             else:
