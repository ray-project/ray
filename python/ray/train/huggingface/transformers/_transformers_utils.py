import logging
import warnings
from pathlib import Path
from typing import Any, Iterator, Optional, Tuple, Type
from torch.utils.data import DataLoader, Dataset, IterableDataset
from ray.train.torch import create_dataloader

from transformers import Trainer
import datasets.iterable_dataset
import transformers.trainer
from transformers.trainer_callback import TrainerCallback
from transformers.trainer_utils import IntervalStrategy

from ray.air import session
from ray.data import DataIterator
from ray.data.dataset import MaterializedDataset
from ray.data._internal.iterator.stream_split_iterator import StreamSplitDataIterator
from ray.train.huggingface.transformers.transformers_checkpoint import (
    TransformersCheckpoint,
)
from ray.util import PublicAPI


logger = logging.getLogger(__name__)


def maybe_add_length(obj: Any, length: Optional[int]) -> Any:
    """Change the class of obj to a subclass with predefined __len__ if needed."""
    # By adding length to the dataset we let HF calculate steps per epoch
    # and other such values. Without length, it's not possible to use
    # epochs as the evaluation strategy, which makes for poor UX.

    if not length or hasattr(obj, "__len__"):
        return obj

    def __len__(self):
        return length

    new_class = type(
        f"{obj.__class__.__name__}WithLength", (obj.__class__,), {"__len__": __len__}
    )
    obj.__class__ = new_class
    return obj


def wrap_transformers_trainer(
    trainer: transformers.trainer.Trainer,
) -> transformers.trainer.Trainer:
    """Change the class of trainer to a subclass implementing Ray-specific logic."""
    base_trainer_class: Type[transformers.trainer.Trainer] = trainer.__class__

    class RayTrainer(base_trainer_class):
        def get_train_dataloader(self):
            data_loader = super().get_train_dataloader()
            if isinstance(
                data_loader.dataset, transformers.trainer.IterableDatasetShard
            ) and getattr(data_loader.dataset.dataset, "_do_not_split", False):
                # Default Trainer.get_train_dataloader will wrap the dataset in
                # IterableDatasetShard, which will perform additional sharding on top
                # of the already sharded dataset. By setting those two attributes,
                # we ensure that the additional sharding doesn't occur, but
                # we can still take advantage of IterableDatasetShard ensuring
                # consistent batch sizes.
                data_loader.dataset.num_processes = 1
                data_loader.dataset.process_index = 0
            return data_loader

    trainer.__class__ = RayTrainer
    return trainer


# TODO(ml-team): Replace with a Datasets-HuggingFace integration when available.
class RayDatasetHFIterable(datasets.iterable_dataset._BaseExamplesIterable):
    """HF ``_BaseExamplesIterable`` backed by a ``ray.data.DataIterator``.

    The other abstract methods of shuffling and sharding the data are not implemented,
    since those operations should be done by Ray Data. For example, the dataset
    is already sharded to each data parallel worker and is disabled
    (see ``wrap_transformers_trainer`` above).
    """

    def __init__(self, dataset: DataIterator) -> None:
        super().__init__()
        self.dataset = dataset

    def __iter__(self) -> Iterator[Tuple[int, dict]]:
        for idx, row in enumerate(self.dataset.iter_rows()):
            yield (idx, {k: v for k, v in row.items()})


def process_dataset_for_hf(
    dataset: DataIterator, disable_transformers_splitting: bool = False
) -> "IterableDataset":
    """Converts a Ray Dataset into a HF IterableDataset."""
    hf_iterable = RayDatasetHFIterable(dataset)

    iterable_dataset = datasets.iterable_dataset.IterableDataset(
        hf_iterable, format_type="torch"
    ).with_format("torch")

    if isinstance(dataset, StreamSplitDataIterator):
        if isinstance(dataset._base_dataset, MaterializedDataset):
            # In the materialized case, we can count efficiently. TODO(ekl) avoid
            # using the internal API here by passing in the base dataset from Train.
            dataset_length = dataset._base_dataset.count() // dataset.world_size()
        else:
            # Otherwise don't count to avoid breaking streaming.
            dataset_length = None
            logger.warning(
                f"The length for {dataset._base_dataset} cannot be determined "
                "since it is a streaming dataset. HF transformers requires "
                "`max_steps` to be passed in this case, or you can materialize the "
                "dataset with `ds.materialize()`."
            )
    else:
        # Legacy + non-split case.
        try:
            dataset_length = dataset._base_dataset.count()
        except (ValueError, AttributeError):
            # pipeline case
            dataset_length = None

    iterable_dataset = maybe_add_length(iterable_dataset, dataset_length)
    # Trigger logic in `wrap_transformers_trainer` to disable built-in
    # HuggingFace splitting, as we have already split the dataset ourselves.
    iterable_dataset._do_not_split = disable_transformers_splitting
    return iterable_dataset


def process_datasets(
    train_dataset: DataIterator,
    eval_dataset: DataIterator,
) -> Tuple["IterableDataset", "IterableDataset"]:
    """Convert Ray train and validation to HF IterableDatasets."""
    if train_dataset:
        train_torch_dataset = process_dataset_for_hf(
            train_dataset, disable_transformers_splitting=True
        )
    else:
        train_torch_dataset = None

    if eval_dataset:
        eval_torch_dataset = process_dataset_for_hf(eval_dataset)
    else:
        eval_torch_dataset = None

    return train_torch_dataset, eval_torch_dataset


class TrainReportCallback(TrainerCallback):
    """HF TrainerCallback for Ray Train metric reporting & checkpointing."""

    def __init__(self) -> None:
        # HF first logs metrics, and then checkpoints. With Ray AIR, we need the
        # opposite. Furthermore, some metrics are logged just at the end.
        # Therefore, if we detect that a checkpoint will be created,
        # we delay the session.report call after the checkpoint is reported
        # to Ray Train.
        self.delayed_report = {"metrics": {}, "checkpoint": None}
        self.last_metrics = {}
        self.last_step = 0
        super().__init__()

    def on_epoch_end(self, args, state, control, **kwargs):
        if control.should_training_stop:
            # If the last step was the final step of the entire
            # loop, do not log again (would cause a divide by zero error)
            if state.global_step != self.last_step:
                if args.evaluation_strategy not in ("no", IntervalStrategy.NO):
                    control.should_evaluate = True
                control.should_log = True

            # Always save at the end.
            control.should_save = True
        return control

    def on_log(self, args, state, control, model=None, logs=None, **kwargs):
        # Log is called in multiple places (evaluation, train metrics).
        report = {**logs, "step": state.global_step, "epoch": state.epoch}
        self.delayed_report["metrics"].update(report)
        self.last_step = state.global_step

    def on_save(self, args, state, control, **kwargs):
        # Save is called after evaluation.
        checkpoint_path = Path(
            transformers.trainer.get_last_checkpoint(args.output_dir)
        ).absolute()
        if checkpoint_path:
            # Use TransformersCheckpoint here to avoid a warning in _TrainSession
            self.delayed_report["checkpoint"] = TransformersCheckpoint.from_directory(
                str(checkpoint_path)
            )

    def _report(self):
        if self.delayed_report["metrics"]:
            session.report(**self.delayed_report)
            self.last_metrics = self.delayed_report["metrics"]
            self.delayed_report = {"metrics": {}, "checkpoint": None}

    def on_epoch_begin(self, args, state, control, **kwargs):
        # Report previous step/epoch - this way we ensure everything
        # is recorded.
        self._report()

    def on_step_begin(self, args, state, control, **kwargs):
        # Report previous step/epoch - this way we ensure everything
        # is recorded.
        self._report()

    def on_train_end(self, args, state, control, **kwargs):
        # Final callback. Train metrics are logged right before this.

        # Use last eval metrics
        self.delayed_report["metrics"] = {
            **self.last_metrics,
            **self.delayed_report["metrics"],
        }
        self._report()

<<<<<<< HEAD

# TODO(yunxuanx) Remove this placeholder class
class RayDataIterableDataset:
    def __init__(self) -> None:
        pass
=======
# TODO(yunxuan): remove this wrapper after iter_torch_batches returns an iterable
class RayDataIterableDataset:
    def __init__(self, iterator, **kwargs) -> None:
        self.iterater = iterator
        self.kwargs = kwargs
    
    def __iter__(self):
        return self.iterater.iter_torch_batches(**self.kwargs)
>>>>>>> 93b4720f


def _wrap_transformers_trainer(
    trainer: transformers.trainer.Trainer,
) -> transformers.trainer.Trainer:
    """Change the class of trainer to a subclass implementing Ray-specific logic."""
    base_trainer_class: Type[transformers.trainer.Trainer] = trainer.__class__

    class RayTrainer(base_trainer_class):
        def get_train_dataloader(self):
            # TODO(yunxuanx): replace RayDataIterableDataset to the
            # class type returned by iter_torch_batches
            if isinstance(self.train_dataset, RayDataIterableDataset):
                return create_dataloader(self.train_dataset)
            else:
                return super().get_train_dataloader()

        def get_eval_dataloader(
            self, eval_dataset: Optional[Dataset] = None
        ) -> DataLoader:
<<<<<<< HEAD
            # TODO(yunxuanx): replace RayDataIterableDataset to the
            # class type returned by iter_torch_batches
=======
            # TODO(yunxuanx): replace RayDataIterableDataset to the class returned by iter_torch_batches
            eval_dataset = eval_dataset if eval_dataset is not None else self.eval_dataset
>>>>>>> 93b4720f
            if isinstance(eval_dataset, RayDataIterableDataset):
                return create_dataloader(eval_dataset)
            else:
                return super().get_eval_dataloader(eval_dataset)

    trainer.__class__ = RayTrainer
    return trainer


@PublicAPI(stability="alpha")
def prepare_trainer(trainer: Trainer) -> Trainer:
    """Prepare your HuggingFace Transformer Trainer for Ray Train."""

    # Check callback strategies compatibility
    save_strategy = trainer.args.save_strategy
    logging_strategy = trainer.args.logging_strategy
    evaluation_strategy = trainer.args.evaluation_strategy

    for strategy in [save_strategy, evaluation_strategy]:
        if strategy in ("no", IntervalStrategy.NO):
            continue
        if strategy != logging_strategy:
            raise ValueError(
                "When using Ray Train, `evaluation_strategy` and `save_strategy` "
                " must be 'no' or the same as `logging_strategy`. Got: \n"
                f"`logging_strategy`={trainer.args.logging_strategy}\n"
                f"`save_strategy`={trainer.args.save_strategy}\n"
                f"`evaluation_strategy`={trainer.args.evaluation_strategy}"
            )

    # Check callback steps compatibility
    save_steps = trainer.args.save_steps
    eval_steps = trainer.args.eval_steps
    logging_steps = trainer.args.logging_steps

    if save_strategy in ("steps", IntervalStrategy.STEPS):
        if save_steps < logging_steps or save_steps % logging_steps != 0:
            raise ValueError(
                "When `save_strategy == 'steps'`, `save_steps` must be a multiple of "
                "`logging_steps`, so that saving and logging happens at the same time."
                f"Got `save_steps`={trainer.args.save_steps}, "
                f"`logging_steps`={trainer.args.logging_steps}."
            )

    if evaluation_strategy in ("steps", IntervalStrategy.STEPS):
        if logging_steps != eval_steps:
            raise ValueError(
                "`logging_steps` must be equal to `eval_steps`. "
                f"Got `logging_steps`={trainer.args.logging_steps}, "
                f"`eval_steps`={trainer.args.eval_steps}"
            )

    if trainer.args.load_best_model_at_end:
        raise ValueError(
            "As Ray Train replaces Transformers checkpointing, "
            "`load_best_model_at_end` must be set to False.\n"
            "You can obtain the Ray Train Checkpoint with "
            "`Result.checkpoint` returned by the `fit()` method "
            "of this Trainer, and the model itself by calling "
            "`Checkpoint.get_model()`.\n"
            "You can configure the checkpointing by setting "
            "`run_config.checkpoint_config`."
        )

    if trainer.args.push_to_hub and not trainer.args.hub_token:
        warnings.warn(
            "You have set `push_to_hub=True` but didn't specify `hub_token`. "
            "Pushing to hub will most likely fail, as the credentials will not "
            "be automatically propagated from the local enviroment to the Ray Actors. "
            "If that happens, specify `hub_token` in `TrainingArguments`.",
            stacklevel=2,
        )

    trainer = _wrap_transformers_trainer(trainer)

    # TODO(ml-team): How to enable experiment tracking integration?
    # ensure no HF logging callbacks are added
    # aside from doubling functionality with our callbacks,
    # the Wandb callbacks causes training to freeze
    integration_callbacks = transformers.trainer.get_reporting_integration_callbacks(
        trainer.args.report_to
    )
    for callback in integration_callbacks:
        trainer.pop_callback(callback)

    trainer.add_callback(TrainReportCallback)

    return trainer<|MERGE_RESOLUTION|>--- conflicted
+++ resolved
@@ -217,13 +217,6 @@
         }
         self._report()
 
-<<<<<<< HEAD
-
-# TODO(yunxuanx) Remove this placeholder class
-class RayDataIterableDataset:
-    def __init__(self) -> None:
-        pass
-=======
 # TODO(yunxuan): remove this wrapper after iter_torch_batches returns an iterable
 class RayDataIterableDataset:
     def __init__(self, iterator, **kwargs) -> None:
@@ -232,7 +225,6 @@
     
     def __iter__(self):
         return self.iterater.iter_torch_batches(**self.kwargs)
->>>>>>> 93b4720f
 
 
 def _wrap_transformers_trainer(
@@ -253,13 +245,8 @@
         def get_eval_dataloader(
             self, eval_dataset: Optional[Dataset] = None
         ) -> DataLoader:
-<<<<<<< HEAD
-            # TODO(yunxuanx): replace RayDataIterableDataset to the
-            # class type returned by iter_torch_batches
-=======
             # TODO(yunxuanx): replace RayDataIterableDataset to the class returned by iter_torch_batches
             eval_dataset = eval_dataset if eval_dataset is not None else self.eval_dataset
->>>>>>> 93b4720f
             if isinstance(eval_dataset, RayDataIterableDataset):
                 return create_dataloader(eval_dataset)
             else:
