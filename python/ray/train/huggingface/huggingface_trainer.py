import importlib.util
import inspect
import os
import sys
import warnings
from typing import TYPE_CHECKING, Any, Callable, Dict, Optional, Type

try:
    from packaging.version import Version
except ImportError:
    from distutils.version import LooseVersion as Version


import transformers
import transformers.modeling_utils
import transformers.trainer
import transformers.training_args
from transformers.trainer_utils import IntervalStrategy
from transformers.utils import is_datasets_available
from torch.utils.data import Dataset as TorchDataset

from ray.air import session
from ray.air.checkpoint import Checkpoint
from ray.air.config import DatasetConfig, RunConfig, ScalingConfig
from ray.train.constants import (
    EVALUATION_DATASET_KEY,
    TRAIN_DATASET_KEY,
)
from ray.train.data_parallel_trainer import DataParallelTrainer
from ray.train.huggingface._huggingface_utils import (
    TrainReportCallback,
    process_datasets,
    wrap_transformers_trainer,
)
from ray.train.torch import TorchConfig, TorchTrainer
from ray.train.trainer import GenDataset
from ray.util import PublicAPI

if TYPE_CHECKING:
    from ray.data.preprocessor import Preprocessor

# Due to HF Dataset's dynamic module system, we need to dynamically import the
# datasets_modules module on every actor when training.
# We accomplish this by simply running the following bit of code directly
# in module you are currently viewing. This ensures that when we
# unpickle the HuggingFaceTrainer, it will be ran before pickle tries to
# import datasets_modules and prevents an exception from being thrown.
# Same logic is present inside HF Transformers Ray integration:
# https://github.com/huggingface/transformers/blob/\
# 7d5fde991d598370d961be8cb7add6541e2b59ce/src/transformers/integrations.py#L271
# Also see https://github.com/ray-project/ray/issues/28084
if "datasets_modules" not in sys.modules and is_datasets_available():
    import datasets.load

    dynamic_modules_path = os.path.join(
        datasets.load.init_dynamic_modules(), "__init__.py"
    )
    # load dynamic_modules from path
    spec = importlib.util.spec_from_file_location(
        "datasets_modules", dynamic_modules_path
    )
    datasets_modules = importlib.util.module_from_spec(spec)
    sys.modules[spec.name] = datasets_modules
    spec.loader.exec_module(datasets_modules)


TRAINER_INIT_FN_KEY = "_trainer_init_per_worker"


@PublicAPI(stability="alpha")
class HuggingFaceTrainer(TorchTrainer):
    """A Trainer for data parallel HuggingFace Transformers on PyTorch training.

    This Trainer runs the ``transformers.Trainer.train()`` method on multiple
    Ray Actors. The training is carried out in a distributed fashion through PyTorch
    DDP. These actors already have the necessary torch process group already
    configured for distributed PyTorch training. If you have PyTorch >= 1.12.0
    installed, you can also run FSDP training by specifying the ``fsdp`` argument
    in ``TrainingArguments``. DeepSpeed is
    also supported - see :doc:`/ray-air/examples/gptj_deepspeed_fine_tuning`.
    For more information on configuring FSDP or DeepSpeed, refer to `Hugging Face
    documentation <https://huggingface.co/docs/transformers/\
main/en/main_classes/trainer#transformers.TrainingArguments>`__.

    The training function ran on every Actor will first run the
    specified ``trainer_init_per_worker`` function to obtain an instantiated
    ``transformers.Trainer`` object. The ``trainer_init_per_worker`` function
    will have access to preprocessed train and evaluation datasets.

    If the ``datasets`` dict contains a training dataset (denoted by
    the "train" key), then it will be split into multiple dataset
    shards, with each Actor training on a single shard.
    All the other datasets will not be split.

    You can also provide ``datasets.Dataset`` object or other dataset objects
    allowed by ``transformers.Trainer`` directly in the ``trainer_init_per_worker``
    function, without specifying the ``datasets`` dict. It is recommended to initialize
    those objects inside the function, as otherwise they will be serialized and passed
    to the function, which may lead to long runtime and memory issues with large
    amounts of data.

    Please note that if you use a custom ``transformers.Trainer`` subclass,
    the ``get_train_dataloader`` method will be wrapped around to disable
    sharding by ``transformers.IterableDatasetShard``, as the dataset will
    already be sharded on the Ray AIR side.

    HuggingFace loggers will be automatically disabled, and the ``local_rank``
    argument in ``TrainingArguments`` will be automatically set. Please note
    that if you want to use CPU training, you will need to set the ``no_cuda``
    argument in ``TrainingArguments`` manually - otherwise, an exception
    (segfault) may be thrown.

    This Trainer requires ``transformers>=4.19.0`` package.
    It is tested with ``transformers==4.19.1``.

    Example:
        .. code-block:: python

            # Based on
            # huggingface/notebooks/examples/language_modeling_from_scratch.ipynb

            # Hugging Face imports
            from datasets import load_dataset
            import transformers
            from transformers import AutoConfig, AutoModelForCausalLM, AutoTokenizer

            import ray
            from ray.train.huggingface import HuggingFaceTrainer
            from ray.air.config import ScalingConfig

            # If using GPUs, set this to True.
            use_gpu = False

            model_checkpoint = "gpt2"
            tokenizer_checkpoint = "sgugger/gpt2-like-tokenizer"
            block_size = 128

            datasets = load_dataset("wikitext", "wikitext-2-raw-v1")
            tokenizer = AutoTokenizer.from_pretrained(tokenizer_checkpoint)

            def tokenize_function(examples):
                return tokenizer(examples["text"])

            tokenized_datasets = datasets.map(
                tokenize_function, batched=True, num_proc=1, remove_columns=["text"]
            )

            def group_texts(examples):
                # Concatenate all texts.
                concatenated_examples = {
                    k: sum(examples[k], []) for k in examples.keys()
                }
                total_length = len(concatenated_examples[list(examples.keys())[0]])
                # We drop the small remainder, we could add padding if the model
                # supported it.
                # instead of this drop, you can customize this part to your needs.
                total_length = (total_length // block_size) * block_size
                # Split by chunks of max_len.
                result = {
                    k: [
                        t[i : i + block_size]
                        for i in range(0, total_length, block_size)
                    ]
                    for k, t in concatenated_examples.items()
                }
                result["labels"] = result["input_ids"].copy()
                return result

            lm_datasets = tokenized_datasets.map(
                group_texts,
                batched=True,
                batch_size=1000,
                num_proc=1,
            )
            ray_train_ds = ray.data.from_huggingface(lm_datasets["train"])
            ray_evaluation_ds = ray.data.from_huggingface(
                lm_datasets["validation"]
            )

            def trainer_init_per_worker(train_dataset, eval_dataset, **config):
                model_config = AutoConfig.from_pretrained(model_checkpoint)
                model = AutoModelForCausalLM.from_config(model_config)
                args = transformers.TrainingArguments(
                    output_dir=f"{model_checkpoint}-wikitext2",
                    evaluation_strategy="epoch",
                    save_strategy="epoch",
                    logging_strategy="epoch",
                    learning_rate=2e-5,
                    weight_decay=0.01,
                    no_cuda=(not use_gpu),
                )
                return transformers.Trainer(
                    model=model,
                    args=args,
                    train_dataset=train_dataset,
                    eval_dataset=eval_dataset,
                )

            scaling_config = ScalingConfig(num_workers=3, use_gpu=use_gpu)
            trainer = HuggingFaceTrainer(
                trainer_init_per_worker=trainer_init_per_worker,
                scaling_config=scaling_config,
                datasets={"train": ray_train_ds, "evaluation": ray_evaluation_ds},
            )
            result = trainer.fit()

    Args:
        trainer_init_per_worker: The function that returns an instantiated
            ``transformers.Trainer`` object and takes in the following arguments:
            train ``Torch.Dataset``, optional evaluation ``Torch.Dataset``
            and config as kwargs. The Torch Datasets are automatically
            created by converting the Datastreams internally before
            they are passed into the function.
<<<<<<< HEAD
        datasets: Any Datastreams to use for training. Use
            the key "train" to denote which dataset is the training
            dataset and (optionally) key "evaluation" to denote the evaluation
            dataset. Can only contain a training dataset
            and up to one extra dataset to be used for evaluation.
            If a ``preprocessor`` is provided and has not already been fit,
            it will be fit on the training dataset. All datasets will be
            transformed by the ``preprocessor`` if one is provided.
=======
>>>>>>> c9b6e6a3
        trainer_init_config: Configurations to pass into
            ``trainer_init_per_worker`` as kwargs.
        torch_config: Configuration for setting up the PyTorch backend. If set to
            None, use the default configuration. This replaces the ``backend_config``
            arg of ``DataParallelTrainer``. Same as in ``TorchTrainer``.
        scaling_config: Configuration for how to scale data parallel training.
        dataset_config: Configuration for dataset ingest.
        run_config: Configuration for the execution of the training run.
        datasets: Any Ray Datasets to use for training. Use
            the key "train" to denote which dataset is the training
            dataset and key "evaluation" to denote the evaluation
            dataset. Can only contain a training dataset
            and up to one extra dataset to be used for evaluation.
            If a ``preprocessor`` is provided and has not already been fit,
            it will be fit on the training dataset. All datasets will be
            transformed by the ``preprocessor`` if one is provided.
        preprocessor: A ray.data.Preprocessor to preprocess the
            provided datasets.
        resume_from_checkpoint: A checkpoint to resume training from.
    """

    _dataset_config = {
        # training dataset should be split by us
        "train": DatasetConfig(fit=True, split=True),
        # do not split eval dataset, as HF has a system to parallelize
        # evaluation across workers, and it requires each worker
        # to have the full eval dataset
        "evaluation": DatasetConfig(split=False),
    }

    def __init__(
        self,
        trainer_init_per_worker: Callable[
            [Optional[TorchDataset], Optional[TorchDataset], Any],
            transformers.trainer.Trainer,
        ],
        *,
        trainer_init_config: Optional[Dict] = None,
        torch_config: Optional[TorchConfig] = None,
        scaling_config: Optional[ScalingConfig] = None,
        dataset_config: Optional[Dict[str, DatasetConfig]] = None,
        run_config: Optional[RunConfig] = None,
        datasets: Optional[Dict[str, GenDataset]] = None,
        preprocessor: Optional["Preprocessor"] = None,
        resume_from_checkpoint: Optional[Checkpoint] = None,
    ):

        # Functionality required for HuggingFaceTrainer only added in this
        # version
        if Version(transformers.__version__) < Version("4.19.0"):
            raise RuntimeError(
                "HuggingFaceTrainer requires transformers>=4.19.0, but you "
                f"have {transformers.__version__} which is incompatible. "
                "Update on all nodes with `pip install -U 'transformers>=4.19.0'`."
            )

        self._validate_trainer_init_per_worker(
            trainer_init_per_worker, "trainer_init_per_worker"
        )

        super().__init__(
            train_loop_per_worker=_huggingface_train_loop_per_worker,
            train_loop_config=self._create_trainer_init_config(
                trainer_init_per_worker, trainer_init_config
            ),
            torch_config=torch_config,
            scaling_config=scaling_config,
            dataset_config=dataset_config,
            run_config=run_config,
            datasets=datasets,
            preprocessor=preprocessor,
            resume_from_checkpoint=resume_from_checkpoint,
        )

    @classmethod
    def _create_trainer_init_config(
        cls,
        trainer_init_per_worker: Callable[
            [TorchDataset, Optional[TorchDataset], Any],
            transformers.trainer.Trainer,
        ],
        trainer_init_config: Optional[Dict[str, Any]],
    ) -> Dict[str, Any]:
        trainer_init_config = trainer_init_config.copy() if trainer_init_config else {}
        if TRAINER_INIT_FN_KEY in trainer_init_config:
            raise ValueError(
                f"'{TRAINER_INIT_FN_KEY}' is a reserved key in `trainer_init_config`."
            )
        if trainer_init_per_worker:
            trainer_init_config[TRAINER_INIT_FN_KEY] = trainer_init_per_worker
        return trainer_init_config

    @classmethod
    def restore(
        cls: Type["HuggingFaceTrainer"],
        path: str,
        trainer_init_per_worker: Optional[
            Callable[
                [TorchDataset, Optional[TorchDataset], Any],
                transformers.trainer.Trainer,
            ]
        ] = None,
        trainer_init_config: Optional[Dict] = None,
        datasets: Optional[Dict[str, GenDataset]] = None,
        preprocessor: Optional["Preprocessor"] = None,
        scaling_config: Optional[ScalingConfig] = None,
    ) -> "HuggingFaceTrainer":
        """Restores a HuggingFaceTrainer from a previously interrupted/failed run.

        Args:
            trainer_init_per_worker: Optionally re-specified trainer init function.
                This should be used to re-specify a function that is not
                restorable in a new Ray cluster (e.g., it holds onto outdated
                object references). This should be the same trainer init
                that was passed to the original trainer constructor.
            trainer_init_config: Optionally re-specified trainer init config.
                This should similarly be used if the original `train_loop_config`
                contained outdated object references, and it should not be modified
                from what was originally passed in.

        See :meth:`BaseTrainer.restore() <ray.train.trainer.BaseTrainer.restore>`
        for descriptions of the other arguments.

        Returns:
            HuggingFaceTrainer: A restored instance of `HuggingFaceTrainer`
        """
        return super(DataParallelTrainer, cls).restore(
            path=path,
            trainer_init_per_worker=trainer_init_per_worker,
            trainer_init_config=trainer_init_config,
            datasets=datasets,
            preprocessor=preprocessor,
            scaling_config=scaling_config,
        )

    def _validate_trainer_init_per_worker(
        self, trainer_init_per_worker: Callable, fn_name: str
    ) -> None:
        num_params = len(inspect.signature(trainer_init_per_worker).parameters)
        if num_params < 3:
            raise ValueError(
                f"{fn_name} should take in at least 3 arguments, "
                f"but it accepts {num_params} arguments instead."
            )

    def _validate_attributes(self):
        for key, conf in self._dataset_config.items():
            if conf.use_stream_api:
                raise ValueError(
                    "HuggingFaceTrainer does not support `use_stream_api`."
                )
        gpus_per_worker = self.scaling_config.num_gpus_per_worker
        if gpus_per_worker > 1:
            raise ValueError(
                f"You have assigned {gpus_per_worker} GPUs per worker. "
                "This is not supported by HuggingFace, which expects "
                "one GPU per worker in DDP mode and will fail "
                "if more are assigned."
            )
        if gpus_per_worker != int(gpus_per_worker):
            raise ValueError(
                f"You have assigned {gpus_per_worker} GPUs per worker, "
                "but fractional GPUs are not supported by HuggingFace."
            )

        super()._validate_attributes()


def _huggingface_train_loop_per_worker(config):
    """Per-worker training loop for HuggingFace Transformers."""
    trainer_init_per_worker = config.pop("_trainer_init_per_worker")

    train_dataset = session.get_dataset_shard(TRAIN_DATASET_KEY)
    eval_dataset = session.get_dataset_shard(EVALUATION_DATASET_KEY)

    train_torch_dataset, eval_torch_dataset = process_datasets(
        train_dataset,
        eval_dataset,
    )

    trainer: transformers.trainer.Trainer = trainer_init_per_worker(
        train_torch_dataset, eval_torch_dataset, **config
    )

    strategies = [
        strategy
        for strategy in (trainer.args.evaluation_strategy, trainer.args.save_strategy)
        if strategy not in ("no", IntervalStrategy.NO)
    ]
    strategies = [trainer.args.logging_strategy] + strategies
    if not all(strategy == strategies[0] for strategy in strategies[1:]):
        raise ValueError(
            "When using Ray AIR,`logging_strategy`, `evaluation_strategy` "
            "and `save_strategy` must all be set to the same value. "
            "`evaluation_strategy` or `save_strategy` may also be set to 'no'.\n"
            f"Got `logging_strategy`={trainer.args.logging_strategy}\n"
            f"`evaluation_strategy`={trainer.args.evaluation_strategy}\n"
            f"`save_strategy`={trainer.args.save_strategy}"
        )

    if trainer.args.save_strategy in ("steps", IntervalStrategy.STEPS):
        if (
            trainer.args.save_steps < trainer.args.logging_steps
            or trainer.args.save_steps % trainer.args.logging_steps != 0
        ):
            raise ValueError(
                "When using 'steps' `save_strategy`, `save_steps` must be "
                "equal or bigger to `logging_steps`, and must be divisible "
                "by `logging_steps` (so that saving occurs at the same time "
                f"logging does). Got `save_steps`={trainer.args.save_steps}, "
                f"`logging_steps`={trainer.args.logging_steps}."
            )

    if trainer.args.evaluation_strategy in ("steps", IntervalStrategy.STEPS):
        if trainer.args.logging_steps != trainer.args.eval_steps:
            raise ValueError(
                "`logging_steps` must be equal to `eval_steps`. "
                f"Got `logging_steps`={trainer.args.logging_steps}, "
                f"`eval_steps`={trainer.args.eval_steps}"
            )

    if trainer.args.load_best_model_at_end:
        raise ValueError(
            "As Ray AIR replaces Hugging Face checkpointing, "
            "`load_best_model_at_end` must be set to False.\n"
            "You can obtain the AIR Checkpoint with "
            "`Result.checkpoint` returned by the `fit()` method "
            "of this Trainer, and the model itself by calling "
            "`Checkpoint.get_model()`.\n"
            "You can configure the checkpointing by setting "
            "`run_config.checkpoint_config`."
        )

    if trainer.args.push_to_hub and not trainer.args.hub_token:
        warnings.warn(
            "You have set `push_to_hub=True` but didn't specify `hub_token`. "
            "Pushing to hub will most likely fail, as the credentials will not "
            "be automatically propagated from the local enviroment to the Ray Actors. "
            "If that happens, specify `hub_token` in `TrainingArguments`."
        )

    trainer = wrap_transformers_trainer(trainer)

    # ensure no HF logging callbacks are added
    # aside from doubling functionality with our callbacks,
    # the Wandb callbacks causes training to freeze
    integration_callbacks = transformers.trainer.get_reporting_integration_callbacks(
        trainer.args.report_to
    )
    for callback in integration_callbacks:
        trainer.pop_callback(callback)

    trainer.add_callback(TrainReportCallback)

    checkpoint = session.get_checkpoint()
    if checkpoint:
        with checkpoint.as_directory() as checkpoint_path:
            trainer.train(resume_from_checkpoint=checkpoint_path)
    else:
        trainer.train()<|MERGE_RESOLUTION|>--- conflicted
+++ resolved
@@ -211,17 +211,6 @@
             and config as kwargs. The Torch Datasets are automatically
             created by converting the Datastreams internally before
             they are passed into the function.
-<<<<<<< HEAD
-        datasets: Any Datastreams to use for training. Use
-            the key "train" to denote which dataset is the training
-            dataset and (optionally) key "evaluation" to denote the evaluation
-            dataset. Can only contain a training dataset
-            and up to one extra dataset to be used for evaluation.
-            If a ``preprocessor`` is provided and has not already been fit,
-            it will be fit on the training dataset. All datasets will be
-            transformed by the ``preprocessor`` if one is provided.
-=======
->>>>>>> c9b6e6a3
         trainer_init_config: Configurations to pass into
             ``trainer_init_per_worker`` as kwargs.
         torch_config: Configuration for setting up the PyTorch backend. If set to
@@ -230,7 +219,7 @@
         scaling_config: Configuration for how to scale data parallel training.
         dataset_config: Configuration for dataset ingest.
         run_config: Configuration for the execution of the training run.
-        datasets: Any Ray Datasets to use for training. Use
+        datasets: Any datasets to use for training. Use
             the key "train" to denote which dataset is the training
             dataset and key "evaluation" to denote the evaluation
             dataset. Can only contain a training dataset
