--- conflicted
+++ resolved
@@ -16,13 +16,5 @@
 # Key to denote all user-specified auxiliary datasets in DatasetConfig.
 WILDCARD_KEY = "*"
 
-<<<<<<< HEAD
-# Key to denote which dataset is the evaluation dataset.
-# Only used in trainers which do not support multiple
-# evaluation datasets.
-EVALUATION_DATASET_KEY = "evaluation"
-
-=======
->>>>>>> 5c58d43d
 # Name to use for the column when representing tensors in table format.
 TENSOR_COLUMN_NAME = "__value__"