--- conflicted
+++ resolved
@@ -14,16 +14,7 @@
 TRAIN_DATASET_KEY = "train"
 
 # Key to denote all user-specified auxiliary datasets in DatasetConfig.
-<<<<<<< HEAD
 WILDCARD_KEY = "*"
 
-# Key to denote which dataset is the evaluation dataset.
-# Only used in trainers which do not support multiple
-# evaluation datasets.
-EVALUATION_DATASET_KEY = "evaluation"
-
 # Name to use for the column when representing tensors in table format.
-TENSOR_COLUMN_NAME = "__value__"
-=======
-WILDCARD_KEY = "*"
->>>>>>> eff72f9a
+TENSOR_COLUMN_NAME = "__value__"