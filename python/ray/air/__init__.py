--- conflicted
+++ resolved
@@ -1,25 +1,12 @@
 from ray.air.checkpoint import Checkpoint
-<<<<<<< HEAD
-from ray.air.data_batch_type import DataBatchType
-from ray.air.config import RunConfig, ScalingConfig, DatasetConfig
-from ray.air.preprocessor import Preprocessor
-from ray.air.predictor import Predictor
-=======
 from ray.air.config import DatasetConfig, RunConfig, ScalingConfig
 from ray.air.data_batch_type import DataBatchType
->>>>>>> 5c58d43d
 from ray.air.result import Result
 from ray.air.util.datasets import train_test_split
 
 __all__ = [
     "Checkpoint",
     "DataBatchType",
-<<<<<<< HEAD
-    "Preprocessor",
-    "Predictor",
-    "BatchPredictor",
-=======
->>>>>>> 5c58d43d
     "RunConfig",
     "Result",
     "ScalingConfig",
