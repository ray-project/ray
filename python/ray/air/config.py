import copy
import logging
import os
import warnings
from collections import defaultdict
from dataclasses import _MISSING_TYPE, dataclass, fields
from pathlib import Path
from typing import (
    TYPE_CHECKING,
    Any,
    Callable,
    Dict,
    List,
    Mapping,
    Optional,
    Union,
    Tuple,
)

import pyarrow.fs

from ray._private.storage import _get_storage_uri
from ray._private.thirdparty.tabulate.tabulate import tabulate
from ray.air.constants import WILDCARD_KEY
from ray.util.annotations import PublicAPI, Deprecated
from ray.widgets import Template, make_table_html_repr
from ray.data.preprocessor import Preprocessor

if TYPE_CHECKING:
    from ray.data import Dataset
    from ray.tune.callback import Callback
    from ray.tune.progress_reporter import ProgressReporter
    from ray.tune.search.sample import Domain
    from ray.tune.stopper import Stopper
    from ray.train import SyncConfig
    from ray.tune.experimental.output import AirVerbosity
    from ray.tune.utils.log import Verbosity
    from ray.tune.execution.placement_groups import PlacementGroupFactory


# Dict[str, List] is to support `tune.grid_search`:
# TODO(sumanthratna/matt): Upstream this to Tune.
SampleRange = Union["Domain", Dict[str, List]]


MAX = "max"
MIN = "min"
_DEPRECATED_VALUE = "DEPRECATED"


logger = logging.getLogger(__name__)


def _repr_dataclass(obj, *, default_values: Optional[Dict[str, Any]] = None) -> str:
    """A utility function to elegantly represent dataclasses.

    In contrast to the default dataclass `__repr__`, which shows all parameters, this
    function only shows parameters with non-default values.

    Args:
        obj: The dataclass to represent.
        default_values: An optional dictionary that maps field names to default values.
            Use this parameter to specify default values that are generated dynamically
            (e.g., in `__post_init__` or by a `default_factory`). If a default value
            isn't specified in `default_values`, then the default value is inferred from
            the `dataclass`.

    Returns:
        A representation of the dataclass.
    """
    if default_values is None:
        default_values = {}

    non_default_values = {}  # Maps field name to value.

    for field in fields(obj):
        value = getattr(obj, field.name)
        default_value = default_values.get(field.name, field.default)
        is_required = isinstance(field.default, _MISSING_TYPE)
        if is_required or value != default_value:
            non_default_values[field.name] = value

    string = f"{obj.__class__.__name__}("
    string += ", ".join(
        f"{name}={value!r}" for name, value in non_default_values.items()
    )
    string += ")"

    return string


@dataclass
@PublicAPI(stability="stable")
class ScalingConfig:
    """Configuration for scaling training.

    Args:
        trainer_resources: Resources to allocate for the trainer. If None is provided,
            will default to 1 CPU for most trainers.
        num_workers: The number of workers (Ray actors) to launch.
            Each worker will reserve 1 CPU by default. The number of CPUs
            reserved by each worker can be overridden with the
            ``resources_per_worker`` argument.
        use_gpu: If True, training will be done on GPUs (1 per worker).
            Defaults to False. The number of GPUs reserved by each
            worker can be overridden with the ``resources_per_worker``
            argument.
        resources_per_worker: If specified, the resources
            defined in this Dict is reserved for each worker.
            Define the ``"CPU"`` and ``"GPU"`` keys (case-sensitive) to
            override the number of CPU or GPUs used by each worker.
        placement_strategy: The placement strategy to use for the
            placement group of the Ray actors. See :ref:`Placement Group
            Strategies <pgroup-strategy>` for the possible options.
<<<<<<< HEAD
        _max_cpu_fraction_per_node: [Experimental] The max fraction of CPUs per node
            that Train will use for scheduling training actors. The remaining CPUs
            can be used for dataset tasks. It is highly recommended that you set this
            to less than 1.0 (e.g., 0.8) when passing datasets to trainers, to avoid
            hangs / CPU starvation of dataset tasks. Warning: this feature is
            experimental and is not recommended for use with autoscaling (scale-up will
            not trigger properly).

    Example:

        >>> from ray.train import ScalingConfig
        >>> scaling_config = ScalingConfig(
        >>>     # Number of distributed workers.
        >>>     num_workers=2,
        >>>     # Turn on/off GPU.
        >>>     use_gpu=True,
        >>>     # Specify resources used for trainer.
        >>>     trainer_resources={"CPU": 1},
        >>>     # Try to schedule workers on different nodes.
        >>>     placement_strategy="SPREAD",
        >>> )

=======
>>>>>>> 212cd04f
    """

    # If adding new attributes here, please also update
    # ray.train.gbdt_trainer._convert_scaling_config_to_ray_params
    trainer_resources: Optional[Union[Dict, SampleRange]] = None
    num_workers: Optional[Union[int, SampleRange]] = None
    use_gpu: Union[bool, SampleRange] = False
    resources_per_worker: Optional[Union[Dict, SampleRange]] = None
    placement_strategy: Union[str, SampleRange] = "PACK"

    def __post_init__(self):
        if self.resources_per_worker:
            if not self.use_gpu and self.num_gpus_per_worker > 0:
                raise ValueError(
                    "`use_gpu` is False but `GPU` was found in "
                    "`resources_per_worker`. Either set `use_gpu` to True or "
                    "remove `GPU` from `resources_per_worker."
                )

            if self.use_gpu and self.num_gpus_per_worker == 0:
                raise ValueError(
                    "`use_gpu` is True but `GPU` is set to 0 in "
                    "`resources_per_worker`. Either set `use_gpu` to False or "
                    "request a positive number of `GPU` in "
                    "`resources_per_worker."
                )

    def __repr__(self):
        return _repr_dataclass(self)

    def _repr_html_(self) -> str:
        return make_table_html_repr(obj=self, title=type(self).__name__)

    def __eq__(self, o: "ScalingConfig") -> bool:
        if not isinstance(o, type(self)):
            return False
        return self.as_placement_group_factory() == o.as_placement_group_factory()

    @property
    def _resources_per_worker_not_none(self):
        if self.resources_per_worker is None:
            if self.use_gpu:
                # Note that we don't request any CPUs, which avoids possible
                # scheduling contention. Generally nodes have many more CPUs than
                # GPUs, so not requesting a CPU does not lead to oversubscription.
                return {"GPU": 1}
            else:
                return {"CPU": 1}
        resources_per_worker = {
            k: v for k, v in self.resources_per_worker.items() if v != 0
        }
        resources_per_worker.setdefault("GPU", int(self.use_gpu))
        return resources_per_worker

    @property
    def _trainer_resources_not_none(self):
        if self.trainer_resources is None:
            if self.num_workers:
                # For Google Colab, don't allocate resources to the base Trainer.
                # Colab only has 2 CPUs, and because of this resource scarcity,
                # we have to be careful on where we allocate resources. Since Colab
                # is not distributed, the concern about many parallel Ray Tune trials
                # leading to all Trainers being scheduled on the head node if we set
                # `trainer_resources` to 0 is no longer applicable.
                try:
                    import google.colab  # noqa: F401

                    trainer_resources = 0
                except ImportError:
                    trainer_resources = 1
            else:
                # If there are no additional workers, then always reserve 1 CPU for
                # the Trainer.
                trainer_resources = 1

            return {"CPU": trainer_resources}
        return {k: v for k, v in self.trainer_resources.items() if v != 0}

    @property
    def total_resources(self):
        """Map of total resources required for the trainer."""
        total_resource_map = defaultdict(float, self._trainer_resources_not_none)
        num_workers = self.num_workers or 0
        for k, value in self._resources_per_worker_not_none.items():
            total_resource_map[k] += value * num_workers
        return dict(total_resource_map)

    @property
    def num_cpus_per_worker(self):
        """The number of CPUs to set per worker."""
        return self._resources_per_worker_not_none.get("CPU", 0)

    @property
    def num_gpus_per_worker(self):
        """The number of GPUs to set per worker."""
        return self._resources_per_worker_not_none.get("GPU", 0)

    @property
    def additional_resources_per_worker(self):
        """Resources per worker, not including CPU or GPU resources."""
        return {
            k: v
            for k, v in self._resources_per_worker_not_none.items()
            if k not in ["CPU", "GPU"]
        }

    def as_placement_group_factory(self) -> "PlacementGroupFactory":
        """Returns a PlacementGroupFactory to specify resources for Tune."""
        from ray.tune.execution.placement_groups import PlacementGroupFactory

        trainer_resources = self._trainer_resources_not_none
        trainer_bundle = [trainer_resources]
        worker_resources = {
            "CPU": self.num_cpus_per_worker,
            "GPU": self.num_gpus_per_worker,
        }
        worker_resources_extra = (
            {} if self.resources_per_worker is None else self.resources_per_worker
        )
        worker_bundles = [
            {**worker_resources, **worker_resources_extra}
            for _ in range(self.num_workers if self.num_workers else 0)
        ]
        bundles = trainer_bundle + worker_bundles
        return PlacementGroupFactory(bundles, strategy=self.placement_strategy)

    @classmethod
    def from_placement_group_factory(
        cls, pgf: "PlacementGroupFactory"
    ) -> "ScalingConfig":
        """Create a ScalingConfig from a Tune's PlacementGroupFactory"""
        if pgf.head_bundle_is_empty:
            trainer_resources = {}
            worker_bundles = pgf.bundles
        else:
            trainer_resources = pgf.bundles[0]
            worker_bundles = pgf.bundles[1:]

        use_gpu = False
        placement_strategy = pgf.strategy
        resources_per_worker = None
        num_workers = None

        if worker_bundles:
            first_bundle = worker_bundles[0]
            if not all(bundle == first_bundle for bundle in worker_bundles[1:]):
                raise ValueError(
                    "All worker bundles (any other than the first one) "
                    "must be equal to each other."
                )
            use_gpu = bool(first_bundle.get("GPU"))
            num_workers = len(worker_bundles)
            resources_per_worker = first_bundle

        return ScalingConfig(
            trainer_resources=trainer_resources,
            num_workers=num_workers,
            use_gpu=use_gpu,
            resources_per_worker=resources_per_worker,
            placement_strategy=placement_strategy,
        )


@dataclass
@Deprecated(
    message="Use `ray.train.DataConfig` instead of DatasetConfig to "
    "configure data ingest for training. "
    "See https://docs.ray.io/en/master/ray-air/check-ingest.html#migrating-from-the-legacy-datasetconfig-api for more details."  # noqa: E501
)
class DatasetConfig:
    """Configuration for ingest of a single Dataset.

    See :ref:`the AIR Dataset configuration guide <data-ingest-torch>` for
    usage examples.

    This config defines how the Dataset should be read into the DataParallelTrainer.
    It configures the preprocessing, splitting, and ingest strategy per-dataset.

    DataParallelTrainers declare default DatasetConfigs for each dataset passed in the
    ``datasets`` argument. Users have the opportunity to selectively override these
    configs by passing the ``dataset_config`` argument. Trainers can also define user
    customizable values (e.g., XGBoostTrainer doesn't support streaming ingest).

    Args:
        fit: Whether to fit preprocessors on this dataset. This can be set on at most
            one dataset at a time. True by default for the "train" dataset only.
        split: Whether the dataset should be split across multiple workers.
            True by default for the "train" dataset only.
        required: Whether to raise an error if the Dataset isn't provided by the user.
            False by default.
        transform: Whether to transform the dataset with the fitted preprocessor.
            This must be enabled at least for the dataset that is fit.
            True by default.
        max_object_store_memory_fraction [Experimental]: The maximum fraction
            of Ray's shared-memory object store to use for the dataset. The
            default value is -1, meaning that the preprocessed dataset should
            be cached, which may cause spilling if its size is larger than the
            object store's capacity. Pipelined ingest (all other values, 0 or
            higher) is experimental. Note that the absolute memory capacity
            used is based on the object store capacity at invocation time; this
            does not currently cover autoscaling cases where the size of the
            cluster may change.
        global_shuffle: Whether to enable global shuffle (per pipeline window
            in streaming mode). Note that this is an expensive all-to-all operation,
            and most likely you want to use local shuffle instead.
            See https://docs.ray.io/en/master/data/faq.html and
            https://docs.ray.io/en/master/ray-air/check-ingest.html.
            False by default.
        randomize_block_order: Whether to randomize the iteration order over blocks.
            The main purpose of this is to prevent data fetching hotspots in the
            cluster when running many parallel workers / trials on the same data.
            We recommend enabling it always. True by default.
        per_epoch_preprocessor [Experimental]: A preprocessor to re-apply on
            each pass of the dataset. The main use case for this is to apply a
            random transform on a training dataset on each epoch. The
            per-epoch preprocessor will be applied *after* all other
            preprocessors and in parallel with the dataset consumer.
        use_stream_api: Deprecated. Use max_object_store_memory_fraction instead.
        stream_window_size: Deprecated. Use max_object_store_memory_fraction instead.
    """

    # TODO(ekl) could we unify DataParallelTrainer and Trainer so the same data ingest
    # strategy applies to all Trainers?

    fit: Optional[bool] = None
    split: Optional[bool] = None
    required: Optional[bool] = None
    transform: Optional[bool] = None
    max_object_store_memory_fraction: Optional[float] = None
    global_shuffle: Optional[bool] = None
    randomize_block_order: Optional[bool] = None
    per_epoch_preprocessor: Optional["Preprocessor"] = None
    # Deprecated.
    use_stream_api: Optional[int] = None
    stream_window_size: Optional[int] = None

    def __repr__(self):
        return _repr_dataclass(self)

    def _repr_html_(self, title=None) -> str:
        if title is None:
            title = type(self).__name__
        return make_table_html_repr(obj=self, title=title)

    def __post_init__(self):
        if self.use_stream_api is not None or self.stream_window_size is not None:
            raise DeprecationWarning(
                "DatasetConfig.use_stream_api and DatasetConfig.stream_window_size "
                "have been removed as of Ray 2.3. Instead, use "
                "DatasetConfig.max_object_store_memory_fraction with a value "
                "0 or greater "
                "(https://docs.ray.io/en/latest/ray-air/package-ref.html"
                "#ray.air.config.DatasetConfig)."
            )

    def fill_defaults(self) -> "DatasetConfig":
        """Return a copy of this config with all default values filled in."""
        return DatasetConfig(
            fit=self.fit or False,
            split=self.split or False,
            required=self.required or False,
            max_object_store_memory_fraction=self.max_object_store_memory_fraction
            if self.max_object_store_memory_fraction is not None
            else -1,
            global_shuffle=self.global_shuffle or False,
            transform=self.transform if self.transform is not None else True,
            randomize_block_order=self.randomize_block_order
            if self.randomize_block_order is not None
            else True,
            per_epoch_preprocessor=self.per_epoch_preprocessor,
        )

    @staticmethod
    def merge(
        a: Dict[str, "DatasetConfig"], b: Optional[Dict[str, "DatasetConfig"]]
    ) -> Dict[str, "DatasetConfig"]:
        """Merge two given DatasetConfigs, the second taking precedence.

        Raises:
            ValueError: if validation fails on the merged configs.
        """
        has_wildcard = WILDCARD_KEY in a
        result = a.copy()
        if b is None:
            return result
        for key in b:
            if key in a:
                result[key] = a[key]._merge(b[key])
            elif has_wildcard:
                result[key] = a[WILDCARD_KEY]._merge(b[key])
            else:
                raise ValueError(
                    f"Invalid dataset config `{key}`. It must be one of `{list(a)}`."
                )
        return result

    @staticmethod
    def validated(
        config: Dict[str, "DatasetConfig"], datasets: Optional[Dict[str, "Dataset"]]
    ) -> Dict[str, "DatasetConfig"]:
        """Validate the given config and datasets are usable.

        Returns dict of validated configs with defaults filled out.
        """
        datasets = datasets or {}
        has_wildcard = WILDCARD_KEY in config
        fittable = set()
        result = {k: v.fill_defaults() for k, v in config.items()}
        for k, v in result.items():
            if v.fit:
                fittable.add(k)
                if not v.transform:
                    raise ValueError(
                        f"Error configuring dataset `{k}`: cannot specify both "
                        "fit=True and transform=False."
                    )
            if v.required:
                if k not in datasets:
                    raise ValueError(
                        f"The required dataset `{k}` was not found in {datasets}."
                    )
            if not isinstance(v.max_object_store_memory_fraction, (float, int)):
                raise ValueError(
                    f"Error configuring dataset `{k}`: "
                    "max_object_store_memory_fraction "
                    "must be None or a float with value -1 or >=0, but got "
                    f"{v.max_object_store_memory_fraction}."
                )
            if not (
                v.max_object_store_memory_fraction == -1
                or v.max_object_store_memory_fraction >= 0
            ):
                raise ValueError(
                    f"Error configuring dataset `{k}`: "
                    "max_object_store_memory_fraction "
                    "must be None or a float with value -1 or >=0, but got "
                    f"{v.max_object_store_memory_fraction}."
                )
            if v.per_epoch_preprocessor is not None:
                if not isinstance(v.per_epoch_preprocessor, Preprocessor):
                    raise ValueError(
                        "`per_epoch_preprocessor` must be a ray.data.Preprocessor "
                        f"but got {v.per_epoch_preprocessor}."
                    )
                if (
                    v.per_epoch_preprocessor.fit_status()
                    != Preprocessor.FitStatus.NOT_FITTABLE
                ):
                    raise ValueError(
                        "`per_epoch_preprocessor` currently does not support "
                        "fittable ray.data.Preprocessors."
                    )

        if len(fittable) > 1:
            raise ValueError(
                f"More than one dataset was specified to be fit: {fittable}"
            )
        if not has_wildcard:
            for k, v in datasets.items():
                if k not in result:
                    raise ValueError(
                        f"An unexpected dataset `{k}` was given. The list of expected "
                        f"datasets is `{list(result)}`."
                    )
        return result

    def _merge(self, other: "DatasetConfig") -> "DatasetConfig":
        """Merge the given DatasetConfig into this one."""
        new_config = DatasetConfig(
            fit=self.fit if other.fit is None else other.fit,
            split=self.split if other.split is None else other.split,
            required=self.required if other.required is None else other.required,
            transform=self.transform if other.transform is None else other.transform,
            max_object_store_memory_fraction=self.max_object_store_memory_fraction
            if other.max_object_store_memory_fraction is None
            else other.max_object_store_memory_fraction,
            global_shuffle=self.global_shuffle
            if other.global_shuffle is None
            else other.global_shuffle,
            randomize_block_order=self.randomize_block_order
            if other.randomize_block_order is None
            else other.randomize_block_order,
            per_epoch_preprocessor=self.per_epoch_preprocessor
            if other.per_epoch_preprocessor is None
            else other.per_epoch_preprocessor,
        )
        return new_config


@dataclass
@PublicAPI(stability="stable")
class FailureConfig:
    """Configuration related to failure handling of each training/tuning run.

    Args:
        max_failures: Tries to recover a run at least this many times.
            Will recover from the latest checkpoint if present.
            Setting to -1 will lead to infinite recovery retries.
            Setting to 0 will disable retries. Defaults to 0.
        fail_fast: Whether to fail upon the first error. Only used for
            Ray Tune - this does not apply
            to single training runs (e.g. with ``Trainer.fit()``).
            If fail_fast='raise' provided, Ray Tune will automatically
            raise the exception received by the Trainable. fail_fast='raise'
            can easily leak resources and should be used with caution (it
            is best used with `ray.init(local_mode=True)`).
    """

    max_failures: int = 0
    fail_fast: Union[bool, str] = False

    def __post_init__(self):
        # Same check as in tune.run
        if self.fail_fast and self.max_failures != 0:
            raise ValueError("max_failures must be 0 if fail_fast=True.")

        # Same check as in TuneController
        if not (isinstance(self.fail_fast, bool) or self.fail_fast.upper() == "RAISE"):
            raise ValueError(
                "fail_fast must be one of {bool, 'raise'}. " f"Got {self.fail_fast}."
            )

    def __repr__(self):
        return _repr_dataclass(self)

    def _repr_html_(self):
        return Template("scrollableTable.html.j2").render(
            table=tabulate(
                {
                    "Setting": ["Max failures", "Fail fast"],
                    "Value": [self.max_failures, self.fail_fast],
                },
                tablefmt="html",
                showindex=False,
                headers="keys",
            ),
            max_height="none",
        )


@dataclass
@PublicAPI(stability="stable")
class CheckpointConfig:
    """Configurable parameters for defining the checkpointing strategy.

    Default behavior is to persist all checkpoints to disk. If
    ``num_to_keep`` is set, the default retention policy is to keep the
    checkpoints with maximum timestamp, i.e. the most recent checkpoints.

    Args:
        num_to_keep: The number of checkpoints to keep
            on disk for this run. If a checkpoint is persisted to disk after
            there are already this many checkpoints, then an existing
            checkpoint will be deleted. If this is ``None`` then checkpoints
            will not be deleted. Must be >= 1.
        checkpoint_score_attribute: The attribute that will be used to
            score checkpoints to determine which checkpoints should be kept
            on disk when there are greater than ``num_to_keep`` checkpoints.
            This attribute must be a key from the checkpoint
            dictionary which has a numerical value. Per default, the last
            checkpoints will be kept.
        checkpoint_score_order: Either "max" or "min".
            If "max", then checkpoints with highest values of
            ``checkpoint_score_attribute`` will be kept.
            If "min", then checkpoints with lowest values of
            ``checkpoint_score_attribute`` will be kept.
        checkpoint_frequency: Number of iterations between checkpoints. If 0
            this will disable checkpointing.
            Please note that most trainers will still save one checkpoint at
            the end of training.
            This attribute is only supported
            by trainers that don't take in custom training loops.
        checkpoint_at_end: If True, will save a checkpoint at the end of training.
            This attribute is only supported by trainers that don't take in
            custom training loops. Defaults to True for trainers that support it
            and False for generic function trainables.
        _checkpoint_keep_all_ranks: This experimental config is deprecated.
            This behavior is now controlled by reporting `checkpoint=None`
            in the workers that shouldn't persist a checkpoint.
            For example, if you only want the rank 0 worker to persist a checkpoint
            (e.g., in standard data parallel training), then you should save and
            report a checkpoint if `ray.train.get_context().get_world_rank() == 0`
            and `None` otherwise.
        _checkpoint_upload_from_workers: This experimental config is deprecated.
            Uploading checkpoint directly from the worker is now the default behavior.
    """

    num_to_keep: Optional[int] = None
    checkpoint_score_attribute: Optional[str] = None
    checkpoint_score_order: Optional[str] = MAX
    checkpoint_frequency: Optional[int] = 0
    checkpoint_at_end: Optional[bool] = None
    _checkpoint_keep_all_ranks: Optional[bool] = _DEPRECATED_VALUE
    _checkpoint_upload_from_workers: Optional[bool] = _DEPRECATED_VALUE

    def __post_init__(self):
        if self._checkpoint_keep_all_ranks != _DEPRECATED_VALUE:
            raise DeprecationWarning(
                "The experimental `_checkpoint_keep_all_ranks` config is deprecated. "
                "This behavior is now controlled by reporting `checkpoint=None` "
                "in the workers that shouldn't persist a checkpoint. "
                "For example, if you only want the rank 0 worker to persist a "
                "checkpoint (e.g., in standard data parallel training), "
                "then you should save and report a checkpoint if "
                "`ray.train.get_context().get_world_rank() == 0` "
                "and `None` otherwise."
            )

        if self._checkpoint_upload_from_workers != _DEPRECATED_VALUE:
            raise DeprecationWarning(
                "The experimental `_checkpoint_upload_from_workers` config is "
                "deprecated. Uploading checkpoint directly from the worker is "
                "now the default behavior."
            )

        if self.num_to_keep is not None and self.num_to_keep <= 0:
            raise ValueError(
                f"Received invalid num_to_keep: "
                f"{self.num_to_keep}. "
                f"Must be None or an integer >= 1."
            )
        if self.checkpoint_score_order not in (MAX, MIN):
            raise ValueError(
                f"checkpoint_score_order must be either " f'"{MAX}" or "{MIN}".'
            )

        if self.checkpoint_frequency < 0:
            raise ValueError(
                f"checkpoint_frequency must be >=0, got {self.checkpoint_frequency}"
            )

    def __repr__(self):
        return _repr_dataclass(self)

    def _repr_html_(self) -> str:
        if self.num_to_keep is None:
            num_to_keep_repr = "All"
        else:
            num_to_keep_repr = self.num_to_keep

        if self.checkpoint_score_attribute is None:
            checkpoint_score_attribute_repr = "Most recent"
        else:
            checkpoint_score_attribute_repr = self.checkpoint_score_attribute

        if self.checkpoint_at_end is None:
            checkpoint_at_end_repr = ""
        else:
            checkpoint_at_end_repr = self.checkpoint_at_end

        return Template("scrollableTable.html.j2").render(
            table=tabulate(
                {
                    "Setting": [
                        "Number of checkpoints to keep",
                        "Checkpoint score attribute",
                        "Checkpoint score order",
                        "Checkpoint frequency",
                        "Checkpoint at end",
                    ],
                    "Value": [
                        num_to_keep_repr,
                        checkpoint_score_attribute_repr,
                        self.checkpoint_score_order,
                        self.checkpoint_frequency,
                        checkpoint_at_end_repr,
                    ],
                },
                tablefmt="html",
                showindex=False,
                headers="keys",
            ),
            max_height="none",
        )

    @property
    def _tune_legacy_checkpoint_score_attr(self) -> Optional[str]:
        """Same as ``checkpoint_score_attr`` in ``tune.run``.

        Only used for Legacy API compatibility.
        """
        if self.checkpoint_score_attribute is None:
            return self.checkpoint_score_attribute
        prefix = ""
        if self.checkpoint_score_order == MIN:
            prefix = "min-"
        return f"{prefix}{self.checkpoint_score_attribute}"


@dataclass
@PublicAPI(stability="stable")
class RunConfig:
    """Runtime configuration for training and tuning runs.

    Upon resuming from a training or tuning run checkpoint,
    Ray Train/Tune will automatically apply the RunConfig from
    the previously checkpointed run.

    Args:
        name: Name of the trial or experiment. If not provided, will be deduced
            from the Trainable.
        storage_path: [Beta] Path to store results at. Can be a local directory or
            a destination on cloud storage. If Ray storage is set up,
            defaults to the storage location. Otherwise, this defaults to
            the local ``~/ray_results`` directory.
        failure_config: Failure mode configuration.
        checkpoint_config: Checkpointing configuration.
        sync_config: Configuration object for syncing. See train.SyncConfig.
        verbose: 0, 1, or 2. Verbosity mode.
            0 = silent, 1 = default, 2 = verbose. Defaults to 1.
            If the ``RAY_AIR_NEW_OUTPUT=1`` environment variable is set,
            uses the old verbosity settings:
            0 = silent, 1 = only status updates, 2 = status and brief
            results, 3 = status and detailed results.
        stop: Stop conditions to consider. Refer to ray.tune.stopper.Stopper
            for more info. Stoppers should be serializable.
        callbacks: [DeveloperAPI] Callbacks to invoke.
            Refer to ray.tune.callback.Callback for more info.
            Callbacks should be serializable.
            Currently only stateless callbacks are supported for resumed runs.
            (any state of the callback will not be checkpointed by Tune
            and thus will not take effect in resumed runs).
        progress_reporter: [DeveloperAPI] Progress reporter for reporting
            intermediate experiment progress. Defaults to CLIReporter if
            running in command-line, or JupyterNotebookReporter if running in
            a Jupyter notebook.
        log_to_file: [DeveloperAPI] Log stdout and stderr to files in
            trial directories. If this is `False` (default), no files
            are written. If `true`, outputs are written to `trialdir/stdout`
            and `trialdir/stderr`, respectively. If this is a single string,
            this is interpreted as a file relative to the trialdir, to which
            both streams are written. If this is a Sequence (e.g. a Tuple),
            it has to have length 2 and the elements indicate the files to
            which stdout and stderr are written, respectively.

    """

    name: Optional[str] = None
    storage_path: Optional[str] = None
    storage_filesystem: Optional[pyarrow.fs.FileSystem] = None
    failure_config: Optional[FailureConfig] = None
    checkpoint_config: Optional[CheckpointConfig] = None
    sync_config: Optional["SyncConfig"] = None
    verbose: Optional[Union[int, "AirVerbosity", "Verbosity"]] = None
    stop: Optional[Union[Mapping, "Stopper", Callable[[str, Mapping], bool]]] = None
    callbacks: Optional[List["Callback"]] = None
    progress_reporter: Optional["ProgressReporter"] = None
    log_to_file: Union[bool, str, Tuple[str, str]] = False

    # Deprecated
    local_dir: Optional[str] = None

    def __post_init__(self):
        from ray.train import SyncConfig
        from ray.tune.experimental.output import AirVerbosity, get_air_verbosity

        if not self.failure_config:
            self.failure_config = FailureConfig()

        if not self.sync_config:
            self.sync_config = SyncConfig()

        if not self.checkpoint_config:
            self.checkpoint_config = CheckpointConfig()

        if self.verbose is None:
            # Default `verbose` value. For new output engine,
            # this is AirVerbosity.DEFAULT.
            # For old output engine, this is Verbosity.V3_TRIAL_DETAILS
            # Todo (krfricke): Currently uses number to pass test_configs::test_repr
            self.verbose = get_air_verbosity(AirVerbosity.DEFAULT) or 3

        # Convert Paths to strings
        if isinstance(self.local_dir, Path):
            self.local_dir = self.local_dir.as_posix()

        if isinstance(self.storage_path, Path):
            self.storage_path = self.storage_path.as_posix()

        # TODO(justinvyu): [code_removal] Legacy stuff below.
        from ray.tune.utils.util import _resolve_storage_path
        from ray.train._internal.storage import _use_storage_context
        from ray.train._internal.syncer import Syncer

        if _use_storage_context():
            return

        local_path, remote_path = _resolve_storage_path(
            self.storage_path, self.local_dir, self.sync_config.upload_dir
        )

        if self.sync_config.upload_dir:
            assert remote_path == self.sync_config.upload_dir
            warnings.warn(
                "Setting a `SyncConfig.upload_dir` is deprecated and will be removed "
                "in the future. Pass `RunConfig.storage_path` instead."
            )
            # Set upload_dir to None to avoid further downstream resolution.
            # Copy object first to not alter user input.
            self.sync_config = copy.copy(self.sync_config)
            self.sync_config.upload_dir = None

        if self.local_dir:
            assert local_path == self.local_dir
            warnings.warn(
                "Setting a `RunConfig.local_dir` is deprecated and will be removed "
                "in the future. If you are not using remote storage,"
                "set the `RunConfig.storage_path` instead. Otherwise, set the"
                "`RAY_AIR_LOCAL_CACHE_DIR` environment variable to control "
                "the local cache location."
            )
            self.local_dir = None

        if not remote_path:
            remote_path = _get_storage_uri()
            if remote_path:
                logger.info(
                    "Using configured Ray storage URI as storage path: "
                    f"{remote_path}"
                )

        if remote_path:
            self.storage_path = remote_path
            if local_path:
                # If storage_path is a remote path set by SyncConfig.upload_dir,
                # this may not have been set in the previous if clause.
                os.environ["RAY_AIR_LOCAL_CACHE_DIR"] = local_path
        elif local_path:
            self.storage_path = local_path

        if isinstance(self.sync_config.syncer, Syncer) and not remote_path:
            raise ValueError(
                "Must specify a remote `storage_path` to use a custom `syncer`."
            )

    def __repr__(self):
        from ray.train import SyncConfig

        return _repr_dataclass(
            self,
            default_values={
                "failure_config": FailureConfig(),
                "sync_config": SyncConfig(),
                "checkpoint_config": CheckpointConfig(),
            },
        )

    def _repr_html_(self) -> str:
        reprs = []
        if self.failure_config is not None:
            reprs.append(
                Template("title_data_mini.html.j2").render(
                    title="Failure Config", data=self.failure_config._repr_html_()
                )
            )
        if self.sync_config is not None:
            reprs.append(
                Template("title_data_mini.html.j2").render(
                    title="Sync Config", data=self.sync_config._repr_html_()
                )
            )
        if self.checkpoint_config is not None:
            reprs.append(
                Template("title_data_mini.html.j2").render(
                    title="Checkpoint Config", data=self.checkpoint_config._repr_html_()
                )
            )

        # Create a divider between each displayed repr
        subconfigs = [Template("divider.html.j2").render()] * (2 * len(reprs) - 1)
        subconfigs[::2] = reprs

        settings = Template("scrollableTable.html.j2").render(
            table=tabulate(
                {
                    "Name": self.name,
                    "Local results directory": self.local_dir,
                    "Verbosity": self.verbose,
                    "Log to file": self.log_to_file,
                }.items(),
                tablefmt="html",
                headers=["Setting", "Value"],
                showindex=False,
            ),
            max_height="300px",
        )

        return Template("title_data.html.j2").render(
            title="RunConfig",
            data=Template("run_config.html.j2").render(
                subconfigs=subconfigs,
                settings=settings,
            ),
        )<|MERGE_RESOLUTION|>--- conflicted
+++ resolved
@@ -112,14 +112,6 @@
         placement_strategy: The placement strategy to use for the
             placement group of the Ray actors. See :ref:`Placement Group
             Strategies <pgroup-strategy>` for the possible options.
-<<<<<<< HEAD
-        _max_cpu_fraction_per_node: [Experimental] The max fraction of CPUs per node
-            that Train will use for scheduling training actors. The remaining CPUs
-            can be used for dataset tasks. It is highly recommended that you set this
-            to less than 1.0 (e.g., 0.8) when passing datasets to trainers, to avoid
-            hangs / CPU starvation of dataset tasks. Warning: this feature is
-            experimental and is not recommended for use with autoscaling (scale-up will
-            not trigger properly).
 
     Example:
 
@@ -135,8 +127,6 @@
         >>>     placement_strategy="SPREAD",
         >>> )
 
-=======
->>>>>>> 212cd04f
     """
 
     # If adding new attributes here, please also update
