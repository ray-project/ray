from dataclasses import dataclass
from typing import TYPE_CHECKING, Any, Callable, Dict, List, Mapping, Optional, Union

from ray.air.constants import WILDCARD_KEY
from ray.tune.syncer import SyncConfig
from ray.tune.utils.log import Verbosity
from ray.util.annotations import PublicAPI

# Move here later when ml_utils is deprecated. Doing it now causes a circular import.
from ray.util.ml_utils.checkpoint_manager import CheckpointConfig

if TYPE_CHECKING:
    from ray.data import Dataset
    from ray.tune.callback import Callback
    from ray.tune.stopper import Stopper
    from ray.tune.execution.placement_groups import PlacementGroupFactory

ScalingConfig = Dict[str, Any]


@dataclass
@PublicAPI(stability="alpha")
class ScalingConfigDataClass:
    """Configuration for scaling training.

    This is the schema for the scaling_config dict, and after beta, this will be the
    actual representation for Scaling config objects.

    trainer_resources: Resources to allocate for the trainer. If None is provided,
        will default to 1 CPU.
    num_workers: The number of workers (Ray actors) to launch.
        Each worker will reserve 1 CPU by default. The number of CPUs
        reserved by each worker can be overridden with the
        ``resources_per_worker`` argument.
    use_gpu: If True, training will be done on GPUs (1 per worker).
        Defaults to False. The number of GPUs reserved by each
        worker can be overridden with the ``resources_per_worker``
        argument.
    resources_per_worker: If specified, the resources
        defined in this Dict will be reserved for each worker. The
        ``CPU`` and ``GPU`` keys (case-sensitive) can be defined to
        override the number of CPU/GPUs used by each worker.
    placement_strategy: The placement strategy to use for the
        placement group of the Ray actors. See :ref:`Placement Group
        Strategies <pgroup-strategy>` for the possible options.
    _max_cpu_fraction_per_node: (Experimental) The max fraction of CPUs per node that
        Train will use for scheduling training actors. The remaining CPUs can be used
        for dataset tasks. It is highly recommended that you set this to less than
        1.0 (e.g., 0.8) when passing datasets to trainers, to avoid hangs / CPU
        starvation of dataset tasks. Warning: this feature is experimental and is not
        recommended for use with autoscaling (scale-up will not trigger properly).
    """

    trainer_resources: Optional[Dict] = None
    num_workers: Optional[int] = None
    use_gpu: bool = False
    resources_per_worker: Optional[Dict] = None
<<<<<<< HEAD
    placement_strategy: str = "PACK"
    _max_cpu_fraction_per_node: Optional[float] = None
=======
    placement_strategy: str = "SPREAD"
>>>>>>> ef091c38

    def __post_init__(self):
        if self.resources_per_worker:
            if not self.use_gpu and self.num_gpus_per_worker > 0:
                raise ValueError(
                    "`use_gpu` is False but `GPU` was found in "
                    "`resources_per_worker`. Either set `use_gpu` to True or "
                    "remove `GPU` from `resources_per_worker."
                )

            if self.use_gpu and self.num_gpus_per_worker == 0:
                raise ValueError(
                    "`use_gpu` is True but `GPU` is set to 0 in "
                    "`resources_per_worker`. Either set `use_gpu` to False or "
                    "request a positive number of `GPU` in "
                    "`resources_per_worker."
                )

    def __eq__(self, o: "ScalingConfigDataClass") -> bool:
        if not isinstance(o, type(self)):
            return False
        return self.as_placement_group_factory() == o.as_placement_group_factory()

    @property
    def _resources_per_worker_not_none(self):
        if self.resources_per_worker is None:
            return {"CPU": 1, "GPU": int(self.use_gpu)}
        resources_per_worker = {
            k: v for k, v in self.resources_per_worker.items() if v != 0
        }
        resources_per_worker.setdefault("GPU", int(self.use_gpu))
        return resources_per_worker

    @property
    def _trainer_resources_not_none(self):
        if self.trainer_resources is None:
            return {"CPU": 1}
        return {k: v for k, v in self.trainer_resources.items() if v != 0}

    @property
    def num_cpus_per_worker(self):
        """The number of CPUs to set per worker."""
        return self._resources_per_worker_not_none.get("CPU", 0)

    @property
    def num_gpus_per_worker(self):
        """The number of GPUs to set per worker."""
        return self._resources_per_worker_not_none.get("GPU", 0)

    @property
    def additional_resources_per_worker(self):
        """Resources per worker, not including CPU or GPU resources."""
        return {
            k: v
            for k, v in self._resources_per_worker_not_none.items()
            if k not in ["CPU", "GPU"]
        }

    def as_placement_group_factory(self) -> "PlacementGroupFactory":
        """Returns a PlacementGroupFactory to specify resources for Tune."""
        from ray.tune.execution.placement_groups import PlacementGroupFactory

        trainer_resources = self._trainer_resources_not_none
        trainer_bundle = [trainer_resources]
        worker_resources = {
            "CPU": self.num_cpus_per_worker,
            "GPU": self.num_gpus_per_worker,
        }
        worker_resources_extra = (
            {} if self.resources_per_worker is None else self.resources_per_worker
        )
        worker_bundles = [
            {**worker_resources, **worker_resources_extra}
            for _ in range(self.num_workers if self.num_workers else 0)
        ]
        bundles = trainer_bundle + worker_bundles
        return PlacementGroupFactory(
            bundles,
            strategy=self.placement_strategy,
            _max_cpu_fraction_per_node=self._max_cpu_fraction_per_node,
        )

    @classmethod
    def from_placement_group_factory(
        cls, pgf: "PlacementGroupFactory"
    ) -> "ScalingConfigDataClass":
        """Create a ScalingConfig from a Tune's PlacementGroupFactory"""
        if pgf.head_bundle_is_empty:
            trainer_resources = {}
            worker_bundles = pgf.bundles
        else:
            trainer_resources = pgf.bundles[0]
            worker_bundles = pgf.bundles[1:]

        use_gpu = False
        placement_strategy = pgf.strategy
        resources_per_worker = None
        num_workers = None

        if worker_bundles:
            first_bundle = worker_bundles[0]
            if not all(bundle == first_bundle for bundle in worker_bundles[1:]):
                raise ValueError(
                    "All worker bundles (any other than the first one) "
                    "must be equal to each other."
                )
            use_gpu = bool(first_bundle.get("GPU"))
            num_workers = len(worker_bundles)
            resources_per_worker = first_bundle

        return ScalingConfigDataClass(
            trainer_resources=trainer_resources,
            num_workers=num_workers,
            use_gpu=use_gpu,
            resources_per_worker=resources_per_worker,
            placement_strategy=placement_strategy,
        )


@dataclass
@PublicAPI(stability="alpha")
class DatasetConfig:
    """Configuration for ingest of a single Dataset.

    These configs define how the Dataset should be read into the DataParallelTrainer.
    It configures the preprocessing, splitting, and ingest strategy per-dataset.

    DataParallelTrainers declare default DatasetConfigs for each dataset passed in the
    ``datasets`` argument. Users have the opportunity to selectively override these
    configs by passing the ``dataset_config`` argument. Trainers can also define user
    customizable values (e.g., XGBoostTrainer doesn't support streaming ingest).
    """

    # TODO(ekl) could we unify DataParallelTrainer and Trainer so the same data ingest
    # strategy applies to all Trainers?

    # Whether to fit preprocessors on this dataset. This can be set on at most one
    # dataset at a time.
    # True by default for the "train" dataset only.
    fit: Optional[bool] = None

    # Whether the dataset should be split across multiple workers.
    # True by default for the "train" dataset only.
    split: Optional[bool] = None

    # Whether to raise an error if the Dataset isn't provided by the user.
    # False by default.
    required: Optional[bool] = None

    # Whether to transform the dataset with the fitted preprocessor. This must be
    # enabled at least for the dataset that is fit.
    # True by default.
    transform: Optional[bool] = None

    # Whether the dataset should be streamed into memory using pipelined reads.
    # When enabled, get_dataset_shard() returns DatasetPipeline instead of Dataset.
    # The amount of memory to use is controlled by `stream_window_size`.
    # False by default.
    use_stream_api: Optional[bool] = None

    # Configure the streaming window size in bytes. A good value is something like
    # 20% of object store memory. If set to -1, then an infinite window size will be
    # used (similar to bulk ingest). This only has an effect if use_stream_api is set.
    # Set to 1.0 GiB by default.
    stream_window_size: Optional[float] = None

    # Whether to enable global shuffle (per pipeline window in streaming mode). Note
    # that this is an expensive all-to-all operation, and most likely you want to use
    # local shuffle instead. See https://docs.ray.io/en/master/data/faq.html
    # False by default.
    global_shuffle: Optional[bool] = None

    # Whether to randomize the iteration order over blocks. The main purpose of this
    # is to prevent data fetching hotspots in the cluster when running many parallel
    # workers / trials on the same data. We recommend enabling it always.
    # True by default.
    randomize_block_order: Optional[bool] = None

    def fill_defaults(self) -> "DatasetConfig":
        """Return a copy of this config with all default values filled in."""
        return DatasetConfig(
            fit=self.fit or False,
            split=self.split or False,
            required=self.required or False,
            use_stream_api=self.use_stream_api or False,
            stream_window_size=self.stream_window_size
            if self.stream_window_size is not None
            else 1024 * 1024 * 1024,
            global_shuffle=self.global_shuffle or False,
            transform=self.transform if self.transform is not None else True,
            randomize_block_order=self.randomize_block_order
            if self.randomize_block_order is not None
            else True,
        )

    @staticmethod
    def merge(
        a: Dict[str, "DatasetConfig"], b: Optional[Dict[str, "DatasetConfig"]]
    ) -> Dict[str, "DatasetConfig"]:
        """Merge two given DatasetConfigs, the second taking precedence.

        Raises:
            ValueError if validation fails on the merged configs.
        """
        has_wildcard = WILDCARD_KEY in a
        result = a.copy()
        if b is None:
            return result
        for key in b:
            if key in a:
                result[key] = a[key]._merge(b[key])
            elif has_wildcard:
                result[key] = a[WILDCARD_KEY]._merge(b[key])
            else:
                raise ValueError(
                    f"Invalid dataset config `{key}`. It must be one of `{list(a)}`."
                )
        return result

    @staticmethod
    def validated(
        config: Dict[str, "DatasetConfig"], datasets: Dict[str, "Dataset"]
    ) -> Dict[str, "DatasetConfig"]:
        """Validate the given config and datasets are usable.

        Returns dict of validated configs with defaults filled out.
        """
        has_wildcard = WILDCARD_KEY in config
        fittable = set()
        result = {k: v.fill_defaults() for k, v in config.items()}
        for k, v in result.items():
            if v.fit:
                fittable.add(k)
                if not v.transform:
                    raise ValueError(
                        f"Error configuring dataset `{k}`: cannot specify both "
                        "fit=True and transform=False."
                    )
            if v.required:
                if k not in datasets:
                    raise ValueError(
                        f"The required dataset `{k}` was not found in {datasets}."
                    )
        if len(fittable) > 1:
            raise ValueError(
                f"More than one dataset was specified to be fit: {fittable}"
            )
        if not has_wildcard:
            for k, v in datasets.items():
                if k not in result:
                    raise ValueError(
                        f"An unexpected dataset `{k}` was given. The list of expected "
                        f"datasets is `{list(result)}`."
                    )
        return result

    def _merge(self, other: "DatasetConfig") -> "DatasetConfig":
        """Merge the given DatasetConfig into this one."""
        new_config = DatasetConfig(
            fit=self.fit if other.fit is None else other.fit,
            split=self.split if other.split is None else other.split,
            required=self.required if other.required is None else other.required,
            transform=self.transform if other.transform is None else other.transform,
            use_stream_api=self.use_stream_api
            if other.use_stream_api is None
            else other.use_stream_api,
            stream_window_size=self.stream_window_size
            if other.stream_window_size is None
            else other.stream_window_size,
            global_shuffle=self.global_shuffle
            if other.global_shuffle is None
            else other.global_shuffle,
            randomize_block_order=self.randomize_block_order
            if other.randomize_block_order is None
            else other.randomize_block_order,
        )
        return new_config


@dataclass
@PublicAPI(stability="alpha")
class FailureConfig:
    """Configuration related to failure handling of each run/trial.

    Args:
        max_failures: Tries to recover a run at least this many times.
            Will recover from the latest checkpoint if present.
            Setting to -1 will lead to infinite recovery retries.
            Setting to 0 will disable retries. Defaults to 0.
        fail_fast: Whether to fail upon the first error.
            If fail_fast='raise' provided, Tune will automatically
            raise the exception received by the Trainable. fail_fast='raise'
            can easily leak resources and should be used with caution (it
            is best used with `ray.init(local_mode=True)`).
    """

    max_failures: int = 0
    fail_fast: Union[bool, str] = False

    def __post_init__(self):
        # Same check as in tune.run
        if self.fail_fast and self.max_failures != 0:
            raise ValueError("max_failures must be 0 if fail_fast=True.")

        # Same check as in TrialRunner
        if not (isinstance(self.fail_fast, bool) or self.fail_fast.upper() != "RAISE"):
            raise ValueError(
                "fail_fast must be one of {bool, 'raise'}. " f"Got {self.fail_fast}."
            )


@dataclass
@PublicAPI(stability="alpha")
class RunConfig:
    """Runtime configuration for individual trials that are run.

    This contains information that applies to individual runs of Trainable classes.
    This includes both running a Trainable by itself or running a hyperparameter
    tuning job on top of a Trainable (applies to each trial).

    At resume, Ray Tune will automatically apply the same run config so that resumed
    run uses the same run config as the original run.

    Args:
        name: Name of the trial or experiment. If not provided, will be deduced
            from the Trainable.
        local_dir: Local dir to save training results to.
            Defaults to ``~/ray_results``.
        stop: Stop conditions to consider. Refer to ray.tune.stopper.Stopper
            for more info. Stoppers should be serializable.
        callbacks: Callbacks to invoke.
            Refer to ray.tune.callback.Callback for more info.
            Callbacks should be serializable.
            Currently only stateless callbacks are supported for resumed runs.
            (any state of the callback will not be checkpointed by Tune
            and thus will not take effect in resumed runs).
        failure_config: Failure mode configuration.
        sync_config: Configuration object for syncing. See tune.SyncConfig.
        checkpoint_config: Checkpointing configuration.
        verbose: 0, 1, 2, or 3. Verbosity mode.
            0 = silent, 1 = only status updates, 2 = status and brief
            results, 3 = status and detailed results. Defaults to 2.
    """

    # TODO(xwjiang): Add more.
    name: Optional[str] = None
    local_dir: Optional[str] = None
    callbacks: Optional[List["Callback"]] = None
    stop: Optional[Union[Mapping, "Stopper", Callable[[str, Mapping], bool]]] = None
    failure_config: Optional[FailureConfig] = None
    sync_config: Optional[SyncConfig] = None
    checkpoint_config: Optional[CheckpointConfig] = None
    verbose: Union[int, Verbosity] = Verbosity.V3_TRIAL_DETAILS<|MERGE_RESOLUTION|>--- conflicted
+++ resolved
@@ -55,12 +55,8 @@
     num_workers: Optional[int] = None
     use_gpu: bool = False
     resources_per_worker: Optional[Dict] = None
-<<<<<<< HEAD
-    placement_strategy: str = "PACK"
+    placement_strategy: str = "SPREAD"
     _max_cpu_fraction_per_node: Optional[float] = None
-=======
-    placement_strategy: str = "SPREAD"
->>>>>>> ef091c38
 
     def __post_init__(self):
         if self.resources_per_worker:
