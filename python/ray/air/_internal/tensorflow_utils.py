from typing import TYPE_CHECKING, Dict, List, Optional, Union, Tuple

import numpy as np
import pyarrow
import tensorflow as tf

from ray.air.util.data_batch_conversion import _unwrap_ndarray_object_type_if_needed

if TYPE_CHECKING:
    from ray.data._internal.pandas_block import PandasBlockSchema


def convert_ndarray_to_tf_tensor(
    ndarray: np.ndarray,
    dtype: Optional[tf.dtypes.DType] = None,
) -> tf.Tensor:
    """Convert a NumPy ndarray to a TensorFlow Tensor.

    Args:
        ndarray: A NumPy ndarray that we wish to convert to a TensorFlow Tensor.
        dtype: A TensorFlow dtype for the created tensor; if None, the dtype will be
            inferred from the NumPy ndarray data.

    Returns: A TensorFlow Tensor.
    """
    ndarray = _unwrap_ndarray_object_type_if_needed(ndarray)
    return tf.convert_to_tensor(ndarray, dtype=dtype)


def convert_ndarray_batch_to_tf_tensor_batch(
    ndarrays: Union[np.ndarray, Dict[str, np.ndarray]],
    dtypes: Optional[Union[tf.dtypes.DType, Dict[str, tf.dtypes.DType]]] = None,
) -> Union[tf.Tensor, Dict[str, tf.Tensor]]:
    """Convert a NumPy ndarray batch to a TensorFlow Tensor batch.

    Args:
        ndarray: A (dict of) NumPy ndarray(s) that we wish to convert to a TensorFlow
            Tensor.
        dtype: A (dict of) TensorFlow dtype(s) for the created tensor; if None, the
            dtype will be inferred from the NumPy ndarray data.

    Returns: A (dict of) TensorFlow Tensor(s).
    """
    if isinstance(ndarrays, np.ndarray):
        # Single-tensor case.
        if isinstance(dtypes, dict):
            if len(dtypes) != 1:
                raise ValueError(
                    "When constructing a single-tensor batch, only a single dtype "
                    f"should be given, instead got: {dtypes}"
                )
            dtypes = next(iter(dtypes.values()))
        batch = convert_ndarray_to_tf_tensor(ndarrays, dtypes)
    else:
        # Multi-tensor case.
        batch = {
            col_name: convert_ndarray_to_tf_tensor(
                col_ndarray,
                dtype=dtypes[col_name] if isinstance(dtypes, dict) else dtypes,
            )
            for col_name, col_ndarray in ndarrays.items()
        }

    return batch


<<<<<<< HEAD
# This is not foolproof, but it's better than nothing
# The place it is used in will be deprecated soon
def contains_tensorflow_object(obj):
    if hasattr(obj, "__module__") and (
        "keras" in obj.__module__ or "tensorflow" in obj.__module__
    ):
        return True
    elif isinstance(obj, dict):
        for k, v in obj.items():
            if contains_tensorflow_object(k):
                return True
            if contains_tensorflow_object(v):
                return True
    elif isinstance(obj, (list, tuple)):
        for v in obj:
            if contains_tensorflow_object(v):
                return True
    return False
=======
def get_type_spec(
    schema: Union["pyarrow.lib.Schema", "PandasBlockSchema"],
    columns: Union[str, List[str]],
) -> Union[tf.TypeSpec, Dict[str, tf.TypeSpec]]:
    import pyarrow as pa
    from ray.data.extensions import TensorDtype, ArrowTensorType

    assert not isinstance(schema, type)

    dtypes: Dict[str, Union[np.dtype, pa.DataType]] = dict(
        zip(schema.names, schema.types)
    )

    def get_dtype(dtype: Union[np.dtype, pa.DataType]) -> tf.dtypes.DType:
        if isinstance(dtype, pa.DataType):
            dtype = dtype.to_pandas_dtype()
        if isinstance(dtype, TensorDtype):
            dtype = dtype.element_dtype
        return tf.dtypes.as_dtype(dtype)

    def get_shape(dtype: Union[np.dtype, pa.DataType]) -> Tuple[int, ...]:
        shape = (None,)
        if isinstance(dtype, ArrowTensorType):
            dtype = dtype.to_pandas_dtype()
        if isinstance(dtype, TensorDtype):
            shape += dtype.element_shape
        return shape

    if isinstance(columns, str):
        name, dtype = columns, dtypes[columns]
        return tf.TensorSpec(get_shape(dtype), dtype=get_dtype(dtype), name=name)

    return {
        name: tf.TensorSpec(get_shape(dtype), dtype=get_dtype(dtype), name=name)
        for name, dtype in dtypes.items()
        if name in columns
    }
>>>>>>> 31347c02
<|MERGE_RESOLUTION|>--- conflicted
+++ resolved
@@ -64,7 +64,6 @@
     return batch
 
 
-<<<<<<< HEAD
 # This is not foolproof, but it's better than nothing
 # The place it is used in will be deprecated soon
 def contains_tensorflow_object(obj):
@@ -83,7 +82,8 @@
             if contains_tensorflow_object(v):
                 return True
     return False
-=======
+
+
 def get_type_spec(
     schema: Union["pyarrow.lib.Schema", "PandasBlockSchema"],
     columns: Union[str, List[str]],
@@ -120,5 +120,4 @@
         name: tf.TensorSpec(get_shape(dtype), dtype=get_dtype(dtype), name=name)
         for name, dtype in dtypes.items()
         if name in columns
-    }
->>>>>>> 31347c02
+    }