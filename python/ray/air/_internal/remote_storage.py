--- conflicted
+++ resolved
@@ -180,11 +180,7 @@
 
 
 def _upload_to_uri_with_exclude(
-<<<<<<< HEAD
-    local_path: str, fs: pyarrow.fs, bucket_path: str, exclude: Optional[List[str]]
-=======
     local_path: str, fs: "pyarrow.fs", bucket_path: str, exclude: Optional[List[str]]
->>>>>>> 67b2eca6
 ) -> None:
     def _should_exclude(candidate: str) -> bool:
         for excl in exclude:
