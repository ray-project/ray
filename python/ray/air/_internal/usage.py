<<<<<<< HEAD
from typing import TYPE_CHECKING, Optional, Set, Union
import urllib.parse
=======
import json
import os
from typing import TYPE_CHECKING, Set, Union
>>>>>>> e2769295

from ray.air._internal.remote_storage import _is_network_mount
from ray._private.usage.usage_lib import TagKey, record_extra_usage_tag

if TYPE_CHECKING:
    from ray.train.trainer import BaseTrainer
    from ray.tune.schedulers import TrialScheduler
    from ray.tune.search import BasicVariantGenerator, Searcher
    from ray.tune import SyncConfig

AIR_TRAINERS = {
    "AccelerateTrainer",
    "HorovodTrainer",
    "TransformersTrainer",
    "LightGBMTrainer",
    "LightningTrainer",
    "MosaicTrainer",
    "RLTrainer",
    "SklearnTrainer",
    "TensorflowTrainer",
    "TorchTrainer",
    "XGBoostTrainer",
}

# searchers implemented by Ray Tune.
TUNE_SEARCHERS = {
    "AxSearch",
    "BayesOptSearch",
    "TuneBOHB",
    "DragonflySearch",
    "HEBOSearch",
    "HyperOptSearch",
    "NevergradSearch",
    "OptunaSearch",
    "SkOptSearch",
    "ZOOptSearch",
}

# These are just wrappers around real searchers.
# We don't want to double tag in this case, otherwise, the real tag
# will be overwritten.
TUNE_SEARCHER_WRAPPERS = {
    "ConcurrencyLimiter",
    "Repeater",
}

TUNE_SCHEDULERS = {
    "FIFOScheduler",
    "AsyncHyperBandScheduler",
    "AsyncHyperBandScheduler",
    "MedianStoppingRule",
    "HyperBandScheduler",
    "HyperBandForBOHB",
    "PopulationBasedTraining",
    "PopulationBasedTrainingReplay",
    "PB2",
    "ResourceChangingScheduler",
}


def _find_class_name(obj, allowed_module_path_prefix: str, whitelist: Set[str]):
    """Find the class name of the object. If the object is not
    under `allowed_module_path_prefix` or if its class is not in the whitelist,
    return "Custom".

    Args:
        obj: The object under inspection.
        allowed_module_path_prefix: If the `obj`'s class is not under
            the `allowed_module_path_prefix`, its class name will be anonymized.
        whitelist: If the `obj`'s class is not in the `whitelist`,
            it will be anonymized.
    Returns:
        The class name to be tagged with telemetry.
    """
    module_path = obj.__module__
    cls_name = obj.__class__.__name__
    if module_path.startswith(allowed_module_path_prefix) and cls_name in whitelist:
        return cls_name
    else:
        return "Custom"


def tag_air_trainer(trainer: "BaseTrainer"):
    from ray.train.trainer import BaseTrainer

    assert isinstance(trainer, BaseTrainer)
    trainer_name = _find_class_name(trainer, "ray.train", AIR_TRAINERS)
    record_extra_usage_tag(TagKey.AIR_TRAINER, trainer_name)


def tag_searcher(searcher: Union["BasicVariantGenerator", "Searcher"]):
    from ray.tune.search import BasicVariantGenerator, Searcher

    if isinstance(searcher, BasicVariantGenerator):
        # Note this could be highly inflated as all train flows are treated
        # as using BasicVariantGenerator.
        record_extra_usage_tag(TagKey.TUNE_SEARCHER, "BasicVariantGenerator")
    elif isinstance(searcher, Searcher):
        searcher_name = _find_class_name(
            searcher, "ray.tune.search", TUNE_SEARCHERS.union(TUNE_SEARCHER_WRAPPERS)
        )
        if searcher_name in TUNE_SEARCHER_WRAPPERS:
            # ignore to avoid double tagging with wrapper name.
            return
        record_extra_usage_tag(TagKey.TUNE_SEARCHER, searcher_name)
    else:
        assert False, (
            "Not expecting a non-BasicVariantGenerator, "
            "non-Searcher type passed in for `tag_searcher`."
        )


def tag_scheduler(scheduler: "TrialScheduler"):
    from ray.tune.schedulers import TrialScheduler

    assert isinstance(scheduler, TrialScheduler)
    scheduler_name = _find_class_name(scheduler, "ray.tune.schedulers", TUNE_SCHEDULERS)
    record_extra_usage_tag(TagKey.TUNE_SCHEDULER, scheduler_name)


<<<<<<< HEAD
def _get_tag_for_remote_path(remote_path: str) -> str:
    scheme = urllib.parse.urlparse(remote_path).scheme
    if scheme == "file":
        # NOTE: We treat a file:// storage_path as a "remote" path, so this case
        # differs from the local path only case.
        # In particular, default syncing to head node is not enabled here.
        tag = "local_uri"
    elif scheme == "memory":
        # NOTE: This is used in tests and does not make sense to use in
        # real usage. This condition filters the tag out of the `custom` catch-all.
        tag = "memory"
    elif scheme == "hdfs":
        tag = "hdfs"
    elif scheme in {"s3", "s3a"}:
        tag = "s3"
    elif scheme in {"gs", "gcs"}:
        tag = "gs"
    else:
        tag = "custom_remote_storage"
    return tag


def tag_ray_air_storage_config(
    local_path: str, remote_path: Optional[str], sync_config: "SyncConfig"
) -> None:
    """Records the storage storage configuration of an experiment.

    The storage configuration is set by `RunConfig(storage_path, sync_config)`.

    The possible configurations are:
    - 'local+sync' = Default head node syncing if no remote path is specified
    - 'local+no_sync' = No synchronization at all.
    - 'nfs' = Using a mounted shared network filesystem.
        NOTE: This currently detects *any* mount, not necessarily
        a mounted network filesystem.
    - ('s3', 'gs', 'hdfs', 'custom_remote_storage'): Various remote storage schemes.
    - ('local_uri', 'memory'): Mostly used by internal testing by setting `storage_path`
        to `file://` or `memory://`.
    """
    if remote_path:
        # HDFS or cloud storage
        storage_config_tag = _get_tag_for_remote_path(remote_path)
    elif _is_network_mount(local_path):
        # NFS
        storage_config_tag = "nfs"
    else:
        # Local
        storage_config_tag = "local" if sync_config.syncer is None else "driver"

    record_extra_usage_tag(TagKey.AIR_STORAGE_CONFIGURATION, storage_config_tag)
=======
def tag_ray_air_env_vars() -> bool:
    """Records usage of environment variables exposed by the Ray AIR libraries.

    NOTE: This does not track the values of the environment variables, nor
    does this track environment variables not explicitly included in the
    `all_ray_air_env_vars` allow-list.

    Returns:
        bool: True if at least one environment var is supplied by the user.
    """
    from ray.air.constants import AIR_ENV_VARS
    from ray.tune.constants import TUNE_ENV_VARS
    from ray.train.constants import TRAIN_ENV_VARS

    all_ray_air_env_vars = sorted(
        set().union(AIR_ENV_VARS, TUNE_ENV_VARS, TRAIN_ENV_VARS)
    )

    user_supplied_env_vars = []

    for env_var in all_ray_air_env_vars:
        if env_var in os.environ:
            user_supplied_env_vars.append(env_var)

    if user_supplied_env_vars:
        env_vars_str = json.dumps(user_supplied_env_vars)
        record_extra_usage_tag(TagKey.AIR_ENV_VARS, env_vars_str)
        return True

    return False
>>>>>>> e2769295
<|MERGE_RESOLUTION|>--- conflicted
+++ resolved
@@ -1,11 +1,7 @@
-<<<<<<< HEAD
+import json
+import os
 from typing import TYPE_CHECKING, Optional, Set, Union
 import urllib.parse
-=======
-import json
-import os
-from typing import TYPE_CHECKING, Set, Union
->>>>>>> e2769295
 
 from ray.air._internal.remote_storage import _is_network_mount
 from ray._private.usage.usage_lib import TagKey, record_extra_usage_tag
@@ -126,7 +122,6 @@
     record_extra_usage_tag(TagKey.TUNE_SCHEDULER, scheduler_name)
 
 
-<<<<<<< HEAD
 def _get_tag_for_remote_path(remote_path: str) -> str:
     scheme = urllib.parse.urlparse(remote_path).scheme
     if scheme == "file":
@@ -177,7 +172,8 @@
         storage_config_tag = "local" if sync_config.syncer is None else "driver"
 
     record_extra_usage_tag(TagKey.AIR_STORAGE_CONFIGURATION, storage_config_tag)
-=======
+
+
 def tag_ray_air_env_vars() -> bool:
     """Records usage of environment variables exposed by the Ray AIR libraries.
 
@@ -207,5 +203,4 @@
         record_extra_usage_tag(TagKey.AIR_ENV_VARS, env_vars_str)
         return True
 
-    return False
->>>>>>> e2769295
+    return False