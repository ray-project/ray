--- conflicted
+++ resolved
@@ -10,17 +10,8 @@
 import tensorflow as tf
 
 from ray.train.tensorflow import TensorflowTrainer
-<<<<<<< HEAD
+from ray.air.callbacks.keras import Callback as TrainCheckpointReportCallback
 from ray.air.config import ScalingConfig
-
-
-class TrainCheckpointReportCallback(Callback):
-    def on_epoch_end(self, epoch, logs=None):
-        train.save_checkpoint(**{"model": self.model.get_weights()})
-        train.report(**logs)
-=======
-from ray.air.callbacks.keras import Callback as TrainCheckpointReportCallback
->>>>>>> d95dc2f2
 
 
 def mnist_dataset(batch_size: int) -> tf.data.Dataset:
