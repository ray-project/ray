--- conflicted
+++ resolved
@@ -2,21 +2,11 @@
 
 import numpy as np
 import tensorflow as tf
-<<<<<<< HEAD
-
-import ray
-import ray.train as train
-from ray.air.batch_predictor import BatchPredictor
-from ray.air.callbacks.keras import Callback
-from ray.air.predictors.integrations.tensorflow import TensorflowPredictor
-from ray.air.result import Result
-from ray.data import Dataset
-from ray.train.tensorflow import TensorflowTrainer, prepare_dataset_shard
-=======
 from tensorflow.keras.callbacks import Callback
 
 import ray
 import ray.train as train
+from ray.air.callbacks.keras import Callback
 from ray.air.result import Result
 from ray.data import Dataset
 from ray.train.batch_predictor import BatchPredictor
@@ -25,13 +15,6 @@
     TensorflowTrainer,
     prepare_dataset_shard,
 )
-
-
-class TrainCheckpointReportCallback(Callback):
-    def on_epoch_end(self, epoch, logs=None):
-        train.save_checkpoint(**{"model": self.model.get_weights()})
-        train.report(**logs)
->>>>>>> 4c5c5763
 
 
 def get_dataset(a=5, b=10, size=1000) -> Dataset:
