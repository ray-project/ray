import argparse
from filelock import FileLock
import horovod.torch as hvd
import os
import torch.nn as nn
import torch.nn.functional as F
import torch.optim as optim
import torch.utils.data.distributed
from torchvision import datasets, transforms

from ray.air import session
<<<<<<< HEAD
from ray.air.config import ScalingConfig
from ray.train.horovod import HorovodTrainer
from ray.train.torch.torch_checkpoint import TorchCheckpoint
=======
from ray.air.checkpoint import Checkpoint
from ray.air.config import ScalingConfig
from ray.train.horovod import HorovodTrainer
import ray.train.torch
>>>>>>> a4d5494d


def metric_average(val, name):
    tensor = torch.tensor(val)
    avg_tensor = hvd.allreduce(tensor, name=name)
    return avg_tensor.item()


class Net(nn.Module):
    def __init__(self):
        super(Net, self).__init__()
        self.conv1 = nn.Conv2d(1, 10, kernel_size=5)
        self.conv2 = nn.Conv2d(10, 20, kernel_size=5)
        self.conv2_drop = nn.Dropout2d()
        self.fc1 = nn.Linear(320, 50)
        self.fc2 = nn.Linear(50, 10)

    def forward(self, x):
        x = F.relu(F.max_pool2d(self.conv1(x), 2))
        x = F.relu(F.max_pool2d(self.conv2_drop(self.conv2(x)), 2))
        x = x.view(-1, 320)
        x = F.relu(self.fc1(x))
        x = F.dropout(x, training=self.training)
        x = self.fc2(x)
        return F.log_softmax(x)


def setup(config):
    data_dir = config.get("data_dir", None)
    seed = config.get("seed", 42)
    batch_size = config.get("batch_size", 64)
    use_adasum = config.get("use_adasum", False)
    lr = config.get("lr", 0.01)
    momentum = config.get("momentum", 0.5)
    use_cuda = config.get("use_cuda", False)

    # Horovod: initialize library.
    hvd.init()
    torch.manual_seed(seed)

    if use_cuda:
        # Horovod: pin GPU to local rank.
        torch.cuda.set_device(hvd.local_rank())
        torch.cuda.manual_seed(seed)

    # Horovod: limit # of CPU threads to be used per worker.
    torch.set_num_threads(1)

    kwargs = {"pin_memory": True} if use_cuda else {}
    data_dir = data_dir or "~/data"
    with FileLock(os.path.expanduser("~/.horovod_lock")):
        train_dataset = datasets.MNIST(
            data_dir,
            train=True,
            download=True,
            transform=transforms.Compose(
                [transforms.ToTensor(), transforms.Normalize((0.1307,), (0.3081,))]
            ),
        )
    # Horovod: use DistributedSampler to partition the training data.
    train_sampler = torch.utils.data.distributed.DistributedSampler(
        train_dataset, num_replicas=hvd.size(), rank=hvd.rank()
    )
    # Note, don't set `num_workers` in DataLoader (not even 1),
    # as that will separately start multiple processes (each corresponding to 1 worker)
    # to load the data. This is known to cause issues with Ray.
    train_loader = torch.utils.data.DataLoader(
        train_dataset, batch_size=batch_size, sampler=train_sampler, **kwargs
    )

    model = Net()

    # By default, Adasum doesn't need scaling up learning rate.
    lr_scaler = hvd.size() if not use_adasum else 1

    if use_cuda:
        # Move model to GPU.
        model.cuda()
        # If using GPU Adasum allreduce, scale learning rate by local_size.
        if use_adasum and hvd.nccl_built():
            lr_scaler = hvd.local_size()

    # Horovod: scale learning rate by lr_scaler.
    optimizer = optim.SGD(model.parameters(), lr=lr * lr_scaler, momentum=momentum)

    # Horovod: wrap optimizer with DistributedOptimizer.
    optimizer = hvd.DistributedOptimizer(
        optimizer,
        named_parameters=model.named_parameters(),
        op=hvd.Adasum if use_adasum else hvd.Average,
    )

    return model, optimizer, train_loader, train_sampler


def train_epoch(
    model, optimizer, train_sampler, train_loader, epoch, log_interval, use_cuda
):
    loss = None
    model.train()
    # Horovod: set epoch to sampler for shuffling.
    train_sampler.set_epoch(epoch)
    for batch_idx, (data, target) in enumerate(train_loader):
        if use_cuda:
            data, target = data.cuda(), target.cuda()
        optimizer.zero_grad()
        output = model(data)
        loss = F.nll_loss(output, target)
        loss.backward()
        optimizer.step()
        if batch_idx % log_interval == 0:
            # Horovod: use train_sampler to determine the number of
            # examples in this worker's partition.
            print(
                "Train Epoch: {} [{}/{} ({:.0f}%)]\tLoss: {:.6f}".format(
                    epoch,
                    batch_idx * len(data),
                    len(train_sampler),
                    100.0 * batch_idx / len(train_loader),
                    loss.item(),
                )
            )
    return loss.item() if loss else None


def train_func(config):
    num_epochs = config.get("num_epochs", 10)
    log_interval = config.get("log_interval", 10)
    use_cuda = config.get("use_cuda", False)
    save_model_as_dict = config.get("save_model_as_dict", False)

    model, optimizer, train_loader, train_sampler = setup(config)

    results = []
    for epoch in range(num_epochs):
        loss = train_epoch(
            model, optimizer, train_sampler, train_loader, epoch, log_interval, use_cuda
        )
        if save_model_as_dict:
            checkpoint = TorchCheckpoint.from_state_dict(model.state_dict())
        else:
            checkpoint = TorchCheckpoint.from_model(model)
        results.append(loss)
        session.report(dict(loss=loss), checkpoint=checkpoint)

    # Only used for testing.
    return results


def main(num_workers, use_gpu, kwargs):
    trainer = HorovodTrainer(
        train_loop_per_worker=train_func,
        train_loop_config={
            "num_epochs": kwargs["num_epochs"],
            "log_interval": kwargs["log_interval"],
            "use_cuda": kwargs["use_cuda"],
        },
        scaling_config=ScalingConfig(num_workers=num_workers, use_gpu=use_gpu),
    )
    result = trainer.fit()
    print(result)


if __name__ == "__main__":
    # Training settings
    parser = argparse.ArgumentParser(
        description="PyTorch MNIST Example",
        formatter_class=argparse.ArgumentDefaultsHelpFormatter,
    )
    parser.add_argument(
        "--batch-size",
        type=int,
        default=64,
        metavar="N",
        help="input batch size for training (default: 64)",
    )
    parser.add_argument(
        "--num-epochs",
        type=int,
        default=5,
        metavar="N",
        help="number of epochs to train (default: 10)",
    )
    parser.add_argument(
        "--lr",
        type=float,
        default=0.01,
        metavar="LR",
        help="learning rate (default: 0.01)",
    )
    parser.add_argument(
        "--momentum",
        type=float,
        default=0.5,
        metavar="M",
        help="SGD momentum (default: 0.5)",
    )
    parser.add_argument(
        "--use-gpu", action="store_true", default=False, help="enables CUDA training"
    )
    parser.add_argument(
        "--seed", type=int, default=42, metavar="S", help="random seed (default: 42)"
    )
    parser.add_argument(
        "--log-interval",
        type=int,
        default=10,
        metavar="N",
        help="how many batches to wait before logging training status",
    )
    parser.add_argument(
        "--use-adasum",
        action="store_true",
        default=False,
        help="use adasum algorithm to do reduction",
    )
    parser.add_argument(
        "--num-workers",
        type=int,
        default=2,
        help="Number of Ray workers to use for training.",
    )
    parser.add_argument(
        "--data-dir",
        help="location of the training dataset in the local filesystem ("
        "will be downloaded if needed)",
    )
    parser.add_argument(
        "--address",
        required=False,
        type=str,
        default=None,
        help="Address of Ray cluster.",
    )

    args = parser.parse_args()

    if args.address:
        ray.init(args.address)
    else:
        ray.init()

    use_cuda = args.use_gpu if args.use_gpu is not None else False

    kwargs = {
        "data_dir": args.data_dir,
        "seed": args.seed,
        "use_cuda": use_cuda,
        "batch_size": args.batch_size,
        "use_adasum": args.use_adasum if args.use_adasum else False,
        "lr": args.lr,
        "momentum": args.momentum,
        "num_epochs": args.num_epochs,
        "log_interval": args.log_interval,
    }

    main(num_workers=args.num_workers, use_gpu=use_cuda, kwargs=kwargs)<|MERGE_RESOLUTION|>--- conflicted
+++ resolved
@@ -9,16 +9,10 @@
 from torchvision import datasets, transforms
 
 from ray.air import session
-<<<<<<< HEAD
 from ray.air.config import ScalingConfig
 from ray.train.horovod import HorovodTrainer
 from ray.train.torch.torch_checkpoint import TorchCheckpoint
-=======
-from ray.air.checkpoint import Checkpoint
-from ray.air.config import ScalingConfig
-from ray.train.horovod import HorovodTrainer
 import ray.train.torch
->>>>>>> a4d5494d
 
 
 def metric_average(val, name):
