# --------------------------------------------------------------------
# Tests from the python/ray/air/examples directory.
# Please keep these sorted alphabetically.
# --------------------------------------------------------------------
py_test(
    name = "custom_trainer",
    size = "small",
    main = "examples/custom_trainer.py",
    srcs = ["examples/custom_trainer.py"],
    tags = ["team:ml", "exclusive", "no_main"],
    deps = [":ml_lib"]
)

py_test(
    name = "check_ingest",
    size = "large",
    main = "util/check_ingest.py",
    srcs = ["util/check_ingest.py"],
    tags = ["team:ml", "exclusive"],
    deps = [":ml_lib"]
)

# --------------------------------------------------------------------
# Tests from the python/ray/air/tests directory.
# Covers all tests starting with `test_`.
# Please keep these sorted alphabetically.
# --------------------------------------------------------------------

py_test(
    name = "test_api",
    size = "small",
    srcs = ["tests/test_api.py"],
    tags = ["team:ml", "exclusive"],
    deps = [":ml_lib"]
)

py_test(
    name = "test_checkpoints",
    size = "small",
    srcs = ["tests/test_checkpoints.py"],
    tags = ["team:ml", "exclusive"],
    deps = [":ml_lib"]
)

py_test(
    name = "test_checkpoint_manager",
    size = "small",
    srcs = ["tests/test_checkpoint_manager.py"],
    tags = ["team:ml", "exclusive"],
    deps = [":ml_lib"]
)

py_test(
    name = "test_configs",
    size = "small",
    srcs = ["tests/test_configs.py"],
    tags = ["team:ml", "exclusive"],
    deps = [":ml_lib"]
)

py_test(
    name = "test_data_batch_conversion",
    size = "small",
    srcs = ["tests/test_data_batch_conversion.py"],
    tags = ["team:ml", "exclusive", "ray_data"],
    deps = [":ml_lib"]
)

py_test(
    name = "test_dataset_config",
    size = "large",
    srcs = ["tests/test_dataset_config.py"],
    tags = ["team:ml", "exclusive"],
    deps = [":ml_lib"]
)

py_test(
<<<<<<< HEAD
    name = "test_experiment_restore",
    size = "medium",
    srcs = [
        "tests/test_experiment_restore.py",
        "tests/_test_experiment_restore_run.py"
    ],
=======
    name = "test_errors",
    size = "small",
    srcs = ["tests/test_errors.py"],
>>>>>>> 4018e45f
    tags = ["team:ml", "exclusive"],
    deps = [":ml_lib"]
)

py_test(
    name = "test_integration_comet",
    size = "small",
    srcs = ["tests/test_integration_comet.py"],
    deps = [":ml_lib"],
    tags = ["team:ml", "exclusive"],
)

py_test(
    name = "test_integration_wandb",
    size = "small",
    srcs = ["tests/test_integration_wandb.py"],
    deps = [":ml_lib"],
    tags = ["team:ml", "exclusive"],
)

py_test(
    name = "test_integration_mlflow",
    size = "small",
    srcs = ["tests/test_integration_mlflow.py"],
    deps = [":ml_lib"],
    tags = ["team:ml", "exclusive"]
)

py_test(
    name = "test_keras_callback",
    size = "small",
    srcs = ["tests/test_keras_callback.py"],
    tags = ["team:ml", "exclusive"],
    deps = [":ml_lib"]
)

py_test(
    name = "test_remote_storage",
    size = "small",
    srcs = ["tests/test_remote_storage.py"],
    tags = ["team:ml", "exclusive"],
    deps = [":ml_lib"]
)

py_test(
    name = "test_remote_storage_hdfs",
    size = "small",
    srcs = ["tests/test_remote_storage_hdfs.py"],
    tags = ["team:ml", "exclusive", "hdfs"],
    deps = [":ml_lib"]
)

py_test(
    name = "test_resource_changing",
    size = "large",
    srcs = ["tests/test_resource_changing.py"],
    tags = ["team:ml", "exclusive"],
    deps = [":ml_lib"]
)

py_test(
    name = "test_tensor_extension",
    size = "small",
    srcs = ["tests/test_tensor_extension.py"],
    tags = ["team:ml", "exclusive", "ray_data"],
    deps = [":ml_lib"]
)

py_test(
    name = "test_tracebacks",
    size = "small",
    srcs = ["tests/test_tracebacks.py"],
    tags = ["team:ml", "exclusive"],
    deps = [":ml_lib"]
)

py_test(
    name = "test_utils",
    size = "small",
    srcs = ["tests/test_utils.py"],
    tags = ["team:ml", "exclusive"],
    deps = [":ml_lib"]
)


# --------------------------------------------------------------------
# Tests from the python/ray/air/tests/execution directory.
# Covers all tests starting with `test_`.
# Please keep these sorted alphabetically.
# --------------------------------------------------------------------

py_test(
    name = "test_barrier",
    size = "small",
    srcs = ["tests/execution/test_barrier.py"],
    tags = ["team:ml", "exclusive"],
    deps = [":ml_lib"]
)

py_test(
    name = "test_e2e_train_flow",
    size = "medium",
    srcs = ["tests/execution/test_e2e_train_flow.py"],
    tags = ["team:ml", "exclusive"],
    deps = [":ml_lib"]
)

py_test(
    name = "test_e2e_tune_flow",
    size = "medium",
    srcs = ["tests/execution/test_e2e_tune_flow.py"],
    tags = ["team:ml", "exclusive"],
    deps = [":ml_lib"]
)

py_test(
    name = "test_event_manager",
    size = "medium",
    srcs = ["tests/execution/test_event_manager.py"],
    tags = ["team:ml", "exclusive"],
    deps = [":ml_lib"]
)

py_test(
    name = "test_resource_manager_fixed",
    size = "small",
    srcs = ["tests/execution/test_resource_manager_fixed.py"],
    tags = ["team:ml", "exclusive"],
    deps = [":ml_lib"]
)

py_test(
    name = "test_resource_manager_placement_group",
    size = "small",
    srcs = ["tests/execution/test_resource_manager_placement_group.py"],
    tags = ["team:ml", "exclusive"],
    deps = [":ml_lib"]
)

py_test(
    name = "test_resource_request",
    size = "small",
    srcs = ["tests/execution/test_resource_request.py"],
    tags = ["team:ml", "exclusive"],
    deps = [":ml_lib"]
)

py_test(
    name = "test_tracked_actor",
    size = "small",
    srcs = ["tests/execution/test_tracked_actor.py"],
    tags = ["team:ml", "exclusive"],
    deps = [":ml_lib"]
)

py_test(
    name = "test_tracked_actor_task",
    size = "small",
    srcs = ["tests/execution/test_tracked_actor_task.py"],
    tags = ["team:ml", "exclusive"],
    deps = [":ml_lib"]
)



# This is a dummy test dependency that causes the above tests to be
# re-run if any of these files changes.
py_library(
    name = "ml_lib",
    srcs = glob(["**/*.py"], exclude=["tests/*.py"]),
    visibility = [
        "//python/ray/air:__pkg__",
        "//python/ray/air:__subpackages__",
        "//python/ray/train:__pkg__",
        "//python/ray/train:__subpackages__",
        "//release:__pkg__"
    ],
)<|MERGE_RESOLUTION|>--- conflicted
+++ resolved
@@ -75,18 +75,20 @@
 )
 
 py_test(
-<<<<<<< HEAD
     name = "test_experiment_restore",
     size = "medium",
     srcs = [
         "tests/test_experiment_restore.py",
         "tests/_test_experiment_restore_run.py"
     ],
-=======
+    tags = ["team:ml", "exclusive"],
+    deps = [":ml_lib"]
+)
+
+py_test(
     name = "test_errors",
     size = "small",
     srcs = ["tests/test_errors.py"],
->>>>>>> 4018e45f
     tags = ["team:ml", "exclusive"],
     deps = [":ml_lib"]
 )
