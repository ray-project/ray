# --------------------------------------------------------------------
# Tests from the python/ray/air/examples directory.
# Please keep these sorted alphabetically.
# --------------------------------------------------------------------
py_test(
    name = "custom_trainer",
    size = "small",
    main = "examples/custom_trainer.py",
    srcs = ["examples/custom_trainer.py"],
    tags = ["team:ml", "exclusive", "no_main"],
    deps = [":ml_lib"]
)

py_test(
    name = "check_ingest",
    size = "large",
    main = "util/check_ingest.py",
    srcs = ["util/check_ingest.py"],
    tags = ["team:ml", "exclusive"],
    deps = [":ml_lib"]
)


py_test(
    name = "distributed_sage_example",
    size = "large",
    main = "examples/pytorch_geometric/distributed_sage_example.py",
    srcs = ["examples/pytorch_geometric/distributed_sage_example.py"],
    tags = ["team:ml", "exclusive", "gpu"],
    deps = [":ml_lib"],
    args = ["--use-gpu", "--num-workers=2", "--epochs=1", "--dataset=fake"]
)

py_test(
    name = "horovod_cifar_pbt_example",
    size = "medium",
    srcs = ["examples/horovod/horovod_cifar_pbt_example.py"],
    tags = ["team:ml", "exlusive"],
    deps = [":ml_lib"],
    args = ["--smoke-test"]
)

py_test(
    name = "horovod_pytorch_example",
    size = "medium",
    srcs = ["examples/horovod/horovod_pytorch_example.py"],
    tags = ["team:ml", "exclusive"],
    deps = [":ml_lib"],
    args = ["--num-epochs=1"]
)

py_test(
    name = "horovod_tune_example",
    size = "medium",
    srcs = ["examples/horovod/horovod_tune_example.py"],
    tags = ["team:ml", "exclusive"],
    deps = [":ml_lib"],
    args = ["--smoke-test"]
)

py_test (
    name = "huggingface_basic_language_modeling_example",
    size = "medium",
    srcs = ["examples/huggingface/huggingface_basic_language_modeling_example.py"],
    args = ["--smoke-test", "--num-epochs 3"],
    tags = ["team:ml", "exclusive"],
    deps = [":ml_lib"]
)

py_test(
    name = "tensorflow_linear_dataset_example",
    size = "medium",
    main = "examples/tf/tensorflow_linear_dataset_example.py",
    srcs = ["examples/tf/tensorflow_linear_dataset_example.py"],
    tags = ["team:ml", "exclusive"],
    deps = [":ml_lib"],
    args = ["--smoke-test"]
)

py_test(
    name = "tensorflow_mnist_example",
    size = "medium",
    main = "examples/tf/tensorflow_mnist_example.py",
    srcs = ["examples/tf/tensorflow_mnist_example.py"],
    tags = ["team:ml", "exclusive"],
    deps = [":ml_lib"],
    args = ["--smoke-test"]
)

# py_test(
#     name = "tensorflow_autoencoder_example", # REGRESSION
#     size = "medium",
#     main = "examples/tf/tensorflow_autoencoder_example.py",
#     srcs = ["examples/tf/tensorflow_autoencoder_example.py"],
#     tags = ["team:ml", "exclusive"],
#     deps = [":ml_lib"],
#     args = ["--smoke-test"]
# )

py_test(
    name = "torch_fashion_mnist_example",
    size = "medium",
    main = "examples/pytorch/torch_fashion_mnist_example.py",
    srcs = ["examples/pytorch/torch_fashion_mnist_example.py"],
    tags = ["team:ml", "exclusive"],
    deps = [":ml_lib"],
    args = ["--smoke-test"]
)

py_test(
    name = "torch_fashion_mnist_example_gpu",
    size = "medium",
    main = "examples/pytorch/torch_fashion_mnist_example.py",
    srcs = ["examples/pytorch/torch_fashion_mnist_example.py"],
    tags = ["team:ml", "exclusive", "gpu"],
    deps = [":ml_lib"],
    args = ["--use-gpu"]
)

py_test(
    name = "torch_linear_dataset_example",
    size = "medium",
    main = "examples/pytorch/torch_linear_dataset_example.py",
    srcs = ["examples/pytorch/torch_linear_dataset_example.py"],
    tags = ["team:ml", "exclusive"],
    deps = [":ml_lib"],
    args = ["--smoke-test"]
)

py_test(
    name = "torch_linear_example",
    size = "medium",
    main = "examples/pytorch/torch_linear_example.py",
    srcs = ["examples/pytorch/torch_linear_example.py"],
    tags = ["team:ml", "exclusive"],
    deps = [":ml_lib"],
    args = ["--smoke-test"]
)

py_test(
    name = "tune_tensorflow_mnist_example",
    size = "medium",
    main = "examples/tf/tune_tensorflow_mnist_example.py",
    srcs = ["examples/tf/tune_tensorflow_mnist_example.py"],
    tags = ["team:ml", "exclusive"],
    deps = [":ml_lib"],
    args = ["--smoke-test"]
)

py_test(
    name = "tune_torch_linear_dataset_example.py",
    size = "medium",
    main = "examples/pytorch/tune_torch_linear_dataset_example.py",
    srcs = ["examples/pytorch/tune_torch_linear_dataset_example.py"],
    tags = ["team:ml", "exclusive"],
    deps = [":ml_lib"],
    args = ["--smoke-test"]
)

# --------------------------------------------------------------------
# Tests from the python/ray/air/tests directory.
# Covers all tests starting with `test_`.
# Please keep these sorted alphabetically.
# --------------------------------------------------------------------

py_test(
    name = "test_api",
    size = "small",
    srcs = ["tests/test_api.py"],
    tags = ["team:ml", "exclusive"],
    deps = [":ml_lib"]
)

py_test(
    name = "test_checkpoints",
    size = "small",
    srcs = ["tests/test_checkpoints.py"],
    tags = ["team:ml", "exclusive"],
    deps = [":ml_lib"]
)

py_test(
<<<<<<< HEAD
    name = "test_configs",
    size = "small",
    srcs = ["tests/test_configs.py"],
=======
    name = "test_checkpoint_manager",
    size = "small",
    srcs = ["tests/test_checkpoint_manager.py"],
>>>>>>> e5a8b1dd
    tags = ["team:ml", "exclusive"],
    deps = [":ml_lib"]
)

py_test(
    name = "test_data_batch_conversion",
    size = "small",
    srcs = ["tests/test_data_batch_conversion.py"],
    tags = ["team:ml", "exclusive"],
    deps = [":ml_lib"]
)

py_test(
    name = "test_dataset_config",
    size = "medium",
    srcs = ["tests/test_dataset_config.py"],
    tags = ["team:ml", "exclusive"],
    deps = [":ml_lib"]
)

py_test(
    name = "test_dataset_utils",
    size = "small",
    srcs = ["tests/test_dataset_utils.py"],
    tags = ["team:ml", "exclusive"],
    deps = [":ml_lib"]
)

py_test(
    name = "test_keras_callback",
    size = "small",
    srcs = ["tests/test_keras_callback.py"],
    tags = ["team:ml", "exclusive"],
    deps = [":ml_lib"]
)

py_test(
    name = "test_mlflow",
    size = "medium",
    srcs = ["tests/test_mlflow.py"],
    tags = ["team:ml", "exclusive"],
    deps = [":ml_lib"]
)

py_test(
    name = "test_remote_storage",
    size = "small",
    srcs = ["tests/test_remote_storage.py"],
    tags = ["team:ml", "exclusive"],
    deps = [":ml_lib"]
)

py_test(
    name = "test_resource_changing",
    size = "medium",
    srcs = ["tests/test_resource_changing.py"],
    tags = ["team:ml", "exclusive"],
    deps = [":ml_lib"]
)

py_test(
    name = "test_tensor_extension",
    size = "small",
    srcs = ["tests/test_tensor_extension.py"],
    tags = ["team:ml", "exclusive"],
    deps = [":ml_lib"]
)

# This is a dummy test dependency that causes the above tests to be
# re-run if any of these files changes.
py_library(
    name = "ml_lib",
    srcs = glob(["**/*.py"], exclude=["tests/*.py"]),
    visibility = [
        "//python/ray/air:__pkg__",
        "//python/ray/air:__subpackages__",
        "//python/ray/train:__pkg__",
        "//python/ray/train:__subpackages__",
    ],
)<|MERGE_RESOLUTION|>--- conflicted
+++ resolved
@@ -180,15 +180,17 @@
 )
 
 py_test(
-<<<<<<< HEAD
+    name = "test_checkpoint_manager",
+    size = "small",
+    srcs = ["tests/test_checkpoint_manager.py"],
+    tags = ["team:ml", "exclusive"],
+    deps = [":ml_lib"]
+)
+
+py_test(
     name = "test_configs",
     size = "small",
     srcs = ["tests/test_configs.py"],
-=======
-    name = "test_checkpoint_manager",
-    size = "small",
-    srcs = ["tests/test_checkpoint_manager.py"],
->>>>>>> e5a8b1dd
     tags = ["team:ml", "exclusive"],
     deps = [":ml_lib"]
 )
