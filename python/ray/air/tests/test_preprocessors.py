--- conflicted
+++ resolved
@@ -8,12 +8,8 @@
 import pyarrow
 import pytest
 import ray
-<<<<<<< HEAD
+from pandas import DataFrame
 from ray.air.preprocessor import Preprocessor, PreprocessorNotFittedException
-=======
-from pandas import DataFrame
-from ray.air.preprocessor import PreprocessorNotFittedException
->>>>>>> f8b0ab7e
 from ray.air.preprocessors import (
     BatchMapper,
     StandardScaler,
