import pytest

import ray
from ray.air import Checkpoint
from ray.air.config import ScalingConfigDataClass
<<<<<<< HEAD
from ray.air.trainer import Trainer
from ray.data.preprocessor import Preprocessor
=======
from ray.train import BaseTrainer
from ray.air.preprocessor import Preprocessor
>>>>>>> 65d7a610
from ray.air._internal.config import (
    ensure_only_allowed_dataclass_keys_updated,
    ensure_only_allowed_dict_keys_set,
)


class DummyTrainer(BaseTrainer):
    def training_loop(self) -> None:
        pass


class DummyDataset(ray.data.Dataset):
    def __init__(self):
        pass


def test_run_config():
    with pytest.raises(ValueError):
        DummyTrainer(run_config="invalid")

    with pytest.raises(ValueError):
        DummyTrainer(run_config=False)

    with pytest.raises(ValueError):
        DummyTrainer(run_config=True)

    with pytest.raises(ValueError):
        DummyTrainer(run_config={})

    # Succeed
    DummyTrainer(run_config=None)

    # Succeed
    DummyTrainer(run_config=ray.air.RunConfig())


def test_scaling_config():
    with pytest.raises(ValueError):
        DummyTrainer(scaling_config="invalid")

    with pytest.raises(ValueError):
        DummyTrainer(scaling_config=False)

    with pytest.raises(ValueError):
        DummyTrainer(scaling_config=True)

    # Succeed
    DummyTrainer(scaling_config={})

    # Succeed
    DummyTrainer(scaling_config=None)


def test_scaling_config_validate_config_valid_class():
    scaling_config = {"num_workers": 2}
    ensure_only_allowed_dataclass_keys_updated(
        ScalingConfigDataClass(**scaling_config), ["num_workers"]
    )


def test_scaling_config_validate_config_valid_dict():
    scaling_config = {"num_workers": 2}
    ensure_only_allowed_dict_keys_set(scaling_config, ["num_workers"])


def test_scaling_config_validate_config_prohibited_class():
    # Check for prohibited keys
    scaling_config = {"num_workers": 2}
    with pytest.raises(ValueError):
        ensure_only_allowed_dataclass_keys_updated(
            ScalingConfigDataClass(**scaling_config),
            ["trainer_resources"],
        )


def test_scaling_config_validate_config_prohibited_dict():
    # Check for prohibited keys
    scaling_config = {"num_workers": 2}
    with pytest.raises(ValueError):
        ensure_only_allowed_dict_keys_set(
            scaling_config,
            ["trainer_resources"],
        )


def test_datasets():
    with pytest.raises(ValueError):
        DummyTrainer(datasets="invalid")

    with pytest.raises(ValueError):
        DummyTrainer(datasets=False)

    with pytest.raises(ValueError):
        DummyTrainer(datasets=True)

    with pytest.raises(ValueError):
        DummyTrainer(datasets={"test": "invalid"})

    # Succeed
    DummyTrainer(datasets=None)

    # Succeed
    DummyTrainer(datasets={"test": DummyDataset()})


def test_preprocessor():
    with pytest.raises(ValueError):
        DummyTrainer(preprocessor="invalid")

    with pytest.raises(ValueError):
        DummyTrainer(preprocessor=False)

    with pytest.raises(ValueError):
        DummyTrainer(preprocessor=True)

    with pytest.raises(ValueError):
        DummyTrainer(preprocessor={})

    # Succeed
    DummyTrainer(preprocessor=None)

    # Succeed
    DummyTrainer(preprocessor=Preprocessor())


def test_resume_from_checkpoint():
    with pytest.raises(ValueError):
        DummyTrainer(resume_from_checkpoint="invalid")

    with pytest.raises(ValueError):
        DummyTrainer(resume_from_checkpoint=False)

    with pytest.raises(ValueError):
        DummyTrainer(resume_from_checkpoint=True)

    with pytest.raises(ValueError):
        DummyTrainer(resume_from_checkpoint={})

    # Succeed
    DummyTrainer(resume_from_checkpoint=None)

    # Succeed
    DummyTrainer(resume_from_checkpoint=Checkpoint.from_dict({"empty": ""}))


if __name__ == "__main__":
    import sys

    sys.exit(pytest.main(["-v", "-x", __file__]))<|MERGE_RESOLUTION|>--- conflicted
+++ resolved
@@ -3,13 +3,8 @@
 import ray
 from ray.air import Checkpoint
 from ray.air.config import ScalingConfigDataClass
-<<<<<<< HEAD
-from ray.air.trainer import Trainer
+from ray.train import BaseTrainer
 from ray.data.preprocessor import Preprocessor
-=======
-from ray.train import BaseTrainer
-from ray.air.preprocessor import Preprocessor
->>>>>>> 65d7a610
 from ray.air._internal.config import (
     ensure_only_allowed_dataclass_keys_updated,
     ensure_only_allowed_dict_keys_set,
