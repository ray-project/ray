from dataclasses import dataclass
from pathlib import Path
from typing import Any, Dict, List, Optional, Tuple

from ray.air.checkpoint import Checkpoint
from ray.util.annotations import PublicAPI

import pandas as pd


@dataclass
@PublicAPI(stability="alpha")
class Result:
    """The final result of a ML training run or a Tune trial.

    This is the class produced by Trainer.fit().
    It contains a checkpoint, which can be used for resuming training and for
    creating a Predictor object. It also contains a metrics object describing
    training metrics. ``error`` is included so that non successful runs
    and trials can be represented as well.

    The constructor is a private API.

    Args:
        metrics: The final metrics as reported by an Trainable.
        checkpoint: The final checkpoint of the Trainable.
        error: The execution error of the Trainable run, if the trial finishes in error.
        log_dir: Directory where the trial logs are saved.
        metrics_dataframe: The full result dataframe of the Trainable.
            The dataframe is indexed by iterations and contains reported
            metrics.
        best_checkpoints: A list of tuples of the best checkpoints saved
            by the Trainable and their associated metrics. The number of
            saved checkpoints is determined by the ``checkpoint_config``
            argument of ``run_config`` (by default, all checkpoints will
            be saved).
    """

    metrics: Optional[Dict[str, Any]]
    checkpoint: Optional[Checkpoint]
    error: Optional[Exception]
    log_dir: Optional[Path]
    metrics_dataframe: Optional[pd.DataFrame]
    best_checkpoints: Optional[List[Tuple[Checkpoint, Dict[str, Any]]]]
<<<<<<< HEAD
    _items_to_repr = ["metrics", "error", "log_dir"]
=======
>>>>>>> 3dc4189d

    @property
    def config(self) -> Optional[Dict[str, Any]]:
        """The config associated with the result."""
        if not self.metrics:
            return None
<<<<<<< HEAD
        return self.metrics.get("config", None)

    def __repr__(self):
        # avoid circular dependency
        from ray.tune.result import AUTO_RESULT_KEYS
        shown_attributes = {k: self.__dict__[k] for k in self._items_to_repr}
        if self._metrics_to_hide and self.metrics:
            shown_attributes["metrics"] = {
                k: v for k, v in self.metrics.items() if k not in AUTO_RESULT_KEYS
            }
        kws = [f"{key}={value!r}" for key, value in shown_attributes.items()]
        return "{}({})".format(type(self).__name__, ", ".join(kws))
=======
        return self.metrics.get("config", None)
>>>>>>> 3dc4189d
<|MERGE_RESOLUTION|>--- conflicted
+++ resolved
@@ -42,29 +42,10 @@
     log_dir: Optional[Path]
     metrics_dataframe: Optional[pd.DataFrame]
     best_checkpoints: Optional[List[Tuple[Checkpoint, Dict[str, Any]]]]
-<<<<<<< HEAD
-    _items_to_repr = ["metrics", "error", "log_dir"]
-=======
->>>>>>> 3dc4189d
 
     @property
     def config(self) -> Optional[Dict[str, Any]]:
         """The config associated with the result."""
         if not self.metrics:
             return None
-<<<<<<< HEAD
-        return self.metrics.get("config", None)
-
-    def __repr__(self):
-        # avoid circular dependency
-        from ray.tune.result import AUTO_RESULT_KEYS
-        shown_attributes = {k: self.__dict__[k] for k in self._items_to_repr}
-        if self._metrics_to_hide and self.metrics:
-            shown_attributes["metrics"] = {
-                k: v for k, v in self.metrics.items() if k not in AUTO_RESULT_KEYS
-            }
-        kws = [f"{key}={value!r}" for key, value in shown_attributes.items()]
-        return "{}({})".format(type(self).__name__, ", ".join(kws))
-=======
-        return self.metrics.get("config", None)
->>>>>>> 3dc4189d
+        return self.metrics.get("config", None)