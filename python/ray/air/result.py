--- conflicted
+++ resolved
@@ -24,12 +24,8 @@
         metrics: The final metrics as reported by an Trainable.
         checkpoint: The final checkpoint of the Trainable.
         error: The execution error of the Trainable run, if the trial finishes in error.
-<<<<<<< HEAD
         log_dir: Directory where the trial logs are saved.
-        dataframe: The full result dataframe of the Trainable.
-=======
         metrics_dataframe: The full result dataframe of the Trainable.
->>>>>>> 0482bce4
             The dataframe is indexed by iterations and contains reported
             metrics.
         best_checkpoints: A list of tuples of the best checkpoints saved
@@ -42,12 +38,8 @@
     metrics: Optional[Dict[str, Any]]
     checkpoint: Optional[Checkpoint]
     error: Optional[Exception]
-<<<<<<< HEAD
     log_dir: Optional[str]
-    dataframe: Optional[pd.DataFrame]
-=======
     metrics_dataframe: Optional[pd.DataFrame]
->>>>>>> 0482bce4
     best_checkpoints: Optional[List[Tuple[Checkpoint, Dict[str, Any]]]]
 
     @property
