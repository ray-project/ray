--- conflicted
+++ resolved
@@ -174,17 +174,12 @@
                 metrics_df = pd.json_normalize(json_list, sep="/")
             latest_metrics = json_list[-1] if json_list else {}
         # Fallback to restore from progress.csv
-<<<<<<< HEAD
         elif _exists_at_fs_path(fs, progress_csv_file):
             with fs.open_input_stream(progress_csv_file) as f:
                 metrics_df = pd.read_csv(io.StringIO(f.readall().decode("utf-8")))
-=======
-        elif progress_csv_file.exists():
-            metrics_df = pd.read_csv(progress_csv_file)
-            latest_metrics = (
-                metrics_df.iloc[-1].to_dict() if not metrics_df.empty else {}
-            )
->>>>>>> f0fe37ed
+                latest_metrics = (
+                    metrics_df.iloc[-1].to_dict() if not metrics_df.empty else {}
+                )
         else:
             raise RuntimeError(
                 f"Failed to restore the Result object: Neither {EXPR_RESULT_FILE}"
