import contextlib
import io
import logging
import os
import platform
import shutil
import tarfile
import tempfile
import traceback
import uuid
from dataclasses import dataclass
from pathlib import Path
from typing import TYPE_CHECKING, Any, Dict, Iterator, Optional, Tuple, Type, Union

import ray
from ray import cloudpickle as pickle
from ray.air._internal.checkpointing import load_preprocessor_from_dir
from ray.air._internal.filelock import TempFileLock
from ray.air._internal.remote_storage import (
    download_from_uri,
    fs_hint,
    is_non_local_path_uri,
    read_file_from_uri,
    upload_to_uri,
)
from ray.air.constants import PREPROCESSOR_KEY, CHECKPOINT_ID_ATTR
from ray.util.annotations import Deprecated, DeveloperAPI, PublicAPI

if TYPE_CHECKING:
    from ray.data.preprocessor import Preprocessor


_DICT_CHECKPOINT_FILE_NAME = "dict_checkpoint.pkl"
_CHECKPOINT_METADATA_FILE_NAME = ".metadata.pkl"
_DICT_CHECKPOINT_ADDITIONAL_FILE_KEY = "_ray_additional_checkpoint_files"
_METADATA_CHECKPOINT_SUFFIX = ".meta.pkl"
_FS_CHECKPOINT_KEY = "fs_checkpoint"
_BYTES_DATA_KEY = "bytes_data"
_METADATA_KEY = "_metadata"
_CHECKPOINT_DIR_PREFIX = "checkpoint_tmp_"

logger = logging.getLogger(__name__)


@dataclass
class _CheckpointMetadata:
    """Metadata about a checkpoint.

    Attributes:
        checkpoint_type: The checkpoint class. For example, ``TorchCheckpoint``.
        checkpoint_state: A dictionary that maps object attributes to their values. When
            you load a serialized checkpoint, restore these values.
    """

    checkpoint_type: Type["Checkpoint"]
    checkpoint_state: Dict[str, Any]


@PublicAPI(stability="beta")
class Checkpoint:
    """Ray AIR Checkpoint.

    An AIR Checkpoint are a common interface for accessing models across
    different AIR components and libraries. A Checkpoint can have its data
    represented in one of three ways:

    - as a directory on local (on-disk) storage
    - as a directory on an external storage (e.g., cloud storage)
    - as an in-memory dictionary

    The Checkpoint object also has methods to translate between different checkpoint
    storage locations. These storage representations provide flexibility in
    distributed environments, where you may want to recreate an instance of
    the same model on multiple nodes or across different Ray clusters.

    Example:

    .. code-block:: python

        from ray.air.checkpoint import Checkpoint

        # Create checkpoint data dict
        checkpoint_data = {"data": 123}

        # Create checkpoint object from data
        checkpoint = Checkpoint.from_dict(checkpoint_data)

        # Save checkpoint to a directory on the file system.
        path = checkpoint.to_directory()

        # This path can then be passed around,
        # # e.g. to a different function or a different script.
        # You can also use `checkpoint.to_uri/from_uri` to
        # read from/write to cloud storage

        # In another function or script, recover Checkpoint object from path
        checkpoint = Checkpoint.from_directory(path)

        # Convert into dictionary again
        recovered_data = checkpoint.to_dict()

        # It is guaranteed that the original data has been recovered
        assert recovered_data == checkpoint_data

    Checkpoints can be used to instantiate a :class:`Predictor`,
    :class:`BatchPredictor`, or :class:`PredictorDeployment` class.

    The constructor is a private API, instead the ``from_`` methods should
    be used to create checkpoint objects
    (e.g. ``Checkpoint.from_directory()``).

    **Other implementation notes:**

    When converting between different checkpoint formats, it is guaranteed
    that a full round trip of conversions (e.g. directory --> dict -->
    obj ref --> directory) will recover the original checkpoint data.
    There are no guarantees made about compatibility of intermediate
    representations.

    New data can be added to a Checkpoint
    during conversion. Consider the following conversion:
    directory --> dict (adding dict["foo"] = "bar")
    --> directory --> dict (expect to see dict["foo"] = "bar"). Note that
    the second directory will contain pickle files with the serialized additional
    field data in them.

    Similarly with a dict as a source: dict --> directory (add file "foo.txt")
    --> dict --> directory (will have "foo.txt" in it again). Note that the second
    dict representation will contain an extra field with the serialized additional
    files in it.

    Checkpoints can be pickled and sent to remote processes.
    Please note that checkpoints pointing to local directories will be
    pickled as data representations, so the full checkpoint data will be
    contained in the checkpoint object. If you want to avoid this,
    consider passing only the checkpoint directory to the remote task
    and re-construct your checkpoint object in that function. Note that
    this will only work if the "remote" task is scheduled on the
    same node or a node that also has access to the local data path (e.g.
    on a shared file system like NFS).

    Checkpoints pointing to object store references will keep the
    object reference in tact - this means that these checkpoints cannot
    be properly deserialized on other Ray clusters or outside a Ray
    cluster. If you need persistence across clusters, use the ``to_uri()``
    or ``to_directory()`` methods to persist your checkpoints to disk.

    """

    # A list of object attributes to persist. For example, if
    # `_SERIALIZED_ATTRS = ("spam",)`, then the value of `"spam"` is serialized with
    # the checkpoint data. When a user constructs a checkpoint from the serialized data,
    # the value of `"spam"` is restored.
    # In subclasses, do _SERIALIZED_ATTRS = Checkpoint._SERIALIZED_ATTRS + ("spam",)
    # `"_checkpoint_id` is used to track checkpoints in TuneCheckpointManager
    # and is unset otherwise
    _SERIALIZED_ATTRS = (CHECKPOINT_ID_ATTR,)

    @DeveloperAPI
    def __init__(
        self,
        local_path: Optional[Union[str, os.PathLike]] = None,
        data_dict: Optional[dict] = None,
        uri: Optional[str] = None,
        obj_ref: Optional[ray.ObjectRef] = None,
    ):
        # First, resolve file:// URIs to local paths
        if uri:
            local_path = _get_local_path(uri)
            if local_path:
                uri = None

        # Only one data type can be set at any time
        if local_path:
            assert not data_dict and not uri and not obj_ref
            if not isinstance(local_path, (str, os.PathLike)) or not os.path.exists(
                local_path
            ):
                raise RuntimeError(
                    f"Cannot create checkpoint from path as it does "
                    f"not exist on local node: {local_path}"
                )
            elif not os.path.isdir(local_path):
                raise RuntimeError(
                    f"Cannot create checkpoint from path as it does "
                    f"not point to a directory: {local_path}. If your checkpoint "
                    f"is a single file, consider passing the enclosing directory "
                    f"instead."
                )
        elif data_dict:
            assert not local_path and not uri and not obj_ref
            if not isinstance(data_dict, dict):
                raise RuntimeError(
                    f"Cannot create checkpoint from dict as no "
                    f"dict was passed: {data_dict}"
                )
        elif obj_ref:
            assert not local_path and not data_dict and not uri
            if not isinstance(obj_ref, ray.ObjectRef):
                raise RuntimeError(
                    f"Cannot create checkpoint from object ref as no "
                    f"object ref was passed: {obj_ref}"
                )
        elif uri:
            assert not local_path and not data_dict and not obj_ref
            resolved = _get_external_path(uri)
            if not resolved:
                raise RuntimeError(
                    f"Cannot create checkpoint from URI as it is not "
                    f"supported: {resolved}"
                )
            uri = resolved
        else:
            raise ValueError("Cannot create checkpoint without data.")

        self._local_path: Optional[str] = (
<<<<<<< HEAD
            str(Path(local_path).absolute()) if local_path else local_path
=======
            str(Path(local_path).resolve()) if local_path else local_path
>>>>>>> 282844db
        )
        self._data_dict: Optional[Dict[str, Any]] = data_dict
        self._uri: Optional[str] = uri
        self._obj_ref: Optional[ray.ObjectRef] = obj_ref

        self._uuid = uuid.uuid4()

    def __repr__(self):
        parameter, argument = self.get_internal_representation()
        return f"{self.__class__.__name__}({parameter}={argument})"

    @property
    def _metadata(self) -> _CheckpointMetadata:
        return _CheckpointMetadata(
            checkpoint_type=self.__class__,
            checkpoint_state={
                attr: getattr(self, attr)
                for attr in self._SERIALIZED_ATTRS
                if hasattr(self, attr)
            },
        )

<<<<<<< HEAD
=======
    def _copy_metadata_attrs_from(self, source: "Checkpoint") -> None:
        """Copy in-place metadata attributes from ``source`` to self."""
        for attr, value in source._metadata.checkpoint_state.items():
            if attr in self._SERIALIZED_ATTRS:
                setattr(self, attr, value)

>>>>>>> 282844db
    @_metadata.setter
    def _metadata(self, metadata: _CheckpointMetadata):
        if metadata.checkpoint_type is not self.__class__:
            raise ValueError(
                f"Checkpoint type in metadata must match {self.__class__}, "
                f"got {metadata.checkpoint_type}"
            )
        for attr, value in metadata.checkpoint_state.items():
            setattr(self, attr, value)

    @property
    def uri(self) -> Optional[str]:
        """Return checkpoint URI, if available.

        This will return a URI to cloud storage if this checkpoint is
        persisted on cloud, or a local ``file://`` URI if this checkpoint
        is persisted on local disk and available on the current node.

        In all other cases, this will return None. Users can then choose to
        persist to cloud with
        :meth:`Checkpoint.to_uri() <ray.air.Checkpoint.to_uri>`.

        Example:

            >>> from ray.air import Checkpoint
            >>> checkpoint = Checkpoint.from_uri("s3://some-bucket/some-location")
            >>> assert checkpoint.uri == "s3://some-bucket/some-location"
            >>> checkpoint = Checkpoint.from_dict({"data": 1})
            >>> assert checkpoint.uri == None

        Returns:
            Checkpoint URI if this URI is reachable from the current node (e.g.
            cloud storage or locally available file URI).

        """
        if self._uri:
            return self._uri

        if self._local_path and Path(self._local_path).exists():
<<<<<<< HEAD
            return "file://" + str(self._local_path)
=======
            return f"file://{self._local_path}"
>>>>>>> 282844db

        return None

    @classmethod
    def from_bytes(cls, data: bytes) -> "Checkpoint":
        """Create a checkpoint from the given byte string.

        Args:
            data: Data object containing pickled checkpoint data.

        Returns:
            Checkpoint: checkpoint object.
        """
        bytes_data = pickle.loads(data)
        if isinstance(bytes_data, dict):
            data_dict = bytes_data
        else:
            data_dict = {_BYTES_DATA_KEY: bytes_data}
        return cls.from_dict(data_dict)

    def to_bytes(self) -> bytes:
        """Return Checkpoint serialized as bytes object.

        Returns:
            bytes: Bytes object containing checkpoint data.
        """
        # Todo: Add support for stream in the future (to_bytes(file_like))
        data_dict = self.to_dict()
        if "bytes_data" in data_dict:
            return data_dict["bytes_data"]
        return pickle.dumps(data_dict)

    @classmethod
    def from_dict(cls, data: dict) -> "Checkpoint":
        """Create checkpoint object from dictionary.

        Args:
            data: Dictionary containing checkpoint data.

        Returns:
            Checkpoint: checkpoint object.
        """
        state = {}
        if _METADATA_KEY in data:
            metadata = data[_METADATA_KEY]
            cls = cls._get_checkpoint_type(metadata.checkpoint_type)
            state = metadata.checkpoint_state

        checkpoint = cls(data_dict=data)
        checkpoint.__dict__.update(state)

        return checkpoint

    def to_dict(self) -> dict:
        """Return checkpoint data as dictionary.

        Returns:
            dict: Dictionary containing checkpoint data.
        """
        if self._data_dict:
            # If the checkpoint data is already a dict, return
            checkpoint_data = self._data_dict
        elif self._obj_ref:
            # If the checkpoint data is an object reference, resolve
            checkpoint_data = ray.get(self._obj_ref)
        elif self._local_path or self._uri:
            # Else, checkpoint is either on FS or external storage
            with self.as_directory() as local_path:
                checkpoint_data_path = os.path.join(
                    local_path, _DICT_CHECKPOINT_FILE_NAME
                )
                if os.path.exists(checkpoint_data_path):
                    # If we are restoring a dict checkpoint, load the dict
                    # from the checkpoint file.
                    with open(checkpoint_data_path, "rb") as f:
                        checkpoint_data = pickle.load(f)

                    # If there are additional files in the directory, add them as
                    # _DICT_CHECKPOINT_ADDITIONAL_FILE_KEY
                    additional_files = {}
                    for file_or_dir in os.listdir(local_path):
                        if file_or_dir in [
                            ".",
                            "..",
                            _DICT_CHECKPOINT_FILE_NAME,
                            _CHECKPOINT_METADATA_FILE_NAME,
                        ]:
                            continue

                        additional_files[file_or_dir] = _pack(
                            os.path.join(local_path, file_or_dir)
                        )

                    if additional_files:
                        checkpoint_data[
                            _DICT_CHECKPOINT_ADDITIONAL_FILE_KEY
                        ] = additional_files

                else:
                    files = [
                        f
                        for f in os.listdir(local_path)
                        if os.path.isfile(os.path.join(local_path, f))
                        and f.endswith(_METADATA_CHECKPOINT_SUFFIX)
                    ]
                    metadata = {}
                    for file in files:
                        with open(os.path.join(local_path, file), "rb") as f:
                            key = file[: -len(_METADATA_CHECKPOINT_SUFFIX)]
                            value = pickle.load(f)
                            metadata[key] = value

                    data = _pack(local_path)

                    checkpoint_data = {
                        _FS_CHECKPOINT_KEY: data,
                    }
                    checkpoint_data.update(metadata)
        else:
            raise RuntimeError(f"Empty data for checkpoint {self}")

        checkpoint_data[_METADATA_KEY] = self._metadata
        return checkpoint_data

    @classmethod
    @Deprecated(
        message="To restore a checkpoint from a remote object ref, call "
        "`ray.get(obj_ref)` instead."
    )
    def from_object_ref(cls, obj_ref: ray.ObjectRef) -> "Checkpoint":
        """Create checkpoint object from object reference.

        Args:
            obj_ref: ObjectRef pointing to checkpoint data.

        Returns:
            Checkpoint: checkpoint object.
        """
        raise DeprecationWarning(
            "`from_object_ref` is deprecated and will be removed in a future Ray "
            "version. To restore a Checkpoint from a remote object ref, call "
            "`ray.get(obj_ref)` instead.",
        )

    @Deprecated(
        message="To store the checkpoint in the Ray object store, call `ray.put(ckpt)` "
        "instead of `ckpt.to_object_ref()`."
    )
    def to_object_ref(self) -> ray.ObjectRef:
        """Return checkpoint data as object reference.

        Returns:
            ray.ObjectRef: ObjectRef pointing to checkpoint data.
        """
        raise DeprecationWarning(
            "`to_object_ref` is deprecated and will be removed in a future Ray "
            "version. To store the checkpoint in the Ray object store, call "
            "`ray.put(ckpt)` instead of `ckpt.to_object_ref()`.",
        )

    @classmethod
    def from_directory(cls, path: Union[str, os.PathLike]) -> "Checkpoint":
        """Create checkpoint object from directory.

        Args:
            path: Directory containing checkpoint data. The caller promises to
                not delete the directory (gifts ownership of the directory to this
                Checkpoint).

        Returns:
            Checkpoint: checkpoint object.
        """
        state = {}

        checkpoint_metadata_path = os.path.join(path, _CHECKPOINT_METADATA_FILE_NAME)
        if os.path.exists(checkpoint_metadata_path):
            with open(checkpoint_metadata_path, "rb") as file:
                metadata = pickle.load(file)
                cls = cls._get_checkpoint_type(metadata.checkpoint_type)
                state = metadata.checkpoint_state

        checkpoint = cls(local_path=path)
        checkpoint.__dict__.update(state)

        return checkpoint

    # TODO: Deprecate `from_checkpoint`. For context, see #29058.
    @classmethod
    def from_checkpoint(cls, other: "Checkpoint") -> "Checkpoint":
        """Create a checkpoint from a generic :py:class:`Checkpoint`.

        This method can be used to create a framework-specific checkpoint from a
        generic :py:class:`Checkpoint` object.

        Examples:
            >>> result = TorchTrainer.fit(...)  # doctest: +SKIP
            >>> checkpoint = TorchCheckpoint.from_checkpoint(result.checkpoint)  # doctest: +SKIP # noqa: E501
            >>> model = checkpoint.get_model()  # doctest: +SKIP
            Linear(in_features=1, out_features=1, bias=True)
        """
        if type(other) is cls:
            return other

        new_checkpoint = cls(
            local_path=other._local_path,
            data_dict=other._data_dict,
            uri=other._uri,
            obj_ref=other._obj_ref,
        )
        new_checkpoint._copy_metadata_attrs_from(other)
        return new_checkpoint

    def _get_temporary_checkpoint_dir(self) -> str:
        """Return the name for the temporary checkpoint dir."""
        tmp_dir_path = tempfile.gettempdir()
        checkpoint_dir_name = _CHECKPOINT_DIR_PREFIX + self._uuid.hex
        if platform.system() == "Windows":
            # Max path on Windows is 260 chars, -1 for joining \
            # Also leave a little for the del lock
            del_lock_name = _get_del_lock_path("")
            checkpoint_dir_name = (
                _CHECKPOINT_DIR_PREFIX
                + self._uuid.hex[
                    -259
                    + len(_CHECKPOINT_DIR_PREFIX)
                    + len(tmp_dir_path)
                    + len(del_lock_name) :
                ]
            )
            if not checkpoint_dir_name.startswith(_CHECKPOINT_DIR_PREFIX):
                raise RuntimeError(
                    "Couldn't create checkpoint directory due to length "
                    "constraints. Try specifing a shorter checkpoint path."
                )
        return os.path.join(tmp_dir_path, checkpoint_dir_name)

    def _save_checkpoint_metadata_in_directory(self, path: str) -> None:
        checkpoint_metadata_path = os.path.join(path, _CHECKPOINT_METADATA_FILE_NAME)
        with open(checkpoint_metadata_path, "wb") as file:
            pickle.dump(self._metadata, file)

    def _to_directory(self, path: str, move_instead_of_copy: bool = False) -> None:
        if self._data_dict or self._obj_ref:
            # This is a object ref or dict
            data_dict = self.to_dict()
            if _FS_CHECKPOINT_KEY in data_dict:
                for key in data_dict.keys():
                    if key == _FS_CHECKPOINT_KEY:
                        continue
                    metadata_path = os.path.join(
                        path, f"{key}{_METADATA_CHECKPOINT_SUFFIX}"
                    )
                    with open(metadata_path, "wb") as f:
                        pickle.dump(data_dict[key], f)
                # This used to be a true fs checkpoint, so restore
                _unpack(data_dict[_FS_CHECKPOINT_KEY], path)
            else:
                # This is a dict checkpoint.
                # First, restore any additional files
                additional_files = data_dict.pop(
                    _DICT_CHECKPOINT_ADDITIONAL_FILE_KEY, {}
                )
                for file, content in additional_files.items():
                    _unpack(stream=content, path=os.path.join(path, file))

                # Then dump data into checkpoint.pkl
                checkpoint_data_path = os.path.join(path, _DICT_CHECKPOINT_FILE_NAME)
                with open(checkpoint_data_path, "wb") as f:
                    pickle.dump(data_dict, f)
        else:
            # This is either a local fs, remote node fs, or external fs
            local_path = self._local_path
            path_pathlib = Path(path)
            external_path = _get_external_path(self._uri)
            if local_path:
<<<<<<< HEAD
                local_path_pathlib = Path(local_path)
                if local_path_pathlib != path_pathlib:
                    if path_pathlib.exists():
                        shutil.rmtree(str(path_pathlib.absolute()))
=======
                if Path(local_path).resolve() != Path(path).resolve():
>>>>>>> 282844db
                    # If this exists on the local path, just copy over
                    if move_instead_of_copy:
                        os.makedirs(str(path_pathlib.absolute()), exist_ok=True)
                        self._local_path = str(path_pathlib.absolute())
                        for inner in local_path_pathlib.iterdir():
                            shutil.move(
                                str(inner.absolute()), str(path_pathlib.absolute())
                            )
                    else:
                        shutil.copytree(
                            str(local_path_pathlib.absolute()),
                            str(path_pathlib.absolute()),
                        )
            elif external_path:
                # If this exists on external storage (e.g. cloud), download
                download_from_uri(uri=external_path, local_path=path, filelock=False)
            else:
                raise RuntimeError(
                    f"No valid location found for checkpoint {self}: {self._uri}"
                )

        self._save_checkpoint_metadata_in_directory(path)

    def _to_directory_safe(self, path: str, move_instead_of_copy: bool = False) -> None:
        try:
            # Timeout 0 means there will be only one attempt to acquire
            # the file lock. If it cannot be aquired, a TimeoutError
            # will be thrown.
            with TempFileLock(f"{path}.lock", timeout=0):
                self._to_directory(path, move_instead_of_copy=move_instead_of_copy)
        except TimeoutError:
            # if the directory is already locked, then wait but do not do anything.
            with TempFileLock(f"{path}.lock", timeout=-1):
                pass
            if not os.path.exists(path):
                raise RuntimeError(
                    f"Checkpoint directory {path} does not exist, "
                    "even though it should have been created by "
                    "another process. Please raise an issue on GitHub: "
                    "https://github.com/ray-project/ray/issues"
                )
        return path

    def _move_directory(self, path: str) -> str:
        """Move to a new directory, changing state.

        Only for local directory backed checkpoints."""
        if not self._local_path:
            raise RuntimeError(
                "_move_directory requires the checkpoint to be backed by"
                " a local directory"
            )
        path = os.path.normpath(str(path))
        _make_dir(path, acquire_del_lock=True)
        self._local_path = self._to_directory_safe(path, move_instead_of_copy=True)
        return self._local_path

    def to_directory(self, path: Optional[str] = None) -> str:
        """Write checkpoint data to directory.

        Args:
            path: Target directory to restore data in. If not specified,
                will create a temporary directory.

        Returns:
            str: Directory containing checkpoint data.
        """
        user_provided_path = path is not None
        path = path if user_provided_path else self._get_temporary_checkpoint_dir()
        path = os.path.normpath(str(path))

        _make_dir(path, acquire_del_lock=not user_provided_path)

        return self._to_directory_safe(path)

    @contextlib.contextmanager
    def as_directory(self) -> Iterator[str]:
        """Return checkpoint directory path in a context.

        This function makes checkpoint data available as a directory while avoiding
        unnecessary copies and left-over temporary data.

        If the checkpoint is already a directory checkpoint, it will return
        the existing path. If it is not, it will create a temporary directory,
        which will be deleted after the context is exited.

        Users should treat the returned checkpoint directory as read-only and avoid
        changing any data within it, as it might get deleted when exiting the context.

        Example:

        .. code-block:: python

            with checkpoint.as_directory() as checkpoint_dir:
                # Do some read-only processing of files within checkpoint_dir
                pass

            # At this point, if a temporary directory was created, it will have
            # been deleted.

        """
        if self._local_path:
            yield self._local_path
        else:
            temp_dir = self.to_directory()
            del_lock_path = _get_del_lock_path(temp_dir)
            yield temp_dir

            # Cleanup
            try:
                os.remove(del_lock_path)
            except Exception:
                logger.warning(
                    f"Could not remove {del_lock_path} deletion file lock. "
                    f"Traceback:\n{traceback.format_exc()}"
                )

            # In the edge case (process crash before del lock file is removed),
            # we do not remove the directory at all.
            # Since it's in /tmp, this is not that big of a deal.
            # check if any lock files are remaining
            temp_dir_base_name = Path(temp_dir).name
            if not list(
                Path(temp_dir).parent.glob(_get_del_lock_path(temp_dir_base_name, "*"))
            ):
                try:
                    # Timeout 0 means there will be only one attempt to acquire
                    # the file lock. If it cannot be aquired, a TimeoutError
                    # will be thrown.
                    with TempFileLock(f"{temp_dir}.lock", timeout=0):
                        shutil.rmtree(temp_dir, ignore_errors=True)
                except TimeoutError:
                    pass

    @classmethod
    def from_uri(cls, uri: str) -> "Checkpoint":
        """Create checkpoint object from location URI (e.g. cloud storage).

        Valid locations currently include AWS S3 (``s3://``),
        Google cloud storage (``gs://``), HDFS (``hdfs://``), and
        local files (``file://``).

        Args:
            uri: Source location URI to read data from.

        Returns:
            Checkpoint: checkpoint object.
        """
        state = {}
        try:
            checkpoint_metadata_uri = os.path.join(uri, _CHECKPOINT_METADATA_FILE_NAME)
            metadata = pickle.loads(read_file_from_uri(checkpoint_metadata_uri))
        except Exception:
            pass
        else:
            cls = cls._get_checkpoint_type(metadata.checkpoint_type)
            state = metadata.checkpoint_state

        checkpoint = cls(uri=uri)
        checkpoint.__dict__.update(state)

        return checkpoint

    def to_uri(self, uri: str) -> str:
        """Write checkpoint data to location URI (e.g. cloud storage).

        Args:
            uri: Target location URI to write data to.

        Returns:
            str: Cloud location containing checkpoint data.
        """
        if uri.startswith("file://"):
            local_path = uri[7:]
            return self.to_directory(local_path)

        if not is_non_local_path_uri(uri):
            raise RuntimeError(
                f"Cannot upload checkpoint to URI: Provided URI "
                f"does not belong to a registered storage provider: `{uri}`. "
                f"Hint: {fs_hint(uri)}"
            )

        with self.as_directory() as local_path:
            checkpoint_metadata_path = os.path.join(
                local_path, _CHECKPOINT_METADATA_FILE_NAME
            )
            with open(checkpoint_metadata_path, "wb") as file:
                pickle.dump(self._metadata, file)

            upload_to_uri(local_path=local_path, uri=uri)

        return uri

    @DeveloperAPI
    def get_internal_representation(
        self,
    ) -> Tuple[str, Union[dict, str, ray.ObjectRef]]:
        """Return tuple of (type, data) for the internal representation.

        The internal representation can be used e.g. to compare checkpoint
        objects for equality or to access the underlying data storage.

        The returned type is a string and one of
        ``["local_path", "data_dict", "uri", "object_ref"]``.

        The data is the respective data value.

        Note that paths converted from ``file://...`` will be returned
        as ``local_path`` (without the ``file://`` prefix) and not as ``uri``.

        Returns:
            Tuple of type and data.
        """
        if self._local_path:
            return "local_path", self._local_path
        elif self._data_dict:
            return "data_dict", self._data_dict
        elif self._uri:
            return "uri", self._uri
        elif self._obj_ref:
            return "object_ref", self._obj_ref
        else:
            raise RuntimeError(
                "Cannot get internal representation of empty checkpoint."
            )

    def __getstate__(self):
        if self._local_path:
            blob = self.to_bytes()
            return self.__class__.from_bytes(blob).__getstate__()
        return self.__dict__

    def __setstate__(self, state):
        self.__dict__.update(state)

    def __fspath__(self):
        raise TypeError(
            "You cannot use `air.Checkpoint` objects directly as paths. "
            "Use `Checkpoint.to_directory()` or `Checkpoint.as_directory()` instead."
        )

    def get_preprocessor(self) -> Optional["Preprocessor"]:
        """Return the saved preprocessor, if one exists."""

        # The preprocessor will either be stored in an in-memory dict or
        # written to storage. In either case, it will use the PREPROCESSOR_KEY key.

        # First try converting to dictionary.
        checkpoint_dict = self.to_dict()
        preprocessor = checkpoint_dict.get(PREPROCESSOR_KEY, None)

        if preprocessor is None:
            # Fallback to reading from directory.
            with self.as_directory() as checkpoint_path:
                preprocessor = load_preprocessor_from_dir(checkpoint_path)

        return preprocessor

    @classmethod
    def _get_checkpoint_type(
        cls, serialized_cls: Type["Checkpoint"]
    ) -> Type["Checkpoint"]:
        """Return the class that's a subclass of the other class, if one exists.

        Raises:
            ValueError: If neither class is a subclass of the other.
        """
        if issubclass(cls, serialized_cls):
            return cls
        if issubclass(serialized_cls, cls):
            return serialized_cls
        raise ValueError(
            f"You're trying to load a serialized `{serialized_cls.__name__}`, but "
            f"`{serialized_cls.__name__}` isn't compatible with `{cls.__name__}`."
        )


def _get_local_path(path: Optional[str]) -> Optional[str]:
    """Check if path is a local path. Otherwise return None."""
    if path is None or is_non_local_path_uri(path):
        return None
    if path.startswith("file://"):
        path = path[7:]
    if os.path.exists(path):
        return path
    return None


def _get_external_path(path: Optional[str]) -> Optional[str]:
    """Check if path is an external path. Otherwise return None."""
    if not isinstance(path, str) or not is_non_local_path_uri(path):
        return None
    return path


def _pack(path: str) -> bytes:
    """Pack directory in ``path`` into an archive, return as bytes string."""
    stream = io.BytesIO()

    def filter_function(tarinfo):
        if tarinfo.name.endswith(_METADATA_CHECKPOINT_SUFFIX):
            return None
        else:
            return tarinfo

    with tarfile.open(fileobj=stream, mode="w", format=tarfile.PAX_FORMAT) as tar:
        tar.add(path, arcname="", filter=filter_function)

    return stream.getvalue()


def _unpack(stream: bytes, path: str) -> str:
    """Unpack archive in bytes string into directory in ``path``."""
    with tarfile.open(fileobj=io.BytesIO(stream)) as tar:
        tar.extractall(path)
    return path


def _get_del_lock_path(path: str, pid: str = None) -> str:
    """Get the path to the deletion lock file."""
    pid = pid if pid is not None else os.getpid()
    return f"{path}.del_lock_{pid}"


def _make_dir(path: str, acquire_del_lock: bool = True) -> None:
    """Create the temporary checkpoint dir in ``path``."""
    if acquire_del_lock:
        # Each process drops a deletion lock file it then cleans up.
        # If there are no lock files left, the last process
        # will remove the entire directory.
        del_lock_path = _get_del_lock_path(path)
        open(del_lock_path, "a").close()

    os.makedirs(path, exist_ok=True)<|MERGE_RESOLUTION|>--- conflicted
+++ resolved
@@ -214,11 +214,7 @@
             raise ValueError("Cannot create checkpoint without data.")
 
         self._local_path: Optional[str] = (
-<<<<<<< HEAD
-            str(Path(local_path).absolute()) if local_path else local_path
-=======
             str(Path(local_path).resolve()) if local_path else local_path
->>>>>>> 282844db
         )
         self._data_dict: Optional[Dict[str, Any]] = data_dict
         self._uri: Optional[str] = uri
@@ -241,15 +237,12 @@
             },
         )
 
-<<<<<<< HEAD
-=======
     def _copy_metadata_attrs_from(self, source: "Checkpoint") -> None:
         """Copy in-place metadata attributes from ``source`` to self."""
         for attr, value in source._metadata.checkpoint_state.items():
             if attr in self._SERIALIZED_ATTRS:
                 setattr(self, attr, value)
 
->>>>>>> 282844db
     @_metadata.setter
     def _metadata(self, metadata: _CheckpointMetadata):
         if metadata.checkpoint_type is not self.__class__:
@@ -289,11 +282,7 @@
             return self._uri
 
         if self._local_path and Path(self._local_path).exists():
-<<<<<<< HEAD
-            return "file://" + str(self._local_path)
-=======
             return f"file://{self._local_path}"
->>>>>>> 282844db
 
         return None
 
@@ -566,17 +555,13 @@
         else:
             # This is either a local fs, remote node fs, or external fs
             local_path = self._local_path
-            path_pathlib = Path(path)
+            path_pathlib = Path(path).resolve()
             external_path = _get_external_path(self._uri)
             if local_path:
-<<<<<<< HEAD
-                local_path_pathlib = Path(local_path)
+                local_path_pathlib = Path(local_path).resolve()
                 if local_path_pathlib != path_pathlib:
                     if path_pathlib.exists():
                         shutil.rmtree(str(path_pathlib.absolute()))
-=======
-                if Path(local_path).resolve() != Path(path).resolve():
->>>>>>> 282844db
                     # If this exists on the local path, just copy over
                     if move_instead_of_copy:
                         os.makedirs(str(path_pathlib.absolute()), exist_ok=True)
