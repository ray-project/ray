--- conflicted
+++ resolved
@@ -22,11 +22,7 @@
 from ray.util.ml_utils.filelock import TempFileLock
 
 _DICT_CHECKPOINT_FILE_NAME = "dict_checkpoint.pkl"
-<<<<<<< HEAD
-_METADATA_CHECKPOINT_FILE_NAME = "metadata_checkpoint.pkl"
-=======
 _METADATA_CHECKPOINT_SUFFIX = ".meta.pkl"
->>>>>>> fde61a77
 _FS_CHECKPOINT_KEY = "fs_checkpoint"
 _BYTES_DATA_KEY = "bytes_data"
 _CHECKPOINT_DIR_PREFIX = "checkpoint_tmp_"
@@ -263,16 +259,6 @@
                     with open(checkpoint_data_path, "rb") as f:
                         checkpoint_data = pickle.load(f)
                 else:
-<<<<<<< HEAD
-                    # First, deal with metadata
-                    metadata_path = os.path.join(
-                        local_path, _METADATA_CHECKPOINT_FILE_NAME
-                    )
-                    metadata = {}
-                    if os.path.exists(metadata_path):
-                        with open(metadata_path, "rb") as f:
-                            metadata = pickle.load(f)
-=======
                     files = [
                         f
                         for f in os.listdir(local_path)
@@ -285,7 +271,6 @@
                             key = file[: -len(_METADATA_CHECKPOINT_SUFFIX)]
                             value = pickle.load(f)
                             metadata[key] = value
->>>>>>> fde61a77
 
                     data = _pack(local_path)
 
@@ -365,19 +350,6 @@
             # This is a object ref or dict
             data_dict = self.to_dict()
             if _FS_CHECKPOINT_KEY in data_dict:
-<<<<<<< HEAD
-                # On top of that, there may be some dict data.
-                metadata = {}
-                for key in data_dict.keys():
-                    if key == _FS_CHECKPOINT_KEY:
-                        pass
-                    else:
-                        metadata[key] = data_dict[key]
-                if metadata:
-                    metadata_path = os.path.join(path, _METADATA_CHECKPOINT_FILE_NAME)
-                    with open(metadata_path, "wb") as f:
-                        pickle.dump(metadata, f)
-=======
                 for key in data_dict.keys():
                     if key == _FS_CHECKPOINT_KEY:
                         continue
@@ -386,7 +358,6 @@
                     )
                     with open(metadata_path, "wb") as f:
                         pickle.dump(data_dict[key], f)
->>>>>>> fde61a77
                 # This used to be a true fs checkpoint, so restore
                 _unpack(data_dict[_FS_CHECKPOINT_KEY], path)
             else:
@@ -625,11 +596,7 @@
     stream = io.BytesIO()
 
     def filter_function(tarinfo):
-<<<<<<< HEAD
-        if tarinfo.name == os.path.join(path, _METADATA_CHECKPOINT_FILE_NAME):
-=======
         if tarinfo.name.endswith(_METADATA_CHECKPOINT_SUFFIX):
->>>>>>> fde61a77
             return None
         else:
             return tarinfo
