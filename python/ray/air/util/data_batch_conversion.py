from enum import Enum
from typing import Dict, Union, List
import warnings

import numpy as np
import pandas as pd

from ray.air.data_batch_type import DataBatchType
from ray.air.constants import TENSOR_COLUMN_NAME
from ray.util.annotations import DeveloperAPI

# TODO: Consolidate data conversion edges for arrow bug workaround.
try:
    import pyarrow
except ImportError:
    pyarrow = None


@DeveloperAPI
class BatchFormat(str, Enum):
    PANDAS = "pandas"
    # TODO: Remove once Arrow is deprecated as user facing batch format
    ARROW = "arrow"
    NUMPY = "numpy"  # Either a single numpy array or a Dict of numpy arrays.


@DeveloperAPI
class BlockFormat(str, Enum):
    """Internal Dataset block format enum."""

    PANDAS = "pandas"
    ARROW = "arrow"
    SIMPLE = "simple"


@DeveloperAPI
def convert_batch_type_to_pandas(
    data: DataBatchType,
) -> pd.DataFrame:
    """Convert the provided data to a Pandas DataFrame.

    Args:
        data: Data of type DataBatchType

    Returns:
        A pandas Dataframe representation of the input data.

    """
    if isinstance(data, np.ndarray):
        data = pd.DataFrame({TENSOR_COLUMN_NAME: _ndarray_to_column(data)})
    elif isinstance(data, dict):
        tensor_dict = {}
        for col_name, col in data.items():
            if not isinstance(col, np.ndarray):
                raise ValueError(
                    "All values in the provided dict must be of type "
                    f"np.ndarray. Found type {type(col)} for key {col_name} "
                    f"instead."
                )
            tensor_dict[col_name] = _ndarray_to_column(col)
        data = pd.DataFrame(tensor_dict)
    elif pyarrow is not None and isinstance(data, pyarrow.Table):
        data = data.to_pandas()
    elif not isinstance(data, pd.DataFrame):
        raise ValueError(
            f"Received data of type: {type(data)}, but expected it to be one "
            f"of {DataBatchType}"
        )
    return data


@DeveloperAPI
def convert_pandas_to_batch_type(
    data: pd.DataFrame,
<<<<<<< HEAD
    type: DataType,
=======
    type: BatchFormat,
    cast_tensor_columns: bool = False,
>>>>>>> 3266a021
) -> DataBatchType:
    """Convert the provided Pandas dataframe to the provided ``type``.

    Args:
        data: A Pandas DataFrame
<<<<<<< HEAD
        type: The specific ``DataBatchType`` to convert to.
=======
        type: The specific ``BatchFormat`` to convert to.
        cast_tensor_columns: Whether tensor columns should be cast to our tensor
            extension type.
>>>>>>> 3266a021

    Returns:
        The input data represented with the provided type.
    """
<<<<<<< HEAD
    if type == DataType.PANDAS:
=======
    if cast_tensor_columns:
        data = _cast_ndarray_columns_to_tensor_extension(data)
    if type == BatchFormat.PANDAS:
>>>>>>> 3266a021
        return data

    elif type == BatchFormat.NUMPY:
        if len(data.columns) == 1:
            # If just a single column, return as a single numpy array.
            return data.iloc[:, 0].to_numpy()
        else:
            # Else return as a dict of numpy arrays.
            output_dict = {}
            for column in data:
                output_dict[column] = data[column].to_numpy()
            return output_dict

    elif type == BatchFormat.ARROW:
        if not pyarrow:
            raise ValueError(
                "Attempted to convert data to Pyarrow Table but Pyarrow "
                "is not installed. Please do `pip install pyarrow` to "
                "install Pyarrow."
            )
        return pyarrow.Table.from_pandas(data)

    else:
        raise ValueError(
            f"Received type {type}, but expected it to be one of {DataBatchType}"
        )


def _convert_batch_type_to_numpy(
    data: DataBatchType,
) -> Union[np.ndarray, Dict[str, np.ndarray]]:
    """Convert the provided data to a NumPy ndarray or dict of ndarrays.

    Args:
        data: Data of type DataBatchType

    Returns:
        A numpy representation of the input data.
    """
    if isinstance(data, np.ndarray):
        return data
    elif isinstance(data, dict):
        for col_name, col in data.items():
            if not isinstance(col, np.ndarray):
                raise ValueError(
                    "All values in the provided dict must be of type "
                    f"np.ndarray. Found type {type(col)} for key {col_name} "
                    f"instead."
                )
        return data
    elif pyarrow is not None and isinstance(data, pyarrow.Table):
        from ray.air.util.tensor_extensions.arrow import ArrowTensorType
        from ray.air.util.transform_pyarrow import (
            _is_column_extension_type,
            _concatenate_extension_column,
        )

        if data.column_names == [TENSOR_COLUMN_NAME] and (
            isinstance(data.schema.types[0], ArrowTensorType)
        ):
            # If representing a tensor dataset, return as a single numpy array.
            # Example: ray.data.from_numpy(np.arange(12).reshape((3, 2, 2)))
            # Arrow’s incorrect concatenation of extension arrays:
            # https://issues.apache.org/jira/browse/ARROW-16503
            return _concatenate_extension_column(data[TENSOR_COLUMN_NAME]).to_numpy(
                zero_copy_only=False
            )
        else:
            output_dict = {}
            for col_name in data.column_names:
                col = data[col_name]
                if col.num_chunks == 0:
                    col = pyarrow.array([], type=col.type)
                elif _is_column_extension_type(col):
                    # Arrow’s incorrect concatenation of extension arrays:
                    # https://issues.apache.org/jira/browse/ARROW-16503
                    col = _concatenate_extension_column(col)
                else:
                    col = col.combine_chunks()
                output_dict[col_name] = col.to_numpy(zero_copy_only=False)
            return output_dict
    elif isinstance(data, pd.DataFrame):
        return convert_pandas_to_batch_type(data, BatchFormat.NUMPY)
    else:
        raise ValueError(
            f"Received data of type: {type(data)}, but expected it to be one "
            f"of {DataBatchType}"
        )


def _ndarray_to_column(arr: np.ndarray) -> Union[pd.Series, List[np.ndarray]]:
    """Convert a NumPy ndarray into an appropriate column format for insertion into a
    pandas DataFrame.

    If conversion to a pandas Series fails (e.g. if the ndarray is multi-dimensional),
    fall back to a list of NumPy ndarrays.
    """
    try:
        # Try to convert to Series, falling back to a list conversion if this fails
        # (e.g. if the ndarray is multi-dimensional).
        return pd.Series(arr)
    except ValueError:
        return list(arr)


def _unwrap_ndarray_object_type_if_needed(arr: np.ndarray) -> np.ndarray:
    """Unwrap an object-dtyped NumPy ndarray containing ndarray pointers into a single
    contiguous ndarray, if needed/possible.
    """
    if arr.dtype.type is np.object_:
        try:
            # Try to convert the NumPy ndarray to a non-object dtype.
            arr = np.array([np.asarray(v) for v in arr])
        except Exception:
            # This may fail if the subndarrays are of heterogeneous shape
            pass
    return arr


def _cast_ndarray_columns_to_tensor_extension(df: pd.DataFrame) -> pd.DataFrame:
    """
    Cast all NumPy ndarray columns in df to our tensor extension type, TensorArray.
    """
    from ray.air.util.tensor_extensions.pandas import (
        TensorArray,
        column_needs_tensor_extension,
    )

    # Try to convert any ndarray columns to TensorArray columns.
    # TODO(Clark): Once Pandas supports registering extension types for type
    # inference on construction, implement as much for NumPy ndarrays and remove
    # this. See https://github.com/pandas-dev/pandas/issues/41848
    with pd.option_context("chained_assignment", None):
        for col_name, col in df.items():
            if column_needs_tensor_extension(col):
                try:
                    # Suppress Pandas warnings:
                    # https://github.com/ray-project/ray/issues/29270
                    # We actually want in-place operations so we surpress this warning.
                    # https://stackoverflow.com/a/74193599
                    with warnings.catch_warnings():
                        warnings.simplefilter("ignore", category=FutureWarning)
                        df.loc[:, col_name] = TensorArray(col)
                except Exception as e:
                    raise ValueError(
                        f"Tried to cast column {col_name} to the TensorArray tensor "
                        "extension type but the conversion failed. To disable "
                        "automatic casting to this tensor extension, set "
                        "ctx = DatasetContext.get_current(); "
                        "ctx.enable_tensor_extension_casting = False."
                    ) from e
    return df


def _cast_tensor_columns_to_ndarrays(df: pd.DataFrame) -> pd.DataFrame:
    """Cast all tensor extension columns in df to NumPy ndarrays."""
    from ray.air.util.tensor_extensions.pandas import TensorDtype

    with pd.option_context("chained_assignment", None):
        # Try to convert any tensor extension columns to ndarray columns.
        for col_name, col in df.items():
            if isinstance(col.dtype, TensorDtype):
                # Suppress Pandas warnings:
                # https://github.com/ray-project/ray/issues/29270
                # We actually want in-place operations so we surpress this warning.
                # https://stackoverflow.com/a/74193599
                with warnings.catch_warnings():
                    warnings.simplefilter("ignore", category=FutureWarning)
                    df.loc[:, col_name] = pd.Series(list(col.to_numpy()))
        return df<|MERGE_RESOLUTION|>--- conflicted
+++ resolved
@@ -72,35 +72,18 @@
 @DeveloperAPI
 def convert_pandas_to_batch_type(
     data: pd.DataFrame,
-<<<<<<< HEAD
-    type: DataType,
-=======
     type: BatchFormat,
-    cast_tensor_columns: bool = False,
->>>>>>> 3266a021
 ) -> DataBatchType:
     """Convert the provided Pandas dataframe to the provided ``type``.
 
     Args:
         data: A Pandas DataFrame
-<<<<<<< HEAD
-        type: The specific ``DataBatchType`` to convert to.
-=======
         type: The specific ``BatchFormat`` to convert to.
-        cast_tensor_columns: Whether tensor columns should be cast to our tensor
-            extension type.
->>>>>>> 3266a021
 
     Returns:
         The input data represented with the provided type.
     """
-<<<<<<< HEAD
-    if type == DataType.PANDAS:
-=======
-    if cast_tensor_columns:
-        data = _cast_ndarray_columns_to_tensor_extension(data)
     if type == BatchFormat.PANDAS:
->>>>>>> 3266a021
         return data
 
     elif type == BatchFormat.NUMPY:
