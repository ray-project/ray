--- conflicted
+++ resolved
@@ -8,13 +8,8 @@
 
 import ray
 from ray import train
-<<<<<<< HEAD
-from ray.data.preprocessors import Chain, BatchMapper
 from ray.air.config import DatasetConfig, ScalingConfig
-=======
-from ray.air.config import DatasetConfig
 from ray.data.preprocessors import BatchMapper, Chain
->>>>>>> 7a29461c
 from ray.train.data_parallel_trainer import DataParallelTrainer
 from ray.util.annotations import DeveloperAPI
 
