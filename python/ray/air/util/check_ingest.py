#!/usr/bin/env python

import sys
import time
from typing import Optional

<<<<<<< HEAD
import numpy as np
=======
import ray
from ray import train
from ray.data.preprocessors import Chain, BatchMapper
>>>>>>> e745cd0e
from ray.air.config import DatasetConfig
from ray.air.preprocessors import BatchMapper, Chain
from ray.train.data_parallel_trainer import DataParallelTrainer
from ray.util.annotations import DeveloperAPI

import ray
from ray import train


@DeveloperAPI
class DummyTrainer(DataParallelTrainer):
    """A Trainer that does nothing except read the data for a given period of time.

    It prints out as much debugging statistics as possible.

    This is useful for debugging data ingest problem. This trainer supports normal
    scaling options same as any other Trainer (e.g., num_workers, use_gpu).
    """

    def __init__(
        self,
        *args,
        scaling_config: dict = None,
        runtime_seconds: int = 30,
        prefetch_blocks: int = 1,
        batch_size: Optional[int] = None,
        **kwargs
    ):
        if not scaling_config:
            scaling_config = {"num_workers": 1}
        super().__init__(
            train_loop_per_worker=DummyTrainer.make_train_loop(
                runtime_seconds, prefetch_blocks, batch_size
            ),
            *args,
            scaling_config=scaling_config,
            **kwargs
        )

    def preprocess_datasets(self):
        print("Starting dataset preprocessing")
        start = time.perf_counter()
        super().preprocess_datasets()
        print("Preprocessed datasets in", time.perf_counter() - start, "seconds")
        if self.preprocessor:
            print("Preprocessor", self.preprocessor)
            print(
                "Preprocessor transform stats:\n\n{}".format(
                    self.preprocessor.transform_stats()
                )
            )

    @staticmethod
    def make_train_loop(
        runtime_seconds: int, prefetch_blocks: int, batch_size: Optional[int]
    ):
        """Make a debug train loop that runs for the given amount of runtime."""

        def train_loop_per_worker():
            import pandas as pd

            rank = train.world_rank()
            data_shard = train.get_dataset_shard("train")
            start = time.perf_counter()
            num_epochs, num_batches, num_bytes = 0, 0, 0
            batch_delays = []

            print("Starting train loop on worker", rank)
            while time.perf_counter() - start < runtime_seconds:
                num_epochs += 1
                batch_start = time.perf_counter()
                for batch in data_shard.iter_batches(
                    prefetch_blocks=prefetch_blocks, batch_size=batch_size
                ):
                    batch_delay = time.perf_counter() - batch_start
                    batch_delays.append(batch_delay)
                    num_batches += 1
                    if isinstance(batch, pd.DataFrame):
                        num_bytes += int(
                            batch.memory_usage(index=True, deep=True).sum()
                        )
                    elif isinstance(batch, np.ndarray):
                        num_bytes += batch.nbytes
                    else:
                        # NOTE: This isn't recursive and will just return the size of
                        # the object pointers if list of non-primitive types.
                        num_bytes += sys.getsizeof(batch)
                    train.report(
                        bytes_read=num_bytes,
                        num_batches=num_batches,
                        num_epochs=num_epochs,
                        batch_delay=batch_delay,
                    )
                    batch_start = time.perf_counter()
            delta = time.perf_counter() - start

            print("Time to read all data", delta, "seconds")
            print(
                "P50/P95/Max batch delay (s)",
                np.quantile(batch_delays, 0.5),
                np.quantile(batch_delays, 0.95),
                np.max(batch_delays),
            )
            print("Num epochs read", num_epochs)
            print("Num batches read", num_batches)
            print("Num bytes read", round(num_bytes / (1024 * 1024), 2), "MiB")
            print(
                "Mean throughput", round(num_bytes / (1024 * 1024) / delta, 2), "MiB/s"
            )

            if rank == 0:
                print("Ingest stats from rank=0:\n\n{}".format(data_shard.stats()))

        return train_loop_per_worker


if __name__ == "__main__":
    # Generate a synthetic dataset of ~10GiB of float64 data. The dataset is sharded
    # into 100 blocks (parallelism=100).
    dataset = ray.data.range_tensor(50000, shape=(80, 80, 4), parallelism=100)

    # An example preprocessor chain that just scales all values by 4.0 in two stages.
    preprocessor = Chain(
        BatchMapper(lambda df: df * 2),
        BatchMapper(lambda df: df * 2),
    )

    # Setup the dummy trainer that prints ingest stats.
    # Run and print ingest stats.
    trainer = DummyTrainer(
        scaling_config={"num_workers": 1, "use_gpu": False},
        datasets={"train": dataset},
        preprocessor=preprocessor,
        runtime_seconds=30,  # Stop after this amount or time or 1 epoch is read.
        prefetch_blocks=1,  # Number of blocks to prefetch when reading data.
        dataset_config={"valid": DatasetConfig(transform=False)},
        batch_size=None,
    )
    print("Dataset config", trainer.get_dataset_config())
    trainer.fit()

    # Print memory stats (you can also use "ray memory --stats-only" to monitor this
    # during the middle of the run.
    try:
        print(
            "Memory stats at end of ingest:\n\n{}".format(
                ray._private.internal_api.memory_summary(stats_only=True)
            )
        )
    except Exception:
        print("Error getting Ray memory stats")<|MERGE_RESOLUTION|>--- conflicted
+++ resolved
@@ -3,14 +3,11 @@
 import sys
 import time
 from typing import Optional
+import numpy as np
 
-<<<<<<< HEAD
-import numpy as np
-=======
 import ray
 from ray import train
 from ray.data.preprocessors import Chain, BatchMapper
->>>>>>> e745cd0e
 from ray.air.config import DatasetConfig
 from ray.air.preprocessors import BatchMapper, Chain
 from ray.train.data_parallel_trainer import DataParallelTrainer
