import abc
from datetime import datetime

import itertools
import json
import logging
import sys
from typing import Any, Dict, Iterable, List, Optional, Sequence, Tuple, Union

import numpy as np
import pyarrow as pa
from packaging.version import parse as parse_version

<<<<<<< HEAD
from ray._private.arrow_utils import get_pyarrow_version
from ray.air.constants import TENSOR_COLUMN_NAME
=======
from ray._private.utils import _get_pyarrow_version
>>>>>>> 7622bd0f
from ray.air.util.tensor_extensions.utils import (
    _is_ndarray_variable_shaped_tensor,
    create_ragged_ndarray,
    _should_convert_to_tensor,
    ArrayLike,
)
from ray.data._internal.numpy_support import (
    convert_to_numpy,
    _convert_datetime_to_np_datetime,
)
from ray.data._internal.util import GiB
from ray.util import log_once
from ray.util.annotations import DeveloperAPI, PublicAPI

<<<<<<< HEAD
PYARROW_VERSION = get_pyarrow_version()
=======

PYARROW_VERSION = _get_pyarrow_version()
if PYARROW_VERSION is not None:
    PYARROW_VERSION = parse_version(PYARROW_VERSION)

>>>>>>> 7622bd0f
# Minimum version of Arrow that supports ExtensionScalars.
# TODO(Clark): Remove conditional definition once we only support Arrow 8.0.0+.
MIN_PYARROW_VERSION_SCALAR = parse_version("8.0.0")
# Minimum version of Arrow that supports subclassable ExtensionScalars.
# TODO(Clark): Remove conditional definition once we only support Arrow 9.0.0+.
MIN_PYARROW_VERSION_SCALAR_SUBCLASS = parse_version("9.0.0")
# Minimum version supporting `zero_copy_only` flag in `ChunkedArray.to_numpy`
MIN_PYARROW_VERSION_CHUNKED_ARRAY_TO_NUMPY_ZERO_COPY_ONLY = parse_version("13.0.0")

NUM_BYTES_PER_UNICODE_CHAR = 4

# NOTE: Overflow threshold in bytes for most Arrow types using int32 as
#       its offsets
INT32_OVERFLOW_THRESHOLD = 2 * GiB


logger = logging.getLogger(__name__)


@DeveloperAPI
class ArrowConversionError(Exception):
    """Error raised when there is an issue converting data to Arrow."""

    MAX_DATA_STR_LEN = 200

    def __init__(self, data_str: str):
        if len(data_str) > self.MAX_DATA_STR_LEN:
            data_str = data_str[: self.MAX_DATA_STR_LEN] + "..."
        message = f"Error converting data to Arrow: {data_str}"
        super().__init__(message)


def _arrow_supports_extension_scalars():
    """
    Whether Arrow ExtensionScalars are supported in the current pyarrow version.

    This returns True if the pyarrow version is 8.0.0+, or if the pyarrow version is
    unknown.
    """
    # TODO(Clark): Remove utility once we only support Arrow 8.0.0+.
    return PYARROW_VERSION is None or PYARROW_VERSION >= MIN_PYARROW_VERSION_SCALAR


def _arrow_extension_scalars_are_subclassable():
    """
    Whether Arrow ExtensionScalars support subclassing in the current pyarrow version.

    This returns True if the pyarrow version is 9.0.0+, or if the pyarrow version is
    unknown.
    """
    # TODO(Clark): Remove utility once we only support Arrow 9.0.0+.
    return (
        PYARROW_VERSION is None
        or PYARROW_VERSION >= MIN_PYARROW_VERSION_SCALAR_SUBCLASS
    )


@DeveloperAPI
def pyarrow_table_from_pydict(
    pydict: Dict[str, Union[List[Any], pa.Array]],
) -> pa.Table:
    """
    Convert a Python dictionary to a pyarrow Table.

    Raises:
        ArrowConversionError: if the conversion fails.
    """
    try:
        return pa.Table.from_pydict(pydict)
    except Exception as e:
        raise ArrowConversionError(str(pydict)) from e


@DeveloperAPI(stability="alpha")
def convert_to_pyarrow_array(
    column_values: Union[List[Any], np.ndarray, ArrayLike], column_name: str
) -> pa.Array:
    """Converts provided NumPy `ndarray` into PyArrow's `array` while utilizing
    both Arrow's natively supported types as well as custom extension types:

        - ArrowTensorArray (for tensors)
        - ArrowPythonObjectArray (for user-defined python class objects, as well as
        any python object that aren't represented by a corresponding Arrow's native
        scalar type)
    """

    try:
        # Since Arrow does NOT support tensors (aka multidimensional arrays) natively,
        # we have to make sure that we handle this case utilizing `ArrowTensorArray`
        # extension type
        if len(column_values) > 0 and _should_convert_to_tensor(
            column_values, column_name
        ):
            from ray.data.extensions.tensor_extension import ArrowTensorArray

            # Convert to Numpy before creating instance of `ArrowTensorArray` to
            # align tensor shapes falling back to ragged ndarray only if necessary
            return ArrowTensorArray.from_numpy(
                convert_to_numpy(column_values), column_name
            )
        else:
            return _convert_to_pyarrow_native_array(column_values, column_name)

    except ArrowConversionError as ace:
        from ray.data import DataContext
        from ray.data.extensions.object_extension import (
            ArrowPythonObjectArray,
            _object_extension_type_allowed,
        )

        enable_fallback_config: Optional[
            bool
        ] = DataContext.get_current().enable_fallback_to_arrow_object_ext_type

        if not _object_extension_type_allowed():
            object_ext_type_fallback_allowed = False
            object_ext_type_detail = (
                "skipping fallback to serialize as pickled python"
                f" objects (due to unsupported Arrow version {PYARROW_VERSION}, "
                f"min required version is {MIN_PYARROW_VERSION_SCALAR_SUBCLASS})"
            )
        else:
            # NOTE: By default setting is unset which (for compatibility reasons)
            #       is allowing the fallback
            object_ext_type_fallback_allowed = (
                enable_fallback_config is None or enable_fallback_config
            )

            if object_ext_type_fallback_allowed:
                object_ext_type_detail = (
                    "falling back to serialize as pickled python objects"
                )
            else:
                object_ext_type_detail = (
                    "skipping fallback to serialize as pickled python objects "
                    "(due to DataContext.enable_fallback_to_arrow_object_ext_type "
                    "= False)"
                )

        # To avoid logging following warning for every block it's
        # only going to be logged in following cases
        #   - It's being logged for the first time, and
        #   - When config enabling fallback is not set explicitly (in this case
        #       fallback will still occur by default for compatibility reasons), or
        #   - Fallback is disallowed (either explicitly or due to use of incompatible
        #       Pyarrow version)
        if (
            enable_fallback_config is None or not object_ext_type_fallback_allowed
        ) and log_once("_fallback_to_arrow_object_extension_type_warning"):
            logger.warning(
                f"Failed to convert column '{column_name}' into pyarrow "
                f"array due to: {ace}; {object_ext_type_detail}",
                exc_info=ace,
            )

        if not object_ext_type_fallback_allowed:
            # If `ArrowPythonObjectType` is not supported raise original exception
            raise

        # Otherwise, attempt to fall back to serialize as python objects
        return ArrowPythonObjectArray.from_objects(column_values)


def _convert_to_pyarrow_native_array(
    column_values: Union[List[Any], np.ndarray], column_name: str
) -> pa.Array:
    """Converts provided NumPy `ndarray` into PyArrow's `array` while only utilizing
    Arrow's natively supported types (ie no custom extension types)"""

    try:
        # NOTE: Python's `datetime` only supports precision up to us and could
        #       inadvertently lose precision when handling Pandas `Timestamp` type.
        #       To avoid that we convert provided list of `datetime` objects into
        #       ndarray of `np.datetime64`
        if len(column_values) > 0 and isinstance(column_values[0], datetime):
            column_values = _convert_datetime_to_np_datetime(column_values)

        # NOTE: We explicitly infer PyArrow `DataType` so that
        #       we can perform upcasting to be able to accommodate
        #       blocks that are larger than 2Gb in size (limited
        #       by int32 offsets used by Arrow internally)
        pa_type = _infer_pyarrow_type(column_values)

        if pa_type and pa.types.is_timestamp(pa_type):
            # NOTE: Quirky Arrow behavior will coerce unsupported Numpy `datetime64`
            #       precisions that are nested inside a list type, but won't do it,
            #       if these are top-level ndarray. To work this around we have to cast
            #       ndarray values manually
            if isinstance(column_values, np.ndarray):
                column_values = _coerce_np_datetime_to_pa_timestamp_precision(
                    column_values, pa_type, column_name
                )

        logger.log(
            logging.getLevelName("TRACE"),
            f"Inferred dtype of '{pa_type}' for column '{column_name}'",
        )

        return pa.array(column_values, type=pa_type)
    except Exception as e:
        raise ArrowConversionError(str(column_values)) from e


def _coerce_np_datetime_to_pa_timestamp_precision(
    column_values: np.ndarray, dtype: pa.TimestampType, column_name: str
):
    assert np.issubdtype(column_values.dtype, np.datetime64)

    numpy_precision, _ = np.datetime_data(column_values.dtype)
    arrow_precision = dtype.unit

    if arrow_precision != numpy_precision:
        # Arrow supports fewer timestamp resolutions than NumPy. So, if Arrow
        # doesn't support the resolution, we need to cast the NumPy array to a
        # different type. This can be a lossy conversion.
        column_values = column_values.astype(f"datetime64[{arrow_precision}]")

        if log_once(f"column_{column_name}_timestamp_warning"):
            logger.warning(
                f"Converting a {numpy_precision!r} precision datetime NumPy "
                f"array to '{arrow_precision}' precision Arrow timestamp. This "
                "conversion occurs because Arrow supports fewer precisions "
                "than Arrow and might result in a loss of precision or "
                "unrepresentable values."
            )

    return column_values


def _infer_pyarrow_type(
    column_values: Union[List[Any], np.ndarray]
) -> Optional[pa.DataType]:
    """Infers target Pyarrow `DataType` based on the provided
    columnar values.

    NOTE: This is a wrapper on top of `pa.infer_type(...)` utility
          performing up-casting of `binary` and `string` types to
          corresponding `large_binary` and `large_string` types in case
          any of the array elements exceeds 2Gb in size therefore
          making it impossible for original types to accommodate such
          values.

          Unfortunately, for unknown reasons PA doesn't perform
          that upcasting itself henceforth we have to do perform
          it manually

    Args:
        column_values: List of columnar values

    Returns:
        Instance of PyArrow's `DataType` based on the provided
        column values
    """

    if len(column_values) == 0:
        return None

    # `pyarrow.infer_type` leaks memory if you pass an array with a datetime64 dtype.
    # To avoid this, we handle datetime64 dtypes separately.
    # See https://github.com/apache/arrow/issues/45493.
    dtype_with_timestamp_type = _try_infer_pa_timestamp_type(column_values)

    if dtype_with_timestamp_type is not None:
        return dtype_with_timestamp_type

    inferred_pa_dtype = pa.infer_type(column_values)

    def _len_gt_overflow_threshold(obj: Any) -> bool:
        # NOTE: This utility could be seeing objects other than strings or bytes in
        #       cases when column contains non-scalar non-homogeneous object types as
        #       column values, therefore making Arrow unable to infer corresponding
        #       column type appropriately, therefore falling back to assume the type
        #       of the first element in the list.
        #
        #       Check out test cases for this method for an additional context.
        if isinstance(obj, (str, bytes)):
            return len(obj) > INT32_OVERFLOW_THRESHOLD

        return False

    if pa.types.is_binary(inferred_pa_dtype) and any(
        [_len_gt_overflow_threshold(v) for v in column_values]
    ):
        return pa.large_binary()
    elif pa.types.is_string(inferred_pa_dtype) and any(
        [_len_gt_overflow_threshold(v) for v in column_values]
    ):
        return pa.large_string()

    return inferred_pa_dtype


_NUMPY_TO_ARROW_PRECISION_MAP = {
    # Coarsest timestamp precision in Arrow is seconds
    "Y": "s",
    "D": "s",
    "M": "s",
    "W": "s",
    "h": "s",
    "m": "s",
    "s": "s",
    "ms": "ms",
    "us": "us",
    "ns": "ns",
    # Finest timestamp precision in Arrow is nanoseconds
    "ps": "ns",
    "fs": "ns",
    "as": "ns",
}


def _try_infer_pa_timestamp_type(
    column_values: Union[List[Any], np.ndarray]
) -> Optional[pa.DataType]:
    if isinstance(column_values, list) and len(column_values) > 0:
        # In case provided column values is a list of elements, this
        # utility assumes homogeneity (in line with the behavior of Arrow
        # type inference utils)
        element_type = _try_infer_pa_timestamp_type(column_values[0])
        return pa.list_(element_type) if element_type else None

    if isinstance(column_values, np.ndarray) and np.issubdtype(
        column_values.dtype, np.datetime64
    ):
        np_precision, _ = np.datetime_data(column_values.dtype)
        return pa.timestamp(_NUMPY_TO_ARROW_PRECISION_MAP[np_precision])

    else:
        return None


@DeveloperAPI
def get_arrow_extension_tensor_types():
    """Returns list of extension types of Arrow Array holding
    multidimensional tensors
    """
    return (
        *get_arrow_extension_fixed_shape_tensor_types(),
        *get_arrow_extension_variable_shape_tensor_types(),
    )


@DeveloperAPI
def get_arrow_extension_fixed_shape_tensor_types():
    """Returns list of Arrow extension types holding multidimensional
    tensors of *fixed* shape
    """
    return ArrowTensorType, ArrowTensorTypeV2


@DeveloperAPI
def get_arrow_extension_variable_shape_tensor_types():
    """Returns list of Arrow extension types holding multidimensional
    tensors of *fixed* shape
    """
    return (ArrowVariableShapedTensorType,)


class _BaseFixedShapeArrowTensorType(pa.ExtensionType, abc.ABC):
    """
    Arrow ExtensionType for an array of fixed-shaped, homogeneous-typed
    tensors.

    This is the Arrow side of TensorDtype.

    See Arrow extension type docs:
    https://arrow.apache.org/docs/python/extending_types.html#defining-extension-types-user-defined-types
    """

    def __init__(
        self, shape: Tuple[int, ...], tensor_dtype: pa.DataType, ext_type_id: str
    ):
        self._shape = shape

        super().__init__(tensor_dtype, ext_type_id)

    @property
    def shape(self):
        """
        Shape of contained tensors.
        """
        return self._shape

    @property
    def scalar_type(self):
        """Returns the type of the underlying tensor elements."""
        return self.storage_type.value_type

    def to_pandas_dtype(self):
        """
        Convert Arrow extension type to corresponding Pandas dtype.

        Returns:
            An instance of pd.api.extensions.ExtensionDtype.
        """
        from ray.air.util.tensor_extensions.pandas import TensorDtype

        return TensorDtype(self._shape, self.scalar_type.to_pandas_dtype())

    def __reduce__(self):
        return self.__arrow_ext_deserialize__, (
            self.storage_type,
            self.__arrow_ext_serialize__(),
        )

    def __arrow_ext_serialize__(self):
        return json.dumps(self._shape).encode()

    def __arrow_ext_class__(self):
        """
        ExtensionArray subclass with custom logic for this array of tensors
        type.

        Returns:
            A subclass of pd.api.extensions.ExtensionArray.
        """
        return ArrowTensorArray

    if _arrow_extension_scalars_are_subclassable():
        # TODO(Clark): Remove this version guard once we only support Arrow 9.0.0+.
        def __arrow_ext_scalar_class__(self):
            """
            ExtensionScalar subclass with custom logic for this array of tensors type.
            """
            return ArrowTensorScalar

    if _arrow_supports_extension_scalars():
        # TODO(Clark): Remove this version guard once we only support Arrow 8.0.0+.
        def _extension_scalar_to_ndarray(
            self, scalar: pa.ExtensionScalar
        ) -> np.ndarray:
            """
            Convert an ExtensionScalar to a tensor element.
            """
            raw_values = scalar.value.values
            shape = scalar.type.shape
            value_type = raw_values.type
            offset = raw_values.offset
            data_buffer = raw_values.buffers()[1]
            return _to_ndarray_helper(shape, value_type, offset, data_buffer)

    def __str__(self) -> str:
        return (
            f"numpy.ndarray(shape={self.shape}, dtype={self.storage_type.value_type})"
        )

    def __repr__(self) -> str:
        return str(self)

    @classmethod
    def _need_variable_shaped_tensor_array(
        cls,
        array_types: Sequence[
            Union[
                "ArrowTensorType", "ArrowTensorTypeV2", "ArrowVariableShapedTensorType"
            ]
        ],
    ) -> bool:
        """
        Whether the provided list of tensor types needs a variable-shaped
        representation (i.e. `ArrowVariableShapedTensorType`) when concatenating
        or chunking. If one or more of the tensor types in `array_types` are
        variable-shaped and/or any of the tensor arrays have a different shape
        than the others, a variable-shaped tensor array representation will be
        required and this method will return True.

        Args:
            array_types: List of tensor types to check if a variable-shaped
            representation is required for concatenation

        Returns:
            True if concatenating arrays with types `array_types` requires
            a variable-shaped representation
        """
        shape = None
        for arr_type in array_types:
            # If at least one of the arrays is variable-shaped, we can immediately
            # short-circuit since we require a variable-shaped representation.
            if isinstance(arr_type, ArrowVariableShapedTensorType):
                return True
            if not isinstance(arr_type, get_arrow_extension_fixed_shape_tensor_types()):
                raise ValueError(
                    "All provided array types must be an instance of either "
                    "ArrowTensorType or ArrowVariableShapedTensorType, but "
                    f"got {arr_type}"
                )
            # We need variable-shaped representation if any of the tensor arrays have
            # different shapes.
            if shape is not None and arr_type.shape != shape:
                return True
            shape = arr_type.shape
        return False


@PublicAPI(stability="beta")
class ArrowTensorType(_BaseFixedShapeArrowTensorType):
    """Arrow ExtensionType (v1) for tensors.

    NOTE: This type does *NOT* support tensors larger than 4Gb (due to
          overflow of int32 offsets utilized inside Pyarrow `ListType`)
    """

    OFFSET_DTYPE = np.int32

    def __init__(self, shape: Tuple[int, ...], dtype: pa.DataType):
        """
        Construct the Arrow extension type for array of fixed-shaped tensors.

        Args:
            shape: Shape of contained tensors.
            dtype: pyarrow dtype of tensor elements.
        """

        super().__init__(shape, pa.list_(dtype), "ray.data.arrow_tensor")

    @classmethod
    def __arrow_ext_deserialize__(cls, storage_type, serialized):
        shape = tuple(json.loads(serialized))
        return cls(shape, storage_type.value_type)

    def __eq__(self, other):
        return (
            isinstance(other, ArrowTensorType)
            and other.shape == self.shape
            and other.scalar_type == self.scalar_type
        )


@PublicAPI(stability="alpha")
class ArrowTensorTypeV2(_BaseFixedShapeArrowTensorType):
    """Arrow ExtensionType (v2) for tensors (supporting tensors > 4Gb)."""

    OFFSET_DTYPE = np.int64

    def __init__(self, shape: Tuple[int, ...], dtype: pa.DataType):
        """
        Construct the Arrow extension type for array of fixed-shaped tensors.

        Args:
            shape: Shape of contained tensors.
            dtype: pyarrow dtype of tensor elements.
        """

        super().__init__(shape, pa.large_list(dtype), "ray.data.arrow_tensor_v2")

    @classmethod
    def __arrow_ext_deserialize__(cls, storage_type, serialized):
        shape = tuple(json.loads(serialized))
        return cls(shape, storage_type.value_type)

    def __eq__(self, other):
        return (
            isinstance(other, ArrowTensorTypeV2)
            and other.shape == self.shape
            and other.scalar_type == self.scalar_type
        )


if _arrow_extension_scalars_are_subclassable():
    # TODO(Clark): Remove this version guard once we only support Arrow 9.0.0+.
    @PublicAPI(stability="beta")
    class ArrowTensorScalar(pa.ExtensionScalar):
        def as_py(self, **kwargs) -> np.ndarray:
            return self.type._extension_scalar_to_ndarray(self)

        def __array__(self) -> np.ndarray:
            return self.as_py()


# TODO(Clark): Remove this mixin once we only support Arrow 9.0.0+.
class _ArrowTensorScalarIndexingMixin:
    """
    A mixin providing support for scalar indexing in tensor extension arrays for
    Arrow < 9.0.0, before full ExtensionScalar support was added. This mixin overrides
    __getitem__, __iter__, and to_pylist.
    """

    # This mixin will be a no-op (no methods added) for Arrow 9.0.0+.
    if not _arrow_extension_scalars_are_subclassable():
        # NOTE: These __iter__ and to_pylist definitions are shared for both
        # Arrow < 8.0.0 and Arrow 8.*.
        def __iter__(self):
            # Override pa.Array.__iter__() in order to return an iterator of
            # properly shaped tensors instead of an iterator of flattened tensors.
            # See comment in above __getitem__ method.
            for i in range(len(self)):
                # Use overridden __getitem__ method.
                yield self.__getitem__(i)

        def to_pylist(self):
            # Override pa.Array.to_pylist() due to a lack of ExtensionScalar
            # support (see comment in __getitem__).
            return list(self)

        if _arrow_supports_extension_scalars():
            # NOTE(Clark): This __getitem__ override is only needed for Arrow 8.*,
            # before ExtensionScalar subclassing support was added.
            # TODO(Clark): Remove these methods once we only support Arrow 9.0.0+.
            def __getitem__(self, key):
                # This __getitem__ hook allows us to support proper indexing when
                # accessing a single tensor (a "scalar" item of the array). Without this
                # hook for integer keys, the indexing will fail on pyarrow < 9.0.0 due
                # to a lack of ExtensionScalar subclassing support.

                # NOTE(Clark): We'd like to override the pa.Array.getitem() helper
                # instead, which would obviate the need for overriding __iter__(), but
                # unfortunately overriding Cython cdef methods with normal Python
                # methods isn't allowed.
                item = super().__getitem__(key)
                if not isinstance(key, slice):
                    item = item.type._extension_scalar_to_ndarray(item)
                return item

        else:
            # NOTE(Clark): This __getitem__ override is only needed for Arrow < 8.0.0,
            # before any ExtensionScalar support was added.
            # TODO(Clark): Remove these methods once we only support Arrow 8.0.0+.
            def __getitem__(self, key):
                # This __getitem__ hook allows us to support proper indexing when
                # accessing a single tensor (a "scalar" item of the array). Without this
                # hook for integer keys, the indexing will fail on pyarrow < 8.0.0 due
                # to a lack of ExtensionScalar support.

                # NOTE(Clark): We'd like to override the pa.Array.getitem() helper
                # instead, which would obviate the need for overriding __iter__(), but
                # unfortunately overriding Cython cdef methods with normal Python
                # methods isn't allowed.
                if isinstance(key, slice):
                    return super().__getitem__(key)
                return self._to_numpy(key)


# NOTE: We need to inherit from the mixin before pa.ExtensionArray to ensure that the
# mixin's overriding methods appear first in the MRO.
# TODO(Clark): Remove this mixin once we only support Arrow 9.0.0+.
@PublicAPI(stability="beta")
class ArrowTensorArray(_ArrowTensorScalarIndexingMixin, pa.ExtensionArray):
    """
    An array of fixed-shape, homogeneous-typed tensors.

    This is the Arrow side of TensorArray.

    See Arrow docs for customizing extension arrays:
    https://arrow.apache.org/docs/python/extending_types.html#custom-extension-array-class
    """

    @classmethod
    def from_numpy(
        cls,
        arr: Union[np.ndarray, Iterable[np.ndarray]],
        column_name: Optional[str] = None,
    ) -> Union["ArrowTensorArray", "ArrowVariableShapedTensorArray"]:
        """
        Convert an ndarray or an iterable of ndarrays to an array of homogeneous-typed
        tensors. If given fixed-shape tensor elements, this will return an
        ``ArrowTensorArray``; if given variable-shape tensor elements, this will return
        an ``ArrowVariableShapedTensorArray``.

        Args:
            arr: An ndarray or an iterable of ndarrays.
            column_name: Optional. Used only in logging outputs to provide
                additional details.

        Returns:
            - If fixed-shape tensor elements, an ``ArrowTensorArray`` containing
              ``len(arr)`` tensors of fixed shape.
            - If variable-shaped tensor elements, an ``ArrowVariableShapedTensorArray``
              containing ``len(arr)`` tensors of variable shape.
            - If scalar elements, a ``pyarrow.Array``.
        """
        if not isinstance(arr, np.ndarray) and isinstance(arr, Iterable):
            arr = list(arr)

        if isinstance(arr, (list, tuple)) and arr and isinstance(arr[0], np.ndarray):
            # Stack ndarrays and pass through to ndarray handling logic below.
            try:
                arr = np.stack(arr, axis=0)
            except ValueError as ve:
                logger.warning(
                    f"Failed to stack lists due to: {ve}; "
                    f"falling back to using np.array(..., dtype=object)",
                    exc_info=ve,
                )

                # ndarray stacking may fail if the arrays are heterogeneously-shaped.
                arr = np.array(arr, dtype=object)

        if not isinstance(arr, np.ndarray):
            raise ValueError(
                f"Must give ndarray or iterable of ndarrays, got {type(arr)} {arr}"
            )

        try:
            timestamp_dtype = _try_infer_pa_timestamp_type(arr)

            if timestamp_dtype:
                # NOTE: Quirky Arrow behavior will coerce unsupported Numpy `datetime64`
                #       precisions that are nested inside a list type, but won't do it,
                #       if these are top-level ndarray. To work this around we have to cast
                #       ndarray values manually
                arr = _coerce_np_datetime_to_pa_timestamp_precision(
                    arr, timestamp_dtype, column_name
                )

            return cls._from_numpy(arr)
        except Exception as e:
            data_str = ""
            if column_name:
                data_str += f"column: '{column_name}', "
            data_str += f"shape: {arr.shape}, dtype: {arr.dtype}, data: {arr}"
            raise ArrowConversionError(data_str) from e

    @classmethod
    def _from_numpy(
        cls,
        arr: np.ndarray,
    ) -> Union["ArrowTensorArray", "ArrowVariableShapedTensorArray"]:
        if len(arr) > 0 and np.isscalar(arr[0]):
            # Elements are scalar so a plain Arrow Array will suffice.
            return pa.array(arr)
        if _is_ndarray_variable_shaped_tensor(arr):
            # Tensor elements have variable shape, so we delegate to
            # ArrowVariableShapedTensorArray.
            return ArrowVariableShapedTensorArray.from_numpy(arr)
        if not arr.flags.c_contiguous:
            # We only natively support C-contiguous ndarrays.
            arr = np.ascontiguousarray(arr)
        scalar_dtype = pa.from_numpy_dtype(arr.dtype)
        if pa.types.is_string(scalar_dtype):
            if arr.dtype.byteorder == ">" or (
                arr.dtype.byteorder == "=" and sys.byteorder == "big"
            ):
                raise ValueError(
                    "Only little-endian string tensors are supported, "
                    f"but got: {arr.dtype}",
                )
            scalar_dtype = pa.binary(arr.dtype.itemsize)
        outer_len = arr.shape[0]
        element_shape = arr.shape[1:]
        total_num_items = arr.size
        num_items_per_element = np.prod(element_shape) if element_shape else 1

        # Data buffer.
        if pa.types.is_boolean(scalar_dtype):
            # NumPy doesn't represent boolean arrays as bit-packed, so we manually
            # bit-pack the booleans before handing the buffer off to Arrow.
            # NOTE: Arrow expects LSB bit-packed ordering.
            # NOTE: This creates a copy.
            arr = np.packbits(arr, bitorder="little")
        data_buffer = pa.py_buffer(arr)
        data_array = pa.Array.from_buffers(
            scalar_dtype, total_num_items, [None, data_buffer]
        )

        from ray.data import DataContext

        if DataContext.get_current().use_arrow_tensor_v2:
            pa_type_ = ArrowTensorTypeV2(element_shape, scalar_dtype)
        else:
            pa_type_ = ArrowTensorType(element_shape, scalar_dtype)

        # Create Offset buffer
        offset_buffer = pa.py_buffer(
            pa_type_.OFFSET_DTYPE(
                [i * num_items_per_element for i in range(outer_len + 1)]
            )
        )

        storage = pa.Array.from_buffers(
            pa_type_.storage_type,
            outer_len,
            [None, offset_buffer],
            children=[data_array],
        )

        return pa.ExtensionArray.from_storage(pa_type_, storage)

    def _to_numpy(self, index: Optional[int] = None, zero_copy_only: bool = False):
        """
        Helper for getting either an element of the array of tensors as an
        ndarray, or the entire array of tensors as a single ndarray.

        Args:
            index: The index of the tensor element that we wish to return as
                an ndarray. If not given, the entire array of tensors is
                returned as an ndarray.
            zero_copy_only: If True, an exception will be raised if the
                conversion to a NumPy array would require copying the
                underlying data (e.g. in presence of nulls, or for
                non-primitive types). This argument is currently ignored, so
                zero-copy isn't enforced even if this argument is true.

        Returns:
            The corresponding tensor element as an ndarray if an index was
            given, or the entire array of tensors as an ndarray otherwise.
        """
        # TODO(Clark): Enforce zero_copy_only.
        # TODO(Clark): Support strides?
        # Buffers schema:
        # [None, offset_buffer, None, data_buffer]
        buffers = self.buffers()
        data_buffer = buffers[3]
        storage_list_type = self.storage.type
        value_type = storage_list_type.value_type
        ext_dtype = value_type.to_pandas_dtype()
        shape = self.type.shape
        if pa.types.is_boolean(value_type):
            # Arrow boolean array buffers are bit-packed, with 8 entries per byte,
            # and are accessed via bit offsets.
            buffer_item_width = value_type.bit_width
        else:
            # We assume all other array types are accessed via byte array
            # offsets.
            buffer_item_width = value_type.bit_width // 8
        # Number of items per inner ndarray.
        num_items_per_element = np.prod(shape) if shape else 1
        # Base offset into data buffer, e.g. due to zero-copy slice.
        buffer_offset = self.offset * num_items_per_element
        # Offset of array data in buffer.
        offset = buffer_item_width * buffer_offset
        if index is not None:
            # Getting a single tensor element of the array.
            offset_buffer = buffers[1]
            offset_array = np.ndarray(
                (len(self),), buffer=offset_buffer, dtype=self.type.OFFSET_DTYPE
            )
            # Offset into array to reach logical index.
            index_offset = offset_array[index]
            # Add the index offset to the base offset.
            offset += buffer_item_width * index_offset
        else:
            # Getting the entire array of tensors.
            shape = (len(self),) + shape
        if pa.types.is_boolean(value_type):
            # Special handling for boolean arrays, since Arrow bit-packs boolean arrays
            # while NumPy does not.
            # Cast as uint8 array and let NumPy unpack into a boolean view.
            # Offset into uint8 array, where each element is a bucket for 8 booleans.
            byte_bucket_offset = offset // 8
            # Offset for a specific boolean, within a uint8 array element.
            bool_offset = offset % 8
            # The number of uint8 array elements (buckets) that our slice spans.
            # Note that, due to the offset for a specific boolean, the slice can span
            # byte boundaries even if it contains less than 8 booleans.
            num_boolean_byte_buckets = 1 + ((bool_offset + np.prod(shape) - 1) // 8)
            # Construct the uint8 array view on the buffer.
            arr = np.ndarray(
                (num_boolean_byte_buckets,),
                dtype=np.uint8,
                buffer=data_buffer,
                offset=byte_bucket_offset,
            )
            # Unpack into a byte per boolean, using LSB bit-packed ordering.
            arr = np.unpackbits(arr, bitorder="little")
            # Interpret buffer as boolean array.
            return np.ndarray(shape, dtype=np.bool_, buffer=arr, offset=bool_offset)
        # Special handling of binary/string types. Assumes unicode string tensor columns
        if pa.types.is_fixed_size_binary(value_type):
            ext_dtype = np.dtype(
                f"<U{value_type.byte_width // NUM_BYTES_PER_UNICODE_CHAR}"
            )
        return np.ndarray(shape, dtype=ext_dtype, buffer=data_buffer, offset=offset)

    def to_numpy(self, zero_copy_only: bool = True):
        """
        Convert the entire array of tensors into a single ndarray.

        Args:
            zero_copy_only: If True, an exception will be raised if the
                conversion to a NumPy array would require copying the
                underlying data (e.g. in presence of nulls, or for
                non-primitive types). This argument is currently ignored, so
                zero-copy isn't enforced even if this argument is true.

        Returns:
            A single ndarray representing the entire array of tensors.
        """
        return self._to_numpy(zero_copy_only=zero_copy_only)

    @classmethod
    def _concat_same_type(
        cls,
        to_concat: Sequence[
            Union["ArrowTensorArray", "ArrowVariableShapedTensorArray"]
        ],
    ) -> Union["ArrowTensorArray", "ArrowVariableShapedTensorArray"]:
        """
        Concatenate multiple tensor arrays.

        If one or more of the tensor arrays in to_concat are variable-shaped and/or any
        of the tensor arrays have a different shape than the others, a variable-shaped
        tensor array will be returned.
        """
        to_concat_types = [arr.type for arr in to_concat]
        if ArrowTensorType._need_variable_shaped_tensor_array(to_concat_types):
            # Need variable-shaped tensor array.
            # TODO(Clark): Eliminate this NumPy roundtrip by directly constructing the
            # underlying storage array buffers (NumPy roundtrip will not be zero-copy
            # for e.g. boolean arrays).
            # NOTE(Clark): Iterating over a tensor extension array converts each element
            # to an ndarray view.
            return ArrowVariableShapedTensorArray.from_numpy(
                [e for a in to_concat for e in a]
            )
        else:
            storage = pa.concat_arrays([c.storage for c in to_concat])

            return ArrowTensorArray.from_storage(to_concat[0].type, storage)

    @classmethod
    def _chunk_tensor_arrays(
        cls, arrs: Sequence[Union["ArrowTensorArray", "ArrowVariableShapedTensorArray"]]
    ) -> pa.ChunkedArray:
        """
        Create a ChunkedArray from multiple tensor arrays.
        """
        arrs_types = [arr.type for arr in arrs]
        if ArrowTensorType._need_variable_shaped_tensor_array(arrs_types):
            new_arrs = []
            for a in arrs:
                if isinstance(a.type, get_arrow_extension_fixed_shape_tensor_types()):
                    a = a.to_variable_shaped_tensor_array()
                assert isinstance(a.type, ArrowVariableShapedTensorType)
                new_arrs.append(a)
            arrs = new_arrs
        return pa.chunked_array(arrs)

    def to_variable_shaped_tensor_array(self) -> "ArrowVariableShapedTensorArray":
        """
        Convert this tensor array to a variable-shaped tensor array.

        This is primarily used when concatenating multiple chunked tensor arrays where
        at least one chunked array is already variable-shaped and/or the shapes of the
        chunked arrays differ, in which case the resulting concatenated tensor array
        will need to be in the variable-shaped representation.
        """
        # TODO(Clark): Eliminate this NumPy roundtrip by directly constructing the
        # underlying storage array buffers (NumPy roundtrip will not be zero-copy for
        # e.g. boolean arrays).
        return ArrowVariableShapedTensorArray.from_numpy(self.to_numpy())


@PublicAPI(stability="alpha")
class ArrowVariableShapedTensorType(pa.ExtensionType):
    """
    Arrow ExtensionType for an array of heterogeneous-shaped, homogeneous-typed
    tensors.

    This is the Arrow side of TensorDtype for tensor elements with different shapes.
    Note that this extension only supports non-ragged tensor elements; i.e., when
    considering each tensor element in isolation, they must have a well-defined,
    non-ragged shape.

    See Arrow extension type docs:
    https://arrow.apache.org/docs/python/extending_types.html#defining-extension-types-user-defined-types
    """

    def __init__(self, dtype: pa.DataType, ndim: int):
        """
        Construct the Arrow extension type for array of heterogeneous-shaped tensors.

        Args:
            dtype: pyarrow dtype of tensor elements.
            ndim: The number of dimensions in the tensor elements.
        """
        self._ndim = ndim
        super().__init__(
            pa.struct(
                [("data", pa.large_list(dtype)), ("shape", pa.list_(pa.int64()))]
            ),
            "ray.data.arrow_variable_shaped_tensor",
        )

    def to_pandas_dtype(self):
        """
        Convert Arrow extension type to corresponding Pandas dtype.

        Returns:
            An instance of pd.api.extensions.ExtensionDtype.
        """
        from ray.air.util.tensor_extensions.pandas import TensorDtype

        return TensorDtype(
            (None,) * self.ndim,
            self.storage_type["data"].type.value_type.to_pandas_dtype(),
        )

    @property
    def ndim(self) -> int:
        """Return the number of dimensions in the tensor elements."""
        return self._ndim

    @property
    def scalar_type(self):
        """Returns the type of the underlying tensor elements."""
        data_field_index = self.storage_type.get_field_index("data")
        return self.storage_type[data_field_index].type.value_type

    def __reduce__(self):
        return self.__arrow_ext_deserialize__, (
            self.storage_type,
            self.__arrow_ext_serialize__(),
        )

    def __arrow_ext_serialize__(self):
        return json.dumps(self._ndim).encode()

    @classmethod
    def __arrow_ext_deserialize__(cls, storage_type, serialized):
        ndim = json.loads(serialized)
        dtype = storage_type["data"].type.value_type
        return cls(dtype, ndim)

    def __arrow_ext_class__(self):
        """
        ExtensionArray subclass with custom logic for this array of tensors
        type.

        Returns:
            A subclass of pd.api.extensions.ExtensionArray.
        """
        return ArrowVariableShapedTensorArray

    if _arrow_extension_scalars_are_subclassable():
        # TODO(Clark): Remove this version guard once we only support Arrow 9.0.0+.
        def __arrow_ext_scalar_class__(self):
            """
            ExtensionScalar subclass with custom logic for this array of tensors type.
            """
            return ArrowTensorScalar

    def __str__(self) -> str:
        dtype = self.storage_type["data"].type.value_type
        return f"numpy.ndarray(ndim={self.ndim}, dtype={dtype})"

    def __repr__(self) -> str:
        return str(self)

    if _arrow_supports_extension_scalars():
        # TODO(Clark): Remove this version guard once we only support Arrow 8.0.0+.
        def _extension_scalar_to_ndarray(
            self, scalar: pa.ExtensionScalar
        ) -> np.ndarray:
            """
            Convert an ExtensionScalar to a tensor element.
            """
            data = scalar.value.get("data")
            raw_values = data.values

            shape = tuple(scalar.value.get("shape").as_py())
            value_type = raw_values.type
            offset = raw_values.offset
            data_buffer = raw_values.buffers()[1]
            return _to_ndarray_helper(shape, value_type, offset, data_buffer)


# NOTE: We need to inherit from the mixin before pa.ExtensionArray to ensure that the
# mixin's overriding methods appear first in the MRO.
# TODO(Clark): Remove this mixin once we only support Arrow 9.0.0+.
@PublicAPI(stability="alpha")
class ArrowVariableShapedTensorArray(
    _ArrowTensorScalarIndexingMixin, pa.ExtensionArray
):
    """
    An array of heterogeneous-shaped, homogeneous-typed tensors.

    This is the Arrow side of TensorArray for tensor elements that have differing
    shapes. Note that this extension only supports non-ragged tensor elements; i.e.,
    when considering each tensor element in isolation, they must have a well-defined
    shape. This extension also only supports tensor elements that all have the same
    number of dimensions.

    See Arrow docs for customizing extension arrays:
    https://arrow.apache.org/docs/python/extending_types.html#custom-extension-array-class
    """

    @classmethod
    def from_numpy(
        cls, arr: Union[np.ndarray, List[np.ndarray], Tuple[np.ndarray]]
    ) -> "ArrowVariableShapedTensorArray":
        """
        Convert an ndarray or an iterable of heterogeneous-shaped ndarrays to an array
        of heterogeneous-shaped, homogeneous-typed tensors.

        Args:
            arr: An ndarray or an iterable of heterogeneous-shaped ndarrays.

        Returns:
            An ArrowVariableShapedTensorArray containing len(arr) tensors of
            heterogeneous shape.
        """
        # Implementation note - Arrow representation of ragged tensors:
        #
        # We represent an array of ragged tensors using a struct array containing two
        # fields:
        #  - data: a variable-sized list array, where each element in the array is a
        #    tensor element stored in a 1D (raveled) variable-sized list of the
        #    underlying scalar data type.
        #  - shape: a variable-sized list array containing the shapes of each tensor
        #    element.
        if not isinstance(arr, (list, tuple, np.ndarray)):
            raise ValueError(
                "ArrowVariableShapedTensorArray can only be constructed from an "
                f"ndarray or a list/tuple of ndarrays, but got: {type(arr)}"
            )
        if len(arr) == 0:
            # Empty ragged tensor arrays are not supported.
            raise ValueError("Creating empty ragged tensor arrays is not supported.")

        # Whether all subndarrays are contiguous views of the same ndarray.
        shapes, sizes, raveled = [], [], []
        ndim = None
        for a in arr:
            a = np.asarray(a)
            if ndim is not None and a.ndim != ndim:
                raise ValueError(
                    "ArrowVariableShapedTensorArray only supports tensor elements that "
                    "all have the same number of dimensions, but got tensor elements "
                    f"with dimensions: {ndim}, {a.ndim}"
                )
            ndim = a.ndim
            shapes.append(a.shape)
            sizes.append(a.size)
            # Convert to 1D array view; this should be zero-copy in the common case.
            # NOTE: If array is not in C-contiguous order, this will convert it to
            # C-contiguous order, incurring a copy.
            a = np.ravel(a, order="C")
            raveled.append(a)
        # Get size offsets and total size.
        sizes = np.array(sizes)
        size_offsets = np.cumsum(sizes)
        total_size = size_offsets[-1]
        # Concatenate 1D views into a contiguous 1D array.
        if all(_is_contiguous_view(curr, prev) for prev, curr in _pairwise(raveled)):
            # An optimized zero-copy path if raveled tensor elements are already
            # contiguous in memory, e.g. if this tensor array has already done a
            # roundtrip through our Arrow representation.
            np_data_buffer = raveled[-1].base
        else:
            np_data_buffer = np.concatenate(raveled)
        dtype = np_data_buffer.dtype
        pa_dtype = pa.from_numpy_dtype(dtype)
        if pa.types.is_string(pa_dtype):
            if dtype.byteorder == ">" or (
                dtype.byteorder == "=" and sys.byteorder == "big"
            ):
                raise ValueError(
                    "Only little-endian string tensors are supported, "
                    f"but got: {dtype}"
                )
            pa_dtype = pa.binary(dtype.itemsize)
        if dtype.type is np.bool_:
            # NumPy doesn't represent boolean arrays as bit-packed, so we manually
            # bit-pack the booleans before handing the buffer off to Arrow.
            # NOTE: Arrow expects LSB bit-packed ordering.
            # NOTE: This creates a copy.
            np_data_buffer = np.packbits(np_data_buffer, bitorder="little")
        data_buffer = pa.py_buffer(np_data_buffer)
        # Construct underlying data array.
        value_array = pa.Array.from_buffers(pa_dtype, total_size, [None, data_buffer])
        # Construct array for offsets into the 1D data array, where each offset
        # corresponds to a tensor element.
        size_offsets = np.insert(size_offsets, 0, 0)
        offset_array = pa.array(size_offsets)
        data_array = pa.LargeListArray.from_arrays(offset_array, value_array)
        # We store the tensor element shapes so we can reconstruct each tensor when
        # converting back to NumPy ndarrays.
        shape_array = pa.array(shapes)
        # Build storage array containing tensor data and the tensor element shapes.
        storage = pa.StructArray.from_arrays(
            [data_array, shape_array],
            ["data", "shape"],
        )
        type_ = ArrowVariableShapedTensorType(pa_dtype, ndim)
        return pa.ExtensionArray.from_storage(type_, storage)

    def _to_numpy(self, index: Optional[int] = None, zero_copy_only: bool = False):
        """
        Helper for getting either an element of the array of tensors as an ndarray, or
        the entire array of tensors as a single ndarray.

        Args:
            index: The index of the tensor element that we wish to return as an
                ndarray. If not given, the entire array of tensors is returned as an
                ndarray.
            zero_copy_only: If True, an exception will be raised if the conversion to a
                NumPy array would require copying the underlying data (e.g. in presence
                of nulls, or for non-primitive types). This argument is currently
                ignored, so zero-copy isn't enforced even if this argument is true.

        Returns:
            The corresponding tensor element as an ndarray if an index was given, or
            the entire array of tensors as an ndarray otherwise.
        """
        # TODO(Clark): Enforce zero_copy_only.
        # TODO(Clark): Support strides?
        if index is None:
            # Get individual ndarrays for each tensor element.
            arrs = [self._to_numpy(i, zero_copy_only) for i in range(len(self))]
            # Return ragged NumPy ndarray in the ndarray of ndarray pointers
            # representation.
            return create_ragged_ndarray(arrs)
        data = self.storage.field("data")
        shapes = self.storage.field("shape")

        shape = shapes[index].as_py()
        value_type = data.type.value_type
        offset = data.offsets[index].as_py()
        data_buffer = data.buffers()[3]
        return _to_ndarray_helper(shape, value_type, offset, data_buffer)

    def to_numpy(self, zero_copy_only: bool = True):
        """
        Convert the entire array of tensors into a single ndarray.

        Args:
            zero_copy_only: If True, an exception will be raised if the conversion to a
                NumPy array would require copying the underlying data (e.g. in presence
                of nulls, or for non-primitive types). This argument is currently
                ignored, so zero-copy isn't enforced even if this argument is true.

        Returns:
            A single ndarray representing the entire array of tensors.
        """
        return self._to_numpy(zero_copy_only=zero_copy_only)


def _is_contiguous_view(curr: np.ndarray, prev: Optional[np.ndarray]) -> bool:
    """Check if the provided tensor element is contiguous with the previous tensor
    element.

    Args:
        curr: The tensor element whose contiguity that we wish to check.
        prev: The previous tensor element in the tensor array.

    Returns:
        Whether the provided tensor element is contiguous with the previous tensor
        element.
    """
    if (
        curr.base is None
        or not curr.data.c_contiguous
        or (prev is not None and curr.base is not prev.base)
    ):
        # curr is either:
        # - not a view,
        # - not in C-contiguous order,
        # - a view that does not share its base with the other subndarrays.
        return False
    else:
        # curr is a C-contiguous view that shares the same base with the seen
        # subndarrays, but we need to confirm that it is contiguous with the
        # previous subndarray.
        if prev is not None and (
            _get_buffer_address(curr) - _get_buffer_address(prev)
            != prev.base.dtype.itemsize * prev.size
        ):
            # This view is not contiguous with the previous view.
            return False
        else:
            return True


def _get_buffer_address(arr: np.ndarray) -> int:
    """Get the address of the buffer underlying the provided NumPy ndarray."""
    return arr.__array_interface__["data"][0]


def _pairwise(iterable):
    # pairwise('ABCDEFG') --> AB BC CD DE EF FG
    # Backport of itertools.pairwise for Python < 3.10.
    a, b = itertools.tee(iterable)
    next(b, None)
    return zip(a, b)


def _to_ndarray_helper(shape, value_type, offset, data_buffer):
    if pa.types.is_boolean(value_type):
        # Arrow boolean array buffers are bit-packed, with 8 entries per byte,
        # and are accessed via bit offsets.
        buffer_item_width = value_type.bit_width
    else:
        # We assume all other array types are accessed via byte array
        # offsets.
        buffer_item_width = value_type.bit_width // 8
    data_offset = buffer_item_width * offset

    if pa.types.is_boolean(value_type):
        # Special handling for boolean arrays, since Arrow
        # bit-packs boolean arrays while NumPy does not.
        # Cast as uint8 array and let NumPy unpack into a boolean view.
        # Offset into uint8 array, where each element is
        # a bucket for 8 booleans.
        byte_bucket_offset = data_offset // 8
        # Offset for a specific boolean, within a uint8 array element.
        bool_offset = data_offset % 8
        # The number of uint8 array elements (buckets) that our slice spans.
        # Note that, due to the offset for a specific boolean,
        # the slice can span byte boundaries even if it contains
        # less than 8 booleans.
        num_boolean_byte_buckets = 1 + ((bool_offset + np.prod(shape) - 1) // 8)
        # Construct the uint8 array view on the buffer.
        arr = np.ndarray(
            (num_boolean_byte_buckets,),
            dtype=np.uint8,
            buffer=data_buffer,
            offset=byte_bucket_offset,
        )
        # Unpack into a byte per boolean, using LSB bit-packed ordering.
        arr = np.unpackbits(arr, bitorder="little")
        # Interpret buffer as boolean array.
        return np.ndarray(shape, dtype=np.bool_, buffer=arr, offset=bool_offset)
    ext_dtype = value_type.to_pandas_dtype()
    # Special handling of ragged string tensors
    if pa.types.is_fixed_size_binary(value_type):
        ext_dtype = np.dtype(f"<U{value_type.byte_width // NUM_BYTES_PER_UNICODE_CHAR}")
    return np.ndarray(shape, dtype=ext_dtype, buffer=data_buffer, offset=data_offset)


try:
    # Registration needs an extension type instance, but then works for any instance of
    # the same subclass regardless of parametrization of the type.
    pa.register_extension_type(ArrowTensorType((0,), pa.int64()))
    pa.register_extension_type(ArrowTensorTypeV2((0,), pa.int64()))
    pa.register_extension_type(ArrowVariableShapedTensorType(pa.int64(), 0))
except pa.ArrowKeyError:
    # Extension types are already registered.
    pass<|MERGE_RESOLUTION|>--- conflicted
+++ resolved
@@ -11,12 +11,8 @@
 import pyarrow as pa
 from packaging.version import parse as parse_version
 
-<<<<<<< HEAD
 from ray._private.arrow_utils import get_pyarrow_version
 from ray.air.constants import TENSOR_COLUMN_NAME
-=======
-from ray._private.utils import _get_pyarrow_version
->>>>>>> 7622bd0f
 from ray.air.util.tensor_extensions.utils import (
     _is_ndarray_variable_shaped_tensor,
     create_ragged_ndarray,
@@ -31,15 +27,7 @@
 from ray.util import log_once
 from ray.util.annotations import DeveloperAPI, PublicAPI
 
-<<<<<<< HEAD
 PYARROW_VERSION = get_pyarrow_version()
-=======
-
-PYARROW_VERSION = _get_pyarrow_version()
-if PYARROW_VERSION is not None:
-    PYARROW_VERSION = parse_version(PYARROW_VERSION)
-
->>>>>>> 7622bd0f
 # Minimum version of Arrow that supports ExtensionScalars.
 # TODO(Clark): Remove conditional definition once we only support Arrow 8.0.0+.
 MIN_PYARROW_VERSION_SCALAR = parse_version("8.0.0")
