--- conflicted
+++ resolved
@@ -69,7 +69,6 @@
     else _SerializationFormat.CLOUDPICKLE  # default
 )
 
-<<<<<<< HEAD
 # Conditional imports for PyArrow features that are only available in newer versions
 # FixedShapeTensorArray was introduced in PyArrow 12.0.0
 if (
@@ -105,13 +104,11 @@
     pa.float64(),
 )
 
-=======
 # 100,000 entries, about 10MB in memory.
 # Most users tables should have less than 100K columns.
 ARROW_EXTENSION_SERIALIZATION_CACHE_MAXSIZE = env_integer(
     "RAY_EXTENSION_SERIALIZATION_CACHE_MAXSIZE", 10**5
 )
->>>>>>> 196c6784
 
 logger = logging.getLogger(__name__)
 
@@ -1235,12 +1232,8 @@
 
     @classmethod
     def from_numpy(
-<<<<<<< HEAD
-        cls, arr: Union[ArrayLike, List[ArrayLike], Tuple[ArrayLike]]
-=======
         cls,
         arr: Union[np.ndarray, List[np.ndarray], Tuple[np.ndarray]],
->>>>>>> 196c6784
     ) -> "ArrowVariableShapedTensorArray":
         """
         Convert an ndarray or an iterable of heterogeneous-shaped ndarrays to an array
