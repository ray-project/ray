import abc
import itertools
import json
import logging
import sys
from datetime import datetime
from enum import Enum
from typing import Any, Collection, Dict, Iterable, List, Optional, Tuple, Union

import numpy as np
import pyarrow as pa
from packaging.version import parse as parse_version

import ray.cloudpickle as cloudpickle
from ray._private.arrow_utils import _check_pyarrow_version, get_pyarrow_version
from ray._private.ray_constants import env_integer
from ray.air.util.object_extensions.arrow import (
    MIN_PYARROW_VERSION_SCALAR_SUBCLASS,
    ArrowPythonObjectArray,
    _object_extension_type_allowed,
)
from ray.air.util.tensor_extensions.utils import (
    ArrayLike,
    _is_ndarray_variable_shaped_tensor,
    _should_convert_to_tensor,
    create_ragged_ndarray,
)
from ray.data._internal.numpy_support import (
    _convert_datetime_to_np_datetime,
    convert_to_numpy,
)
from ray.util import log_once
from ray.util.annotations import DeveloperAPI, PublicAPI
from ray.util.common import INT32_MAX

# First, assert Arrow version is w/in expected bounds
_check_pyarrow_version()


PYARROW_VERSION = get_pyarrow_version()


# Minimum version supporting `zero_copy_only` flag in `ChunkedArray.to_numpy`
MIN_PYARROW_VERSION_CHUNKED_ARRAY_TO_NUMPY_ZERO_COPY_ONLY = parse_version("13.0.0")
# Minimum version supporting Arrow's native FixedShapeTensorArray
MIN_PYARROW_VERSION_FIXED_SHAPE_TENSOR_ARRAY = parse_version("12.0.0")
# Minimum version supporting FixedShapeTensorScalar and FixedShapeTensorType
MIN_PYARROW_VERSION_FIXED_SHAPE_TENSOR_SCALARS = parse_version("18.0.0")
# Min version supporting ``ExtensionArray``s in ``pyarrow.concat``
MIN_PYARROW_VERSION_EXT_ARRAY_CONCAT_SUPPORTED = parse_version("12.0.0")


NUM_BYTES_PER_UNICODE_CHAR = 4


class _SerializationFormat(Enum):
    # JSON format is legacy and inefficient, only kept for backward compatibility
    JSON = 0
    CLOUDPICKLE = 1


# Set the default serialization format for Arrow extension types.
ARROW_EXTENSION_SERIALIZATION_FORMAT = _SerializationFormat(
    _SerializationFormat.JSON  # legacy
    if env_integer("RAY_DATA_ARROW_EXTENSION_SERIALIZATION_LEGACY_JSON_FORMAT", 0) == 1
    else _SerializationFormat.CLOUDPICKLE  # default
)

# Conditional imports for PyArrow features that are only available in newer versions
# FixedShapeTensorArray was introduced in PyArrow 12.0.0
if (
    PYARROW_VERSION is None
    or PYARROW_VERSION >= MIN_PYARROW_VERSION_FIXED_SHAPE_TENSOR_ARRAY
):
    from pyarrow import FixedShapeTensorArray, FixedShapeTensorType
else:
    FixedShapeTensorArray = None
    FixedShapeTensorType = None

# FixedShapeTensorScalar and FixedShapeTensorType were introduced in PyArrow 18.0.0
if (
    PYARROW_VERSION is None
    or PYARROW_VERSION >= MIN_PYARROW_VERSION_FIXED_SHAPE_TENSOR_SCALARS
):
    from pyarrow import FixedShapeTensorScalar
else:
    FixedShapeTensorScalar = None


# List of scalar types supported by Arrow's FixedShapeTensorArray
_FIXED_SHAPE_TENSOR_ARRAY_SUPPORTED_SCALAR_TYPES = (
    pa.int8(),
    pa.uint8(),
    pa.int16(),
    pa.uint32(),
    pa.int32(),
    pa.uint64(),
    pa.int64(),
    pa.float16(),
    pa.float32(),
    pa.float64(),
)


logger = logging.getLogger(__name__)


def _extension_array_concat_supported() -> bool:
    return get_pyarrow_version() >= MIN_PYARROW_VERSION_EXT_ARRAY_CONCAT_SUPPORTED


def _deserialize_with_fallback(serialized: bytes, field_name: str = "data"):
    """Deserialize data with cloudpickle first, fallback to JSON."""
    try:
        # Try cloudpickle first (new format)
        return cloudpickle.loads(serialized)
    except Exception:
        # Fallback to JSON format (legacy)
        try:
            return json.loads(serialized)
        except json.JSONDecodeError:
            raise ValueError(
                f"Unable to deserialize {field_name} from {type(serialized)}"
            )


@DeveloperAPI
class ArrowConversionError(Exception):
    """Error raised when there is an issue converting data to Arrow."""

    MAX_DATA_STR_LEN = 200

    def __init__(self, data_str: str):
        if len(data_str) > self.MAX_DATA_STR_LEN:
            data_str = data_str[: self.MAX_DATA_STR_LEN] + "..."
        message = f"Error converting data to Arrow: {data_str}"
        super().__init__(message)


@DeveloperAPI
def pyarrow_table_from_pydict(
    pydict: Dict[str, Union[List[Any], pa.Array]],
) -> pa.Table:
    """
    Convert a Python dictionary to a pyarrow Table.

    Raises:
        ArrowConversionError: if the conversion fails.
    """
    try:
        return pa.Table.from_pydict(pydict)
    except Exception as e:
        raise ArrowConversionError(str(pydict)) from e


@DeveloperAPI(stability="alpha")
def convert_to_pyarrow_array(
    column_values: Union[List[Any], np.ndarray, ArrayLike], column_name: str
) -> pa.Array:
    """Converts provided NumPy `ndarray` into PyArrow's `array` while utilizing
    both Arrow's natively supported types as well as custom extension types:

        - ArrowTensorArray (for tensors)
        - ArrowPythonObjectArray (for user-defined python class objects, as well as
        any python object that aren't represented by a corresponding Arrow's native
        scalar type)
    """

    try:
        # Since Arrow does NOT support tensors (aka multidimensional arrays) natively,
        # we have to make sure that we handle this case utilizing `ArrowTensorArray`
        # extension type
        if len(column_values) > 0 and _should_convert_to_tensor(
            column_values, column_name
        ):
            from ray.data.extensions.tensor_extension import ArrowTensorArray

            # Convert to Numpy before creating instance of `ArrowTensorArray` to
            # align tensor shapes falling back to ragged ndarray only if necessary
            return ArrowTensorArray.from_numpy(
                convert_to_numpy(column_values), column_name
            )
        else:
            return _convert_to_pyarrow_native_array(column_values, column_name)

    except ArrowConversionError as ace:
        from ray.data.context import DataContext

        enable_fallback_config: Optional[
            bool
        ] = DataContext.get_current().enable_fallback_to_arrow_object_ext_type

        if not _object_extension_type_allowed():
            object_ext_type_fallback_allowed = False
            object_ext_type_detail = (
                "skipping fallback to serialize as pickled python"
                f" objects (due to unsupported Arrow version {PYARROW_VERSION}, "
                f"min required version is {MIN_PYARROW_VERSION_SCALAR_SUBCLASS})"
            )
        else:
            # NOTE: By default setting is unset which (for compatibility reasons)
            #       is allowing the fallback
            object_ext_type_fallback_allowed = (
                enable_fallback_config is None or enable_fallback_config
            )

            if object_ext_type_fallback_allowed:
                object_ext_type_detail = (
                    "falling back to serialize as pickled python objects"
                )
            else:
                object_ext_type_detail = (
                    "skipping fallback to serialize as pickled python objects "
                    "(due to DataContext.enable_fallback_to_arrow_object_ext_type "
                    "= False)"
                )

        # To avoid logging following warning for every block it's
        # only going to be logged in following cases
        #   - It's being logged for the first time, and
        #   - When config enabling fallback is not set explicitly (in this case
        #       fallback will still occur by default for compatibility reasons), or
        #   - Fallback is disallowed (either explicitly or due to use of incompatible
        #       Pyarrow version)
        if (
            enable_fallback_config is None or not object_ext_type_fallback_allowed
        ) and log_once("_fallback_to_arrow_object_extension_type_warning"):
            logger.warning(
                f"Failed to convert column '{column_name}' into pyarrow "
                f"array due to: {ace}; {object_ext_type_detail}",
                exc_info=ace,
            )

        if not object_ext_type_fallback_allowed:
            # If `ArrowPythonObjectType` is not supported raise original exception
            raise

        # Otherwise, attempt to fall back to serialize as python objects
        return ArrowPythonObjectArray.from_objects(column_values)


def _convert_to_pyarrow_native_array(
    column_values: Union[List[Any], np.ndarray], column_name: str
) -> pa.Array:
    """Converts provided NumPy `ndarray` into PyArrow's `array` while only utilizing
    Arrow's natively supported types (ie no custom extension types)"""

    try:
        # NOTE: Python's `datetime` only supports precision up to us and could
        #       inadvertently lose precision when handling Pandas `Timestamp` type.
        #       To avoid that we convert provided list of `datetime` objects into
        #       ndarray of `np.datetime64`
        if len(column_values) > 0 and isinstance(column_values[0], datetime):
            column_values = _convert_datetime_to_np_datetime(column_values)

        # To avoid deserialization penalty of converting Arrow arrays (`Array` and `ChunkedArray`)
        # to Python objects and then back to Arrow, we instead combine them into ListArray manually
        if len(column_values) > 0 and isinstance(
            column_values[0], (pa.Array, pa.ChunkedArray)
        ):
            return _combine_as_list_array(column_values)

        # NOTE: We explicitly infer PyArrow `DataType` so that
        #       we can perform upcasting to be able to accommodate
        #       blocks that are larger than 2Gb in size (limited
        #       by int32 offsets used by Arrow internally)
        pa_type = _infer_pyarrow_type(column_values)

        if pa_type and pa.types.is_timestamp(pa_type):
            # NOTE: Quirky Arrow behavior will coerce unsupported Numpy `datetime64`
            #       precisions that are nested inside a list type, but won't do it,
            #       if these are top-level ndarray. To work this around we have to cast
            #       ndarray values manually
            if isinstance(column_values, np.ndarray):
                column_values = _coerce_np_datetime_to_pa_timestamp_precision(
                    column_values, pa_type, column_name
                )

        logger.log(
            logging.getLevelName("TRACE"),
            f"Inferred dtype of '{pa_type}' for column '{column_name}'",
        )

        # NOTE: Pyarrow 19.0 is not able to properly handle `ListScalar(None)` when
        #       creating native array and hence we have to manually replace any such
        #       cases w/ an explicit null value
        #
        # See for more details https://github.com/apache/arrow/issues/45682
        if len(column_values) > 0 and isinstance(column_values[0], pa.ListScalar):
            column_values = [v if v.is_valid else None for v in column_values]

        return pa.array(column_values, type=pa_type)
    except Exception as e:
        raise ArrowConversionError(str(column_values)) from e


def _combine_as_list_array(column_values: List[Union[pa.Array, pa.ChunkedArray]]):
    """Combines list of Arrow arrays into a single `ListArray`"""

    # First, compute respective offsets in the resulting array
    lens = [len(v) for v in column_values]
    offsets = pa.array(np.concatenate([[0], np.cumsum(lens)]), type=pa.int32())

    # Concat all the chunks into a single contiguous array
    combined = pa.concat_arrays(
        itertools.chain(
            *[
                v.chunks if isinstance(v, pa.ChunkedArray) else [v]
                for v in column_values
            ]
        )
    )

    # TODO support null masking
    return pa.ListArray.from_arrays(offsets, combined, pa.list_(combined.type))


def _coerce_np_datetime_to_pa_timestamp_precision(
    column_values: np.ndarray, dtype: pa.TimestampType, column_name: str
):
    assert np.issubdtype(column_values.dtype, np.datetime64)

    numpy_precision, _ = np.datetime_data(column_values.dtype)
    arrow_precision = dtype.unit

    if arrow_precision != numpy_precision:
        # Arrow supports fewer timestamp resolutions than NumPy. So, if Arrow
        # doesn't support the resolution, we need to cast the NumPy array to a
        # different type. This can be a lossy conversion.
        column_values = column_values.astype(f"datetime64[{arrow_precision}]")

        if log_once(f"column_{column_name}_timestamp_warning"):
            logger.warning(
                f"Converting a {numpy_precision!r} precision datetime NumPy "
                f"array to '{arrow_precision}' precision Arrow timestamp. This "
                "conversion occurs because Arrow supports fewer precisions "
                "than Arrow and might result in a loss of precision or "
                "unrepresentable values."
            )

    return column_values


def _infer_pyarrow_type(
    column_values: Union[List[Any], np.ndarray]
) -> Optional[pa.DataType]:
    """Infers target Pyarrow `DataType` based on the provided
    columnar values.

    NOTE: This is a wrapper on top of `pa.infer_type(...)` utility
          performing up-casting of `binary` and `string` types to
          corresponding `large_binary` and `large_string` types in case
          any of the array elements exceeds 2Gb in size therefore
          making it impossible for original types to accommodate such
          values.

          Unfortunately, for unknown reasons PA doesn't perform
          that upcasting itself henceforth we have to do perform
          it manually

    Args:
        column_values: List of columnar values

    Returns:
        Instance of PyArrow's `DataType` based on the provided
        column values
    """

    if len(column_values) == 0:
        return None

    # `pyarrow.infer_type` leaks memory if you pass an array with a datetime64 dtype.
    # To avoid this, we handle datetime64 dtypes separately.
    # See https://github.com/apache/arrow/issues/45493.
    dtype_with_timestamp_type = _try_infer_pa_timestamp_type(column_values)

    if dtype_with_timestamp_type is not None:
        return dtype_with_timestamp_type

    inferred_pa_dtype = pa.infer_type(column_values)

    def _len_gt_overflow_threshold(obj: Any) -> bool:
        # NOTE: This utility could be seeing objects other than strings or bytes in
        #       cases when column contains non-scalar non-homogeneous object types as
        #       column values, therefore making Arrow unable to infer corresponding
        #       column type appropriately, therefore falling back to assume the type
        #       of the first element in the list.
        #
        #       Check out test cases for this method for an additional context.
        if isinstance(obj, (str, bytes)):
            return len(obj) > INT32_MAX

        return False

    if pa.types.is_binary(inferred_pa_dtype) and any(
        [_len_gt_overflow_threshold(v) for v in column_values]
    ):
        return pa.large_binary()
    elif pa.types.is_string(inferred_pa_dtype) and any(
        [_len_gt_overflow_threshold(v) for v in column_values]
    ):
        return pa.large_string()

    return inferred_pa_dtype


_NUMPY_TO_ARROW_PRECISION_MAP = {
    # Coarsest timestamp precision in Arrow is seconds
    "Y": "s",
    "D": "s",
    "M": "s",
    "W": "s",
    "h": "s",
    "m": "s",
    "s": "s",
    "ms": "ms",
    "us": "us",
    "ns": "ns",
    # Finest timestamp precision in Arrow is nanoseconds
    "ps": "ns",
    "fs": "ns",
    "as": "ns",
}


def _try_infer_pa_timestamp_type(
    column_values: Union[List[Any], np.ndarray]
) -> Optional[pa.DataType]:
    if isinstance(column_values, list) and len(column_values) > 0:
        # In case provided column values is a list of elements, this
        # utility assumes homogeneity (in line with the behavior of Arrow
        # type inference utils)
        element_type = _try_infer_pa_timestamp_type(column_values[0])
        return pa.list_(element_type) if element_type else None

    if isinstance(column_values, np.ndarray) and np.issubdtype(
        column_values.dtype, np.datetime64
    ):
        np_precision, _ = np.datetime_data(column_values.dtype)
        return pa.timestamp(_NUMPY_TO_ARROW_PRECISION_MAP[np_precision])

    else:
        return None


@DeveloperAPI
def get_arrow_extension_tensor_types():
    """Returns list of extension types of Arrow Array holding
    multidimensional tensors
    """
    return (
        *get_arrow_extension_fixed_shape_tensor_types(),
        *get_arrow_extension_variable_shape_tensor_types(),
    )


@DeveloperAPI
def get_arrow_extension_fixed_shape_tensor_types():
    """Returns list of Arrow extension types holding multidimensional
    tensors of *fixed* shape
    """
    types = (ArrowTensorType, ArrowTensorTypeV2)
    if FixedShapeTensorType is not None:
        types = types + (FixedShapeTensorType,)
    return types


@DeveloperAPI
def get_arrow_extension_variable_shape_tensor_types():
    """Returns list of Arrow extension types holding multidimensional
    tensors of *fixed* shape
    """
    return (ArrowVariableShapedTensorType,)


class _BaseFixedShapeArrowTensorType(pa.ExtensionType, abc.ABC):
    """
    Arrow ExtensionType for an array of fixed-shaped, homogeneous-typed
    tensors.

    This is the Arrow side of TensorDtype.

    See Arrow extension type docs:
    https://arrow.apache.org/docs/python/extending_types.html#defining-extension-types-user-defined-types
    """

    def __init__(
        self, shape: Tuple[int, ...], tensor_dtype: pa.DataType, ext_type_id: str
    ):
        self._shape = shape

        super().__init__(tensor_dtype, ext_type_id)

    @property
    def shape(self) -> Tuple[int, ...]:
        """
        Shape of contained tensors.
        """
        return self._shape

    @property
    def value_type(self) -> pa.DataType:
        """Returns the type of the underlying tensor elements."""
        return self.storage_type.value_type

    def to_pandas_dtype(self):
        """
        Convert Arrow extension type to corresponding Pandas dtype.

        Returns:
            An instance of pd.api.extensions.ExtensionDtype.
        """
        from ray.air.util.tensor_extensions.pandas import TensorDtype

        return TensorDtype(self._shape, self.value_type.to_pandas_dtype())

    def __reduce__(self):
        return self.__arrow_ext_deserialize__, (
            self.storage_type,
            self.__arrow_ext_serialize__(),
        )

    def __arrow_ext_serialize__(self):
        if ARROW_EXTENSION_SERIALIZATION_FORMAT == _SerializationFormat.CLOUDPICKLE:
            return cloudpickle.dumps(self._shape)
        elif ARROW_EXTENSION_SERIALIZATION_FORMAT == _SerializationFormat.JSON:
            return json.dumps(self._shape).encode()
        else:
            raise ValueError(
                f"Invalid serialization format: {ARROW_EXTENSION_SERIALIZATION_FORMAT}"
            )

    def __arrow_ext_class__(self):
        """
        ExtensionArray subclass with custom logic for this array of tensors
        type.

        Returns:
            A subclass of pd.api.extensions.ExtensionArray.
        """
        return ArrowTensorArray

    def __arrow_ext_scalar_class__(self):
        """
        ExtensionScalar subclass with custom logic for this array of tensors type.
        """
        return ArrowTensorScalar

    def _extension_scalar_to_ndarray(self, scalar: "pa.ExtensionScalar") -> np.ndarray:
        """
        Convert an ExtensionScalar to a tensor element.
        """
        return _fixed_shape_extension_scalar_to_ndarray(scalar)

    def __str__(self) -> str:
        return f"{self.__class__.__name__}(shape={self.shape}, dtype={self.storage_type.value_type})"

    def __repr__(self) -> str:
        return str(self)

    def __eq__(self, other):
        return (
            isinstance(other, type(self))
            and other.extension_name == self.extension_name
            and other.shape == self.shape
            and other.value_type == self.value_type
        )

    def __ne__(self, other):
        # NOTE: We override ``__ne__`` to override base class' method
        return not self.__eq__(other)

    def __hash__(self) -> int:
        return hash((self.extension_name, self.value_type, self._shape))


def _fixed_shape_extension_scalar_to_ndarray(
    scalar: "pa.ExtensionScalar",
) -> np.ndarray:
    """
    Convert an ExtensionScalar to a tensor element.
    """
    # Handle None/null values
    if scalar.value is None:
        return None
    raw_values = scalar.value.values
    shape = scalar.type.shape
    value_type = raw_values.type
    offset = raw_values.offset
    data_buffer = raw_values.buffers()[1]
    return _to_ndarray_helper(shape, value_type, offset, data_buffer)


@PublicAPI(stability="beta")
class ArrowTensorType(_BaseFixedShapeArrowTensorType):
    """Arrow ExtensionType (v1) for tensors.

    NOTE: This type does *NOT* support tensors larger than 4Gb (due to
          overflow of int32 offsets utilized inside Pyarrow `ListType`)
    """

    OFFSET_DTYPE = pa.int32()

    def __init__(self, shape: Tuple[int, ...], dtype: pa.DataType):
        """
        Construct the Arrow extension type for array of fixed-shaped tensors.

        Args:
            shape: Shape of contained tensors.
            dtype: pyarrow dtype of tensor elements.
        """

        super().__init__(shape, pa.list_(dtype), "ray.data.arrow_tensor")

    @classmethod
    def __arrow_ext_deserialize__(cls, storage_type, serialized):
        shape = tuple(_deserialize_with_fallback(serialized, "shape"))
        return cls(shape, storage_type.value_type)


@PublicAPI(stability="alpha")
class ArrowTensorTypeV2(_BaseFixedShapeArrowTensorType):
    """Arrow ExtensionType (v2) for tensors (supporting tensors > 4Gb)."""

    OFFSET_DTYPE = pa.int64()

    def __init__(self, shape: Tuple[int, ...], dtype: pa.DataType):
        """
        Construct the Arrow extension type for array of fixed-shaped tensors.

        Args:
            shape: Shape of contained tensors.
            dtype: pyarrow dtype of tensor elements.
        """

        super().__init__(shape, pa.large_list(dtype), "ray.data.arrow_tensor_v2")

    @classmethod
    def __arrow_ext_deserialize__(cls, storage_type, serialized):
        shape = tuple(_deserialize_with_fallback(serialized, "shape"))
        return cls(shape, storage_type.value_type)


@PublicAPI(stability="beta")
class ArrowTensorScalar(pa.ExtensionScalar):
    def as_py(self, **kwargs) -> np.ndarray:
        return self.__array__()

    def __array__(self) -> np.ndarray:
        return self.type._extension_scalar_to_ndarray(self)

    # This function exists to mimic pyarrow's native fixed shaped tensors.
    def to_numpy(self) -> np.ndarray:
        return np.array(self)


@PublicAPI(stability="beta")
class ArrowTensorArray(pa.ExtensionArray):
    """
    An array of fixed-shape, homogeneous-typed tensors.

    This is the Arrow side of TensorArray.

    See Arrow docs for customizing extension arrays:
    https://arrow.apache.org/docs/python/extending_types.html#custom-extension-array-class
    """

    @classmethod
    def from_numpy(
        cls,
        arr: Union[np.ndarray, Iterable[np.ndarray]],
        column_name: Optional[str] = None,
    ) -> Union["ArrowTensorArray", "ArrowVariableShapedTensorArray"]:
        """
        Convert an ndarray or an iterable of ndarrays to an array of homogeneous-typed
        tensors. If given fixed-shape tensor elements, this will return an
        ``ArrowTensorArray``; if given variable-shape tensor elements, this will return
        an ``ArrowVariableShapedTensorArray``.

        Args:
            arr: An ndarray or an iterable of ndarrays.
            column_name: Optional. Used only in logging outputs to provide
                additional details.

        Returns:
            - If fixed-shape tensor elements, an ``ArrowTensorArray`` containing
              ``len(arr)`` tensors of fixed shape.
            - If variable-shaped tensor elements, an ``ArrowVariableShapedTensorArray``
              containing ``len(arr)`` tensors of variable shape.
            - If scalar elements, a ``pyarrow.Array``.
        """
        if not isinstance(arr, np.ndarray) and isinstance(arr, Iterable):
            arr = list(arr)

        if isinstance(arr, (list, tuple)) and arr and isinstance(arr[0], np.ndarray):
            # Stack ndarrays and pass through to ndarray handling logic below.
            try:
                arr = np.stack(arr, axis=0)
            except ValueError as ve:
                logger.warning(
                    f"Failed to stack lists due to: {ve}; "
                    f"falling back to using np.array(..., dtype=object)",
                    exc_info=ve,
                )

                # ndarray stacking may fail if the arrays are heterogeneously-shaped.
                arr = np.array(arr, dtype=object)

        if not isinstance(arr, np.ndarray):
            raise ValueError(
                f"Must give ndarray or iterable of ndarrays, got {type(arr)} {arr}"
            )

        try:
            timestamp_dtype = _try_infer_pa_timestamp_type(arr)

            if timestamp_dtype:
                # NOTE: Quirky Arrow behavior will coerce unsupported Numpy `datetime64`
                #       precisions that are nested inside a list type, but won't do it,
                #       if these are top-level ndarray. To work this around we have to cast
                #       ndarray values manually
                arr = _coerce_np_datetime_to_pa_timestamp_precision(
                    arr, timestamp_dtype, column_name
                )

            return cls._from_numpy(arr)
        except Exception as e:
            data_str = ""
            if column_name:
                data_str += f"column: '{column_name}', "
            data_str += f"shape: {arr.shape}, dtype: {arr.dtype}, data: {arr}"
            raise ArrowConversionError(data_str) from e

    @classmethod
    def _from_numpy(
        cls,
        arr: np.ndarray,
    ) -> Union["ArrowTensorArray", "ArrowVariableShapedTensorArray"]:
        if len(arr) > 0 and np.isscalar(arr[0]):
            # Elements are scalar so a plain Arrow Array will suffice.
            return pa.array(arr)

        if _is_ndarray_variable_shaped_tensor(arr):
            # Tensor elements have variable shape, so we delegate to
            # ArrowVariableShapedTensorArray.
            return ArrowVariableShapedTensorArray.from_numpy(arr)

        if not arr.flags.c_contiguous:
            # We only natively support C-contiguous ndarrays.
            arr = np.ascontiguousarray(arr)

        scalar_dtype: pa.DataType = pa.from_numpy_dtype(arr.dtype)

        if pa.types.is_string(scalar_dtype):
            if arr.dtype.byteorder == ">" or (
                arr.dtype.byteorder == "=" and sys.byteorder == "big"
            ):
                raise ValueError(
                    "Only little-endian string tensors are supported, "
                    f"but got: {arr.dtype}",
                )
            scalar_dtype = pa.binary(arr.dtype.itemsize)

        outer_len = arr.shape[0]
        element_shape = arr.shape[1:]
        total_num_items = arr.size
        num_items_per_element = np.prod(element_shape) if element_shape else 1

        # Shape up data buffer
        if pa.types.is_boolean(scalar_dtype):
            # NumPy doesn't represent boolean arrays as bit-packed, so we manually
            # bit-pack the booleans before handing the buffer off to Arrow.
            # NOTE: Arrow expects LSB bit-packed ordering.
            # NOTE: This creates a copy.
            arr = np.packbits(arr, bitorder="little")

        data_buffer = pa.py_buffer(arr)
        data_array = pa.Array.from_buffers(
            scalar_dtype, total_num_items, [None, data_buffer]
        )

        from ray.data import DataContext

        ctx = DataContext.get_current()
        if (
            ctx.use_arrow_native_fixed_shape_tensor_type
            and scalar_dtype in _FIXED_SHAPE_TENSOR_ARRAY_SUPPORTED_SCALAR_TYPES
            and FixedShapeTensorArray is not None
        ):
            return FixedShapeTensorArray.from_numpy_ndarray(arr)
        else:
            if ctx.use_arrow_tensor_v2:
                pa_tensor_type_ = ArrowTensorTypeV2(element_shape, scalar_dtype)
            else:
                pa_tensor_type_ = ArrowTensorType(element_shape, scalar_dtype)

        offset_dtype = pa_type_.OFFSET_DTYPE.to_pandas_dtype()

        # Create offsets buffer
<<<<<<< HEAD
        offsets = np.arange(
            0,
            (outer_len + 1) * num_items_per_element,
            num_items_per_element,
            dtype=pa_tensor_type_.OFFSET_DTYPE.to_pandas_dtype(),
        )
=======
        if num_items_per_element == 0:
            offsets = np.zeros(outer_len + 1, dtype=offset_dtype)
        else:
            offsets = np.arange(
                0,
                (outer_len + 1) * num_items_per_element,
                num_items_per_element,
                dtype=offset_dtype,
            )
>>>>>>> c60e6c12
        offset_buffer = pa.py_buffer(offsets)

        storage = pa.Array.from_buffers(
            pa_tensor_type_.storage_type,
            outer_len,
            [None, offset_buffer],
            children=[data_array],
        )

        return pa_tensor_type_.wrap_array(storage)

    def to_numpy(self, zero_copy_only: bool = True):
        """
        Convert the entire array of tensors into a single ndarray.

        Args:
            zero_copy_only: If True, an exception will be raised if the
                conversion to a NumPy array would require copying the
                underlying data (e.g. in presence of nulls, or for
                non-primitive types). This argument is currently ignored, so
                zero-copy isn't enforced even if this argument is true.

        Returns:
            A single ndarray representing the entire array of tensors.
        """

        # Buffers layout: [None, offset_buffer, None, data_buffer]
        buffers = self.buffers()
        data_buffer = buffers[3]
        storage_list_type = self.storage.type
        value_type = storage_list_type.value_type
        shape = self.type.shape

        # Batch type checks
        is_boolean = pa.types.is_boolean(value_type)

        # Calculate buffer item width once
        if is_boolean:
            # Arrow boolean array buffers are bit-packed, with 8 entries per byte,
            # and are accessed via bit offsets.
            buffer_item_width = value_type.bit_width
        else:
            # We assume all other array types are accessed via byte array
            # offsets.
            buffer_item_width = value_type.bit_width // 8

        # Number of items per inner ndarray.
        num_items_per_element = np.prod(shape) if shape else 1
        # Base offset into data buffer, e.g. due to zero-copy slice.
        buffer_offset = self.offset * num_items_per_element
        # Offset of array data in buffer.
        offset = buffer_item_width * buffer_offset
        # Update the shape for ndarray
        shape = (len(self),) + shape

        if is_boolean:
            # Special handling for boolean arrays, since Arrow bit-packs boolean arrays
            # while NumPy does not.
            # Cast as uint8 array and let NumPy unpack into a boolean view.
            # Offset into uint8 array, where each element is a bucket for 8 booleans.
            byte_bucket_offset = offset // 8
            # Offset for a specific boolean, within a uint8 array element.
            bool_offset = offset % 8
            # The number of uint8 array elements (buckets) that our slice spans.
            # Note that, due to the offset for a specific boolean, the slice can span
            # byte boundaries even if it contains less than 8 booleans.
            num_boolean_byte_buckets = 1 + ((bool_offset + np.prod(shape) - 1) // 8)
            # Construct the uint8 array view on the buffer.
            arr = np.ndarray(
                (num_boolean_byte_buckets,),
                dtype=np.uint8,
                buffer=data_buffer,
                offset=byte_bucket_offset,
            )
            # Unpack into a byte per boolean, using LSB bit-packed ordering.
            arr = np.unpackbits(arr, bitorder="little")
            # Interpret buffer as boolean array.
            return np.ndarray(shape, dtype=np.bool_, buffer=arr, offset=bool_offset)

        # Special handling of binary/string types. Assumes unicode string tensor columns
        if pa.types.is_fixed_size_binary(value_type):
            ext_dtype = np.dtype(
                f"<U{value_type.byte_width // NUM_BYTES_PER_UNICODE_CHAR}"
            )
        else:
            ext_dtype = value_type.to_pandas_dtype()

        return np.ndarray(shape, dtype=ext_dtype, buffer=data_buffer, offset=offset)

    def to_numpy_ndarray(self, zero_copy_only: bool = True):
        return self.to_numpy(zero_copy_only=zero_copy_only)

    def to_var_shaped_tensor_array(
        self,
        ndim: int,
    ) -> "ArrowVariableShapedTensorArray":
        """
        Convert this tensor array to a variable-shaped tensor array.
        """

        shape = self.type.shape
        if ndim < len(shape):
            raise ValueError(
                f"Can't convert {self.type} to var-shaped tensor type with {ndim=}"
            )

        # NOTE: For ``ArrowTensorTypeV2`` we can construct variable-shaped
        #       tensor directly w/o modifying its internal storage.
        #
        #       For (deprecated) ``ArrowTensorType`` we fallback to converting to Numpy,
        #       and reconstructing.
        if not isinstance(self.type, ArrowTensorTypeV2):
            return ArrowVariableShapedTensorArray.from_numpy(self.to_numpy())

        # Pad target shape with singleton axis to match target number of
        # dimensions
        # TODO avoid padding
        target_shape = _pad_shape_with_singleton_axes(shape, ndim)
        # Construct shapes array
        shape_array = pa.nulls(
            len(self.storage),
            type=ArrowVariableShapedTensorArray.SHAPES_ARRAY_TYPE,
        ).fill_null(target_shape)

        storage = pa.StructArray.from_arrays(
            [self.storage, shape_array],
            ["data", "shape"],
        )

        target_type = ArrowVariableShapedTensorType(
            self.type.value_type,
            ndim=ndim,
        )

        return target_type.wrap_array(storage)


@PublicAPI(stability="alpha")
class ArrowVariableShapedTensorType(pa.ExtensionType):
    """
    Arrow ExtensionType for an array of heterogeneous-shaped, homogeneous-typed
    tensors.

    This is the Arrow side of ``TensorDtype`` for tensor elements with different shapes.

    NOTE: This extension only supports tensor elements with non-ragged, well-defined
    shapes; i.e. every tensor element must have a well-defined shape and all of their
    shapes have to have same number of dimensions (ie ``len(shape)`` has to be the
    same for all of them).

    See Arrow extension type docs:
    https://arrow.apache.org/docs/python/extending_types.html#defining-extension-types-user-defined-types
    """

    OFFSET_DTYPE = pa.int64()

    def __init__(self, dtype: pa.DataType, ndim: int):
        """
        Construct the Arrow extension type for array of heterogeneous-shaped tensors.

        Args:
            dtype: pyarrow dtype of tensor elements.
            ndim: The number of dimensions in the tensor elements.
        """
        self._ndim = ndim

        super().__init__(
            pa.struct(
                [("data", pa.large_list(dtype)), ("shape", pa.list_(self.OFFSET_DTYPE))]
            ),
            "ray.data.arrow_variable_shaped_tensor",
        )

    def to_pandas_dtype(self):
        """
        Convert Arrow extension type to corresponding Pandas dtype.

        Returns:
            An instance of pd.api.extensions.ExtensionDtype.
        """
        from ray.air.util.tensor_extensions.pandas import TensorDtype

        return TensorDtype(
            self.shape,
            self.storage_type["data"].type.value_type.to_pandas_dtype(),
        )

    @property
    def ndim(self) -> int:
        """Return the number of dimensions in the tensor elements."""
        return self._ndim

    @property
    def shape(self) -> Tuple[None, ...]:
        return (None,) * self.ndim

    @property
    def value_type(self) -> pa.DataType:
        """Returns the type of the underlying tensor elements."""
        data_field_index = self.storage_type.get_field_index("data")
        return self.storage_type[data_field_index].type.value_type

    def __reduce__(self):
        return self.__arrow_ext_deserialize__, (
            self.storage_type,
            self.__arrow_ext_serialize__(),
        )

    def __arrow_ext_serialize__(self):
        if ARROW_EXTENSION_SERIALIZATION_FORMAT == _SerializationFormat.CLOUDPICKLE:
            return cloudpickle.dumps(self._ndim)
        elif ARROW_EXTENSION_SERIALIZATION_FORMAT == _SerializationFormat.JSON:
            return json.dumps(self._ndim).encode()
        else:
            raise ValueError(
                f"Invalid serialization format: {ARROW_EXTENSION_SERIALIZATION_FORMAT}"
            )

    @classmethod
    def __arrow_ext_deserialize__(cls, storage_type, serialized):
        ndim = _deserialize_with_fallback(serialized, "ndim")
        dtype = storage_type["data"].type.value_type
        return cls(dtype, ndim)

    def __arrow_ext_class__(self):
        """
        ExtensionArray subclass with custom logic for this array of tensors
        type.

        Returns:
            A subclass of pd.api.extensions.ExtensionArray.
        """
        return ArrowVariableShapedTensorArray

    def __arrow_ext_scalar_class__(self):
        """
        ExtensionScalar subclass with custom logic for this array of tensors type.
        """
        return ArrowTensorScalar

    def __str__(self) -> str:
        dtype = self.storage_type["data"].type.value_type
        return f"ArrowVariableShapedTensorType(ndim={self.ndim}, dtype={dtype})"

    def __repr__(self) -> str:
        return str(self)

    def __eq__(self, other):
        # NOTE: This check is deliberately not comparing the ``ndim`` since
        #       we allow tensor types w/ varying ``ndim``s to be combined
        return (
            isinstance(other, ArrowVariableShapedTensorType)
            and other.extension_name == self.extension_name
            and other.value_type == self.value_type
        )

    def __ne__(self, other):
        # NOTE: We override ``__ne__`` to override base class' method
        return not self.__eq__(other)

    def __hash__(self) -> int:
        return hash((self.extension_name, self.value_type))

    def _extension_scalar_to_ndarray(self, scalar: "pa.ExtensionScalar") -> np.ndarray:
        """
        Convert an ExtensionScalar to a tensor element.
        """

        # Handle None/null values
        if scalar.value is None:
            return None

        data = scalar.value.get("data")
        raw_values = data.values
        value_type = raw_values.type
        offset = raw_values.offset
        data_buffer = raw_values.buffers()[1]

        shape = tuple(scalar.value.get("shape").as_py())

        return _to_ndarray_helper(shape, value_type, offset, data_buffer)


@PublicAPI(stability="alpha")
class ArrowVariableShapedTensorArray(pa.ExtensionArray):
    """
    An array of heterogeneous-shaped, homogeneous-typed tensors.

    This is the Arrow side of TensorArray for tensor elements that have differing
    shapes. Note that this extension only supports non-ragged tensor elements; i.e.,
    when considering each tensor element in isolation, they must have a well-defined
    shape. This extension also only supports tensor elements that all have the same
    number of dimensions.

    See Arrow docs for customizing extension arrays:
    https://arrow.apache.org/docs/python/extending_types.html#custom-extension-array-class
    """

    SHAPES_ARRAY_TYPE = pa.list_(pa.int64())

    @classmethod
    def from_numpy(
        cls, arr: Union[ArrayLike, List[ArrayLike], Tuple[ArrayLike]]
    ) -> "ArrowVariableShapedTensorArray":
        """
        Convert an ndarray or an iterable of heterogeneous-shaped ndarrays to an array
        of heterogeneous-shaped, homogeneous-typed tensors.

        Args:
            arr: An ndarray or an iterable of heterogeneous-shaped ndarrays.

        Returns:
            An ArrowVariableShapedTensorArray containing len(arr) tensors of
            heterogeneous shape.
        """
        # Implementation note - Arrow representation of ragged tensors:
        #
        # We represent an array of ragged tensors using a struct array containing two
        # fields:
        #  - data: a variable-sized list array, where each element in the array is a
        #    tensor element stored in a 1D (raveled) variable-sized list of the
        #    underlying scalar data type.
        #  - shape: a variable-sized list array containing the shapes of each tensor
        #    element.
        if not isinstance(arr, (list, tuple, np.ndarray)):
            raise ValueError(
                "ArrowVariableShapedTensorArray can only be constructed from an "
                f"ndarray or a list/tuple of ndarrays, but got: {type(arr)}"
            )

        if len(arr) == 0:
            # Empty ragged tensor arrays are not supported.
            raise ValueError("Creating empty ragged tensor arrays is not supported.")

        # Pre-allocate lists for better performance
        raveled = np.empty(len(arr), dtype=np.object_)
        shapes = np.empty(len(arr), dtype=np.object_)

        sizes = np.arange(len(arr), dtype=np.int64)

        ndim = None

        for i, a in enumerate(arr):
            a = np.asarray(a)

            if ndim is not None and a.ndim != ndim:
                raise ValueError(
                    "ArrowVariableShapedTensorArray only supports tensor elements that "
                    "all have the same number of dimensions, but got tensor elements "
                    f"with dimensions: {ndim}, {a.ndim}"
                )

            ndim = a.ndim
            shapes[i] = a.shape
            sizes[i] = a.size
            # Convert to 1D array view; this should be zero-copy in the common case.
            # NOTE: If array is not in C-contiguous order, this will convert it to
            # C-contiguous order, incurring a copy.
            raveled[i] = np.ravel(a, order="C")

        # Get size offsets and total size.
        size_offsets = np.cumsum(sizes)
        total_size = size_offsets[-1]

        # An optimized zero-copy path if raveled tensor elements are already
        # contiguous in memory, e.g. if this tensor array has already done a
        # roundtrip through our Arrow representation.
        data_buffer = _concat_ndarrays(raveled)

        dtype = data_buffer.dtype
        pa_value_type = pa.from_numpy_dtype(dtype)

        if pa.types.is_string(pa_value_type):
            if dtype.byteorder == ">" or (
                dtype.byteorder == "=" and sys.byteorder == "big"
            ):
                raise ValueError(
                    "Only little-endian string tensors are supported, "
                    f"but got: {dtype}"
                )
            pa_value_type = pa.binary(dtype.itemsize)

        if dtype.type is np.bool_ and data_buffer.size > 0:
            # NumPy doesn't represent boolean arrays as bit-packed, so we manually
            # bit-pack the booleans before handing the buffer off to Arrow.
            # NOTE: Arrow expects LSB bit-packed ordering.
            # NOTE: This creates a copy.
            data_buffer = np.packbits(data_buffer, bitorder="little")

        # Use foreign_buffer for better performance when possible
        data_buffer = pa.py_buffer(data_buffer)
        # Construct underlying data array.
        data_array = pa.Array.from_buffers(
            pa_value_type, total_size, [None, data_buffer]
        )

        # Construct array for offsets into the 1D data array, where each offset
        # corresponds to a tensor element.
        size_offsets = np.insert(size_offsets, 0, 0)
        offset_array = pa.array(size_offsets)
        data_storage_array = pa.LargeListArray.from_arrays(offset_array, data_array)
        # We store the tensor element shapes so we can reconstruct each tensor when
        # converting back to NumPy ndarrays.
        shape_array = pa.array(shapes)

        # Build storage array containing tensor data and the tensor element shapes.
        storage = pa.StructArray.from_arrays(
            [data_storage_array, shape_array],
            ["data", "shape"],
        )

        type_ = ArrowVariableShapedTensorType(pa_value_type, ndim)
        return type_.wrap_array(storage)

    def to_numpy(self, zero_copy_only: bool = True):
        """
        Convert the entire array of tensors into a single ndarray.

        Args:
            zero_copy_only: If True, an exception will be raised if the conversion to a
                NumPy array would require copying the underlying data (e.g. in presence
                of nulls, or for non-primitive types). This argument is currently
                ignored, so zero-copy isn't enforced even if this argument is true.

        Returns:
            A single ndarray representing the entire array of tensors.
        """

        data_array = self.storage.field("data")
        shapes_array = self.storage.field("shape")

        data_value_type = data_array.type.value_type
        data_array_buffer = data_array.buffers()[3]

        shapes = shapes_array.to_pylist()
        offsets = data_array.offsets.to_pylist()

        return create_ragged_ndarray(
            [
                _to_ndarray_helper(shape, data_value_type, offset, data_array_buffer)
                for shape, offset in zip(shapes, offsets)
            ]
        )

    def to_var_shaped_tensor_array(self, ndim: int) -> "ArrowVariableShapedTensorArray":

        if ndim == self.type.ndim:
            return self
        elif ndim < self.type.ndim:
            raise ValueError(
                f"Can't convert {self.type} to var-shaped tensor type with {ndim=}"
            )

        target_type = ArrowVariableShapedTensorType(self.type.value_type, ndim)

        # Unpack source tensor array into internal data storage and shapes
        # array
        data_array = self.storage.field("data")
        shapes_array = self.storage.field("shape")
        # Pad individual shapes with singleton axes to match target number of
        # dimensions
        #
        # TODO avoid python loop
        expanded_shapes_array = pa.array(
            [_pad_shape_with_singleton_axes(s, ndim) for s in shapes_array.to_pylist()]
        )

        storage = pa.StructArray.from_arrays([data_array, expanded_shapes_array])

        return target_type.wrap_array(storage)


def _pad_shape_with_singleton_axes(
    shape: Tuple[int, ...], ndim: int
) -> Tuple[int, ...]:
    assert ndim >= len(shape)

    return (1,) * (ndim - len(shape)) + shape


AnyArrowExtTensorType = Union[
    ArrowTensorType, ArrowTensorTypeV2, ArrowVariableShapedTensorType
]


@DeveloperAPI(stability="alpha")
def unify_tensor_types(
    types: Collection[AnyArrowExtTensorType],
) -> AnyArrowExtTensorType:
    """Unifies provided tensor types if compatible.

    Otherwise raises a ``ValueError``.
    """

    assert types, "List of tensor types may not be empty"

    if len(types) == 1:
        return types[0]

    shapes = {tuple(t.shape) for t in types}
    value_types = {t.value_type for t in types}

    # Only tensors with homogenous scalar types and shape dimensions
    # are currently supported
    if len(value_types) > 1:
        raise pa.lib.ArrowTypeError(
            f"Can't unify tensor types with divergent scalar types: {types}"
        )

    # If all shapes are identical, it's a single tensor type
    if len(shapes) == 1:
        return next(iter(types))

    return ArrowVariableShapedTensorType(
        dtype=value_types.pop(),
        # NOTE: Cardinality of variable-shaped tensor type's (``ndims``) is
        #       derived as the max length of the shapes that are making it up
        ndim=max(len(s) for s in shapes),
    )


@DeveloperAPI(stability="alpha")
def unify_tensor_arrays(
    arrs: List[
        Union[ArrowTensorArray, ArrowVariableShapedTensorArray, FixedShapeTensorArray]
    ]
) -> List[Union[ArrowTensorArray, ArrowVariableShapedTensorArray]]:
    supported_tensor_types = get_arrow_extension_tensor_types()

    # Derive number of distinct tensor types
    distinct_types_ = set()

    for arr in arrs:
        if isinstance(arr.type, supported_tensor_types):
            distinct_types_.add(arr.type)
        else:
            raise ValueError(
                f"Trying to unify unsupported tensor type: {arr.type} (supported types: {supported_tensor_types})"
            )

    if len(distinct_types_) == 1:
        return arrs

    # Verify provided tensor arrays could be unified
    #
    # NOTE: If there's more than 1 distinct tensor types, then unified
    #       type will be variable-shaped
    unified_tensor_type = unify_tensor_types(distinct_types_)

    assert isinstance(unified_tensor_type, ArrowVariableShapedTensorType)

    unified_arrs = []
    for arr in arrs:
        if FixedShapeTensorArray is not None and isinstance(arr, FixedShapeTensorArray):
            arr = ArrowVariableShapedTensorArray.from_numpy(arr.to_numpy_ndarray())
        else:
            arr = arr.to_var_shaped_tensor_array(ndim=unified_tensor_type.ndim)
        unified_arrs.append(arr)
    return unified_arrs


@DeveloperAPI(stability="alpha")
def concat_tensor_arrays(
    arrays: List[Union["ArrowTensorArray", "ArrowVariableShapedTensorArray"]],
    ensure_copy: bool = False,
) -> Union["ArrowTensorArray", "ArrowVariableShapedTensorArray"]:
    """
    Concatenates multiple tensor arrays.

    NOTE: If one or more of the tensor arrays are variable-shaped and/or any
    of the tensor arrays have a different shape than the others, a variable-shaped
    tensor array will be returned.

    Args:
        arrays: Tensor arrays to concat
        ensure_copy: Skip copying when ensure_copy is False and there is exactly 1 chunk.

    Returns:
        Either ``ArrowTensorArray`` or ``ArrowVariableShapedTensorArray`` holding
        all of the given tensor arrays concatenated.
    """

    assert arrays, "List of tensor arrays may not be empty"

    if len(arrays) == 1 and not ensure_copy:
        # Short-circuit
        return arrays[0]

    # First, unify provided tensor arrays
    unified_arrays = unify_tensor_arrays(arrays)
    # Then, simply concat underlying internal storage
    storage = pa.concat_arrays([c.storage for c in unified_arrays])

    unified_array_type = unified_arrays[0].type
    return unified_array_type.wrap_array(storage)


def _concat_ndarrays(arrs: Union[np.ndarray, List[np.ndarray]]) -> np.ndarray:
    """Concatenates provided collection of ``np.ndarray``s in either of the following
    ways:

        - If provided ndarrays are contiguous, 1D views sharing the same dtype,
        living w/in the same base view, these will be concatenated zero-copy
        by reusing underlying view

        - Otherwise, ``np.concatenate(arrays)`` will be invoked
    """

    assert len(arrs) > 0, "Provided collection of ndarrays may not be empty"

    if len(arrs) == 1:
        # Short-circuit
        return arrs[0]
    elif not _are_contiguous_1d_views(arrs):
        return np.concatenate(arrs)

    dtype = arrs[0].dtype
    base = _get_root_base(arrs[0])

    base_ptr = _get_buffer_address(base)
    start_byte = _get_buffer_address(arrs[0]) - base_ptr
    end_byte = start_byte + sum(a.nbytes for a in arrs)

    # Build the view from the base, using byte offsets for generality
    byte_view = base.view(np.uint8).reshape(-1)
    out = byte_view[start_byte:end_byte].view(dtype)

    return out


def _are_contiguous_1d_views(arrs: Union[np.ndarray, List[np.ndarray]]) -> bool:
    dtype = arrs[0].dtype
    base = _get_root_base(arrs[0])
    expected_addr = _get_base_ptr(arrs[0])

    for a in arrs:
        # Assert all provided arrays are
        #   - Raveled (1D)
        #   - Share dtype
        #   - Contiguous
        #   - Share the same `base` view (this is crucial to make sure
        #     that all provided ndarrays live w/in the same allocation and
        #     share its lifecycle)
        if (
            a.ndim != 1
            or a.dtype != dtype
            or not a.flags.c_contiguous
            or _get_root_base(a) is not base
        ):
            return False
        # Skip empty ndarrays
        if a.size == 0:
            continue

        buffer_addr = _get_base_ptr(a)
        if buffer_addr != expected_addr:
            return False

        expected_addr = buffer_addr + a.size * dtype.itemsize

    return True


def _get_base_ptr(a: np.ndarray) -> int:
    # same as a.ctypes.data, but robust for views
    return _get_buffer_address(a)


def _get_root_base(a: np.ndarray) -> np.ndarray:
    b = a
    while isinstance(b.base, np.ndarray):
        b = b.base
    return b if b.base is not None else b  # owner if base is None


def _get_buffer_address(arr: np.ndarray) -> int:
    """Get the address of the buffer underlying the provided NumPy ndarray."""
    return arr.__array_interface__["data"][0]


def _to_ndarray_helper(shape, value_type, offset, data_buffer):
    if pa.types.is_boolean(value_type):
        # Arrow boolean array buffers are bit-packed, with 8 entries per byte,
        # and are accessed via bit offsets.
        buffer_item_width = value_type.bit_width
    else:
        # We assume all other array types are accessed via byte array
        # offsets.
        buffer_item_width = value_type.bit_width // 8
    data_offset = buffer_item_width * offset

    if pa.types.is_boolean(value_type):
        # Special handling for boolean arrays, since Arrow
        # bit-packs boolean arrays while NumPy does not.
        # Cast as uint8 array and let NumPy unpack into a boolean view.
        # Offset into uint8 array, where each element is
        # a bucket for 8 booleans.
        byte_bucket_offset = data_offset // 8
        # Offset for a specific boolean, within a uint8 array element.
        bool_offset = data_offset % 8
        # The number of uint8 array elements (buckets) that our slice spans.
        # Note that, due to the offset for a specific boolean,
        # the slice can span byte boundaries even if it contains
        # less than 8 booleans.
        num_boolean_byte_buckets = 1 + ((bool_offset + np.prod(shape) - 1) // 8)
        # Construct the uint8 array view on the buffer.
        arr = np.ndarray(
            (num_boolean_byte_buckets,),
            dtype=np.uint8,
            buffer=data_buffer,
            offset=byte_bucket_offset,
        )
        # Unpack into a byte per boolean, using LSB bit-packed ordering.
        arr = np.unpackbits(arr, bitorder="little")
        # Interpret buffer as boolean array.
        return np.ndarray(shape, dtype=np.bool_, buffer=arr, offset=bool_offset)
    ext_dtype = value_type.to_pandas_dtype()
    # Special handling of ragged string tensors
    if pa.types.is_fixed_size_binary(value_type):
        ext_dtype = np.dtype(f"<U{value_type.byte_width // NUM_BYTES_PER_UNICODE_CHAR}")
    return np.ndarray(shape, dtype=ext_dtype, buffer=data_buffer, offset=data_offset)


try:
    # Registration needs an extension type instance, but then works for any instance of
    # the same subclass regardless of parametrization of the type.
    pa.register_extension_type(ArrowTensorType((0,), pa.int64()))
    pa.register_extension_type(ArrowTensorTypeV2((0,), pa.int64()))
    pa.register_extension_type(ArrowVariableShapedTensorType(pa.int64(), 0))
except pa.ArrowKeyError:
    # Extension types are already registered.
    pass<|MERGE_RESOLUTION|>--- conflicted
+++ resolved
@@ -794,17 +794,9 @@
             else:
                 pa_tensor_type_ = ArrowTensorType(element_shape, scalar_dtype)
 
-        offset_dtype = pa_type_.OFFSET_DTYPE.to_pandas_dtype()
+        offset_dtype = pa_tensor_type_.OFFSET_DTYPE.to_pandas_dtype()
 
         # Create offsets buffer
-<<<<<<< HEAD
-        offsets = np.arange(
-            0,
-            (outer_len + 1) * num_items_per_element,
-            num_items_per_element,
-            dtype=pa_tensor_type_.OFFSET_DTYPE.to_pandas_dtype(),
-        )
-=======
         if num_items_per_element == 0:
             offsets = np.zeros(outer_len + 1, dtype=offset_dtype)
         else:
@@ -814,7 +806,6 @@
                 num_items_per_element,
                 dtype=offset_dtype,
             )
->>>>>>> c60e6c12
         offset_buffer = pa.py_buffer(offsets)
 
         storage = pa.Array.from_buffers(
