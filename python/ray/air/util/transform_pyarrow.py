from ray.air.util.tensor_extensions.arrow import concat_tensor_arrays

try:
    import pyarrow
except ImportError:
    pyarrow = None


def _is_pa_extension_type(pa_type: "pyarrow.lib.DataType") -> bool:
    """Whether the provided Arrow Table column is an extension array, using an Arrow
    extension type.
    """
    return isinstance(pa_type, pyarrow.ExtensionType)


def _is_native_tensor_type(t: "pyarrow.BaseExtentionType") -> bool:
    """Whether the provided Arrow Table column is an native Tensor array"""
    from ray.air.util.tensor_extensions.arrow import FixedShapeTensorType

    return FixedShapeTensorType is not None and isinstance(t, FixedShapeTensorType)


def _concatenate_extension_column(
    ca: "pyarrow.ChunkedArray", ensure_copy: bool = False
) -> "pyarrow.Array":
    """Concatenate chunks of an extension column into a contiguous array.

    This concatenation is required for creating copies and for .take() to work on
    extension arrays.
    See https://issues.apache.org/jira/browse/ARROW-16503.

    Args:
        ca: The chunked array representing the extension column to be concatenated.
        ensure_copy: Skip copying when ensure_copy is False and there is exactly 1 chunk.
    """
    from ray.air.util.tensor_extensions.arrow import (
        get_arrow_extension_tensor_types,
    )

<<<<<<< HEAD
    if not (_is_column_extension_type(ca) or _is_native_tensor_type(ca.type)):
=======
    if not _is_pa_extension_type(ca.type):
>>>>>>> d84d0fd0
        raise ValueError("Chunked array isn't an extension array: {ca}")

    tensor_extension_types = get_arrow_extension_tensor_types()

    if ca.num_chunks == 0:
        # Create empty storage array.
        storage = pyarrow.array([], type=ca.type.storage_type)
    elif not ensure_copy and len(ca.chunks) == 1:
        # Skip copying
        return ca.chunks[0]
    elif isinstance(ca.type, tensor_extension_types):
        return concat_tensor_arrays(ca.chunks, ensure_copy)
    else:
        storage = pyarrow.concat_arrays([c.storage for c in ca.chunks])

    return ca.type.wrap_array(storage)<|MERGE_RESOLUTION|>--- conflicted
+++ resolved
@@ -37,11 +37,7 @@
         get_arrow_extension_tensor_types,
     )
 
-<<<<<<< HEAD
-    if not (_is_column_extension_type(ca) or _is_native_tensor_type(ca.type)):
-=======
-    if not _is_pa_extension_type(ca.type):
->>>>>>> d84d0fd0
+    if not (_is_pa_extension_type(ca.type) or _is_native_tensor_type(ca.type)):
         raise ValueError("Chunked array isn't an extension array: {ca}")
 
     tensor_extension_types = get_arrow_extension_tensor_types()
