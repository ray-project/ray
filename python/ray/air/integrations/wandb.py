import enum
import os
import pickle
import urllib
import warnings

import numpy as np
from numbers import Number

from types import ModuleType
from typing import Any, Dict, List, Optional, Sequence, Tuple, Union

import ray
from ray import logger
from ray.air import session

from ray.tune.logger import LoggerCallback
from ray.tune.utils import flatten_dict
from ray.tune.experiment import Trial

from ray._private.storage import _load_class
from ray.tune.utils.node import _force_on_current_node
from ray.util import PublicAPI
from ray.util.queue import Queue

try:
    import wandb
    from wandb.util import json_dumps_safer
    from wandb.wandb_run import Run
    from wandb.sdk.lib.disabled import RunDisabled
    from wandb.sdk.data_types.base_types.wb_value import WBValue
except ImportError:
    logger.error("pip install 'wandb' to use WandbLoggerCallback/WandbTrainableMixin.")
    wandb = json_dumps_safer = Run = RunDisabled = WBValue = None


WANDB_ENV_VAR = "WANDB_API_KEY"
WANDB_PROJECT_ENV_VAR = "WANDB_PROJECT_NAME"
WANDB_GROUP_ENV_VAR = "WANDB_GROUP_NAME"
WANDB_MODE_ENV_VAR = "WANDB_MODE"
# Hook that is invoked before wandb.init in the setup method of WandbLoggerCallback
# to populate the API key if it isn't already set when initializing the callback.
# It doesn't take in any arguments and returns the W&B API key.
# Example: "your.module.wandb_setup_api_key_hook".
WANDB_SETUP_API_KEY_HOOK = "WANDB_SETUP_API_KEY_HOOK"
# Hook that is invoked before wandb.init in the setup method of WandbLoggerCallback
# to populate environment variables to specify the location
# (project and group) of the W&B run.
# It doesn't take in any arguments and doesn't return anything, but it does populate
# WANDB_PROJECT_NAME and WANDB_GROUP_NAME.
# Example: "your.module.wandb_populate_run_location_hook".
WANDB_POPULATE_RUN_LOCATION_HOOK = "WANDB_POPULATE_RUN_LOCATION_HOOK"
# Hook that is invoked after running wandb.init in WandbLoggerCallback
# to process information about the W&B run.
# It takes in a W&B run object and doesn't return anything.
# Example: "your.module.wandb_process_run_info_hook".
WANDB_PROCESS_RUN_INFO_HOOK = "WANDB_PROCESS_RUN_INFO_HOOK"


@PublicAPI(stability="alpha")
def setup_wandb(
    config: Optional[Dict] = None,
    api_key: Optional[str] = None,
    api_key_file: Optional[str] = None,
    rank_zero_only: bool = True,
    **kwargs,
) -> Union[Run, RunDisabled]:
    """Set up a Weights & Biases session.

    This function can be used to initialize a Weights & Biases session in a
    (distributed) training or tuning run.

    By default, the run ID is the trial ID, the run name is the trial name, and
    the run group is the experiment name. These settings can be overwritten by
    passing the respective arguments as ``kwargs``, which will be passed to
    ``wandb.init()``.

    In distributed training with Ray Train, only the zero-rank worker will initialize
    wandb. All other workers will return a disabled run object, so that logging is not
    duplicated in a distributed run. This can be disabled by passing
    ``rank_zero_only=False``, which will then initialize wandb in every training
    worker.

    The ``config`` argument will be passed to Weights and Biases and will be logged
    as the run configuration.

    If no API key or key file are passed, wandb will try to authenticate
    using locally stored credentials, created for instance by running ``wandb login``.

    Keyword arguments passed to ``setup_wandb()`` will be passed to
    ``wandb.init()`` and take precedence over any potential default settings.

    Args:
        config: Configuration dict to be logged to Weights and Biases. Can contain
            arguments for ``wandb.init()`` as well as authentication information.
        api_key: API key to use for authentication with Weights and Biases.
        api_key_file: File pointing to API key for with Weights and Biases.
        rank_zero_only: If True, will return an initialized session only for the
            rank 0 worker in distributed training. If False, will initialize a
            session for all workers.
        kwargs: Passed to ``wandb.init()``.

    Example:

        .. code-block: python

            from ray.air.integrations.wandb import wandb_setup

            def training_loop(config):
                wandb = wandb_setup(config)
                # ...
                wandb.log({"loss": 0.123})

    """
    if not wandb:
        raise RuntimeError(
            "Wandb was not found - please install with `pip install wandb`"
        )

    try:
        # Do a try-catch here if we are not in a train session
        _session = session._get_session(warn=False)
        if _session and rank_zero_only and session.get_world_rank() != 0:
            return RunDisabled()

        default_trial_id = session.get_trial_id()
        default_trial_name = session.get_trial_name()
        default_experiment_name = session.get_experiment_name()

    except RuntimeError:
        default_trial_id = None
        default_trial_name = None
        default_experiment_name = None

    # Default init kwargs
    wandb_init_kwargs = {
        "trial_id": kwargs.get("trial_id") or default_trial_id,
        "trial_name": kwargs.get("trial_name") or default_trial_name,
        "group": kwargs.get("group") or default_experiment_name,
    }
    # Passed kwargs take precedence over default kwargs
    wandb_init_kwargs.update(kwargs)

    return _setup_wandb(
        config=config, api_key=api_key, api_key_file=api_key_file, **wandb_init_kwargs
    )


def _setup_wandb(
    trial_id: str,
    trial_name: str,
    config: Optional[Dict] = None,
    api_key: Optional[str] = None,
    api_key_file: Optional[str] = None,
    _wandb: Optional[ModuleType] = None,
    **kwargs,
) -> Union[Run, RunDisabled]:
    _config = config.copy() if config else {}

    wandb_config = _config.pop("wandb", {}).copy()

    # Deprecate: 2.4
    if wandb_config:
        warnings.warn(
            "Passing a `wandb` key in the config dict is deprecated and will raise an "
            "error in the future. Please pass the actual arguments to `setup_wandb()` "
            "instead.",
            DeprecationWarning,
        )

    # If key file is specified, set
    api_key_file = api_key_file or wandb_config.pop("api_key_file", None)
    if api_key_file:
        api_key_file = os.path.expanduser(api_key_file)

    _set_api_key(api_key_file, api_key or wandb_config.pop("api_key", None))
    wandb_config["project"] = _get_wandb_project(wandb_config.get("project"))
    wandb_config["group"] = (
        os.environ.get(WANDB_GROUP_ENV_VAR)
        if (not wandb_config.get("group") and os.environ.get(WANDB_GROUP_ENV_VAR))
        else wandb_config.get("group")
    )

    # remove unpickleable items
    _config = _clean_log(_config)

    wandb_init_kwargs = dict(
        id=trial_id,
        name=trial_name,
        resume=True,
        reinit=True,
        allow_val_change=True,
        config=_config,
    )

    # Update config (e.g.g set group, project, override other settings)
    wandb_init_kwargs.update(wandb_config)
    wandb_init_kwargs.update(**kwargs)

    # On windows, we can't fork
    if os.name == "nt":
        os.environ["WANDB_START_METHOD"] = "thread"
    else:
        os.environ["WANDB_START_METHOD"] = "fork"

    _wandb = _wandb or wandb

    run = _wandb.init(**wandb_init_kwargs)
    _run_wandb_process_run_info_hook(run)
    return run


def _is_allowed_type(obj):
    """Return True if type is allowed for logging to wandb"""
    if isinstance(obj, np.ndarray) and obj.size == 1:
        return isinstance(obj.item(), Number)
    if isinstance(obj, Sequence) and len(obj) > 0:
        return isinstance(obj[0], WBValue)
    return isinstance(obj, (Number, WBValue))


def _clean_log(obj: Any):
    # Fixes https://github.com/ray-project/ray/issues/10631
    if isinstance(obj, dict):
        return {k: _clean_log(v) for k, v in obj.items()}
    elif isinstance(obj, (list, set)):
        return [_clean_log(v) for v in obj]
    elif isinstance(obj, tuple):
        return tuple(_clean_log(v) for v in obj)
    elif _is_allowed_type(obj):
        return obj

    # Else

    try:
        # This is what wandb uses internally. If we cannot dump
        # an object using this method, wandb will raise an exception.
        json_dumps_safer(obj)

        # This is probably unnecessary, but left here to be extra sure.
        pickle.dumps(obj)

        return obj
    except Exception:
        # give up, similar to _SafeFallBackEncoder
        fallback = str(obj)

        # Try to convert to int
        try:
            fallback = int(fallback)
            return fallback
        except ValueError:
            pass

        # Try to convert to float
        try:
            fallback = float(fallback)
            return fallback
        except ValueError:
            pass

        # Else, return string
        return fallback


def _get_wandb_project(project: Optional[str] = None) -> Optional[str]:
    """Get W&B project from environment variable or external hook if not passed
    as and argument."""
    if (
        not project
        and not os.environ.get(WANDB_PROJECT_ENV_VAR)
        and os.environ.get(WANDB_POPULATE_RUN_LOCATION_HOOK)
    ):
        # Try to populate WANDB_PROJECT_ENV_VAR and WANDB_GROUP_ENV_VAR
        # from external hook
        try:
            _load_class(os.environ[WANDB_POPULATE_RUN_LOCATION_HOOK])()
        except Exception as e:
            logger.exception(
                f"Error executing {WANDB_POPULATE_RUN_LOCATION_HOOK} to "
                f"populate {WANDB_PROJECT_ENV_VAR} and {WANDB_GROUP_ENV_VAR}: {e}",
                exc_info=e,
            )
    if not project and os.environ.get(WANDB_PROJECT_ENV_VAR):
        # Try to get project and group from environment variables if not
        # passed through WandbLoggerCallback.
        project = os.environ.get(WANDB_PROJECT_ENV_VAR)
    return project


def _set_api_key(api_key_file: Optional[str] = None, api_key: Optional[str] = None):
    """Set WandB API key from `wandb_config`. Will pop the
<<<<<<< HEAD
    `api_key_file` and `api_key` keys from `wandb_config` parameter"""
    if os.environ[WANDB_MODE_ENV_VAR] in {"offline", "disabled"}:
        return

=======
    `api_key_file` and `api_key` keys from `wandb_config` parameter.

    The order of fetching the API key is:
      1) From `api_key` or `api_key_file` arguments
      2) From WANDB_API_KEY environment variables
      3) User already logged in to W&B (wandb.api.api_key set)
      4) From external hook WANDB_SETUP_API_KEY_HOOK"""
>>>>>>> f0a11732
    if api_key_file:
        if api_key:
            raise ValueError("Both WandB `api_key_file` and `api_key` set.")
        with open(api_key_file, "rt") as fp:
            api_key = fp.readline().strip()

    if not api_key and not os.environ.get(WANDB_ENV_VAR):
        # Check if user is already logged into wandb.
        try:
            wandb.ensure_configured()
            if wandb.api.api_key:
                logger.info("Already logged into W&B.")
                return
        except AttributeError:
            pass
        # Try to get API key from external hook
        if WANDB_SETUP_API_KEY_HOOK in os.environ:
            try:
                api_key = _load_class(os.environ[WANDB_SETUP_API_KEY_HOOK])()
            except Exception as e:
                logger.exception(
                    f"Error executing {WANDB_SETUP_API_KEY_HOOK} to setup API key: {e}",
                    exc_info=e,
                )
    if api_key:
        os.environ[WANDB_ENV_VAR] = api_key
    elif not os.environ.get(WANDB_ENV_VAR):
        raise ValueError(
            "No WandB API key found. Either set the {} environment "
            "variable, pass `api_key` or `api_key_file` to the"
            "`WandbLoggerCallback` class as arguments, "
            "or run `wandb login` from the command line".format(WANDB_ENV_VAR)
        )


def _run_wandb_process_run_info_hook(run: Any) -> None:
    """Run external hook to process information about wandb run"""
    if WANDB_PROCESS_RUN_INFO_HOOK in os.environ:
        try:
            _load_class(os.environ[WANDB_PROCESS_RUN_INFO_HOOK])(run)
        except Exception as e:
            logger.exception(
                f"Error calling {WANDB_PROCESS_RUN_INFO_HOOK}: {e}", exc_info=e
            )


class _QueueItem(enum.Enum):
    END = enum.auto()
    RESULT = enum.auto()
    CHECKPOINT = enum.auto()


class _WandbLoggingActor:
    """
    We need a separate process to allow multiple concurrent
    wandb logging instances locally. We use Ray actors as forking multiprocessing
    processes is not supported by Ray and spawn processes run into pickling
    problems.

    We use a queue for the driver to communicate with the logging process.
    The queue accepts the following items:

    - If it's a dict, it is assumed to be a result and will be logged using
      ``wandb.log()``
    - If it's a checkpoint object, it will be saved using ``wandb.log_artifact()``.
    """

    def __init__(
        self,
        logdir: str,
        queue: Queue,
        exclude: List[str],
        to_config: List[str],
        *args,
        **kwargs,
    ):
        import wandb

        self._wandb = wandb

        os.chdir(logdir)
        self.queue = queue
        self._exclude = set(exclude)
        self._to_config = set(to_config)
        self.args = args
        self.kwargs = kwargs

        self._trial_name = self.kwargs.get("name", "unknown")
        self._logdir = logdir

    def run(self):
        # Since we're running in a separate process already, use threads.
        os.environ["WANDB_START_METHOD"] = "thread"
        run = self._wandb.init(*self.args, **self.kwargs)
        run.config.trial_log_path = self._logdir

        _run_wandb_process_run_info_hook(run)

        while True:
            item_type, item_content = self.queue.get()
            if item_type == _QueueItem.END:
                break

            if item_type == _QueueItem.CHECKPOINT:
                self._handle_checkpoint(item_content)
                continue

            assert item_type == _QueueItem.RESULT
            log, config_update = self._handle_result(item_content)
            try:
                self._wandb.config.update(config_update, allow_val_change=True)
                self._wandb.log(log)
            except urllib.error.HTTPError as e:
                # Ignore HTTPError. Missing a few data points is not a
                # big issue, as long as things eventually recover.
                logger.warn("Failed to log result to w&b: {}".format(str(e)))
        self._wandb.finish()

    def _handle_checkpoint(self, checkpoint_path: str):
        artifact = self._wandb.Artifact(
            name=f"checkpoint_{self._trial_name}", type="model"
        )
        artifact.add_dir(checkpoint_path)
        self._wandb.log_artifact(artifact)

    def _handle_result(self, result: Dict) -> Tuple[Dict, Dict]:
        config_update = result.get("config", {}).copy()
        log = {}
        flat_result = flatten_dict(result, delimiter="/")

        for k, v in flat_result.items():
            if any(k.startswith(item + "/") or k == item for item in self._exclude):
                continue
            elif any(k.startswith(item + "/") or k == item for item in self._to_config):
                config_update[k] = v
            elif not _is_allowed_type(v):
                continue
            else:
                log[k] = v

        config_update.pop("callbacks", None)  # Remove callbacks
        return log, config_update


class WandbLoggerCallback(LoggerCallback):
    """WandbLoggerCallback

    Weights and biases (https://www.wandb.ai/) is a tool for experiment
    tracking, model optimization, and dataset versioning. This Ray Tune
    ``LoggerCallback`` sends metrics to Wandb for automatic tracking and
    visualization.

    Example:

        .. testcode::

            import random

            from ray import tune
            from ray.air import session, RunConfig
            from ray.air.integrations.wandb import WandbLoggerCallback


            def train_func(config):
                offset = random.random() / 5
                for epoch in range(2, config["epochs"]):
                    acc = 1 - (2 + config["lr"]) ** -epoch - random.random() / epoch - offset
                    loss = (2 + config["lr"]) ** -epoch + random.random() / epoch + offset
                    session.report({"acc": acc, "loss": loss})


            tuner = tune.Tuner(
                train_func,
                param_space={
                    "lr": tune.grid_search([0.001, 0.01, 0.1, 1.0]),
                    "epochs": 10,
                },
                run_config=RunConfig(
                    callbacks=[WandbLoggerCallback(project="Optimization_Project")]
                ),
            )
            results = tuner.fit()

        .. testoutput::
            :hide:
            :options: +ELLIPSIS

            ...

    Args:
        project: Name of the Wandb project. Mandatory.
        group: Name of the Wandb group. Defaults to the trainable
            name.
        api_key_file: Path to file containing the Wandb API KEY. This
            file only needs to be present on the node running the Tune script
            if using the WandbLogger.
        api_key: Wandb API Key. Alternative to setting ``api_key_file``.
        excludes: List of metrics and config that should be excluded from
            the log.
        log_config: Boolean indicating if the ``config`` parameter of
            the ``results`` dict should be logged. This makes sense if
            parameters will change during training, e.g. with
            PopulationBasedTraining. Defaults to False.
        upload_checkpoints: If ``True``, model checkpoints will be uploaded to
            Wandb as artifacts. Defaults to ``False``.
        **kwargs: The keyword arguments will be pased to ``wandb.init()``.

    Wandb's ``group``, ``run_id`` and ``run_name`` are automatically selected
    by Tune, but can be overwritten by filling out the respective configuration
    values.

    Please see here for all other valid configuration settings:
    https://docs.wandb.ai/library/init
    """  # noqa: E501

    # Do not log these result keys
    _exclude_results = ["done", "should_checkpoint"]

    AUTO_CONFIG_KEYS = [
        "trial_id",
        "experiment_tag",
        "node_ip",
        "experiment_id",
        "hostname",
        "pid",
        "date",
    ]
    """Results that are saved with `wandb.config` instead of `wandb.log`."""

    _logger_actor_cls = _WandbLoggingActor

    def __init__(
        self,
        project: Optional[str] = None,
        group: Optional[str] = None,
        api_key_file: Optional[str] = None,
        api_key: Optional[str] = None,
        excludes: Optional[List[str]] = None,
        log_config: bool = False,
        upload_checkpoints: bool = False,
        save_checkpoints: bool = False,
        **kwargs,
    ):
        if save_checkpoints:
            warnings.warn(
                "`save_checkpoints` is deprecated. Use `upload_checkpoints` instead.",
                DeprecationWarning,
            )
            upload_checkpoints = save_checkpoints

        self.project = project
        self.group = group
        self.api_key_path = api_key_file
        self.api_key = api_key
        self.excludes = excludes or []
        self.log_config = log_config
        self.upload_checkpoints = upload_checkpoints
        self.kwargs = kwargs

        self._remote_logger_class = None

        self._trial_logging_actors: Dict[
            "Trial", ray.actor.ActorHandle[_WandbLoggingActor]
        ] = {}
        self._trial_logging_futures: Dict["Trial", ray.ObjectRef] = {}
        self._trial_queues: Dict["Trial", Queue] = {}

    def setup(self, *args, **kwargs):
        self.api_key_file = (
            os.path.expanduser(self.api_key_path) if self.api_key_path else None
        )
        _set_api_key(self.api_key_file, self.api_key)

        self.project = _get_wandb_project(self.project)
        if not self.project:
            raise ValueError(
                "Please pass the project name as argument or through "
                f"the {WANDB_PROJECT_ENV_VAR} environment variable."
            )
        if not self.group and os.environ.get(WANDB_GROUP_ENV_VAR):
            self.group = os.environ.get(WANDB_GROUP_ENV_VAR)

    def log_trial_start(self, trial: "Trial"):
        config = trial.config.copy()

        config.pop("callbacks", None)  # Remove callbacks

        exclude_results = self._exclude_results.copy()

        # Additional excludes
        exclude_results += self.excludes

        # Log config keys on each result?
        if not self.log_config:
            exclude_results += ["config"]

        # Fill trial ID and name
        trial_id = trial.trial_id if trial else None
        trial_name = str(trial) if trial else None

        # Project name for Wandb
        wandb_project = self.project

        # Grouping
        wandb_group = self.group or trial.experiment_dir_name if trial else None

        # remove unpickleable items!
        config = _clean_log(config)
        config = {
            key: value for key, value in config.items() if key not in self.excludes
        }

        wandb_init_kwargs = dict(
            id=trial_id,
            name=trial_name,
            resume=False,
            reinit=True,
            allow_val_change=True,
            group=wandb_group,
            project=wandb_project,
            config=config,
        )
        wandb_init_kwargs.update(self.kwargs)

        self._start_logging_actor(trial, exclude_results, **wandb_init_kwargs)

    def _start_logging_actor(
        self, trial: "Trial", exclude_results: List[str], **wandb_init_kwargs
    ):
        if not self._remote_logger_class:
            env_vars = {}
            # API key env variable is not set if authenticating through `wandb login`
            if WANDB_ENV_VAR in os.environ:
                env_vars[WANDB_ENV_VAR] = os.environ[WANDB_ENV_VAR]
            self._remote_logger_class = ray.remote(
                num_cpus=0,
                **_force_on_current_node(),
                runtime_env={"env_vars": env_vars},
            )(self._logger_actor_cls)

        self._trial_queues[trial] = Queue(
            actor_options={"num_cpus": 0, **_force_on_current_node()}
        )
        self._trial_logging_actors[trial] = self._remote_logger_class.remote(
            logdir=trial.logdir,
            queue=self._trial_queues[trial],
            exclude=exclude_results,
            to_config=self.AUTO_CONFIG_KEYS,
            **wandb_init_kwargs,
        )
        self._trial_logging_futures[trial] = self._trial_logging_actors[
            trial
        ].run.remote()

    def _stop_logging_actor(self, trial: "Trial", timeout: int = 10):
        self._trial_queues[trial].put((_QueueItem.END, None))

        try:
            ray.get(self._trial_logging_futures[trial], timeout=timeout)
        except TimeoutError:
            ray.kill(self._trial_logging_actors[trial])

        del self._trial_queues[trial]
        del self._trial_logging_actors[trial]
        del self._trial_logging_futures[trial]

    def log_trial_result(self, iteration: int, trial: "Trial", result: Dict):
        if trial not in self._trial_logging_actors:
            self.log_trial_start(trial)

        result = _clean_log(result)
        self._trial_queues[trial].put((_QueueItem.RESULT, result))

    def log_trial_save(self, trial: "Trial"):
        if self.upload_checkpoints and trial.checkpoint:
            self._trial_queues[trial].put(
                (_QueueItem.CHECKPOINT, trial.checkpoint.dir_or_data)
            )

    def log_trial_end(self, trial: "Trial", failed: bool = False):
        self._stop_logging_actor(trial=trial, timeout=10)

    def __del__(self):
        for trial in list(self._trial_logging_actors):
            self._stop_logging_actor(trial=trial, timeout=2)

        self._trial_logging_actors = {}
        self._trial_logging_futures = {}
        self._trial_queues = {}<|MERGE_RESOLUTION|>--- conflicted
+++ resolved
@@ -290,20 +290,17 @@
 
 def _set_api_key(api_key_file: Optional[str] = None, api_key: Optional[str] = None):
     """Set WandB API key from `wandb_config`. Will pop the
-<<<<<<< HEAD
-    `api_key_file` and `api_key` keys from `wandb_config` parameter"""
-    if os.environ[WANDB_MODE_ENV_VAR] in {"offline", "disabled"}:
-        return
-
-=======
     `api_key_file` and `api_key` keys from `wandb_config` parameter.
 
     The order of fetching the API key is:
       1) From `api_key` or `api_key_file` arguments
       2) From WANDB_API_KEY environment variables
       3) User already logged in to W&B (wandb.api.api_key set)
-      4) From external hook WANDB_SETUP_API_KEY_HOOK"""
->>>>>>> f0a11732
+      4) From external hook WANDB_SETUP_API_KEY_HOOK
+    """
+    if os.environ[WANDB_MODE_ENV_VAR] in {"offline", "disabled"}:
+        return
+
     if api_key_file:
         if api_key:
             raise ValueError("Both WandB `api_key_file` and `api_key` set.")
