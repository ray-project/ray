--- conflicted
+++ resolved
@@ -419,8 +419,6 @@
     webui_url = ray_start_with_dashboard["webui_url"]
     webui_url = format_web_url(webui_url)
 
-<<<<<<< HEAD
-=======
     testcases = (
         # chrome-invalid-tls.json
         {
@@ -649,38 +647,11 @@
         },
     )
 
->>>>>>> 510b03b1
     def dashboard_available():
         try:
             return requests.get(webui_url).status_code == 200
         except Exception:
             return False
-<<<<<<< HEAD
-
-    wait_for_condition(dashboard_available)
-
-    # Starting and getting jobs should be fine from API clients
-    response = requests.post(webui_url + "/api/jobs/", json={"entrypoint": "ls"})
-    response.raise_for_status()
-    response = requests.get(webui_url + "/api/jobs/")
-    response.raise_for_status()
-
-    # Starting job should be blocked for browsers
-    response = requests.post(
-        webui_url + "/api/jobs/",
-        json={"entrypoint": "ls"},
-        headers={
-            "User-Agent": (
-                "Mozilla/5.0 (Macintosh; Intel Mac OS X 10_15_7) "
-                "AppleWebKit/537.36 (KHTML, like Gecko) "
-                "Chrome/119.0.0.0 Safari/537.36"
-            )
-        },
-    )
-    with pytest.raises(HTTPError):
-        response.raise_for_status()
-
-=======
 
     wait_for_condition(dashboard_available)
 
@@ -700,7 +671,6 @@
         with pytest.raises(HTTPError):
             response.raise_for_status()
 
->>>>>>> 510b03b1
     # Getting jobs should be fine for browsers
     response = requests.get(webui_url + "/api/jobs/")
     response.raise_for_status()
