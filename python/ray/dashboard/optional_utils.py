"""
Optional utils module contains utility methods
that require optional dependencies.
"""
import asyncio
import collections
import functools
import inspect
import logging
import os
import time
import traceback
from collections import namedtuple
from typing import Callable, Union

from aiohttp.web import Request, Response

import ray
import ray.dashboard.consts as dashboard_consts
import ray.dashboard.utils as dashboard_utils
from ray._private.ray_constants import env_bool
from ray._raylet import RAY_INTERNAL_DASHBOARD_NAMESPACE

# All third-party dependencies that are not included in the minimal Ray
# installation must be included in this file. This allows us to determine if
# the agent has the necessary dependencies to be started.
from ray.dashboard.optional_deps import aiohttp, hdrs
from ray.dashboard.routes import method_route_table_factory, rest_response
from ray.dashboard.utils import (
    DashboardAgentModule,
    DashboardHeadModule,
)

try:
    create_task = asyncio.create_task
except AttributeError:
    create_task = asyncio.ensure_future


logger = logging.getLogger(__name__)

DashboardHeadRouteTable = method_route_table_factory()
DashboardAgentRouteTable = method_route_table_factory()


# The cache value type used by aiohttp_cache.
_AiohttpCacheValue = namedtuple("AiohttpCacheValue", ["data", "expiration", "task"])
# The methods with no request body used by aiohttp_cache.
_AIOHTTP_CACHE_NOBODY_METHODS = {hdrs.METH_GET, hdrs.METH_DELETE}


def aiohttp_cache(
    ttl_seconds=dashboard_consts.AIOHTTP_CACHE_TTL_SECONDS,
    maxsize=dashboard_consts.AIOHTTP_CACHE_MAX_SIZE,
    enable=not env_bool(dashboard_consts.AIOHTTP_CACHE_DISABLE_ENVIRONMENT_KEY, False),
):
    assert maxsize > 0
    cache = collections.OrderedDict()

    def _wrapper(handler):
        if enable:

            @functools.wraps(handler)
            async def _cache_handler(*args) -> aiohttp.web.Response:
                # Make the route handler as a bound method.
                # The args may be:
                #   * (Request, )
                #   * (self, Request)
                req = args[-1]
                # If nocache=1 in query string, bypass cache.
                if req.query.get("nocache") == "1":
                    return await handler(*args)

                # Make key.
                if req.method in _AIOHTTP_CACHE_NOBODY_METHODS:
                    key = req.path_qs
                else:
                    key = (req.path_qs, await req.read())
                # Query cache.
                value = cache.get(key)
                if value is not None:
                    cache.move_to_end(key)
                    if not value.task.done() or value.expiration >= time.time():
                        # Update task not done or the data is not expired.
                        return aiohttp.web.Response(**value.data)

                def _update_cache(task):
                    try:
                        response = task.result()
                    except Exception:
                        response = rest_response(
                            status_code=dashboard_utils.HTTPStatusCode.INTERNAL_ERROR,
                            message=traceback.format_exc(),
                        )
                    data = {
                        "status": response.status,
                        "headers": dict(response.headers),
                        "body": response.body,
                    }
                    cache[key] = _AiohttpCacheValue(
                        data, time.time() + ttl_seconds, task
                    )
                    cache.move_to_end(key)
                    if len(cache) > maxsize:
                        cache.popitem(last=False)
                    return response

                task = create_task(handler(*args))
                task.add_done_callback(_update_cache)
                if value is None:
                    return await task
                else:
                    return aiohttp.web.Response(**value.data)

            suffix = f"[cache ttl={ttl_seconds}, max_size={maxsize}]"
            _cache_handler.__name__ += suffix
            _cache_handler.__qualname__ += suffix
            return _cache_handler
        else:
            return handler

    if inspect.iscoroutinefunction(ttl_seconds):
        target_func = ttl_seconds
        ttl_seconds = dashboard_consts.AIOHTTP_CACHE_TTL_SECONDS
        return _wrapper(target_func)
    else:
        return _wrapper


def is_browser_request(req: Request) -> bool:
    """Best-effort detection if the request was made by a browser.

<<<<<<< HEAD
    Uses two heuristics:
=======
    Uses three heuristics:
>>>>>>> 510b03b1
        1) If the `User-Agent` header starts with 'Mozilla'. This heuristic is weak,
        but hard for a browser to bypass e.g., fetch/xhr and friends cannot alter the
        user agent, but requests made with an HTTP library can stumble into this if
        they choose to user a browser-like user agent. At the time of writing, all
        common browsers' user agents start with 'Mozilla'.
        2) If any of the `Sec-Fetch-*` headers are present.
<<<<<<< HEAD
=======
        3) If any of the various CORS headers are present
>>>>>>> 510b03b1
    """
    return req.headers.get("User-Agent", "").startswith("Mozilla") or any(
        h in req.headers
        for h in (
<<<<<<< HEAD
=======
            # Origin and Referer are sent by browser user agents to give
            # information about the requesting origin
            "Referer",
            "Origin",
            # Sec-Fetch headers are sent with many but not all `fetch`
            # requests, and will eventually be sent on all requests.
>>>>>>> 510b03b1
            "Sec-Fetch-Mode",
            "Sec-Fetch-Dest",
            "Sec-Fetch-Site",
            "Sec-Fetch-User",
<<<<<<< HEAD
=======
            # CORS headers specifying which other headers are modified
            "Access-Control-Request-Method",
            "Access-Control-Request-Headers",
>>>>>>> 510b03b1
        )
    )


def deny_browser_requests() -> Callable:
    """Reject any requests that appear to be made by a browser."""

    def decorator_factory(f: Callable) -> Callable:
        @functools.wraps(f)
        async def decorator(self, req: Request):
            if is_browser_request(req):
                return Response(
                    text="Browser requests not allowed",
                    status=aiohttp.web.HTTPMethodNotAllowed.status_code,
                )

            return await f(self, req)

        return decorator

    return decorator_factory


def init_ray_and_catch_exceptions() -> Callable:
    """Decorator to be used on methods that require being connected to Ray."""

    def decorator_factory(f: Callable) -> Callable:
        @functools.wraps(f)
        async def decorator(
            self: Union[DashboardAgentModule, DashboardHeadModule], *args, **kwargs
        ):
            try:
                if not ray.is_initialized():
                    try:
                        address = self.gcs_address
                        logger.info(f"Connecting to ray with address={address}")
                        # Set the gcs rpc timeout to shorter
                        os.environ["RAY_gcs_server_request_timeout_seconds"] = str(
                            dashboard_consts.GCS_RPC_TIMEOUT_SECONDS
                        )
                        # Init ray without logging to driver
                        # to avoid infinite logging issue.
                        ray.init(
                            address=address,
                            log_to_driver=False,
                            configure_logging=False,
                            namespace=RAY_INTERNAL_DASHBOARD_NAMESPACE,
                            _skip_env_hook=True,
                        )
                    except Exception as e:
                        ray.shutdown()
                        raise e from None
                return await f(self, *args, **kwargs)
            except Exception as e:
                logger.exception(f"Unexpected error in handler: {e}")
                return Response(
                    text=traceback.format_exc(),
                    status=aiohttp.web.HTTPInternalServerError.status_code,
                )

        return decorator

    return decorator_factory<|MERGE_RESOLUTION|>--- conflicted
+++ resolved
@@ -130,44 +130,31 @@
 def is_browser_request(req: Request) -> bool:
     """Best-effort detection if the request was made by a browser.
 
-<<<<<<< HEAD
-    Uses two heuristics:
-=======
     Uses three heuristics:
->>>>>>> 510b03b1
         1) If the `User-Agent` header starts with 'Mozilla'. This heuristic is weak,
         but hard for a browser to bypass e.g., fetch/xhr and friends cannot alter the
         user agent, but requests made with an HTTP library can stumble into this if
         they choose to user a browser-like user agent. At the time of writing, all
         common browsers' user agents start with 'Mozilla'.
         2) If any of the `Sec-Fetch-*` headers are present.
-<<<<<<< HEAD
-=======
         3) If any of the various CORS headers are present
->>>>>>> 510b03b1
     """
     return req.headers.get("User-Agent", "").startswith("Mozilla") or any(
         h in req.headers
         for h in (
-<<<<<<< HEAD
-=======
             # Origin and Referer are sent by browser user agents to give
             # information about the requesting origin
             "Referer",
             "Origin",
             # Sec-Fetch headers are sent with many but not all `fetch`
             # requests, and will eventually be sent on all requests.
->>>>>>> 510b03b1
             "Sec-Fetch-Mode",
             "Sec-Fetch-Dest",
             "Sec-Fetch-Site",
             "Sec-Fetch-User",
-<<<<<<< HEAD
-=======
             # CORS headers specifying which other headers are modified
             "Access-Control-Request-Method",
             "Access-Control-Request-Headers",
->>>>>>> 510b03b1
         )
     )
 
