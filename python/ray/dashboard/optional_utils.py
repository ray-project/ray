"""
Optional utils module contains utility methods
that require optional dependencies.
"""
import asyncio
import collections
import functools
import inspect
import logging
import os
import time
import traceback
from collections import namedtuple
<<<<<<< HEAD
from typing import Callable
=======
from typing import Any, Callable, Union
>>>>>>> a7b29a52

from aiohttp.web import Request, Response

import ray
import ray.dashboard.consts as dashboard_consts
from ray._private.ray_constants import RAY_INTERNAL_DASHBOARD_NAMESPACE, env_bool

# All third-party dependencies that are not included in the minimal Ray
# installation must be included in this file. This allows us to determine if
# the agent has the necessary dependencies to be started.
<<<<<<< HEAD
from ray.dashboard.optional_deps import aiohttp, hdrs
from ray.dashboard.routes import method_route_table_factory, rest_response
=======
from ray.dashboard.optional_deps import PathLike, RouteDef, aiohttp, hdrs
from ray.dashboard.utils import (
    CustomEncoder,
    DashboardAgentModule,
    DashboardHeadModule,
    to_google_style,
)
>>>>>>> a7b29a52

try:
    create_task = asyncio.create_task
except AttributeError:
    create_task = asyncio.ensure_future


logger = logging.getLogger(__name__)

DashboardHeadRouteTable = method_route_table_factory()
DashboardAgentRouteTable = method_route_table_factory()


# The cache value type used by aiohttp_cache.
_AiohttpCacheValue = namedtuple("AiohttpCacheValue", ["data", "expiration", "task"])
# The methods with no request body used by aiohttp_cache.
_AIOHTTP_CACHE_NOBODY_METHODS = {hdrs.METH_GET, hdrs.METH_DELETE}


def aiohttp_cache(
    ttl_seconds=dashboard_consts.AIOHTTP_CACHE_TTL_SECONDS,
    maxsize=dashboard_consts.AIOHTTP_CACHE_MAX_SIZE,
    enable=not env_bool(dashboard_consts.AIOHTTP_CACHE_DISABLE_ENVIRONMENT_KEY, False),
):
    assert maxsize > 0
    cache = collections.OrderedDict()

    def _wrapper(handler):
        if enable:

            @functools.wraps(handler)
            async def _cache_handler(*args) -> aiohttp.web.Response:
                # Make the route handler as a bound method.
                # The args may be:
                #   * (Request, )
                #   * (self, Request)
                req = args[-1]
                # Make key.
                if req.method in _AIOHTTP_CACHE_NOBODY_METHODS:
                    key = req.path_qs
                else:
                    key = (req.path_qs, await req.read())
                # Query cache.
                value = cache.get(key)
                if value is not None:
                    cache.move_to_end(key)
                    if not value.task.done() or value.expiration >= time.time():
                        # Update task not done or the data is not expired.
                        return aiohttp.web.Response(**value.data)

                def _update_cache(task):
                    try:
                        response = task.result()
                    except Exception:
                        response = rest_response(
                            success=False, message=traceback.format_exc()
                        )
                    data = {
                        "status": response.status,
                        "headers": dict(response.headers),
                        "body": response.body,
                    }
                    cache[key] = _AiohttpCacheValue(
                        data, time.time() + ttl_seconds, task
                    )
                    cache.move_to_end(key)
                    if len(cache) > maxsize:
                        cache.popitem(last=False)
                    return response

                task = create_task(handler(*args))
                task.add_done_callback(_update_cache)
                if value is None:
                    return await task
                else:
                    return aiohttp.web.Response(**value.data)

            suffix = f"[cache ttl={ttl_seconds}, max_size={maxsize}]"
            _cache_handler.__name__ += suffix
            _cache_handler.__qualname__ += suffix
            return _cache_handler
        else:
            return handler

    if inspect.iscoroutinefunction(ttl_seconds):
        target_func = ttl_seconds
        ttl_seconds = dashboard_consts.AIOHTTP_CACHE_TTL_SECONDS
        return _wrapper(target_func)
    else:
        return _wrapper


def is_browser_request(req: Request) -> bool:
    """Checks if a request is made by a browser like user agent.

    This heuristic is very weak, but hard for a browser to bypass- eg,
    fetch/xhr and friends cannot alter the user-agent, but requests made with
    an http library can stumble into this if they choose to user a browser like
    user agent.
    """
    return req.headers["User-Agent"].startswith("Mozilla")


def deny_browser_requests() -> Callable:
    """Reject any requests that appear to be made by a browser"""

    def decorator_factory(f: Callable) -> Callable:
        @functools.wraps(f)
        async def decorator(self, req: Request):
            if is_browser_request(req):
                return Response(
                    text="Browser requests not allowed",
                    status=aiohttp.web.HTTPMethodNotAllowed.status_code,
                )
            return await f(self, req)

        return decorator

    return decorator_factory


def init_ray_and_catch_exceptions() -> Callable:
    """Decorator to be used on methods that require being connected to Ray."""

    def decorator_factory(f: Callable) -> Callable:
        @functools.wraps(f)
        async def decorator(
            self: Union[DashboardAgentModule, DashboardHeadModule], *args, **kwargs
        ):
            try:
                if not ray.is_initialized():
                    try:
                        address = self.gcs_address
                        logger.info(f"Connecting to ray with address={address}")
                        # Set the gcs rpc timeout to shorter
                        os.environ["RAY_gcs_server_request_timeout_seconds"] = str(
                            dashboard_consts.GCS_RPC_TIMEOUT_SECONDS
                        )
                        # Init ray without logging to driver
                        # to avoid infinite logging issue.
                        ray.init(
                            address=address,
                            log_to_driver=False,
                            configure_logging=False,
                            namespace=RAY_INTERNAL_DASHBOARD_NAMESPACE,
                            _skip_env_hook=True,
                        )
                    except Exception as e:
                        ray.shutdown()
                        raise e from None
                return await f(self, *args, **kwargs)
            except Exception as e:
                logger.exception(f"Unexpected error in handler: {e}")
                return Response(
                    text=traceback.format_exc(),
                    status=aiohttp.web.HTTPInternalServerError.status_code,
                )

        return decorator

    return decorator_factory<|MERGE_RESOLUTION|>--- conflicted
+++ resolved
@@ -11,11 +11,7 @@
 import time
 import traceback
 from collections import namedtuple
-<<<<<<< HEAD
-from typing import Callable
-=======
-from typing import Any, Callable, Union
->>>>>>> a7b29a52
+from typing import Callable, Union
 
 from aiohttp.web import Request, Response
 
@@ -26,18 +22,15 @@
 # All third-party dependencies that are not included in the minimal Ray
 # installation must be included in this file. This allows us to determine if
 # the agent has the necessary dependencies to be started.
-<<<<<<< HEAD
-from ray.dashboard.optional_deps import aiohttp, hdrs
-from ray.dashboard.routes import method_route_table_factory, rest_response
-=======
 from ray.dashboard.optional_deps import PathLike, RouteDef, aiohttp, hdrs
 from ray.dashboard.utils import (
     CustomEncoder,
     DashboardAgentModule,
     DashboardHeadModule,
+    method_route_table_factory,
+    rest_response,
     to_google_style,
 )
->>>>>>> a7b29a52
 
 try:
     create_task = asyncio.create_task
