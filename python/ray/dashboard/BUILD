load("@rules_python//python:defs.bzl", "py_library", "py_test")
load("//bazel:python.bzl", "py_test_run_all_subdirectory")

# This is a dummy test dependency that causes the above tests to be
# re-run if any of these files changes.
py_library(
    name = "dashboard_lib",
    srcs = glob(
        ["**/*.py"],
        exclude = ["tests/*"],
    ),
)

py_library(
    name = "conftest",
    srcs = ["tests/conftest.py"],
    visibility = [
        "//python/ray/dashboard:__subpackages__",
    ],
    deps = ["//python/ray/tests:conftest"],
)

py_test_run_all_subdirectory(
    size = "medium",
    include = ["**/test*.py"],
    data = [
        "modules/job/tests/backwards_compatibility_scripts/script.py",
        "modules/job/tests/backwards_compatibility_scripts/test_backwards_compatibility.sh",
        "modules/job/tests/pip_install_test-0.5-py3-none-any.whl",
        "modules/tests/test_config_files/basic_runtime_env.yaml",
    ] + glob([
        "modules/job/tests/subprocess_driver_scripts/*.py",
    ]),
    exclude = [
        "client/node_modules/**",
        "modules/job/tests/test_cli_integration.py",
        "modules/job/tests/test_http_job_server.py",
        "modules/node/tests/test_node.py",
        "tests/test_dashboard.py",
        "tests/test_state_head.py",
<<<<<<< HEAD
        "modules/serve/tests/**/*.py",
=======
        "modules/serve/tests/test_serve_dashboard.py",
        "modules/job/tests/test_job_manager.py",
>>>>>>> 91876e58
    ],
    extra_srcs = [],
    tags = [
        "exclusive",
        "team:core",
    ],
    deps = [":conftest"],
)

py_test(
    name = "test_cli_integration",
    size = "large",
    srcs = ["modules/job/tests/test_cli_integration.py"],
    tags = [
        "exclusive",
        "team:core",
    ],
    deps = [":conftest"],
)

py_test(
    name = "test_job_manager",
    size = "large",
    srcs = ["modules/job/tests/test_job_manager.py"],
    tags = [
        "exclusive",
        "team:serve",
    ],
    deps = [":conftest"],
)

py_test(
    name = "test_http_job_server",
    size = "large",
    srcs = ["modules/job/tests/test_http_job_server.py"],
    data = [
        "modules/job/tests/backwards_compatibility_scripts/script.py",
        "modules/job/tests/backwards_compatibility_scripts/test_backwards_compatibility.sh",
        "modules/job/tests/pip_install_test-0.5-py3-none-any.whl",
        "modules/tests/test_config_files/basic_runtime_env.yaml",
    ] + glob([
        "modules/job/tests/subprocess_driver_scripts/*.py",
    ]),
    tags = [
        "exclusive",
        "team:core",
    ],
    deps = [":conftest"],
)

py_test(
    name = "test_node",
    size = "medium",
    srcs = ["modules/node/tests/test_node.py"],
    tags = [
        "exclusive",
        "team:core",
    ],
    deps = [":conftest"],
)

py_test(
    name = "test_dashboard",
    size = "medium",
    srcs = ["tests/test_dashboard.py"],
    tags = [
        "exclusive",
        "minimal",
        "team:core",
    ],
    deps = [":conftest"],
)

py_test(
    name = "test_metrics_integration",
    size = "medium",
    srcs = ["modules/tests/test_metrics_integration.py"],
    tags = [
        "exclusive",
        "team:clusters",
    ],
    deps = [":conftest"],
)

py_test(
    name = "test_state_head",
    size = "small",
    srcs = ["tests/test_state_head.py"],
    tags = ["team:core"],
    deps = [":conftest"],
)

py_test(
    name = "test_serve_dashboard",
    size = "enormous",
    srcs = [
        "modules/serve/tests/deploy_imperative_serve_apps.py",
        "modules/serve/tests/test_serve_dashboard.py",
    ],
    tags = ["team:serve"],
    deps = [":conftest"],
)

py_test(
    name = "test_serve_dashboard_2",
    size = "enormous",
    srcs = ["modules/serve/tests/test_serve_dashboard_2.py"],
    tags = ["team:serve"],
    deps = [":conftest"],
)

py_test(
    name = "test_data_head",
    size = "small",
    srcs = ["modules/data/tests/test_data_head.py"],
    tags = ["team:data"],
    deps = [":conftest"],
)<|MERGE_RESOLUTION|>--- conflicted
+++ resolved
@@ -38,12 +38,8 @@
         "modules/node/tests/test_node.py",
         "tests/test_dashboard.py",
         "tests/test_state_head.py",
-<<<<<<< HEAD
         "modules/serve/tests/**/*.py",
-=======
-        "modules/serve/tests/test_serve_dashboard.py",
         "modules/job/tests/test_job_manager.py",
->>>>>>> 91876e58
     ],
     extra_srcs = [],
     tags = [
