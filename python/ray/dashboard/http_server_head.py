--- conflicted
+++ resolved
@@ -20,14 +20,10 @@
 from ray._common.network_utils import build_address, parse_address
 from ray._common.usage.usage_lib import TagKey, record_extra_usage_tag
 from ray._common.utils import get_or_create_event_loop
-<<<<<<< HEAD
-from ray._raylet import AuthenticationMode, get_authentication_mode
-from ray.dashboard import authentication_utils as auth_utils
-=======
 from ray._private.authentication.http_token_authentication import (
     get_token_auth_middleware,
 )
->>>>>>> 9fd7d31d
+from ray._raylet import AuthenticationMode, get_authentication_mode
 from ray.dashboard.dashboard_metrics import DashboardPrometheusMetrics
 from ray.dashboard.head import DashboardHeadModule
 
@@ -188,46 +184,6 @@
         return self.http_host, self.http_port
 
     @aiohttp.web.middleware
-<<<<<<< HEAD
-    async def auth_middleware(self, request, handler):
-        """Authenticate requests when token auth is enabled."""
-
-        # Skip if auth not enabled
-        if not auth_utils.is_token_auth_enabled():
-            return await handler(request)
-
-        # Public endpoints that don't require authentication.
-        # These are needed for the dashboard to load and request an auth token.
-        public_exact_paths = {
-            "/",  # Root index.html
-            "/favicon.ico",
-            "/api/authentication_mode",
-        }
-        public_path_prefixes = ("/static/",)  # Static assets (JS, CSS, images)
-        if request.path in public_exact_paths or request.path.startswith(
-            public_path_prefixes
-        ):
-            return await handler(request)
-
-        # Extract and validate token
-        auth_header = request.headers.get("Authorization", "")
-
-        if not auth_header:
-            return aiohttp.web.Response(
-                status=401, text="Unauthorized: Missing authentication token"
-            )
-
-        # Validate token
-        if not auth_utils.validate_request_token(auth_header):
-            return aiohttp.web.Response(
-                status=403, text="Forbidden: Invalid authentication token"
-            )
-
-        return await handler(request)
-
-    @aiohttp.web.middleware
-=======
->>>>>>> 9fd7d31d
     async def path_clean_middleware(self, request, handler):
         if request.path.startswith("/static") or request.path.startswith("/logs"):
             parent = pathlib.PurePosixPath(
@@ -310,6 +266,15 @@
         for h in subprocess_module_handles:
             SubprocessRouteTable.bind(h)
 
+        # Public endpoints that don't require authentication.
+        # These are needed for the dashboard to load and request an auth token.
+        public_exact_paths = {
+            "/",  # Root index.html
+            "/favicon.ico",
+            "/api/authentication_mode",
+        }
+        public_path_prefixes = ("/static/",)  # Static assets (JS, CSS, images)
+
         # Http server should be initialized after all modules loaded.
         # working_dir uploads for job submission can be up to 100MiB.
 
@@ -317,7 +282,9 @@
             client_max_size=ray_constants.DASHBOARD_CLIENT_MAX_SIZE,
             middlewares=[
                 self.metrics_middleware,
-                get_token_auth_middleware(aiohttp),
+                get_token_auth_middleware(
+                    aiohttp, public_exact_paths, public_path_prefixes
+                ),
                 self.path_clean_middleware,
                 self.browsers_no_post_put_middleware,
                 self.cache_control_static_middleware,
