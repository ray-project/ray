import asyncio
import errno
import ipaddress
import logging
import os
import pathlib
import posixpath
import sys
import time
from math import floor
from typing import List

from packaging.version import Version

import ray
import ray.dashboard.optional_utils as dashboard_optional_utils
import ray.dashboard.timezone_utils as timezone_utils
import ray.dashboard.utils as dashboard_utils
from ray import ray_constants
from ray._common.network_utils import build_address, parse_address
from ray._common.usage.usage_lib import TagKey, record_extra_usage_tag
from ray._common.utils import get_or_create_event_loop
from ray._private.authentication.http_token_authentication import (
    get_token_auth_middleware,
)
from ray._raylet import AuthenticationMode, get_authentication_mode
from ray.dashboard.dashboard_metrics import DashboardPrometheusMetrics
from ray.dashboard.head import DashboardHeadModule

# All third-party dependencies that are not included in the minimal Ray
# installation must be included in this file. This allows us to determine if
# the agent has the necessary dependencies to be started.
from ray.dashboard.optional_deps import aiohttp, hdrs
from ray.dashboard.subprocesses.handle import SubprocessModuleHandle
from ray.dashboard.subprocesses.routes import SubprocessRouteTable

# Logger for this module. It should be configured at the entry point
# into the program using Ray. Ray provides a default configuration at
# entry/init points.
logger = logging.getLogger(__name__)
routes = dashboard_optional_utils.DashboardHeadRouteTable

# Env var that enables follow_symlinks for serving UI static files.
# This is an advanced setting that should only be used with special Ray installations
# where the dashboard build files are symlinked to a different directory.
# This is not recommended for most users and can pose a security risk.
# Please reference the aiohttp docs here:
# https://docs.aiohttp.org/en/stable/web_reference.html#aiohttp.web.UrlDispatcher.add_static
ENV_VAR_FOLLOW_SYMLINKS = "RAY_DASHBOARD_BUILD_FOLLOW_SYMLINKS"
FOLLOW_SYMLINKS_ENABLED = os.environ.get(ENV_VAR_FOLLOW_SYMLINKS) == "1"
if FOLLOW_SYMLINKS_ENABLED:
    logger.warning(
        "Enabling RAY_DASHBOARD_BUILD_FOLLOW_SYMLINKS is not recommended as it "
        "allows symlinks to directories outside the dashboard build folder. "
        "You may accidentally expose files on your system outside of the "
        "build directory."
    )


def setup_static_dir():
    build_dir = os.path.join(
        os.path.dirname(os.path.abspath(__file__)), "client", "build"
    )
    module_name = os.path.basename(os.path.dirname(__file__))
    if not os.path.isdir(build_dir):
        raise dashboard_utils.FrontendNotFoundError(
            errno.ENOENT,
            "Dashboard build directory not found. If installing "
            "from source, please follow the additional steps "
            "required to build the dashboard"
            f"(cd python/ray/{module_name}/client "
            "&& npm ci "
            "&& npm run build)",
            build_dir,
        )

    static_dir = os.path.join(build_dir, "static")
    routes.static("/static", static_dir, follow_symlinks=FOLLOW_SYMLINKS_ENABLED)
    return build_dir


class HttpServerDashboardHead:
    def __init__(
        self,
        ip: str,
        http_host: str,
        http_port: int,
        http_port_retries: int,
        gcs_address: str,
        session_name: str,
        metrics: DashboardPrometheusMetrics,
    ):
        self.ip = ip
        self.http_host = http_host
        self.http_port = http_port
        self.http_port_retries = http_port_retries
        self.head_node_ip = parse_address(gcs_address)[0]
        self.metrics = metrics
        self._session_name = session_name

        # Below attirubtes are filled after `run` API is invoked.
        self.runner = None

        # Setup Dashboard Routes
        try:
            build_dir = setup_static_dir()
            logger.info("Setup static dir for dashboard: %s", build_dir)
        except dashboard_utils.FrontendNotFoundError as ex:
            # Not to raise FrontendNotFoundError due to NPM incompatibilities
            # with Windows.
            # Please refer to ci.sh::build_dashboard_front_end()
            if sys.platform in ["win32", "cygwin"]:
                logger.warning(ex)
            else:
                raise ex
        dashboard_optional_utils.DashboardHeadRouteTable.bind(self)

        # Create a http session for all modules.
        # aiohttp<4.0.0 uses a 'loop' variable, aiohttp>=4.0.0 doesn't anymore
        if Version(aiohttp.__version__) < Version("4.0.0"):
            self.http_session = aiohttp.ClientSession(loop=get_or_create_event_loop())
        else:
            self.http_session = aiohttp.ClientSession()

    @routes.get("/")
    async def get_index(self, req) -> aiohttp.web.FileResponse:
        try:
            # This API will be no-op after the first report.
            # Note: We always record the usage, but it is not reported
            # if the usage stats is disabled.
            record_extra_usage_tag(TagKey.DASHBOARD_USED, "True")
        except Exception as e:
            logger.warning(
                "Failed to record the dashboard usage. "
                "This error message is harmless and can be ignored. "
                f"Error: {e}"
            )
        resp = aiohttp.web.FileResponse(
            os.path.join(
                os.path.dirname(os.path.abspath(__file__)), "client/build/index.html"
            )
        )
        resp.headers["Cache-Control"] = "no-store"
        return resp

    @routes.get("/favicon.ico")
    async def get_favicon(self, req) -> aiohttp.web.FileResponse:
        return aiohttp.web.FileResponse(
            os.path.join(
                os.path.dirname(os.path.abspath(__file__)), "client/build/favicon.ico"
            )
        )

    @routes.get("/timezone")
    async def get_timezone(self, req) -> aiohttp.web.Response:
        try:
            current_timezone = timezone_utils.get_current_timezone_info()
            return aiohttp.web.json_response(current_timezone)

        except Exception as e:
            logger.error(f"Error getting timezone: {e}")
            return aiohttp.web.Response(
                status=500, text="Internal Server Error:" + str(e)
            )

    @routes.get("/api/authentication_mode")
    async def get_authentication_mode(self, req) -> aiohttp.web.Response:
        try:
            mode = get_authentication_mode()
            if mode == AuthenticationMode.TOKEN:
                mode_str = "token"
            else:
                mode_str = "disabled"

            return aiohttp.web.json_response({"authentication_mode": mode_str})
        except Exception as e:
            logger.error(f"Error getting authentication mode: {e}")
            return aiohttp.web.Response(
                status=500, text="Internal Server Error: " + str(e)
            )

    def get_address(self):
        assert self.http_host and self.http_port
        return self.http_host, self.http_port

    @aiohttp.web.middleware
    async def path_clean_middleware(self, request, handler):
        if request.path.startswith("/static") or request.path.startswith("/logs"):
            parent = pathlib.PurePosixPath(
                "/logs" if request.path.startswith("/logs") else "/static"
            )

            # If the destination is not relative to the expected directory,
            # then the user is attempting path traversal, so deny the request.
            request_path = pathlib.PurePosixPath(posixpath.realpath(request.path))
            if request_path != parent and parent not in request_path.parents:
                logger.info(
                    f"Rejecting {request_path=} because it is not relative to {parent=}"
                )
                raise aiohttp.web.HTTPForbidden()
        return await handler(request)

    @aiohttp.web.middleware
    async def browsers_no_post_put_middleware(self, request, handler):
        if (
            # A best effort test for browser traffic. All common browsers
            # start with Mozilla at the time of writing.
            dashboard_optional_utils.is_browser_request(request)
            and request.method in [hdrs.METH_POST, hdrs.METH_PUT]
        ):
            return aiohttp.web.Response(
                status=405, text="Method Not Allowed for browser traffic."
            )

        return await handler(request)

    @aiohttp.web.middleware
    async def metrics_middleware(self, request, handler):
        start_time = time.monotonic()

        try:
            response = await handler(request)
            status_tag = f"{floor(response.status / 100)}xx"
            return response
        except (Exception, asyncio.CancelledError):
            status_tag = "5xx"
            raise
        finally:
            resp_time = time.monotonic() - start_time
            try:
                self.metrics.metrics_request_duration.labels(
                    endpoint=handler.__name__,
                    http_status=status_tag,
                    Version=ray.__version__,
                    SessionName=self._session_name,
                    Component="dashboard",
                ).observe(resp_time)
                self.metrics.metrics_request_count.labels(
                    method=request.method,
                    endpoint=handler.__name__,
                    http_status=status_tag,
                    Version=ray.__version__,
                    SessionName=self._session_name,
                    Component="dashboard",
                ).inc()
            except Exception as e:
                logger.exception(f"Error emitting api metrics: {e}")

    @aiohttp.web.middleware
    async def cache_control_static_middleware(self, request, handler):
        if request.path.startswith("/static"):
            response = await handler(request)
            response.headers["Cache-Control"] = "max-age=31536000"
            return response
        return await handler(request)

    async def run(
        self,
        dashboard_head_modules: List[DashboardHeadModule],
        subprocess_module_handles: List[SubprocessModuleHandle],
    ):
        # Bind http routes of each module.
        for m in dashboard_head_modules:
            dashboard_optional_utils.DashboardHeadRouteTable.bind(m)

        for h in subprocess_module_handles:
            SubprocessRouteTable.bind(h)

        # Public endpoints that don't require authentication.
        # These are needed for the dashboard to load and request an auth token.
        public_exact_paths = {
            "/",  # Root index.html
            "/favicon.ico",
            "/api/authentication_mode",
<<<<<<< HEAD
=======
            "/api/healthz",  # General healthcheck
            "/api/gcs_healthz",  # GCS health check
            "/api/local_raylet_healthz",  # Raylet health check
            "/-/healthz",  # Serve health check
>>>>>>> 30617648
        }
        public_path_prefixes = ("/static/",)  # Static assets (JS, CSS, images)

        # Http server should be initialized after all modules loaded.
        # working_dir uploads for job submission can be up to 100MiB.

        app = aiohttp.web.Application(
            client_max_size=ray_constants.DASHBOARD_CLIENT_MAX_SIZE,
            middlewares=[
                self.metrics_middleware,
                get_token_auth_middleware(
                    aiohttp, public_exact_paths, public_path_prefixes
                ),
                self.path_clean_middleware,
                self.browsers_no_post_put_middleware,
                self.cache_control_static_middleware,
            ],
        )
        app.add_routes(routes=routes.bound_routes())
        app.add_routes(routes=SubprocessRouteTable.bound_routes())

        self.runner = aiohttp.web.AppRunner(
            app,
            access_log_format=(
                "%a %t '%r' %s %b bytes %D us '%{Referer}i' '%{User-Agent}i'"
            ),
        )
        await self.runner.setup()
        last_ex = None
        for i in range(1 + self.http_port_retries):
            try:
                site = aiohttp.web.TCPSite(self.runner, self.http_host, self.http_port)
                await site.start()
                break
            except OSError as e:
                last_ex = e
                self.http_port += 1
                logger.warning("Try to use port %s: %s", self.http_port, e)
        else:
            raise Exception(
                f"Failed to find a valid port for dashboard after "
                f"{self.http_port_retries} retries: {last_ex}"
            )
        self.http_host, self.http_port, *_ = site._server.sockets[0].getsockname()
        self.http_host = (
            self.ip
            if ipaddress.ip_address(self.http_host).is_unspecified
            else self.http_host
        )
        logger.info(
            "Dashboard head http address: %s",
            build_address(self.http_host, self.http_port),
        )
        # Dump registered http routes.
        dump_routes = [r for r in app.router.routes() if r.method != hdrs.METH_HEAD]
        for r in dump_routes:
            logger.info(r)
        logger.info("Registered %s routes.", len(dump_routes))

    async def cleanup(self):
        # Wait for finish signal.
        await self.runner.cleanup()<|MERGE_RESOLUTION|>--- conflicted
+++ resolved
@@ -272,13 +272,10 @@
             "/",  # Root index.html
             "/favicon.ico",
             "/api/authentication_mode",
-<<<<<<< HEAD
-=======
             "/api/healthz",  # General healthcheck
             "/api/gcs_healthz",  # GCS health check
             "/api/local_raylet_healthz",  # Raylet health check
             "/-/healthz",  # Serve health check
->>>>>>> 30617648
         }
         public_path_prefixes = ("/static/",)  # Static assets (JS, CSS, images)
 
