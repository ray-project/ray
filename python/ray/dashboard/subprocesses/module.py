import abc
import asyncio
import logging
import multiprocessing
import threading
import sys
from dataclasses import dataclass
from typing import Dict
import os
import setproctitle
from packaging.version import Version
import json

import ray
from ray._raylet import GcsClient
from ray._private.gcs_utils import GcsAioClient
from ray.dashboard.subprocesses.message import (
    ChildBoundMessage,
    RequestMessage,
    UnaryResponseMessage,
    ErrorMessage,
)
from ray.dashboard.subprocesses.utils import (
    assert_not_in_asyncio_loop,
    module_logging_filename,
)
from ray._private.ray_logging import setup_component_logger

logger = logging.getLogger(__name__)


@dataclass
class SubprocessModuleConfig:
    """
    Configuration for a SubprocessModule.
    Pickleable.
    """

    cluster_id_hex: str
    gcs_address: str
    session_name: str
    temp_dir: str
    session_dir: str
    # Logger configs. Will be set up in subprocess entrypoint `run_module`.
    logging_level: str
    logging_format: str
    log_dir: str
    # Name of the "base" log file. Its stem is appended with the Module.__name__.
    # e.g. when logging_filename = "dashboard.log", and Module is JobHead,
    # we will set up logger with name "dashboard-JobHead.log". This name will again be
    # appended with .1 and .2 for rotation.
    logging_filename: str
    logging_rotate_bytes: int
    logging_rotate_backup_count: int


@dataclass
class SubprocessModuleRequest:
    """
    Request type for an endpoint handler in SubprocessModule. Modeled after
    aiohttp.web.Request which is not pickleable.
    """

    method: str
    path_qs: str
    # Not really importing because we want to support minimal Ray later.
    # MultiMapping is just a dict, with `getall()` method to give (K -> List[V]).
    query: "multidict.MultiMapping[str, str]"  # noqa: F821
    headers: "multidict.MultiMapping[str, str]"  # noqa: F821
    body: bytes
    # If the route has a match_info, it will be stored here.
    # e.g. @SubprocessRouteTable.get("/api/data/datasets/{job_id}")
    # match_info = {"job_id": "123"}
    match_info: Dict[str, str]

    async def json(self):
        return json.loads(self.body)

    async def read(self):
        return self.body


class SubprocessModule(abc.ABC):
    """
    A Dashboard Head Module that runs in a subprocess. This is used with the decorators
    to define a (request -> response) endpoint, or a (request -> AsyncIterator[bytes])
    for a streaming endpoint.
    """

    def __init__(
        self,
        config: SubprocessModuleConfig,
        child_bound_queue: multiprocessing.Queue,
        parent_bound_queue: multiprocessing.Queue,
        parent_process_pid: int,
    ):
        """
        Initialize current module when DashboardHead loading modules.
        :param dashboard_head: The DashboardHead instance.
        """
        self._config = config
        self._child_bound_queue = child_bound_queue
        self._parent_bound_queue = parent_bound_queue
        self._parent_process_pid = parent_process_pid
        # Lazy init
        self._gcs_aio_client = None
        self._gcs_client = None
        self._parent_process_death_detection_task = None
        self._http_session = None

        # Cache route methods by __name__. See __getattr__ for more details.
        self._methods_by_name = {}
        for method_name in dir(type(self)):
            # Use type(self) in getattr to avoid evaluating properties.
            method = getattr(type(self), method_name)
            if hasattr(method, "__route_method__") and hasattr(
                method, "__route_path__"
            ):
<<<<<<< HEAD
                self._methods_by_name[method.__name__] = method
=======
                # Use self in getattr to bind `self` in method.
                self._methods_by_name[method.__name__] = getattr(self, method_name)
>>>>>>> a1866985

    def __getattr__(self, name):
        """
        Hack to support aiohttp_cache that changes __name__ of the method. We look up
        methods by getattr(module, method.__name__). If the method is decorated with
        aiohttp_cache, the __name__ is changed but getattr by default will not work.

        If there are multiple methods with the same __name__, raise an error.
        """
        if name in self._methods_by_name:
            return self._methods_by_name[name]
        raise AttributeError(f"Attribute {name} not found as __name__")

    @staticmethod
    def is_minimal_module():
        """
        Currently all SubprocessModule classes should be non-minimal.

        We require this because SubprocessModuleHandle tracks aiohttp requests and
        responses. To ease this, we can define another SubprocessModuleMinimalHandle
        that doesn't track requests and responses, but still provides Queue interface
        and health check.
        TODO(ryw): If needed, create SubprocessModuleMinimalHandle.
        """
        return False

    @abc.abstractmethod
    async def init(self):
        """
        Run the module in an asyncio loop. A head module can provide
        servicers to the server.

        Only after this method is returned, the module will start receiving messages
        from the parent queue.
        """
        pass

    @property
    def session_name(self):
        # Ray session name. It's not related to the aiohttp client session.
        return self._config.session_name

    @property
    def session_dir(self):
        return self._config.session_dir

    @property
    def temp_dir(self):
        return self._config.temp_dir

    @property
    def log_dir(self):
        return self._config.log_dir

    @property
    def http_session(self):
        # Assumes non minimal Ray.
        from ray.dashboard.optional_deps import aiohttp
        from ray.dashboard.utils import get_or_create_event_loop

        if self._http_session is not None:
            return self._http_session
        # Create a http session for this module.
        # aiohttp<4.0.0 uses a 'loop' variable, aiohttp>=4.0.0 doesn't anymore
        if Version(aiohttp.__version__) < Version("4.0.0"):
            self._http_session = aiohttp.ClientSession(loop=get_or_create_event_loop())
        else:
            self._http_session = aiohttp.ClientSession()
        return self._http_session

    @property
    def gcs_address(self):
        return self._config.gcs_address

    @property
    def gcs_aio_client(self):
        if self._gcs_aio_client is None:
            self._gcs_aio_client = GcsAioClient(
                address=self._config.gcs_address,
                nums_reconnect_retry=0,
                cluster_id=self._config.cluster_id_hex,
            )
        return self._gcs_aio_client

    @property
    def gcs_client(self):
        if self._gcs_client is None:
            self._gcs_client = GcsClient(
                address=self._config.gcs_address,
                nums_reconnect_retry=0,
                cluster_id=self._config.cluster_id_hex,
            )
            if not ray.experimental.internal_kv._internal_kv_initialized():
                ray.experimental.internal_kv._initialize_internal_kv(self._gcs_client)
        return self._gcs_client

    def handle_child_bound_message(
        self,
        loop: asyncio.AbstractEventLoop,
        message: ChildBoundMessage,
    ):
        """Handles a message from the child bound queue."""
        if isinstance(message, RequestMessage):
            # Assume module has a method_name method that has signature:
            #
            # async def my_handler(self: SubprocessModule,
            #                      message: RequestMessage,
            #                      parent_bound_queue: multiprocessing.Queue) -> None
            #
            # which comes from the decorators from MethodRouteTable.
            try:
                method = getattr(self, message.method_name)
            except Exception as e:
                logger.exception(
                    f"Error getting method {message.method_name} from module {self.__class__.__name__}"
                )
                msg = ErrorMessage(request_id=message.request_id, error=e)
                self._parent_bound_queue.put(msg)
                return

            # getattr() already binds self to method, so we don't need to pass it.
            asyncio.run_coroutine_threadsafe(
                method(message, self._parent_bound_queue), loop
            )
        else:
            raise ValueError(f"Unknown message type: {type(message)}")

    def dispatch_child_bound_messages(
        self,
        loop: asyncio.AbstractEventLoop,
    ):
        """
        Dispatch Messages to the module. This function should be run in a separate
        thread from the asyncio loop of the module.
        """
        assert_not_in_asyncio_loop()
        while True:
            try:
                message = self._child_bound_queue.get()
            except Exception:
                # This can happen if the parent process died, and getting from the queue
                # can have EOFError.
                logger.exception(
                    "Error getting message from child bound queue. This module will exit."
                )
                loop.call_soon_threadsafe(sys.exit)
                break
            try:
                self.handle_child_bound_message(loop, message)
            except Exception:
                logger.exception(
                    f"Error handling child bound message {message}. This request will hang forever."
                )

    async def _internal_health_check(
        self, message: RequestMessage, parent_bound_queue: multiprocessing.Queue
    ) -> None:
        """
        Internal health check. Sends back a response to the parent queue.

        Note this is NOT registered as a route, so an external HTTP request will not
        trigger this.
        """
        try:
            parent_bound_queue.put(
                UnaryResponseMessage(
                    request_id=message.request_id, status=200, body=b"ok!"
                )
            )
        except Exception as e:
            logger.error(
                f"Error sending response: {e}. This means we will never reply the parent's health check request. The parent will think the module is dead."
            )

    async def _detect_parent_process_death(self):
        """
        Detect parent process death by checking if ppid is still the same.
        """
        while True:
            ppid = os.getppid()
            if ppid != self._parent_process_pid:
                logger.warning(
                    f"Parent process {self._parent_process_pid} died because ppid changed to {ppid}. Exiting..."
                )
                sys.exit()
            await asyncio.sleep(1)


async def run_module_inner(
    child_bound_queue: multiprocessing.Queue,
    parent_bound_queue: multiprocessing.Queue,
    cls: type[SubprocessModule],
    config: SubprocessModuleConfig,
    incarnation: int,
    parent_process_pid: int,
):

    module_name = cls.__name__

    logger.info(
        f"Starting module {module_name} with incarnation {incarnation} and config {config}"
    )

    try:
        module = cls(config, child_bound_queue, parent_bound_queue, parent_process_pid)
        module._parent_process_death_detection_task = asyncio.create_task(
            module._detect_parent_process_death()
        )
        # First init the module, then start dispatching messages.
        await module.init()
        logger.info(f"Module {module_name} initialized, receiving messages...")
    except Exception as e:
        logger.exception(f"Error creating module {module_name}")
        raise e
    loop = asyncio.get_running_loop()
    dispatch_child_bound_messages_thread = threading.Thread(
        name=f"{module_name}-dispatch_child_bound_messages_thread",
        target=module.dispatch_child_bound_messages,
        args=(loop,),
        daemon=True,
    )
    dispatch_child_bound_messages_thread.start()


def run_module(
    child_bound_queue: multiprocessing.Queue,
    parent_bound_queue: multiprocessing.Queue,
    cls: type[SubprocessModule],
    config: SubprocessModuleConfig,
    incarnation: int,
    parent_process_pid: int,
):
    """
    Entrypoint for a subprocess module.
    Creates a dedicated thread to listen from the the parent queue and dispatch messages
    to the module. Only listen to the parent queue AFTER the module is prepared by
    `module.init()`.

    parent_process_pid: Used to detect if the parent process died every 1s. If it does,
    the module will exit.
    """
    module_name = cls.__name__
    current_proctitle = setproctitle.getproctitle()
    setproctitle.setproctitle(
        f"ray-dashboard-{module_name}-{incarnation} ({current_proctitle})"
    )
    logging_filename = module_logging_filename(
        module_name, incarnation, config.logging_filename
    )
    setup_component_logger(
        logging_level=config.logging_level,
        logging_format=config.logging_format,
        log_dir=config.log_dir,
        filename=logging_filename,
        max_bytes=config.logging_rotate_bytes,
        backup_count=config.logging_rotate_backup_count,
    )

    loop = asyncio.new_event_loop()
    loop.create_task(
        run_module_inner(
            child_bound_queue,
            parent_bound_queue,
            cls,
            config,
            incarnation,
            parent_process_pid,
        )
    )
    # TODO: do graceful shutdown.
    # 1. define a stop token.
    # 2. dispatch_child_bound_messages_thread will stop listening.
    # 3. join the loop to wait for all pending tasks to finish, up until a timeout.
    # 4. close the loop and exit.

    def sigterm_handler(signum, frame):
        logger.warning(f"Exiting with signal {signum} immediately...")
        sys.exit(signum)

    ray._private.utils.set_sigterm_handler(sigterm_handler)

    loop.run_forever()<|MERGE_RESOLUTION|>--- conflicted
+++ resolved
@@ -116,12 +116,8 @@
             if hasattr(method, "__route_method__") and hasattr(
                 method, "__route_path__"
             ):
-<<<<<<< HEAD
-                self._methods_by_name[method.__name__] = method
-=======
                 # Use self in getattr to bind `self` in method.
                 self._methods_by_name[method.__name__] = getattr(self, method_name)
->>>>>>> a1866985
 
     def __getattr__(self, name):
         """
