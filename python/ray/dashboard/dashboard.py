--- conflicted
+++ resolved
@@ -193,13 +193,10 @@
                         resource_name, occupied, total))
                 data["extraInfo"] = ", ".join(resources_info)
                 if os.environ.get("RAY_DASHBOARD_DEBUG"):
-<<<<<<< HEAD
                     # process memory info
                     if "numObjectIds" in data:
                         data["extraInfo"] += "\n" + "node_num_object_ids: {}, node_used_memory: {}".format(data["numObjectIds"], data["usedMemory"])
                     # process actor info
-=======
->>>>>>> 8a0a30b5
                     actor_tree_str = json.dumps(
                         actor_tree, indent=2, sort_keys=True)
                     lines = actor_tree_str.split("\n")
