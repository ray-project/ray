--- conflicted
+++ resolved
@@ -462,7 +462,6 @@
                                str(task["callerAddress"]["port"]))
                 caller_id = self._addr_to_actor_id.get(caller_addr, "root")
                 child_to_parent[actor_id] = caller_id
-<<<<<<< HEAD
                 task["state"] = -1
                 task["invalidStateType"] = invalid_state_type
                 task["functionDescriptor"] = list(
@@ -478,11 +477,6 @@
             for ready_task in ready_tasks:
                 _update_flatten_tree(ready_task, "actorCreationTaskSpec",
                                      "pendingActor")
-=======
-                infeasible_task["state"] = -1
-                format_reply_id(infeasible_tasks)
-                flattened_tree[actor_id] = infeasible_task
->>>>>>> 0648bd28
 
         # construct actor tree
         actor_tree = flattened_tree
