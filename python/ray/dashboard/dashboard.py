try:
    import aiohttp.web
except ImportError:
    print("The dashboard requires aiohttp to run.")
    import sys
    sys.exit(1)

import argparse
import copy
import datetime
import errno
import json
import logging
import os
import platform
import threading
import time
import traceback
import yaml
import uuid
import grpc
from google.protobuf.json_format import MessageToDict
import ray
import ray.ray_constants as ray_constants
from typing import Optional, Dict, Any

from ray.core.generated import node_manager_pb2
from ray.core.generated import node_manager_pb2_grpc
from ray.core.generated import reporter_pb2
from ray.core.generated import reporter_pb2_grpc
from ray.core.generated import core_worker_pb2
from ray.core.generated import core_worker_pb2_grpc
from ray.dashboard.interface import BaseDashboardController
from ray.dashboard.interface import BaseDashboardRouteHandler
from ray.dashboard.memory import construct_memory_table, MemoryTable
from ray.dashboard.metrics_exporter.client import Exporter
from ray.dashboard.metrics_exporter.client import MetricsExportClient
from ray.dashboard.node_stats import NodeStats
from ray.dashboard.util import to_unix_time, measures_to_dict, \
    format_resource, to_google_style

try:
    from ray.tune import Analysis
    from tensorboard import program
except ImportError:
    Analysis = None

# Logger for this module. It should be configured at the entry point
# into the program using Ray. Ray provides a default configuration at
# entry/init points.
logger = logging.getLogger(__name__)


async def json_response(is_dev, result=None, error=None,
                        ts=None) -> aiohttp.web.Response:
    if ts is None:
        ts = datetime.datetime.utcnow()

    headers = None
    if is_dev:
        headers = {"Access-Control-Allow-Origin": "*"}

    return aiohttp.web.json_response(
        {
            "result": result,
            "timestamp": to_unix_time(ts),
            "error": error,
        },
        headers=headers)


class DashboardController(BaseDashboardController):
    def __init__(self, redis_address, redis_password):
        self.node_stats = NodeStats(redis_address, redis_password)
        self.raylet_stats = RayletStats(
            redis_address, redis_password=redis_password)
        if Analysis is not None:
            self.tune_stats = TuneCollector(2.0)
        self.memory_table = MemoryTable([])

    def _construct_raylet_info(self):
        D = self.raylet_stats.get_raylet_stats()
        workers_info_by_node = {
            data["nodeId"]: data.get("workersStats")
            for data in D.values()
        }

        infeasible_tasks = sum(
            (data.get("infeasibleTasks", []) for data in D.values()), [])
        # ready_tasks are used to render tasks that are not schedulable
        # due to resource limitations.
        # (e.g., Actor requires 2 GPUs but there is only 1 gpu available).
        ready_tasks = sum((data.get("readyTasks", []) for data in D.values()),
                          [])
        actor_tree = self.node_stats.get_actor_tree(
            workers_info_by_node, infeasible_tasks, ready_tasks)

        for address, data in D.items():
            # process view data
            measures_dicts = {}
            for view_data in data["viewData"]:
                view_name = view_data["viewName"]
                if view_name in ("local_available_resource",
                                 "local_total_resource",
                                 "object_manager_stats"):
                    measures_dicts[view_name] = measures_to_dict(
                        view_data["measures"])
            # process resources info
            extra_info_strings = []
            prefix = "ResourceName:"
            for resource_name, total_resource in measures_dicts[
                    "local_total_resource"].items():
                available_resource = measures_dicts[
                    "local_available_resource"].get(resource_name, .0)
                resource_name = resource_name[len(prefix):]
                extra_info_strings.append("{}: {} / {}".format(
                    resource_name,
                    format_resource(resource_name,
                                    total_resource - available_resource),
                    format_resource(resource_name, total_resource)))
            data["extraInfo"] = ", ".join(extra_info_strings) + "\n"
            if os.environ.get("RAY_DASHBOARD_DEBUG"):
                # process object store info
                extra_info_strings = []
                prefix = "ValueType:"
                for stats_name in [
                        "used_object_store_memory", "num_local_objects"
                ]:
                    stats_value = measures_dicts["object_manager_stats"].get(
                        prefix + stats_name, .0)
                    extra_info_strings.append("{}: {}".format(
                        stats_name, stats_value))
                data["extraInfo"] += ", ".join(extra_info_strings)
                # process actor info
                actor_tree_str = json.dumps(
                    actor_tree, indent=2, sort_keys=True)
                lines = actor_tree_str.split("\n")
                max_line_length = max(map(len, lines))
                to_print = []
                for line in lines:
                    to_print.append(line + (max_line_length - len(line)) * " ")
                data["extraInfo"] += "\n" + "\n".join(to_print)
        return {"nodes": D, "actors": actor_tree}

    def get_ray_config(self):
        try:
            config_path = os.path.expanduser("~/ray_bootstrap_config.yaml")
            with open(config_path) as f:
                cfg = yaml.safe_load(f)
        except Exception:
            error = "No config"
            return error, None

        D = {
            "min_workers": cfg["min_workers"],
            "max_workers": cfg["max_workers"],
            "initial_workers": cfg["initial_workers"],
            "autoscaling_mode": cfg["autoscaling_mode"],
            "idle_timeout_minutes": cfg["idle_timeout_minutes"],
        }

        try:
            D["head_type"] = cfg["head_node"]["InstanceType"]
        except KeyError:
            D["head_type"] = "unknown"

        try:
            D["worker_type"] = cfg["worker_nodes"]["InstanceType"]
        except KeyError:
            D["worker_type"] = "unknown"

        return None, D

    def get_node_info(self):
        return self.node_stats.get_node_stats()

    def get_raylet_info(self):
        return self._construct_raylet_info()

    def get_memory_table_info(self) -> MemoryTable:
        # Collecting memory info adds big overhead to the cluster.
        # This must be collected only when it is necessary.
        self.raylet_stats.include_memory_info = True
        D = self.raylet_stats.get_raylet_stats()
        workers_info_by_node = {
            data["nodeId"]: data.get("workersStats")
            for data in D.values()
        }
        self.memory_table = construct_memory_table(workers_info_by_node)
        return self.memory_table

    def stop_collecting_memory_table_info(self):
        self.raylet_stats.include_memory_info = False

    def tune_info(self):
        if Analysis is not None:
            D = self.tune_stats.get_stats()
        else:
            D = {}
        return D

    def tune_availability(self):
        if Analysis is not None:
            D = self.tune_stats.get_availability()
        else:
            D = {"available": False, "trials_available": False}
        return D

    def set_tune_experiment(self, experiment):
        if Analysis is not None:
            return self.tune_stats.set_experiment(experiment)
        return "Tune Not Enabled", None

    def enable_tune_tensorboard(self):
        if Analysis is not None:
            self.tune_stats.enable_tensorboard()

    def launch_profiling(self, node_id, pid, duration):
        profiling_id = self.raylet_stats.launch_profiling(
            node_id=node_id, pid=pid, duration=duration)
        return profiling_id

    def check_profiling_status(self, profiling_id):
        return self.raylet_stats.check_profiling_status(profiling_id)

    def get_profiling_info(self, profiling_id):
        return self.raylet_stats.get_profiling_info(profiling_id)

    def kill_actor(self, actor_id, ip_address, port):
        return self.raylet_stats.kill_actor(actor_id, ip_address, port)

    def get_logs(self, hostname, pid):
        return self.node_stats.get_logs(hostname, pid)

    def get_errors(self, hostname, pid):
        return self.node_stats.get_errors(hostname, pid)

    def start_collecting_metrics(self):
        self.node_stats.start()
        self.raylet_stats.start()
        if Analysis is not None:
            self.tune_stats.start()

<<<<<<< HEAD
    def v2_hostnames(self):
        node_stats = self.node_stats.get_node_stats()
        return [client["hostname"] for client in node_stats["clients"]]

    def v2_node_summaries(self):
        node_stats = self.node_stats.get_node_stats()
        return list(node_stats["clients"])

    def v2_node_details(self, hostname) -> Optional[Dict[str, Any]]:
        raylet_info = self._construct_raylet_info()
        node_stats = self.node_stats.get_node_stats()
        node_obj = None
        for node in node_stats["clients"]:
            if node["hostname"] == hostname:
                node_obj = node.copy()
                break
        if not node_obj:
            return None
        # Insert information about workers, merged from the
        # Raylet information
        raylet_info = raylet_info["nodes"].get(node_obj["ip"])
        raylet_workers = {
            worker["pid"]: worker["coreWorkerStats"]
            for worker in raylet_info["workersStats"]
        } if raylet_info else set()
        if raylet_workers:
            logger.warning("RAYLET_TYPE: {}".format(list(raylet_workers)[0]))
        node_workers = node_obj["workers"]
        for worker in node_workers:
            raylet_worker = raylet_workers.get(worker["pid"])
            str_pid = str(worker["pid"])
            worker["core_worker_stats"] = [raylet_worker
                                           ] if raylet_worker else []
            worker["log_count"] = node_obj.get("log_count", {}).get(str_pid, 0)
            worker["error_count"] = node_obj.get("error_count", {}).get(
                str_pid, 0)
        node_obj["log_count"] = sum(node_obj.get("log_count", {}).values())
        node_obj["error_count"] = sum(node_obj.get("error_count", {}).values())
        # Insert information about log and error counts, both at
        #  the node and at the worker level.
        return node_obj


class Dashboardv2APIHandler:
    def __init__(self, node_stats, raylet_stats):
        self.raylet_stats = raylet_stats
        self.node_stats = node_stats
        self.is_dev = os.environ.get("RAY_DASHBOARD_DEV") == "1"

=======
>>>>>>> 68f3fec7

class DashboardRouteHandler(BaseDashboardRouteHandler):
    def __init__(self, dashboard_controller: DashboardController,
                 is_dev=False):
        self.dashboard_controller = dashboard_controller
        self.is_dev = is_dev

    def v2_api_response(self, data) -> aiohttp.web.Response:
        formatted_data = to_google_style(data)
        if self.is_dev:
            headers = {"Access-Control-Allow-Origin": "*"}
        else:
            headers = {}
        return aiohttp.web.json_response(
            {
                "result": True,
                "msg": "Success",
                "data": formatted_data,
            },
            headers=headers)

    def v2_api_error(self, status: int, msg: str) -> aiohttp.web.Response:
        if self.is_dev:
            headers = {"Access-Control-Allow-Origin": "*"}
        else:
            headers = {}
        return aiohttp.web.json_response(
            {
                "result": False,
                "msg": msg
            }, status=status, headers=headers)

    def forbidden(self) -> aiohttp.web.Response:
        return aiohttp.web.Response(status=403, text="403 Forbidden")

    async def get_forbidden(self, _) -> aiohttp.web.Response:
        return self.forbidden()

    async def get_index(self, req) -> aiohttp.web.Response:
        return aiohttp.web.FileResponse(
            os.path.join(
                os.path.dirname(os.path.abspath(__file__)),
                "client/build/index.html"))

    async def get_favicon(self, req) -> aiohttp.web.Response:
        return aiohttp.web.FileResponse(
            os.path.join(
                os.path.dirname(os.path.abspath(__file__)),
                "client/build/favicon.ico"))

    async def ray_config(self, req) -> aiohttp.web.Response:
        error, result = self.dashboard_controller.get_ray_config()
        if error:
            return await json_response(self.is_dev, error=error)
        return await json_response(self.is_dev, result=result)

    async def node_info(self, req) -> aiohttp.web.Response:
        now = datetime.datetime.utcnow()
        D = self.dashboard_controller.get_node_info()
        return await json_response(self.is_dev, result=D, ts=now)

    async def raylet_info(self, req) -> aiohttp.web.Response:
        result = self.dashboard_controller.get_raylet_info()
        return await json_response(self.is_dev, result=result)

    async def memory_table_info(self, req) -> aiohttp.web.Response:
        memory_table = self.dashboard_controller.get_memory_table_info()
        return await json_response(self.is_dev, result=memory_table.__dict__())

    async def stop_collecting_memory_table_info(self,
                                                req) -> aiohttp.web.Response:
        self.dashboard_controller.stop_collecting_memory_table_info()
        return await json_response(self.is_dev, result={})

    async def tune_info(self, req) -> aiohttp.web.Response:
        result = self.dashboard_controller.tune_info()
        return await json_response(self.is_dev, result=result)

    async def tune_availability(self, req) -> aiohttp.web.Response:
        result = self.dashboard_controller.tune_availability()
        return await json_response(self.is_dev, result=result)

    async def set_tune_experiment(self, req) -> aiohttp.web.Response:
        data = await req.json()
        error, result = self.dashboard_controller.set_tune_experiment(
            data["experiment"])
        if error:
            return await json_response(self.is_dev, error=error)
        return await json_response(self.is_dev, result=result)

    async def enable_tune_tensorboard(self, req) -> aiohttp.web.Response:
        self.dashboard_controller.enable_tune_tensorboard()
        return await json_response(self.is_dev, result={})

    async def launch_profiling(self, req) -> aiohttp.web.Response:
        node_id = req.query.get("node_id")
        pid = int(req.query.get("pid"))
        duration = int(req.query.get("duration"))
        profiling_id = self.dashboard_controller.launch_profiling(
            node_id, pid, duration)
        return await json_response(self.is_dev, result=str(profiling_id))

    async def check_profiling_status(self, req) -> aiohttp.web.Response:
        profiling_id = req.query.get("profiling_id")
        status = self.dashboard_controller.check_profiling_status(profiling_id)
        return await json_response(self.is_dev, result=status)

    async def get_profiling_info(self, req) -> aiohttp.web.Response:
        profiling_id = req.query.get("profiling_id")
        profiling_info = self.dashboard_controller.get_profiling_info(
            profiling_id)
        return aiohttp.web.json_response(profiling_info)

    async def kill_actor(self, req) -> aiohttp.web.Response:
        actor_id = req.query.get("actor_id")
        ip_address = req.query.get("ip_address")
        port = req.query.get("port")
        return await json_response(
            self.is_dev,
            self.dashboard_controller.kill_actor(actor_id, ip_address, port))

    async def logs(self, req) -> aiohttp.web.Response:
        hostname = req.query.get("hostname")
        pid = req.query.get("pid")
        result = self.dashboard_controller.get_logs(hostname, pid)
        return await json_response(self.is_dev, result=result)

    async def errors(self, req) -> aiohttp.web.Response:
        hostname = req.query.get("hostname")
        pid = req.query.get("pid")
        result = self.dashboard_controller.get_errors(hostname, pid)
        return await json_response(self.is_dev, result=result)

    async def v2_hostnames(self, req) -> aiohttp.web.Response:
        hostnames = self.dashboard_controller.v2_hostnames()
        return self.v2_api_response({"hostnames": hostnames})
        pass

    async def v2_node_details(self, req) -> aiohttp.web.Response:
        hostname = req.match_info.get("hostname")
        if hostname is None:
            return self.api_error(400, "Missing hostname")
        node_details = self.dashboard_controller.v2_node_details(hostname)
        if not node_details:
            return self.api_error(
                400, "Host not found for hostname {}".format(hostname))
        return self.v2_api_response({"details": node_details})

    async def v2_node_summaries(self, req) -> aiohttp.web.Response:
        summaries = self.dashboard_controller.v2_node_summaries()
        return self.v2_api_response({"summaries": summaries})


class MetricsExportHandler:
    def __init__(self,
                 dashboard_controller: DashboardController,
                 metrics_export_client: MetricsExportClient,
                 dashboard_id,
                 is_dev=False):
        assert metrics_export_client is not None
        self.metrics_export_client = metrics_export_client
        self.dashboard_controller = dashboard_controller
        self.is_dev = is_dev

    async def enable_export_metrics(self, req) -> aiohttp.web.Response:
        if self.metrics_export_client.enabled:
            return await json_response(
                self.is_dev, result={"url": None}, error="Already enabled")

        succeed, error = self.metrics_export_client.start_exporting_metrics()
        error_msg = "Failed to enable it. Error: {}".format(error)
        if not succeed:
            return await json_response(
                self.is_dev, result={"url": None}, error=error_msg)

        url = self.metrics_export_client.dashboard_url
        return await json_response(self.is_dev, result={"url": url})

    async def get_dashboard_address(self, req) -> aiohttp.web.Response:
        if not self.metrics_export_client.enabled:
            return await json_response(
                self.is_dev,
                result={"url": None},
                error="Metrics exporting is not enabled.")

        url = self.metrics_export_client.dashboard_url
        return await json_response(self.is_dev, result={"url": url})

    async def redirect_to_dashboard(self, req) -> aiohttp.web.Response:
        if not self.metrics_export_client.enabled:
            return await json_response(
                self.is_dev,
                result={"url": None},
                error="You should enable metrics export to use this endpoint.")

        raise aiohttp.web.HTTPFound(self.metrics_export_client.dashboard_url)


def setup_metrics_export_routes(app: aiohttp.web.Application,
                                handler: MetricsExportHandler):
    """Routes that require dynamically changing class attributes."""
    app.router.add_get("/api/metrics/enable", handler.enable_export_metrics)
    app.router.add_get("/api/metrics/url", handler.get_dashboard_address)
    app.router.add_get("/metrics/redirect", handler.redirect_to_dashboard)


def setup_static_dir(app):
    build_dir = os.path.join(
        os.path.dirname(os.path.abspath(__file__)), "client/build")
    if not os.path.isdir(build_dir):
        raise OSError(
            errno.ENOENT, "Dashboard build directory not found. If installing "
            "from source, please follow the additional steps "
            "required to build the dashboard"
            "(cd python/ray/dashboard/client "
            "&& npm ci "
            "&& npm run build)", build_dir)

    static_dir = os.path.join(build_dir, "static")
    app.router.add_static("/static", static_dir)
    return build_dir


def setup_speedscope_dir(app, build_dir):
    speedscope_dir = os.path.join(build_dir, "speedscope-1.5.3")
    app.router.add_static("/speedscope", speedscope_dir)


def setup_dashboard_route(app: aiohttp.web.Application,
                          handler: BaseDashboardRouteHandler,
                          index=None,
                          favicon=None,
                          ray_config=None,
                          node_info=None,
                          raylet_info=None,
                          tune_info=None,
                          tune_availability=None,
                          launch_profiling=None,
                          check_profiling_status=None,
                          get_profiling_info=None,
                          kill_actor=None,
                          logs=None,
                          errors=None,
                          memory_table=None,
                          stop_memory_table=None,
                          v2_hostnames=None,
                          v2_node_summaries=None,
                          v2_node_details=None):
    def add_get_route(route, handler_func):
        if route is not None:
            app.router.add_get(route, handler_func)

    add_get_route(index, handler.get_index)
    add_get_route(favicon, handler.get_favicon)
    add_get_route(ray_config, handler.ray_config)
    add_get_route(node_info, handler.node_info)
    add_get_route(raylet_info, handler.raylet_info)
    add_get_route(tune_info, handler.tune_info)
    add_get_route(tune_availability, handler.tune_availability)
    add_get_route(launch_profiling, handler.launch_profiling)
    add_get_route(check_profiling_status, handler.check_profiling_status)
    add_get_route(get_profiling_info, handler.get_profiling_info)
    add_get_route(kill_actor, handler.kill_actor)
    add_get_route(logs, handler.logs)
    add_get_route(errors, handler.errors)
    add_get_route(memory_table, handler.memory_table_info)
    add_get_route(stop_memory_table, handler.stop_collecting_memory_table_info)
    add_get_route(v2_hostnames, handler.v2_hostnames)
    add_get_route(v2_node_summaries, handler.v2_node_summaries)
    add_get_route(v2_node_details, handler.v2_node_details)


class Dashboard:
    """A dashboard process for monitoring Ray nodes.

    This dashboard is made up of a REST API which collates data published by
        Reporter processes on nodes into a json structure, and a webserver
        which polls said API for display purposes.

    Args:
        host(str): Host address of dashboard aiohttp server.
        port(str): Port number of dashboard aiohttp server.
        redis_address(str): GCS address of a Ray cluster
        temp_dir (str): The temporary directory used for log files and
            information for this Ray session.
        redis_passord(str): Redis password to access GCS
        metrics_export_address(str): The address users host their dashboard.
    """

    def __init__(self,
                 host,
                 port,
                 redis_address,
                 temp_dir,
                 redis_password=None,
                 metrics_export_address=None):
        self.host = host
        self.port = port
        self.redis_client = ray.services.create_redis_client(
            redis_address, password=redis_password)
        self.temp_dir = temp_dir
        self.dashboard_id = str(uuid.uuid4())
        self.dashboard_controller = DashboardController(
            redis_address, redis_password)

        # Setting the environment variable RAY_DASHBOARD_DEV=1 disables some
        # security checks in the dashboard server to ease development while
        # using the React dev server. Specifically, when this option is set, we
        # allow cross-origin requests to be made.
        self.is_dev = os.environ.get("RAY_DASHBOARD_DEV") == "1"

        self.app = aiohttp.web.Application()
        route_handler = DashboardRouteHandler(
            self.dashboard_controller, is_dev=self.is_dev)

        # Setup Metrics exporting service if necessary.
        self.metrics_export_address = metrics_export_address
        if self.metrics_export_address:
            self._setup_metrics_export()

        # Setup Dashboard Routes
        build_dir = setup_static_dir(self.app)
        setup_speedscope_dir(self.app, build_dir)
        setup_dashboard_route(
            self.app,
            route_handler,
            index="/",
            favicon="/favicon.ico",
            ray_config="/api/ray_config",
            node_info="/api/node_info",
            raylet_info="/api/raylet_info",
            tune_info="/api/tune_info",
            tune_availability="/api/tune_availability",
            launch_profiling="/api/launch_profiling",
            check_profiling_status="/api/check_profiling_status",
            get_profiling_info="/api/get_profiling_info",
            kill_actor="/api/kill_actor",
            logs="/api/logs",
            errors="/api/errors",
            memory_table="/api/memory_table",
<<<<<<< HEAD
            stop_memory_table="/api/stop_memory_table",
            v2_hostnames="/api/v2/hostnames",
            v2_node_details="/api/v2/nodes/{hostname}",
            v2_node_summaries="/api/v2/nodes")
=======
            stop_memory_table="/api/stop_memory_table")
>>>>>>> 68f3fec7
        self.app.router.add_get("/{_}", route_handler.get_forbidden)
        self.app.router.add_post("/api/set_tune_experiment",
                                 route_handler.set_tune_experiment)
        self.app.router.add_post("/api/enable_tune_tensorboard",
                                 route_handler.enable_tune_tensorboard)

    def _setup_metrics_export(self):
        exporter = Exporter(self.dashboard_id, self.metrics_export_address,
                            self.dashboard_controller)
        self.metrics_export_client = MetricsExportClient(
            self.metrics_export_address, self.dashboard_controller,
            self.dashboard_id, exporter)

        # Setup endpoints
        metrics_export_handler = MetricsExportHandler(
            self.dashboard_controller,
            self.metrics_export_client,
            self.dashboard_id,
            is_dev=self.is_dev)
        setup_metrics_export_routes(self.app, metrics_export_handler)

    def _start_exporting_metrics(self):
        result, error = self.metrics_export_client.start_exporting_metrics()
        if not result and error:
            url = ray.services.get_webui_url_from_redis(self.redis_client)
            error += (" Please reenable the metrics export by going to "
                      "the url: {}/api/metrics/enable".format(url))
            ray.utils.push_error_to_driver_through_redis(
                self.redis_client, "metrics export failed", error)

    def log_dashboard_url(self):
        url = ray.services.get_webui_url_from_redis(self.redis_client)
        if url is None:
            raise ValueError("WebUI URL is not present in GCS.")
        with open(os.path.join(self.temp_dir, "dashboard_url"), "w") as f:
            f.write(url)
        logger.info("Dashboard running on {}".format(url))

    def run(self):
        self.log_dashboard_url()
        self.dashboard_controller.start_collecting_metrics()
        if self.metrics_export_address:
            self._start_exporting_metrics()
        aiohttp.web.run_app(self.app, host=self.host, port=self.port)


class RayletStats(threading.Thread):
    def __init__(self, redis_address, redis_password=None):
        self.nodes_lock = threading.Lock()
        self.nodes = []
        self.stubs = {}
        self.reporter_stubs = {}
        self.redis_client = ray.services.create_redis_client(
            redis_address, password=redis_password)

        self._raylet_stats_lock = threading.Lock()
        self._raylet_stats = {}
        self._profiling_stats = {}

        self._update_nodes()
        self.include_memory_info = False

        super().__init__()

    def _update_nodes(self):
        with self.nodes_lock:
            self.nodes = ray.nodes()
            node_ids = [node["NodeID"] for node in self.nodes]

            # First remove node connections of disconnected nodes.
            for node_id in self.stubs.keys():
                if node_id not in node_ids:
                    stub = self.stubs.pop(node_id)
                    stub.close()
                    reporter_stub = self.reporter_stubs.pop(node_id)
                    reporter_stub.close()

            # Now add node connections of new nodes.
            for node in self.nodes:
                node_id = node["NodeID"]
                if node_id not in self.stubs:
                    node_ip = node["NodeManagerAddress"]
                    channel = grpc.insecure_channel("{}:{}".format(
                        node_ip, node["NodeManagerPort"]))
                    stub = node_manager_pb2_grpc.NodeManagerServiceStub(
                        channel)
                    self.stubs[node_id] = stub
                    # Block wait until the reporter for the node starts.
                    while True:
                        reporter_port = self.redis_client.get(
                            "REPORTER_PORT:{}".format(node_ip))
                        if reporter_port:
                            break
                    reporter_channel = grpc.insecure_channel("{}:{}".format(
                        node_ip, int(reporter_port)))
                    reporter_stub = reporter_pb2_grpc.ReporterServiceStub(
                        reporter_channel)
                    self.reporter_stubs[node_id] = reporter_stub

            assert len(self.stubs) == len(
                self.reporter_stubs), (self.stubs.keys(),
                                       self.reporter_stubs.keys())

    def get_raylet_stats(self):
        with self._raylet_stats_lock:
            return copy.deepcopy(self._raylet_stats)

    def launch_profiling(self, node_id, pid, duration):
        profiling_id = str(uuid.uuid4())

        def _callback(reply_future):
            reply = reply_future.result()
            with self._raylet_stats_lock:
                self._profiling_stats[profiling_id] = reply

        reporter_stub = self.reporter_stubs[node_id]
        reply_future = reporter_stub.GetProfilingStats.future(
            reporter_pb2.GetProfilingStatsRequest(pid=pid, duration=duration))
        reply_future.add_done_callback(_callback)
        return profiling_id

    def check_profiling_status(self, profiling_id):
        with self._raylet_stats_lock:
            is_present = profiling_id in self._profiling_stats
        if not is_present:
            return {"status": "pending"}

        reply = self._profiling_stats[profiling_id]
        if reply.std_err:
            return {"status": "error", "error": reply.std_err}
        else:
            return {"status": "finished"}

    def get_profiling_info(self, profiling_id):
        with self._raylet_stats_lock:
            profiling_stats = self._profiling_stats.get(profiling_id)
        assert profiling_stats, "profiling not finished"
        return json.loads(profiling_stats.profiling_stats)

    def kill_actor(self, actor_id, ip_address, port):
        channel = grpc.insecure_channel("{}:{}".format(ip_address, int(port)))
        stub = core_worker_pb2_grpc.CoreWorkerServiceStub(channel)

        def _callback(reply_future):
            _ = reply_future.result()

        reply_future = stub.KillActor.future(
            core_worker_pb2.KillActorRequest(
                intended_actor_id=ray.utils.hex_to_binary(actor_id)))
        reply_future.add_done_callback(_callback)
        return {}

    def run(self):
        counter = 0
        while True:
            time.sleep(1.0)
            replies = {}
            try:
                for node in self.nodes:
                    node_id = node["NodeID"]
                    stub = self.stubs[node_id]
                    reply = stub.GetNodeStats(
                        node_manager_pb2.GetNodeStatsRequest(
                            include_memory_info=self.include_memory_info),
                        timeout=2)
                    reply_dict = MessageToDict(reply)
                    reply_dict["nodeId"] = node_id
                    replies[node["NodeManagerAddress"]] = reply_dict
                with self._raylet_stats_lock:
                    for address, reply_dict in replies.items():
                        self._raylet_stats[address] = reply_dict
            except Exception:
                logger.exception(traceback.format_exc())
            finally:
                counter += 1
                # From time to time, check if new nodes have joined the cluster
                # and update self.nodes
                if counter % 10:
                    self._update_nodes()


class TuneCollector(threading.Thread):
    """Initialize collector worker thread.
    Args
        logdir (str): Directory path to save the status information of
                        jobs and trials.
        reload_interval (float): Interval(in s) of space between loading
                        data from logs
    """

    def __init__(self, reload_interval):
        self._logdir = None
        self._trial_records = {}
        self._data_lock = threading.Lock()
        self._reload_interval = reload_interval
        self._trials_available = False
        self._tensor_board_dir = ""
        self._enable_tensor_board = False
        self._errors = {}

        super().__init__()

    def get_stats(self):
        with self._data_lock:
            tensor_board_info = {
                "tensorboard_current": self._logdir == self._tensor_board_dir,
                "tensorboard_enabled": self._tensor_board_dir != ""
            }
            return {
                "trial_records": copy.deepcopy(self._trial_records),
                "errors": copy.deepcopy(self._errors),
                "tensorboard": tensor_board_info
            }

    def set_experiment(self, experiment):
        with self._data_lock:
            if os.path.isdir(os.path.expanduser(experiment)):
                self._logdir = os.path.expanduser(experiment)
                return None, {"experiment": self._logdir}
            else:
                return "Not a Valid Directory", None

    def enable_tensorboard(self):
        with self._data_lock:
            if not self._tensor_board_dir:
                tb = program.TensorBoard()
                tb.configure(argv=[None, "--logdir", str(self._logdir)])
                tb.launch()
                self._tensor_board_dir = self._logdir

    def get_availability(self):
        with self._data_lock:
            return {
                "available": True,
                "trials_available": self._trials_available
            }

    def run(self):
        while True:
            with self._data_lock:
                self.collect()
            time.sleep(self._reload_interval)

    def collect_errors(self, df):
        sub_dirs = os.listdir(self._logdir)
        trial_names = filter(
            lambda d: os.path.isdir(os.path.join(self._logdir, d)), sub_dirs)
        for trial in trial_names:
            error_path = os.path.join(self._logdir, trial, "error.txt")
            if os.path.isfile(error_path):
                self._trials_available = True
                with open(error_path) as f:
                    text = f.read()
                    self._errors[str(trial)] = {
                        "text": text,
                        "job_id": os.path.basename(self._logdir),
                        "trial_id": "No Trial ID"
                    }
                    other_data = df[df["logdir"].str.contains(trial)]
                    if len(other_data) > 0:
                        trial_id = other_data["trial_id"].values[0]
                        self._errors[str(trial)]["trial_id"] = str(trial_id)
                        if str(trial_id) in self._trial_records.keys():
                            self._trial_records[str(trial_id)]["error"] = text
                            self._trial_records[str(trial_id)][
                                "status"] = "ERROR"

    def collect(self):
        """
        Collects and cleans data on the running Tune experiment from the
        Tune logs so that users can see this information in the front-end
        client
        """
        self._trial_records = {}
        self._errors = {}
        if not self._logdir:
            return

        # search through all the sub_directories in log directory
        analysis = Analysis(str(self._logdir))
        df = analysis.dataframe()

        if len(df) == 0 or "trial_id" not in df.columns:
            return

        self._trials_available = True

        # make sure that data will convert to JSON without error
        df["trial_id_key"] = df["trial_id"].astype(str)
        df = df.fillna(0)

        trial_ids = df["trial_id"]
        for i, value in df["trial_id"].iteritems():
            if type(value) != str and type(value) != int:
                trial_ids[i] = int(value)

        df["trial_id"] = trial_ids

        # convert df to python dict
        df = df.set_index("trial_id_key")
        trial_data = df.to_dict(orient="index")

        # clean data and update class attribute
        if len(trial_data) > 0:
            trial_data = self.clean_trials(trial_data)
            self._trial_records.update(trial_data)

        self.collect_errors(df)

    def clean_trials(self, trial_details):
        first_trial = trial_details[list(trial_details.keys())[0]]
        config_keys = []
        float_keys = []
        metric_keys = []

        # list of static attributes for trial
        default_names = [
            "logdir", "time_this_iter_s", "done", "episodes_total",
            "training_iteration", "timestamp", "timesteps_total",
            "experiment_id", "date", "timestamp", "time_total_s", "pid",
            "hostname", "node_ip", "time_since_restore",
            "timesteps_since_restore", "iterations_since_restore",
            "experiment_tag", "trial_id"
        ]

        # filter attributes into floats, metrics, and config variables
        for key, value in first_trial.items():
            if isinstance(value, float):
                float_keys.append(key)
            if str(key).startswith("config/"):
                config_keys.append(key)
            elif key not in default_names:
                metric_keys.append(key)

        # clean data into a form that front-end client can handle
        for trial, details in trial_details.items():
            ts = os.path.getctime(details["logdir"])
            formatted_time = datetime.datetime.fromtimestamp(ts).strftime(
                "%Y-%m-%d %H:%M:%S")
            details["start_time"] = formatted_time
            details["params"] = {}
            details["metrics"] = {}

            # round all floats
            for key in float_keys:
                details[key] = round(details[key], 12)

            # group together config attributes
            for key in config_keys:
                new_name = key[7:]
                details["params"][new_name] = details[key]
                details.pop(key)

            # group together metric attributes
            for key in metric_keys:
                details["metrics"][key] = details[key]
                details.pop(key)

            if details["done"]:
                details["status"] = "TERMINATED"
            else:
                details["status"] = "RUNNING"
            details.pop("done")

            details["job_id"] = os.path.basename(self._logdir)
            details["error"] = "No Error"

        return trial_details


if __name__ == "__main__":
    parser = argparse.ArgumentParser(
        description=("Parse Redis server for the "
                     "dashboard to connect to."))
    parser.add_argument(
        "--host",
        required=True,
        type=str,
        help="The host to use for the HTTP server.")
    parser.add_argument(
        "--port",
        required=True,
        type=int,
        help="The port to use for the HTTP server.")
    parser.add_argument(
        "--redis-address",
        required=True,
        type=str,
        help="The address to use for Redis.")
    parser.add_argument(
        "--redis-password",
        required=False,
        type=str,
        default=None,
        help="the password to use for Redis")
    parser.add_argument(
        "--logging-level",
        required=False,
        type=str,
        default=ray_constants.LOGGER_LEVEL,
        choices=ray_constants.LOGGER_LEVEL_CHOICES,
        help=ray_constants.LOGGER_LEVEL_HELP)
    parser.add_argument(
        "--logging-format",
        required=False,
        type=str,
        default=ray_constants.LOGGER_FORMAT,
        help=ray_constants.LOGGER_FORMAT_HELP)
    parser.add_argument(
        "--temp-dir",
        required=False,
        type=str,
        default=None,
        help="Specify the path of the temporary directory use by Ray process.")
    args = parser.parse_args()
    ray.utils.setup_logger(args.logging_level, args.logging_format)

    # TODO(sang): Add a URL validation.
    metrics_export_address = os.environ.get("METRICS_EXPORT_ADDRESS")

    try:
        dashboard = Dashboard(
            args.host,
            args.port,
            args.redis_address,
            args.temp_dir,
            redis_password=args.redis_password,
            metrics_export_address=metrics_export_address)
        dashboard.run()
    except Exception as e:
        # Something went wrong, so push an error to all drivers.
        redis_client = ray.services.create_redis_client(
            args.redis_address, password=args.redis_password)
        traceback_str = ray.utils.format_error_message(traceback.format_exc())
        message = ("The dashboard on node {} failed with the following "
                   "error:\n{}".format(platform.node(), traceback_str))
        ray.utils.push_error_to_driver_through_redis(
            redis_client, ray_constants.DASHBOARD_DIED_ERROR, message)
        if isinstance(e, OSError) and e.errno == errno.ENOENT:
            logger.warning(message)
        else:
            raise e<|MERGE_RESOLUTION|>--- conflicted
+++ resolved
@@ -241,7 +241,6 @@
         if Analysis is not None:
             self.tune_stats.start()
 
-<<<<<<< HEAD
     def v2_hostnames(self):
         node_stats = self.node_stats.get_node_stats()
         return [client["hostname"] for client in node_stats["clients"]]
@@ -285,15 +284,6 @@
         return node_obj
 
 
-class Dashboardv2APIHandler:
-    def __init__(self, node_stats, raylet_stats):
-        self.raylet_stats = raylet_stats
-        self.node_stats = node_stats
-        self.is_dev = os.environ.get("RAY_DASHBOARD_DEV") == "1"
-
-=======
->>>>>>> 68f3fec7
-
 class DashboardRouteHandler(BaseDashboardRouteHandler):
     def __init__(self, dashboard_controller: DashboardController,
                  is_dev=False):
@@ -633,14 +623,10 @@
             logs="/api/logs",
             errors="/api/errors",
             memory_table="/api/memory_table",
-<<<<<<< HEAD
             stop_memory_table="/api/stop_memory_table",
             v2_hostnames="/api/v2/hostnames",
             v2_node_details="/api/v2/nodes/{hostname}",
             v2_node_summaries="/api/v2/nodes")
-=======
-            stop_memory_table="/api/stop_memory_table")
->>>>>>> 68f3fec7
         self.app.router.add_get("/{_}", route_handler.get_forbidden)
         self.app.router.add_post("/api/set_tune_experiment",
                                  route_handler.set_tune_experiment)
