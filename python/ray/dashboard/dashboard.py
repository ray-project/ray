try:
    import aiohttp.web
except ImportError:
    print("The dashboard requires aiohttp to run.")
    import sys
    sys.exit(1)

import argparse
import copy
import datetime
import errno
import json
import logging
import os
import platform
import threading
import time
import traceback
import yaml
import uuid
import grpc
from google.protobuf.json_format import MessageToDict
import ray
import ray.ray_constants as ray_constants
from itertools import chain

from ray.core.generated import node_manager_pb2
from ray.core.generated import node_manager_pb2_grpc
from ray.core.generated import reporter_pb2
from ray.core.generated import reporter_pb2_grpc
from ray.core.generated import core_worker_pb2
from ray.core.generated import core_worker_pb2_grpc
from ray.dashboard.interface import BaseDashboardController
from ray.dashboard.interface import BaseDashboardRouteHandler
from ray.dashboard.memory import construct_memory_table, MemoryTable, \
     GroupByType, SortingType
from ray.dashboard.metrics_exporter.client import Exporter
from ray.dashboard.metrics_exporter.client import MetricsExportClient
from ray.dashboard.node_stats import NodeStats
from ray.dashboard.util import to_unix_time
from ray.metrics_agent import PrometheusServiceDiscoveryWriter

try:
    from ray.tune import Analysis
    from tensorboard import program
except ImportError:
    Analysis = None

# Logger for this module. It should be configured at the entry point
# into the program using Ray. Ray provides a default configuration at
# entry/init points.
logger = logging.getLogger(__name__)


async def json_response(is_dev, result=None, error=None,
                        ts=None) -> aiohttp.web.Response:
    if ts is None:
        ts = datetime.datetime.utcnow()

    headers = None
    if is_dev:
        headers = {"Access-Control-Allow-Origin": "*"}

    return aiohttp.web.json_response(
        {
            "result": result,
            "timestamp": to_unix_time(ts),
            "error": error,
        },
        headers=headers)


class DashboardController(BaseDashboardController):
    def __init__(self, redis_address, redis_password):
        self.node_stats = NodeStats(redis_address, redis_password)
        self.raylet_stats = RayletStats(
            redis_address, redis_password=redis_password)
        if Analysis is not None:
            self.tune_stats = TuneCollector(2.0)
        self.memory_table = MemoryTable([])

    def _construct_raylet_info(self):
        D = self.raylet_stats.get_raylet_stats()
        workers_info_by_node = {
            data["nodeId"]: data.get("workersStats")
            for data in D.values()
        }

        infeasible_tasks = sum(
            (data.get("infeasibleTasks", []) for data in D.values()), [])
        # ready_tasks are used to render tasks that are not schedulable
        # due to resource limitations.
        # (e.g., Actor requires 2 GPUs but there is only 1 gpu available).
        ready_tasks = sum((data.get("readyTasks", []) for data in D.values()),
                          [])
<<<<<<< HEAD
        actor_groups = self.node_stats.get_actors(
            workers_info_by_node, infeasible_tasks, ready_tasks)

        for address, data in D.items():
            # process view data
            measures_dicts = {}
            for view_data in data["viewData"]:
                view_name = view_data["viewName"]
                if view_name in ("local_available_resource",
                                 "local_total_resource",
                                 "object_manager_stats"):
                    measures_dicts[view_name] = measures_to_dict(
                        view_data["measures"])
            # process resources info
            extra_info_strings = []
            prefix = "ResourceName:"
            for resource_name, total_resource in measures_dicts[
                    "local_total_resource"].items():
                available_resource = measures_dicts[
                    "local_available_resource"].get(resource_name, .0)
                resource_name = resource_name[len(prefix):]
                extra_info_strings.append("{}: {} / {}".format(
                    resource_name,
                    format_resource(resource_name,
                                    total_resource - available_resource),
                    format_resource(resource_name, total_resource)))
            data["extraInfo"] = ", ".join(extra_info_strings) + "\n"
            if os.environ.get("RAY_DASHBOARD_DEBUG"):
                # process object store info
                extra_info_strings = []
                prefix = "ValueType:"
                for stats_name in [
                        "used_object_store_memory", "num_local_objects"
                ]:
                    stats_value = measures_dicts["object_manager_stats"].get(
                        prefix + stats_name, .0)
                    extra_info_strings.append("{}: {}".format(
                        stats_name, stats_value))
                data["extraInfo"] += ", ".join(extra_info_strings)
                # process actor info
                actors = [chain.from_iterable(actor_groups.values())]
                actors_str = json.dumps(actors, indent=2, sort_keys=True)
                lines = actors_str.split("\n")
                max_line_length = max(map(len, lines))
                to_print = []
                for line in lines:
                    to_print.append(line + (max_line_length - len(line)) * " ")
                data["extraInfo"] += "\n" + "\n".join(to_print)
        return {"nodes": D, "actorGroups": actor_groups}
=======
        actors = self.node_stats.get_actors(workers_info_by_node,
                                            infeasible_tasks, ready_tasks)
        plasma_stats = {}
        # HTTP call to metrics port for each node in nodes/
        used_views = ("object_store_num_local_objects",
                      "object_store_available_memory",
                      "object_store_used_memory")
        for address, data in D.items():
            # process view data
            views = [
                view for view in data.get("viewData", [])
                if view.get("viewName") in used_views
            ]
            node_plasma_stats = {}
            for view in views:
                view_name = view["viewName"]
                view_measures = view["measures"]
                if view_measures:
                    view_data = view_measures[0].get("doubleValue", .0)
                else:
                    view_data = .0
                node_plasma_stats[view_name] = view_data
            plasma_stats[address] = node_plasma_stats

        return {"nodes": D, "actors": actors, "plasmaStats": plasma_stats}
>>>>>>> 39c598ba

    def get_ray_config(self):
        try:
            config_path = os.path.expanduser("~/ray_bootstrap_config.yaml")
            with open(config_path) as f:
                cfg = yaml.safe_load(f)
        except Exception:
            error = "No config"
            return error, None

        D = {
            "min_workers": cfg["min_workers"],
            "max_workers": cfg["max_workers"],
            "initial_workers": cfg["initial_workers"],
            "autoscaling_mode": cfg["autoscaling_mode"],
            "idle_timeout_minutes": cfg["idle_timeout_minutes"],
        }

        try:
            D["head_type"] = cfg["head_node"]["InstanceType"]
        except KeyError:
            D["head_type"] = "unknown"

        try:
            D["worker_type"] = cfg["worker_nodes"]["InstanceType"]
        except KeyError:
            D["worker_type"] = "unknown"

        return None, D

    def get_node_info(self):
        return self.node_stats.get_node_stats()

    def get_raylet_info(self):
        return self._construct_raylet_info()

    def get_memory_table_info(self,
                              group_by=GroupByType.NODE_ADDRESS,
                              sort_by=SortingType.OBJECT_SIZE) -> MemoryTable:
        # Collecting memory info adds big overhead to the cluster.
        # This must be collected only when it is necessary.
        self.raylet_stats.include_memory_info = True
        D = self.raylet_stats.get_raylet_stats()
        workers_info_by_node = {
            data["nodeId"]: data.get("workersStats")
            for data in D.values()
        }
        self.memory_table = construct_memory_table(
            workers_info_by_node, group_by=group_by, sort_by=sort_by)
        return self.memory_table

    def stop_collecting_memory_table_info(self):
        self.raylet_stats.include_memory_info = False

    def tune_info(self):
        if Analysis is not None:
            D = self.tune_stats.get_stats()
        else:
            D = {}
        return D

    def tune_availability(self):
        if Analysis is not None:
            D = self.tune_stats.get_availability()
        else:
            D = {"available": False, "trials_available": False}
        return D

    def set_tune_experiment(self, experiment):
        if Analysis is not None:
            return self.tune_stats.set_experiment(experiment)
        return "Tune Not Enabled", None

    def enable_tune_tensorboard(self):
        if Analysis is not None:
            self.tune_stats.enable_tensorboard()

    def launch_profiling(self, node_id, pid, duration):
        profiling_id = self.raylet_stats.launch_profiling(
            node_id=node_id, pid=pid, duration=duration)
        return profiling_id

    def check_profiling_status(self, profiling_id):
        return self.raylet_stats.check_profiling_status(profiling_id)

    def get_profiling_info(self, profiling_id):
        return self.raylet_stats.get_profiling_info(profiling_id)

    def kill_actor(self, actor_id, ip_address, port):
        return self.raylet_stats.kill_actor(actor_id, ip_address, port)

    def get_logs(self, hostname, pid):
        return self.node_stats.get_logs(hostname, pid)

    def get_errors(self, hostname, pid):
        return self.node_stats.get_errors(hostname, pid)

    def start_collecting_metrics(self):
        self.node_stats.start()
        self.raylet_stats.start()
        if Analysis is not None:
            self.tune_stats.start()


class DashboardRouteHandler(BaseDashboardRouteHandler):
    def __init__(self, dashboard_controller: DashboardController,
                 is_dev=False):
        self.dashboard_controller = dashboard_controller
        self.is_dev = is_dev

    def forbidden(self) -> aiohttp.web.Response:
        return aiohttp.web.Response(status=403, text="403 Forbidden")

    async def get_forbidden(self, _) -> aiohttp.web.Response:
        return self.forbidden()

    async def get_index(self, req) -> aiohttp.web.Response:
        return aiohttp.web.FileResponse(
            os.path.join(
                os.path.dirname(os.path.abspath(__file__)),
                "client/build/index.html"))

    async def get_favicon(self, req) -> aiohttp.web.Response:
        return aiohttp.web.FileResponse(
            os.path.join(
                os.path.dirname(os.path.abspath(__file__)),
                "client/build/favicon.ico"))

    async def ray_config(self, req) -> aiohttp.web.Response:
        error, result = self.dashboard_controller.get_ray_config()
        if error:
            return await json_response(self.is_dev, error=error)
        return await json_response(self.is_dev, result=result)

    async def node_info(self, req) -> aiohttp.web.Response:
        now = datetime.datetime.utcnow()
        D = self.dashboard_controller.get_node_info()
        return await json_response(self.is_dev, result=D, ts=now)

    async def raylet_info(self, req) -> aiohttp.web.Response:
        result = self.dashboard_controller.get_raylet_info()
        return await json_response(self.is_dev, result=result)

    async def memory_table_info(self, req) -> aiohttp.web.Response:
        group_by = req.query.get("group_by")
        sort_by = req.query.get("sort_by")
        kwargs = {}
        try:
            if group_by:
                kwargs["group_by"] = GroupByType(group_by)
            if sort_by:
                kwargs["sort_by"] = SortingType(sort_by)
        except ValueError as e:
            return aiohttp.web.HTTPBadRequest(reason=str(e))

        memory_table = self.dashboard_controller.get_memory_table_info(
            **kwargs)
        return await json_response(self.is_dev, result=memory_table.__dict__())

    async def stop_collecting_memory_table_info(self,
                                                req) -> aiohttp.web.Response:
        self.dashboard_controller.stop_collecting_memory_table_info()
        return await json_response(self.is_dev, result={})

    async def tune_info(self, req) -> aiohttp.web.Response:
        result = self.dashboard_controller.tune_info()
        return await json_response(self.is_dev, result=result)

    async def tune_availability(self, req) -> aiohttp.web.Response:
        result = self.dashboard_controller.tune_availability()
        return await json_response(self.is_dev, result=result)

    async def set_tune_experiment(self, req) -> aiohttp.web.Response:
        data = await req.json()
        error, result = self.dashboard_controller.set_tune_experiment(
            data["experiment"])
        if error:
            return await json_response(self.is_dev, error=error)
        return await json_response(self.is_dev, result=result)

    async def enable_tune_tensorboard(self, req) -> aiohttp.web.Response:
        self.dashboard_controller.enable_tune_tensorboard()
        return await json_response(self.is_dev, result={})

    async def launch_profiling(self, req) -> aiohttp.web.Response:
        node_id = req.query.get("node_id")
        pid = int(req.query.get("pid"))
        duration = int(req.query.get("duration"))
        profiling_id = self.dashboard_controller.launch_profiling(
            node_id, pid, duration)
        return await json_response(self.is_dev, result=str(profiling_id))

    async def check_profiling_status(self, req) -> aiohttp.web.Response:
        profiling_id = req.query.get("profiling_id")
        status = self.dashboard_controller.check_profiling_status(profiling_id)
        return await json_response(self.is_dev, result=status)

    async def get_profiling_info(self, req) -> aiohttp.web.Response:
        profiling_id = req.query.get("profiling_id")
        profiling_info = self.dashboard_controller.get_profiling_info(
            profiling_id)
        return aiohttp.web.json_response(profiling_info)

    async def kill_actor(self, req) -> aiohttp.web.Response:
        actor_id = req.query.get("actor_id")
        ip_address = req.query.get("ip_address")
        port = req.query.get("port")
        return await json_response(
            self.is_dev,
            self.dashboard_controller.kill_actor(actor_id, ip_address, port))

    async def logs(self, req) -> aiohttp.web.Response:
        hostname = req.query.get("hostname")
        pid = req.query.get("pid")
        result = self.dashboard_controller.get_logs(hostname, pid)
        return await json_response(self.is_dev, result=result)

    async def errors(self, req) -> aiohttp.web.Response:
        hostname = req.query.get("hostname")
        pid = req.query.get("pid")
        result = self.dashboard_controller.get_errors(hostname, pid)
        return await json_response(self.is_dev, result=result)


class MetricsExportHandler:
    def __init__(self,
                 dashboard_controller: DashboardController,
                 metrics_export_client: MetricsExportClient,
                 dashboard_id,
                 is_dev=False):
        assert metrics_export_client is not None
        self.metrics_export_client = metrics_export_client
        self.dashboard_controller = dashboard_controller
        self.is_dev = is_dev

    async def enable_export_metrics(self, req) -> aiohttp.web.Response:
        if self.metrics_export_client.enabled:
            return await json_response(
                self.is_dev, result={"url": None}, error="Already enabled")

        succeed, error = self.metrics_export_client.start_exporting_metrics()
        error_msg = "Failed to enable it. Error: {}".format(error)
        if not succeed:
            return await json_response(
                self.is_dev, result={"url": None}, error=error_msg)

        url = self.metrics_export_client.dashboard_url
        return await json_response(self.is_dev, result={"url": url})

    async def get_dashboard_address(self, req) -> aiohttp.web.Response:
        if not self.metrics_export_client.enabled:
            return await json_response(
                self.is_dev,
                result={"url": None},
                error="Metrics exporting is not enabled.")

        url = self.metrics_export_client.dashboard_url
        return await json_response(self.is_dev, result={"url": url})

    async def redirect_to_dashboard(self, req) -> aiohttp.web.Response:
        if not self.metrics_export_client.enabled:
            return await json_response(
                self.is_dev,
                result={"url": None},
                error="You should enable metrics export to use this endpoint.")

        raise aiohttp.web.HTTPFound(self.metrics_export_client.dashboard_url)


def setup_metrics_export_routes(app: aiohttp.web.Application,
                                handler: MetricsExportHandler):
    """Routes that require dynamically changing class attributes."""
    app.router.add_get("/api/metrics/enable", handler.enable_export_metrics)
    app.router.add_get("/api/metrics/url", handler.get_dashboard_address)
    app.router.add_get("/metrics/redirect", handler.redirect_to_dashboard)


def setup_static_dir(app):
    build_dir = os.path.join(
        os.path.dirname(os.path.abspath(__file__)), "client/build")
    if not os.path.isdir(build_dir):
        raise OSError(
            errno.ENOENT, "Dashboard build directory not found. If installing "
            "from source, please follow the additional steps "
            "required to build the dashboard"
            "(cd python/ray/dashboard/client "
            "&& npm ci "
            "&& npm run build)", build_dir)

    static_dir = os.path.join(build_dir, "static")
    app.router.add_static("/static", static_dir)
    return build_dir


def setup_speedscope_dir(app, build_dir):
    speedscope_dir = os.path.join(build_dir, "speedscope-1.5.3")
    app.router.add_static("/speedscope", speedscope_dir)


def setup_dashboard_route(app: aiohttp.web.Application,
                          handler: BaseDashboardRouteHandler,
                          index=None,
                          favicon=None,
                          ray_config=None,
                          node_info=None,
                          raylet_info=None,
                          tune_info=None,
                          tune_availability=None,
                          launch_profiling=None,
                          check_profiling_status=None,
                          get_profiling_info=None,
                          kill_actor=None,
                          logs=None,
                          errors=None,
                          memory_table=None,
                          stop_memory_table=None):
    def add_get_route(route, handler_func):
        if route is not None:
            app.router.add_get(route, handler_func)

    add_get_route(index, handler.get_index)
    add_get_route(favicon, handler.get_favicon)
    add_get_route(ray_config, handler.ray_config)
    add_get_route(node_info, handler.node_info)
    add_get_route(raylet_info, handler.raylet_info)
    add_get_route(tune_info, handler.tune_info)
    add_get_route(tune_availability, handler.tune_availability)
    add_get_route(launch_profiling, handler.launch_profiling)
    add_get_route(check_profiling_status, handler.check_profiling_status)
    add_get_route(get_profiling_info, handler.get_profiling_info)
    add_get_route(kill_actor, handler.kill_actor)
    add_get_route(logs, handler.logs)
    add_get_route(errors, handler.errors)
    add_get_route(memory_table, handler.memory_table_info)
    add_get_route(stop_memory_table, handler.stop_collecting_memory_table_info)


class Dashboard:
    """A dashboard process for monitoring Ray nodes.

    This dashboard is made up of a REST API which collates data published by
        Reporter processes on nodes into a json structure, and a webserver
        which polls said API for display purposes.

    Args:
        host(str): Host address of dashboard aiohttp server.
        port(str): Port number of dashboard aiohttp server.
        redis_address(str): GCS address of a Ray cluster
        temp_dir (str): The temporary directory used for log files and
            information for this Ray session.
        redis_passord(str): Redis password to access GCS
        metrics_export_address(str): The address users host their dashboard.
    """

    def __init__(self,
                 host,
                 port,
                 redis_address,
                 temp_dir,
                 redis_password=None,
                 metrics_export_address=None):
        self.host = host
        self.port = port
        self.redis_client = ray.services.create_redis_client(
            redis_address, password=redis_password)
        self.temp_dir = temp_dir
        self.dashboard_id = str(uuid.uuid4())
        self.dashboard_controller = DashboardController(
            redis_address, redis_password)
        self.service_discovery = PrometheusServiceDiscoveryWriter(
            redis_address, redis_password, temp_dir)

        # Setting the environment variable RAY_DASHBOARD_DEV=1 disables some
        # security checks in the dashboard server to ease development while
        # using the React dev server. Specifically, when this option is set, we
        # allow cross-origin requests to be made.
        self.is_dev = os.environ.get("RAY_DASHBOARD_DEV") == "1"

        self.app = aiohttp.web.Application()
        route_handler = DashboardRouteHandler(
            self.dashboard_controller, is_dev=self.is_dev)

        # Setup Metrics exporting service if necessary.
        self.metrics_export_address = metrics_export_address
        if self.metrics_export_address:
            self._setup_metrics_export()

        # Setup Dashboard Routes
        build_dir = setup_static_dir(self.app)
        setup_speedscope_dir(self.app, build_dir)
        setup_dashboard_route(
            self.app,
            route_handler,
            index="/",
            favicon="/favicon.ico",
            ray_config="/api/ray_config",
            node_info="/api/node_info",
            raylet_info="/api/raylet_info",
            tune_info="/api/tune_info",
            tune_availability="/api/tune_availability",
            launch_profiling="/api/launch_profiling",
            check_profiling_status="/api/check_profiling_status",
            get_profiling_info="/api/get_profiling_info",
            kill_actor="/api/kill_actor",
            logs="/api/logs",
            errors="/api/errors",
            memory_table="/api/memory_table",
            stop_memory_table="/api/stop_memory_table")
        self.app.router.add_get("/{_}", route_handler.get_forbidden)
        self.app.router.add_post("/api/set_tune_experiment",
                                 route_handler.set_tune_experiment)
        self.app.router.add_post("/api/enable_tune_tensorboard",
                                 route_handler.enable_tune_tensorboard)

    def _setup_metrics_export(self):
        exporter = Exporter(self.dashboard_id, self.metrics_export_address,
                            self.dashboard_controller)
        self.metrics_export_client = MetricsExportClient(
            self.metrics_export_address, self.dashboard_controller,
            self.dashboard_id, exporter)

        # Setup endpoints
        metrics_export_handler = MetricsExportHandler(
            self.dashboard_controller,
            self.metrics_export_client,
            self.dashboard_id,
            is_dev=self.is_dev)
        setup_metrics_export_routes(self.app, metrics_export_handler)

    def _start_exporting_metrics(self):
        result, error = self.metrics_export_client.start_exporting_metrics()
        if not result and error:
            url = ray.services.get_webui_url_from_redis(self.redis_client)
            error += (" Please reenable the metrics export by going to "
                      "the url: {}/api/metrics/enable".format(url))
            ray.utils.push_error_to_driver_through_redis(
                self.redis_client, "metrics export failed", error)

    def log_dashboard_url(self):
        url = ray.services.get_webui_url_from_redis(self.redis_client)
        if url is None:
            raise ValueError("WebUI URL is not present in GCS.")
        with open(os.path.join(self.temp_dir, "dashboard_url"), "w") as f:
            f.write(url)
        logger.info("Dashboard running on {}".format(url))

    def run(self):
        self.log_dashboard_url()
        self.dashboard_controller.start_collecting_metrics()
        self.service_discovery.start()
        if self.metrics_export_address:
            self._start_exporting_metrics()
        aiohttp.web.run_app(self.app, host=self.host, port=self.port)


class RayletStats(threading.Thread):
    def __init__(self, redis_address, redis_password=None):
        self.nodes_lock = threading.Lock()
        self.nodes = []
        self.stubs = {}
        self.reporter_stubs = {}
        self.redis_client = ray.services.create_redis_client(
            redis_address, password=redis_password)

        self._raylet_stats_lock = threading.Lock()
        self._raylet_stats = {}
        self._profiling_stats = {}

        self._update_nodes()
        self.include_memory_info = False

        super().__init__()

    def _update_nodes(self):
        with self.nodes_lock:
            self.nodes = ray.nodes()
            node_ids = [node["NodeID"] for node in self.nodes]

            # First remove node connections of disconnected nodes.
            for node_id in self.stubs.keys():
                if node_id not in node_ids:
                    stub = self.stubs.pop(node_id)
                    stub.close()
                    reporter_stub = self.reporter_stubs.pop(node_id)
                    reporter_stub.close()

            # Now add node connections of new nodes.
            for node in self.nodes:
                node_id = node["NodeID"]
                if node_id not in self.stubs:
                    node_ip = node["NodeManagerAddress"]
                    channel = grpc.insecure_channel("{}:{}".format(
                        node_ip, node["NodeManagerPort"]))
                    stub = node_manager_pb2_grpc.NodeManagerServiceStub(
                        channel)
                    self.stubs[node_id] = stub
                    # Block wait until the reporter for the node starts.
                    while True:
                        reporter_port = self.redis_client.get(
                            "REPORTER_PORT:{}".format(node_ip))
                        if reporter_port:
                            break
                    reporter_channel = grpc.insecure_channel("{}:{}".format(
                        node_ip, int(reporter_port)))
                    reporter_stub = reporter_pb2_grpc.ReporterServiceStub(
                        reporter_channel)
                    self.reporter_stubs[node_id] = reporter_stub

            assert len(self.stubs) == len(
                self.reporter_stubs), (self.stubs.keys(),
                                       self.reporter_stubs.keys())

    def get_raylet_stats(self):
        with self._raylet_stats_lock:
            return copy.deepcopy(self._raylet_stats)

    def launch_profiling(self, node_id, pid, duration):
        profiling_id = str(uuid.uuid4())

        def _callback(reply_future):
            reply = reply_future.result()
            with self._raylet_stats_lock:
                self._profiling_stats[profiling_id] = reply

        reporter_stub = self.reporter_stubs[node_id]
        reply_future = reporter_stub.GetProfilingStats.future(
            reporter_pb2.GetProfilingStatsRequest(pid=pid, duration=duration))
        reply_future.add_done_callback(_callback)
        return profiling_id

    def check_profiling_status(self, profiling_id):
        with self._raylet_stats_lock:
            is_present = profiling_id in self._profiling_stats
        if not is_present:
            return {"status": "pending"}

        reply = self._profiling_stats[profiling_id]
        if reply.std_err:
            return {"status": "error", "error": reply.std_err}
        else:
            return {"status": "finished"}

    def get_profiling_info(self, profiling_id):
        with self._raylet_stats_lock:
            profiling_stats = self._profiling_stats.get(profiling_id)
        assert profiling_stats, "profiling not finished"
        return json.loads(profiling_stats.profiling_stats)

    def kill_actor(self, actor_id, ip_address, port):
        channel = grpc.insecure_channel("{}:{}".format(ip_address, int(port)))
        stub = core_worker_pb2_grpc.CoreWorkerServiceStub(channel)

        def _callback(reply_future):
            _ = reply_future.result()

        reply_future = stub.KillActor.future(
            core_worker_pb2.KillActorRequest(
                intended_actor_id=ray.utils.hex_to_binary(actor_id)))
        reply_future.add_done_callback(_callback)
        return {}

    def run(self):
        counter = 0
        while True:
            time.sleep(1.0)
            replies = {}
            try:
                for node in self.nodes:
                    node_id = node["NodeID"]
                    stub = self.stubs[node_id]
                    reply = stub.GetNodeStats(
                        node_manager_pb2.GetNodeStatsRequest(
                            include_memory_info=self.include_memory_info),
                        timeout=2)
                    reply_dict = MessageToDict(reply)
                    reply_dict["nodeId"] = node_id
                    replies[node["NodeManagerAddress"]] = reply_dict
                with self._raylet_stats_lock:
                    for address, reply_dict in replies.items():
                        self._raylet_stats[address] = reply_dict
            except Exception:
                logger.exception(traceback.format_exc())
            finally:
                counter += 1
                # From time to time, check if new nodes have joined the cluster
                # and update self.nodes
                if counter % 10:
                    self._update_nodes()


class TuneCollector(threading.Thread):
    """Initialize collector worker thread.
    Args
        logdir (str): Directory path to save the status information of
                        jobs and trials.
        reload_interval (float): Interval(in s) of space between loading
                        data from logs
    """

    def __init__(self, reload_interval):
        self._logdir = None
        self._trial_records = {}
        self._data_lock = threading.Lock()
        self._reload_interval = reload_interval
        self._trials_available = False
        self._tensor_board_dir = ""
        self._enable_tensor_board = False
        self._errors = {}

        super().__init__()

    def get_stats(self):
        with self._data_lock:
            tensor_board_info = {
                "tensorboard_current": self._logdir == self._tensor_board_dir,
                "tensorboard_enabled": self._tensor_board_dir != ""
            }
            return {
                "trial_records": copy.deepcopy(self._trial_records),
                "errors": copy.deepcopy(self._errors),
                "tensorboard": tensor_board_info
            }

    def set_experiment(self, experiment):
        with self._data_lock:
            if os.path.isdir(os.path.expanduser(experiment)):
                self._logdir = os.path.expanduser(experiment)
                return None, {"experiment": self._logdir}
            else:
                return "Not a Valid Directory", None

    def enable_tensorboard(self):
        with self._data_lock:
            if not self._tensor_board_dir:
                tb = program.TensorBoard()
                tb.configure(argv=[None, "--logdir", str(self._logdir)])
                tb.launch()
                self._tensor_board_dir = self._logdir

    def get_availability(self):
        with self._data_lock:
            return {
                "available": True,
                "trials_available": self._trials_available
            }

    def run(self):
        while True:
            with self._data_lock:
                self.collect()
            time.sleep(self._reload_interval)

    def collect_errors(self, df):
        sub_dirs = os.listdir(self._logdir)
        trial_names = filter(
            lambda d: os.path.isdir(os.path.join(self._logdir, d)), sub_dirs)
        for trial in trial_names:
            error_path = os.path.join(self._logdir, trial, "error.txt")
            if os.path.isfile(error_path):
                self._trials_available = True
                with open(error_path) as f:
                    text = f.read()
                    self._errors[str(trial)] = {
                        "text": text,
                        "job_id": os.path.basename(self._logdir),
                        "trial_id": "No Trial ID"
                    }
                    other_data = df[df["logdir"].str.contains(trial)]
                    if len(other_data) > 0:
                        trial_id = other_data["trial_id"].values[0]
                        self._errors[str(trial)]["trial_id"] = str(trial_id)
                        if str(trial_id) in self._trial_records.keys():
                            self._trial_records[str(trial_id)]["error"] = text
                            self._trial_records[str(trial_id)][
                                "status"] = "ERROR"

    def collect(self):
        """
        Collects and cleans data on the running Tune experiment from the
        Tune logs so that users can see this information in the front-end
        client
        """
        self._trial_records = {}
        self._errors = {}
        if not self._logdir:
            return

        # search through all the sub_directories in log directory
        analysis = Analysis(str(self._logdir))
        df = analysis.dataframe()

        if len(df) == 0 or "trial_id" not in df.columns:
            return

        self._trials_available = True

        # make sure that data will convert to JSON without error
        df["trial_id_key"] = df["trial_id"].astype(str)
        df = df.fillna(0)

        trial_ids = df["trial_id"]
        for i, value in df["trial_id"].iteritems():
            if type(value) != str and type(value) != int:
                trial_ids[i] = int(value)

        df["trial_id"] = trial_ids

        # convert df to python dict
        df = df.set_index("trial_id_key")
        trial_data = df.to_dict(orient="index")

        # clean data and update class attribute
        if len(trial_data) > 0:
            trial_data = self.clean_trials(trial_data)
            self._trial_records.update(trial_data)

        self.collect_errors(df)

    def clean_trials(self, trial_details):
        first_trial = trial_details[list(trial_details.keys())[0]]
        config_keys = []
        float_keys = []
        metric_keys = []

        # list of static attributes for trial
        default_names = [
            "logdir", "time_this_iter_s", "done", "episodes_total",
            "training_iteration", "timestamp", "timesteps_total",
            "experiment_id", "date", "timestamp", "time_total_s", "pid",
            "hostname", "node_ip", "time_since_restore",
            "timesteps_since_restore", "iterations_since_restore",
            "experiment_tag", "trial_id"
        ]

        # filter attributes into floats, metrics, and config variables
        for key, value in first_trial.items():
            if isinstance(value, float):
                float_keys.append(key)
            if str(key).startswith("config/"):
                config_keys.append(key)
            elif key not in default_names:
                metric_keys.append(key)

        # clean data into a form that front-end client can handle
        for trial, details in trial_details.items():
            ts = os.path.getctime(details["logdir"])
            formatted_time = datetime.datetime.fromtimestamp(ts).strftime(
                "%Y-%m-%d %H:%M:%S")
            details["start_time"] = formatted_time
            details["params"] = {}
            details["metrics"] = {}

            # round all floats
            for key in float_keys:
                details[key] = round(details[key], 12)

            # group together config attributes
            for key in config_keys:
                new_name = key[7:]
                details["params"][new_name] = details[key]
                details.pop(key)

            # group together metric attributes
            for key in metric_keys:
                details["metrics"][key] = details[key]
                details.pop(key)

            if details["done"]:
                details["status"] = "TERMINATED"
            else:
                details["status"] = "RUNNING"
            details.pop("done")

            details["job_id"] = os.path.basename(self._logdir)
            details["error"] = "No Error"

        return trial_details


if __name__ == "__main__":
    parser = argparse.ArgumentParser(
        description=("Parse Redis server for the "
                     "dashboard to connect to."))
    parser.add_argument(
        "--host",
        required=True,
        type=str,
        help="The host to use for the HTTP server.")
    parser.add_argument(
        "--port",
        required=True,
        type=int,
        help="The port to use for the HTTP server.")
    parser.add_argument(
        "--redis-address",
        required=True,
        type=str,
        help="The address to use for Redis.")
    parser.add_argument(
        "--redis-password",
        required=False,
        type=str,
        default=None,
        help="the password to use for Redis")
    parser.add_argument(
        "--logging-level",
        required=False,
        type=str,
        default=ray_constants.LOGGER_LEVEL,
        choices=ray_constants.LOGGER_LEVEL_CHOICES,
        help=ray_constants.LOGGER_LEVEL_HELP)
    parser.add_argument(
        "--logging-format",
        required=False,
        type=str,
        default=ray_constants.LOGGER_FORMAT,
        help=ray_constants.LOGGER_FORMAT_HELP)
    parser.add_argument(
        "--temp-dir",
        required=False,
        type=str,
        default=None,
        help="Specify the path of the temporary directory use by Ray process.")
    args = parser.parse_args()
    ray.utils.setup_logger(args.logging_level, args.logging_format)

    # TODO(sang): Add a URL validation.
    metrics_export_address = os.environ.get("METRICS_EXPORT_ADDRESS")

    try:
        dashboard = Dashboard(
            args.host,
            args.port,
            args.redis_address,
            args.temp_dir,
            redis_password=args.redis_password,
            metrics_export_address=metrics_export_address)
        dashboard.run()
    except Exception as e:
        # Something went wrong, so push an error to all drivers.
        redis_client = ray.services.create_redis_client(
            args.redis_address, password=args.redis_password)
        traceback_str = ray.utils.format_error_message(traceback.format_exc())
        message = ("The dashboard on node {} failed with the following "
                   "error:\n{}".format(platform.node(), traceback_str))
        ray.utils.push_error_to_driver_through_redis(
            redis_client, ray_constants.DASHBOARD_DIED_ERROR, message)
        if isinstance(e, OSError) and e.errno == errno.ENOENT:
            logger.warning(message)
        else:
            raise e<|MERGE_RESOLUTION|>--- conflicted
+++ resolved
@@ -93,59 +93,8 @@
         # (e.g., Actor requires 2 GPUs but there is only 1 gpu available).
         ready_tasks = sum((data.get("readyTasks", []) for data in D.values()),
                           [])
-<<<<<<< HEAD
         actor_groups = self.node_stats.get_actors(
             workers_info_by_node, infeasible_tasks, ready_tasks)
-
-        for address, data in D.items():
-            # process view data
-            measures_dicts = {}
-            for view_data in data["viewData"]:
-                view_name = view_data["viewName"]
-                if view_name in ("local_available_resource",
-                                 "local_total_resource",
-                                 "object_manager_stats"):
-                    measures_dicts[view_name] = measures_to_dict(
-                        view_data["measures"])
-            # process resources info
-            extra_info_strings = []
-            prefix = "ResourceName:"
-            for resource_name, total_resource in measures_dicts[
-                    "local_total_resource"].items():
-                available_resource = measures_dicts[
-                    "local_available_resource"].get(resource_name, .0)
-                resource_name = resource_name[len(prefix):]
-                extra_info_strings.append("{}: {} / {}".format(
-                    resource_name,
-                    format_resource(resource_name,
-                                    total_resource - available_resource),
-                    format_resource(resource_name, total_resource)))
-            data["extraInfo"] = ", ".join(extra_info_strings) + "\n"
-            if os.environ.get("RAY_DASHBOARD_DEBUG"):
-                # process object store info
-                extra_info_strings = []
-                prefix = "ValueType:"
-                for stats_name in [
-                        "used_object_store_memory", "num_local_objects"
-                ]:
-                    stats_value = measures_dicts["object_manager_stats"].get(
-                        prefix + stats_name, .0)
-                    extra_info_strings.append("{}: {}".format(
-                        stats_name, stats_value))
-                data["extraInfo"] += ", ".join(extra_info_strings)
-                # process actor info
-                actors = [chain.from_iterable(actor_groups.values())]
-                actors_str = json.dumps(actors, indent=2, sort_keys=True)
-                lines = actors_str.split("\n")
-                max_line_length = max(map(len, lines))
-                to_print = []
-                for line in lines:
-                    to_print.append(line + (max_line_length - len(line)) * " ")
-                data["extraInfo"] += "\n" + "\n".join(to_print)
-        return {"nodes": D, "actorGroups": actor_groups}
-=======
-        actors = self.node_stats.get_actors(workers_info_by_node,
-                                            infeasible_tasks, ready_tasks)
         plasma_stats = {}
         # HTTP call to metrics port for each node in nodes/
         used_views = ("object_store_num_local_objects",
@@ -168,8 +117,7 @@
                 node_plasma_stats[view_name] = view_data
             plasma_stats[address] = node_plasma_stats
 
-        return {"nodes": D, "actors": actors, "plasmaStats": plasma_stats}
->>>>>>> 39c598ba
+        return {"nodes": D, "actorGroups": actor_groups, "plasmaStats": plasma_stats}
 
     def get_ray_config(self):
         try:
