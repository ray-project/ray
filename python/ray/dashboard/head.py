--- conflicted
+++ resolved
@@ -1,11 +1,6 @@
 import asyncio
 import logging
-<<<<<<< HEAD
-import os
-import threading
-from concurrent.futures import Future, ThreadPoolExecutor
-=======
->>>>>>> a31eede1
+from concurrent.futures import ThreadPoolExecutor
 from pathlib import Path
 from typing import Optional, Set
 
