--- conflicted
+++ resolved
@@ -112,7 +112,6 @@
 
     def _insert_log_counts(self):
         for ip, logs_by_pid in self._logs.items():
-<<<<<<< HEAD
             hostname = self._ip_to_hostname.get(ip)
             if not hostname or hostname not in self._node_stats:
                 continue
@@ -126,25 +125,7 @@
                 continue
             errs_by_pid = {pid: len(errs) for pid, errs in errs_by_pid.items()}
             self._node_stats[hostname]["error_count"] = errs_by_pid
-=======
-            hostname = self._ip_to_hostname[ip]
-            if hostname in self._node_stats:
-                logs_by_pid = {
-                    pid: len(logs)
-                    for pid, logs in logs_by_pid.items()
-                }
-                self._node_stats[hostname]["log_count"] = logs_by_pid
-
-    def _insert_error_counts(self):
-        for ip, errs_by_pid in self._errors.items():
-            hostname = self._ip_to_hostname[ip]
-            if hostname in self._node_stats:
-                errs_by_pid = {
-                    pid: len(errs)
-                    for pid, errs in errs_by_pid.items()
-                }
-                self._node_stats[hostname]["error_count"] = errs_by_pid
->>>>>>> 0bba5485
+
 
     def _purge_outdated_stats(self):
         def current(then, now):
