import asyncio
import logging
from typing import Any, List, Optional

import ray.dashboard.consts as dashboard_consts
from ray.dashboard.utils import (
    Dict,
    MutableNotificationDict,
    async_loop_forever,
    compose_state_message,
)

logger = logging.getLogger(__name__)


class DataSource:
    # {node id hex(str): node stats(dict of GetNodeStatsReply
    # in node_manager.proto)}
    node_stats = Dict()
    # {node id hex(str): node physical stats(dict from reporter_agent.py)}
    node_physical_stats = Dict()
    # {actor id hex(str): actor table data(dict of ActorTableData
    # in gcs.proto)}
    actors = MutableNotificationDict()
    # {job id hex(str): job table data(dict of JobTableData in gcs.proto)}
    # {node id hex(str): dashboard agent [http port(int), grpc port(int)]}
    agents = Dict()
    # {node id hex(str): gcs node info(dict of GcsNodeInfo in gcs.proto)}
    nodes = Dict()
    # {node id hex(str): ip address(str)}
    node_id_to_ip = Dict()
    # {node id hex(str): worker list}
    node_workers = Dict()
    # {node id hex(str): {actor id hex(str): actor table data}}
    node_actors = MutableNotificationDict()
    # {worker id(str): core worker stats}
    core_worker_stats = Dict()
    # {job id hex(str): {event id(str): event dict}}
    events = Dict()


class DataOrganizer:
    head_node_ip = None

    @staticmethod
    @async_loop_forever(dashboard_consts.RAY_DASHBOARD_STATS_PURGING_INTERVAL)
    async def purge():
        # Purge data that is out of date.
        # These data sources are maintained by DashboardHead,
        # we do not needs to purge them:
        #   * agents
        #   * nodes
        #   * node_id_to_ip
        alive_nodes = {
            node_id
            for node_id, node_info in DataSource.nodes.items()
            if node_info["state"] == "ALIVE"
        }
        for key in DataSource.node_stats.keys() - alive_nodes:
            DataSource.node_stats.pop(key)

        for key in DataSource.node_physical_stats.keys() - alive_nodes:
            DataSource.node_physical_stats.pop(key)

    @classmethod
    @async_loop_forever(dashboard_consts.RAY_DASHBOARD_STATS_UPDATING_INTERVAL)
    async def organize(cls):
        node_workers = {}
        core_worker_stats = {}
        # await inside for loop, so we create a copy of keys().
        for node_id in list(DataSource.nodes.keys()):
            workers = await cls.get_node_workers(node_id)
            for worker in workers:
                stats = worker.get("coreWorkerStats", {})
                if stats:
                    worker_id = stats["workerId"]
                    core_worker_stats[worker_id] = stats
            node_workers[node_id] = workers
        DataSource.node_workers.reset(node_workers)
        DataSource.core_worker_stats.reset(core_worker_stats)

    @classmethod
    async def get_node_workers(cls, node_id):
        workers = []
        node_physical_stats = DataSource.node_physical_stats.get(node_id, {})
        node_stats = DataSource.node_stats.get(node_id, {})
        # Merge coreWorkerStats (node stats) to workers (node physical stats)
        pid_to_worker_stats = {}
        pid_to_language = {}
        pid_to_job_id = {}
        pids_on_node = set()
        for core_worker_stats in node_stats.get("coreWorkersStats", []):
            pid = core_worker_stats["pid"]
            pids_on_node.add(pid)
            pid_to_worker_stats[pid] = core_worker_stats
            pid_to_language[pid] = core_worker_stats["language"]
            pid_to_job_id[pid] = core_worker_stats["jobId"]

        for worker in node_physical_stats.get("workers", []):
            worker = dict(worker)
            pid = worker["pid"]
            worker["coreWorkerStats"] = pid_to_worker_stats.get(pid, {})
            worker["language"] = pid_to_language.get(
                pid, dashboard_consts.DEFAULT_LANGUAGE
            )
            worker["jobId"] = pid_to_job_id.get(pid, dashboard_consts.DEFAULT_JOB_ID)

            workers.append(worker)
        return workers

    @classmethod
    async def get_node_info(cls, node_id, get_summary=False):
        node_physical_stats = dict(DataSource.node_physical_stats.get(node_id, {}))
        node_stats = dict(DataSource.node_stats.get(node_id, {}))
        node = DataSource.nodes.get(node_id, {})

        if get_summary:
            node_physical_stats.pop("workers", None)
            node_stats.pop("workersStats", None)
        else:
            node_stats.pop("coreWorkersStats", None)
        store_stats = node_stats.get("storeStats", {})
        used = int(store_stats.get("objectStoreBytesUsed", 0))
        # objectStoreBytesAvail == total in the object_manager.cc definition.
        total = int(store_stats.get("objectStoreBytesAvail", 0))
        ray_stats = {
            "object_store_used_memory": used,
            "object_store_available_memory": total - used,
        }

        node_info = node_physical_stats
        # Merge node stats to node physical stats under raylet
        node_info["raylet"] = node_stats
        node_info["raylet"].update(ray_stats)

        node_info["status"] = node["stateSnapshot"]["state"]

        # Merge GcsNodeInfo to node physical stats
        node_info["raylet"].update(node)
        death_info = node.get("deathInfo", {})
        node_info["raylet"]["stateMessage"] = compose_state_message(
            death_info.get("reason", None), death_info.get("reasonMessage", None)
        )

        if not get_summary:
            # Merge actors to node physical stats
            node_info["actors"] = await DataOrganizer._get_all_actors(
                DataSource.node_actors.get(node_id, {})
            )
            # Update workers to node physical stats
            node_info["workers"] = DataSource.node_workers.get(node_id, [])

        return node_info

    @classmethod
    async def get_all_node_summary(cls):
        return [
            await DataOrganizer.get_node_info(node_id, get_summary=True)
            for node_id in DataSource.nodes.keys()
        ]

    @classmethod
    async def get_agent_infos(
        cls, target_node_ids: Optional[List[str]] = None
    ) -> Dict[str, Dict[str, Any]]:
        """Fetches running Agent (like HTTP/gRPC ports, IP, etc) running on every node

        :param target_node_ids: Target node ids to fetch agent info for. If omitted will
                                fetch the info for all agents
        """

        # Return all available agent infos in case no target node-ids were provided
        target_node_ids = target_node_ids or DataSource.agents.keys()

        missing_node_ids = [
            node_id for node_id in target_node_ids if node_id not in DataSource.agents
        ]
        if missing_node_ids:
            logger.warning(
                f"Agent info was not found for {missing_node_ids}"
                f" (having agent infos for {list(DataSource.agents.keys())})"
            )
            return {}

<<<<<<< HEAD
    @classmethod
    async def get_agent_infos(
        cls, target_node_ids: Optional[List[str]] = None
    ) -> Dict[str, Dict[str, Any]]:
        """Fetches running Agent (like HTTP/gRPC ports, IP, etc) running on every node

        :param target_node_ids: Target node ids to fetch agent info for. If omitted will
                                fetch the info for all agents
        """

        # Return all available agent infos in case no target node-ids were provided
        target_node_ids = target_node_ids or DataSource.agents.keys()

        missing_node_ids = [
            node_id for node_id in target_node_ids if node_id not in DataSource.agents
        ]
        if missing_node_ids:
            logger.warning(
                f"Agent info was not found for {missing_node_ids}"
                f" (having agent infos for {list(DataSource.agents.keys())})"
            )
            return {}

=======
>>>>>>> 7c9bebb5
        def _create_agent_info(node_id: str):
            (http_port, grpc_port) = DataSource.agents[node_id]
            node_ip = DataSource.node_id_to_ip[node_id]

            return dict(
                ipAddress=node_ip,
                httpPort=int(http_port or -1),
                grpcPort=int(grpc_port or -1),
                httpAddress=f"{node_ip}:{http_port}",
            )

        return {node_id: _create_agent_info(node_id) for node_id in target_node_ids}

    @classmethod
    async def get_all_actors(cls):
        return await cls._get_all_actors(DataSource.actors)

    @staticmethod
    async def _get_all_actors(actors):
        result = {}
        for index, (actor_id, actor) in enumerate(actors.items()):
            result[actor_id] = await DataOrganizer._get_actor(actor)
            # There can be thousands of actors including dead ones. Processing
            # them all can take many seconds, which blocks all other requests
            # to the dashboard. The ideal solution might be to implement
            # pagination. For now, use a workaround to yield to the event loop
            # periodically, so other request handlers have a chance to run and
            # avoid long latencies.
            if index % 1000 == 0 and index > 0:
                # Canonical way to yield to the event loop:
                # https://github.com/python/asyncio/issues/284
                await asyncio.sleep(0)
        return result

    @staticmethod
    async def _get_actor(actor):
        actor = dict(actor)
        worker_id = actor["address"]["workerId"]
        core_worker_stats = DataSource.core_worker_stats.get(worker_id, {})
        actor_constructor = core_worker_stats.get(
            "actorTitle", "Unknown actor constructor"
        )
        actor["actorConstructor"] = actor_constructor
        actor.update(core_worker_stats)

        # TODO(fyrestone): remove this, give a link from actor
        # info to worker info in front-end.
        node_id = actor["address"]["rayletId"]
        pid = core_worker_stats.get("pid")
        node_physical_stats = DataSource.node_physical_stats.get(node_id, {})
        actor_process_stats = None
        actor_process_gpu_stats = []
        if pid:
            for process_stats in node_physical_stats.get("workers", []):
                if process_stats["pid"] == pid:
                    actor_process_stats = process_stats
                    break

            for gpu_stats in node_physical_stats.get("gpus", []):
                # gpu_stats.get("processes") can be None, an empty list or a
                # list of dictionaries.
                for process in gpu_stats.get("processesPids") or []:
                    if process["pid"] == pid:
                        actor_process_gpu_stats.append(gpu_stats)
                        break

        actor["gpus"] = actor_process_gpu_stats
        actor["processStats"] = actor_process_stats
        actor["mem"] = node_physical_stats.get("mem", [])
        return actor<|MERGE_RESOLUTION|>--- conflicted
+++ resolved
@@ -182,32 +182,6 @@
             )
             return {}
 
-<<<<<<< HEAD
-    @classmethod
-    async def get_agent_infos(
-        cls, target_node_ids: Optional[List[str]] = None
-    ) -> Dict[str, Dict[str, Any]]:
-        """Fetches running Agent (like HTTP/gRPC ports, IP, etc) running on every node
-
-        :param target_node_ids: Target node ids to fetch agent info for. If omitted will
-                                fetch the info for all agents
-        """
-
-        # Return all available agent infos in case no target node-ids were provided
-        target_node_ids = target_node_ids or DataSource.agents.keys()
-
-        missing_node_ids = [
-            node_id for node_id in target_node_ids if node_id not in DataSource.agents
-        ]
-        if missing_node_ids:
-            logger.warning(
-                f"Agent info was not found for {missing_node_ids}"
-                f" (having agent infos for {list(DataSource.agents.keys())})"
-            )
-            return {}
-
-=======
->>>>>>> 7c9bebb5
         def _create_agent_info(node_id: str):
             (http_port, grpc_port) = DataSource.agents[node_id]
             node_ip = DataSource.node_id_to_ip[node_id]
