<<<<<<< HEAD
import Collapse from "@material-ui/core/Collapse";
import orange from "@material-ui/core/colors/orange";
import { Theme } from "@material-ui/core/styles/createMuiTheme";
import createStyles from "@material-ui/core/styles/createStyles";
import withStyles, { WithStyles } from "@material-ui/core/styles/withStyles";
import Typography from "@material-ui/core/Typography";
import React, { ReactNode } from "react";
=======
import {
  Collapse,
  createStyles,
  Theme,
  Typography,
  withStyles,
  WithStyles,
} from "@material-ui/core";
import React from "react";
>>>>>>> 090a8474
import {
  checkProfilingStatus,
  CheckProfilingStatusResponse,
  getProfilingResultURL,
  launchKillActor,
  launchProfiling,
  RayletInfoResponse,
} from "../../../api";
import Actors from "./Actors";

const styles = (theme: Theme) =>
  createStyles({
    root: {
      borderColor: theme.palette.divider,
      borderStyle: "solid",
      borderWidth: 1,
      marginTop: theme.spacing(2),
      padding: theme.spacing(2),
    },
    title: {
      color: theme.palette.text.secondary,
      fontSize: "0.75rem",
    },
    action: {
      color: theme.palette.primary.main,
      textDecoration: "none",
      "&:hover": {
        cursor: "pointer",
      },
    },
    invalidStateTypeInfeasible: {
      color: theme.palette.error.main,
    },
    invalidStateTypePendingActor: {
      color: theme.palette.secondary.main,
    },
    information: {
      fontSize: "0.875rem",
    },
    datum: {
      "&:not(:first-child)": {
        marginLeft: theme.spacing(2),
      },
    },
    webuiDisplay: {
      fontSize: "0.875rem",
    },
    inlineHTML: {
      fontSize: "0.875rem",
<<<<<<< HEAD
      display: "inline"
    },
    warningTooManyPendingTask: {
      fontWeight: "bold",
      color: theme.palette.error.main,
      "&:not(:first-child)": {
        marginLeft: theme.spacing(2)
      }
    },
    actorTitle: {
      fontWeight: "bold"
    },
    secondaryFields: {
      color: theme.palette.text.secondary,
      "&:not(:first-child)": {
        marginLeft: theme.spacing(2)
      }
    },
    secondaryFieldsHeader: {
      color: theme.palette.text.secondary
    }
  });

type ActorType = RayletInfoResponse["actors"][keyof RayletInfoResponse["actors"]];
interface Props {
  actor: ActorType;
}
=======
      display: "inline",
    },
  });

type Props = {
  actor: RayletInfoResponse["actors"][keyof RayletInfoResponse["actors"]];
};
>>>>>>> 090a8474

type State = {
  expanded: boolean;
  profiling: {
    [profilingId: string]: {
      startTime: number;
      latestResponse: CheckProfilingStatusResponse | null;
    };
  };
};

interface ActorInformation {
  label: string;
  value: string;
}

interface ActorInformationRendered {
  label: string;
  rendered: ReactNode;
}

const ActorStateHumanNames = {
  0: "ALIVE",
  1: "RECONSTRUCTING",
  2: "DEAD"
};

class Actor extends React.Component<Props & WithStyles<typeof styles>, State> {
  state: State = {
    expanded: true,
    profiling: {},
  };

  setExpanded = (expanded: boolean) => () => {
    this.setState({ expanded });
  };

  handleProfilingClick = (duration: number) => async () => {
    const actor = this.props.actor;
    if (actor.state !== -1) {
      const profilingId = await launchProfiling(
        actor.nodeId,
        actor.pid,
        duration,
      );
      this.setState((state) => ({
        profiling: {
          ...state.profiling,
          [profilingId]: { startTime: Date.now(), latestResponse: null },
        },
      }));
      const checkProfilingStatusLoop = async () => {
        const response = await checkProfilingStatus(profilingId);
        this.setState((state) => ({
          profiling: {
            ...state.profiling,
            [profilingId]: {
              ...state.profiling[profilingId],
              latestResponse: response,
            },
          },
        }));
        if (response.status === "pending") {
          setTimeout(checkProfilingStatusLoop, 1000);
        }
      };
      await checkProfilingStatusLoop();
    }
  };

  killActor = () => {
    const actor = this.props.actor;
    if (actor.state === 0) {
      launchKillActor(actor.actorId, actor.ipAddress, actor.port);
    }
  };

  render() {
    const { classes, actor } = this.props;
    const { expanded, profiling } = this.state;

    const rawInformation: ActorInformation[] =
      actor.state !== -1
        ? [
            {
              label: "ActorTitle",
              value: actor.actorTitle,
            },
            {
              label: "State",
<<<<<<< HEAD
              // If the state is alive, there's no need to propogate that to user.
              value: actor.state === 0 ? "" : ActorStateHumanNames[actor.state]
=======
              value: actor.state.toLocaleString(),
>>>>>>> 090a8474
            },
            {
              label: "Resources",
              value:
<<<<<<< HEAD
                Object.entries(actor.usedResources).length > 0
                  ? Object.entries(actor.usedResources)
                      .sort((a, b) => a[0].localeCompare(b[0]))
                      .map(([key, value]) => `${value.toLocaleString()} ${key}`)
                      .join(", ")
                  : ""
=======
                Object.entries(actor.usedResources).length > 0 &&
                Object.entries(actor.usedResources)
                  .sort((a, b) => a[0].localeCompare(b[0]))
                  .map(([key, value]) => `${value.toLocaleString()} ${key}`)
                  .join(", "),
>>>>>>> 090a8474
            },
            {
              label: "Pending",
              value: actor.taskQueueLength.toLocaleString(),
            },
            {
              label: "Executed",
              value: actor.numExecutedTasks.toLocaleString(),
            },
            {
              label: "NumObjectIdsInScope",
              value: actor.numObjectIdsInScope.toLocaleString(),
            },
            {
              label: "NumLocalObjects",
              value: actor.numLocalObjects.toLocaleString(),
            },
            {
              label: "UsedLocalObjectMemory",
<<<<<<< HEAD
              value: actor.usedObjectStoreMemory.toLocaleString()
            }
=======
              value: actor.usedObjectStoreMemory.toLocaleString(),
            },
            // {
            //   label: "Task",
            //   value: actor.currentTaskFuncDesc.join(".")
            // }
>>>>>>> 090a8474
          ]
        : [
            {
              label: "ID",
              value: actor.actorId,
            },
            {
              label: "Required resources",
              value:
<<<<<<< HEAD
                Object.entries(actor.requiredResources).length > 0
                  ? Object.entries(actor.requiredResources)
                      .sort((a, b) => a[0].localeCompare(b[0]))
                      .map(([key, value]) => `${value.toLocaleString()} ${key}`)
                      .join(", ")
                  : ""
            }
=======
                Object.entries(actor.requiredResources).length > 0 &&
                Object.entries(actor.requiredResources)
                  .sort((a, b) => a[0].localeCompare(b[0]))
                  .map(([key, value]) => `${value.toLocaleString()} ${key}`)
                  .join(", "),
            },
>>>>>>> 090a8474
          ];

    // Apply transformation to add styling for information field
    const transforms: Record<
      string,
      (info: ActorInformation) => ActorInformationRendered
    > = {
      Pending: (info: ActorInformation) => {
        if (actor.state !== -1 && actor.taskQueueLength >= 50) {
          return {
            label: info.label,
            rendered: (
              <span
                className={classes.warningTooManyPendingTask}
                key={info.label}
              >
                {info.label}: {info.value}
              </span>
            )
          };
        } else {
          return { label: info.label, rendered: info.label };
        }
      },
      ActorTitle: (info: ActorInformation) => ({
        rendered: (
          <span className={classes.actorTitle} key={info.label}>
            {info.value}
          </span>
        ),
        label: info.label
      }),
      NumObjectIdsInScope: (info: ActorInformation) => ({
        rendered: (
          <span className={classes.secondaryFieldsHeader} key={info.label}>
            <br></br>
            {info.label}: {info.value}
          </span>
        ),
        label: info.label
      }),
      NumLocalObjects: (info: ActorInformation) => ({
        rendered: (
          <span className={classes.secondaryFields} key={info.label}>
            {info.label}: {info.value}
          </span>
        ),
        label: info.label
      }),
      UsedLocalObjectMemory: (info: ActorInformation) => ({
        rendered: (
          <span className={classes.secondaryFields} key={info.label}>
            {info.label}: {info.value}
          </span>
        ),
        label: info.label
      }),
      Identity: (info: ActorInformation) => ({
        rendered:
          info.value.length === 0 ? null : (
            <span className={classes.datum}>
              {info.label}: {info.value}
            </span>
          ),
        label: info.label
      })
    };

    // Apply the styling transformation
    const information = rawInformation.map(val => {
      const transform = transforms[val.label];
      if (transform !== undefined) {
        return transform(val);
      } else {
        return transforms["Identity"](val);
      }
    });

    // Move some fields to the back and de-prioritize them.
    const pushFieldsToBack = [
      "NumObjectIdsInScope",
      "NumLocalObjects",
      "UsedLocalObjectMemory"
    ];
    pushFieldsToBack.forEach(fieldName => {
      const foundIdx = information.findIndex(info => info.label === fieldName);
      if (foundIdx !== -1) {
        const foundValue = information[foundIdx];
        information.splice(foundIdx, 1);
        information.push(foundValue);
      }
    });

    // Construct the custom message from the actor.
    let actorCustomDisplay: JSX.Element[] = [];
    if (actor.state !== -1 && actor.webuiDisplay) {
      actorCustomDisplay = Object.keys(actor.webuiDisplay)
        .sort()
        .map((key, _, __) => {
          // Construct the value from actor.
          // Please refer to worker.py::show_in_webui for schema.
          const valueEncoded = actor.webuiDisplay![key];
          const valueParsed = JSON.parse(valueEncoded);
          let valueRendered = valueParsed["message"];
          if (valueParsed["dtype"] === "html") {
            valueRendered = (
              <div
                className={classes.inlineHTML}
                dangerouslySetInnerHTML={{ __html: valueRendered }}
              ></div>
            );
          }

          if (key === "") {
            return (
              <Typography className={classes.webuiDisplay}>
                &nbsp; &nbsp; {valueRendered}
              </Typography>
            );
          } else {
            return (
              <Typography className={classes.webuiDisplay}>
                &nbsp; &nbsp; {key}: {valueRendered}
              </Typography>
            );
          }
        });
    }

    return (
      <div className={classes.root}>
        <Typography className={classes.title}>
          {actor.state !== -1 ? (
            <React.Fragment>
              Actor {actor.actorId}{" "}
              {Object.entries(actor.children).length > 0 && (
                <React.Fragment>
                  (
                  <span
                    className={classes.action}
                    onClick={this.setExpanded(!expanded)}
                  >
                    {expanded ? "Collapse" : "Expand"}
                  </span>
                  )
                </React.Fragment>
              )}{" "}
              (Profile for
<<<<<<< HEAD
              {[10, 30, 60].map(duration => (
                <React.Fragment key={duration}>
=======
              {[10, 30, 60].map((duration) => (
                <React.Fragment>
>>>>>>> 090a8474
                  {" "}
                  <span
                    className={classes.action}
                    onClick={this.handleProfilingClick(duration)}
                  >
                    {duration}s
                  </span>
                </React.Fragment>
              ))}
              ){" "}
              {actor.state === 0 ? (
                <span className={classes.action} onClick={this.killActor}>
                  Kill Actor
                </span>
              ) : (
                ""
              )}
              {Object.entries(profiling).map(
                ([profilingId, { startTime, latestResponse }]) =>
                  latestResponse !== null && (
                    <React.Fragment key={profilingId}>
                      (
                      {latestResponse.status === "pending" ? (
                        `Profiling for ${Math.round(
                          (Date.now() - startTime) / 1000,
                        )}s...`
                      ) : latestResponse.status === "finished" ? (
                        <a
                          className={classes.action}
                          href={getProfilingResultURL(profilingId)}
                          rel="noopener noreferrer"
                          target="_blank"
                        >
                          Profiling result
                        </a>
                      ) : latestResponse.status === "error" ? (
                        `Profiling error: ${latestResponse.error.trim()}`
                      ) : undefined}
                      ){" "}
                    </React.Fragment>
                  ),
              )}
            </React.Fragment>
          ) : actor.invalidStateType === "infeasibleActor" ? (
            <span className={classes.invalidStateTypeInfeasible}>
              {actor.actorTitle} is infeasible. (This actor cannot be created
              because the Ray cluster cannot satisfy its resource requirements.)
            </span>
          ) : (
            <span className={classes.invalidStateTypePendingActor}>
              {actor.actorTitle} is pending until resources are available.
            </span>
          )}
        </Typography>
        <Typography className={classes.information}>
<<<<<<< HEAD
          {information.map(({ label, rendered }) => rendered)}
=======
          {information.map(
            ({ label, value }) =>
              value &&
              value.length > 0 && (
                <React.Fragment key={label}>
                  <span className={classes.datum}>
                    {label}: {value}
                  </span>{" "}
                </React.Fragment>
              ),
          )}
>>>>>>> 090a8474
        </Typography>
        {actor.state !== -1 && (
          <React.Fragment>
            {actorCustomDisplay.length > 0 && (
              <React.Fragment>{actorCustomDisplay}</React.Fragment>
            )}

            <Collapse in={expanded}>
              <Actors actors={actor.children} />
            </Collapse>
          </React.Fragment>
        )}
      </div>
    );
  }
}

export default withStyles(styles)(Actor);<|MERGE_RESOLUTION|>--- conflicted
+++ resolved
@@ -1,12 +1,3 @@
-<<<<<<< HEAD
-import Collapse from "@material-ui/core/Collapse";
-import orange from "@material-ui/core/colors/orange";
-import { Theme } from "@material-ui/core/styles/createMuiTheme";
-import createStyles from "@material-ui/core/styles/createStyles";
-import withStyles, { WithStyles } from "@material-ui/core/styles/withStyles";
-import Typography from "@material-ui/core/Typography";
-import React, { ReactNode } from "react";
-=======
 import {
   Collapse,
   createStyles,
@@ -15,8 +6,7 @@
   withStyles,
   WithStyles,
 } from "@material-ui/core";
-import React from "react";
->>>>>>> 090a8474
+import React, { ReactNode } from "react";
 import {
   checkProfilingStatus,
   CheckProfilingStatusResponse,
@@ -66,43 +56,33 @@
     },
     inlineHTML: {
       fontSize: "0.875rem",
-<<<<<<< HEAD
-      display: "inline"
+      display: "inline",
     },
     warningTooManyPendingTask: {
       fontWeight: "bold",
       color: theme.palette.error.main,
       "&:not(:first-child)": {
-        marginLeft: theme.spacing(2)
-      }
+        marginLeft: theme.spacing(2),
+      },
     },
     actorTitle: {
-      fontWeight: "bold"
+      fontWeight: "bold",
     },
     secondaryFields: {
       color: theme.palette.text.secondary,
       "&:not(:first-child)": {
-        marginLeft: theme.spacing(2)
-      }
+        marginLeft: theme.spacing(2),
+      },
     },
     secondaryFieldsHeader: {
-      color: theme.palette.text.secondary
-    }
+      color: theme.palette.text.secondary,
+    },
   });
 
 type ActorType = RayletInfoResponse["actors"][keyof RayletInfoResponse["actors"]];
-interface Props {
+type Props = {
   actor: ActorType;
-}
-=======
-      display: "inline",
-    },
-  });
-
-type Props = {
-  actor: RayletInfoResponse["actors"][keyof RayletInfoResponse["actors"]];
 };
->>>>>>> 090a8474
 
 type State = {
   expanded: boolean;
@@ -127,7 +107,7 @@
 const ActorStateHumanNames = {
   0: "ALIVE",
   1: "RECONSTRUCTING",
-  2: "DEAD"
+  2: "DEAD",
 };
 
 class Actor extends React.Component<Props & WithStyles<typeof styles>, State> {
@@ -148,7 +128,7 @@
         actor.pid,
         duration,
       );
-      this.setState((state) => ({
+      this.setState(state => ({
         profiling: {
           ...state.profiling,
           [profilingId]: { startTime: Date.now(), latestResponse: null },
@@ -156,7 +136,7 @@
       }));
       const checkProfilingStatusLoop = async () => {
         const response = await checkProfilingStatus(profilingId);
-        this.setState((state) => ({
+        this.setState(state => ({
           profiling: {
             ...state.profiling,
             [profilingId]: {
@@ -193,30 +173,18 @@
             },
             {
               label: "State",
-<<<<<<< HEAD
               // If the state is alive, there's no need to propogate that to user.
-              value: actor.state === 0 ? "" : ActorStateHumanNames[actor.state]
-=======
-              value: actor.state.toLocaleString(),
->>>>>>> 090a8474
+              value: actor.state === 0 ? "" : ActorStateHumanNames[actor.state],
             },
             {
               label: "Resources",
               value:
-<<<<<<< HEAD
                 Object.entries(actor.usedResources).length > 0
                   ? Object.entries(actor.usedResources)
                       .sort((a, b) => a[0].localeCompare(b[0]))
                       .map(([key, value]) => `${value.toLocaleString()} ${key}`)
                       .join(", ")
-                  : ""
-=======
-                Object.entries(actor.usedResources).length > 0 &&
-                Object.entries(actor.usedResources)
-                  .sort((a, b) => a[0].localeCompare(b[0]))
-                  .map(([key, value]) => `${value.toLocaleString()} ${key}`)
-                  .join(", "),
->>>>>>> 090a8474
+                  : "",
             },
             {
               label: "Pending",
@@ -236,17 +204,8 @@
             },
             {
               label: "UsedLocalObjectMemory",
-<<<<<<< HEAD
-              value: actor.usedObjectStoreMemory.toLocaleString()
-            }
-=======
               value: actor.usedObjectStoreMemory.toLocaleString(),
             },
-            // {
-            //   label: "Task",
-            //   value: actor.currentTaskFuncDesc.join(".")
-            // }
->>>>>>> 090a8474
           ]
         : [
             {
@@ -256,22 +215,13 @@
             {
               label: "Required resources",
               value:
-<<<<<<< HEAD
                 Object.entries(actor.requiredResources).length > 0
                   ? Object.entries(actor.requiredResources)
                       .sort((a, b) => a[0].localeCompare(b[0]))
                       .map(([key, value]) => `${value.toLocaleString()} ${key}`)
                       .join(", ")
-                  : ""
-            }
-=======
-                Object.entries(actor.requiredResources).length > 0 &&
-                Object.entries(actor.requiredResources)
-                  .sort((a, b) => a[0].localeCompare(b[0]))
-                  .map(([key, value]) => `${value.toLocaleString()} ${key}`)
-                  .join(", "),
-            },
->>>>>>> 090a8474
+                  : "",
+            },
           ];
 
     // Apply transformation to add styling for information field
@@ -290,7 +240,7 @@
               >
                 {info.label}: {info.value}
               </span>
-            )
+            ),
           };
         } else {
           return { label: info.label, rendered: info.label };
@@ -302,7 +252,7 @@
             {info.value}
           </span>
         ),
-        label: info.label
+        label: info.label,
       }),
       NumObjectIdsInScope: (info: ActorInformation) => ({
         rendered: (
@@ -311,7 +261,7 @@
             {info.label}: {info.value}
           </span>
         ),
-        label: info.label
+        label: info.label,
       }),
       NumLocalObjects: (info: ActorInformation) => ({
         rendered: (
@@ -319,7 +269,7 @@
             {info.label}: {info.value}
           </span>
         ),
-        label: info.label
+        label: info.label,
       }),
       UsedLocalObjectMemory: (info: ActorInformation) => ({
         rendered: (
@@ -327,7 +277,7 @@
             {info.label}: {info.value}
           </span>
         ),
-        label: info.label
+        label: info.label,
       }),
       Identity: (info: ActorInformation) => ({
         rendered:
@@ -336,8 +286,8 @@
               {info.label}: {info.value}
             </span>
           ),
-        label: info.label
-      })
+        label: info.label,
+      }),
     };
 
     // Apply the styling transformation
@@ -354,7 +304,7 @@
     const pushFieldsToBack = [
       "NumObjectIdsInScope",
       "NumLocalObjects",
-      "UsedLocalObjectMemory"
+      "UsedLocalObjectMemory",
     ];
     pushFieldsToBack.forEach(fieldName => {
       const foundIdx = information.findIndex(info => info.label === fieldName);
@@ -420,13 +370,8 @@
                 </React.Fragment>
               )}{" "}
               (Profile for
-<<<<<<< HEAD
               {[10, 30, 60].map(duration => (
-                <React.Fragment key={duration}>
-=======
-              {[10, 30, 60].map((duration) => (
                 <React.Fragment>
->>>>>>> 090a8474
                   {" "}
                   <span
                     className={classes.action}
@@ -464,7 +409,9 @@
                         </a>
                       ) : latestResponse.status === "error" ? (
                         `Profiling error: ${latestResponse.error.trim()}`
-                      ) : undefined}
+                      ) : (
+                        undefined
+                      )}
                       ){" "}
                     </React.Fragment>
                   ),
@@ -482,21 +429,7 @@
           )}
         </Typography>
         <Typography className={classes.information}>
-<<<<<<< HEAD
           {information.map(({ label, rendered }) => rendered)}
-=======
-          {information.map(
-            ({ label, value }) =>
-              value &&
-              value.length > 0 && (
-                <React.Fragment key={label}>
-                  <span className={classes.datum}>
-                    {label}: {value}
-                  </span>{" "}
-                </React.Fragment>
-              ),
-          )}
->>>>>>> 090a8474
         </Typography>
         {actor.state !== -1 && (
           <React.Fragment>
