import React, { Fragment } from "react";
<<<<<<< HEAD
import { ActorState, RayletInfoResponse } from "../../../api";
=======
import { RayletInfoResponse } from "../../../api";
>>>>>>> 4b31b383
import Actor from "./Actor";

type ActorProps = {
  actors: RayletInfoResponse["actors"];
};

const Actors = (props: ActorProps) => {
  const { actors } = props;

<<<<<<< HEAD
  const actorChildren = Object.values(actors)
    .sort((actor1, actor2) => {
      if (
        actor1.state === ActorState.Dead &&
        actor2.state === ActorState.Dead
      ) {
        return 0;
      } else if (actor2.state === ActorState.Dead) {
        return -1;
      } else if (actor1.state === ActorState.Dead) {
        return 1;
      }
      return 0;
    })
    .map((actor) => <Actor actor={actor} key={actor.actorId} />);
=======
  const actorChildren = Object.entries(actors).map(([actorId, actor]) => (
    <Actor actor={actor} key={actorId} />
  ));
>>>>>>> 4b31b383
  return <Fragment>{actorChildren}</Fragment>;
};

export default Actors;<|MERGE_RESOLUTION|>--- conflicted
+++ resolved
@@ -1,9 +1,5 @@
 import React, { Fragment } from "react";
-<<<<<<< HEAD
 import { ActorState, RayletInfoResponse } from "../../../api";
-=======
-import { RayletInfoResponse } from "../../../api";
->>>>>>> 4b31b383
 import Actor from "./Actor";
 
 type ActorProps = {
@@ -12,8 +8,6 @@
 
 const Actors = (props: ActorProps) => {
   const { actors } = props;
-
-<<<<<<< HEAD
   const actorChildren = Object.values(actors)
     .sort((actor1, actor2) => {
       if (
@@ -29,11 +23,6 @@
       return 0;
     })
     .map((actor) => <Actor actor={actor} key={actor.actorId} />);
-=======
-  const actorChildren = Object.entries(actors).map(([actorId, actor]) => (
-    <Actor actor={actor} key={actorId} />
-  ));
->>>>>>> 4b31b383
   return <Fragment>{actorChildren}</Fragment>;
 };
 
