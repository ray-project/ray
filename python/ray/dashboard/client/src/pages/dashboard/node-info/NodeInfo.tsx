import {
  Checkbox,
  createStyles,
<<<<<<< HEAD
  FormControlLabel,
=======
>>>>>>> 681bae70
  makeStyles,
  Table,
  TableBody,
  Theme,
  Typography,
} from "@material-ui/core";
import React, { useState } from "react";
import { useSelector } from "react-redux";
import { RayletInfoResponse } from "../../../api";
import SortableTableHead, {
  HeaderInfo,
} from "../../../common/SortableTableHead";
import { getFnComparator, Order, stableSort } from "../../../common/tableUtils";
import { sum } from "../../../common/util";
import { StoreState } from "../../../store";
import Errors from "./dialogs/errors/Errors";
import Logs from "./dialogs/logs/Logs";
import cpuFeature from "./features/CPU";
import diskFeature from "./features/Disk";
import makeErrorsFeature from "./features/Errors";
import gpuFeature from "./features/GPU";
import gramFeature from "./features/GRAM";
import hostFeature from "./features/Host";
import makeLogsFeature from "./features/Logs";
import ramFeature from "./features/RAM";
import receivedFeature from "./features/Received";
import sentFeature from "./features/Sent";
import {
  Node,
  nodeInfoColumnId,
  NodeInfoFeature,
  WorkerFeatureData,
} from "./features/types";
import uptimeFeature from "./features/Uptime";
import workersFeature from "./features/Workers";
import NodeRowGroup from "./NodeRowGroup";
import { NodeWorkerRow } from "./NodeWorkerRow";
import TotalRow from "./TotalRow";

const sortWorkers = (
  workerFeatureData: WorkerFeatureData[],
  sortWorkerComparator: any,
) => {
  // Sorts idle workers to end, applies the worker comparator function to sort
  // then returns a new list of worker feature data.
  const idleSortedClusterWorkers = workerFeatureData.sort((wfd1, wfd2) => {
    const w1 = wfd1.worker;
    const w2 = wfd2.worker;
    if (w2.cmdline[0] === "ray::IDLE") {
      return -1;
    }
    if (w1.cmdline[0] === "ray::IDLE") {
      return 1;
    }
    return w1.pid < w2.pid ? -1 : 1;
  });
  return sortWorkerComparator
    ? stableSort(idleSortedClusterWorkers, sortWorkerComparator)
    : idleSortedClusterWorkers;
};

const makeGroupedTableContents = (
  nodes: Node[],
  sortWorkerComparator: any,
  sortGroupComparator: any,
  rayletInfo: RayletInfoResponse | null,
  nodeInfoFeatures: NodeInfoFeature[],
) => {
  const sortedGroups = stableSort(nodes, sortGroupComparator);
  return sortedGroups.map((node) => {
    const workerFeatureData: WorkerFeatureData[] = node.workers.map(
      (worker) => {
        const rayletWorker =
          rayletInfo?.nodes?.[node.ip]?.workersStats?.find(
            (workerStats) => workerStats.pid === worker.pid,
          ) || null;
        return {
          node: node,
          worker,
          rayletWorker,
        };
      },
    );

    const sortedClusterWorkers = sortWorkers(
      workerFeatureData,
      sortWorkerComparator,
    );
    return (
      <NodeRowGroup
        key={node.ip}
        node={node}
        workerFeatureData={sortedClusterWorkers}
        features={nodeInfoFeatures}
        initialExpanded={nodes.length <= 1}
      />
    );
  });
};

<<<<<<< HEAD
const makeUngroupedTableContents = (
  nodes: Node[],
  sortWorkerComparator: any,
  rayletInfo: RayletInfoResponse | null,
  nodeInfoFeatures: NodeInfoFeature[],
) => {
  const workerInfoFeatures = nodeInfoFeatures.map(
    (feature) => feature.WorkerFeatureRenderFn,
  );
  const allWorkerFeatures: WorkerFeatureData[] = nodes.flatMap((node) => {
    return node.workers.map((worker) => {
      const rayletWorker =
        rayletInfo?.nodes?.[node.ip]?.workersStats?.find(
          (workerStats) => workerStats.pid === worker.pid,
        ) || null;
      return {
        node: node,
        worker,
        rayletWorker,
      };
    });
  });
  const sortedWorkers = sortWorkers(allWorkerFeatures, sortWorkerComparator);
  return sortedWorkers.map((workerFeatureDatum, i) => (
    <NodeWorkerRow
      features={workerInfoFeatures}
      data={workerFeatureDatum}
      key={`worker-${i}`}
    />
  ));
};

=======
>>>>>>> 681bae70
const useNodeInfoStyles = makeStyles((theme: Theme) =>
  createStyles({
    table: {
      marginTop: theme.spacing(1),
    },
    cell: {
      padding: theme.spacing(1),
      textAlign: "center",
      "&:last-child": {
        paddingRight: theme.spacing(1),
      },
    },
  }),
);

const nodeInfoSelector = (state: StoreState) => ({
  nodeInfo: state.dashboard.nodeInfo,
  rayletInfo: state.dashboard.rayletInfo,
});

<<<<<<< HEAD
type DialogState = {
=======
type dialogState = {
>>>>>>> 681bae70
  hostname: string;
  pid: number | null;
} | null;

<<<<<<< HEAD
const nodeInfoHeaders: HeaderInfo<nodeInfoColumnId>[] = [
  { id: "host", label: "Host", numeric: true, sortable: true },
  { id: "workers", label: "PID", numeric: true, sortable: false },
  { id: "uptime", label: "Uptime (s)", numeric: true, sortable: true },
  { id: "cpu", label: "CPU", numeric: false, sortable: true },
  { id: "ram", label: "RAM", numeric: true, sortable: true },
  { id: "gpu", label: "GPU", numeric: true, sortable: true },
  { id: "gram", label: "GRAM", numeric: true, sortable: true },
  { id: "disk", label: "Disk", numeric: true, sortable: true },
  { id: "sent", label: "Sent", numeric: true, sortable: true },
  { id: "received", label: "Received", numeric: false, sortable: true },
  { id: "logs", label: "Logs", numeric: false, sortable: true },
  { id: "errors", label: "Errors", numeric: false, sortable: true },
];

const NodeInfo: React.FC<{}> = () => {
  const [logDialog, setLogDialog] = useState<DialogState>(null);
  const [errorDialog, setErrorDialog] = useState<DialogState>(null);
  const [isGrouped, setIsGrouped] = useState(true);
  const [order, setOrder] = React.useState<Order>("asc");
  const toggleOrder = () => setOrder(order === "asc" ? "desc" : "asc");
  const [orderBy, setOrderBy] = React.useState<string | null>(null);
=======
const NodeInfo: React.FC<{}> = () => {
  const [logDialog, setLogDialog] = useState<dialogState>(null);
  const [errorDialog, setErrorDialog] = useState<dialogState>(null);
>>>>>>> 681bae70
  const classes = useNodeInfoStyles();
  const { nodeInfo, rayletInfo } = useSelector(nodeInfoSelector);

  if (nodeInfo === null || rayletInfo === null) {
    return <Typography color="textSecondary">Loading...</Typography>;
  }
<<<<<<< HEAD
  const clusterTotalWorkers = sum(
    nodeInfo.clients.map((c) => c.workers.length),
  );
  const nodeInfoFeatures: NodeInfoFeature[] = [
    hostFeature,
    workersFeature,
    uptimeFeature,
    cpuFeature,
    ramFeature,
    gpuFeature,
    gramFeature,
    diskFeature,
    sentFeature,
    receivedFeature,
    makeLogsFeature((hostname, pid) => setLogDialog({ hostname, pid })),
    makeErrorsFeature((hostname, pid) => setErrorDialog({ hostname, pid })),
  ];
  const sortNodeAccessor = nodeInfoFeatures.find(
    (feature) => feature.id === orderBy,
  )?.nodeAccessor;
  const sortNodeComparator =
    sortNodeAccessor && getFnComparator(order, sortNodeAccessor);
  const sortWorkerAccessor = nodeInfoFeatures.find(
    (feature) => feature.id === orderBy,
  )?.workerAccessor;
  const sortWorkerComparator =
    sortWorkerAccessor && getFnComparator(order, sortWorkerAccessor);
  const tableContents = isGrouped
    ? makeGroupedTableContents(
        nodeInfo.clients,
        sortWorkerComparator,
        sortNodeComparator,
        rayletInfo,
        nodeInfoFeatures,
      )
    : makeUngroupedTableContents(
        nodeInfo.clients,
        sortWorkerComparator,
        rayletInfo,
        nodeInfoFeatures,
      );
  return (
    <React.Fragment>
      <FormControlLabel
        control={
          <Checkbox
            checked={isGrouped}
            onChange={() => setIsGrouped(!isGrouped)}
            color="primary"
          />
        }
        label="Group by host"
      />
      <Table className={classes.table}>
        <SortableTableHead
          onRequestSort={(_, property) => {
            if (property === orderBy) {
              toggleOrder();
            } else {
              setOrderBy(property);
              setOrder("asc");
            }
          }}
          headerInfo={nodeInfoHeaders}
          order={order}
          orderBy={orderBy}
          firstColumnEmpty={true}
        />
        <TableBody>
          {tableContents}
          <TotalRow
            clusterTotalWorkers={clusterTotalWorkers}
            nodes={nodeInfo.clients}
            features={nodeInfoFeatures.map(
              (feature) => feature.ClusterFeatureRenderFn,
            )}
=======

  const logCounts: {
    [ip: string]: {
      perWorker: {
        [pid: string]: number;
      };
      total: number;
    };
  } = {};

  const errorCounts: {
    [ip: string]: {
      perWorker: {
        [pid: string]: number;
      };
      total: number;
    };
  } = {};

  // We fetch data about which process IDs are registered with
  // the cluster's raylet for each node. We use this to filter
  // the worker data contained in the node info data because
  // the node info can contain data from more than one cluster
  // if more than one cluster is running on a machine.
  const clusterWorkerPidsByIp = clusterWorkerPids(rayletInfo);
  const clusterTotalWorkers = sum(
    Array.from(clusterWorkerPidsByIp.values()).map(
      (workerSet) => workerSet.size,
    ),
  );
  // Initialize inner structure of the count objects
  for (const client of nodeInfo.clients) {
    const clusterWorkerPids = clusterWorkerPidsByIp.get(client.ip);
    if (!clusterWorkerPids) {
      continue;
    }
    const filteredLogEntries = Object.entries(
      nodeInfo.log_counts[client.ip] || {},
    ).filter(([pid, _]) => clusterWorkerPids.has(pid));
    const totalLogEntries = sum(filteredLogEntries.map(([_, count]) => count));
    logCounts[client.ip] = {
      perWorker: Object.fromEntries(filteredLogEntries),
      total: totalLogEntries,
    };

    const filteredErrEntries = Object.entries(
      nodeInfo.error_counts[client.ip] || {},
    ).filter(([pid, _]) => clusterWorkerPids.has(pid));
    const totalErrEntries = sum(filteredErrEntries.map(([_, count]) => count));
    errorCounts[client.ip] = {
      perWorker: Object.fromEntries(filteredErrEntries),
      total: totalErrEntries,
    };
  }

  return (
    <React.Fragment>
      <Table className={classes.table}>
        <TableHead>
          <TableRow>
            <TableCell className={classes.cell} />
            <TableCell className={classes.cell}>Host</TableCell>
            <TableCell className={classes.cell}>Workers</TableCell>
            <TableCell className={classes.cell}>Uptime</TableCell>
            <TableCell className={classes.cell}>CPU</TableCell>
            <TableCell className={classes.cell}>RAM</TableCell>
            <TableCell className={classes.cell}>GPU</TableCell>
            <TableCell className={classes.cell}>GRAM</TableCell>
            <TableCell className={classes.cell}>Disk</TableCell>
            <TableCell className={classes.cell}>Sent</TableCell>
            <TableCell className={classes.cell}>Received</TableCell>
            <TableCell className={classes.cell}>Logs</TableCell>
            <TableCell className={classes.cell}>Errors</TableCell>
          </TableRow>
        </TableHead>
        <TableBody>
          {nodeInfo.clients.map((client) => {
            const clusterWorkerPids =
              clusterWorkerPidsByIp.get(client.ip) || new Set();
            return (
              <NodeRowGroup
                key={client.ip}
                clusterWorkers={client.workers
                  .filter((worker) =>
                    clusterWorkerPids.has(worker.pid.toString()),
                  )
                  .sort((w1, w2) => {
                    if (w2.cmdline[0] === "ray::IDLE") {
                      return -1;
                    }
                    if (w1.cmdline[0] === "ray::IDLE") {
                      return 1;
                    }
                    return w1.pid < w2.pid ? -1 : 1;
                  })}
                node={client}
                raylet={
                  client.ip in rayletInfo.nodes
                    ? rayletInfo.nodes[client.ip]
                    : null
                }
                logCounts={logCounts[client.ip]}
                errorCounts={errorCounts[client.ip]}
                setLogDialog={(hostname, pid) =>
                  setLogDialog({ hostname, pid })
                }
                setErrorDialog={(hostname, pid) =>
                  setErrorDialog({ hostname, pid })
                }
                initialExpanded={nodeInfo.clients.length <= 1}
              />
            );
          })}
          <TotalRow
            clusterTotalWorkers={clusterTotalWorkers}
            nodes={nodeInfo.clients}
            logCounts={logCounts}
            errorCounts={errorCounts}
>>>>>>> 681bae70
          />
        </TableBody>
      </Table>
      {logDialog !== null && (
        <Logs
          clearLogDialog={() => setLogDialog(null)}
          hostname={logDialog.hostname}
          pid={logDialog.pid}
        />
      )}
      {errorDialog !== null && (
        <Errors
          clearErrorDialog={() => setErrorDialog(null)}
          hostname={errorDialog.hostname}
          pid={errorDialog.pid}
        />
      )}
    </React.Fragment>
  );
};

export default NodeInfo;<|MERGE_RESOLUTION|>--- conflicted
+++ resolved
@@ -1,10 +1,7 @@
 import {
   Checkbox,
   createStyles,
-<<<<<<< HEAD
   FormControlLabel,
-=======
->>>>>>> 681bae70
   makeStyles,
   Table,
   TableBody,
@@ -105,7 +102,6 @@
   });
 };
 
-<<<<<<< HEAD
 const makeUngroupedTableContents = (
   nodes: Node[],
   sortWorkerComparator: any,
@@ -138,8 +134,6 @@
   ));
 };
 
-=======
->>>>>>> 681bae70
 const useNodeInfoStyles = makeStyles((theme: Theme) =>
   createStyles({
     table: {
@@ -160,16 +154,11 @@
   rayletInfo: state.dashboard.rayletInfo,
 });
 
-<<<<<<< HEAD
 type DialogState = {
-=======
-type dialogState = {
->>>>>>> 681bae70
   hostname: string;
   pid: number | null;
 } | null;
 
-<<<<<<< HEAD
 const nodeInfoHeaders: HeaderInfo<nodeInfoColumnId>[] = [
   { id: "host", label: "Host", numeric: true, sortable: true },
   { id: "workers", label: "PID", numeric: true, sortable: false },
@@ -191,19 +180,13 @@
   const [isGrouped, setIsGrouped] = useState(true);
   const [order, setOrder] = React.useState<Order>("asc");
   const toggleOrder = () => setOrder(order === "asc" ? "desc" : "asc");
-  const [orderBy, setOrderBy] = React.useState<string | null>(null);
-=======
-const NodeInfo: React.FC<{}> = () => {
-  const [logDialog, setLogDialog] = useState<dialogState>(null);
-  const [errorDialog, setErrorDialog] = useState<dialogState>(null);
->>>>>>> 681bae70
+  const [orderBy, setOrderBy] = React.useState< nodeInfoColumnId | null>(null);
   const classes = useNodeInfoStyles();
   const { nodeInfo, rayletInfo } = useSelector(nodeInfoSelector);
 
   if (nodeInfo === null || rayletInfo === null) {
     return <Typography color="textSecondary">Loading...</Typography>;
   }
-<<<<<<< HEAD
   const clusterTotalWorkers = sum(
     nodeInfo.clients.map((c) => c.workers.length),
   );
@@ -280,126 +263,6 @@
             features={nodeInfoFeatures.map(
               (feature) => feature.ClusterFeatureRenderFn,
             )}
-=======
-
-  const logCounts: {
-    [ip: string]: {
-      perWorker: {
-        [pid: string]: number;
-      };
-      total: number;
-    };
-  } = {};
-
-  const errorCounts: {
-    [ip: string]: {
-      perWorker: {
-        [pid: string]: number;
-      };
-      total: number;
-    };
-  } = {};
-
-  // We fetch data about which process IDs are registered with
-  // the cluster's raylet for each node. We use this to filter
-  // the worker data contained in the node info data because
-  // the node info can contain data from more than one cluster
-  // if more than one cluster is running on a machine.
-  const clusterWorkerPidsByIp = clusterWorkerPids(rayletInfo);
-  const clusterTotalWorkers = sum(
-    Array.from(clusterWorkerPidsByIp.values()).map(
-      (workerSet) => workerSet.size,
-    ),
-  );
-  // Initialize inner structure of the count objects
-  for (const client of nodeInfo.clients) {
-    const clusterWorkerPids = clusterWorkerPidsByIp.get(client.ip);
-    if (!clusterWorkerPids) {
-      continue;
-    }
-    const filteredLogEntries = Object.entries(
-      nodeInfo.log_counts[client.ip] || {},
-    ).filter(([pid, _]) => clusterWorkerPids.has(pid));
-    const totalLogEntries = sum(filteredLogEntries.map(([_, count]) => count));
-    logCounts[client.ip] = {
-      perWorker: Object.fromEntries(filteredLogEntries),
-      total: totalLogEntries,
-    };
-
-    const filteredErrEntries = Object.entries(
-      nodeInfo.error_counts[client.ip] || {},
-    ).filter(([pid, _]) => clusterWorkerPids.has(pid));
-    const totalErrEntries = sum(filteredErrEntries.map(([_, count]) => count));
-    errorCounts[client.ip] = {
-      perWorker: Object.fromEntries(filteredErrEntries),
-      total: totalErrEntries,
-    };
-  }
-
-  return (
-    <React.Fragment>
-      <Table className={classes.table}>
-        <TableHead>
-          <TableRow>
-            <TableCell className={classes.cell} />
-            <TableCell className={classes.cell}>Host</TableCell>
-            <TableCell className={classes.cell}>Workers</TableCell>
-            <TableCell className={classes.cell}>Uptime</TableCell>
-            <TableCell className={classes.cell}>CPU</TableCell>
-            <TableCell className={classes.cell}>RAM</TableCell>
-            <TableCell className={classes.cell}>GPU</TableCell>
-            <TableCell className={classes.cell}>GRAM</TableCell>
-            <TableCell className={classes.cell}>Disk</TableCell>
-            <TableCell className={classes.cell}>Sent</TableCell>
-            <TableCell className={classes.cell}>Received</TableCell>
-            <TableCell className={classes.cell}>Logs</TableCell>
-            <TableCell className={classes.cell}>Errors</TableCell>
-          </TableRow>
-        </TableHead>
-        <TableBody>
-          {nodeInfo.clients.map((client) => {
-            const clusterWorkerPids =
-              clusterWorkerPidsByIp.get(client.ip) || new Set();
-            return (
-              <NodeRowGroup
-                key={client.ip}
-                clusterWorkers={client.workers
-                  .filter((worker) =>
-                    clusterWorkerPids.has(worker.pid.toString()),
-                  )
-                  .sort((w1, w2) => {
-                    if (w2.cmdline[0] === "ray::IDLE") {
-                      return -1;
-                    }
-                    if (w1.cmdline[0] === "ray::IDLE") {
-                      return 1;
-                    }
-                    return w1.pid < w2.pid ? -1 : 1;
-                  })}
-                node={client}
-                raylet={
-                  client.ip in rayletInfo.nodes
-                    ? rayletInfo.nodes[client.ip]
-                    : null
-                }
-                logCounts={logCounts[client.ip]}
-                errorCounts={errorCounts[client.ip]}
-                setLogDialog={(hostname, pid) =>
-                  setLogDialog({ hostname, pid })
-                }
-                setErrorDialog={(hostname, pid) =>
-                  setErrorDialog({ hostname, pid })
-                }
-                initialExpanded={nodeInfo.clients.length <= 1}
-              />
-            );
-          })}
-          <TotalRow
-            clusterTotalWorkers={clusterTotalWorkers}
-            nodes={nodeInfo.clients}
-            logCounts={logCounts}
-            errorCounts={errorCounts}
->>>>>>> 681bae70
           />
         </TableBody>
       </Table>
