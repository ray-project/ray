import { Box, Tooltip, Typography } from "@material-ui/core";
import React from "react";
import { GPUStats } from "../../../../api";
<<<<<<< HEAD
import { MiBRatio } from "../../../../common/formatUtils";
import { Accessor } from "../../../../common/tableUtils";
=======
import { RightPaddedTypography } from "../../../../common/CustomTypography";
import { MiBRatioNoPercent } from "../../../../common/formatUtils";
>>>>>>> 05d4cced
import UsageBar from "../../../../common/UsageBar";
import { getWeightedAverage, sum } from "../../../../common/util";
import {
  ClusterFeatureRenderFn,
  Node,
  NodeFeatureData,
  NodeFeatureRenderFn,
  NodeInfoFeature,
  WorkerFeatureData,
  WorkerFeatureRenderFn,
} from "./types";

const GRAM_COL_WIDTH = 120;

const nodeGRAMUtilization = (node: Node) => {
  const utilization = (gpu: GPUStats) => gpu.memory_used / gpu.memory_total;
  if (node.gpus.length === 0) {
    return NaN;
  }
  const utilizationSum = sum(node.gpus.map((gpu) => utilization(gpu)));
  const avgUtilization = utilizationSum / node.gpus.length;
  // Convert to a percent before returning
  return avgUtilization * 100;
};

const nodeGRAMAccessor: Accessor<NodeFeatureData> = ({ node }) => {
  const nodeGRAMUtil = nodeGRAMUtilization(node);
  return isNaN(nodeGRAMUtil) ? -1 : nodeGRAMUtil;
};

const clusterGRAMUtilization = (nodes: Array<Node>) => {
  const utils = nodes
    .map((node) => ({
      weight: node.gpus.length,
      value: nodeGRAMUtilization(node),
    }))
    .filter((util) => !isNaN(util.value));
  if (utils.length === 0) {
    return NaN;
  }
  return getWeightedAverage(utils);
};

export const ClusterGRAM: ClusterFeatureRenderFn = ({ nodes }) => {
  const clusterAverageUtilization = clusterGRAMUtilization(nodes);
  return (
    <div style={{ minWidth: 60 }}>
      {isNaN(clusterAverageUtilization) ? (
        <Typography color="textSecondary" component="span" variant="inherit">
          N/A
        </Typography>
      ) : (
        <UsageBar
          percent={clusterAverageUtilization}
          text={`${clusterAverageUtilization.toFixed(1)}%`}
        />
      )}
    </div>
  );
};

<<<<<<< HEAD
export const NodeGRAM: NodeFeatureRenderFn = ({ node }) => {
  const gramUtil = nodeGRAMUtilization(node);
=======
export const NodeGRAM: NodeFeatureComponent = ({ node }) => {
  const nodeGRAMEntries = node.gpus.map((gpu, i) => {
    const props = {
      gpuName: gpu.name,
      utilization: gpu.memory_used,
      total: gpu.memory_total,
      slot: i,
    };
    return <GRAMEntry {...props} />;
  });
>>>>>>> 05d4cced
  return (
    <div style={{ minWidth: 60 }}>
      {nodeGRAMEntries.length === 0 ? (
        <Typography color="textSecondary" component="span" variant="inherit">
          N/A
        </Typography>
      ) : (
        <div style={{ minWidth: GRAM_COL_WIDTH }}>{nodeGRAMEntries}</div>
      )}
    </div>
  );
};

<<<<<<< HEAD
export const WorkerGRAM: WorkerFeatureRenderFn = ({ worker, node }) => {
  const usedGRAM = workerGRAMUtilization(worker, node);
  const totalNodeGRAM = sum(node.gpus.map((gpu) => gpu.memory_total));
=======
type GRAMEntryProps = {
  gpuName: string;
  slot: number;
  utilization: number;
  total: number;
};

const GRAMEntry: React.FC<GRAMEntryProps> = ({
  gpuName,
  slot,
  utilization,
  total,
}) => {
  const ratioStr = MiBRatioNoPercent(utilization, total);
>>>>>>> 05d4cced
  return (
    <Box display="flex" style={{ minWidth: GRAM_COL_WIDTH }}>
      <Tooltip title={gpuName}>
        <RightPaddedTypography variant="body1">
          [{slot}]: {ratioStr}
        </RightPaddedTypography>
      </Tooltip>
    </Box>
  );
};

export const WorkerGRAM: WorkerFeatureComponent = ({ worker, node }) => {
  const workerGRAMEntries = node.gpus
    .map((gpu, i) => {
      const process = gpu.processes.find(
        (process) => process.pid === worker.pid,
      );
      if (!process) {
        return undefined;
      }
      const props = {
        gpuName: gpu.name,
        total: gpu.memory_total,
        utilization: process.gpu_memory_usage,
        slot: i,
      };
      return <GRAMEntry {...props} />;
    })
    .filter((entry) => entry !== undefined);

  return workerGRAMEntries.length === 0 ? (
    <Typography color="textSecondary" component="span" variant="inherit">
      N/A
    </Typography>
  ) : (
    <div style={{ minWidth: GRAM_COL_WIDTH }}>{workerGRAMEntries}</div>
  );
};

const workerGRAMUtilization = (worker: any, node: Node) => {
  const workerProcessPerGPU = node.gpus
    .map((gpu) => gpu.processes)
    .map((processes) =>
      processes.find((process) => process.pid === worker.pid),
    );
  const workerUtilPerGPU = workerProcessPerGPU.map(
    (proc) => proc?.gpu_memory_usage || 0,
  );
  return sum(workerUtilPerGPU);
};

const workerGRAMAccessor: Accessor<WorkerFeatureData> = ({ worker, node }) => {
  if (node.gpus.length === 0) {
    return -1;
  }
  return workerGRAMUtilization(worker, node);
};

const gramFeature: NodeInfoFeature = {
  id: "gram",
  ClusterFeatureRenderFn: ClusterGRAM,
  NodeFeatureRenderFn: NodeGRAM,
  WorkerFeatureRenderFn: WorkerGRAM,
  nodeAccessor: nodeGRAMAccessor,
  workerAccessor: workerGRAMAccessor,
};

export default gramFeature;<|MERGE_RESOLUTION|>--- conflicted
+++ resolved
@@ -1,13 +1,9 @@
 import { Box, Tooltip, Typography } from "@material-ui/core";
 import React from "react";
 import { GPUStats } from "../../../../api";
-<<<<<<< HEAD
-import { MiBRatio } from "../../../../common/formatUtils";
-import { Accessor } from "../../../../common/tableUtils";
-=======
 import { RightPaddedTypography } from "../../../../common/CustomTypography";
 import { MiBRatioNoPercent } from "../../../../common/formatUtils";
->>>>>>> 05d4cced
+import { Accessor } from "../../../../common/tableUtils";
 import UsageBar from "../../../../common/UsageBar";
 import { getWeightedAverage, sum } from "../../../../common/util";
 import {
@@ -69,11 +65,7 @@
   );
 };
 
-<<<<<<< HEAD
 export const NodeGRAM: NodeFeatureRenderFn = ({ node }) => {
-  const gramUtil = nodeGRAMUtilization(node);
-=======
-export const NodeGRAM: NodeFeatureComponent = ({ node }) => {
   const nodeGRAMEntries = node.gpus.map((gpu, i) => {
     const props = {
       gpuName: gpu.name,
@@ -83,7 +75,6 @@
     };
     return <GRAMEntry {...props} />;
   });
->>>>>>> 05d4cced
   return (
     <div style={{ minWidth: 60 }}>
       {nodeGRAMEntries.length === 0 ? (
@@ -97,11 +88,6 @@
   );
 };
 
-<<<<<<< HEAD
-export const WorkerGRAM: WorkerFeatureRenderFn = ({ worker, node }) => {
-  const usedGRAM = workerGRAMUtilization(worker, node);
-  const totalNodeGRAM = sum(node.gpus.map((gpu) => gpu.memory_total));
-=======
 type GRAMEntryProps = {
   gpuName: string;
   slot: number;
@@ -116,7 +102,6 @@
   total,
 }) => {
   const ratioStr = MiBRatioNoPercent(utilization, total);
->>>>>>> 05d4cced
   return (
     <Box display="flex" style={{ minWidth: GRAM_COL_WIDTH }}>
       <Tooltip title={gpuName}>
@@ -128,7 +113,7 @@
   );
 };
 
-export const WorkerGRAM: WorkerFeatureComponent = ({ worker, node }) => {
+export const WorkerGRAM: WorkerFeatureRenderFn = ({ worker, node }) => {
   const workerGRAMEntries = node.gpus
     .map((gpu, i) => {
       const process = gpu.processes.find(
