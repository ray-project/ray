import { CssBaseline } from "@mui/material";
import { StyledEngineProvider, ThemeProvider } from "@mui/material/styles";
import dayjs from "dayjs";
import duration from "dayjs/plugin/duration";
import React, { Suspense, useEffect, useState } from "react";
import { HashRouter, Navigate, Route, Routes } from "react-router-dom";
import {
  getAuthenticationMode,
  testTokenValidity,
} from "./authentication/authentication";
import { AUTHENTICATION_ERROR_EVENT } from "./authentication/constants";
import {
<<<<<<< HEAD
=======
  clearAuthenticationToken,
>>>>>>> 30617648
  getAuthenticationToken,
  setAuthenticationToken,
} from "./authentication/cookies";
import TokenAuthenticationDialog from "./authentication/TokenAuthenticationDialog";
import ActorDetailPage, { ActorDetailLayout } from "./pages/actor/ActorDetail";
import { ActorLayout } from "./pages/actor/ActorLayout";
import Loading from "./pages/exception/Loading";
import JobList, { JobsLayout } from "./pages/job";
import { JobDetailChartsPage } from "./pages/job/JobDetail";
import {
  JobDetailActorDetailWrapper,
  JobDetailActorsPage,
} from "./pages/job/JobDetailActorPage";
import { JobDetailInfoPage } from "./pages/job/JobDetailInfoPage";
import { JobDetailLayout, JobPage } from "./pages/job/JobDetailLayout";
import { MainNavLayout } from "./pages/layout/MainNavLayout";
import { SideTabPage } from "./pages/layout/SideTabLayout";
import {
  LogsLayout,
  StateApiLogsListPage,
  StateApiLogViewerPage,
} from "./pages/log/Logs";
import { Metrics } from "./pages/metrics";
import {
  DashboardUids,
  getMetricsInfo,
  getTimeZoneInfo,
  TimezoneInfo,
} from "./pages/metrics/utils";
import Nodes, { ClusterMainPageLayout } from "./pages/node";
import { ClusterDetailInfoPage } from "./pages/node/ClusterDetailInfoPage";
import { ClusterLayout } from "./pages/node/ClusterLayout";
import NodeDetailPage from "./pages/node/NodeDetail";
import { OverviewPage } from "./pages/overview/OverviewPage";
import {
  ServeApplicationDetailLayout,
  ServeApplicationDetailPage,
} from "./pages/serve/ServeApplicationDetailPage";
import {
  ServeDeploymentDetailLayout,
  ServeDeploymentDetailPage,
} from "./pages/serve/ServeDeploymentDetailPage";
import { ServeDeploymentsListPage } from "./pages/serve/ServeDeploymentsListPage";
import { ServeLayout, ServeSideTabLayout } from "./pages/serve/ServeLayout";
import { ServeReplicaDetailLayout } from "./pages/serve/ServeReplicaDetailLayout";
import { ServeReplicaDetailPage } from "./pages/serve/ServeReplicaDetailPage";
import {
  ServeControllerDetailPage,
  ServeProxyDetailPage,
} from "./pages/serve/ServeSystemActorDetailPage";
import {
  ServeSystemDetailLayout,
  ServeSystemDetailPage,
} from "./pages/serve/ServeSystemDetailPage";
import { TaskPage } from "./pages/task/TaskPage";
import { getNodeList } from "./service/node";
import { lightTheme } from "./theme";

dayjs.extend(duration);

// lazy loading fro prevent loading too much code at once
const Actors = React.lazy(() => import("./pages/actor"));
const CMDResult = React.lazy(() => import("./pages/cmd/CMDResult"));

// a global map for relations
export type GlobalContextType = {
  nodeMap: { [key: string]: string };
  nodeMapByIp: { [key: string]: string };
  namespaceMap: { [key: string]: string[] };
  /**
   * Whether the initial metrics context has been fetched or not.
   * This can be used to determine the difference between Grafana
   * not being set up vs the status not being fetched yet.
   */
  metricsContextLoaded: boolean;
  /**
   * The host that is serving grafana. Only set if grafana is
   * running as detected by the grafana healthcheck endpoint.
   */
  grafanaHost: string | undefined;
  /**
   * The param 'orgId' used in grafana. Default is 1.
   */
  grafanaOrgId: string;
  /**
   * The filter for the Cluster variable in grafana dashboards.
   */
  grafanaClusterFilter: string | undefined;
  /**
   * The uids of the dashboards that ray exports that powers the various metrics UIs.
   */
  dashboardUids: DashboardUids | undefined;
  /**
   * Whether prometheus is runing or not
   */
  prometheusHealth: boolean | undefined;
  /**
   * The name of the currently running ray session.
   */
  sessionName: string | undefined;
  /**
   * The name of the current selected datasource.
   */
  dashboardDatasource: string | undefined;
  /**
   * The timezone set on the ray cluster.
   */
  serverTimeZone: TimezoneInfo | null | undefined;
  /**
   * The globally selected current time zone.
   */
  currentTimeZone: string | undefined;
};
export const GlobalContext = React.createContext<GlobalContextType>({
  nodeMap: {},
  nodeMapByIp: {},
  namespaceMap: {},
  metricsContextLoaded: false,
  grafanaHost: undefined,
  grafanaOrgId: "1",
  grafanaClusterFilter: undefined,
  dashboardUids: undefined,
  prometheusHealth: undefined,
  sessionName: undefined,
  dashboardDatasource: undefined,
  serverTimeZone: undefined,
  currentTimeZone: undefined,
});

const App = () => {
  const [currentTimeZone, setCurrentTimeZone] = useState<string>();
  const [context, setContext] = useState<
    Omit<GlobalContextType, "currentTimeZone">
  >({
    nodeMap: {},
    nodeMapByIp: {},
    namespaceMap: {},
    metricsContextLoaded: false,
    grafanaHost: undefined,
    grafanaOrgId: "1",
    grafanaClusterFilter: undefined,
    dashboardUids: undefined,
    prometheusHealth: undefined,
    sessionName: undefined,
    dashboardDatasource: undefined,
    serverTimeZone: undefined,
  });

  // Authentication state
  const [authenticationDialogOpen, setAuthenticationDialogOpen] =
    useState(false);
  const [hasAttemptedAuthentication, setHasAttemptedAuthentication] =
    useState(false);
  const [authenticationError, setAuthenticationError] =
    useState<string | undefined>();
  useEffect(() => {
    getNodeList().then((res) => {
      if (res?.data?.data?.summary) {
        const nodeMap = {} as { [key: string]: string };
        const nodeMapByIp = {} as { [key: string]: string };
        res.data.data.summary.forEach(({ hostname, raylet, ip }) => {
          nodeMap[hostname] = raylet.nodeId;
          nodeMapByIp[ip] = raylet.nodeId;
        });
        setContext((existingContext) => ({
          ...existingContext,
          nodeMap,
          nodeMapByIp,
          namespaceMap: {},
        }));
      }
    });
  }, []);

  // Detect if grafana is running
  useEffect(() => {
    const doEffect = async () => {
      const {
        grafanaHost,
        grafanaOrgId,
        grafanaClusterFilter,
        sessionName,
        prometheusHealth,
        dashboardUids,
        dashboardDatasource,
      } = await getMetricsInfo();
      setContext((existingContext) => ({
        ...existingContext,
        metricsContextLoaded: true,
        grafanaHost,
        grafanaOrgId,
        grafanaClusterFilter,
        dashboardUids,
        sessionName,
        prometheusHealth,
        dashboardDatasource,
      }));
    };
    doEffect();
  }, []);

  useEffect(() => {
    const updateTimezone = async () => {
      // Sets the initial timezone to localStorage value if it exists
      const storedTimeZone = localStorage.getItem("timezone");
      if (storedTimeZone) {
        setCurrentTimeZone(storedTimeZone);
      }

      // Fetch the server time zone.
      const tzInfo = await getTimeZoneInfo();

      const timeZone =
        storedTimeZone ||
        tzInfo?.value ||
        Intl.DateTimeFormat().resolvedOptions().timeZone;

      setCurrentTimeZone(timeZone);
      setContext((existingContext) => ({
        ...existingContext,
        serverTimeZone: tzInfo,
      }));
    };
    updateTimezone();
  }, []);

  // Check authentication mode on mount
  useEffect(() => {
    const checkAuthentication = async () => {
      try {
        const { authentication_mode } = await getAuthenticationMode();

        if (authentication_mode === "token") {
          // Token authentication is enabled
          const existingToken = getAuthenticationToken();

          if (!existingToken) {
            // No token found - show dialog immediately
            setAuthenticationDialogOpen(true);
          }
          // If token exists, let it be used by interceptor
          // If invalid, interceptor will trigger dialog via 401/403
<<<<<<< HEAD
=======
        } else {
          // Auth mode is disabled - clear any existing token from cookie
          const existingToken = getAuthenticationToken();
          if (existingToken) {
            clearAuthenticationToken();
          }
>>>>>>> 30617648
        }
      } catch (error) {
        console.error("Failed to check authentication mode:", error);
      }
    };

    checkAuthentication();
  }, []);

  // Listen for authentication errors from axios interceptor
  useEffect(() => {
    const handleAuthenticationError = (event: Event) => {
      const customEvent = event as CustomEvent<{ hadToken: boolean }>;
      const hadToken = customEvent.detail?.hadToken ?? false;

      setHasAttemptedAuthentication(hadToken);
      setAuthenticationDialogOpen(true);
    };

    window.addEventListener(
      AUTHENTICATION_ERROR_EVENT,
      handleAuthenticationError,
    );

    return () => {
      window.removeEventListener(
        AUTHENTICATION_ERROR_EVENT,
        handleAuthenticationError,
      );
    };
  }, []);

  // Handle token submission from dialog
  const handleTokenSubmit = async (token: string) => {
    try {
      // Test if token is valid
      const isValid = await testTokenValidity(token);

      if (isValid) {
        // Save token to cookie
        setAuthenticationToken(token);
        setHasAttemptedAuthentication(true);
        setAuthenticationDialogOpen(false);
        setAuthenticationError(undefined);

        // Reload the page to refetch all data with the new token
        window.location.reload();
      } else {
        // Token is invalid
        setHasAttemptedAuthentication(true);
        setAuthenticationError(
          "Invalid authentication token. Please check and try again.",
        );
      }
    } catch (error) {
      console.error("Failed to validate token:", error);
      setAuthenticationError(
        "Failed to validate token. Please check your connection and try again.",
      );
    }
  };

  return (
    <StyledEngineProvider injectFirst>
      <ThemeProvider theme={lightTheme}>
        <Suspense fallback={Loading}>
          <GlobalContext.Provider value={{ ...context, currentTimeZone }}>
            <CssBaseline />
            <TokenAuthenticationDialog
              open={authenticationDialogOpen}
              hasExistingToken={hasAttemptedAuthentication}
              onSubmit={handleTokenSubmit}
              error={authenticationError}
            />
            <HashRouter>
              <Routes>
                {/* Redirect people hitting the /new path to root. TODO(aguo): Delete this redirect in ray 2.5 */}
                <Route element={<Navigate replace to="/" />} path="/new" />
                <Route element={<MainNavLayout />} path="/">
                  <Route element={<Navigate replace to="overview" />} path="" />
                  <Route element={<OverviewPage />} path="overview" />
                  <Route element={<ClusterMainPageLayout />} path="cluster">
                    <Route element={<ClusterLayout />} path="">
                      <Route
                        element={
                          <SideTabPage tabId="info">
                            <ClusterDetailInfoPage />
                          </SideTabPage>
                        }
                        path="info"
                      />
                      <Route
                        element={
                          <SideTabPage tabId="table">
                            <Nodes />
                          </SideTabPage>
                        }
                        path=""
                      />
                    </Route>
                    <Route element={<NodeDetailPage />} path="nodes/:id" />
                  </Route>
                  <Route element={<JobsLayout />} path="jobs">
                    <Route element={<JobList />} path="" />
                    <Route element={<JobPage />} path=":id">
                      <Route element={<JobDetailLayout />} path="">
                        <Route
                          element={
                            <SideTabPage tabId="info">
                              <JobDetailInfoPage />
                            </SideTabPage>
                          }
                          path="info"
                        />
                        <Route
                          element={
                            <SideTabPage tabId="charts">
                              <JobDetailChartsPage />
                            </SideTabPage>
                          }
                          path=""
                        />
                        <Route
                          element={
                            <SideTabPage tabId="actors">
                              <JobDetailActorsPage />
                            </SideTabPage>
                          }
                          path="actors"
                        />
                      </Route>
                      <Route
                        element={
                          <JobDetailActorDetailWrapper>
                            <ActorDetailLayout />
                          </JobDetailActorDetailWrapper>
                        }
                        path="actors/:actorId"
                      >
                        <Route element={<ActorDetailPage />} path="" />
                        <Route element={<TaskPage />} path="tasks/:taskId" />
                      </Route>
                      <Route element={<TaskPage />} path="tasks/:taskId" />
                    </Route>
                  </Route>
                  <Route element={<ActorLayout />} path="actors">
                    <Route element={<Actors />} path="" />
                    <Route element={<ActorDetailLayout />} path=":actorId">
                      <Route element={<ActorDetailPage />} path="" />
                      <Route element={<TaskPage />} path="tasks/:taskId" />
                    </Route>
                  </Route>
                  <Route element={<Metrics />} path="metrics" />
                  <Route element={<ServeLayout />} path="serve">
                    <Route element={<ServeSideTabLayout />} path="">
                      <Route
                        element={
                          <SideTabPage tabId="system">
                            <ServeSystemDetailPage />
                          </SideTabPage>
                        }
                        path="system"
                      />
                      <Route
                        element={
                          <SideTabPage tabId="deployments">
                            <ServeDeploymentsListPage />
                          </SideTabPage>
                        }
                        path=""
                      />
                    </Route>
                    <Route element={<ServeSystemDetailLayout />} path="system">
                      <Route
                        element={<ServeControllerDetailPage />}
                        path="controller"
                      />
                      <Route
                        element={<ServeProxyDetailPage />}
                        path="proxies/:proxyId"
                      />
                    </Route>
                    <Route
                      element={<ServeApplicationDetailLayout />}
                      path="applications/:applicationName"
                    >
                      <Route element={<ServeApplicationDetailPage />} path="" />
                      <Route
                        element={<ServeDeploymentDetailLayout />}
                        path=":deploymentName"
                      >
                        <Route
                          element={<ServeDeploymentDetailPage />}
                          path=""
                        />
                        <Route
                          element={<ServeReplicaDetailLayout />}
                          path=":replicaId"
                        >
                          <Route element={<ServeReplicaDetailPage />} path="" />
                          <Route path="tasks/:taskId" element={<TaskPage />} />
                        </Route>
                      </Route>
                    </Route>
                  </Route>
                  <Route element={<LogsLayout />} path="logs">
                    <Route element={<StateApiLogsListPage />} path="" />
                    <Route element={<StateApiLogViewerPage />} path="viewer" />
                  </Route>
                </Route>
                <Route element={<CMDResult />} path="/cmd/:cmd/:ip/:pid" />
              </Routes>
            </HashRouter>
          </GlobalContext.Provider>
        </Suspense>
      </ThemeProvider>
    </StyledEngineProvider>
  );
};

export default App;<|MERGE_RESOLUTION|>--- conflicted
+++ resolved
@@ -10,10 +10,7 @@
 } from "./authentication/authentication";
 import { AUTHENTICATION_ERROR_EVENT } from "./authentication/constants";
 import {
-<<<<<<< HEAD
-=======
   clearAuthenticationToken,
->>>>>>> 30617648
   getAuthenticationToken,
   setAuthenticationToken,
 } from "./authentication/cookies";
@@ -256,15 +253,12 @@
           }
           // If token exists, let it be used by interceptor
           // If invalid, interceptor will trigger dialog via 401/403
-<<<<<<< HEAD
-=======
         } else {
           // Auth mode is disabled - clear any existing token from cookie
           const existingToken = getAuthenticationToken();
           if (existingToken) {
             clearAuthenticationToken();
           }
->>>>>>> 30617648
         }
       } catch (error) {
         console.error("Failed to check authentication mode:", error);
