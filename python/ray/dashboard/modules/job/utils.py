--- conflicted
+++ resolved
@@ -163,13 +163,10 @@
     jobs with the job id or submission id.
     """
     job_infos = await gcs_aio_client.get_all_job_info(
-<<<<<<< HEAD
+        job_or_submission_id=job_or_submission_id,
         skip_submission_job_info_field=True,
         skip_is_running_tasks_field=True,
         timeout=timeout,
-=======
-        job_or_submission_id=job_or_submission_id, timeout=timeout
->>>>>>> b6ca7038
     )
     # Sort jobs from GCS to follow convention of returning only last driver
     # of submission job.
