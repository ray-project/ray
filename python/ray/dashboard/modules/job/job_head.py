--- conflicted
+++ resolved
@@ -215,11 +215,7 @@
         """
         # NOTE: Following call will block until there's at least 1 agent info
         #       being populated from GCS
-<<<<<<< HEAD
-        agent_infos = await self._fetch_all_agent_infos()
-=======
         agent_node_ids = await self._fetch_all_agent_node_ids()
->>>>>>> bef462b6
 
         # delete dead agents.
         for dead_node in set(self._agents) - set(agent_node_ids):
@@ -232,13 +228,6 @@
         else:
             # Randomly select one from among all agents, it is possible that
             # the selected one already exists in `self._agents`
-<<<<<<< HEAD
-            node_id = choice(list(agent_infos))
-            agent_info = agent_infos[node_id]
-
-            if node_id not in self._agents:
-                ip, http_port, grpc_port = agent_info
-=======
             node_id = choice(list(agent_node_ids))
 
             if node_id not in self._agents:
@@ -246,7 +235,6 @@
                 # JobAgentSubmissionClient. May raise if the node_id is removed in
                 # InternalKV after the _fetch_all_agent_node_ids, though unlikely.
                 ip, http_port, grpc_port = await self._fetch_agent_info(node_id)
->>>>>>> bef462b6
                 agent_http_address = f"http://{ip}:{http_port}"
                 self._agents[node_id] = JobAgentSubmissionClient(agent_http_address)
 
@@ -255,123 +243,20 @@
     async def _get_head_node_agent_once(self) -> JobAgentSubmissionClient:
         head_node_id_hex = await get_head_node_id(self.gcs_aio_client)
 
-<<<<<<< HEAD
-        head_node_id_hex = await get_head_node_id(self.gcs_aio_client)
-
-        if not head_node_id_hex:
-            logger.warning("Head node id has not yet been persisted in GCS")
-            return None
-=======
         if not head_node_id_hex:
             raise Exception("Head node id has not yet been persisted in GCS")
 
         head_node_id = NodeID.from_hex(head_node_id_hex)
->>>>>>> bef462b6
 
         head_node_id = NodeID.from_hex(head_node_id_hex)
 
         if head_node_id not in self._agents:
-<<<<<<< HEAD
-            agent_infos = await self._fetch_agent_infos([head_node_id])
-            if head_node_id not in agent_infos:
-                logger.error(
-                    f"Head node agent's information was not found: {head_node_id} not in {agent_infos}"
-                )
-                return None
-
-            ip, http_port, grpc_port = agent_infos[head_node_id]
-            agent_http_address = f"http://{ip}:{http_port}"
-
-=======
             ip, http_port, grpc_port = await self._fetch_agent_info(head_node_id)
             agent_http_address = f"http://{ip}:{http_port}"
->>>>>>> bef462b6
             self._agents[head_node_id] = JobAgentSubmissionClient(agent_http_address)
 
         return self._agents[head_node_id]
 
-<<<<<<< HEAD
-    async def _fetch_all_agent_infos(self) -> Dict[NodeID, Tuple[str, int, int]]:
-        """
-        Fetches all agent infos for all nodes in the cluster.
-
-        If there's no agent available at all, or there's exception, it will retry every
-        `TRY_TO_GET_AGENT_INFO_INTERVAL_SECONDS` seconds indefinitely.
-
-        Returns: {node_id_hex: (ip, http_port, grpc_port)}
-        """
-        while True:
-            try:
-                keys = await self.gcs_aio_client.internal_kv_keys(
-                    f"{DASHBOARD_AGENT_ADDR_NODE_ID_PREFIX}".encode(),
-                    namespace=KV_NAMESPACE_DASHBOARD,
-                    timeout=GCS_RPC_TIMEOUT_SECONDS,
-                )
-                if not keys:
-                    # No agent keys found, retry
-                    raise Exception()
-                values: Dict[
-                    bytes, bytes
-                ] = await self.gcs_aio_client.internal_kv_multi_get(
-                    keys,
-                    namespace=KV_NAMESPACE_DASHBOARD,
-                    timeout=GCS_RPC_TIMEOUT_SECONDS,
-                )
-                prefix_len = len(DASHBOARD_AGENT_ADDR_NODE_ID_PREFIX)
-                return {
-                    NodeID.from_hex(key[prefix_len:].decode()): json.loads(
-                        value.decode()
-                    )
-                    for key, value in values.items()
-                }
-
-            except Exception:
-                logger.info(
-                    f"Failed to fetch all agent infos, retrying in {TRY_TO_GET_AGENT_INFO_INTERVAL_SECONDS} seconds..."
-                )
-                await asyncio.sleep(TRY_TO_GET_AGENT_INFO_INTERVAL_SECONDS)
-
-    async def _fetch_agent_infos(
-        self, target_node_ids: List[NodeID]
-    ) -> Dict[NodeID, Tuple[str, int, int]]:
-        """
-        Fetches agent infos for nodes identified by provided node-ids.
-
-        If any of the node-ids is not found, it will retry every
-        `TRY_TO_GET_AGENT_INFO_INTERVAL_SECONDS` seconds indefinitely.
-
-        Returns: {node_id_hex: (ip, http_port, grpc_port)}
-        """
-
-        while True:
-            try:
-                keys = [
-                    f"{DASHBOARD_AGENT_ADDR_NODE_ID_PREFIX}{node_id.hex()}"
-                    for node_id in target_node_ids
-                ]
-                values: Dict[
-                    bytes, bytes
-                ] = await self.gcs_aio_client.internal_kv_multi_get(
-                    keys,
-                    namespace=KV_NAMESPACE_DASHBOARD,
-                    timeout=GCS_RPC_TIMEOUT_SECONDS,
-                )
-                if not values or len(values) != len(target_node_ids):
-                    # Not all agent infos found, retry
-                    raise Exception()
-                prefix_len = len(DASHBOARD_AGENT_ADDR_NODE_ID_PREFIX)
-                return {
-                    NodeID.from_hex(key[prefix_len:].decode()): json.loads(
-                        value.decode()
-                    )
-                    for key, value in values.items()
-                }
-            except Exception:
-                logger.info(
-                    f"Failed to fetch agent infos for nodes {target_node_ids}, retrying in {TRY_TO_GET_AGENT_INFO_INTERVAL_SECONDS} seconds..."
-                )
-                await asyncio.sleep(TRY_TO_GET_AGENT_INFO_INTERVAL_SECONDS)
-=======
     async def _get_head_node_agent(self) -> JobAgentSubmissionClient:
         """Retrieves HTTP client for `JobAgent` running on the Head node. If the head
         node does not have an agent, it will retry every
@@ -424,7 +309,6 @@
                 f"Agent info not found in internal kv for node {target_node_id}"
             )
         return json.loads(value.decode())
->>>>>>> bef462b6
 
     @routes.get("/api/version")
     async def get_version(self, req: Request) -> Response:
