--- conflicted
+++ resolved
@@ -74,16 +74,13 @@
     def __init__(self, gcs_aio_client: GcsAioClient, logs_dir: str):
         self._gcs_aio_client = gcs_aio_client
         self._gcs_address = gcs_aio_client.address
-<<<<<<< HEAD
         self._gcs_channel = GcsChannel(gcs_address=self._gcs_address, aio=True)
         self._gcs_channel.connect()
         self._gcs_job_info_stub = gcs_service_pb2_grpc.JobInfoGcsServiceStub(
             self._gcs_channel.channel()
         )
         self._job_info_client = JobInfoStorageClient(gcs_aio_client)
-=======
         self._cluster_id_hex = gcs_aio_client.cluster_id.hex()
->>>>>>> 3e8dd0d0
         self._log_client = JobLogStorageClient()
         self._supervisor_actor_cls = ray.remote(JobSupervisor)
         self.monitored_jobs = set()
