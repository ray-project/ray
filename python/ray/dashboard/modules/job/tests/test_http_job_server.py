--- conflicted
+++ resolved
@@ -8,11 +8,7 @@
 import tempfile
 import time
 from pathlib import Path
-<<<<<<< HEAD
-from typing import Optional, List
-=======
 from typing import Optional, List, Union, Dict
->>>>>>> bef462b6
 from unittest.mock import patch
 
 import pytest
@@ -27,14 +23,10 @@
     wait_for_condition,
     wait_until_server_available,
 )
-<<<<<<< HEAD
-from ray.dashboard.consts import DASHBOARD_AGENT_ADDR_NODE_ID_PREFIX
-=======
 from ray.dashboard.consts import (
     DASHBOARD_AGENT_ADDR_NODE_ID_PREFIX,
     DASHBOARD_AGENT_ADDR_IP_PREFIX,
 )
->>>>>>> bef462b6
 from ray.dashboard.modules.dashboard_sdk import ClusterInfo, parse_cluster_info
 from ray.dashboard.modules.job.job_head import JobHead
 from ray.dashboard.modules.job.pydantic_models import JobDetails
@@ -752,23 +744,6 @@
         # Fake GCS client
         class _FakeGcsClient:
             def __init__(self):
-<<<<<<< HEAD
-                self._kv = {}
-
-            async def internal_kv_put(self, key: bytes, value: bytes, **kwargs):
-                self._kv[key] = value
-
-            async def internal_kv_get(self, key: bytes, **kwargs):
-                return self._kv.get(key, None)
-
-            async def internal_kv_multi_get(self, keys: List[bytes], **kwargs):
-                return {key: self._kv.get(key, None) for key in keys}
-
-            async def internal_kv_del(self, key: bytes, **kwargs):
-                self._kv.pop(key)
-
-            async def internal_kv_keys(self, prefix: bytes, **kwargs):
-=======
                 self._kv: Dict[bytes, bytes] = {}
 
             @staticmethod
@@ -796,7 +771,6 @@
 
             async def internal_kv_keys(self, prefix: Union[bytes, str], **kwargs):
                 prefix = self.ensure_bytes(prefix)
->>>>>>> bef462b6
                 return [key for key in self._kv.keys() if key.startswith(prefix)]
 
         class MockJobHead(JobHead):
@@ -823,11 +797,6 @@
                 json.dumps([node_ip, http_port, grpc_port]).encode(),
                 namespace=ray_constants.KV_NAMESPACE_DASHBOARD,
             )
-<<<<<<< HEAD
-
-        async def del_agent(agent):
-            node_id = agent[0]
-=======
             await job_head._gcs_aio_client.internal_kv_put(
                 f"{DASHBOARD_AGENT_ADDR_IP_PREFIX}{node_ip}".encode(),
                 json.dumps([node_id.hex(), http_port, grpc_port]).encode(),
@@ -837,18 +806,14 @@
         async def del_agent(agent):
             node_id = agent[0]
             node_ip = agent[1]["ipAddress"]
->>>>>>> bef462b6
             await job_head._gcs_aio_client.internal_kv_del(
                 f"{DASHBOARD_AGENT_ADDR_NODE_ID_PREFIX}{node_id.hex()}".encode(),
                 namespace=ray_constants.KV_NAMESPACE_DASHBOARD,
             )
-<<<<<<< HEAD
-=======
             await job_head._gcs_aio_client.internal_kv_del(
                 f"{DASHBOARD_AGENT_ADDR_IP_PREFIX}{node_ip}".encode(),
                 namespace=ray_constants.KV_NAMESPACE_DASHBOARD,
             )
->>>>>>> bef462b6
 
         head_node_id = NodeID.from_random()
         await job_head._gcs_aio_client.internal_kv_put(
