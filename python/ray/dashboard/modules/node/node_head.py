import asyncio
import json
import logging
import time
from collections import deque, defaultdict
from concurrent.futures import ThreadPoolExecutor
from itertools import chain
from typing import AsyncGenerator, Iterable, List, Dict, Any, Optional, Set

import aiohttp.web
import grpc

import ray._private.utils
import ray.dashboard.optional_utils as dashboard_optional_utils
import ray.dashboard.utils as dashboard_utils
from ray._private import ray_constants
from ray._common.utils import get_or_create_event_loop
from ray._private.gcs_pubsub import GcsAioActorSubscriber
from ray._private.collections_utils import split
from ray._private.gcs_pubsub import GcsAioNodeInfoSubscriber
from ray._private.ray_constants import (
    DEBUG_AUTOSCALING_ERROR,
    DEBUG_AUTOSCALING_STATUS,
    env_integer,
)
from ray._private.gcs_pubsub import GcsAioResourceUsageSubscriber
from ray.autoscaler._private.util import (
    LoadMetricsSummary,
    get_per_node_breakdown_as_dict,
    parse_usage,
)
from ray.core.generated import gcs_pb2, node_manager_pb2, node_manager_pb2_grpc
from ray.dashboard.consts import (
    GCS_RPC_TIMEOUT_SECONDS,
    DASHBOARD_AGENT_ADDR_NODE_ID_PREFIX,
    DASHBOARD_AGENT_ADDR_IP_PREFIX,
)
from ray.dashboard.modules.node.datacenter import DataOrganizer, DataSource
from ray.dashboard.modules.node import node_consts
from ray.dashboard.modules.node import actor_consts
from ray.dashboard.utils import async_loop_forever
from ray.dashboard.subprocesses.routes import SubprocessRouteTable as routes
from ray.dashboard.subprocesses.module import SubprocessModule

logger = logging.getLogger(__name__)


# NOTE: Executor in this head is intentionally constrained to just 1 thread by
#       default to limit its concurrency, therefore reducing potential for
#       GIL contention
RAY_DASHBOARD_NODE_HEAD_TPE_MAX_WORKERS = env_integer(
    "RAY_DASHBOARD_NODE_HEAD_TPE_MAX_WORKERS", 1
)

MAX_DESTROYED_ACTORS_TO_CACHE = max(
    0, ray._config.maximum_gcs_destroyed_actor_cached_count()
)

ACTOR_CLEANUP_FREQUENCY = 1  # seconds


ACTOR_TABLE_STATE_COLUMNS = (
    "state",
    "address",
    "numRestarts",
    "timestamp",
    "pid",
    "exitDetail",
    "startTime",
    "endTime",
    "reprName",
)


def _gcs_node_info_to_dict(message: gcs_pb2.GcsNodeInfo) -> dict:
    return dashboard_utils.message_to_dict(
        message, {"nodeId"}, always_print_fields_with_no_presence=True
    )


def _actor_table_data_to_dict(message):
    orig_message = dashboard_utils.message_to_dict(
        message,
        {
            "actorId",
            "parentId",
            "jobId",
            "workerId",
            "rayletId",
            "callerId",
            "taskId",
            "parentTaskId",
            "sourceActorId",
            "placementGroupId",
        },
        always_print_fields_with_no_presence=True,
    )
    # The complete schema for actor table is here:
    #     src/ray/protobuf/gcs.proto
    # It is super big and for dashboard, we don't need that much information.
    # Only preserve the necessary ones here for memory usage.
    fields = {
        "actorId",
        "jobId",
        "pid",
        "address",
        "state",
        "name",
        "numRestarts",
        "timestamp",
        "className",
        "startTime",
        "endTime",
        "reprName",
        "placementGroupId",
        "callSite",
    }
    light_message = {k: v for (k, v) in orig_message.items() if k in fields}
    light_message["actorClass"] = orig_message["className"]
    exit_detail = "-"
    if "deathCause" in orig_message:
        context = orig_message["deathCause"]
        if "actorDiedErrorContext" in context:
            exit_detail = context["actorDiedErrorContext"]["errorMessage"]  # noqa
        elif "runtimeEnvFailedContext" in context:
            exit_detail = context["runtimeEnvFailedContext"]["errorMessage"]  # noqa
        elif "actorUnschedulableContext" in context:
            exit_detail = context["actorUnschedulableContext"]["errorMessage"]  # noqa
        elif "creationTaskFailureContext" in context:
            exit_detail = context["creationTaskFailureContext"][
                "formattedExceptionString"
            ]  # noqa
    light_message["exitDetail"] = exit_detail
    light_message["startTime"] = int(light_message["startTime"])
    light_message["endTime"] = int(light_message["endTime"])
    light_message["requiredResources"] = dict(message.required_resources)

    return light_message


class NodeHead(SubprocessModule):
    def __init__(self, *args, **kwargs):
        super().__init__(*args, **kwargs)

        self._stubs = {}
        self._collect_memory_info = False

        # The time where the module is started.
        self._module_start_time = time.time()
        # The time it takes until the head node is registered. None means
        # head node hasn't been registered.
        self._head_node_registration_time_s = None
        # Queue of dead nodes to be removed, up to MAX_DEAD_NODES_TO_CACHE
        self._dead_node_queue = deque()

        self._node_executor = ThreadPoolExecutor(
            max_workers=RAY_DASHBOARD_NODE_HEAD_TPE_MAX_WORKERS,
            thread_name_prefix="node_head_node_executor",
        )

        self._gcs_actor_channel_subscriber = None
        # A queue of dead actors in order of when they died
        self._destroyed_actors_queue = deque()

        # -- Internal state --
        self._loop = get_or_create_event_loop()
        # NOTE: This executor is intentionally constrained to just 1 thread to
        #       limit its concurrency, therefore reducing potential for GIL contention
        self._actor_executor = ThreadPoolExecutor(
            max_workers=1, thread_name_prefix="node_head_actor_executor"
        )

        self._background_tasks: Set[asyncio.Task] = set()

    def get_internal_states(self):
        return {
            "head_node_registration_time_s": self._head_node_registration_time_s,
            "registered_nodes": len(DataSource.nodes),
            "module_lifetime_s": time.time() - self._module_start_time,
        }

    async def _subscribe_for_node_updates(self) -> AsyncGenerator[dict, None]:
        """
        Yields the initial state of all nodes, then yields the updated state of nodes.

        It makes GetAllNodeInfo call only once after the subscription is done, to get
        the initial state of the nodes.
        """
        subscriber = GcsAioNodeInfoSubscriber(address=self.gcs_address)
        await subscriber.subscribe()

        # Get all node info from GCS. To prevent Time-of-check to time-of-use issue [1],
        # it happens after the subscription. That is, an update between
        # get-all-node-info and the subscription is not missed.
        # [1] https://en.wikipedia.org/wiki/Time-of-check_to_time-of-use
        all_node_info = await self.gcs_aio_client.get_all_node_info(timeout=None)

        def _convert_to_dict(messages: Iterable[gcs_pb2.GcsNodeInfo]) -> List[dict]:
            return [_gcs_node_info_to_dict(m) for m in messages]

        all_node_infos = await self._loop.run_in_executor(
            self._node_executor,
            _convert_to_dict,
            all_node_info.values(),
        )

        for node in all_node_infos:
            yield node

        while True:
            try:
                node_id_updated_info_tuples = await subscriber.poll(
                    batch_size=node_consts.RAY_DASHBOARD_NODE_SUBSCRIBER_POLL_SIZE
                )

                if node_id_updated_info_tuples:
                    _, updated_infos_proto = zip(*node_id_updated_info_tuples)
                else:
                    updated_infos_proto = []

                updated_infos = await self._loop.run_in_executor(
                    self._node_executor,
                    _convert_to_dict,
                    updated_infos_proto,
                )

                for node in updated_infos:
                    yield node
            except Exception:
                logger.exception("Failed handling updated nodes.")

    async def _update_node(self, node: dict):
        node_id = node["nodeId"]  # hex
        if node["isHeadNode"] and not self._head_node_registration_time_s:
            self._head_node_registration_time_s = time.time() - self._module_start_time
            # Put head node ID in the internal KV to be read by JobAgent.
            # TODO(architkulkarni): Remove once State API exposes which
            # node is the head node.
            await self.gcs_aio_client.internal_kv_put(
                ray_constants.KV_HEAD_NODE_ID_KEY,
                node_id.encode(),
                overwrite=True,
                namespace=ray_constants.KV_NAMESPACE_JOB,
                timeout=GCS_RPC_TIMEOUT_SECONDS,
            )
        assert node["state"] in ["ALIVE", "DEAD"]
        is_alive = node["state"] == "ALIVE"
        if not is_alive:
            # Remove the agent address from the internal KV.
            keys = [
                f"{DASHBOARD_AGENT_ADDR_NODE_ID_PREFIX}{node_id}",
                f"{DASHBOARD_AGENT_ADDR_IP_PREFIX}{node['nodeManagerAddress']}",
            ]
            tasks = [
                self.gcs_aio_client.internal_kv_del(
                    key,
                    del_by_prefix=False,
                    namespace=ray_constants.KV_NAMESPACE_DASHBOARD,
                    timeout=GCS_RPC_TIMEOUT_SECONDS,
                )
                for key in keys
            ]
            await asyncio.gather(*tasks)

            self._dead_node_queue.append(node_id)
            if len(self._dead_node_queue) > node_consts.MAX_DEAD_NODES_TO_CACHE:
                node_id = self._dead_node_queue.popleft()
                DataSource.nodes.pop(node_id, None)
                self._stubs.pop(node_id, None)
        DataSource.nodes[node_id] = node
        # TODO(fyrestone): Handle exceptions.
        address = "{}:{}".format(
            node["nodeManagerAddress"], int(node["nodeManagerPort"])
        )
        options = ray_constants.GLOBAL_GRPC_OPTIONS
        channel = ray._private.utils.init_grpc_channel(
            address, options, asynchronous=True
        )
        stub = node_manager_pb2_grpc.NodeManagerServiceStub(channel)
        self._stubs[node_id] = stub

    async def _update_nodes(self):
        """
        Subscribe to node updates and update the internal states. If the head node is
        not registered after RAY_DASHBOARD_HEAD_NODE_REGISTRATION_TIMEOUT, it logs a
        warning only once.
        """
        warning_shown = False
        async for node in self._subscribe_for_node_updates():
            await self._update_node(node)
            if not self._head_node_registration_time_s:
                # head node is not registered yet
                if (
                    not warning_shown
                    and (time.time() - self._module_start_time)
                    > node_consts.RAY_DASHBOARD_HEAD_NODE_REGISTRATION_TIMEOUT
                ):
                    logger.warning(
                        "Head node is not registered even after "
                        f"{node_consts.RAY_DASHBOARD_HEAD_NODE_REGISTRATION_TIMEOUT} seconds. "
                        "The API server might not work correctly. Please "
                        "report a Github issue. Internal states :"
                        f"{self.get_internal_states()}"
                    )
                    warning_shown = True

    async def get_nodes_logical_resources(self) -> dict:

        from ray.autoscaler.v2.utils import is_autoscaler_v2

        if is_autoscaler_v2():
            from ray.autoscaler.v2.sdk import ClusterStatusParser
            from ray.autoscaler.v2.schema import Stats

            try:
                # here we have a sync request
                req_time = time.time()
                cluster_status = await self.gcs_aio_client.get_cluster_status()
                reply_time = time.time()
                cluster_status = ClusterStatusParser.from_get_cluster_status_reply(
                    cluster_status,
                    stats=Stats(
                        gcs_request_time_s=reply_time - req_time, request_ts_s=req_time
                    ),
                )
            except Exception:
                logger.exception("Error getting cluster status")
                return {}

            per_node_resources = {}
            # TODO(rickyx): we should just return structure data rather than strings.
            for node in chain(cluster_status.active_nodes, cluster_status.idle_nodes):
                if not node.resource_usage:
                    continue

                usage_dict = {
                    r.resource_name: (r.used, r.total)
                    for r in node.resource_usage.usage
                }
                per_node_resources[node.node_id] = "\n".join(
                    parse_usage(usage_dict, verbose=True)
                )

            return per_node_resources

        # Legacy autoscaler status code.
        (status_string, error) = await asyncio.gather(
            *[
                self.gcs_aio_client.internal_kv_get(
                    key.encode(), namespace=None, timeout=GCS_RPC_TIMEOUT_SECONDS
                )
                for key in [
                    DEBUG_AUTOSCALING_STATUS,
                    DEBUG_AUTOSCALING_ERROR,
                ]
            ]
        )
        if not status_string:
            return {}
        status_dict = json.loads(status_string)

        lm_summary_dict = status_dict.get("load_metrics_report")
        if lm_summary_dict:
            lm_summary = LoadMetricsSummary(**lm_summary_dict)

        node_logical_resources = get_per_node_breakdown_as_dict(lm_summary)
        return node_logical_resources if error is None else {}

    @routes.get("/nodes")
    @dashboard_optional_utils.aiohttp_cache
    async def get_all_nodes(self, req) -> aiohttp.web.Response:
        view = req.query.get("view")
        if view == "summary":
            all_node_summary_task = DataOrganizer.get_all_node_summary()
            nodes_logical_resource_task = self.get_nodes_logical_resources()

            all_node_summary, nodes_logical_resources = await asyncio.gather(
                all_node_summary_task, nodes_logical_resource_task
            )

            return dashboard_optional_utils.rest_response(
                status_code=dashboard_utils.HTTPStatusCode.OK,
                message="Node summary fetched.",
                summary=all_node_summary,
                node_logical_resources=nodes_logical_resources,
            )
        elif view is not None and view.lower() == "hostNameList".lower():
            alive_hostnames = set()
            for node in DataSource.nodes.values():
                if node["state"] == "ALIVE":
                    alive_hostnames.add(node["nodeManagerHostname"])
            return dashboard_optional_utils.rest_response(
                status_code=dashboard_utils.HTTPStatusCode.OK,
                message="Node hostname list fetched.",
                host_name_list=list(alive_hostnames),
            )
        else:
            return dashboard_optional_utils.rest_response(
                status_code=dashboard_utils.HTTPStatusCode.INTERNAL_ERROR,
                message=f"Unknown view {view}",
            )

    @routes.get("/nodes/{node_id}")
    @dashboard_optional_utils.aiohttp_cache
    async def get_node(self, req) -> aiohttp.web.Response:
        node_id = req.match_info.get("node_id")
        node_info = await DataOrganizer.get_node_info(node_id)
        return dashboard_optional_utils.rest_response(
            status_code=dashboard_utils.HTTPStatusCode.OK,
            message="Node details fetched.",
            detail=node_info,
        )

    @async_loop_forever(node_consts.NODE_STATS_UPDATE_INTERVAL_SECONDS)
    async def _update_node_stats(self):
        timeout = max(2, node_consts.NODE_STATS_UPDATE_INTERVAL_SECONDS - 1)

        # NOTE: We copy stubs to make sure
        #       it doesn't change during the iteration (since its being updated
        #       from another async task)
        current_stub_node_id_tuples = list(self._stubs.items())

        node_ids = []
        get_node_stats_tasks = []

        for _, (node_id, stub) in enumerate(current_stub_node_id_tuples):
            node_info = DataSource.nodes.get(node_id)
            if node_info["state"] != "ALIVE":
                continue

            node_ids.append(node_id)
            get_node_stats_tasks.append(
                stub.GetNodeStats(
                    node_manager_pb2.GetNodeStatsRequest(
                        include_memory_info=self._collect_memory_info
                    ),
                    timeout=timeout,
                )
            )

        responses = []

        # NOTE: We're chunking up fetching of the stats to run in batches of no more
        #       than 100 nodes at a time to avoid flooding the event-loop's queue
        #       with potentially a large, uninterrupted sequence of tasks updating
        #       the node stats for very large clusters.
        for get_node_stats_tasks_chunk in split(get_node_stats_tasks, 100):
            current_chunk_responses = await asyncio.gather(
                *get_node_stats_tasks_chunk,
                return_exceptions=True,
            )

            responses.extend(current_chunk_responses)

            # We're doing short (25ms) yield after every chunk to make sure
            #   - We're not overloading the event-loop with excessive # of tasks
            #   - Allowing 10k nodes stats fetches be sent out performed in 2.5s
            await asyncio.sleep(0.025)

        def postprocess(node_id_response_tuples):
            """Pure function reorganizing the data into {node_id: stats}."""
            new_node_stats = {}

            for node_id, response in node_id_response_tuples:
                if isinstance(response, asyncio.CancelledError):
                    pass
                elif isinstance(response, grpc.RpcError):
                    if response.code() == grpc.StatusCode.DEADLINE_EXCEEDED:
                        message = (
                            f"Cannot reach the node, {node_id}, after timeout "
                            f" {timeout}. This node may have been overloaded, "
                            "terminated, or the network is slow."
                        )
                    elif response.code() == grpc.StatusCode.UNAVAILABLE:
                        message = (
                            f"Cannot reach the node, {node_id}. "
                            "The node may have been terminated."
                        )
                    else:
                        message = f"Error updating node stats of {node_id}."

                    logger.error(message, exc_info=response)
                elif isinstance(response, Exception):
                    logger.error(
                        f"Error updating node stats of {node_id}.", exc_info=response
                    )
                else:
                    new_node_stats[node_id] = dashboard_utils.node_stats_to_dict(
                        response
                    )

            return new_node_stats

        # NOTE: Zip will silently truncate to shorter argument that potentially
        #       could lead to subtle hard to catch issues, hence the assertion
        assert len(node_ids) == len(responses)

        new_node_stats = await self._loop.run_in_executor(
            self._node_executor, postprocess, zip(node_ids, responses)
        )

        for node_id, new_stat in new_node_stats.items():
            DataSource.node_stats[node_id] = new_stat

    async def _update_node_physical_stats(self):
        """
        Update DataSource.node_physical_stats by subscribing to the GCS resource usage.
        """
        subscriber = GcsAioResourceUsageSubscriber(address=self.gcs_address)
        await subscriber.subscribe()

        while True:
            try:
                # The key is b'RAY_REPORTER:{node id hex}',
                # e.g. b'RAY_REPORTER:2b4fbd...'
                key, data = await subscriber.poll()
                if key is None:
                    continue

                # NOTE: Every iteration is executed inside the thread-pool executor
                #       (TPE) to avoid blocking the Dashboard's event-loop
                parsed_data = await self._loop.run_in_executor(
                    self._node_executor, json.loads, data
                )

                node_id = key.split(":")[-1]
                DataSource.node_physical_stats[node_id] = parsed_data
            except Exception:
                logger.exception(
                    "Error receiving node physical stats from _update_node_physical_stats."
                )

    async def _update_actors(self):
        """
        Processes actor info. First gets all actors from GCS, then subscribes to
        actor updates. For each actor update, updates DataSource.node_actors and
        DataSource.actors.
        """

        # To prevent Time-of-check to time-of-use issue [1], the get-all-actor-info
        # happens after the subscription. That is, an update between get-all-actor-info
        # and the subscription is not missed.
        #
        # [1] https://en.wikipedia.org/wiki/Time-of-check_to_time-of-use
        gcs_addr = self.gcs_address
        actor_channel_subscriber = GcsAioActorSubscriber(address=gcs_addr)
        await actor_channel_subscriber.subscribe()

        # Get all actor info.
        while True:
            try:
                logger.info("Getting all actor info from GCS.")

                actor_dicts = await self._get_all_actors()
                # Update actors
                DataSource.actors = actor_dicts

                # Update node actors and job actors.
                node_actors = defaultdict(dict)
                for actor_id_bytes, updated_actor_table in actor_dicts.items():
                    node_id = updated_actor_table["address"]["rayletId"]
                    # Update only when node_id is not Nil.
                    if node_id != actor_consts.NIL_NODE_ID:
                        node_actors[node_id][actor_id_bytes] = updated_actor_table

                # Update node's actor info
                DataSource.node_actors = node_actors

                logger.info("Received %d actor info from GCS.", len(actor_dicts))

                # Break, once all initial actors are successfully fetched
                break
            except Exception as e:
                logger.exception("Error Getting all actor info from GCS", exc_info=e)
                await asyncio.sleep(
                    actor_consts.RETRY_GET_ALL_ACTOR_INFO_INTERVAL_SECONDS
                )

        # Pull incremental updates from the GCS channel
        while True:
            try:
                updated_actor_table_entries = await self._poll_updated_actor_table_data(
                    actor_channel_subscriber
                )

                for (
                    actor_id,
                    updated_actor_table,
                ) in updated_actor_table_entries.items():
                    self._process_updated_actor_table(actor_id, updated_actor_table)

                # TODO emit metrics
                logger.debug(
                    f"Total events processed: {len(updated_actor_table_entries)}, "
                    f"queue size: {actor_channel_subscriber.queue_size}"
                )

            except Exception as e:
                logger.exception("Error processing actor info from GCS.", exc_info=e)

    async def _poll_updated_actor_table_data(
        self, actor_channel_subscriber: GcsAioActorSubscriber
    ) -> Dict[str, Dict[str, Any]]:
        # TODO make batch size configurable
        batch = await actor_channel_subscriber.poll(batch_size=200)

        # NOTE: We're offloading conversion to a TPE to make sure we're not
        #       blocking the event-loop for prolonged period of time irrespective
        #       of the batch size
        def _convert_to_dict():
            return {
                actor_id_bytes.hex(): _actor_table_data_to_dict(
                    actor_table_data_message
                )
                for actor_id_bytes, actor_table_data_message in batch
                if actor_id_bytes is not None
            }

        return await self._loop.run_in_executor(self._actor_executor, _convert_to_dict)

    def _process_updated_actor_table(
        self, actor_id: str, actor_table_data: Dict[str, Any]
    ):
        """NOTE: This method has to be executed on the event-loop, provided that it
        accesses DataSource data structures (to follow its thread-safety model)"""

        # If actor is not new registered but updated, we only update
        # states related fields.
        actor = DataSource.actors.get(actor_id)

        if actor and actor_table_data["state"] != "DEPENDENCIES_UNREADY":
            for k in ACTOR_TABLE_STATE_COLUMNS:
                if k in actor_table_data:
                    actor[k] = actor_table_data[k]
            actor_table_data = actor

        actor_id = actor_table_data["actorId"]
        node_id = actor_table_data["address"]["rayletId"]

        if actor_table_data["state"] == "DEAD":
            self._destroyed_actors_queue.append(actor_id)

        # Update actors.
        DataSource.actors[actor_id] = actor_table_data
        # Update node actors (only when node_id is not Nil).
        if node_id != actor_consts.NIL_NODE_ID:
            node_actors = DataSource.node_actors.get(node_id, {})
            node_actors[actor_id] = actor_table_data
            DataSource.node_actors[node_id] = node_actors

    async def _get_all_actors(self) -> Dict[str, dict]:
        actors = await self.gcs_aio_client.get_all_actor_info(
            timeout=GCS_RPC_TIMEOUT_SECONDS
        )

        # NOTE: We're offloading conversion to a TPE to make sure we're not
        #       blocking the event-loop for prolonged period of time for large clusters
        def _convert_to_dict():
            return {
                actor_id.hex(): _actor_table_data_to_dict(actor_table_data)
                for actor_id, actor_table_data in actors.items()
            }

        return await self._loop.run_in_executor(self._actor_executor, _convert_to_dict)

    async def _cleanup_actors(self):
        while True:
            try:
                while len(self._destroyed_actors_queue) > MAX_DESTROYED_ACTORS_TO_CACHE:
                    actor_id = self._destroyed_actors_queue.popleft()
                    if actor_id in DataSource.actors:
                        actor = DataSource.actors.pop(actor_id)
                        node_id = actor["address"].get("rayletId")
                        if node_id and node_id != actor_consts.NIL_NODE_ID:
                            del DataSource.node_actors[node_id][actor_id]
                await asyncio.sleep(ACTOR_CLEANUP_FREQUENCY)
            except Exception:
                logger.exception("Error cleaning up actor info from GCS.")

    @routes.get("/logical/actors")
    @dashboard_optional_utils.aiohttp_cache
    async def get_all_actors(self, req) -> aiohttp.web.Response:
        actor_ids: Optional[List[str]] = None
        if "ids" in req.query:
            actor_ids = req.query["ids"].split(",")
        actors = await DataOrganizer.get_actor_infos(actor_ids=actor_ids)
        return dashboard_optional_utils.rest_response(
            status_code=dashboard_utils.HTTPStatusCode.OK,
            message="All actors fetched.",
            actors=actors,
            # False to avoid converting Ray resource name to google style.
            # It's not necessary here because the fields are already
            # google formatted when protobuf was converted into dict.
            convert_google_style=False,
        )

    @routes.get("/logical/actors/{actor_id}")
    @dashboard_optional_utils.aiohttp_cache
    async def get_actor(self, req) -> aiohttp.web.Response:
        actor_id = req.match_info.get("actor_id")
        actors = await DataOrganizer.get_actor_infos(actor_ids=[actor_id])
        return dashboard_optional_utils.rest_response(
            status_code=dashboard_utils.HTTPStatusCode.OK,
            message="Actor details fetched.",
            detail=actors[actor_id],
        )

    @routes.get("/test/dump")
    async def dump(self, req) -> aiohttp.web.Response:
        """
        Dump all data from datacenter. This is used for testing purpose only.
        """
        key = req.query.get("key")
        if key is None:
            all_data = {
                k: dict(v)
                for k, v in DataSource.__dict__.items()
                if not k.startswith("_")
            }
            return dashboard_optional_utils.rest_response(
                status_code=dashboard_utils.HTTPStatusCode.OK,
                message="Fetch all data from datacenter success.",
                **all_data,
            )
        else:
            data = dict(DataSource.__dict__.get(key))
            return dashboard_optional_utils.rest_response(
                status_code=dashboard_utils.HTTPStatusCode.OK,
                message=f"Fetch {key} from datacenter success.",
                **{key: data},
            )

    async def run(self):
<<<<<<< HEAD
        await asyncio.gather(
=======
        await super().run()
        coros = [
>>>>>>> e59de38e
            self._update_nodes(),
            self._update_node_stats(),
            self._update_node_physical_stats(),
            self._update_actors(),
            self._cleanup_actors(),
            DataOrganizer.purge(),
            DataOrganizer.organize(self._node_executor),
        ]
        for coro in coros:
            task = self._loop.create_task(coro)
            self._background_tasks.add(task)
            task.add_done_callback(self._background_tasks.discard)<|MERGE_RESOLUTION|>--- conflicted
+++ resolved
@@ -731,12 +731,8 @@
             )
 
     async def run(self):
-<<<<<<< HEAD
-        await asyncio.gather(
-=======
         await super().run()
         coros = [
->>>>>>> e59de38e
             self._update_nodes(),
             self._update_node_stats(),
             self._update_node_physical_stats(),
