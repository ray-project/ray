--- conflicted
+++ resolved
@@ -202,10 +202,6 @@
                 for node in nodes.values():
                     node_id = node["nodeId"]
                     ip = node["nodeManagerAddress"]
-<<<<<<< HEAD
-                    hostname = node["nodeManagerHostname"]
-=======
->>>>>>> 7c9bebb5
                     if node["isHeadNode"] and not self._head_node_registration_time_s:
                         self._head_node_registration_time_s = (
                             time.time() - self._module_start_time
