--- conflicted
+++ resolved
@@ -84,13 +84,8 @@
     dashboard_utils.RateLimitedModule,
     event_pb2_grpc.ReportEventServiceServicer,
 ):
-<<<<<<< HEAD
     def __init__(self, config: dashboard_utils.DashboardHeadModuleConfig):
-        super().__init__(config)
-        self._event_dir = os.path.join(self.log_dir, "events")
-=======
-    def __init__(self, dashboard_head):
-        dashboard_utils.DashboardHeadModule.__init__(self, dashboard_head)
+        dashboard_utils.DashboardHeadModule.__init__(self, config)
         dashboard_utils.RateLimitedModule.__init__(
             self,
             min(
@@ -98,8 +93,7 @@
                 RAY_STATE_SERVER_MAX_HTTP_REQUEST_ALLOWED,
             ),
         )
-        self._event_dir = os.path.join(self._dashboard_head.log_dir, "events")
->>>>>>> d5c50825
+        self._event_dir = os.path.join(self.log_dir, "events")
         os.makedirs(self._event_dir, exist_ok=True)
         self._monitor: Union[asyncio.Task, None] = None
         self.total_report_events_count = 0
