import asyncio
import json
import logging
import os
import shutil
from typing import Optional
from urllib.parse import quote

import aiohttp

import ray
import ray.dashboard.optional_utils as dashboard_optional_utils
import ray.dashboard.utils as dashboard_utils
from ray._private.async_utils import enable_monitor_loop_lag
from ray._private.ray_constants import (
    PROMETHEUS_SERVICE_DISCOVERY_FILE,
    SESSION_LATEST,
    env_integer,
)
from ray._private.utils import get_or_create_event_loop
from ray.dashboard.consts import AVAILABLE_COMPONENT_NAMES_FOR_METRICS
from ray.dashboard.modules.metrics.grafana_dashboard_factory import (
    generate_data_grafana_dashboard,
    generate_default_grafana_dashboard,
    generate_serve_deployment_grafana_dashboard,
    generate_serve_grafana_dashboard,
)
from ray.dashboard.modules.metrics.templates import (
    DASHBOARD_PROVISIONING_TEMPLATE,
    GRAFANA_DATASOURCE_TEMPLATE,
    GRAFANA_INI_TEMPLATE,
    PROMETHEUS_YML_TEMPLATE,
)

import psutil

logger = logging.getLogger(__name__)
logger.setLevel(logging.INFO)

routes = dashboard_optional_utils.DashboardHeadRouteTable

routes = dashboard_optional_utils.DashboardHeadRouteTable

METRICS_OUTPUT_ROOT_ENV_VAR = "RAY_METRICS_OUTPUT_ROOT"
METRICS_RECORD_INTERVAL_S = env_integer("METRICS_RECORD_INTERVAL_S", 5)

DEFAULT_PROMETHEUS_HOST = "http://localhost:9090"
PROMETHEUS_HOST_ENV_VAR = "RAY_PROMETHEUS_HOST"
DEFAULT_PROMETHEUS_HEADERS = "{}"
PROMETHEUS_HEADERS_ENV_VAR = "RAY_PROMETHEUS_HEADERS"
DEFAULT_PROMETHEUS_NAME = "Prometheus"
PROMETHEUS_NAME_ENV_VAR = "RAY_PROMETHEUS_NAME"
PROMETHEUS_HEALTHCHECK_PATH = "-/healthy"

DEFAULT_GRAFANA_HOST = "http://localhost:3000"
GRAFANA_HOST_ENV_VAR = "RAY_GRAFANA_HOST"
GRAFANA_HOST_DISABLED_VALUE = "DISABLED"
GRAFANA_IFRAME_HOST_ENV_VAR = "RAY_GRAFANA_IFRAME_HOST"
GRAFANA_DASHBOARD_OUTPUT_DIR_ENV_VAR = "RAY_METRICS_GRAFANA_DASHBOARD_OUTPUT_DIR"
GRAFANA_HEALTHCHECK_PATH = "api/health"


# parse_prom_headers will make sure the input is in one of the following formats:
# 1. {"H1": "V1", "H2": "V2"}
# 2. [["H1", "V1"], ["H2", "V2"], ["H2", "V3"]]
def parse_prom_headers(prometheus_headers):
    parsed = json.loads(prometheus_headers)
    if isinstance(parsed, dict):
        if all(isinstance(k, str) and isinstance(v, str) for k, v in parsed.items()):
            return parsed
    if isinstance(parsed, list):
        if all(len(e) == 2 and all(isinstance(v, str) for v in e) for e in parsed):
            return parsed
    raise ValueError(
        f"{PROMETHEUS_HEADERS_ENV_VAR} should be a JSON string in one of the formats:\n"
        + "1) An object with string keys and string values.\n"
        + "2) an array of string arrays with 2 string elements each.\n"
        + 'For example, {"H1": "V1", "H2": "V2"} and\n'
        + '[["H1", "V1"], ["H2", "V2"], ["H2", "V3"]] are valid.'
    )


class PrometheusQueryError(Exception):
    def __init__(self, status, message):
        self.message = (
            "Error fetching data from prometheus. "
            f"status: {status}, message: {message}"
        )
        super().__init__(self.message)


class MetricsHead(dashboard_utils.DashboardHeadModule):
    def __init__(self, config: dashboard_utils.DashboardHeadModuleConfig):
        super().__init__(config)
        self.grafana_host = os.environ.get(GRAFANA_HOST_ENV_VAR, DEFAULT_GRAFANA_HOST)
        self.prometheus_host = os.environ.get(
            PROMETHEUS_HOST_ENV_VAR, DEFAULT_PROMETHEUS_HOST
        )
<<<<<<< HEAD
        default_metrics_root = os.path.join(self.session_dir, "metrics")
=======
        self.prometheus_headers = parse_prom_headers(
            os.environ.get(
                PROMETHEUS_HEADERS_ENV_VAR,
                DEFAULT_PROMETHEUS_HEADERS,
            )
        )
        default_metrics_root = os.path.join(self._dashboard_head.session_dir, "metrics")
>>>>>>> 4149b274
        session_latest_metrics_root = os.path.join(
            self.temp_dir, SESSION_LATEST, "metrics"
        )
        self._metrics_root = os.environ.get(
            METRICS_OUTPUT_ROOT_ENV_VAR, default_metrics_root
        )
        self._metrics_root_session_latest = os.environ.get(
            METRICS_OUTPUT_ROOT_ENV_VAR, session_latest_metrics_root
        )
        self._grafana_config_output_path = os.path.join(self._metrics_root, "grafana")
        self._grafana_session_latest_config_output_path = os.path.join(
            self._metrics_root_session_latest, "grafana"
        )
        self._grafana_dashboard_output_dir = os.environ.get(
            GRAFANA_DASHBOARD_OUTPUT_DIR_ENV_VAR,
            os.path.join(self._grafana_config_output_path, "dashboards"),
        )

        self._prometheus_name = os.environ.get(
            PROMETHEUS_NAME_ENV_VAR, DEFAULT_PROMETHEUS_NAME
        )

        # To be set later when dashboards gets generated
        self._dashboard_uids = {}

        self._pid = os.getpid()
        self._component = "dashboard"
        assert self._component in AVAILABLE_COMPONENT_NAMES_FOR_METRICS
        self._dashboard_proc = psutil.Process()

        self._event_loop_lag_s_max: Optional[float] = None

    @routes.get("/api/grafana_health")
    async def grafana_health(self, req) -> aiohttp.web.Response:
        """
        Endpoint that checks if Grafana is running
        """
        # If disabled, we don't want to show the metrics tab at all.
        if self.grafana_host == GRAFANA_HOST_DISABLED_VALUE:
            return dashboard_optional_utils.rest_response(
                success=True,
                message="Grafana disabled",
                grafana_host=GRAFANA_HOST_DISABLED_VALUE,
            )

        grafana_iframe_host = os.environ.get(
            GRAFANA_IFRAME_HOST_ENV_VAR, self.grafana_host
        )
        path = f"{self.grafana_host}/{GRAFANA_HEALTHCHECK_PATH}"
        try:
            async with self.http_session.get(path) as resp:
                if resp.status != 200:
                    return dashboard_optional_utils.rest_response(
                        success=False,
                        message="Grafana healtcheck failed",
                        status=resp.status,
                    )
                json = await resp.json()
                # Check if the required Grafana services are running.
                if json["database"] != "ok":
                    return dashboard_optional_utils.rest_response(
                        success=False,
                        message="Grafana healtcheck failed. Database not ok.",
                        status=resp.status,
                        json=json,
                    )

                return dashboard_optional_utils.rest_response(
                    success=True,
                    message="Grafana running",
                    grafana_host=grafana_iframe_host,
                    session_name=self.session_name,
                    dashboard_uids=self._dashboard_uids,
                    dashboard_datasource=self._prometheus_name,
                )

        except Exception as e:
            logger.debug(
                "Error fetching grafana endpoint. Is grafana running?", exc_info=e
            )

            return dashboard_optional_utils.rest_response(
                success=False, message="Grafana healtcheck failed", exception=str(e)
            )

    @routes.get("/api/prometheus_health")
    async def prometheus_health(self, req):
        try:
            path = f"{self.prometheus_host}/{PROMETHEUS_HEALTHCHECK_PATH}"

            async with self.http_session.get(
                path, headers=self.prometheus_headers
            ) as resp:
                if resp.status != 200:
                    return dashboard_optional_utils.rest_response(
                        success=False,
                        message="prometheus healthcheck failed.",
                        status=resp.status,
                    )

                return dashboard_optional_utils.rest_response(
                    success=True,
                    message="prometheus running",
                )
        except Exception as e:
            logger.debug(
                "Error fetching prometheus endpoint. Is prometheus running?", exc_info=e
            )
            return dashboard_optional_utils.rest_response(
                success=False, message="prometheus healthcheck failed.", reason=str(e)
            )

    @staticmethod
    def is_minimal_module():
        return False

    def _create_default_grafana_configs(self):
        """
        Creates the Grafana configurations that are by default provided by Ray.
        """
        # Create Grafana configuration folder
        if os.path.exists(self._grafana_config_output_path):
            shutil.rmtree(self._grafana_config_output_path)
        os.makedirs(self._grafana_config_output_path, exist_ok=True)

        # Overwrite Grafana's configuration file
        grafana_provisioning_folder = os.path.join(
            self._grafana_config_output_path, "provisioning"
        )
        grafana_prov_folder_with_latest_session = os.path.join(
            self._grafana_session_latest_config_output_path, "provisioning"
        )
        with open(
            os.path.join(
                self._grafana_config_output_path,
                "grafana.ini",
            ),
            "w",
        ) as f:
            f.write(
                GRAFANA_INI_TEMPLATE.format(
                    grafana_provisioning_folder=grafana_prov_folder_with_latest_session
                )
            )

        # Overwrite Grafana's dashboard provisioning directory based on env var
        dashboard_provisioning_path = os.path.join(
            grafana_provisioning_folder, "dashboards"
        )
        os.makedirs(
            dashboard_provisioning_path,
            exist_ok=True,
        )
        with open(
            os.path.join(
                dashboard_provisioning_path,
                "default.yml",
            ),
            "w",
        ) as f:
            f.write(
                DASHBOARD_PROVISIONING_TEMPLATE.format(
                    dashboard_output_folder=self._grafana_dashboard_output_dir
                )
            )

        # Overwrite Grafana's Prometheus datasource based on env var
        prometheus_host = os.environ.get(
            PROMETHEUS_HOST_ENV_VAR, DEFAULT_PROMETHEUS_HOST
        )
        prometheus_headers = parse_prom_headers(
            os.environ.get(PROMETHEUS_HEADERS_ENV_VAR, DEFAULT_PROMETHEUS_HEADERS)
        )
        # parse_prom_headers will make sure the prometheus_headers is either format of:
        # 1. {"H1": "V1", "H2": "V2"} or
        # 2. [["H1", "V1"], ["H2", "V2"], ["H2", "V3"]]
        prometheus_header_pairs = []
        if isinstance(prometheus_headers, list):
            prometheus_header_pairs = prometheus_headers
        elif isinstance(prometheus_headers, dict):
            prometheus_header_pairs = [(k, v) for k, v in prometheus_headers.items()]

        data_sources_path = os.path.join(grafana_provisioning_folder, "datasources")
        os.makedirs(
            data_sources_path,
            exist_ok=True,
        )
        os.makedirs(
            self._grafana_dashboard_output_dir,
            exist_ok=True,
        )
        with open(
            os.path.join(
                data_sources_path,
                "default.yml",
            ),
            "w",
        ) as f:
            f.write(
                GRAFANA_DATASOURCE_TEMPLATE(
                    prometheus_host=prometheus_host,
                    prometheus_name=self._prometheus_name,
                    jsonData={
                        f"httpHeaderName{i+1}": header
                        for i, (header, _) in enumerate(prometheus_header_pairs)
                    },
                    secureJsonData={
                        f"httpHeaderValue{i+1}": value
                        for i, (_, value) in enumerate(prometheus_header_pairs)
                    },
                )
            )
        with open(
            os.path.join(
                self._grafana_dashboard_output_dir,
                "default_grafana_dashboard.json",
            ),
            "w",
        ) as f:
            (
                content,
                self._dashboard_uids["default"],
            ) = generate_default_grafana_dashboard()
            f.write(content)
        with open(
            os.path.join(
                self._grafana_dashboard_output_dir,
                "serve_grafana_dashboard.json",
            ),
            "w",
        ) as f:
            content, self._dashboard_uids["serve"] = generate_serve_grafana_dashboard()
            f.write(content)
        with open(
            os.path.join(
                self._grafana_dashboard_output_dir,
                "serve_deployment_grafana_dashboard.json",
            ),
            "w",
        ) as f:
            (
                content,
                self._dashboard_uids["serve_deployment"],
            ) = generate_serve_deployment_grafana_dashboard()
            f.write(content)
        with open(
            os.path.join(
                self._grafana_dashboard_output_dir,
                "data_grafana_dashboard.json",
            ),
            "w",
        ) as f:
            (
                content,
                self._dashboard_uids["data"],
            ) = generate_data_grafana_dashboard()
            f.write(content)

    def _create_default_prometheus_configs(self):
        """
        Creates the Prometheus configurations that are by default provided by Ray.
        """
        prometheus_config_output_path = os.path.join(
            self._metrics_root, "prometheus", "prometheus.yml"
        )

        # Generate the default Prometheus configurations
        if os.path.exists(prometheus_config_output_path):
            os.remove(prometheus_config_output_path)
        os.makedirs(os.path.dirname(prometheus_config_output_path), exist_ok=True)

        # This code generates the Prometheus config based on the custom temporary root
        # path set by the user at Ray cluster start up (via --temp-dir). In contrast,
        # start_prometheus in install_and_start_prometheus.py uses a hardcoded
        # Prometheus config at PROMETHEUS_CONFIG_INPUT_PATH that always uses "/tmp/ray".
        # Other than the root path, the config file generated here is identical to that
        # hardcoded config file.
        prom_discovery_file_path = os.path.join(
            self.temp_dir, PROMETHEUS_SERVICE_DISCOVERY_FILE
        )
        with open(prometheus_config_output_path, "w") as f:
            f.write(
                PROMETHEUS_YML_TEMPLATE.format(
                    prom_metrics_service_discovery_file_path=prom_discovery_file_path
                )
            )

    @dashboard_utils.async_loop_forever(METRICS_RECORD_INTERVAL_S)
    async def record_dashboard_metrics(self):
        labels = {
            "ip": self.ip,
            "pid": self._pid,
            "Version": ray.__version__,
            "Component": self._component,
            "SessionName": self.session_name,
        }
        self.metrics.metrics_dashboard_cpu.labels(**labels).set(
            float(self._dashboard_proc.cpu_percent())
        )
        self.metrics.metrics_dashboard_mem_uss.labels(**labels).set(
            float(self._dashboard_proc.memory_full_info().uss) / 1.0e6
        )
        self.metrics.metrics_dashboard_mem_rss.labels(**labels).set(
            float(self._dashboard_proc.memory_full_info().rss) / 1.0e6
        )

        loop = get_or_create_event_loop()

        self.metrics.metrics_event_loop_tasks.labels(**labels).set(
            len(asyncio.all_tasks(loop))
        )

        # Report the max lag since the last export, if any.
        if self._event_loop_lag_s_max is not None:
            self.metrics.metrics_event_loop_lag.labels(**labels).set(
                float(self._event_loop_lag_s_max)
            )
            self._event_loop_lag_s_max = None

    async def run(self, server):
        self._create_default_grafana_configs()
        self._create_default_prometheus_configs()

        def on_new_lag(lag_s):
            # Record the lag. It's exported in `record_dashboard_metrics`
            self._event_loop_lag_s_max = max(self._event_loop_lag_s_max or 0, lag_s)

        enable_monitor_loop_lag(on_new_lag)

        logger.info(
            f"Generated prometheus and grafana configurations in: {self._metrics_root}"
        )

        await asyncio.gather(self.record_dashboard_metrics())

    async def _query_prometheus(self, query):
        async with self.http_session.get(
            f"{self.prometheus_host}/api/v1/query?query={quote(query)}",
            headers=self.prometheus_headers,
        ) as resp:
            if resp.status == 200:
                prom_data = await resp.json()
                return prom_data

            message = await resp.text()
            raise PrometheusQueryError(resp.status, message)<|MERGE_RESOLUTION|>--- conflicted
+++ resolved
@@ -96,17 +96,13 @@
         self.prometheus_host = os.environ.get(
             PROMETHEUS_HOST_ENV_VAR, DEFAULT_PROMETHEUS_HOST
         )
-<<<<<<< HEAD
         default_metrics_root = os.path.join(self.session_dir, "metrics")
-=======
         self.prometheus_headers = parse_prom_headers(
             os.environ.get(
                 PROMETHEUS_HEADERS_ENV_VAR,
                 DEFAULT_PROMETHEUS_HEADERS,
             )
         )
-        default_metrics_root = os.path.join(self._dashboard_head.session_dir, "metrics")
->>>>>>> 4149b274
         session_latest_metrics_root = os.path.join(
             self.temp_dir, SESSION_LATEST, "metrics"
         )
