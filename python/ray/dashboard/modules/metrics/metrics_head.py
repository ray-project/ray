--- conflicted
+++ resolved
@@ -11,19 +11,10 @@
 import ray.dashboard.optional_utils as dashboard_optional_utils
 import ray.dashboard.utils as dashboard_utils
 from ray._private.async_utils import enable_monitor_loop_lag
-<<<<<<< HEAD
-from ray._private.ray_constants import env_integer
-from ray._private.utils import get_or_create_event_loop
-from ray.dashboard.consts import (
-    AVAILABLE_COMPONENT_NAMES_FOR_METRICS,
-    METRICS_INPUT_ROOT,
-    PROMETHEUS_CONFIG_INPUT_PATH,
-=======
 from ray._private.ray_constants import (
     PROMETHEUS_SERVICE_DISCOVERY_FILE,
     SESSION_LATEST,
     env_integer,
->>>>>>> f04ddd61
 )
 from ray._private.utils import get_or_create_event_loop
 from ray.dashboard.consts import AVAILABLE_COMPONENT_NAMES_FOR_METRICS
