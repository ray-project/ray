--- conflicted
+++ resolved
@@ -475,321 +475,45 @@
 )
 
 # Task Completion Time Percentiles
-TASK_COMPLETION_TIME_P00_PANEL = Panel(
+TASK_COMPLETION_TIME_PANEL = Panel(
     id=38,
-    title="(p00) Task Completion Time",
-    description="Time spent running tasks to completion.",
+    title="Task Completion Time",
+    description="Time spent running tasks to completion w/ backpressure.",
     unit="seconds",
     targets=[
         Target(
-            expr="histogram_quantile(0, sum by (dataset, operator, le) (rate(ray_data_task_completion_time_bucket{{{global_filters}}}[5m])))",
-            legend="(p00) Completion Time: {{dataset}}, {{operator}}",
+            expr="increase(ray_data_task_completion_time{{{global_filters}}}[5m]) / increase(ray_data_num_tasks_finished{{{global_filters}}}[5m])",
+            legend="Task Completion Time: {{dataset}}, {{operator}}",
         ),
     ],
     fill=0,
     stack=False,
 )
 
-TASK_COMPLETION_TIME_P05_PANEL = Panel(
+TASK_OUTPUT_BACKPRESSURE_TIME_PANEL = Panel(
     id=39,
-    title="(p05) Task Completion Time",
-    description="Time spent running tasks to completion.",
+    title="Task Output Backpressure Time",
+    description="Time spent in output backpressure.",
     unit="seconds",
     targets=[
         Target(
-            expr="histogram_quantile(0.05, sum by (dataset, operator, le) (rate(ray_data_task_completion_time_bucket{{{global_filters}}}[5m])))",
-            legend="(p05) Completion Time: {{dataset}}, {{operator}}",
+            expr="increase(ray_data_task_output_backpressure_time{{{global_filters}}}[5m]) / increase(ray_data_num_tasks_finished{{{global_filters}}}[5m])",
+            legend="Task Output Backpressure Time: {{dataset}}, {{operator}}",
         ),
     ],
     fill=0,
     stack=False,
 )
 
-TASK_COMPLETION_TIME_P50_PANEL = Panel(
+TASK_COMPLETION_TIME_WITHOUT_BACKPRESSURE_PANEL = Panel(
     id=40,
-    title="(p50) Task Completion Time",
-    description="Time spent running tasks to completion.",
+    title="Task Completion Time Without Backpressure",
+    description="Time spent running tasks to completion w/o backpressure.",
     unit="seconds",
     targets=[
         Target(
-            expr="histogram_quantile(0.50, sum by (dataset, operator, le) (rate(ray_data_task_completion_time_bucket{{{global_filters}}}[5m])))",
-            legend="(p50) Completion Time: {{dataset}}, {{operator}}",
-        ),
-    ],
-    fill=0,
-    stack=False,
-)
-
-TASK_COMPLETION_TIME_P75_PANEL = Panel(
-    id=41,
-    title="(p75) Task Completion Time",
-    description="Time spent running tasks to completion.",
-    unit="seconds",
-    targets=[
-        Target(
-            expr="histogram_quantile(0.75, sum by (dataset, operator, le) (rate(ray_data_task_completion_time_bucket{{{global_filters}}}[5m])))",
-            legend="(p75) Completion Time: {{dataset}}, {{operator}}",
-        ),
-    ],
-    fill=0,
-    stack=False,
-)
-
-TASK_COMPLETION_TIME_P90_PANEL = Panel(
-    id=42,
-    title="(p90) Task Completion Time",
-    description="Time spent running tasks to completion.",
-    unit="seconds",
-    targets=[
-        Target(
-            expr="histogram_quantile(0.9, sum by (dataset, operator, le) (rate(ray_data_task_completion_time_bucket{{{global_filters}}}[5m])))",
-            legend="(p90) Completion Time: {{dataset}}, {{operator}}",
-        ),
-<<<<<<< HEAD
-    ],
-    fill=0,
-    stack=False,
-)
-
-TASK_COMPLETION_TIME_P99_PANEL = Panel(
-    id=44,
-    title="p(99) Task Completion Time",
-    description="Time spent running tasks to completion.",
-    unit="seconds",
-    targets=[
-        Target(
-            expr="histogram_quantile(0.99, sum by (dataset, operator, le) (rate(ray_data_task_completion_time_bucket{{{global_filters}}}[5m])))",
-            legend="(p99) Completion Time: {{dataset}}, {{operator}}",
-=======
-        unit="blocks/s",
-        targets=[
-            Target(
-                expr="sum(rate(ray_data_blocks_outputs_of_finished_tasks_per_node{{{global_filters}}}[1m])) by (dataset, node_ip)",
-                legend="Blocks output / Second: {{dataset}}, {{node_ip}}",
-            )
-        ],
-        fill=0,
-        stack=False,
-    ),
-    # Ray Data Metrics (Tasks)
-    Panel(
-        id=29,
-        title="Submitted Tasks",
-        description="Number of submitted tasks.",
-        unit="tasks",
-        targets=[
-            Target(
-                expr="sum(ray_data_num_tasks_submitted{{{global_filters}}}) by (dataset, operator)",
-                legend="Submitted Tasks: {{dataset}}, {{operator}}",
-            )
-        ],
-        fill=0,
-        stack=False,
-    ),
-    Panel(
-        id=30,
-        title="Running Tasks",
-        description="Number of running tasks.",
-        unit="tasks",
-        targets=[
-            Target(
-                expr="sum(ray_data_num_tasks_running{{{global_filters}}}) by (dataset, operator)",
-                legend="Running Tasks: {{dataset}}, {{operator}}",
-            )
-        ],
-        fill=0,
-        stack=False,
-    ),
-    Panel(
-        id=31,
-        title="Tasks with output blocks",
-        description="Number of tasks that already have output.",
-        unit="tasks",
-        targets=[
-            Target(
-                expr="sum(ray_data_num_tasks_have_outputs{{{global_filters}}}) by (dataset, operator)",
-                legend="Tasks with output blocks: {{dataset}}, {{operator}}",
-            )
-        ],
-        fill=0,
-        stack=False,
-    ),
-    Panel(
-        id=32,
-        title="Finished Tasks",
-        description="Number of finished tasks.",
-        unit="tasks",
-        targets=[
-            Target(
-                expr="sum(ray_data_num_tasks_finished{{{global_filters}}}) by (dataset, operator)",
-                legend="Finished Tasks: {{dataset}}, {{operator}}",
-            )
-        ],
-        fill=0,
-        stack=False,
-    ),
-    Panel(
-        id=46,
-        title="Task Throughput (by Node)",
-        description="Number of finished tasks per second, grouped by node.",
-        unit="tasks/s",
-        targets=[
-            Target(
-                expr="sum(rate(ray_data_num_tasks_finished_per_node{{{global_filters}}}[1m])) by (dataset, node_ip)",
-                legend="Finished Tasks: {{dataset}}, {{node_ip}}",
-            )
-        ],
-        fill=0,
-        stack=False,
-    ),
-    Panel(
-        id=33,
-        title="Failed Tasks",
-        description="Number of failed tasks.",
-        unit="tasks",
-        targets=[
-            Target(
-                expr="sum(ray_data_num_tasks_failed{{{global_filters}}}) by (dataset, operator)",
-                legend="Failed Tasks: {{dataset}}, {{operator}}",
-            )
-        ],
-        fill=0,
-        stack=False,
-    ),
-    Panel(
-        id=8,
-        title="Block Generation Time",
-        description="Time spent generating blocks in tasks.",
-        unit="seconds",
-        targets=[
-            Target(
-                expr="sum(ray_data_block_generation_time{{{global_filters}}}) by (dataset, operator)",
-                legend="Block Generation Time: {{dataset}}, {{operator}}",
-            )
-        ],
-        fill=0,
-        stack=False,
-    ),
-    Panel(
-        id=37,
-        title="Task Submission Backpressure Time",
-        description="Time spent in task submission backpressure.",
-        unit="seconds",
-        targets=[
-            Target(
-                expr="sum(ray_data_task_submission_backpressure_time{{{global_filters}}}) by (dataset, operator)",
-                legend="Backpressure Time: {{dataset}}, {{operator}}",
-            )
-        ],
-        fill=0,
-        stack=True,
-    ),
-    Panel(
-        id=38,
-        title="Task Completion Time",
-        description="Time spent running tasks to completion w/ backpressure.",
-        unit="seconds",
-        targets=[
-            Target(
-                expr="increase(ray_data_task_completion_time{{{global_filters}}}[5m]) / increase(ray_data_num_tasks_finished{{{global_filters}}}[5m])",
-                legend="Task Completion Time: {{dataset}}, {{operator}}",
-            ),
-        ],
-        fill=0,
-        stack=False,
-    ),
-    Panel(
-        id=39,
-        title="Task Output Backpressure Time",
-        description="Time spent in output backpressure.",
-        unit="seconds",
-        targets=[
-            Target(
-                expr="increase(ray_data_task_output_backpressure_time{{{global_filters}}}[5m]) / increase(ray_data_num_tasks_finished{{{global_filters}}}[5m])",
-                legend="Task Output Backpressure Time: {{dataset}}, {{operator}}",
-            ),
-        ],
-        fill=0,
-        stack=False,
-    ),
-    Panel(
-        id=40,
-        title="Task Completion Time Without Backpressure",
-        description="Time spent running tasks to completion w/o backpressure.",
-        unit="seconds",
-        targets=[
-            Target(
-                expr="increase(ray_data_task_completion_time_without_backpressure{{{global_filters}}}[5m]) / increase(ray_data_num_tasks_finished{{{global_filters}}}[5m])",
-                legend="Task Completion Time w/o Backpressure: {{dataset}}, {{operator}}",
-            ),
-        ],
-        fill=0,
-        stack=False,
-    ),
-    # Ray Data Metrics (Object Store Memory)
-    Panel(
-        id=13,
-        title="Operator Internal Inqueue Size (Blocks)",
-        description="Number of blocks in operator's internal input queue",
-        unit="blocks",
-        targets=[
-            Target(
-                expr="sum(ray_data_obj_store_mem_internal_inqueue_blocks{{{global_filters}}}) by (dataset, operator)",
-                legend="Number of Blocks: {{dataset}}, {{operator}}",
-            )
-        ],
-        fill=0,
-        stack=False,
-    ),
-    Panel(
-        id=14,
-        title="Operator Internal Inqueue Size (Bytes)",
-        description="Byte size of input blocks in the operator's internal input queue.",
-        unit="bytes",
-        targets=[
-            Target(
-                expr="sum(ray_data_obj_store_mem_internal_inqueue{{{global_filters}}}) by (dataset, operator)",
-                legend="Bytes Size: {{dataset}}, {{operator}}",
-            )
-        ],
-        fill=0,
-        stack=True,
-    ),
-    Panel(
-        id=15,
-        title="Operator Internal Outqueue Size (Blocks)",
-        description="Number of blocks in operator's internal output queue",
-        unit="blocks",
-        targets=[
-            Target(
-                expr="sum(ray_data_obj_store_mem_internal_outqueue_blocks{{{global_filters}}}) by (dataset, operator)",
-                legend="Number of Blocks: {{dataset}}, {{operator}}",
-            )
-        ],
-        fill=0,
-        stack=False,
-    ),
-    Panel(
-        id=16,
-        title="Operator Internal Outqueue Size (Bytes)",
-        description=(
-            "Byte size of output blocks in the operator's internal output queue."
->>>>>>> 09205e9e
-        ),
-    ],
-    fill=0,
-    stack=False,
-)
-
-TASK_COMPLETION_TIME_P100_PANEL = Panel(
-    id=45,
-    title="p(100) Task Completion Time",
-    description="Time spent running tasks to completion.",
-    unit="seconds",
-    targets=[
-        Target(
-            expr="histogram_quantile(1, sum by (dataset, operator, le) (rate(ray_data_task_completion_time_bucket{{{global_filters}}}[5m])))",
-            legend="(p100) Completion Time: {{dataset}}, {{operator}}",
+            expr="increase(ray_data_task_completion_time_without_backpressure{{{global_filters}}}[5m]) / increase(ray_data_num_tasks_finished{{{global_filters}}}[5m])",
+            legend="Task Completion Time w/o Backpressure: {{dataset}}, {{operator}}",
         ),
     ],
     fill=0,
@@ -1151,15 +875,24 @@
             ROWS_OUTPUT_PER_SECOND_PANEL,
             AVERAGE_BYTES_PER_BLOCK_PANEL,
             AVERAGE_BLOCKS_PER_TASK_PANEL,
+            BLOCK_GENERATION_TIME_PANEL,
         ],
         collapsed=True,
     ),
-    # Scheduling Loop Row
+    # Tasks
     Row(
-        title="Scheduling Loop",
+        title="Tasks",
         id=104,
         panels=[
-            SCHEDULING_LOOP_DURATION_PANEL,
+            TASK_COMPLETION_TIME_PANEL,
+            TASK_COMPLETION_TIME_WITHOUT_BACKPRESSURE_PANEL,
+            TASK_OUTPUT_BACKPRESSURE_TIME_PANEL,
+            TASK_SUBMISSION_BACKPRESSURE_PANEL,
+            TASK_THROUGHPUT_BY_NODE_PANEL,
+            TASKS_WITH_OUTPUT_PANEL,
+            SUBMITTED_TASKS_PANEL,
+            FINISHED_TASKS_PANEL,
+            FAILED_TASKS_PANEL,
         ],
         collapsed=True,
     ),
@@ -1181,10 +914,19 @@
         ],
         collapsed=True,
     ),
+    # Scheduling Loop Row
+    Row(
+        title="Scheduling Loop",
+        id=106,
+        panels=[
+            SCHEDULING_LOOP_DURATION_PANEL,
+        ],
+        collapsed=True,
+    ),
     # Iteration Row
     Row(
         title="Iteration",
-        id=106,
+        id=107,
         panels=[
             ITERATION_INITIALIZATION_PANEL,
             ITERATION_BLOCKED_PANEL,
