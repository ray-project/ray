--- conflicted
+++ resolved
@@ -465,13 +465,8 @@
         unit="seconds",
         targets=[
             Target(
-<<<<<<< HEAD
-                expr='histogram_quantile(0, sum by (dataset, operator, le) (rate(ray_data_task_completion_time_bucket{{{global_filters}, operator=~"$Operator"}}[5m])))',
-                legend="(p00) Completion Time: {{dataset}}, {{operator}}",
-=======
-                expr="increase(ray_data_task_completion_time{{{global_filters}}}[5m]) / increase(ray_data_num_tasks_finished{{{global_filters}}}[5m])",
+                expr="increase(ray_data_task_completion_time{{{global_filters}, operator=~"$Operator"}}[5m]) / increase(ray_data_num_tasks_finished{{{global_filters}, operator=~"$Operator"}}[5m])",
                 legend="Task Completion Time: {{dataset}}, {{operator}}",
->>>>>>> 83ddc96e
             ),
         ],
         fill=0,
@@ -484,13 +479,8 @@
         unit="seconds",
         targets=[
             Target(
-<<<<<<< HEAD
-                expr='histogram_quantile(0.05, sum by (dataset, operator, le) (rate(ray_data_task_completion_time_bucket{{{global_filters}, operator=~"$Operator"}}[5m])))',
-                legend="(p05) Completion Time: {{dataset}}, {{operator}}",
-=======
-                expr="increase(ray_data_task_output_backpressure_time{{{global_filters}}}[5m]) / increase(ray_data_num_tasks_finished{{{global_filters}}}[5m])",
+                expr="increase(ray_data_task_output_backpressure_time{{{global_filters}, operator=~"$Operator"}}[5m]) / increase(ray_data_num_tasks_finished{{{global_filters}, operator=~"$Operator"}}[5m])",
                 legend="Task Output Backpressure Time: {{dataset}}, {{operator}}",
->>>>>>> 83ddc96e
             ),
         ],
         fill=0,
@@ -503,69 +493,8 @@
         unit="seconds",
         targets=[
             Target(
-<<<<<<< HEAD
-                expr='histogram_quantile(0.50, sum by (dataset, operator, le) (rate(ray_data_task_completion_time_bucket{{{global_filters}, operator=~"$Operator"}}[5m])))',
-                legend="(p50) Completion Time: {{dataset}}, {{operator}}",
-            ),
-        ],
-        fill=0,
-        stack=False,
-    ),
-    Panel(
-        id=41,
-        title="(p75) Task Completion Time",
-        description="Time spent running tasks to completion.",
-        unit="seconds",
-        targets=[
-            Target(
-                expr='histogram_quantile(0.75, sum by (dataset, operator, le) (rate(ray_data_task_completion_time_bucket{{{global_filters}, operator=~"$Operator"}}[5m])))',
-                legend="(p75) Completion Time: {{dataset}}, {{operator}}",
-            ),
-        ],
-        fill=0,
-        stack=False,
-    ),
-    Panel(
-        id=42,
-        title="(p90) Task Completion Time",
-        description="Time spent running tasks to completion.",
-        unit="seconds",
-        targets=[
-            Target(
-                expr='histogram_quantile(0.9, sum by (dataset, operator, le) (rate(ray_data_task_completion_time_bucket{{{global_filters}, operator=~"$Operator"}}[5m])))',
-                legend="(p90) Completion Time: {{dataset}}, {{operator}}",
-            ),
-        ],
-        fill=0,
-        stack=False,
-    ),
-    Panel(
-        id=44,
-        title="p(99) Task Completion Time",
-        description="Time spent running tasks to completion.",
-        unit="seconds",
-        targets=[
-            Target(
-                expr='histogram_quantile(0.99, sum by (dataset, operator, le) (rate(ray_data_task_completion_time_bucket{{{global_filters}, operator=~"$Operator"}}[5m])))',
-                legend="(p99) Completion Time: {{dataset}}, {{operator}}",
-            ),
-        ],
-        fill=0,
-        stack=False,
-    ),
-    Panel(
-        id=45,
-        title="p(100) Task Completion Time",
-        description="Time spent running tasks to completion.",
-        unit="seconds",
-        targets=[
-            Target(
-                expr='histogram_quantile(1, sum by (dataset, operator, le) (rate(ray_data_task_completion_time_bucket{{{global_filters}, operator=~"$Operator"}}[5m])))',
-                legend="(p100) Completion Time: {{dataset}}, {{operator}}",
-=======
-                expr="increase(ray_data_task_completion_time_without_backpressure{{{global_filters}}}[5m]) / increase(ray_data_num_tasks_finished{{{global_filters}}}[5m])",
+                expr="increase(ray_data_task_completion_time_without_backpressure{{{global_filters}, operator=~"$Operator"}}[5m]) / increase(ray_data_num_tasks_finished{{{global_filters}, operator=~"$Operator"}}[5m])",
                 legend="Task Completion Time w/o Backpressure: {{dataset}}, {{operator}}",
->>>>>>> 83ddc96e
             ),
         ],
         fill=0,
