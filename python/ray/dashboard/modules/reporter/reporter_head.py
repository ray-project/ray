--- conflicted
+++ resolved
@@ -1,12 +1,9 @@
 import asyncio
 import json
 import logging
-<<<<<<< HEAD
 import os
 from collections import deque
-=======
 from concurrent.futures import ThreadPoolExecutor
->>>>>>> ab94e48e
 from typing import List, Optional, Tuple
 
 import aiohttp.web
