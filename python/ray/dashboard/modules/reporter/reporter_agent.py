--- conflicted
+++ resolved
@@ -711,7 +711,6 @@
         return gpu_utilizations
 
     @staticmethod
-<<<<<<< HEAD
     def _parse_nvsmi_output(nvsmi_stdout: str) -> Dict[int, List[Tuple[int, int, int]]]:
         """Parse the output of nvidia-smi pmon -c 1."""
         process_utilizations = defaultdict(list)
@@ -814,7 +813,8 @@
             )
             using_nvidia_smi = False
             return ReporterAgent._get_pynvml_gpu_usage()
-=======
+
+    @staticmethod
     def _get_tpu_usage() -> List[TpuUtilizationInfo]:
 
         global enable_tpu_usage_check
@@ -961,7 +961,6 @@
             value for _, value in sorted(merged_tpu_utilizations.items())
         ]
         return sorted_tpu_utilizations
->>>>>>> b440fb70
 
     @staticmethod
     def _get_boot_time():
@@ -1182,12 +1181,8 @@
             "disk": self._get_disk_usage(),
             "disk_io": disk_stats,
             "disk_io_speed": disk_speed_stats,
-<<<<<<< HEAD
             "gpus": self._get_gpu_process_usages(),
-=======
-            "gpus": self._get_gpu_usage(),
             "tpus": self._get_tpu_usage(),
->>>>>>> b440fb70
             "network": network_stats,
             "network_speed": network_speed_stats,
             # Deprecated field, should be removed with frontend.
@@ -1415,7 +1410,9 @@
                     tags={"Component": proc_name},
                 )
             )
-            if component_2_utilization[proc_name]: # Only report utilization if it's not 0
+            if component_2_utilization[
+                proc_name
+            ]:  # Only report utilization if it's not 0
                 records.append(
                     Record(
                         gauge=METRICS_GAUGES["component_gpu_utilization"],
@@ -1602,11 +1599,11 @@
                         ]
                     )
 
-<<<<<<< HEAD
             # -- GPU processes --
             records_reported.extend(
                 self.generate_worker_gpu_stats_record(stats["workers"], gpus)
-=======
+            )
+
         # -- TPU per node --
         tpus = stats["tpus"]
 
@@ -1661,7 +1658,6 @@
                     memory_used_record,
                     memory_total_record,
                 ]
->>>>>>> b440fb70
             )
 
         # -- Disk per node --
