--- conflicted
+++ resolved
@@ -608,10 +608,7 @@
                             if nv_process.usedGpuMemory
                             else 0
                         ),
-<<<<<<< HEAD
                         gpu_utilization=None,  # Not available in pynvml
-=======
->>>>>>> a0f71ccd
                     )
                     for nv_process in (nv_comp_processes + nv_graphics_processes)
                 ]
@@ -938,11 +935,7 @@
         self._disk_io_stats_hist.append((now, disk_stats))
         disk_speed_stats = self._compute_speed_from_hist(self._disk_io_stats_hist)
 
-<<<<<<< HEAD
-        result = {
-=======
         stats = {
->>>>>>> a0f71ccd
             "now": now,
             "hostname": self._hostname,
             "ip": self._ip,
@@ -968,8 +961,6 @@
         if self._is_head_node:
             stats["gcs"] = self._get_gcs()
         return stats
-
-        return result
 
     def _generate_reseted_stats_record(self, component_name: str) -> List[Record]:
         """Return a list of Record that will reset
