import asyncio
import logging
from concurrent.futures import ThreadPoolExecutor
from dataclasses import asdict
from datetime import datetime
from typing import Optional

import aiohttp.web
from aiohttp.web import Response

import ray
from ray import ActorID
from ray._private.ray_constants import env_integer
from ray._private.usage.usage_lib import TagKey, record_extra_usage_tag
from ray.core.generated.gcs_pb2 import ActorTableData
from ray.dashboard.consts import (
    RAY_STATE_SERVER_MAX_HTTP_REQUEST,
    RAY_STATE_SERVER_MAX_HTTP_REQUEST_ALLOWED,
    RAY_STATE_SERVER_MAX_HTTP_REQUEST_ENV_NAME,
)
from ray.dashboard.modules.log.log_manager import LogsManager
from ray.dashboard.state_aggregator import StateAPIManager
from ray.dashboard.state_api_utils import (
    do_reply,
    handle_list_api,
    handle_summary_api,
    options_from_req,
)
from ray.dashboard.utils import RateLimitedModule
from ray.dashboard.subprocesses.routes import SubprocessRouteTable as routes
from ray.dashboard.subprocesses.module import SubprocessModule
from ray.dashboard.subprocesses.utils import ResponseType
from ray.util.state.common import DEFAULT_LOG_LIMIT, DEFAULT_RPC_TIMEOUT, GetLogOptions
from ray.util.state.exception import DataSourceUnavailable
from ray.util.state.state_manager import StateDataSourceClient

logger = logging.getLogger(__name__)

# NOTE: Executor in this head is intentionally constrained to just 1 thread by
#       default to limit its concurrency, therefore reducing potential for
#       GIL contention
RAY_DASHBOARD_STATE_HEAD_TPE_MAX_WORKERS = env_integer(
    "RAY_DASHBOARD_STATE_HEAD_TPE_MAX_WORKERS", 1
)


class StateHead(SubprocessModule, RateLimitedModule):
    """Module to obtain state information from the Ray cluster.

    It is responsible for state observability APIs such as
    ray.list_actors(), ray.get_actor(), ray.summary_actors().
    """

    def __init__(self, *args, **kwargs):
        """Initialize for handling RESTful requests from State API Client"""
        SubprocessModule.__init__(self, *args, **kwargs)
        # We don't allow users to configure too high a rate limit
        RateLimitedModule.__init__(
            self,
            min(
                RAY_STATE_SERVER_MAX_HTTP_REQUEST,
                RAY_STATE_SERVER_MAX_HTTP_REQUEST_ALLOWED,
            ),
        )
        self._state_api_data_source_client = None
        self._state_api = None
        self._log_api = None

        self._executor = ThreadPoolExecutor(
            max_workers=RAY_DASHBOARD_STATE_HEAD_TPE_MAX_WORKERS,
            thread_name_prefix="state_head_executor",
        )

        # To make sure that the internal KV is initialized by getting the lazy property
        assert self.gcs_client is not None
        assert ray.experimental.internal_kv._internal_kv_initialized()

    async def limit_handler_(self):
        return do_reply(
            success=False,
            error_message=(
                "Max number of in-progress requests="
                f"{self.max_num_call_} reached. "
                "To set a higher limit, set environment variable: "
                f"export {RAY_STATE_SERVER_MAX_HTTP_REQUEST_ENV_NAME}='xxx'. "
                f"Max allowed = {RAY_STATE_SERVER_MAX_HTTP_REQUEST_ALLOWED}"
            ),
            result=None,
        )

    @routes.get("/api/v0/actors")
    @RateLimitedModule.enforce_max_concurrent_calls
    async def list_actors(self, req: aiohttp.web.Request) -> aiohttp.web.Response:
        record_extra_usage_tag(TagKey.CORE_STATE_API_LIST_ACTORS, "1")
        return await handle_list_api(self._state_api.list_actors, req)

    @routes.get("/api/v0/jobs")
    @RateLimitedModule.enforce_max_concurrent_calls
    async def list_jobs(self, req: aiohttp.web.Request) -> aiohttp.web.Response:
        record_extra_usage_tag(TagKey.CORE_STATE_API_LIST_JOBS, "1")
        try:
            result = await self._state_api.list_jobs(option=options_from_req(req))
            return do_reply(
                success=True,
                error_message="",
                result=asdict(result),
            )
        except DataSourceUnavailable as e:
            return do_reply(success=False, error_message=str(e), result=None)

    @routes.get("/api/v0/nodes")
    @RateLimitedModule.enforce_max_concurrent_calls
    async def list_nodes(self, req: aiohttp.web.Request) -> aiohttp.web.Response:
        record_extra_usage_tag(TagKey.CORE_STATE_API_LIST_NODES, "1")
        return await handle_list_api(self._state_api.list_nodes, req)

    @routes.get("/api/v0/placement_groups")
    @RateLimitedModule.enforce_max_concurrent_calls
    async def list_placement_groups(
        self, req: aiohttp.web.Request
    ) -> aiohttp.web.Response:
        record_extra_usage_tag(TagKey.CORE_STATE_API_LIST_PLACEMENT_GROUPS, "1")
        return await handle_list_api(self._state_api.list_placement_groups, req)

    @routes.get("/api/v0/workers")
    @RateLimitedModule.enforce_max_concurrent_calls
    async def list_workers(self, req: aiohttp.web.Request) -> aiohttp.web.Response:
        record_extra_usage_tag(TagKey.CORE_STATE_API_LIST_WORKERS, "1")
        return await handle_list_api(self._state_api.list_workers, req)

    @routes.get("/api/v0/tasks")
    @RateLimitedModule.enforce_max_concurrent_calls
    async def list_tasks(self, req: aiohttp.web.Request) -> aiohttp.web.Response:
        record_extra_usage_tag(TagKey.CORE_STATE_API_LIST_TASKS, "1")
        return await handle_list_api(self._state_api.list_tasks, req)

    @routes.get("/api/v0/objects")
    @RateLimitedModule.enforce_max_concurrent_calls
    async def list_objects(self, req: aiohttp.web.Request) -> aiohttp.web.Response:
        record_extra_usage_tag(TagKey.CORE_STATE_API_LIST_OBJECTS, "1")
        return await handle_list_api(self._state_api.list_objects, req)

    @routes.get("/api/v0/runtime_envs")
    @RateLimitedModule.enforce_max_concurrent_calls
    async def list_runtime_envs(self, req: aiohttp.web.Request) -> aiohttp.web.Response:
        record_extra_usage_tag(TagKey.CORE_STATE_API_LIST_RUNTIME_ENVS, "1")
        return await handle_list_api(self._state_api.list_runtime_envs, req)

    @routes.get("/api/v0/logs")
    @RateLimitedModule.enforce_max_concurrent_calls
    async def list_logs(self, req: aiohttp.web.Request) -> aiohttp.web.Response:
        """Return a list of log files on a given node id.

        Unlike other list APIs that display all existing resources in the cluster,
        this API always require to specify node id and node ip.
        """
        record_extra_usage_tag(TagKey.CORE_STATE_API_LIST_LOGS, "1")
        glob_filter = req.query.get("glob", "*")
        node_id = req.query.get("node_id", None)
        node_ip = req.query.get("node_ip", None)
        timeout = int(req.query.get("timeout", DEFAULT_RPC_TIMEOUT))

        if not node_id and not node_ip:
            return do_reply(
                success=False,
                error_message=(
                    "Both node id and node ip are not provided. "
                    "Please provide at least one of them."
                ),
                result=None,
            )
        if not node_id:
            node_id = await self._log_api.ip_to_node_id(node_ip)
        if not node_id:
            return do_reply(
                success=False,
                error_message=(
                    f"Cannot find matching node_id for a given node ip {node_ip}"
                ),
                result=None,
            )

        try:
            result = await self._log_api.list_logs(
                node_id, timeout, glob_filter=glob_filter
            )
        except DataSourceUnavailable as e:
            return do_reply(
                success=False,
                error_message=str(e),
                result=None,
            )

        return do_reply(success=True, error_message="", result=result)

    @routes.get("/api/v0/logs/{media_type}", resp_type=ResponseType.STREAM)
    @RateLimitedModule.enforce_max_concurrent_calls
    async def get_logs(self, req: aiohttp.web.Request):
        """
        Fetches logs from the given criteria.
        """
        record_extra_usage_tag(TagKey.CORE_STATE_API_GET_LOG, "1")
        options = GetLogOptions(
            timeout=int(req.query.get("timeout", DEFAULT_RPC_TIMEOUT)),
            node_id=req.query.get("node_id", None),
            node_ip=req.query.get("node_ip", None),
            media_type=req.match_info.get("media_type", "file"),
            filename=req.query.get("filename", None),
            actor_id=req.query.get("actor_id", None),
            task_id=req.query.get("task_id", None),
            submission_id=req.query.get("submission_id", None),
            pid=req.query.get("pid", None),
            lines=req.query.get("lines", DEFAULT_LOG_LIMIT),
            interval=req.query.get("interval", None),
            suffix=req.query.get("suffix", "out"),
            attempt_number=req.query.get("attempt_number", 0),
        )

        logger.info(f"Streaming logs with options: {options}")

        async def get_actor_fn(actor_id: ActorID) -> Optional[ActorTableData]:
            actor_info_dict = await self.gcs_aio_client.get_all_actor_info(
                actor_id=actor_id
            )
            if len(actor_info_dict) == 0:
                return None
            return actor_info_dict[actor_id]

        response = aiohttp.web.StreamResponse()
        response.content_type = "text/plain"

        logs_gen = self._log_api.stream_logs(options, get_actor_fn)
<<<<<<< HEAD
        if output_format == "text":
            await formatter_text(response, logs_gen)
        elif output_format == "leading_1":
            await formatter_leading_1(response, logs_gen)
        else:
            raise ValueError(
                f"Unsupported format: {output_format}, use 'text' or 'leading_1'"
            )
=======
        # Handle the first chunk separately and returns 500 if an error occurs.
        try:
            first_chunk = await logs_gen.__anext__()
            await response.prepare(req)
            await response.write(first_chunk)
        except StopAsyncIteration:
            pass
        except asyncio.CancelledError:
            # This happens when the client side closes the connection.
            # Force close the connection and do no-op.
            response.force_close()
            raise
        except Exception as e:
            logger.exception("Error while streaming logs")
            raise aiohttp.web.HTTPInternalServerError(text=str(e))

        try:
            async for logs in logs_gen:
                await response.write(logs)
        except Exception:
            logger.exception("Error while streaming logs")
            response.force_close()
            raise

>>>>>>> cfe6be86
        await response.write_eof()
        return response

    @routes.get("/api/v0/tasks/summarize")
    @RateLimitedModule.enforce_max_concurrent_calls
    async def summarize_tasks(self, req: aiohttp.web.Request) -> aiohttp.web.Response:
        record_extra_usage_tag(TagKey.CORE_STATE_API_SUMMARIZE_TASKS, "1")
        return await handle_summary_api(self._state_api.summarize_tasks, req)

    @routes.get("/api/v0/actors/summarize")
    @RateLimitedModule.enforce_max_concurrent_calls
    async def summarize_actors(self, req: aiohttp.web.Request) -> aiohttp.web.Response:
        record_extra_usage_tag(TagKey.CORE_STATE_API_SUMMARIZE_ACTORS, "1")
        return await handle_summary_api(self._state_api.summarize_actors, req)

    @routes.get("/api/v0/objects/summarize")
    @RateLimitedModule.enforce_max_concurrent_calls
    async def summarize_objects(self, req: aiohttp.web.Request) -> aiohttp.web.Response:
        record_extra_usage_tag(TagKey.CORE_STATE_API_SUMMARIZE_OBJECTS, "1")
        return await handle_summary_api(self._state_api.summarize_objects, req)

    @routes.get("/api/v0/tasks/timeline")
    @RateLimitedModule.enforce_max_concurrent_calls
    async def tasks_timeline(self, req: aiohttp.web.Request) -> aiohttp.web.Response:
        job_id = req.query.get("job_id")
        download = req.query.get("download")
        result = await self._state_api.generate_task_timeline(job_id)
        if download == "1":
            # Support download if specified.
            now_str = datetime.now().strftime("%Y-%m-%d_%H-%M-%S")
            content_disposition = (
                f'attachment; filename="timeline-{job_id}-{now_str}.json"'
            )
            headers = {"Content-Disposition": content_disposition}
        else:
            headers = None
        return Response(text=result, content_type="application/json", headers=headers)

    @routes.get("/api/v0/delay/{delay_s}")
    async def delayed_response(self, req: aiohttp.web.Request):
        """Testing only. Response after a specified delay."""
        delay = int(req.match_info.get("delay_s", 10))
        await asyncio.sleep(delay)
        return do_reply(
            success=True,
            error_message="",
            result={},
            partial_failure_warning=None,
        )

    async def run(self):
        await SubprocessModule.run(self)
        gcs_channel = self.aiogrpc_gcs_channel
        self._state_api_data_source_client = StateDataSourceClient(
            gcs_channel, self.gcs_aio_client
        )
        self._state_api = StateAPIManager(
            self._state_api_data_source_client,
            self._executor,
        )
        self._log_api = LogsManager(self._state_api_data_source_client)<|MERGE_RESOLUTION|>--- conflicted
+++ resolved
@@ -230,16 +230,6 @@
         response.content_type = "text/plain"
 
         logs_gen = self._log_api.stream_logs(options, get_actor_fn)
-<<<<<<< HEAD
-        if output_format == "text":
-            await formatter_text(response, logs_gen)
-        elif output_format == "leading_1":
-            await formatter_leading_1(response, logs_gen)
-        else:
-            raise ValueError(
-                f"Unsupported format: {output_format}, use 'text' or 'leading_1'"
-            )
-=======
         # Handle the first chunk separately and returns 500 if an error occurs.
         try:
             first_chunk = await logs_gen.__anext__()
@@ -264,7 +254,6 @@
             response.force_close()
             raise
 
->>>>>>> cfe6be86
         await response.write_eof()
         return response
 
