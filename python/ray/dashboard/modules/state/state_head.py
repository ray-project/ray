--- conflicted
+++ resolved
@@ -73,11 +73,6 @@
             thread_name_prefix="state_head_executor",
         )
 
-<<<<<<< HEAD
-        DataSource.nodes.signal.append(self._update_raylet_stubs)
-
-=======
->>>>>>> b97d0e22
     async def limit_handler_(self):
         return do_reply(
             success=False,
@@ -91,38 +86,6 @@
             result=None,
         )
 
-<<<<<<< HEAD
-    async def _update_raylet_stubs(self, change: Change):
-        """Callback that's called when a new raylet is added to Datasource.
-
-        Datasource is a api-server-specific module that's updated whenever
-        api server adds/removes a new node.
-
-        Args:
-            change: The change object. Whenever a new node is added
-                or removed, this callback is invoked.
-                When new node is added: information is in `change.new`.
-                When a node is removed: information is in `change.old`.
-                When a node id is overwritten by a new node with the same node id:
-                    `change.old` contains the old node info, and
-                    `change.new` contains the new node info.
-        """
-        if change.old:
-            # When a node is deleted from the DataSource or it is overwritten.
-            node_id, node_info = change.old
-            self._state_api_data_source_client.unregister_raylet_client(node_id)
-        if change.new:
-            # When a new node information is written to DataSource.
-            node_id, node_info = change.new
-            self._state_api_data_source_client.register_raylet_client(
-                node_id,
-                node_info["nodeManagerAddress"],
-                int(node_info["nodeManagerPort"]),
-                int(node_info["runtimeEnvAgentPort"]),
-            )
-
-=======
->>>>>>> b97d0e22
     @routes.get("/api/v0/actors")
     @RateLimitedModule.enforce_max_concurrent_calls
     async def list_actors(self, req: aiohttp.web.Request) -> aiohttp.web.Response:
