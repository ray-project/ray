import asyncio
import logging
import os
from concurrent.futures import ThreadPoolExecutor

import ray
import ray.dashboard.utils as dashboard_utils
from ray._private import ray_constants
from ray._private.gcs_utils import create_gcs_channel
from ray._private.telemetry.open_telemetry_metric_recorder import (
    OpenTelemetryMetricRecorder,
)
from ray.core.generated import (
    events_event_aggregator_service_pb2,
    events_event_aggregator_service_pb2_grpc,
    gcs_service_pb2_grpc,
)
from ray.dashboard.modules.aggregator.constants import AGGREGATOR_AGENT_METRIC_PREFIX
from ray.dashboard.modules.aggregator.multi_consumer_event_buffer import (
    MultiConsumerEventBuffer,
)
from ray.dashboard.modules.aggregator.publisher.async_publisher_client import (
    AsyncGCSPublisherClient,
    AsyncHttpPublisherClient,
)
from ray.dashboard.modules.aggregator.publisher.ray_event_publisher import (
    NoopPublisher,
    RayEventPublisher,
)
from ray.dashboard.modules.aggregator.task_metadata_buffer import TaskMetadataBuffer

logger = logging.getLogger(__name__)

# Environment variables for the aggregator agent
env_var_prefix = "RAY_DASHBOARD_AGGREGATOR_AGENT"
# Max number of threads for the thread pool executor handling CPU intensive tasks
THREAD_POOL_EXECUTOR_MAX_WORKERS = ray_constants.env_integer(
    f"{env_var_prefix}_THREAD_POOL_EXECUTOR_MAX_WORKERS", 1
)
# Interval to check the main thread liveness
CHECK_MAIN_THREAD_LIVENESS_INTERVAL_SECONDS = ray_constants.env_float(
    f"{env_var_prefix}_CHECK_MAIN_THREAD_LIVENESS_INTERVAL_SECONDS", 0.1
)
# Maximum size of the event buffer in the aggregator agent
MAX_EVENT_BUFFER_SIZE = ray_constants.env_integer(
    f"{env_var_prefix}_MAX_EVENT_BUFFER_SIZE", 1000000
)
# Maximum number of events to send in a single batch to the destination
MAX_EVENT_SEND_BATCH_SIZE = ray_constants.env_integer(
    f"{env_var_prefix}_MAX_EVENT_SEND_BATCH_SIZE", 10000
)
# Address of the external service to send events with format of "http://<ip>:<port>"
EVENTS_EXPORT_ADDR = os.environ.get(f"{env_var_prefix}_EVENTS_EXPORT_ADDR", "")
# flag to enable publishing events to the external HTTP service
PUBLISH_EVENTS_TO_EXTERNAL_HTTP_SERVICE = ray_constants.env_bool(
    f"{env_var_prefix}_PUBLISH_EVENTS_TO_EXTERNAL_HTTP_SERVICE", True
)
# flag to enable publishing events to GCS
PUBLISH_EVENTS_TO_GCS = ray_constants.env_bool(
    f"{env_var_prefix}_PUBLISH_EVENTS_TO_GCS", False
)


class AggregatorAgent(
    dashboard_utils.DashboardAgentModule,
    events_event_aggregator_service_pb2_grpc.EventAggregatorServiceServicer,
):
    """
    AggregatorAgent is a dashboard agent module that collects events sent with
    gRPC from other components, buffers them, and periodically sends them to GCS and
    an external service with HTTP POST requests for further processing or storage
    """

    def __init__(self, dashboard_agent) -> None:
        super().__init__(dashboard_agent)
        self._ip = dashboard_agent.ip
        self._pid = os.getpid()

        # common prometheus labels for aggregator-owned metrics
        self._common_tags = {
            "ip": self._ip,
            "pid": str(self._pid),
            "Version": ray.__version__,
            "Component": "aggregator_agent",
            "SessionName": self.session_name,
        }

        self._event_buffer = MultiConsumerEventBuffer(
            max_size=MAX_EVENT_BUFFER_SIZE,
            max_batch_size=MAX_EVENT_SEND_BATCH_SIZE,
            common_metric_tags=self._common_tags,
        )
        self._executor = ThreadPoolExecutor(
            max_workers=THREAD_POOL_EXECUTOR_MAX_WORKERS,
            thread_name_prefix="aggregator_agent_executor",
        )

<<<<<<< HEAD
        # Task metadata buffer accumulates dropped task attempts for GCS publishing
        self._task_metadata_buffer = TaskMetadataBuffer()

        self._lock = asyncio.Lock()
=======
>>>>>>> c48a2fcf
        self._events_export_addr = (
            dashboard_agent.events_export_addr or EVENTS_EXPORT_ADDR
        )

        self._event_processing_enabled = False
        if PUBLISH_EVENTS_TO_EXTERNAL_HTTP_SERVICE and self._events_export_addr:
            logger.info(
                f"Publishing events to external HTTP service is enabled. events_export_addr: {self._events_export_addr}"
            )
            self._event_processing_enabled = True
            self._http_endpoint_publisher = RayEventPublisher(
                name="http_svc",
                publish_client=AsyncHttpPublisherClient(
                    endpoint=self._events_export_addr,
                    executor=self._executor,
                ),
                event_buffer=self._event_buffer,
                common_metric_tags=self._common_tags,
            )
        else:
            logger.info(
                f"Event HTTP target is not enabled or publishing events to external HTTP service is disabled. Skipping sending events to external HTTP service. events_export_addr: {self._events_export_addr}"
            )
            self._http_endpoint_publisher = NoopPublisher()

        self._async_gcs_channel = None
        if PUBLISH_EVENTS_TO_GCS:
            logger.info("Publishing events to GCS is enabled")
            self._event_processing_enabled = True
            self._async_gcs_channel = create_gcs_channel(self.gcs_address, aio=True)
            _async_gcs_ray_event_export_service_stub = (
                gcs_service_pb2_grpc.RayEventExportGcsServiceStub(
                    self._async_gcs_channel,
                )
            )
            self._gcs_publisher = RayEventPublisher(
                name="ray_gcs",
                publish_client=AsyncGCSPublisherClient(
                    async_gcs_ray_event_export_service_stub=_async_gcs_ray_event_export_service_stub
                ),
                event_buffer=self._event_buffer,
                common_metric_tags=self._common_tags,
                task_metadata_buffer=self._task_metadata_buffer,
            )
        else:
            logger.info("Publishing events to GCS is disabled")
            self._gcs_publisher = NoopPublisher()

        # Metrics
        self._open_telemetry_metric_recorder = OpenTelemetryMetricRecorder()

        # Register counter metrics
        self._events_received_metric_name = (
            f"{AGGREGATOR_AGENT_METRIC_PREFIX}_events_received_total"
        )
        self._open_telemetry_metric_recorder.register_counter_metric(
            self._events_received_metric_name,
            "Total number of events received via AddEvents gRPC.",
        )

        self._events_failed_to_add_metric_name = (
            f"{AGGREGATOR_AGENT_METRIC_PREFIX}_events_buffer_add_failures_total"
        )
        self._open_telemetry_metric_recorder.register_counter_metric(
            self._events_failed_to_add_metric_name,
            "Total number of events that failed to be added to the event buffer.",
        )

    async def AddEvents(self, request, context) -> None:
        """
        gRPC handler for adding events to the event aggregator. Receives events from the
        request and adds them to the event buffer.
        """
        if not self._event_processing_enabled:
            return events_event_aggregator_service_pb2.AddEventsReply()

        events_data = request.events_data

        if PUBLISH_EVENTS_TO_GCS:
            await self._task_metadata_buffer.merge(events_data.task_events_metadata)

        for event in events_data.events:
            self._open_telemetry_metric_recorder.set_metric_value(
                self._events_received_metric_name, self._common_tags, 1
            )
            try:
                await self._event_buffer.add_event(event)
            except Exception as e:
                logger.error(
                    f"Failed to add event with id={event.event_id.decode()} to buffer. "
                    "Error: %s",
                    e,
                )
                self._open_telemetry_metric_recorder.set_metric_value(
                    self._events_failed_to_add_metric_name, self._common_tags, 1
                )

        return events_event_aggregator_service_pb2.AddEventsReply()

    async def run(self, server) -> None:
        if server:
            events_event_aggregator_service_pb2_grpc.add_EventAggregatorServiceServicer_to_server(
                self, server
            )
        try:
            await asyncio.gather(
                self._http_endpoint_publisher.run_forever(),
                self._gcs_publisher.run_forever(),
            )
        finally:
            self._executor.shutdown()

            if self._async_gcs_channel:
                self._async_gcs_channel.close()

    @staticmethod
    def is_minimal_module() -> bool:
        return False<|MERGE_RESOLUTION|>--- conflicted
+++ resolved
@@ -95,13 +95,9 @@
             thread_name_prefix="aggregator_agent_executor",
         )
 
-<<<<<<< HEAD
         # Task metadata buffer accumulates dropped task attempts for GCS publishing
         self._task_metadata_buffer = TaskMetadataBuffer()
 
-        self._lock = asyncio.Lock()
-=======
->>>>>>> c48a2fcf
         self._events_export_addr = (
             dashboard_agent.events_export_addr or EVENTS_EXPORT_ADDR
         )
