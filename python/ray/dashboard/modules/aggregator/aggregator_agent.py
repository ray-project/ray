--- conflicted
+++ resolved
@@ -204,25 +204,16 @@
             events_event_aggregator_service_pb2_grpc.add_EventAggregatorServiceServicer_to_server(
                 self, server
             )
-
-<<<<<<< HEAD
-        await asyncio.gather(
+        try:
+            await asyncio.gather(
             self._http_endpoint_publisher.run_forever(),
             self._gcs_publisher.run_forever(),
         )
-
-        self._executor.shutdown()
-=======
-        try:
-            await asyncio.gather(
-                self._http_endpoint_publisher.run_forever(),
-            )
         finally:
             self._executor.shutdown()
->>>>>>> 93effeb4
-
-        if self._async_gcs_channel:
-            self._async_gcs_channel.close()
+
+            if self._async_gcs_channel:
+                self._async_gcs_channel.close()
 
     @staticmethod
     def is_minimal_module() -> bool:
