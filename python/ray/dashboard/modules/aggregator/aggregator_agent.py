--- conflicted
+++ resolved
@@ -1,5 +1,4 @@
 import asyncio
-<<<<<<< HEAD
 import os
 from concurrent.futures import ThreadPoolExecutor
 import logging
@@ -13,35 +12,12 @@
     NoopPublisher,
     RayEventPublisher,
 )
-=======
-import json
-import logging
-import os
-import queue
-import signal
-import threading
-import time
-from concurrent.futures import ThreadPoolExecutor
-
-from requests import Session
-from requests.adapters import HTTPAdapter
-from urllib3.util import Retry
-
-from ray._private.protobuf_compat import message_to_json
->>>>>>> 818a93a1
 
 from ray.dashboard.modules.aggregator.shared import metric_recorder, metric_prefix
 
 import ray
-<<<<<<< HEAD
 from ray._private import ray_constants
 import ray.dashboard.utils as dashboard_utils
-=======
-import ray.dashboard.consts as dashboard_consts
-import ray.dashboard.utils as dashboard_utils
-from ray._common.utils import get_or_create_event_loop
-from ray._private import ray_constants
->>>>>>> 818a93a1
 from ray.core.generated import (
     events_base_event_pb2,
     events_event_aggregator_service_pb2,
