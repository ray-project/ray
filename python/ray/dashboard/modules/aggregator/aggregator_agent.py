import asyncio
import logging
import os
from concurrent.futures import ThreadPoolExecutor

import ray
import ray.dashboard.utils as dashboard_utils
from ray._private import ray_constants
from ray._private.telemetry.open_telemetry_metric_recorder import (
    OpenTelemetryMetricRecorder,
)
from ray.core.generated import (
    events_event_aggregator_service_pb2,
    events_event_aggregator_service_pb2_grpc,
)
from ray.dashboard.modules.aggregator.constants import AGGREGATOR_AGENT_METRIC_PREFIX
from ray.dashboard.modules.aggregator.multi_consumer_event_buffer import (
    MultiConsumerEventBuffer,
)
from ray.dashboard.modules.aggregator.publisher.async_publisher_client import (
    AsyncGCSTaskEventsPublisherClient,
    AsyncHttpPublisherClient,
)
from ray.dashboard.modules.aggregator.publisher.ray_event_publisher import (
    NoopPublisher,
    RayEventPublisher,
)
from ray.dashboard.modules.aggregator.task_events_metadata_buffer import (
    TaskEventsMetadataBuffer,
)

logger = logging.getLogger(__name__)

# Max number of threads for the thread pool executor handling CPU intensive tasks
THREAD_POOL_EXECUTOR_MAX_WORKERS = ray_constants.env_integer(
    "RAY_DASHBOARD_AGGREGATOR_AGENT_THREAD_POOL_EXECUTOR_MAX_WORKERS", 1
)
# Interval to check the main thread liveness
CHECK_MAIN_THREAD_LIVENESS_INTERVAL_SECONDS = ray_constants.env_float(
    "RAY_DASHBOARD_AGGREGATOR_AGENT_CHECK_MAIN_THREAD_LIVENESS_INTERVAL_SECONDS", 0.1
)
# Maximum size of the event buffer in the aggregator agent
MAX_EVENT_BUFFER_SIZE = ray_constants.env_integer(
    "RAY_DASHBOARD_AGGREGATOR_AGENT_MAX_EVENT_BUFFER_SIZE", 1000000
)
# Maximum number of events to send in a single batch to the destination
MAX_EVENT_SEND_BATCH_SIZE = ray_constants.env_integer(
    "RAY_DASHBOARD_AGGREGATOR_AGENT_MAX_EVENT_SEND_BATCH_SIZE", 10000
)
# Address of the external service to send events with format of "http://<ip>:<port>"
EVENTS_EXPORT_ADDR = os.environ.get(
    "RAY_DASHBOARD_AGGREGATOR_AGENT_EVENTS_EXPORT_ADDR", ""
)
# flag to enable publishing events to the external HTTP service
PUBLISH_EVENTS_TO_EXTERNAL_HTTP_SERVICE = ray_constants.env_bool(
<<<<<<< HEAD
    f"{env_var_prefix}_PUBLISH_EVENTS_TO_EXTERNAL_HTTP_SERVICE", False
)
# flag to enable publishing events to GCS
PUBLISH_EVENTS_TO_GCS = ray_constants.env_bool(
    f"{env_var_prefix}_PUBLISH_EVENTS_TO_GCS", True
=======
    "RAY_DASHBOARD_AGGREGATOR_AGENT_PUBLISH_EVENTS_TO_EXTERNAL_HTTP_SERVICE", True
)
# flag to enable publishing events to GCS
PUBLISH_EVENTS_TO_GCS = ray_constants.env_bool(
    "RAY_DASHBOARD_AGGREGATOR_AGENT_PUBLISH_EVENTS_TO_GCS", False
>>>>>>> 6ad03acb
)
# flag to control whether preserve the proto field name when converting the events to
# JSON. If True, the proto field name will be preserved. If False, the proto field name
# will be converted to camel case.
PRESERVE_PROTO_FIELD_NAME = ray_constants.env_bool(
    "RAY_DASHBOARD_AGGREGATOR_AGENT_PRESERVE_PROTO_FIELD_NAME", False
)


class AggregatorAgent(
    dashboard_utils.DashboardAgentModule,
    events_event_aggregator_service_pb2_grpc.EventAggregatorServiceServicer,
):
    """
    AggregatorAgent is a dashboard agent module that collects events sent with
    gRPC from other components, buffers them, and periodically sends them to GCS and
    an external service with HTTP POST requests for further processing or storage
    """

    def __init__(self, dashboard_agent) -> None:
        super().__init__(dashboard_agent)
        self._ip = dashboard_agent.ip
        self._pid = os.getpid()

        # common prometheus labels for aggregator-owned metrics
        self._common_tags = {
            "ip": self._ip,
            "pid": str(self._pid),
            "Version": ray.__version__,
            "Component": "aggregator_agent",
            "SessionName": self.session_name,
        }

        self._event_buffer = MultiConsumerEventBuffer(
            max_size=MAX_EVENT_BUFFER_SIZE,
            max_batch_size=MAX_EVENT_SEND_BATCH_SIZE,
            common_metric_tags=self._common_tags,
        )
        self._executor = ThreadPoolExecutor(
            max_workers=THREAD_POOL_EXECUTOR_MAX_WORKERS,
            thread_name_prefix="aggregator_agent_executor",
        )

        # Task metadata buffer accumulates dropped task attempts for GCS publishing
        self._task_metadata_buffer = TaskEventsMetadataBuffer(
            common_metric_tags=self._common_tags
        )

        self._events_export_addr = (
            dashboard_agent.events_export_addr or EVENTS_EXPORT_ADDR
        )

        self._event_processing_enabled = False
        if PUBLISH_EVENTS_TO_EXTERNAL_HTTP_SERVICE and self._events_export_addr:
            logger.info(
                f"Publishing events to external HTTP service is enabled. events_export_addr: {self._events_export_addr}"
            )
            self._event_processing_enabled = True
            self._http_endpoint_publisher = RayEventPublisher(
                name="http_service",
                publish_client=AsyncHttpPublisherClient(
                    endpoint=self._events_export_addr,
                    executor=self._executor,
                    preserve_proto_field_name=PRESERVE_PROTO_FIELD_NAME,
                ),
                event_buffer=self._event_buffer,
                common_metric_tags=self._common_tags,
            )
        else:
            logger.info(
                f"Event HTTP target is not enabled or publishing events to external HTTP service is disabled. Skipping sending events to external HTTP service. events_export_addr: {self._events_export_addr}"
            )
            self._http_endpoint_publisher = NoopPublisher()

        if PUBLISH_EVENTS_TO_GCS:
            logger.info("Publishing events to GCS is enabled")
            self._event_processing_enabled = True
            self._gcs_publisher = RayEventPublisher(
                name="ray_gcs",
                publish_client=AsyncGCSTaskEventsPublisherClient(
                    gcs_client=self._dashboard_agent.gcs_client,
                    executor=self._executor,
                ),
                event_buffer=self._event_buffer,
                common_metric_tags=self._common_tags,
                task_metadata_buffer=self._task_metadata_buffer,
            )
        else:
            logger.info("Publishing events to GCS is disabled")
            self._gcs_publisher = NoopPublisher()

        # Metrics
        self._open_telemetry_metric_recorder = OpenTelemetryMetricRecorder()

        # Register counter metrics
        self._events_received_metric_name = (
            f"{AGGREGATOR_AGENT_METRIC_PREFIX}_events_received_total"
        )
        self._open_telemetry_metric_recorder.register_counter_metric(
            self._events_received_metric_name,
            "Total number of events received via AddEvents gRPC.",
        )

        self._events_failed_to_add_metric_name = (
            f"{AGGREGATOR_AGENT_METRIC_PREFIX}_events_buffer_add_failures_total"
        )
        self._open_telemetry_metric_recorder.register_counter_metric(
            self._events_failed_to_add_metric_name,
            "Total number of events that failed to be added to the event buffer.",
        )

    async def AddEvents(self, request, context) -> None:
        """
        gRPC handler for adding events to the event aggregator. Receives events from the
        request and adds them to the event buffer.
        """
        if not self._event_processing_enabled:
            return events_event_aggregator_service_pb2.AddEventsReply()

        events_data = request.events_data

        if PUBLISH_EVENTS_TO_GCS:
            self._task_metadata_buffer.merge(events_data.task_events_metadata)

        for event in events_data.events:
            self._open_telemetry_metric_recorder.set_metric_value(
                self._events_received_metric_name, self._common_tags, 1
            )
            try:
                await self._event_buffer.add_event(event)
            except Exception as e:
                logger.error(
                    f"Failed to add event with id={event.event_id.decode()} to buffer. "
                    "Error: %s",
                    e,
                )
                self._open_telemetry_metric_recorder.set_metric_value(
                    self._events_failed_to_add_metric_name, self._common_tags, 1
                )

        return events_event_aggregator_service_pb2.AddEventsReply()

    async def run(self, server) -> None:
        if server:
            events_event_aggregator_service_pb2_grpc.add_EventAggregatorServiceServicer_to_server(
                self, server
            )
        try:
            await asyncio.gather(
                self._http_endpoint_publisher.run_forever(),
                self._gcs_publisher.run_forever(),
            )
        finally:
            self._executor.shutdown()

    @staticmethod
    def is_minimal_module() -> bool:
        return False<|MERGE_RESOLUTION|>--- conflicted
+++ resolved
@@ -53,19 +53,11 @@
 )
 # flag to enable publishing events to the external HTTP service
 PUBLISH_EVENTS_TO_EXTERNAL_HTTP_SERVICE = ray_constants.env_bool(
-<<<<<<< HEAD
-    f"{env_var_prefix}_PUBLISH_EVENTS_TO_EXTERNAL_HTTP_SERVICE", False
+    "RAY_DASHBOARD_AGGREGATOR_AGENT_PUBLISH_EVENTS_TO_EXTERNAL_HTTP_SERVICE", False
 )
 # flag to enable publishing events to GCS
 PUBLISH_EVENTS_TO_GCS = ray_constants.env_bool(
-    f"{env_var_prefix}_PUBLISH_EVENTS_TO_GCS", True
-=======
-    "RAY_DASHBOARD_AGGREGATOR_AGENT_PUBLISH_EVENTS_TO_EXTERNAL_HTTP_SERVICE", True
-)
-# flag to enable publishing events to GCS
-PUBLISH_EVENTS_TO_GCS = ray_constants.env_bool(
-    "RAY_DASHBOARD_AGGREGATOR_AGENT_PUBLISH_EVENTS_TO_GCS", False
->>>>>>> 6ad03acb
+    "RAY_DASHBOARD_AGGREGATOR_AGENT_PUBLISH_EVENTS_TO_GCS", True
 )
 # flag to control whether preserve the proto field name when converting the events to
 # JSON. If True, the proto field name will be preserved. If False, the proto field name
