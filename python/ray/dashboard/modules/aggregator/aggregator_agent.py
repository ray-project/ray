import asyncio
import os
from concurrent.futures import ThreadPoolExecutor
import logging
from ray._private.gcs_utils import create_gcs_channel
from ray.dashboard.modules.aggregator.multi_consumer_event_buffer import (
    MultiConsumerEventBuffer,
)
from ray.dashboard.modules.aggregator.publisher.async_publisher_client import (
    AsyncHttpPublisherClient,
    AsyncGCSPublisherClient,
)
from ray.dashboard.modules.aggregator.publisher.ray_event_publisher import (
    NoopPublisher,
    RayEventPublisher,
)
from ray.dashboard.modules.aggregator.task_metadata_buffer import TaskMetadataBuffer

from ray._private.telemetry.open_telemetry_metric_recorder import (
    OpenTelemetryMetricRecorder,
)

import ray
from ray._private import ray_constants
import ray.dashboard.utils as dashboard_utils
from ray.core.generated import (
    events_base_event_pb2,
    events_event_aggregator_service_pb2,
    events_event_aggregator_service_pb2_grpc,
<<<<<<< HEAD
    events_base_event_pb2,
    gcs_service_pb2_grpc,
=======
>>>>>>> c65fbcf2
)

logger = logging.getLogger(__name__)

# Environment variables for the aggregator agent
env_var_prefix = "RAY_DASHBOARD_AGGREGATOR_AGENT"
# Max number of threads for the thread pool executor handling CPU intensive tasks
THREAD_POOL_EXECUTOR_MAX_WORKERS = ray_constants.env_integer(
    f"{env_var_prefix}_THREAD_POOL_EXECUTOR_MAX_WORKERS", 1
)
# Interval to check the main thread liveness
CHECK_MAIN_THREAD_LIVENESS_INTERVAL_SECONDS = ray_constants.env_float(
    f"{env_var_prefix}_CHECK_MAIN_THREAD_LIVENESS_INTERVAL_SECONDS", 0.1
)
# Maximum size of the event buffer in the aggregator agent
MAX_EVENT_BUFFER_SIZE = ray_constants.env_integer(
    f"{env_var_prefix}_MAX_EVENT_BUFFER_SIZE", 1000000
)
# Maximum number of events to send in a single batch to the destination
MAX_EVENT_SEND_BATCH_SIZE = ray_constants.env_integer(
    f"{env_var_prefix}_MAX_EVENT_SEND_BATCH_SIZE", 10000
)
# Address of the external service to send events with format of "http://<ip>:<port>"
EVENTS_EXPORT_ADDR = os.environ.get(f"{env_var_prefix}_EVENTS_EXPORT_ADDR", "")
# Event filtering configurations
# Comma-separated list of event types that are allowed to be exposed to external services
# Valid values: TASK_DEFINITION_EVENT, TASK_EXECUTION_EVENT, ACTOR_TASK_DEFINITION_EVENT, ACTOR_TASK_EXECUTION_EVENT
# The list of all supported event types can be found in src/ray/protobuf/public/events_base_event.proto (EventType enum)
# By default TASK_PROFILE_EVENT is not exposed to external services
DEFAULT_EXPOSABLE_EVENT_TYPES = (
    "TASK_DEFINITION_EVENT,TASK_EXECUTION_EVENT,"
    "ACTOR_TASK_DEFINITION_EVENT,ACTOR_TASK_EXECUTION_EVENT,"
    "DRIVER_JOB_DEFINITION_EVENT,DRIVER_JOB_EXECUTION_EVENT"
)
EXPOSABLE_EVENT_TYPES = os.environ.get(
    f"{env_var_prefix}_EXPOSABLE_EVENT_TYPES", DEFAULT_EXPOSABLE_EVENT_TYPES
)
# flag to enable publishing events to the external HTTP service
PUBLISH_EVENTS_TO_EXTERNAL_HTTP_SVC = ray_constants.env_bool(
    f"{env_var_prefix}_PUBLISH_EVENTS_TO_EXTERNAL_HTTP_SVC", True
)
# flag to enable publishing events to GCS
PUBLISH_EVENTS_TO_GCS = ray_constants.env_bool(
    f"{env_var_prefix}_PUBLISH_EVENTS_TO_GCS", False
)

class AggregatorAgent(
    dashboard_utils.DashboardAgentModule,
    events_event_aggregator_service_pb2_grpc.EventAggregatorServiceServicer,
):
    """
    AggregatorAgent is a dashboard agent module that collects events sent with
    gRPC from other components, buffers them, and periodically sends them to GCS and
    an external service with HTTP POST requests for further processing or storage
    """

    def __init__(self, dashboard_agent) -> None:
        super().__init__(dashboard_agent)
        self._ip = dashboard_agent.ip
        self._pid = os.getpid()

        # common prometheus labels for aggregator-owned metrics
        self._common_tags = {
            "ip": self._ip,
            "pid": str(self._pid),
            "Version": ray.__version__,
            "Component": "event_aggregator_agent",
            "SessionName": self.session_name,
        }

        self._event_buffer = MultiConsumerEventBuffer(
            max_size=MAX_EVENT_BUFFER_SIZE,
            max_batch_size=MAX_EVENT_SEND_BATCH_SIZE,
            common_metric_tags=self._common_tags,
        )
        self._executor = ThreadPoolExecutor(
            max_workers=THREAD_POOL_EXECUTOR_MAX_WORKERS,
            thread_name_prefix="event_aggregator_agent_executor",
        )

        # Task metadata buffer accumulates dropped task attempts for GCS publishing
        self._task_metadata_buffer = TaskMetadataBuffer()

        self._lock = asyncio.Lock()
        self._events_export_addr = (
            dashboard_agent.events_export_addr or EVENTS_EXPORT_ADDR
        )

        self._exposable_event_types = {
            event_type.strip()
            for event_type in EXPOSABLE_EVENT_TYPES.split(",")
            if event_type.strip()
        }

        self._event_processing_enabled = False
        if PUBLISH_EVENTS_TO_EXTERNAL_HTTP_SVC and self._events_export_addr:
            logger.info(
                f"Publishing events to external HTTP service is enabled. events_export_addr: {self._events_export_addr}"
            )
            self._event_processing_enabled = True
            self._http_endpoint_publisher = RayEventPublisher(
                name="http_publisher",
                publish_client=AsyncHttpPublisherClient(
                    endpoint=self._events_export_addr,
                    executor=self._executor,
                    events_filter_fn=self._can_expose_event,
                ),
                event_buffer=self._event_buffer,
                common_metric_tags=self._common_tags,
            )
        else:
            logger.info(
                f"Event HTTP target is not enabled or publishing events to external HTTP service is disabled. Skipping sending events to external HTTP service. events_export_addr: {self._events_export_addr}"
            )
            self._http_endpoint_publisher = NoopPublisher()

        if PUBLISH_EVENTS_TO_GCS:
            logger.info("Publishing events to GCS is enabled")
            self._event_processing_enabled = True
            self._async_gcs_channel = create_gcs_channel(self.gcs_address, aio=True)
            self._async_gcs_event_stub = (
                gcs_service_pb2_grpc.RayEventExportGcsServiceStub(
                    self._async_gcs_channel
                )
            )
            self._gcs_publisher = RayEventsPublisher(
                name="gcs_publisher",
                publish_client=AsyncGCSPublisherClient(
                    gcs_stub=self._async_gcs_event_stub
                ),
                event_buffer=self._event_buffer,
                task_metadata_buffer=self._task_metadata_buffer,
            )
        else:
            logger.info("Publishing events to GCS is disabled")
            self._gcs_publisher = NoopPublisher()
 
        # Metrics
        _metric_prefix = "event_aggregator_agent"
        self._open_telemetry_metric_recorder = OpenTelemetryMetricRecorder()

        # Register counter metrics
        self._events_received_metric_name = f"{_metric_prefix}_events_received_total"
        self._open_telemetry_metric_recorder.register_counter_metric(
            self._events_received_metric_name,
            "Total number of events received via AddEvents gRPC.",
        )

        self._events_failed_to_add_metric_name = (
            f"{_metric_prefix}_events_buffer_add_failures_total"
        )
        self._open_telemetry_metric_recorder.register_counter_metric(
            self._events_failed_to_add_metric_name,
            "Total number of events that failed to be added to the event buffer.",
        )

    async def AddEvents(self, request, context) -> None:
        """
        gRPC handler for adding events to the event aggregator. Receives events from the
        request and adds them to the event buffer.
        """
        if not self._event_processing_enabled:
            return events_event_aggregator_service_pb2.AddEventsReply()

        events_data = request.events_data
        await self._task_metadata_buffer.merge(events_data.task_events_metadata)
        for event in events_data.events:
            self._open_telemetry_metric_recorder.set_metric_value(
                self._events_received_metric_name, self._common_tags, 1
            )
            try:
                await self._event_buffer.add_event(event)
            except Exception as e:
                logger.error(
                    f"Failed to add event with id={event.event_id.decode()} to buffer. "
                    "Error: %s",
                    e,
                )
                self._open_telemetry_metric_recorder.set_metric_value(
                    self._events_failed_to_add_metric_name, self._common_tags, 1
                )

        return events_event_aggregator_service_pb2.AddEventsReply()

    def _can_expose_event(self, event) -> bool:
        """
        Check if an event should be allowed to be sent to external services.
        """
        return (
            events_base_event_pb2.RayEvent.EventType.Name(event.event_type)
            in self._exposable_event_types
        )

    async def run(self, server) -> None:
        if server:
            events_event_aggregator_service_pb2_grpc.add_EventAggregatorServiceServicer_to_server(
                self, server
            )

        await asyncio.gather(
            self._http_endpoint_publisher.run_forever(),
            self._gcs_publisher.run_forever(),
        )

        self._executor.shutdown()
        self._async_gcs_channel.close()

    @staticmethod
    def is_minimal_module() -> bool:
        return False<|MERGE_RESOLUTION|>--- conflicted
+++ resolved
@@ -27,11 +27,7 @@
     events_base_event_pb2,
     events_event_aggregator_service_pb2,
     events_event_aggregator_service_pb2_grpc,
-<<<<<<< HEAD
-    events_base_event_pb2,
     gcs_service_pb2_grpc,
-=======
->>>>>>> c65fbcf2
 )
 
 logger = logging.getLogger(__name__)
