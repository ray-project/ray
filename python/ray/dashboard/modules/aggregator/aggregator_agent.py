--- conflicted
+++ resolved
@@ -55,17 +55,14 @@
 PUBLISH_EVENTS_TO_EXTERNAL_HTTP_SERVICE = ray_constants.env_bool(
     f"{env_var_prefix}_PUBLISH_EVENTS_TO_EXTERNAL_HTTP_SERVICE", True
 )
-<<<<<<< HEAD
 # flag to enable publishing events to GCS
 PUBLISH_EVENTS_TO_GCS = ray_constants.env_bool(
     f"{env_var_prefix}_PUBLISH_EVENTS_TO_GCS", False
-=======
 # flag to control whether preserve the proto field name when converting the events to
 # JSON. If True, the proto field name will be preserved. If False, the proto field name
 # will be converted to camel case.
 PRESERVE_PROTO_FIELD_NAME = ray_constants.env_bool(
     f"{env_var_prefix}_PRESERVE_PROTO_FIELD_NAME", False
->>>>>>> 444646e0
 )
 
 
@@ -121,11 +118,8 @@
                 publish_client=AsyncHttpPublisherClient(
                     endpoint=self._events_export_addr,
                     executor=self._executor,
-<<<<<<< HEAD
-=======
                     events_filter_fn=self._can_expose_event,
                     preserve_proto_field_name=PRESERVE_PROTO_FIELD_NAME,
->>>>>>> 444646e0
                 ),
                 event_buffer=self._event_buffer,
                 common_metric_tags=self._common_tags,
