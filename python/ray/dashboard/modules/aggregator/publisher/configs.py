# Environment variables for the aggregator agent publisher component.
import os

from ray._private import ray_constants

env_var_prefix = "RAY_DASHBOARD_AGGREGATOR_AGENT_PUBLISHER"
# Timeout for the publisher to publish events to the destination
PUBLISHER_TIMEOUT_SECONDS = ray_constants.env_integer(
    f"{env_var_prefix}_TIMEOUT_SECONDS", 3
)
# Maximum number of retries for publishing events to the destination, if less than 0, will retry indefinitely
PUBLISHER_MAX_RETRIES = ray_constants.env_integer(f"{env_var_prefix}_MAX_RETRIES", -1)
# Initial backoff time for publishing events to the destination
PUBLISHER_INITIAL_BACKOFF_SECONDS = ray_constants.env_float(
    f"{env_var_prefix}_INITIAL_BACKOFF_SECONDS", 0.01
)
# Maximum backoff time for publishing events to the destination
PUBLISHER_MAX_BACKOFF_SECONDS = ray_constants.env_float(
    f"{env_var_prefix}_MAX_BACKOFF_SECONDS", 5.0
)
# Jitter ratio for publishing events to the destination
PUBLISHER_JITTER_RATIO = ray_constants.env_float(f"{env_var_prefix}_JITTER_RATIO", 0.1)
# Maximum sleep time between sending batches of events to the destination, should be greater than 0.0 to avoid busy looping
PUBLISHER_MAX_BUFFER_SEND_INTERVAL_SECONDS = ray_constants.env_float(
<<<<<<< HEAD
    f"{env_var_prefix}_MAX_BUFFER_SEND_INTERVAL_SECONDS", 1
)

# HTTP Publisher specific configurations
# Comma-separated list of event types that are allowed to be exposed to external HTTP services
# Valid values: TASK_DEFINITION_EVENT, TASK_EXECUTION_EVENT, ACTOR_TASK_EXECUTION_EVENT
# The list of all supported event types can be found in src/ray/protobuf/public/events_base_event.proto (EventType enum)
# By default TASK_PROFILE_EVENT is not exposed to external services
DEFAULT_HTTP_EXPOSABLE_EVENT_TYPES = (
    "TASK_DEFINITION_EVENT,TASK_EXECUTION_EVENT,"
    "ACTOR_TASK_EXECUTION_EVENT,"
    "DRIVER_JOB_DEFINITION_EVENT,DRIVER_JOB_LIFECYCLE_EVENT,"
    "ACTOR_DEFINITION_EVENT,ACTOR_LIFECYCLE_EVENT,"
    "NODE_DEFINITION_EVENT,NODE_LIFECYCLE_EVENT,"
)
HTTP_EXPOSABLE_EVENT_TYPES = os.environ.get(
    f"{env_var_prefix}_HTTP_ENDPOINT_EXPOSABLE_EVENT_TYPES",
    DEFAULT_HTTP_EXPOSABLE_EVENT_TYPES,
)

# GCS Publisher specific configurations
# List of event types that are allowed to be exposed to GCS, not overriden by environment variable
# as GCS only supports Task event types
GCS_EXPOSABLE_EVENT_TYPES = [
    "TASK_DEFINITION_EVENT",
    "TASK_EXECUTION_EVENT",
    "TASK_PROFILE_EVENT",
    "ACTOR_TASK_DEFINITION_EVENT",
]
=======
    f"{env_var_prefix}_MAX_BUFFER_SEND_INTERVAL_SECONDS", 0.1
)
>>>>>>> 909d4b73
<|MERGE_RESOLUTION|>--- conflicted
+++ resolved
@@ -22,8 +22,7 @@
 PUBLISHER_JITTER_RATIO = ray_constants.env_float(f"{env_var_prefix}_JITTER_RATIO", 0.1)
 # Maximum sleep time between sending batches of events to the destination, should be greater than 0.0 to avoid busy looping
 PUBLISHER_MAX_BUFFER_SEND_INTERVAL_SECONDS = ray_constants.env_float(
-<<<<<<< HEAD
-    f"{env_var_prefix}_MAX_BUFFER_SEND_INTERVAL_SECONDS", 1
+    f"{env_var_prefix}_MAX_BUFFER_SEND_INTERVAL_SECONDS", 0.1
 )
 
 # HTTP Publisher specific configurations
@@ -51,8 +50,4 @@
     "TASK_EXECUTION_EVENT",
     "TASK_PROFILE_EVENT",
     "ACTOR_TASK_DEFINITION_EVENT",
-]
-=======
-    f"{env_var_prefix}_MAX_BUFFER_SEND_INTERVAL_SECONDS", 0.1
-)
->>>>>>> 909d4b73
+]