import asyncio
import logging
import random
from abc import ABC, abstractmethod
from typing import Dict, Optional

from ray.dashboard.modules.aggregator.constants import (
    CONSUMER_TAG_KEY,
)
from ray.dashboard.modules.aggregator.multi_consumer_event_buffer import (
    MultiConsumerEventBuffer,
)
from ray.dashboard.modules.aggregator.publisher.async_publisher_client import (
    PublishBatch,
    PublisherClientInterface,
)
from ray.dashboard.modules.aggregator.publisher.configs import (
    PUBLISHER_INITIAL_BACKOFF_SECONDS,
    PUBLISHER_JITTER_RATIO,
    PUBLISHER_MAX_BACKOFF_SECONDS,
    PUBLISHER_MAX_BUFFER_SEND_INTERVAL_SECONDS,
    PUBLISHER_MAX_RETRIES,
)
from ray.dashboard.modules.aggregator.publisher.metrics import (
    consecutive_failures_gauge_name,
    failed_counter_name,
    filtered_counter_name,
    metric_recorder,
    publish_latency_hist_name,
    published_counter_name,
    time_since_last_success_gauge_name,
)
from ray.dashboard.modules.aggregator.task_metadata_buffer import TaskMetadataBuffer

logger = logging.getLogger(__name__)


class RayEventPublisherInterface(ABC):
    """Abstract interface for publishing Ray event batches to external destinations."""

    @abstractmethod
    async def run_forever(self) -> None:
        """Run the publisher forever until cancellation or process death."""
        pass

    @abstractmethod
    async def wait_until_running(self, timeout: Optional[float] = None) -> bool:
        """Wait until the publisher has started."""
        pass


class RayEventPublisher(RayEventPublisherInterface):
    """RayEvents publisher that publishes batches of events to a destination by running a worker loop.

    The worker loop continuously pulls batches from the event buffer and publishes them to the destination.
    """

    def __init__(
        self,
        name: str,
        publish_client: PublisherClientInterface,
        event_buffer: MultiConsumerEventBuffer,
        common_metric_tags: Optional[Dict[str, str]] = None,
        task_metadata_buffer: Optional[TaskMetadataBuffer] = None,
        max_retries: int = PUBLISHER_MAX_RETRIES,
        initial_backoff: float = PUBLISHER_INITIAL_BACKOFF_SECONDS,
        max_backoff: float = PUBLISHER_MAX_BACKOFF_SECONDS,
        jitter_ratio: float = PUBLISHER_JITTER_RATIO,
    ) -> None:
        """Initialize a RayEventsPublisher.

        Args:
            name: Name identifier for this publisher instance
            publish_client: Client for publishing events to the destination
            event_buffer: Buffer for reading batches of events
            common_metric_tags: Common labels for all prometheus metrics
            task_metadata_buffer: Buffer for reading a batch of droppedtask metadata
            max_retries: Maximum number of retries for failed publishes
            initial_backoff: Initial backoff time between retries in seconds
            max_backoff: Maximum backoff time between retries in seconds
            jitter_ratio: Random jitter ratio to add to backoff times
        """
        self._name = name
        self._common_metric_tags = dict(common_metric_tags or {})
        self._common_metric_tags[CONSUMER_TAG_KEY] = name
        self._max_retries = int(max_retries)
        self._initial_backoff = float(initial_backoff)
        self._max_backoff = float(max_backoff)
        self._jitter_ratio = float(jitter_ratio)
        self._publish_client = publish_client
        self._event_buffer = event_buffer
<<<<<<< HEAD
        self._task_metadata_buffer = task_metadata_buffer
        self._event_buffer_consumer_id = None
=======
>>>>>>> a7d85c84

        # Event set once the publisher has registered as a consumer and is ready to publish events
        self._started_event: asyncio.Event = asyncio.Event()

    async def run_forever(self) -> None:
        """Run the publisher forever until cancellation or process death.

        Registers as a consumer, starts the worker loop, and handles cleanup on cancellation.
        """
        await self._event_buffer.register_consumer(self._name)

        # Signal that the publisher is ready to publish events
        self._started_event.set()

        try:
            logger.info(f"Starting publisher {self._name}")
            while True:
<<<<<<< HEAD
                events_batch = await self._event_buffer.wait_for_batch(
                    self._event_buffer_consumer_id,
                    PUBLISHER_MAX_BUFFER_SEND_INTERVAL_SECONDS,
                )
                if self._task_metadata_buffer is not None:
                    task_metadata_batch = await self._task_metadata_buffer.get()
                    events_batch = (events_batch, task_metadata_batch)
                await self._async_publish_with_retries(events_batch)
=======
                batch = await self._event_buffer.wait_for_batch(
                    self._name,
                    PUBLISHER_MAX_BUFFER_SEND_INTERVAL_SECONDS,
                )
                publish_batch = PublishBatch(events=batch)
                await self._async_publish_with_retries(publish_batch)
>>>>>>> a7d85c84
        except asyncio.CancelledError:
            logger.info(f"Publisher {self._name} cancelled, shutting down gracefully")
            self._started_event.clear()
            await self._publish_client.close()
            raise
        except Exception as e:
            logger.error(f"Publisher {self._name} encountered error: {e}")
            self._started_event.clear()
            await self._publish_client.close()
            raise

    async def wait_until_running(self, timeout: Optional[float] = None) -> bool:
        """Wait until the publisher has started.

        Args:
            timeout: Maximum time to wait in seconds. If None, waits indefinitely.

        Returns:
            True if the publisher started before the timeout, False otherwise.
            If timeout is None, waits indefinitely.
        """
        if timeout is None:
            await self._started_event.wait()
            return True
        try:
            await asyncio.wait_for(self._started_event.wait(), timeout)
            return True
        except asyncio.TimeoutError:
            return False

    async def _async_publish_with_retries(self, batch) -> None:
        """Attempts to publish a batch with retries.

        Will retry failed publishes up to max_retries times with increasing delays.
        """
        num_events_in_batch = self._publish_client.count_num_events_in_batch(batch)
        failed_attempts_since_last_success = 0
        while True:
            start = asyncio.get_running_loop().time()
            result = await self._publish_client.publish(batch)
            duration = asyncio.get_running_loop().time() - start

            if result.is_publish_successful:
                await self._record_success(
                    num_published=int(result.num_events_published),
                    num_filtered=int(result.num_events_filtered_out),
                    duration=float(duration),
                )
                failed_attempts_since_last_success = 0
                return

            # Failed attempt
            # case 1: if max retries are exhausted mark as failed and break out, retry indefinitely if max_retries is less than 0
            if (
                self._max_retries >= 0
                and failed_attempts_since_last_success >= self._max_retries
            ):
                await self._record_final_failure(
                    num_failed_events=int(num_events_in_batch),
                    duration=float(duration),
                )
                return

            # case 2: max retries not exhausted, increment failed attempts counter and add latency to failure list, retry publishing batch with backoff
            failed_attempts_since_last_success += 1
            await self._record_retry_failure(
                duration=float(duration),
                failed_attempts=int(failed_attempts_since_last_success),
            )

            await self._async_sleep_with_backoff(failed_attempts_since_last_success)

    async def _async_sleep_with_backoff(self, attempt: int) -> None:
        """Sleep with exponential backoff and optional jitter.

        Args:
            attempt: The current attempt number (0-based)
        """
        delay = min(
            self._max_backoff,
            self._initial_backoff * (2**attempt),
        )
        if self._jitter_ratio > 0:
            jitter = delay * self._jitter_ratio
            delay = max(0.0, random.uniform(delay - jitter, delay + jitter))
        await asyncio.sleep(delay)

    async def _record_success(
        self, num_published: int, num_filtered: int, duration: float
    ) -> None:
        """Update in-memory stats and Prometheus metrics for a successful publish."""
        if num_published > 0:
            metric_recorder.set_metric_value(
                published_counter_name,
                self._common_metric_tags,
                int(num_published),
            )
        if num_filtered > 0:
            metric_recorder.set_metric_value(
                filtered_counter_name, self._common_metric_tags, int(num_filtered)
            )
        metric_recorder.set_metric_value(
            consecutive_failures_gauge_name, self._common_metric_tags, 0
        )
        metric_recorder.set_metric_value(
            time_since_last_success_gauge_name, self._common_metric_tags, 0
        )
        metric_recorder.set_metric_value(
            publish_latency_hist_name,
            {**self._common_metric_tags, "Outcome": "success"},
            float(duration),
        )

    async def _record_retry_failure(
        self, duration: float, failed_attempts: int
    ) -> None:
        """Update Prometheus metrics for a retryable failure attempt."""
        metric_recorder.set_metric_value(
            consecutive_failures_gauge_name,
            self._common_metric_tags,
            int(failed_attempts),
        )
        metric_recorder.set_metric_value(
            publish_latency_hist_name,
            {**self._common_metric_tags, "Outcome": "failure"},
            float(duration),
        )

    async def _record_final_failure(
        self, num_failed_events: int, duration: float
    ) -> None:
        """Update in-memory stats and Prometheus metrics for a final (non-retryable) failure."""
        if num_failed_events > 0:
            metric_recorder.set_metric_value(
                failed_counter_name,
                self._common_metric_tags,
                int(num_failed_events),
            )
        metric_recorder.set_metric_value(
            consecutive_failures_gauge_name, self._common_metric_tags, 0
        )
        metric_recorder.set_metric_value(
            publish_latency_hist_name,
            {**self._common_metric_tags, "Outcome": "failure"},
            float(duration),
        )


class NoopPublisher(RayEventPublisherInterface):
    """A no-op publisher that adheres to the minimal interface used by AggregatorAgent.

    Used when a destination is disabled. It runs forever but does nothing.
    """

    async def run_forever(self) -> None:
        """Run forever doing nothing until cancellation."""
        try:
            await asyncio.Event().wait()
        except asyncio.CancelledError:
            logger.info("NoopPublisher cancelled")
            raise

    async def wait_until_running(self, timeout: Optional[float] = None) -> bool:
        return True<|MERGE_RESOLUTION|>--- conflicted
+++ resolved
@@ -89,11 +89,7 @@
         self._jitter_ratio = float(jitter_ratio)
         self._publish_client = publish_client
         self._event_buffer = event_buffer
-<<<<<<< HEAD
         self._task_metadata_buffer = task_metadata_buffer
-        self._event_buffer_consumer_id = None
-=======
->>>>>>> a7d85c84
 
         # Event set once the publisher has registered as a consumer and is ready to publish events
         self._started_event: asyncio.Event = asyncio.Event()
@@ -111,23 +107,17 @@
         try:
             logger.info(f"Starting publisher {self._name}")
             while True:
-<<<<<<< HEAD
                 events_batch = await self._event_buffer.wait_for_batch(
                     self._event_buffer_consumer_id,
                     PUBLISHER_MAX_BUFFER_SEND_INTERVAL_SECONDS,
                 )
+                publish_batch = PublishBatch(events=events_batch)
+
                 if self._task_metadata_buffer is not None:
                     task_metadata_batch = await self._task_metadata_buffer.get()
-                    events_batch = (events_batch, task_metadata_batch)
-                await self._async_publish_with_retries(events_batch)
-=======
-                batch = await self._event_buffer.wait_for_batch(
-                    self._name,
-                    PUBLISHER_MAX_BUFFER_SEND_INTERVAL_SECONDS,
-                )
-                publish_batch = PublishBatch(events=batch)
+                    publish_batch.task_events_metadata = task_metadata_batch
+
                 await self._async_publish_with_retries(publish_batch)
->>>>>>> a7d85c84
         except asyncio.CancelledError:
             logger.info(f"Publisher {self._name} cancelled, shutting down gracefully")
             self._started_event.clear()
