import base64
import json
import sys
from unittest.mock import MagicMock

import pytest
from google.protobuf.timestamp_pb2 import Timestamp

<<<<<<< HEAD
from ray.dashboard.tests.conftest import *  # noqa

import ray
from ray._private import ray_constants
from ray._private.utils import init_grpc_channel
from ray._private.test_utils import wait_for_condition
from ray._raylet import GcsClient
=======
>>>>>>> 4ac91b3f
import ray.dashboard.consts as dashboard_consts
from ray._private import ray_constants
from ray._private.test_utils import (
    find_free_port,
    wait_for_condition,
)
<<<<<<< HEAD
from ray.core.generated.events_event_aggregator_service_pb2_grpc import (
    EventAggregatorServiceStub,
=======
from ray._private.utils import init_grpc_channel
from ray._raylet import GcsClient
from ray.core.generated.common_pb2 import (
    ErrorType,
    FunctionDescriptor,
    Language,
    PythonFunctionDescriptor,
    RayErrorInfo,
    TaskStatus,
    TaskType,
)
from ray.core.generated.events_base_event_pb2 import RayEvent
from ray.core.generated.events_driver_job_definition_event_pb2 import (
    DriverJobDefinitionEvent,
)
from ray.core.generated.events_driver_job_execution_event_pb2 import (
    DriverJobExecutionEvent,
>>>>>>> 4ac91b3f
)
from ray.core.generated.events_event_aggregator_service_pb2 import (
    AddEventsRequest,
    RayEventsData,
    TaskEventsMetadata,
)
from ray.core.generated.events_event_aggregator_service_pb2_grpc import (
    EventAggregatorServiceStub,
)
from ray.core.generated.events_task_definition_event_pb2 import (
    TaskDefinitionEvent,
)
from ray.core.generated.events_task_execution_event_pb2 import (
    TaskExecutionEvent,
)
from ray.core.generated.events_task_profile_events_pb2 import TaskProfileEvents
from ray.core.generated.profile_events_pb2 import ProfileEventEntry, ProfileEvents
from ray.core.generated.runtime_environment_pb2 import (
    RuntimeEnvConfig,
    RuntimeEnvInfo,
    RuntimeEnvUris,
)
from ray.dashboard.modules.aggregator.aggregator_agent import AggregatorAgent
<<<<<<< HEAD

from ray.dashboard.modules.aggregator.aggregator_agent import AggregatorAgent
=======
from ray.dashboard.tests.conftest import *  # noqa
>>>>>>> 4ac91b3f

_EVENT_AGGREGATOR_AGENT_TARGET_PORT = find_free_port()
_EVENT_AGGREGATOR_AGENT_TARGET_IP = "127.0.0.1"
_EVENT_AGGREGATOR_AGENT_TARGET_ADDR = (
    f"http://{_EVENT_AGGREGATOR_AGENT_TARGET_IP}:{_EVENT_AGGREGATOR_AGENT_TARGET_PORT}"
)


@pytest.fixture(scope="module")
def httpserver_listen_address():
    return (_EVENT_AGGREGATOR_AGENT_TARGET_IP, _EVENT_AGGREGATOR_AGENT_TARGET_PORT)


@pytest.fixture
def fake_timestamp():
    """
    Returns a fake proto timestamp and the expected timestamp string in the event JSON.
    """
    test_time = 1751302230130457542
    seconds, nanos = divmod(test_time, 10**9)
    return Timestamp(seconds=seconds, nanos=nanos), "2025-06-30T16:50:30.130457542Z"


_with_aggregator_port = pytest.mark.parametrize(
    "ray_start_cluster_head_with_env_vars",
    [
        {
            "env_vars": {
                "RAY_DASHBOARD_AGGREGATOR_AGENT_EVENTS_EXPORT_ADDR": _EVENT_AGGREGATOR_AGENT_TARGET_ADDR,
            },
        },
    ],
    indirect=True,
)


def get_event_aggregator_grpc_stub(gcs_address, head_node_id):
    """
    An helper function to get the gRPC stub for the event aggregator agent.
    Should only be used in tests.
    """

    gcs_address = gcs_address
    gcs_client = GcsClient(address=gcs_address)

    def get_addr():
        return gcs_client.internal_kv_get(
            f"{dashboard_consts.DASHBOARD_AGENT_ADDR_NODE_ID_PREFIX}{head_node_id}".encode(),
            namespace=ray_constants.KV_NAMESPACE_DASHBOARD,
            timeout=dashboard_consts.GCS_RPC_TIMEOUT_SECONDS,
        )

    wait_for_condition(lambda: get_addr() is not None)
    ip, _, grpc_port = json.loads(get_addr())
    options = ray_constants.GLOBAL_GRPC_OPTIONS
    channel = init_grpc_channel(f"{ip}:{grpc_port}", options=options)
    return EventAggregatorServiceStub(channel)

def _receive_publish_events_normally(stub, httpserver):
    httpserver.expect_request("/", method="POST").respond_with_data("", status=200)

    request = AddEventsRequest(
        events_data=RayEventsData(
            events=[
                RayEvent(
                    event_id=b"1",
                    source_type=RayEvent.SourceType.CORE_WORKER,
                    event_type=RayEvent.EventType.TASK_DEFINITION_EVENT,
                    timestamp=fake_timestamp[0],
                    severity=RayEvent.Severity.INFO,
                    message="hello",
                ),
            ],
            task_events_metadata=TaskEventsMetadata(
                dropped_task_attempts=[],
            ),
        )
    )
    stub.AddEvents(request)

@_with_aggregator_port
def test_aggregator_agent_receive_publish_events_normally(
    ray_start_cluster_head_with_env_vars, httpserver, fake_timestamp
):
    cluster = ray_start_cluster_head_with_env_vars
    stub = get_event_aggregator_grpc_stub(
        cluster.gcs_address, cluster.head_node.node_id
    )

    httpserver.expect_request("/", method="POST").respond_with_data("", status=200)

    request = AddEventsRequest(
        events_data=RayEventsData(
            events=[
                RayEvent(
                    event_id=b"1",
                    source_type=RayEvent.SourceType.CORE_WORKER,
                    event_type=RayEvent.EventType.TASK_DEFINITION_EVENT,
                    timestamp=fake_timestamp[0],
                    severity=RayEvent.Severity.INFO,
                    message="hello",
                ),
            ],
            task_events_metadata=TaskEventsMetadata(
                dropped_task_attempts=[],
            ),
        )
    )

    stub.AddEvents(request)
    wait_for_condition(lambda: len(httpserver.log) == 1)

    req, _ = httpserver.log[0]
    req_json = json.loads(req.data)

    assert len(req_json) == 1
    assert req_json[0]["eventId"] == base64.b64encode(b"1").decode()
    assert req_json[0]["sourceType"] == "CORE_WORKER"
    assert req_json[0]["eventType"] == "TASK_DEFINITION_EVENT"
    assert req_json[0]["severity"] == "INFO"
    assert req_json[0]["message"] == "hello"
    assert req_json[0]["timestamp"] == fake_timestamp[1]


@pytest.mark.parametrize(
    (
        "export_addr",
        "expected_http_target_enabled",
        "expected_event_processing_enabled",
    ),
    [
        ("", False, False),
        ("http://127.0.0.1:" + str(_EVENT_AGGREGATOR_AGENT_TARGET_PORT), True, True),
    ],
)
def test_aggregator_agent_http_target_not_enabled(
    export_addr,
    expected_http_target_enabled,
    expected_event_processing_enabled,
):
    dashboard_agent = MagicMock()
    dashboard_agent.events_export_addr = export_addr
    agent = AggregatorAgent(dashboard_agent)
    assert agent._event_http_target_enabled == expected_http_target_enabled
    assert agent._event_processing_enabled == expected_event_processing_enabled

@pytest.mark.parametrize(
    "ray_start_cluster_head_with_env_vars",
    [
        {
            "env_vars": {
                "RAY_DASHBOARD_AGGREGATOR_AGENT_EVENTS_EXPORT_ADDR": "",
            },
        },
    ],
    indirect=True,
)
def test_aggregator_agent_event_processing_disabled(
    ray_start_cluster_head_with_env_vars, httpserver
):
    cluster = ray_start_cluster_head_with_env_vars
    stub = get_event_aggregator_grpc_stub(
        cluster.gcs_address, cluster.head_node.node_id
    )
    _receive_publish_events_normally(stub, httpserver)

@pytest.mark.parametrize(
    "call_ray_start",
    [f"ray start --head --events-export-address {_EVENT_AGGREGATOR_AGENT_TARGET_ADDR}"],
    indirect=True,
)
def test_aggregator_agent_target_endpoint_through_cli_receive_events_normally(
    call_ray_start, httpserver
):
    context = ray.init(address=call_ray_start)
    stub = get_event_aggregator_grpc_stub(
        context.address_info["webui_url"],
        context.address_info["gcs_address"],
        context.address_info["node_id"],
    )

    _receive_publish_events_normally(stub, httpserver)


@_with_aggregator_port
def test_aggregator_agent_target_endpoint_through_env_var_receive_events_normally(
    ray_start_cluster_head_with_env_vars, httpserver
):
    cluster = ray_start_cluster_head_with_env_vars
    stub = get_event_aggregator_grpc_stub(
        cluster.webui_url, cluster.gcs_address, cluster.head_node.node_id
    )
    _receive_publish_events_normally(stub, httpserver)


@pytest.mark.parametrize(
    "ray_start_cluster_head_with_env_vars",
    [
        {
            "env_vars": {
                "RAY_DASHBOARD_AGGREGATOR_AGENT_MAX_EVENT_BUFFER_SIZE": 1,
                "RAY_DASHBOARD_AGGREGATOR_AGENT_EVENTS_EXPORT_ADDR": _EVENT_AGGREGATOR_AGENT_TARGET_ADDR,
            },
        },
    ],
    indirect=True,
)
def test_aggregator_agent_receive_event_full(
    ray_start_cluster_head_with_env_vars, httpserver, fake_timestamp
):
    cluster = ray_start_cluster_head_with_env_vars
    stub = get_event_aggregator_grpc_stub(
        cluster.gcs_address, cluster.head_node.node_id
    )

    httpserver.expect_request("/", method="POST").respond_with_data("", status=200)

    request = AddEventsRequest(
        events_data=RayEventsData(
            events=[
                RayEvent(
                    event_id=b"2",
                    source_type=RayEvent.SourceType.CORE_WORKER,
                    event_type=RayEvent.EventType.TASK_DEFINITION_EVENT,
                    timestamp=fake_timestamp[0],
                    severity=RayEvent.Severity.INFO,
                    message="hello",
                ),
                RayEvent(
                    event_id=b"3",
                    source_type=RayEvent.SourceType.CORE_WORKER,
                    event_type=RayEvent.EventType.TASK_DEFINITION_EVENT,
                    timestamp=fake_timestamp[0],
                    severity=RayEvent.Severity.INFO,
                    message="hello",
                ),
            ],
            task_events_metadata=TaskEventsMetadata(
                dropped_task_attempts=[],
            ),
        )
    )

    stub.AddEvents(request)
    wait_for_condition(lambda: len(httpserver.log) == 1)

    req, _ = httpserver.log[0]
    req_json = json.loads(req.data)

    assert len(req_json) == 1
    assert req_json[0]["eventId"] == base64.b64encode(b"3").decode()


@_with_aggregator_port
def test_aggregator_agent_receive_multiple_events(
    ray_start_cluster_head_with_env_vars, httpserver, fake_timestamp
):
    cluster = ray_start_cluster_head_with_env_vars
    stub = get_event_aggregator_grpc_stub(
        cluster.gcs_address, cluster.head_node.node_id
    )

    httpserver.expect_request("/", method="POST").respond_with_data("", status=200)
    request = AddEventsRequest(
        events_data=RayEventsData(
            events=[
                RayEvent(
                    event_id=b"4",
                    source_type=RayEvent.SourceType.CORE_WORKER,
                    event_type=RayEvent.EventType.TASK_DEFINITION_EVENT,
                    timestamp=fake_timestamp[0],
                    severity=RayEvent.Severity.INFO,
                    message="event1",
                ),
                RayEvent(
                    event_id=b"5",
                    source_type=RayEvent.SourceType.CORE_WORKER,
                    event_type=RayEvent.EventType.TASK_DEFINITION_EVENT,
                    timestamp=fake_timestamp[0],
                    severity=RayEvent.Severity.INFO,
                    message="event2",
                ),
            ],
            task_events_metadata=TaskEventsMetadata(
                dropped_task_attempts=[],
            ),
        )
    )
    stub.AddEvents(request)
    wait_for_condition(lambda: len(httpserver.log) == 1)
    req, _ = httpserver.log[0]
    req_json = json.loads(req.data)
    assert len(req_json) == 2
    assert req_json[0]["eventId"] == base64.b64encode(b"4").decode()
    assert req_json[0]["message"] == "event1"
    assert req_json[1]["eventId"] == base64.b64encode(b"5").decode()
    assert req_json[1]["message"] == "event2"


@pytest.mark.parametrize(
    "ray_start_cluster_head_with_env_vars",
    [
        {
            "env_vars": {
                "RAY_DASHBOARD_AGGREGATOR_AGENT_MAX_EVENT_BUFFER_SIZE": 1,
                "RAY_DASHBOARD_AGGREGATOR_AGENT_EVENTS_EXPORT_ADDR": _EVENT_AGGREGATOR_AGENT_TARGET_ADDR,
            },
        },
    ],
    indirect=True,
)
def test_aggregator_agent_receive_multiple_events_failures(
    ray_start_cluster_head_with_env_vars, httpserver, fake_timestamp
):
    cluster = ray_start_cluster_head_with_env_vars
    stub = get_event_aggregator_grpc_stub(
        cluster.gcs_address, cluster.head_node.node_id
    )
    httpserver.expect_request("/", method="POST").respond_with_data("", status=200)
    request = AddEventsRequest(
        events_data=RayEventsData(
            events=[
                RayEvent(
                    event_id=b"1",
                    source_type=RayEvent.SourceType.CORE_WORKER,
                    event_type=RayEvent.EventType.TASK_DEFINITION_EVENT,
                    timestamp=fake_timestamp[0],
                    severity=RayEvent.Severity.INFO,
                    message="event1",
                ),
                RayEvent(
                    event_id=b"2",
                    source_type=RayEvent.SourceType.CORE_WORKER,
                    event_type=RayEvent.EventType.TASK_DEFINITION_EVENT,
                    timestamp=fake_timestamp[0],
                    severity=RayEvent.Severity.INFO,
                    message="event2",
                ),
                RayEvent(
                    event_id=b"3",
                    source_type=RayEvent.SourceType.CORE_WORKER,
                    event_type=RayEvent.EventType.TASK_DEFINITION_EVENT,
                    timestamp=fake_timestamp[0],
                    severity=RayEvent.Severity.INFO,
                    message="event3",
                ),
            ],
        )
    )
    stub.AddEvents(request)
    wait_for_condition(lambda: len(httpserver.log) == 1)
    req, _ = httpserver.log[0]
    req_json = json.loads(req.data)
    assert len(req_json) == 1
    assert req_json[0]["eventId"] == base64.b64encode(b"3").decode()


@_with_aggregator_port
def test_aggregator_agent_receive_empty_events(
    ray_start_cluster_head_with_env_vars, httpserver
):
    cluster = ray_start_cluster_head_with_env_vars
    stub = get_event_aggregator_grpc_stub(
        cluster.gcs_address, cluster.head_node.node_id
    )
    httpserver.expect_request("/", method="POST").respond_with_data("", status=200)
    request = AddEventsRequest(
        events_data=RayEventsData(
            events=[],
            task_events_metadata=TaskEventsMetadata(
                dropped_task_attempts=[],
            ),
        )
    )
    stub.AddEvents(request)


@_with_aggregator_port
def test_aggregator_agent_profile_events_not_exposed(
    ray_start_cluster_head_with_env_vars, httpserver, fake_timestamp
):
    """Test that profile events are not sent when not in exposable event types."""
    cluster = ray_start_cluster_head_with_env_vars
    stub = get_event_aggregator_grpc_stub(
        cluster.gcs_address, cluster.head_node.node_id
    )

    httpserver.expect_request("/", method="POST").respond_with_data("", status=200)
    request = AddEventsRequest(
        events_data=RayEventsData(
            events=[
                _create_profile_event_request(fake_timestamp[0]),
                RayEvent(
                    event_id=b"1",
                    source_type=RayEvent.SourceType.CORE_WORKER,
                    event_type=RayEvent.EventType.TASK_DEFINITION_EVENT,
                    timestamp=fake_timestamp[0],
                    severity=RayEvent.Severity.INFO,
                    message="event1",
                ),
            ],
            task_events_metadata=TaskEventsMetadata(
                dropped_task_attempts=[],
            ),
        )
    )

    stub.AddEvents(request)

    # Wait for exactly one event to be received (the TASK_DEFINITION_EVENT)
    wait_for_condition(lambda: len(httpserver.log) == 1)

    # Verify that only the TASK_DEFINITION_EVENT was sent, not the profile event
    req, _ = httpserver.log[0]
    req_json = json.loads(req.data)

    assert len(req_json) == 1
    assert req_json[0]["message"] == "event1"
    assert req_json[0]["eventType"] == "TASK_DEFINITION_EVENT"


def _create_task_definition_event_proto(timestamp):
    return RayEvent(
        event_id=b"1",
        source_type=RayEvent.SourceType.CORE_WORKER,
        event_type=RayEvent.EventType.TASK_DEFINITION_EVENT,
        timestamp=timestamp,
        severity=RayEvent.Severity.INFO,
        session_name="test_session",
        task_definition_event=TaskDefinitionEvent(
            task_id=b"1",
            task_attempt=1,
            task_type=TaskType.NORMAL_TASK,
            language=Language.PYTHON,
            task_func=FunctionDescriptor(
                python_function_descriptor=PythonFunctionDescriptor(
                    module_name="test_module",
                    class_name="test_class",
                    function_name="test_function",
                    function_hash="test_hash",
                ),
            ),
            task_name="test_task",
            required_resources={
                "CPU": 1.0,
                "GPU": 0.0,
            },
            runtime_env_info=RuntimeEnvInfo(
                serialized_runtime_env="{}",
            ),
            job_id=b"1",
            parent_task_id=b"1",
            placement_group_id=b"1",
            ref_ids={
                "key1": b"value1",
                "key2": b"value2",
            },
        ),
    )


def _verify_task_definition_event_json(req_json, expected_timestamp):
    assert len(req_json) == 1

    # Verify the base event fields
    assert req_json[0]["eventId"] == base64.b64encode(b"1").decode()
    assert req_json[0]["sourceType"] == "CORE_WORKER"
    assert req_json[0]["eventType"] == "TASK_DEFINITION_EVENT"
    assert req_json[0]["timestamp"] == expected_timestamp
    assert req_json[0]["severity"] == "INFO"
    assert (
        req_json[0]["message"] == ""
    )  # Make sure the default value is included when it is not set
    assert req_json[0]["sessionName"] == "test_session"

    # Verify the task definition event specific fields
    assert (
        req_json[0]["taskDefinitionEvent"]["taskId"] == base64.b64encode(b"1").decode()
    )
    assert req_json[0]["taskDefinitionEvent"]["taskAttempt"] == 1
    assert req_json[0]["taskDefinitionEvent"]["taskType"] == "NORMAL_TASK"
    assert req_json[0]["taskDefinitionEvent"]["language"] == "PYTHON"
    assert (
        req_json[0]["taskDefinitionEvent"]["taskFunc"]["pythonFunctionDescriptor"][
            "moduleName"
        ]
        == "test_module"
    )
    assert (
        req_json[0]["taskDefinitionEvent"]["taskFunc"]["pythonFunctionDescriptor"][
            "className"
        ]
        == "test_class"
    )
    assert (
        req_json[0]["taskDefinitionEvent"]["taskFunc"]["pythonFunctionDescriptor"][
            "functionName"
        ]
        == "test_function"
    )
    assert (
        req_json[0]["taskDefinitionEvent"]["taskFunc"]["pythonFunctionDescriptor"][
            "functionHash"
        ]
        == "test_hash"
    )
    assert req_json[0]["taskDefinitionEvent"]["taskName"] == "test_task"
    assert req_json[0]["taskDefinitionEvent"]["requiredResources"] == {
        "CPU": 1.0,
        "GPU": 0.0,
    }
    assert (
        req_json[0]["taskDefinitionEvent"]["runtimeEnvInfo"]["serializedRuntimeEnv"]
        == "{}"
    )
    assert (
        req_json[0]["taskDefinitionEvent"]["jobId"] == base64.b64encode(b"1").decode()
    )
    assert (
        req_json[0]["taskDefinitionEvent"]["parentTaskId"]
        == base64.b64encode(b"1").decode()
    )
    assert (
        req_json[0]["taskDefinitionEvent"]["placementGroupId"]
        == base64.b64encode(b"1").decode()
    )
    assert req_json[0]["taskDefinitionEvent"]["refIds"] == {
        "key1": base64.b64encode(b"value1").decode(),
        "key2": base64.b64encode(b"value2").decode(),
    }


def _create_task_execution_event_proto(timestamp):
    return RayEvent(
        event_id=b"1",
        source_type=RayEvent.SourceType.CORE_WORKER,
        event_type=RayEvent.EventType.TASK_EXECUTION_EVENT,
        timestamp=timestamp,
        severity=RayEvent.Severity.INFO,
        session_name="test_session",
        task_execution_event=TaskExecutionEvent(
            task_id=b"1",
            task_attempt=1,
            task_state={
                TaskStatus.RUNNING: timestamp,
            },
            ray_error_info=RayErrorInfo(
                error_type=ErrorType.TASK_EXECUTION_EXCEPTION,
            ),
            node_id=b"1",
            worker_id=b"1",
            worker_pid=1,
        ),
    )


def _verify_task_execution_event_json(req_json, expected_timestamp):
    assert len(req_json) == 1

    # Verify the base event fields
    assert req_json[0]["eventId"] == base64.b64encode(b"1").decode()
    assert req_json[0]["sourceType"] == "CORE_WORKER"
    assert req_json[0]["eventType"] == "TASK_EXECUTION_EVENT"
    assert req_json[0]["timestamp"] == expected_timestamp
    assert req_json[0]["severity"] == "INFO"
    assert (
        req_json[0]["message"] == ""
    )  # Make sure the default value is included when it is not set
    assert req_json[0]["sessionName"] == "test_session"

    # Verify the task execution event specific fields
    assert (
        req_json[0]["taskExecutionEvent"]["taskId"] == base64.b64encode(b"1").decode()
    )
    assert req_json[0]["taskExecutionEvent"]["taskAttempt"] == 1
    assert req_json[0]["taskExecutionEvent"]["taskState"] == {
        "8": expected_timestamp,
    }
    assert (
        req_json[0]["taskExecutionEvent"]["rayErrorInfo"]["errorType"]
        == "TASK_EXECUTION_EXCEPTION"
    )
    assert (
        req_json[0]["taskExecutionEvent"]["nodeId"] == base64.b64encode(b"1").decode()
    )
    assert (
        req_json[0]["taskExecutionEvent"]["workerId"] == base64.b64encode(b"1").decode()
    )
    assert req_json[0]["taskExecutionEvent"]["workerPid"] == 1


def _create_profile_event_request(timestamp):
    """Helper function to create a profile event request."""

    return RayEvent(
        event_id=b"1",
        source_type=RayEvent.SourceType.CORE_WORKER,
        event_type=RayEvent.EventType.TASK_PROFILE_EVENT,
        timestamp=timestamp,
        severity=RayEvent.Severity.INFO,
        message="profile event test",
        task_profile_events=TaskProfileEvents(
            task_id=b"100",
            attempt_number=3,
            job_id=b"200",
            profile_events=ProfileEvents(
                component_type="worker",
                component_id=b"worker_123",
                node_ip_address="127.0.0.1",
                events=[
                    ProfileEventEntry(
                        start_time=1751302230130000000,
                        end_time=1751302230131000000,
                        event_name="task_execution",
                        extra_data='{"cpu_usage": 0.8}',
                    )
                ],
            ),
        ),
    )


def _verify_profile_event_json(req_json, expected_timestamp):
    """Helper function to verify profile event JSON structure."""
    assert len(req_json) == 1
    assert req_json[0]["eventId"] == base64.b64encode(b"1").decode()
    assert req_json[0]["sourceType"] == "CORE_WORKER"
    assert req_json[0]["eventType"] == "TASK_PROFILE_EVENT"
    assert req_json[0]["severity"] == "INFO"
    assert req_json[0]["message"] == "profile event test"
    assert req_json[0]["timestamp"] == expected_timestamp

    # Verify task profile event specific fields
    assert "taskProfileEvents" in req_json[0]
    task_profile_events = req_json[0]["taskProfileEvents"]
    assert task_profile_events["taskId"] == base64.b64encode(b"100").decode()
    assert task_profile_events["attemptNumber"] == 3
    assert task_profile_events["jobId"] == base64.b64encode(b"200").decode()

    # Verify profile event specific fields
    profile_event = task_profile_events["profileEvents"]
    assert profile_event["componentType"] == "worker"
    assert profile_event["componentId"] == base64.b64encode(b"worker_123").decode()
    assert profile_event["nodeIpAddress"] == "127.0.0.1"
    assert len(profile_event["events"]) == 1

    event_entry = profile_event["events"][0]
    assert event_entry["eventName"] == "task_execution"
    assert event_entry["startTime"] == "1751302230130000000"
    assert event_entry["endTime"] == "1751302230131000000"
    assert event_entry["extraData"] == '{"cpu_usage": 0.8}'


# tuple: (create_event, verify)
EVENT_TYPES_TO_TEST = [
    pytest.param(
        _create_task_definition_event_proto,
        _verify_task_definition_event_json,
        id="task_definition_event",
    ),
    pytest.param(
        _create_task_execution_event_proto,
        _verify_task_execution_event_json,
        id="task_execution_event",
    ),
    pytest.param(
        _create_profile_event_request, _verify_profile_event_json, id="profile_event"
    ),
]


@pytest.mark.parametrize("create_event, verify_event", EVENT_TYPES_TO_TEST)
@pytest.mark.parametrize(
    "ray_start_cluster_head_with_env_vars",
    [
        {
            "env_vars": {
                "RAY_DASHBOARD_AGGREGATOR_AGENT_EVENTS_EXPORT_ADDR": _EVENT_AGGREGATOR_AGENT_TARGET_ADDR,
                "RAY_DASHBOARD_AGGREGATOR_AGENT_EXPOSABLE_EVENT_TYPES": "TASK_DEFINITION_EVENT,TASK_EXECUTION_EVENT,ACTOR_TASK_DEFINITION_EVENT,ACTOR_TASK_EXECUTION_EVENT,TASK_PROFILE_EVENT",
            },
        },
    ],
    indirect=True,
)
def test_aggregator_agent_receive_events(
    create_event,
    verify_event,
    ray_start_cluster_head_with_env_vars,
    httpserver,
    fake_timestamp,
):
    cluster = ray_start_cluster_head_with_env_vars
    stub = get_event_aggregator_grpc_stub(
        cluster.gcs_address, cluster.head_node.node_id
    )
    httpserver.expect_request("/", method="POST").respond_with_data("", status=200)
    request = AddEventsRequest(
        events_data=RayEventsData(
            events=[create_event(fake_timestamp[0])],
            task_events_metadata=TaskEventsMetadata(
                dropped_task_attempts=[],
            ),
        )
    )

    stub.AddEvents(request)
    wait_for_condition(lambda: len(httpserver.log) == 1)
    req, _ = httpserver.log[0]
    req_json = json.loads(req.data)
    verify_event(req_json, fake_timestamp[1])


@_with_aggregator_port
def test_aggregator_agent_receive_driver_job_definition_event(
    ray_start_cluster_head_with_env_vars, httpserver
):
    cluster = ray_start_cluster_head_with_env_vars
    stub = get_event_aggregator_grpc_stub(
        cluster.gcs_address, cluster.head_node.node_id
    )
    httpserver.expect_request("/", method="POST").respond_with_data("", status=200)
    test_time = 1751302230130457542
    seconds, nanos = divmod(test_time, 10**9)
    timestamp = Timestamp(seconds=seconds, nanos=nanos)
    request = AddEventsRequest(
        events_data=RayEventsData(
            events=[
                RayEvent(
                    event_id=b"1",
                    source_type=RayEvent.SourceType.CORE_WORKER,
                    event_type=RayEvent.EventType.DRIVER_JOB_DEFINITION_EVENT,
                    timestamp=timestamp,
                    severity=RayEvent.Severity.INFO,
                    message="driver job event",
                    driver_job_definition_event=DriverJobDefinitionEvent(
                        job_id=b"1",
                        config=DriverJobDefinitionEvent.Config(
                            runtime_env_info=RuntimeEnvInfo(
                                serialized_runtime_env="{}",
                                uris=RuntimeEnvUris(
                                    working_dir_uri="file:///tmp/ray/runtime_env",
                                    py_modules_uris=[],
                                ),
                                runtime_env_config=RuntimeEnvConfig(
                                    setup_timeout_seconds=10,
                                    eager_install=True,
                                    log_files=[],
                                ),
                            ),
                            metadata={},
                        ),
                    ),
                ),
            ],
            task_events_metadata=TaskEventsMetadata(
                dropped_task_attempts=[],
            ),
        )
    )
    stub.AddEvents(request)
    wait_for_condition(lambda: len(httpserver.log) == 1)
    req, _ = httpserver.log[0]
    req_json = json.loads(req.data)
    assert req_json[0]["message"] == "driver job event"
    assert (
        req_json[0]["driverJobDefinitionEvent"]["config"]["runtimeEnvInfo"][
            "serializedRuntimeEnv"
        ]
        == "{}"
    )
    assert (
        req_json[0]["driverJobDefinitionEvent"]["config"]["runtimeEnvInfo"]["uris"][
            "workingDirUri"
        ]
        == "file:///tmp/ray/runtime_env"
    )
    assert (
        req_json[0]["driverJobDefinitionEvent"]["config"]["runtimeEnvInfo"][
            "runtimeEnvConfig"
        ]["setupTimeoutSeconds"]
        == 10.0
    )


@_with_aggregator_port
def test_aggregator_agent_receive_driver_job_execution_event(
    ray_start_cluster_head_with_env_vars, httpserver
):
    cluster = ray_start_cluster_head_with_env_vars
    stub = get_event_aggregator_grpc_stub(
        cluster.gcs_address, cluster.head_node.node_id
    )
    httpserver.expect_request("/", method="POST").respond_with_data("", status=200)
    test_time = 1751302230130457542
    seconds, nanos = divmod(test_time, 10**9)
    timestamp = Timestamp(seconds=seconds, nanos=nanos)
    request = AddEventsRequest(
        events_data=RayEventsData(
            events=[
                RayEvent(
                    event_id=b"1",
                    source_type=RayEvent.SourceType.CORE_WORKER,
                    event_type=RayEvent.EventType.DRIVER_JOB_EXECUTION_EVENT,
                    timestamp=timestamp,
                    severity=RayEvent.Severity.INFO,
                    message="driver job execution event",
                    driver_job_execution_event=DriverJobExecutionEvent(
                        job_id=b"1",
                        states=[
                            DriverJobExecutionEvent.StateTimestamp(
                                state=DriverJobExecutionEvent.State.CREATED,
                                timestamp=Timestamp(seconds=1234567890),
                            ),
                            DriverJobExecutionEvent.StateTimestamp(
                                state=DriverJobExecutionEvent.State.FAILURE,
                                timestamp=Timestamp(seconds=1234567890),
                            ),
                        ],
                    ),
                ),
            ],
            task_events_metadata=TaskEventsMetadata(
                dropped_task_attempts=[],
            ),
        )
    )
    stub.AddEvents(request)
    wait_for_condition(lambda: len(httpserver.log) == 1)
    req, _ = httpserver.log[0]
    req_json = json.loads(req.data)
    assert req_json[0]["message"] == "driver job execution event"
    assert (
        req_json[0]["driverJobExecutionEvent"]["jobId"]
        == base64.b64encode(b"1").decode()
    )
    assert len(req_json[0]["driverJobExecutionEvent"]["states"]) == 2
    assert req_json[0]["driverJobExecutionEvent"]["states"][0]["state"] == "CREATED"
    assert req_json[0]["driverJobExecutionEvent"]["states"][1]["state"] == "FAILURE"


if __name__ == "__main__":
    sys.exit(pytest.main(["-v", __file__]))<|MERGE_RESOLUTION|>--- conflicted
+++ resolved
@@ -6,26 +6,12 @@
 import pytest
 from google.protobuf.timestamp_pb2 import Timestamp
 
-<<<<<<< HEAD
-from ray.dashboard.tests.conftest import *  # noqa
-
-import ray
-from ray._private import ray_constants
-from ray._private.utils import init_grpc_channel
-from ray._private.test_utils import wait_for_condition
-from ray._raylet import GcsClient
-=======
->>>>>>> 4ac91b3f
 import ray.dashboard.consts as dashboard_consts
 from ray._private import ray_constants
 from ray._private.test_utils import (
     find_free_port,
     wait_for_condition,
 )
-<<<<<<< HEAD
-from ray.core.generated.events_event_aggregator_service_pb2_grpc import (
-    EventAggregatorServiceStub,
-=======
 from ray._private.utils import init_grpc_channel
 from ray._raylet import GcsClient
 from ray.core.generated.common_pb2 import (
@@ -43,7 +29,6 @@
 )
 from ray.core.generated.events_driver_job_execution_event_pb2 import (
     DriverJobExecutionEvent,
->>>>>>> 4ac91b3f
 )
 from ray.core.generated.events_event_aggregator_service_pb2 import (
     AddEventsRequest,
@@ -67,12 +52,7 @@
     RuntimeEnvUris,
 )
 from ray.dashboard.modules.aggregator.aggregator_agent import AggregatorAgent
-<<<<<<< HEAD
-
-from ray.dashboard.modules.aggregator.aggregator_agent import AggregatorAgent
-=======
 from ray.dashboard.tests.conftest import *  # noqa
->>>>>>> 4ac91b3f
 
 _EVENT_AGGREGATOR_AGENT_TARGET_PORT = find_free_port()
 _EVENT_AGGREGATOR_AGENT_TARGET_IP = "127.0.0.1"
