import sys
import json
import time
import base64

import pytest
from google.protobuf.timestamp_pb2 import Timestamp

from ray.dashboard.tests.conftest import *  # noqa

from ray._private import ray_constants
from ray._private.utils import init_grpc_channel
from ray._private.test_utils import wait_for_condition
from ray._raylet import GcsClient
import ray.dashboard.consts as dashboard_consts
from ray._private.test_utils import (
    wait_until_server_available,
    find_free_port,
)

from ray.core.generated.events_event_aggregator_service_pb2_grpc import (
    EventAggregatorServiceStub,
)
from ray.core.generated.events_event_aggregator_service_pb2 import (
    AddEventsRequest,
    RayEventsData,
    TaskEventsMetadata,
)
from ray.core.generated.events_base_event_pb2 import RayEvent
from ray.core.generated.profile_events_pb2 import ProfileEvents, ProfileEventEntry
from ray.core.generated.events_task_profile_events_pb2 import TaskProfileEvents
from ray.core.generated.common_pb2 import TaskAttempt


_EVENT_AGGREGATOR_AGENT_TARGET_PORT = find_free_port()


@pytest.fixture(scope="module")
def httpserver_listen_address():
    return ("127.0.0.1", _EVENT_AGGREGATOR_AGENT_TARGET_PORT)


_with_aggregator_port = pytest.mark.parametrize(
    "ray_start_cluster_head_with_env_vars",
    [
        {
            "env_vars": {
                "RAY_DASHBOARD_AGGREGATOR_AGENT_EVENT_SEND_PORT": str(
                    _EVENT_AGGREGATOR_AGENT_TARGET_PORT
                ),
            },
        },
    ],
    indirect=True,
)


def get_event_aggregator_grpc_stub(webui_url, gcs_address, head_node_id):
    """
    An helper function to get the gRPC stub for the event aggregator agent.
    Should only be used in tests.
    """
    ip, port = webui_url.split(":")
    agent_address = f"{ip}:{ray_constants.DEFAULT_DASHBOARD_AGENT_LISTEN_PORT}"
    assert wait_until_server_available(agent_address)

    gcs_address = gcs_address
    gcs_client = GcsClient(address=gcs_address)
    agent_addr = gcs_client.internal_kv_get(
        f"{dashboard_consts.DASHBOARD_AGENT_ADDR_NODE_ID_PREFIX}{head_node_id}".encode(),
        namespace=ray_constants.KV_NAMESPACE_DASHBOARD,
        timeout=dashboard_consts.GCS_RPC_TIMEOUT_SECONDS,
    )
    ip, http_port, grpc_port = json.loads(agent_addr)
    options = ray_constants.GLOBAL_GRPC_OPTIONS
    channel = init_grpc_channel(f"{ip}:{grpc_port}", options=options)
    return EventAggregatorServiceStub(channel)


@_with_aggregator_port
def test_aggregator_agent_receive_publish_events_normally(
    ray_start_cluster_head_with_env_vars, httpserver
):
    cluster = ray_start_cluster_head_with_env_vars
    stub = get_event_aggregator_grpc_stub(
        cluster.webui_url, cluster.gcs_address, cluster.head_node.node_id
    )

    httpserver.expect_request("/", method="POST").respond_with_data("", status=200)

    test_time = 1751302230130457542
    seconds, nanos = divmod(test_time, 10**9)
    timestamp = Timestamp(seconds=seconds, nanos=nanos)

    request = AddEventsRequest(
        events_data=RayEventsData(
            events=[
                RayEvent(
                    event_id=b"1",
                    source_type=RayEvent.SourceType.CORE_WORKER,
                    event_type=RayEvent.EventType.TASK_DEFINITION_EVENT,
                    timestamp=timestamp,
                    severity=RayEvent.Severity.INFO,
                    message="hello",
                ),
            ],
            task_events_metadata=TaskEventsMetadata(
                dropped_task_attempts=[],
            ),
        )
    )

    reply = stub.AddEvents(request)
    assert reply.status.code == 0
    assert reply.status.message == "all events received"

    wait_for_condition(lambda: len(httpserver.log) == 1)

    req, _ = httpserver.log[0]
    req_json = json.loads(req.data)

    assert len(req_json) == 1
    assert req_json[0]["eventId"] == base64.b64encode(b"1").decode()
    assert req_json[0]["sourceType"] == "CORE_WORKER"
    assert req_json[0]["eventType"] == "TASK_DEFINITION_EVENT"
    assert req_json[0]["severity"] == "INFO"
    assert req_json[0]["message"] == "hello"
    assert req_json[0]["timestamp"] == "2025-06-30T16:50:30.130457542Z"


@pytest.mark.parametrize(
    "ray_start_cluster_head_with_env_vars",
    [
        {
            "env_vars": {
                "RAY_DASHBOARD_AGGREGATOR_AGENT_MAX_EVENT_BUFFER_SIZE": 1,
                "RAY_DASHBOARD_AGGREGATOR_AGENT_EVENT_SEND_PORT": str(
                    _EVENT_AGGREGATOR_AGENT_TARGET_PORT
                ),
            },
        },
    ],
    indirect=True,
)
def test_aggregator_agent_receive_event_full(
    ray_start_cluster_head_with_env_vars, httpserver
):
    cluster = ray_start_cluster_head_with_env_vars
    stub = get_event_aggregator_grpc_stub(
        cluster.webui_url, cluster.gcs_address, cluster.head_node.node_id
    )

    httpserver.expect_request("/", method="POST").respond_with_data("", status=200)

    now = time.time_ns()
    seconds, nanos = divmod(now, 10**9)
    timestamp = Timestamp(seconds=seconds, nanos=nanos)

    request = AddEventsRequest(
        events_data=RayEventsData(
            events=[
                RayEvent(
                    event_id=b"1",
                    source_type=RayEvent.SourceType.CORE_WORKER,
                    event_type=RayEvent.EventType.TASK_DEFINITION_EVENT,
                    timestamp=timestamp,
                    severity=RayEvent.Severity.INFO,
                    message="hello",
                ),
            ],
            task_events_metadata=TaskEventsMetadata(
                dropped_task_attempts=[],
            ),
        )
    )

    reply = stub.AddEvents(request)
    assert reply.status.code == 0
    assert reply.status.message == "all events received"

    reply = stub.AddEvents(request)
    assert reply.status.code == 5
    assert reply.status.message == "event 1 dropped because event buffer full"


@_with_aggregator_port
def test_aggregator_agent_receive_dropped_at_core_worker(
    ray_start_cluster_head_with_env_vars, httpserver
):
    cluster = ray_start_cluster_head_with_env_vars
    stub = get_event_aggregator_grpc_stub(
        cluster.webui_url, cluster.gcs_address, cluster.head_node.node_id
    )

    httpserver.expect_request("/", method="POST").respond_with_data("", status=200)

    now = time.time_ns()
    seconds, nanos = divmod(now, 10**9)
    timestamp = Timestamp(seconds=seconds, nanos=nanos)

    request = AddEventsRequest(
        events_data=RayEventsData(
            events=[
                RayEvent(
                    event_id=b"5",
                    source_type=RayEvent.SourceType.CORE_WORKER,
                    event_type=RayEvent.EventType.TASK_DEFINITION_EVENT,
                    timestamp=timestamp,
                    severity=RayEvent.Severity.INFO,
                    message="core worker event",
                ),
            ],
            task_events_metadata=TaskEventsMetadata(
                dropped_task_attempts=[
                    TaskAttempt(
                        task_id=b"1",
                        attempt_number=1,
                    ),
                    TaskAttempt(
                        task_id=b"2",
                        attempt_number=2,
                    ),
                ],
            ),
        )
    )

    reply = stub.AddEvents(request)
    assert reply.status.code == 0
    assert reply.status.message == "all events received"

    wait_for_condition(lambda: len(httpserver.log) == 1)

    req, _ = httpserver.log[0]
    req_json = json.loads(req.data)
    assert req_json[0]["message"] == "core worker event"


@_with_aggregator_port
def test_aggregator_agent_receive_multiple_events(
    ray_start_cluster_head_with_env_vars, httpserver
):
    cluster = ray_start_cluster_head_with_env_vars
    stub = get_event_aggregator_grpc_stub(
        cluster.webui_url, cluster.gcs_address, cluster.head_node.node_id
    )

    httpserver.expect_request("/", method="POST").respond_with_data("", status=200)
    now = time.time_ns()
    seconds, nanos = divmod(now, 10**9)
    timestamp = Timestamp(seconds=seconds, nanos=nanos)
    request = AddEventsRequest(
        events_data=RayEventsData(
            events=[
                RayEvent(
                    event_id=b"3",
                    source_type=RayEvent.SourceType.CORE_WORKER,
                    event_type=RayEvent.EventType.TASK_DEFINITION_EVENT,
                    timestamp=timestamp,
                    severity=RayEvent.Severity.INFO,
                    message="event1",
                ),
                RayEvent(
                    event_id=b"4",
                    source_type=RayEvent.SourceType.CORE_WORKER,
                    event_type=RayEvent.EventType.TASK_DEFINITION_EVENT,
                    timestamp=timestamp,
                    severity=RayEvent.Severity.INFO,
                    message="event2",
                ),
            ],
            task_events_metadata=TaskEventsMetadata(
                dropped_task_attempts=[],
            ),
        )
    )
    reply = stub.AddEvents(request)
    assert reply.status.code == 0
    assert reply.status.message == "all events received"
    wait_for_condition(lambda: len(httpserver.log) == 1)
    req, _ = httpserver.log[0]
    req_json = json.loads(req.data)
    assert len(req_json) == 2
    assert req_json[0]["message"] == "event1"
    assert req_json[1]["message"] == "event2"


@pytest.mark.parametrize(
    "ray_start_cluster_head_with_env_vars",
    [
        {
            "env_vars": {
                "RAY_DASHBOARD_AGGREGATOR_AGENT_MAX_EVENT_BUFFER_SIZE": 1,
                "RAY_DASHBOARD_AGGREGATOR_AGENT_EVENT_SEND_PORT": str(
                    _EVENT_AGGREGATOR_AGENT_TARGET_PORT
                ),
            },
        },
    ],
    indirect=True,
)
def test_aggregator_agent_receive_multiple_events_failures(
    ray_start_cluster_head_with_env_vars, httpserver
):
    cluster = ray_start_cluster_head_with_env_vars
    stub = get_event_aggregator_grpc_stub(
        cluster.webui_url, cluster.gcs_address, cluster.head_node.node_id
    )
    httpserver.expect_request("/", method="POST").respond_with_data("", status=200)
    now = time.time_ns()
    seconds, nanos = divmod(now, 10**9)
    timestamp = Timestamp(seconds=seconds, nanos=nanos)
    request = AddEventsRequest(
        events_data=RayEventsData(
            events=[
                RayEvent(
                    event_id=b"1",
                    source_type=RayEvent.SourceType.CORE_WORKER,
                    event_type=RayEvent.EventType.TASK_DEFINITION_EVENT,
                    timestamp=timestamp,
                    severity=RayEvent.Severity.INFO,
                    message="event1",
                ),
                RayEvent(
                    event_id=b"2",
                    source_type=RayEvent.SourceType.CORE_WORKER,
                    event_type=RayEvent.EventType.TASK_DEFINITION_EVENT,
                    timestamp=timestamp,
                    severity=RayEvent.Severity.INFO,
                    message="event2",
                ),
                RayEvent(
                    event_id=b"3",
                    source_type=RayEvent.SourceType.CORE_WORKER,
                    event_type=RayEvent.EventType.TASK_DEFINITION_EVENT,
                    timestamp=timestamp,
                    severity=RayEvent.Severity.INFO,
                    message="event3",
                ),
            ],
        )
    )
    reply = stub.AddEvents(request)
    assert reply.status.code == 5
    assert (
        reply.status.message
        == "event 1 dropped because event buffer full, event 2 dropped because event buffer full"
    )


@_with_aggregator_port
def test_aggregator_agent_receive_empty_events(
    ray_start_cluster_head_with_env_vars, httpserver
):
    cluster = ray_start_cluster_head_with_env_vars
    stub = get_event_aggregator_grpc_stub(
        cluster.webui_url, cluster.gcs_address, cluster.head_node.node_id
    )
    httpserver.expect_request("/", method="POST").respond_with_data("", status=200)
    request = AddEventsRequest(
        events_data=RayEventsData(
            events=[],
            task_events_metadata=TaskEventsMetadata(
                dropped_task_attempts=[],
            ),
        )
    )
    reply = stub.AddEvents(request)
    assert reply.status.code == 0
    assert reply.status.message == "all events received"


@_with_aggregator_port
<<<<<<< HEAD
def test_aggregator_agent_receive_profile_events(
    ray_start_cluster_head_with_env_vars, httpserver
):
=======
def test_aggregator_agent_profile_events_not_exposed(
    ray_start_cluster_head_with_env_vars, httpserver
):
    """Test that profile events are not sent when not in exposable event types."""
>>>>>>> 6f4f167d
    cluster = ray_start_cluster_head_with_env_vars
    stub = get_event_aggregator_grpc_stub(
        cluster.webui_url, cluster.gcs_address, cluster.head_node.node_id
    )

    httpserver.expect_request("/", method="POST").respond_with_data("", status=200)

<<<<<<< HEAD
    test_time = 1751302230130457542
    seconds, nanos = (test_time // 10**9, test_time % 10**9)
    timestamp = Timestamp(seconds=seconds, nanos=nanos)

    request = AddEventRequest(
        events_data=RayEventsData(
            events=[
                RayEvent(
                    event_id=b"1",
                    source_type=RayEvent.SourceType.CORE_WORKER,
                    event_type=RayEvent.EventType.TASK_PROFILE_EVENT,
                    timestamp=timestamp,
                    severity=RayEvent.Severity.INFO,
                    message="profile event test",
                    task_profile_events=TaskProfileEvents(
                        task_id=b"100",
                        attempt_number=3,
                        job_id=b"200",
                        profile_events=ProfileEvents(
                            component_type="worker",
                            component_id=b"worker_123",
                            node_ip_address="127.0.0.1",
                            events=[
                                ProfileEventEntry(
                                    start_time=1751302230130000000,
                                    end_time=1751302230131000000,
                                    event_name="task_execution",
                                    extra_data='{"cpu_usage": 0.8}',
                                )
                            ],
                        ),
                    ),
=======
    now = time.time_ns()
    seconds, nanos = divmod(now, 10**9)
    timestamp = Timestamp(seconds=seconds, nanos=nanos)

    request = AddEventsRequest(
        events_data=RayEventsData(
            events=[
                _create_profile_event_request(),
                RayEvent(
                    event_id=b"1",
                    source_type=RayEvent.SourceType.CORE_WORKER,
                    event_type=RayEvent.EventType.TASK_DEFINITION_EVENT,
                    timestamp=timestamp,
                    severity=RayEvent.Severity.INFO,
                    message="event1",
>>>>>>> 6f4f167d
                ),
            ],
            task_events_metadata=TaskEventsMetadata(
                dropped_task_attempts=[],
            ),
        )
    )

    reply = stub.AddEvents(request)
    assert reply.status.code == 0
    assert reply.status.message == "all events received"

<<<<<<< HEAD
    wait_for_condition(lambda: len(httpserver.log) == 1)

=======
    # Wait for exactly one event to be received (the TASK_DEFINITION_EVENT)
    wait_for_condition(lambda: len(httpserver.log) == 1)

    # Verify that only the TASK_DEFINITION_EVENT was sent, not the profile event
>>>>>>> 6f4f167d
    req, _ = httpserver.log[0]
    req_json = json.loads(req.data)

    assert len(req_json) == 1
<<<<<<< HEAD
=======
    assert req_json[0]["message"] == "event1"
    assert req_json[0]["eventType"] == "TASK_DEFINITION_EVENT"


@pytest.mark.parametrize(
    "ray_start_cluster_head_with_env_vars",
    [
        {
            "env_vars": {
                "RAY_DASHBOARD_AGGREGATOR_AGENT_EVENT_SEND_PORT": str(
                    _EVENT_AGGREGATOR_AGENT_TARGET_PORT
                ),
                "RAY_DASHBOARD_AGGREGATOR_AGENT_EXPOSABLE_EVENT_TYPES": "TASK_DEFINITION_EVENT,TASK_EXECUTION_EVENT,ACTOR_TASK_DEFINITION_EVENT,ACTOR_TASK_EXECUTION_EVENT,TASK_PROFILE_EVENT",
            },
        },
    ],
    indirect=True,
)
def test_aggregator_agent_receive_profile_events(
    ray_start_cluster_head_with_env_vars, httpserver
):
    cluster = ray_start_cluster_head_with_env_vars
    stub = get_event_aggregator_grpc_stub(
        cluster.webui_url, cluster.gcs_address, cluster.head_node.node_id
    )

    httpserver.expect_request("/", method="POST").respond_with_data("", status=200)

    request = AddEventsRequest(
        events_data=RayEventsData(
            events=[_create_profile_event_request()],
            task_events_metadata=TaskEventsMetadata(
                dropped_task_attempts=[],
            ),
        )
    )

    reply = stub.AddEvents(request)
    assert reply.status.code == 0
    assert reply.status.message == "all events received"

    wait_for_condition(lambda: len(httpserver.log) == 1)

    req, _ = httpserver.log[0]
    req_json = json.loads(req.data)

    _verify_profile_event_json(req_json)


def _create_profile_event_request():
    """Helper function to create a profile event request."""
    test_time = 1751302230130457542
    seconds, nanos = (test_time // 10**9, test_time % 10**9)
    timestamp = Timestamp(seconds=seconds, nanos=nanos)

    return RayEvent(
        event_id=b"1",
        source_type=RayEvent.SourceType.CORE_WORKER,
        event_type=RayEvent.EventType.TASK_PROFILE_EVENT,
        timestamp=timestamp,
        severity=RayEvent.Severity.INFO,
        message="profile event test",
        task_profile_events=TaskProfileEvents(
            task_id=b"100",
            attempt_number=3,
            job_id=b"200",
            profile_events=ProfileEvents(
                component_type="worker",
                component_id=b"worker_123",
                node_ip_address="127.0.0.1",
                events=[
                    ProfileEventEntry(
                        start_time=1751302230130000000,
                        end_time=1751302230131000000,
                        event_name="task_execution",
                        extra_data='{"cpu_usage": 0.8}',
                    )
                ],
            ),
        ),
    )


def _verify_profile_event_json(req_json):
    """Helper function to verify profile event JSON structure."""
    assert len(req_json) == 1
>>>>>>> 6f4f167d
    assert req_json[0]["eventId"] == base64.b64encode(b"1").decode()
    assert req_json[0]["sourceType"] == "CORE_WORKER"
    assert req_json[0]["eventType"] == "TASK_PROFILE_EVENT"
    assert req_json[0]["severity"] == "INFO"
    assert req_json[0]["message"] == "profile event test"
    assert req_json[0]["timestamp"] == "2025-06-30T16:50:30.130457542Z"

    # Verify task profile event specific fields
    assert "taskProfileEvents" in req_json[0]
    task_profile_events = req_json[0]["taskProfileEvents"]
    assert task_profile_events["taskId"] == base64.b64encode(b"100").decode()
    assert task_profile_events["attemptNumber"] == 3
    assert task_profile_events["jobId"] == base64.b64encode(b"200").decode()

    # Verify profile event specific fields
    profile_event = task_profile_events["profileEvents"]
    assert profile_event["componentType"] == "worker"
    assert profile_event["componentId"] == base64.b64encode(b"worker_123").decode()
    assert profile_event["nodeIpAddress"] == "127.0.0.1"
    assert len(profile_event["events"]) == 1

    event_entry = profile_event["events"][0]
    assert event_entry["eventName"] == "task_execution"
    assert event_entry["startTime"] == "1751302230130000000"
    assert event_entry["endTime"] == "1751302230131000000"
    assert event_entry["extraData"] == '{"cpu_usage": 0.8}'


if __name__ == "__main__":
    sys.exit(pytest.main(["-v", __file__]))<|MERGE_RESOLUTION|>--- conflicted
+++ resolved
@@ -371,57 +371,17 @@
 
 
 @_with_aggregator_port
-<<<<<<< HEAD
-def test_aggregator_agent_receive_profile_events(
-    ray_start_cluster_head_with_env_vars, httpserver
-):
-=======
 def test_aggregator_agent_profile_events_not_exposed(
     ray_start_cluster_head_with_env_vars, httpserver
 ):
     """Test that profile events are not sent when not in exposable event types."""
->>>>>>> 6f4f167d
-    cluster = ray_start_cluster_head_with_env_vars
-    stub = get_event_aggregator_grpc_stub(
-        cluster.webui_url, cluster.gcs_address, cluster.head_node.node_id
-    )
-
-    httpserver.expect_request("/", method="POST").respond_with_data("", status=200)
-
-<<<<<<< HEAD
-    test_time = 1751302230130457542
-    seconds, nanos = (test_time // 10**9, test_time % 10**9)
-    timestamp = Timestamp(seconds=seconds, nanos=nanos)
-
-    request = AddEventRequest(
-        events_data=RayEventsData(
-            events=[
-                RayEvent(
-                    event_id=b"1",
-                    source_type=RayEvent.SourceType.CORE_WORKER,
-                    event_type=RayEvent.EventType.TASK_PROFILE_EVENT,
-                    timestamp=timestamp,
-                    severity=RayEvent.Severity.INFO,
-                    message="profile event test",
-                    task_profile_events=TaskProfileEvents(
-                        task_id=b"100",
-                        attempt_number=3,
-                        job_id=b"200",
-                        profile_events=ProfileEvents(
-                            component_type="worker",
-                            component_id=b"worker_123",
-                            node_ip_address="127.0.0.1",
-                            events=[
-                                ProfileEventEntry(
-                                    start_time=1751302230130000000,
-                                    end_time=1751302230131000000,
-                                    event_name="task_execution",
-                                    extra_data='{"cpu_usage": 0.8}',
-                                )
-                            ],
-                        ),
-                    ),
-=======
+    cluster = ray_start_cluster_head_with_env_vars
+    stub = get_event_aggregator_grpc_stub(
+        cluster.webui_url, cluster.gcs_address, cluster.head_node.node_id
+    )
+
+    httpserver.expect_request("/", method="POST").respond_with_data("", status=200)
+
     now = time.time_ns()
     seconds, nanos = divmod(now, 10**9)
     timestamp = Timestamp(seconds=seconds, nanos=nanos)
@@ -437,7 +397,6 @@
                     timestamp=timestamp,
                     severity=RayEvent.Severity.INFO,
                     message="event1",
->>>>>>> 6f4f167d
                 ),
             ],
             task_events_metadata=TaskEventsMetadata(
@@ -450,21 +409,14 @@
     assert reply.status.code == 0
     assert reply.status.message == "all events received"
 
-<<<<<<< HEAD
-    wait_for_condition(lambda: len(httpserver.log) == 1)
-
-=======
     # Wait for exactly one event to be received (the TASK_DEFINITION_EVENT)
     wait_for_condition(lambda: len(httpserver.log) == 1)
 
     # Verify that only the TASK_DEFINITION_EVENT was sent, not the profile event
->>>>>>> 6f4f167d
     req, _ = httpserver.log[0]
     req_json = json.loads(req.data)
 
     assert len(req_json) == 1
-<<<<<<< HEAD
-=======
     assert req_json[0]["message"] == "event1"
     assert req_json[0]["eventType"] == "TASK_DEFINITION_EVENT"
 
@@ -551,7 +503,6 @@
 def _verify_profile_event_json(req_json):
     """Helper function to verify profile event JSON structure."""
     assert len(req_json) == 1
->>>>>>> 6f4f167d
     assert req_json[0]["eventId"] == base64.b64encode(b"1").decode()
     assert req_json[0]["sourceType"] == "CORE_WORKER"
     assert req_json[0]["eventType"] == "TASK_PROFILE_EVENT"
