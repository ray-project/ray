import sys
import json
import time
import base64

import pytest
from google.protobuf.timestamp_pb2 import Timestamp

from ray.dashboard.tests.conftest import *  # noqa

from ray._private import ray_constants
from ray._private.utils import init_grpc_channel
from ray._private.test_utils import wait_for_condition
from ray._raylet import GcsClient
import ray.dashboard.consts as dashboard_consts
from ray._private.test_utils import (
    wait_until_server_available,
    find_free_port,
)

from ray.core.generated.events_event_aggregator_service_pb2_grpc import (
    EventAggregatorServiceStub,
)
from ray.core.generated.events_event_aggregator_service_pb2 import (
    AddEventsRequest,
    RayEventsData,
    TaskEventsMetadata,
)
from ray.core.generated.events_base_event_pb2 import RayEvent
from ray.core.generated.profile_events_pb2 import ProfileEvents, ProfileEventEntry
from ray.core.generated.events_task_profile_events_pb2 import TaskProfileEvents
from ray.core.generated.common_pb2 import TaskAttempt


_EVENT_AGGREGATOR_AGENT_TARGET_PORT = find_free_port()


@pytest.fixture(scope="module")
def httpserver_listen_address():
    return ("127.0.0.1", _EVENT_AGGREGATOR_AGENT_TARGET_PORT)


_with_aggregator_port = pytest.mark.parametrize(
    "ray_start_cluster_head_with_env_vars",
    [
        {
            "env_vars": {
                "RAY_DASHBOARD_AGGREGATOR_AGENT_EVENT_SEND_PORT": str(
                    _EVENT_AGGREGATOR_AGENT_TARGET_PORT
                ),
            },
        },
    ],
    indirect=True,
)


def get_event_aggregator_grpc_stub(webui_url, gcs_address, head_node_id):
    """
    An helper function to get the gRPC stub for the event aggregator agent.
    Should only be used in tests.
    """
    ip, port = webui_url.split(":")
    agent_address = f"{ip}:{ray_constants.DEFAULT_DASHBOARD_AGENT_LISTEN_PORT}"
    assert wait_until_server_available(agent_address)

    gcs_address = gcs_address
    gcs_client = GcsClient(address=gcs_address)
    agent_addr = gcs_client.internal_kv_get(
        f"{dashboard_consts.DASHBOARD_AGENT_ADDR_NODE_ID_PREFIX}{head_node_id}".encode(),
        namespace=ray_constants.KV_NAMESPACE_DASHBOARD,
        timeout=dashboard_consts.GCS_RPC_TIMEOUT_SECONDS,
    )
    ip, http_port, grpc_port = json.loads(agent_addr)
    options = ray_constants.GLOBAL_GRPC_OPTIONS
    channel = init_grpc_channel(f"{ip}:{grpc_port}", options=options)
    return EventAggregatorServiceStub(channel)


@_with_aggregator_port
def test_aggregator_agent_receive_publish_events_normally(
    ray_start_cluster_head_with_env_vars, httpserver
):
    cluster = ray_start_cluster_head_with_env_vars
    stub = get_event_aggregator_grpc_stub(
        cluster.webui_url, cluster.gcs_address, cluster.head_node.node_id
    )

    httpserver.expect_request("/", method="POST").respond_with_data("", status=200)

    test_time = 1751302230130457542
    seconds, nanos = divmod(test_time, 10**9)
    timestamp = Timestamp(seconds=seconds, nanos=nanos)

    request = AddEventsRequest(
        events_data=RayEventsData(
            events=[
                RayEvent(
                    event_id=b"1",
                    source_type=RayEvent.SourceType.CORE_WORKER,
                    event_type=RayEvent.EventType.TASK_DEFINITION_EVENT,
                    timestamp=timestamp,
                    severity=RayEvent.Severity.INFO,
                    message="hello",
                ),
            ],
            task_events_metadata=TaskEventsMetadata(
                dropped_task_attempts=[],
            ),
        )
    )

    reply = stub.AddEvents(request)
    assert reply.status.code == 0
    assert reply.status.message == "all events received"

    wait_for_condition(lambda: len(httpserver.log) == 1)

    req, _ = httpserver.log[0]
    req_json = json.loads(req.data)

    assert len(req_json) == 1
    assert req_json[0]["eventId"] == base64.b64encode(b"1").decode()
    assert req_json[0]["sourceType"] == "CORE_WORKER"
    assert req_json[0]["eventType"] == "TASK_DEFINITION_EVENT"
    assert req_json[0]["severity"] == "INFO"
    assert req_json[0]["message"] == "hello"
    assert req_json[0]["timestamp"] == "2025-06-30T16:50:30.130457542Z"


@pytest.mark.parametrize(
    "ray_start_cluster_head_with_env_vars",
    [
        {
            "env_vars": {
                "RAY_DASHBOARD_AGGREGATOR_AGENT_MAX_EVENT_BUFFER_SIZE": 1,
                "RAY_DASHBOARD_AGGREGATOR_AGENT_EVENT_SEND_PORT": str(
                    _EVENT_AGGREGATOR_AGENT_TARGET_PORT
                ),
            },
        },
    ],
    indirect=True,
)
def test_aggregator_agent_receive_event_full(
    ray_start_cluster_head_with_env_vars, httpserver
):
    cluster = ray_start_cluster_head_with_env_vars
    stub = get_event_aggregator_grpc_stub(
        cluster.webui_url, cluster.gcs_address, cluster.head_node.node_id
    )

    httpserver.expect_request("/", method="POST").respond_with_data("", status=200)

    now = time.time_ns()
    seconds, nanos = divmod(now, 10**9)
    timestamp = Timestamp(seconds=seconds, nanos=nanos)

    request = AddEventsRequest(
        events_data=RayEventsData(
            events=[
                RayEvent(
                    event_id=b"1",
                    source_type=RayEvent.SourceType.CORE_WORKER,
                    event_type=RayEvent.EventType.TASK_DEFINITION_EVENT,
                    timestamp=timestamp,
                    severity=RayEvent.Severity.INFO,
                    message="hello",
                ),
            ],
            task_events_metadata=TaskEventsMetadata(
                dropped_task_attempts=[],
            ),
        )
    )

    reply = stub.AddEvents(request)
    assert reply.status.code == 0
    assert reply.status.message == "all events received"

    reply = stub.AddEvents(request)
    assert reply.status.code == 5
    assert reply.status.message == "event 1 dropped because event buffer full"


@_with_aggregator_port
def test_aggregator_agent_receive_dropped_at_core_worker(
    ray_start_cluster_head_with_env_vars, httpserver
):
    cluster = ray_start_cluster_head_with_env_vars
    stub = get_event_aggregator_grpc_stub(
        cluster.webui_url, cluster.gcs_address, cluster.head_node.node_id
    )

    httpserver.expect_request("/", method="POST").respond_with_data("", status=200)

    now = time.time_ns()
    seconds, nanos = divmod(now, 10**9)
    timestamp = Timestamp(seconds=seconds, nanos=nanos)

    request = AddEventsRequest(
        events_data=RayEventsData(
            events=[
                RayEvent(
                    event_id=b"5",
                    source_type=RayEvent.SourceType.CORE_WORKER,
                    event_type=RayEvent.EventType.TASK_DEFINITION_EVENT,
                    timestamp=timestamp,
                    severity=RayEvent.Severity.INFO,
                    message="core worker event",
                ),
            ],
            task_events_metadata=TaskEventsMetadata(
                dropped_task_attempts=[
                    TaskAttempt(
                        task_id=b"1",
                        attempt_number=1,
                    ),
                    TaskAttempt(
                        task_id=b"2",
                        attempt_number=2,
                    ),
                ],
            ),
        )
    )

    reply = stub.AddEvents(request)
    assert reply.status.code == 0
    assert reply.status.message == "all events received"

    wait_for_condition(lambda: len(httpserver.log) == 1)

    req, _ = httpserver.log[0]
    req_json = json.loads(req.data)
    assert req_json[0]["message"] == "core worker event"


@_with_aggregator_port
def test_aggregator_agent_receive_multiple_events(
    ray_start_cluster_head_with_env_vars, httpserver
):
    cluster = ray_start_cluster_head_with_env_vars
    stub = get_event_aggregator_grpc_stub(
        cluster.webui_url, cluster.gcs_address, cluster.head_node.node_id
    )

    httpserver.expect_request("/", method="POST").respond_with_data("", status=200)
    now = time.time_ns()
    seconds, nanos = divmod(now, 10**9)
    timestamp = Timestamp(seconds=seconds, nanos=nanos)
    request = AddEventsRequest(
        events_data=RayEventsData(
            events=[
                RayEvent(
                    event_id=b"3",
                    source_type=RayEvent.SourceType.CORE_WORKER,
                    event_type=RayEvent.EventType.TASK_DEFINITION_EVENT,
                    timestamp=timestamp,
                    severity=RayEvent.Severity.INFO,
                    message="event1",
                ),
                RayEvent(
                    event_id=b"4",
                    source_type=RayEvent.SourceType.CORE_WORKER,
                    event_type=RayEvent.EventType.TASK_DEFINITION_EVENT,
                    timestamp=timestamp,
                    severity=RayEvent.Severity.INFO,
                    message="event2",
                ),
            ],
            task_events_metadata=TaskEventsMetadata(
                dropped_task_attempts=[],
            ),
        )
    )
    reply = stub.AddEvents(request)
    assert reply.status.code == 0
    assert reply.status.message == "all events received"
    wait_for_condition(lambda: len(httpserver.log) == 1)
    req, _ = httpserver.log[0]
    req_json = json.loads(req.data)
    assert len(req_json) == 2
    assert req_json[0]["message"] == "event1"
    assert req_json[1]["message"] == "event2"


@pytest.mark.parametrize(
    "ray_start_cluster_head_with_env_vars",
    [
        {
            "env_vars": {
                "RAY_DASHBOARD_AGGREGATOR_AGENT_MAX_EVENT_BUFFER_SIZE": 1,
                "RAY_DASHBOARD_AGGREGATOR_AGENT_EVENT_SEND_PORT": str(
                    _EVENT_AGGREGATOR_AGENT_TARGET_PORT
                ),
            },
        },
    ],
    indirect=True,
)
def test_aggregator_agent_receive_multiple_events_failures(
    ray_start_cluster_head_with_env_vars, httpserver
):
    cluster = ray_start_cluster_head_with_env_vars
    stub = get_event_aggregator_grpc_stub(
        cluster.webui_url, cluster.gcs_address, cluster.head_node.node_id
    )
    httpserver.expect_request("/", method="POST").respond_with_data("", status=200)
    now = time.time_ns()
    seconds, nanos = divmod(now, 10**9)
    timestamp = Timestamp(seconds=seconds, nanos=nanos)
    request = AddEventsRequest(
        events_data=RayEventsData(
            events=[
                RayEvent(
                    event_id=b"1",
                    source_type=RayEvent.SourceType.CORE_WORKER,
                    event_type=RayEvent.EventType.TASK_DEFINITION_EVENT,
                    timestamp=timestamp,
                    severity=RayEvent.Severity.INFO,
                    message="event1",
                ),
                RayEvent(
                    event_id=b"2",
                    source_type=RayEvent.SourceType.CORE_WORKER,
                    event_type=RayEvent.EventType.TASK_DEFINITION_EVENT,
                    timestamp=timestamp,
                    severity=RayEvent.Severity.INFO,
                    message="event2",
                ),
                RayEvent(
                    event_id=b"3",
                    source_type=RayEvent.SourceType.CORE_WORKER,
                    event_type=RayEvent.EventType.TASK_DEFINITION_EVENT,
                    timestamp=timestamp,
                    severity=RayEvent.Severity.INFO,
                    message="event3",
                ),
            ],
        )
    )
    reply = stub.AddEvents(request)
    assert reply.status.code == 5
    assert (
        reply.status.message
        == "event 1 dropped because event buffer full, event 2 dropped because event buffer full"
    )


@_with_aggregator_port
def test_aggregator_agent_receive_empty_events(
    ray_start_cluster_head_with_env_vars, httpserver
):
    cluster = ray_start_cluster_head_with_env_vars
    stub = get_event_aggregator_grpc_stub(
        cluster.webui_url, cluster.gcs_address, cluster.head_node.node_id
    )
    httpserver.expect_request("/", method="POST").respond_with_data("", status=200)
    request = AddEventsRequest(
        events_data=RayEventsData(
            events=[],
            task_events_metadata=TaskEventsMetadata(
                dropped_task_attempts=[],
            ),
        )
    )
    reply = stub.AddEvents(request)
    assert reply.status.code == 0
    assert reply.status.message == "all events received"


@_with_aggregator_port
def test_aggregator_agent_profile_events_not_exposed(
    ray_start_cluster_head_with_env_vars, httpserver
):
    """Test that profile events are not sent when not in exposable event types."""
    cluster = ray_start_cluster_head_with_env_vars
    stub = get_event_aggregator_grpc_stub(
        cluster.webui_url, cluster.gcs_address, cluster.head_node.node_id
    )

    httpserver.expect_request("/", method="POST").respond_with_data("", status=200)

    now = time.time_ns()
    seconds, nanos = divmod(now, 10**9)
    timestamp = Timestamp(seconds=seconds, nanos=nanos)
<<<<<<< HEAD
=======

>>>>>>> 5586b8d2
    request = AddEventsRequest(
        events_data=RayEventsData(
            events=[
                _create_profile_event_request(),
                RayEvent(
                    event_id=b"1",
                    source_type=RayEvent.SourceType.CORE_WORKER,
                    event_type=RayEvent.EventType.TASK_DEFINITION_EVENT,
                    timestamp=timestamp,
                    severity=RayEvent.Severity.INFO,
                    message="event1",
                ),
            ],
            task_events_metadata=TaskEventsMetadata(
                dropped_task_attempts=[],
            ),
        )
    )

    reply = stub.AddEvents(request)
    assert reply.status.code == 0
    assert reply.status.message == "all events received"

    # Wait for exactly one event to be received (the TASK_DEFINITION_EVENT)
    wait_for_condition(lambda: len(httpserver.log) == 1)

    # Verify that only the TASK_DEFINITION_EVENT was sent, not the profile event
    req, _ = httpserver.log[0]
    req_json = json.loads(req.data)

    assert len(req_json) == 1
    assert req_json[0]["message"] == "event1"
    assert req_json[0]["eventType"] == "TASK_DEFINITION_EVENT"


@pytest.mark.parametrize(
    "ray_start_cluster_head_with_env_vars",
    [
        {
            "env_vars": {
                "RAY_DASHBOARD_AGGREGATOR_AGENT_EVENT_SEND_PORT": str(
                    _EVENT_AGGREGATOR_AGENT_TARGET_PORT
                ),
                "RAY_DASHBOARD_AGGREGATOR_AGENT_EXPOSABLE_EVENT_TYPES": "TASK_DEFINITION_EVENT,TASK_EXECUTION_EVENT,ACTOR_TASK_DEFINITION_EVENT,ACTOR_TASK_EXECUTION_EVENT,TASK_PROFILE_EVENT",
            },
        },
    ],
    indirect=True,
)
def test_aggregator_agent_receive_profile_events(
    ray_start_cluster_head_with_env_vars, httpserver
):
    cluster = ray_start_cluster_head_with_env_vars
    stub = get_event_aggregator_grpc_stub(
        cluster.webui_url, cluster.gcs_address, cluster.head_node.node_id
    )

    httpserver.expect_request("/", method="POST").respond_with_data("", status=200)

    request = AddEventsRequest(
        events_data=RayEventsData(
            events=[_create_profile_event_request()],
            task_events_metadata=TaskEventsMetadata(
                dropped_task_attempts=[],
            ),
        )
    )

    reply = stub.AddEvents(request)
    assert reply.status.code == 0
    assert reply.status.message == "all events received"

    wait_for_condition(lambda: len(httpserver.log) == 1)

    req, _ = httpserver.log[0]
    req_json = json.loads(req.data)

    _verify_profile_event_json(req_json)


def _create_profile_event_request():
    """Helper function to create a profile event request."""
    test_time = 1751302230130457542
    seconds, nanos = (test_time // 10**9, test_time % 10**9)
    timestamp = Timestamp(seconds=seconds, nanos=nanos)

    return RayEvent(
        event_id=b"1",
        source_type=RayEvent.SourceType.CORE_WORKER,
        event_type=RayEvent.EventType.TASK_PROFILE_EVENT,
        timestamp=timestamp,
        severity=RayEvent.Severity.INFO,
        message="profile event test",
        task_profile_events=TaskProfileEvents(
            task_id=b"100",
            attempt_number=3,
            job_id=b"200",
            profile_events=ProfileEvents(
                component_type="worker",
                component_id=b"worker_123",
                node_ip_address="127.0.0.1",
                events=[
                    ProfileEventEntry(
                        start_time=1751302230130000000,
                        end_time=1751302230131000000,
                        event_name="task_execution",
                        extra_data='{"cpu_usage": 0.8}',
                    )
                ],
            ),
        ),
    )


def _verify_profile_event_json(req_json):
    """Helper function to verify profile event JSON structure."""
    assert len(req_json) == 1
    assert req_json[0]["eventId"] == base64.b64encode(b"1").decode()
    assert req_json[0]["sourceType"] == "CORE_WORKER"
    assert req_json[0]["eventType"] == "TASK_PROFILE_EVENT"
    assert req_json[0]["severity"] == "INFO"
    assert req_json[0]["message"] == "profile event test"
    assert req_json[0]["timestamp"] == "2025-06-30T16:50:30.130457542Z"

    # Verify task profile event specific fields
    assert "taskProfileEvents" in req_json[0]
    task_profile_events = req_json[0]["taskProfileEvents"]
    assert task_profile_events["taskId"] == base64.b64encode(b"100").decode()
    assert task_profile_events["attemptNumber"] == 3
    assert task_profile_events["jobId"] == base64.b64encode(b"200").decode()

    # Verify profile event specific fields
    profile_event = task_profile_events["profileEvents"]
    assert profile_event["componentType"] == "worker"
    assert profile_event["componentId"] == base64.b64encode(b"worker_123").decode()
    assert profile_event["nodeIpAddress"] == "127.0.0.1"
    assert len(profile_event["events"]) == 1

    event_entry = profile_event["events"][0]
    assert event_entry["eventName"] == "task_execution"
    assert event_entry["startTime"] == "1751302230130000000"
    assert event_entry["endTime"] == "1751302230131000000"
    assert event_entry["extraData"] == '{"cpu_usage": 0.8}'


if __name__ == "__main__":
    sys.exit(pytest.main(["-v", __file__]))<|MERGE_RESOLUTION|>--- conflicted
+++ resolved
@@ -385,10 +385,7 @@
     now = time.time_ns()
     seconds, nanos = divmod(now, 10**9)
     timestamp = Timestamp(seconds=seconds, nanos=nanos)
-<<<<<<< HEAD
-=======
-
->>>>>>> 5586b8d2
+
     request = AddEventsRequest(
         events_data=RayEventsData(
             events=[
