from __future__ import absolute_import
from __future__ import division
from __future__ import print_function

import logging
import time

import ray
import ray.services as services

logger = logging.getLogger(__name__)


class Cluster(object):
    def __init__(self,
                 initialize_head=False,
                 connect=False,
                 head_node_args=None):
        """Initializes the cluster.

        Args:
            initialize_head (bool): Automatically start a Ray cluster
                by initializing the head node. Defaults to False.
            connect (bool): If `initialize_head=True` and `connect=True`,
                ray.init will be called with the redis address of this cluster
                passed in.
            head_node_args (kwargs): Arguments to be passed into
                `start_ray_head` via `self.add_node`.
        """
        self.head_node = None
        self.worker_nodes = {}
        self.redis_address = None
        if not initialize_head and connect:
            raise RuntimeError("Cannot connect to uninitialized cluster.")

        if initialize_head:
            head_node_args = head_node_args or {}
            self.add_node(**head_node_args)
            if connect:
<<<<<<< HEAD
                output_info = ray.init(redis_address=self.redis_address)
                logger.info(output_info)
=======
                redis_password = head_node_args.get("redis_password")
                ray.init(
                    redis_address=self.redis_address,
                    redis_password=redis_password)
>>>>>>> 2db9f184

    def add_node(self, **override_kwargs):
        """Adds a node to the local Ray Cluster.

        All nodes are by default started with the following settings:
            cleanup=True,
            resources={"CPU": 1},
            object_store_memory=100 * (2**20) # 100 MB

        Args:
            override_kwargs: Keyword arguments used in `start_ray_head`
                and `start_ray_node`. Overrides defaults.

        Returns:
            Node object of the added Ray node.
        """
        node_kwargs = {
            "cleanup": True,
            "resources": {
                "CPU": 1
            },
            "object_store_memory": 100 * (2**20)  # 100 MB
        }
        node_kwargs.update(override_kwargs)

        if self.head_node is None:
            address_info = services.start_ray_head(
                node_ip_address=services.get_node_ip_address(),
                include_webui=False,
                **node_kwargs)
            self.redis_address = address_info["redis_address"]
            # TODO(rliaw): Find a more stable way than modifying global state.
            process_dict_copy = services.all_processes.copy()
            for key in services.all_processes:
                services.all_processes[key] = []
            node = Node(process_dict_copy)
            self.head_node = node
        else:
            address_info = services.start_ray_node(
                services.get_node_ip_address(), self.redis_address,
                **node_kwargs)
            # TODO(rliaw): Find a more stable way than modifying global state.
            process_dict_copy = services.all_processes.copy()
            for key in services.all_processes:
                services.all_processes[key] = []
            node = Node(process_dict_copy)
            self.worker_nodes[node] = address_info
        logging.info("Starting Node with raylet socket {}".format(
            address_info["raylet_socket_names"]))

        return node

    def remove_node(self, node):
        """Kills all processes associated with worker node.

        Args:
            node (Node): Worker node of which all associated processes
                will be removed.
        """
        if self.head_node == node:
            self.head_node.kill_all_processes()
            self.head_node = None
            # TODO(rliaw): Do we need to kill all worker processes?
        else:
            node.kill_all_processes()
            self.worker_nodes.pop(node)

        assert not node.any_processes_alive(), (
            "There are zombie processes left over after killing.")

    def wait_for_nodes(self, retries=30):
        """Waits for all nodes to be registered with global state.

        By default, waits for 3 seconds.

        Args:
            retries (int): Number of times to retry checking client table.
        """
        for i in range(retries):
            if not ray.is_initialized() or not self._check_registered_nodes():
                time.sleep(0.1)
            else:
                break

    def _check_registered_nodes(self):
        registered = len([
            client for client in ray.global_state.client_table()
            if client["IsInsertion"]
        ])
        expected = len(self.list_all_nodes())
        if registered == expected:
            logger.info("All nodes registered as expected.")
        else:
            logger.info("Currently registering {} but expecting {}".format(
                registered, expected))
        return registered == expected

    def list_all_nodes(self):
        """Lists all nodes.

        TODO(rliaw): What is the desired behavior if a head node
        dies before worker nodes die?

        Returns:
            List of all nodes, including the head node.
        """
        nodes = list(self.worker_nodes)
        if self.head_node:
            nodes = [self.head_node] + nodes
        return nodes

    def shutdown(self):
        # We create a list here as a copy because `remove_node`
        # modifies `self.worker_nodes`.
        all_nodes = list(self.worker_nodes)
        for node in all_nodes:
            self.remove_node(node)
        if self.head_node:
            self.remove_node(self.head_node)
        else:
            logger.warning("No headnode exists!")


class Node(object):
    """Abstraction for a Ray node."""

    def __init__(self, process_dict):
        # TODO(rliaw): Is there a unique identifier for a node?
        self.process_dict = process_dict

    def kill_plasma_store(self):
        self.process_dict[services.PROCESS_TYPE_PLASMA_STORE][0].kill()
        self.process_dict[services.PROCESS_TYPE_PLASMA_STORE][0].wait()

    def kill_raylet(self):
        self.process_dict[services.PROCESS_TYPE_RAYLET][0].kill()
        self.process_dict[services.PROCESS_TYPE_RAYLET][0].wait()

    def kill_log_monitor(self):
        self.process_dict["log_monitor"][0].kill()
        self.process_dict["log_monitor"][0].wait()

    def kill_all_processes(self):
        for process_name, process_list in self.process_dict.items():
            logger.info("Killing all {}(s)".format(process_name))
            for process in process_list:
                # Kill the process if it is still alive.
                if process.poll() is None:
                    process.kill()

        for process_name, process_list in self.process_dict.items():
            logger.info("Waiting all {}(s)".format(process_name))
            for process in process_list:
                process.wait()

    def live_processes(self):
        return [(p_name, proc) for p_name, p_list in self.process_dict.items()
                for proc in p_list if proc.poll() is None]

    def dead_processes(self):
        return [(p_name, proc) for p_name, p_list in self.process_dict.items()
                for proc in p_list if proc.poll() is not None]

    def any_processes_alive(self):
        return any(self.live_processes())

    def all_processes_alive(self):
        return not any(self.dead_processes())<|MERGE_RESOLUTION|>--- conflicted
+++ resolved
@@ -37,15 +37,11 @@
             head_node_args = head_node_args or {}
             self.add_node(**head_node_args)
             if connect:
-<<<<<<< HEAD
-                output_info = ray.init(redis_address=self.redis_address)
-                logger.info(output_info)
-=======
                 redis_password = head_node_args.get("redis_password")
-                ray.init(
+                output_info = ray.init(
                     redis_address=self.redis_address,
                     redis_password=redis_password)
->>>>>>> 2db9f184
+                logger.info(output_info)
 
     def add_node(self, **override_kwargs):
         """Adds a node to the local Ray Cluster.
