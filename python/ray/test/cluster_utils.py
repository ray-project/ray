--- conflicted
+++ resolved
@@ -43,10 +43,7 @@
             if connect:
                 redis_password = head_node_args.get("redis_password")
                 output_info = ray.init(
-<<<<<<< HEAD
                     ignore_reinit_error=True,
-=======
->>>>>>> 784a6399
                     redis_address=self.redis_address,
                     redis_password=redis_password)
                 logger.info(output_info)
