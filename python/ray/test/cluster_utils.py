from __future__ import absolute_import
from __future__ import division
from __future__ import print_function

import logging
import time

import ray
import ray.services as services

logger = logging.getLogger(__name__)


class Cluster(object):
    def __init__(self,
                 initialize_head=False,
                 connect=False,
                 head_node_args=None):
        """Initializes the cluster.

        Args:
            initialize_head (bool): Automatically start a Ray cluster
                by initializing the head node. Defaults to False.
            connect (bool): If `initialize_head=True` and `connect=True`,
                ray.init will be called with the redis address of this cluster
                passed in.
            head_node_args (kwargs): Arguments to be passed into
                `start_ray_head` via `self.add_node`.
        """
        self.head_node = None
        self.worker_nodes = {}
        self.redis_address = None
        self.connected = False
        if not initialize_head and connect:
            raise RuntimeError("Cannot connect to uninitialized cluster.")

        if initialize_head:
            head_node_args = head_node_args or {}
            self.add_node(**head_node_args)
            if connect:
<<<<<<< HEAD
                self.connect(head_node_args.get("redis_password"))

    def connect(self, redis_password=None):
        assert self.redis_address is not None
        assert not self.connected
        ray.init(
            redis_address=self.redis_address,
            redis_password=self.redis_password)
=======
                self.connect()

    def connect(self):
        assert self.redis_address is not None
        assert not self.connected
        ray.init(redis_address=self.redis_address,
                 redis_password=self.redis_password)
>>>>>>> 1090e5e9
        self.connected = True

    def add_node(self, **override_kwargs):
        """Adds a node to the local Ray Cluster.

        All nodes are by default started with the following settings:
            cleanup=True,
            resources={"CPU": 1},
            object_store_memory=100 * (2**20) # 100 MB

        Args:
            override_kwargs: Keyword arguments used in `start_ray_head`
                and `start_ray_node`. Overrides defaults.

        Returns:
            Node object of the added Ray node.
        """
        node_kwargs = {
            "cleanup": True,
            "resources": {
                "CPU": 1
            },
            "object_store_memory": 100 * (2**20)  # 100 MB
        }
        node_kwargs.update(override_kwargs)

        if self.head_node is None:
            address_info = services.start_ray_head(
                node_ip_address=services.get_node_ip_address(),
                include_webui=False,
                **node_kwargs)
            self.redis_address = address_info["redis_address"]
            self.redis_password = node_kwargs.get("redis_password")
            # TODO(rliaw): Find a more stable way than modifying global state.
            process_dict_copy = services.all_processes.copy()
            for key in services.all_processes:
                services.all_processes[key] = []
            node = Node(address_info, process_dict_copy)
            self.head_node = node
        else:
            address_info = services.start_ray_node(
                services.get_node_ip_address(), self.redis_address,
                **node_kwargs)
            # TODO(rliaw): Find a more stable way than modifying global state.
            process_dict_copy = services.all_processes.copy()
            for key in services.all_processes:
                services.all_processes[key] = []
            node = Node(address_info, process_dict_copy)
            self.worker_nodes[node] = address_info
        logging.info("Starting Node with raylet socket {}".format(
            address_info["raylet_socket_names"]))

        return node

    def remove_node(self, node):
        """Kills all processes associated with worker node.

        Args:
            node (Node): Worker node of which all associated processes
                will be removed.
        """
        if self.head_node == node:
            self.head_node.kill_all_processes()
            self.head_node = None
            # TODO(rliaw): Do we need to kill all worker processes?
        else:
            node.kill_all_processes()
            self.worker_nodes.pop(node)

        assert not node.any_processes_alive(), (
            "There are zombie processes left over after killing.")

    def wait_for_nodes(self, retries=30):
        """Waits for all nodes to be registered with global state.

        By default, waits for 3 seconds.

        Args:
            retries (int): Number of times to retry checking client table.
        """
        for i in range(retries):
            if not ray.is_initialized() or not self._check_registered_nodes():
                time.sleep(0.1)
            else:
                break

    def _check_registered_nodes(self):
        registered = len([
            client for client in ray.global_state.client_table()
            if client["IsInsertion"]
        ])
        expected = len(self.list_all_nodes())
        if registered == expected:
            logger.info("All nodes registered as expected.")
        else:
            logger.info("Currently registering {} but expecting {}".format(
                registered, expected))
        return registered == expected

    def list_all_nodes(self):
        """Lists all nodes.

        TODO(rliaw): What is the desired behavior if a head node
        dies before worker nodes die?

        Returns:
            List of all nodes, including the head node.
        """
        nodes = list(self.worker_nodes)
        if self.head_node:
            nodes = [self.head_node] + nodes
        return nodes

    def shutdown(self):
        # We create a list here as a copy because `remove_node`
        # modifies `self.worker_nodes`.
        all_nodes = list(self.worker_nodes)
        for node in all_nodes:
            self.remove_node(node)
        self.remove_node(self.head_node)


class Node(object):
    """Abstraction for a Ray node."""

    def __init__(self, address_info, process_dict):
        # TODO(rliaw): Is there a unique identifier for a node?
        self.address_info = address_info
        self.process_dict = process_dict

    def kill_plasma_store(self):
        self.process_dict[services.PROCESS_TYPE_PLASMA_STORE][0].kill()
        self.process_dict[services.PROCESS_TYPE_PLASMA_STORE][0].wait()

    def kill_raylet(self):
        self.process_dict[services.PROCESS_TYPE_RAYLET][0].kill()
        self.process_dict[services.PROCESS_TYPE_RAYLET][0].wait()

    def kill_log_monitor(self):
        self.process_dict["log_monitor"][0].kill()
        self.process_dict["log_monitor"][0].wait()

    def kill_all_processes(self):
        for process_name, process_list in self.process_dict.items():
            logger.info("Killing all {}(s)".format(process_name))
            for process in process_list:
                # Kill the process if it is still alive.
                if process.poll() is None:
                    process.kill()

        for process_name, process_list in self.process_dict.items():
            logger.info("Waiting all {}(s)".format(process_name))
            for process in process_list:
                process.wait()

    def live_processes(self):
        return [(p_name, proc) for p_name, p_list in self.process_dict.items()
                for proc in p_list if proc.poll() is None]

    def dead_processes(self):
        return [(p_name, proc) for p_name, p_list in self.process_dict.items()
                for proc in p_list if proc.poll() is not None]

    def any_processes_alive(self):
        return any(self.live_processes())

    def all_processes_alive(self):
        return not any(self.dead_processes())

    def get_plasma_store_name(self):
        """Return the plasma store name.

        Assuming one plasma store per raylet, this may be used as a unique
        identifier for a node.
        """
        return self.address_info['object_store_addresses'][0]<|MERGE_RESOLUTION|>--- conflicted
+++ resolved
@@ -38,24 +38,14 @@
             head_node_args = head_node_args or {}
             self.add_node(**head_node_args)
             if connect:
-<<<<<<< HEAD
-                self.connect(head_node_args.get("redis_password"))
-
-    def connect(self, redis_password=None):
+                self.connect()
+
+    def connect(self):
         assert self.redis_address is not None
         assert not self.connected
         ray.init(
             redis_address=self.redis_address,
             redis_password=self.redis_password)
-=======
-                self.connect()
-
-    def connect(self):
-        assert self.redis_address is not None
-        assert not self.connected
-        ray.init(redis_address=self.redis_address,
-                 redis_password=self.redis_password)
->>>>>>> 1090e5e9
         self.connected = True
 
     def add_node(self, **override_kwargs):
