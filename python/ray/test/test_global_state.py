--- conflicted
+++ resolved
@@ -6,11 +6,7 @@
 import pytest
 try:
     import pytest_timeout
-<<<<<<< HEAD
-except ModuleNotFoundError as e:
-=======
 except ModuleNotFoundError:
->>>>>>> 57c7b423
     pytest_timeout = None
 import time
 
