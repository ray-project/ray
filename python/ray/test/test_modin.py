from __future__ import absolute_import
from __future__ import division
from __future__ import print_function

import ray  # noqa F401


def test_modin_import_with_ray_init():
    ray.init()
    import modin.pandas as pd
    frame_data = [1, 2, 3, 4, 5, 6, 7, 8]
    frame = pd.DataFrame(frame_data)
    assert frame.sum().squeeze() == sum(frame_data)

def test_modin_import():
    import modin.pandas as pd
    frame_data = [1, 2, 3, 4, 5, 6, 7, 8]
    frame = pd.DataFrame(frame_data)
    assert frame.sum().squeeze() == sum(frame_data)

<<<<<<< HEAD
if __name__ == '__main__':
    test_modin_import_with_ray_init()
    # test_modin_import()
=======
if __name__ == "__main__":
    test_modin_import()
>>>>>>> c93b6029
<|MERGE_RESOLUTION|>--- conflicted
+++ resolved
@@ -18,11 +18,6 @@
     frame = pd.DataFrame(frame_data)
     assert frame.sum().squeeze() == sum(frame_data)
 
-<<<<<<< HEAD
-if __name__ == '__main__':
+if __name__ == "__main__":
     test_modin_import_with_ray_init()
-    # test_modin_import()
-=======
-if __name__ == "__main__":
-    test_modin_import()
->>>>>>> c93b6029
+    # test_modin_import()