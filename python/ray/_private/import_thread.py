<<<<<<< HEAD
from collections import defaultdict
import threading
import traceback

import redis
import grpc

import ray
from ray import ray_constants
from ray import cloudpickle as pickle
import ray._private.profiling as profiling
import logging

logger = logging.getLogger(__name__)


class ImportThread:
    """A thread used to import exports from the driver or other workers.

    Attributes:
        worker: the worker object in this process.
        mode: worker mode
        redis_client: the redis client used to query exports.
        threads_stopped (threading.Event): A threading event used to signal to
            the thread that it should exit.
        imported_collision_identifiers: This is a dictionary mapping collision
            identifiers for the exported remote functions and actor classes to
            the number of times that collision identifier has appeared. This is
            used to provide good error messages when the same function or class
            is exported many times.
    """

    def __init__(self, worker, mode, threads_stopped):
        self.worker = worker
        self.mode = mode
        self.gcs_client = worker.gcs_client
        if worker.gcs_pubsub_enabled:
            self.subscriber = worker.gcs_function_key_subscriber
            self.subscriber.subscribe()
        else:
            self.subscriber = worker.redis_client.pubsub()
            self.subscriber.subscribe("__keyspace@0__:Exports")
        self.threads_stopped = threads_stopped
        self.imported_collision_identifiers = defaultdict(int)
        # Keep track of the number of imports that we've imported.
        self.num_imported = 0

    def start(self):
        """Start the import thread."""
        self.t = threading.Thread(target=self._run, name="ray_import_thread")
        # Making the thread a daemon causes it to exit
        # when the main thread exits.
        self.t.daemon = True
        self.t.start()

    def join_import_thread(self):
        """Wait for the thread to exit."""
        self.t.join()

    def _run(self):
        try:
            self._do_importing()
            while True:
                # Exit if we received a signal that we should stop.
                if self.threads_stopped.is_set():
                    return

                if self.worker.gcs_pubsub_enabled:
                    key = self.subscriber.poll()
                    if key is None:
                        # subscriber has closed.
                        break
                else:
                    msg = self.subscriber.get_message()
                    if msg is None:
                        self.threads_stopped.wait(timeout=0.01)
                        continue
                    if msg["type"] == "subscribe":
                        continue

                self._do_importing()
        except (OSError, redis.exceptions.ConnectionError, grpc.RpcError) as e:
            logger.error(f"ImportThread: {e}")
        finally:
            # Close the Redis / GCS subscriber to avoid leaking file
            # descriptors.
            self.subscriber.close()

    def _do_importing(self):
        while True:
            export_key = ray._private.function_manager.make_export_key(
                self.num_imported + 1
            )
            key = self.gcs_client.internal_kv_get(
                export_key, ray_constants.KV_NAMESPACE_FUNCTION_TABLE
            )
            if key is not None:
                self._process_key(key)
                self.num_imported += 1
            else:
                break

    def _get_import_info_for_collision_detection(self, key):
        """Retrieve the collision identifier, type, and name of the import."""
        if key.startswith(b"RemoteFunction"):
            collision_identifier, function_name = self._internal_kv_multiget(
                key, ["collision_identifier", "function_name"]
            )
            return (
                collision_identifier,
                ray._private.utils.decode(function_name.encode()),
                "remote function",
            )
        elif key.startswith(b"ActorClass"):
            collision_identifier, class_name = self._internal_kv_multiget(
                key, ["collision_identifier", "class_name"]
            )
            return (
                collision_identifier,
                ray._private.utils.decode(class_name.encode()),
                "actor",
            )

    def _process_key(self, key):
        """Process the given export key from redis."""
        if self.mode != ray.WORKER_MODE:
            # If the same remote function or actor definition appears to be
            # exported many times, then print a warning. We only issue this
            # warning from the driver so that it is only triggered once instead
            # of many times. TODO(rkn): We may want to push this to the driver
            # through Redis so that it can be displayed in the dashboard more
            # easily.
            if key.startswith(b"RemoteFunction") or key.startswith(b"ActorClass"):
                (
                    collision_identifier,
                    name,
                    import_type,
                ) = self._get_import_info_for_collision_detection(key)
                self.imported_collision_identifiers[collision_identifier] += 1
                if (
                    self.imported_collision_identifiers[collision_identifier]
                    == ray_constants.DUPLICATE_REMOTE_FUNCTION_THRESHOLD
                ):
                    logger.warning(
                        "The %s '%s' has been exported %s times. It's "
                        "possible that this warning is accidental, but this "
                        "may indicate that the same remote function is being "
                        "defined repeatedly from within many tasks and "
                        "exported to all of the workers. This can be a "
                        "performance issue and can be resolved by defining "
                        "the remote function on the driver instead. See "
                        "https://github.com/ray-project/ray/issues/6240 for "
                        "more discussion.",
                        import_type,
                        name,
                        ray_constants.DUPLICATE_REMOTE_FUNCTION_THRESHOLD,
                    )

        if key.startswith(b"RemoteFunction"):
            # TODO (Alex): There's a race condition here if the worker is
            # shutdown before the function finished registering (because core
            # worker's global worker is unset before shutdown and is needed
            # for profiling).
            # with profiling.profile("register_remote_function"):
            (self.worker.function_actor_manager.fetch_and_register_remote_function(key))
        elif key.startswith(b"FunctionsToRun"):
            with profiling.profile("fetch_and_run_function"):
                self.fetch_and_execute_function_to_run(key)
        elif key.startswith(b"ActorClass"):
            # Keep track of the fact that this actor class has been
            # exported so that we know it is safe to turn this worker
            # into an actor of that class.
            self.worker.function_actor_manager.imported_actor_classes.add(key)
            with self.worker.function_actor_manager.cv:
                # Function manager may be waiting on actor class to be
                # loaded for deserialization, notify it to wake up and
                # check if the actor class it was looking for is loaded
                self.worker.function_actor_manager.cv.notify_all()
        # TODO(rkn): We may need to bring back the case of
        # fetching actor classes here.
        else:
            assert False, "This code should be unreachable."

    def fetch_and_execute_function_to_run(self, key):
        """Run on arbitrary function on the worker."""
        (job_id, serialized_function) = self._internal_kv_multiget(
            key, ["job_id", "function"]
        )

        if self.worker.mode == ray.SCRIPT_MODE:
            return

        if (
            ray_constants.ISOLATE_EXPORTS
            and job_id != self.worker.current_job_id.binary()
        ):
            return

        try:
            # FunctionActorManager may call pickle.loads at the same time.
            # Importing the same module in different threads causes deadlock.
            with self.worker.function_actor_manager.lock:
                # Deserialize the function.
                function = pickle.loads(serialized_function)
            # Run the function.
            function({"worker": self.worker})
        except Exception:
            # If an exception was thrown when the function was run, we record
            # the traceback and notify the scheduler of the failure.
            traceback_str = traceback.format_exc()
            # Log the error message.
            ray._private.utils.push_error_to_driver(
                self.worker,
                ray_constants.FUNCTION_TO_RUN_PUSH_ERROR,
                traceback_str,
                job_id=ray.JobID(job_id),
            )

    def _internal_kv_multiget(self, key, fields):
        vals = self.gcs_client.internal_kv_get(
            key, ray_constants.KV_NAMESPACE_FUNCTION_TABLE
        )
        if vals is None:
            vals = {}
        else:
            vals = pickle.loads(vals)
        return (vals.get(field) for field in fields)
=======
from collections import defaultdict
import threading
import traceback

import redis
import grpc

import ray
from ray import ray_constants
from ray import cloudpickle as pickle
import ray._private.profiling as profiling
import logging

logger = logging.getLogger(__name__)


class ImportThread:
    """A thread used to import exports from the driver or other workers.

    Attributes:
        worker: the worker object in this process.
        mode: worker mode
        redis_client: the redis client used to query exports.
        threads_stopped (threading.Event): A threading event used to signal to
            the thread that it should exit.
        imported_collision_identifiers: This is a dictionary mapping collision
            identifiers for the exported remote functions and actor classes to
            the number of times that collision identifier has appeared. This is
            used to provide good error messages when the same function or class
            is exported many times.
    """

    def __init__(self, worker, mode, threads_stopped):
        self.worker = worker
        self.mode = mode
        self.gcs_client = worker.gcs_client
        if worker.gcs_pubsub_enabled:
            self.subscriber = worker.gcs_function_key_subscriber
            self.subscriber.subscribe()
        else:
            self.subscriber = worker.redis_client.pubsub()
            self.subscriber.subscribe(
                b"__keyspace@0__:"
                + ray._private.function_manager.make_exports_prefix(
                    self.worker.current_job_id
                )
            )
        self.threads_stopped = threads_stopped
        self.imported_collision_identifiers = defaultdict(int)
        # Keep track of the number of imports that we've imported.
        self.num_imported = 0

    def start(self):
        """Start the import thread."""
        self.t = threading.Thread(target=self._run, name="ray_import_thread")
        # Making the thread a daemon causes it to exit
        # when the main thread exits.
        self.t.daemon = True
        self.t.start()

    def join_import_thread(self):
        """Wait for the thread to exit."""
        self.t.join()

    def _run(self):
        try:
            self._do_importing()
            while True:
                # Exit if we received a signal that we should stop.
                if self.threads_stopped.is_set():
                    return

                if self.worker.gcs_pubsub_enabled:
                    key = self.subscriber.poll()
                    if key is None:
                        # subscriber has closed.
                        break
                else:
                    msg = self.subscriber.get_message()
                    if msg is None:
                        self.threads_stopped.wait(timeout=0.01)
                        continue
                    if msg["type"] == "subscribe":
                        continue

                self._do_importing()
        except (OSError, redis.exceptions.ConnectionError, grpc.RpcError) as e:
            logger.error(f"ImportThread: {e}")
        finally:
            # Close the Redis / GCS subscriber to avoid leaking file
            # descriptors.
            self.subscriber.close()

    def _do_importing(self):
        while True:
            export_key = ray._private.function_manager.make_export_key(
                self.num_imported + 1, self.worker.current_job_id
            )
            key = self.gcs_client.internal_kv_get(
                export_key, ray_constants.KV_NAMESPACE_FUNCTION_TABLE
            )
            if key is not None:
                self._process_key(key)
                self.num_imported += 1
            else:
                break

    def _get_import_info_for_collision_detection(self, key):
        """Retrieve the collision identifier, type, and name of the import."""
        if key.startswith(b"RemoteFunction"):
            collision_identifier, function_name = self._internal_kv_multiget(
                key, ["collision_identifier", "function_name"]
            )
            return (
                collision_identifier,
                ray._private.utils.decode(function_name.encode()),
                "remote function",
            )
        elif key.startswith(b"ActorClass"):
            collision_identifier, class_name = self._internal_kv_multiget(
                key, ["collision_identifier", "class_name"]
            )
            return (
                collision_identifier,
                ray._private.utils.decode(class_name.encode()),
                "actor",
            )

    def _process_key(self, key):
        """Process the given export key from redis."""
        if self.mode != ray.WORKER_MODE:
            # If the same remote function or actor definition appears to be
            # exported many times, then print a warning. We only issue this
            # warning from the driver so that it is only triggered once instead
            # of many times. TODO(rkn): We may want to push this to the driver
            # through Redis so that it can be displayed in the dashboard more
            # easily.
            if key.startswith(b"RemoteFunction") or key.startswith(b"ActorClass"):
                (
                    collision_identifier,
                    name,
                    import_type,
                ) = self._get_import_info_for_collision_detection(key)
                self.imported_collision_identifiers[collision_identifier] += 1
                if (
                    self.imported_collision_identifiers[collision_identifier]
                    == ray_constants.DUPLICATE_REMOTE_FUNCTION_THRESHOLD
                ):
                    logger.warning(
                        "The %s '%s' has been exported %s times. It's "
                        "possible that this warning is accidental, but this "
                        "may indicate that the same remote function is being "
                        "defined repeatedly from within many tasks and "
                        "exported to all of the workers. This can be a "
                        "performance issue and can be resolved by defining "
                        "the remote function on the driver instead. See "
                        "https://github.com/ray-project/ray/issues/6240 for "
                        "more discussion.",
                        import_type,
                        name,
                        ray_constants.DUPLICATE_REMOTE_FUNCTION_THRESHOLD,
                    )

        if key.startswith(b"RemoteFunction:"):
            # TODO (Alex): There's a race condition here if the worker is
            # shutdown before the function finished registering (because core
            # worker's global worker is unset before shutdown and is needed
            # for profiling).
            # with profiling.profile("register_remote_function"):
            (self.worker.function_actor_manager.fetch_and_register_remote_function(key))
        elif key.startswith(b"FunctionsToRun:"):
            with profiling.profile("fetch_and_run_function"):
                self.fetch_and_execute_function_to_run(key)
        elif key.startswith(b"ActorClass:"):
            # Keep track of the fact that this actor class has been
            # exported so that we know it is safe to turn this worker
            # into an actor of that class.
            self.worker.function_actor_manager.imported_actor_classes.add(key)
            with self.worker.function_actor_manager.cv:
                # Function manager may be waiting on actor class to be
                # loaded for deserialization, notify it to wake up and
                # check if the actor class it was looking for is loaded
                self.worker.function_actor_manager.cv.notify_all()
        # TODO(rkn): We may need to bring back the case of
        # fetching actor classes here.
        else:
            assert False, "This code should be unreachable."

    def fetch_and_execute_function_to_run(self, key):
        """Run on arbitrary function on the worker."""
        (job_id, serialized_function) = self._internal_kv_multiget(
            key, ["job_id", "function"]
        )
        if self.worker.mode == ray.SCRIPT_MODE:
            return

        try:
            # FunctionActorManager may call pickle.loads at the same time.
            # Importing the same module in different threads causes deadlock.
            with self.worker.function_actor_manager.lock:
                # Deserialize the function.
                function = pickle.loads(serialized_function)
            # Run the function.
            function({"worker": self.worker})
        except Exception:
            # If an exception was thrown when the function was run, we record
            # the traceback and notify the scheduler of the failure.
            traceback_str = traceback.format_exc()
            # Log the error message.
            ray._private.utils.push_error_to_driver(
                self.worker,
                ray_constants.FUNCTION_TO_RUN_PUSH_ERROR,
                traceback_str,
                job_id=ray.JobID(job_id),
            )

    def _internal_kv_multiget(self, key, fields):
        vals = self.gcs_client.internal_kv_get(
            key, ray_constants.KV_NAMESPACE_FUNCTION_TABLE
        )
        if vals is None:
            vals = {}
        else:
            vals = pickle.loads(vals)
        return (vals.get(field) for field in fields)
>>>>>>> 19672688
<|MERGE_RESOLUTION|>--- conflicted
+++ resolved
@@ -1,455 +1,225 @@
-<<<<<<< HEAD
-from collections import defaultdict
-import threading
-import traceback
-
-import redis
-import grpc
-
-import ray
-from ray import ray_constants
-from ray import cloudpickle as pickle
-import ray._private.profiling as profiling
-import logging
-
-logger = logging.getLogger(__name__)
-
-
-class ImportThread:
-    """A thread used to import exports from the driver or other workers.
-
-    Attributes:
-        worker: the worker object in this process.
-        mode: worker mode
-        redis_client: the redis client used to query exports.
-        threads_stopped (threading.Event): A threading event used to signal to
-            the thread that it should exit.
-        imported_collision_identifiers: This is a dictionary mapping collision
-            identifiers for the exported remote functions and actor classes to
-            the number of times that collision identifier has appeared. This is
-            used to provide good error messages when the same function or class
-            is exported many times.
-    """
-
-    def __init__(self, worker, mode, threads_stopped):
-        self.worker = worker
-        self.mode = mode
-        self.gcs_client = worker.gcs_client
-        if worker.gcs_pubsub_enabled:
-            self.subscriber = worker.gcs_function_key_subscriber
-            self.subscriber.subscribe()
-        else:
-            self.subscriber = worker.redis_client.pubsub()
-            self.subscriber.subscribe("__keyspace@0__:Exports")
-        self.threads_stopped = threads_stopped
-        self.imported_collision_identifiers = defaultdict(int)
-        # Keep track of the number of imports that we've imported.
-        self.num_imported = 0
-
-    def start(self):
-        """Start the import thread."""
-        self.t = threading.Thread(target=self._run, name="ray_import_thread")
-        # Making the thread a daemon causes it to exit
-        # when the main thread exits.
-        self.t.daemon = True
-        self.t.start()
-
-    def join_import_thread(self):
-        """Wait for the thread to exit."""
-        self.t.join()
-
-    def _run(self):
-        try:
-            self._do_importing()
-            while True:
-                # Exit if we received a signal that we should stop.
-                if self.threads_stopped.is_set():
-                    return
-
-                if self.worker.gcs_pubsub_enabled:
-                    key = self.subscriber.poll()
-                    if key is None:
-                        # subscriber has closed.
-                        break
-                else:
-                    msg = self.subscriber.get_message()
-                    if msg is None:
-                        self.threads_stopped.wait(timeout=0.01)
-                        continue
-                    if msg["type"] == "subscribe":
-                        continue
-
-                self._do_importing()
-        except (OSError, redis.exceptions.ConnectionError, grpc.RpcError) as e:
-            logger.error(f"ImportThread: {e}")
-        finally:
-            # Close the Redis / GCS subscriber to avoid leaking file
-            # descriptors.
-            self.subscriber.close()
-
-    def _do_importing(self):
-        while True:
-            export_key = ray._private.function_manager.make_export_key(
-                self.num_imported + 1
-            )
-            key = self.gcs_client.internal_kv_get(
-                export_key, ray_constants.KV_NAMESPACE_FUNCTION_TABLE
-            )
-            if key is not None:
-                self._process_key(key)
-                self.num_imported += 1
-            else:
-                break
-
-    def _get_import_info_for_collision_detection(self, key):
-        """Retrieve the collision identifier, type, and name of the import."""
-        if key.startswith(b"RemoteFunction"):
-            collision_identifier, function_name = self._internal_kv_multiget(
-                key, ["collision_identifier", "function_name"]
-            )
-            return (
-                collision_identifier,
-                ray._private.utils.decode(function_name.encode()),
-                "remote function",
-            )
-        elif key.startswith(b"ActorClass"):
-            collision_identifier, class_name = self._internal_kv_multiget(
-                key, ["collision_identifier", "class_name"]
-            )
-            return (
-                collision_identifier,
-                ray._private.utils.decode(class_name.encode()),
-                "actor",
-            )
-
-    def _process_key(self, key):
-        """Process the given export key from redis."""
-        if self.mode != ray.WORKER_MODE:
-            # If the same remote function or actor definition appears to be
-            # exported many times, then print a warning. We only issue this
-            # warning from the driver so that it is only triggered once instead
-            # of many times. TODO(rkn): We may want to push this to the driver
-            # through Redis so that it can be displayed in the dashboard more
-            # easily.
-            if key.startswith(b"RemoteFunction") or key.startswith(b"ActorClass"):
-                (
-                    collision_identifier,
-                    name,
-                    import_type,
-                ) = self._get_import_info_for_collision_detection(key)
-                self.imported_collision_identifiers[collision_identifier] += 1
-                if (
-                    self.imported_collision_identifiers[collision_identifier]
-                    == ray_constants.DUPLICATE_REMOTE_FUNCTION_THRESHOLD
-                ):
-                    logger.warning(
-                        "The %s '%s' has been exported %s times. It's "
-                        "possible that this warning is accidental, but this "
-                        "may indicate that the same remote function is being "
-                        "defined repeatedly from within many tasks and "
-                        "exported to all of the workers. This can be a "
-                        "performance issue and can be resolved by defining "
-                        "the remote function on the driver instead. See "
-                        "https://github.com/ray-project/ray/issues/6240 for "
-                        "more discussion.",
-                        import_type,
-                        name,
-                        ray_constants.DUPLICATE_REMOTE_FUNCTION_THRESHOLD,
-                    )
-
-        if key.startswith(b"RemoteFunction"):
-            # TODO (Alex): There's a race condition here if the worker is
-            # shutdown before the function finished registering (because core
-            # worker's global worker is unset before shutdown and is needed
-            # for profiling).
-            # with profiling.profile("register_remote_function"):
-            (self.worker.function_actor_manager.fetch_and_register_remote_function(key))
-        elif key.startswith(b"FunctionsToRun"):
-            with profiling.profile("fetch_and_run_function"):
-                self.fetch_and_execute_function_to_run(key)
-        elif key.startswith(b"ActorClass"):
-            # Keep track of the fact that this actor class has been
-            # exported so that we know it is safe to turn this worker
-            # into an actor of that class.
-            self.worker.function_actor_manager.imported_actor_classes.add(key)
-            with self.worker.function_actor_manager.cv:
-                # Function manager may be waiting on actor class to be
-                # loaded for deserialization, notify it to wake up and
-                # check if the actor class it was looking for is loaded
-                self.worker.function_actor_manager.cv.notify_all()
-        # TODO(rkn): We may need to bring back the case of
-        # fetching actor classes here.
-        else:
-            assert False, "This code should be unreachable."
-
-    def fetch_and_execute_function_to_run(self, key):
-        """Run on arbitrary function on the worker."""
-        (job_id, serialized_function) = self._internal_kv_multiget(
-            key, ["job_id", "function"]
-        )
-
-        if self.worker.mode == ray.SCRIPT_MODE:
-            return
-
-        if (
-            ray_constants.ISOLATE_EXPORTS
-            and job_id != self.worker.current_job_id.binary()
-        ):
-            return
-
-        try:
-            # FunctionActorManager may call pickle.loads at the same time.
-            # Importing the same module in different threads causes deadlock.
-            with self.worker.function_actor_manager.lock:
-                # Deserialize the function.
-                function = pickle.loads(serialized_function)
-            # Run the function.
-            function({"worker": self.worker})
-        except Exception:
-            # If an exception was thrown when the function was run, we record
-            # the traceback and notify the scheduler of the failure.
-            traceback_str = traceback.format_exc()
-            # Log the error message.
-            ray._private.utils.push_error_to_driver(
-                self.worker,
-                ray_constants.FUNCTION_TO_RUN_PUSH_ERROR,
-                traceback_str,
-                job_id=ray.JobID(job_id),
-            )
-
-    def _internal_kv_multiget(self, key, fields):
-        vals = self.gcs_client.internal_kv_get(
-            key, ray_constants.KV_NAMESPACE_FUNCTION_TABLE
-        )
-        if vals is None:
-            vals = {}
-        else:
-            vals = pickle.loads(vals)
-        return (vals.get(field) for field in fields)
-=======
-from collections import defaultdict
-import threading
-import traceback
-
-import redis
-import grpc
-
-import ray
-from ray import ray_constants
-from ray import cloudpickle as pickle
-import ray._private.profiling as profiling
-import logging
-
-logger = logging.getLogger(__name__)
-
-
-class ImportThread:
-    """A thread used to import exports from the driver or other workers.
-
-    Attributes:
-        worker: the worker object in this process.
-        mode: worker mode
-        redis_client: the redis client used to query exports.
-        threads_stopped (threading.Event): A threading event used to signal to
-            the thread that it should exit.
-        imported_collision_identifiers: This is a dictionary mapping collision
-            identifiers for the exported remote functions and actor classes to
-            the number of times that collision identifier has appeared. This is
-            used to provide good error messages when the same function or class
-            is exported many times.
-    """
-
-    def __init__(self, worker, mode, threads_stopped):
-        self.worker = worker
-        self.mode = mode
-        self.gcs_client = worker.gcs_client
-        if worker.gcs_pubsub_enabled:
-            self.subscriber = worker.gcs_function_key_subscriber
-            self.subscriber.subscribe()
-        else:
-            self.subscriber = worker.redis_client.pubsub()
-            self.subscriber.subscribe(
-                b"__keyspace@0__:"
-                + ray._private.function_manager.make_exports_prefix(
-                    self.worker.current_job_id
-                )
-            )
-        self.threads_stopped = threads_stopped
-        self.imported_collision_identifiers = defaultdict(int)
-        # Keep track of the number of imports that we've imported.
-        self.num_imported = 0
-
-    def start(self):
-        """Start the import thread."""
-        self.t = threading.Thread(target=self._run, name="ray_import_thread")
-        # Making the thread a daemon causes it to exit
-        # when the main thread exits.
-        self.t.daemon = True
-        self.t.start()
-
-    def join_import_thread(self):
-        """Wait for the thread to exit."""
-        self.t.join()
-
-    def _run(self):
-        try:
-            self._do_importing()
-            while True:
-                # Exit if we received a signal that we should stop.
-                if self.threads_stopped.is_set():
-                    return
-
-                if self.worker.gcs_pubsub_enabled:
-                    key = self.subscriber.poll()
-                    if key is None:
-                        # subscriber has closed.
-                        break
-                else:
-                    msg = self.subscriber.get_message()
-                    if msg is None:
-                        self.threads_stopped.wait(timeout=0.01)
-                        continue
-                    if msg["type"] == "subscribe":
-                        continue
-
-                self._do_importing()
-        except (OSError, redis.exceptions.ConnectionError, grpc.RpcError) as e:
-            logger.error(f"ImportThread: {e}")
-        finally:
-            # Close the Redis / GCS subscriber to avoid leaking file
-            # descriptors.
-            self.subscriber.close()
-
-    def _do_importing(self):
-        while True:
-            export_key = ray._private.function_manager.make_export_key(
-                self.num_imported + 1, self.worker.current_job_id
-            )
-            key = self.gcs_client.internal_kv_get(
-                export_key, ray_constants.KV_NAMESPACE_FUNCTION_TABLE
-            )
-            if key is not None:
-                self._process_key(key)
-                self.num_imported += 1
-            else:
-                break
-
-    def _get_import_info_for_collision_detection(self, key):
-        """Retrieve the collision identifier, type, and name of the import."""
-        if key.startswith(b"RemoteFunction"):
-            collision_identifier, function_name = self._internal_kv_multiget(
-                key, ["collision_identifier", "function_name"]
-            )
-            return (
-                collision_identifier,
-                ray._private.utils.decode(function_name.encode()),
-                "remote function",
-            )
-        elif key.startswith(b"ActorClass"):
-            collision_identifier, class_name = self._internal_kv_multiget(
-                key, ["collision_identifier", "class_name"]
-            )
-            return (
-                collision_identifier,
-                ray._private.utils.decode(class_name.encode()),
-                "actor",
-            )
-
-    def _process_key(self, key):
-        """Process the given export key from redis."""
-        if self.mode != ray.WORKER_MODE:
-            # If the same remote function or actor definition appears to be
-            # exported many times, then print a warning. We only issue this
-            # warning from the driver so that it is only triggered once instead
-            # of many times. TODO(rkn): We may want to push this to the driver
-            # through Redis so that it can be displayed in the dashboard more
-            # easily.
-            if key.startswith(b"RemoteFunction") or key.startswith(b"ActorClass"):
-                (
-                    collision_identifier,
-                    name,
-                    import_type,
-                ) = self._get_import_info_for_collision_detection(key)
-                self.imported_collision_identifiers[collision_identifier] += 1
-                if (
-                    self.imported_collision_identifiers[collision_identifier]
-                    == ray_constants.DUPLICATE_REMOTE_FUNCTION_THRESHOLD
-                ):
-                    logger.warning(
-                        "The %s '%s' has been exported %s times. It's "
-                        "possible that this warning is accidental, but this "
-                        "may indicate that the same remote function is being "
-                        "defined repeatedly from within many tasks and "
-                        "exported to all of the workers. This can be a "
-                        "performance issue and can be resolved by defining "
-                        "the remote function on the driver instead. See "
-                        "https://github.com/ray-project/ray/issues/6240 for "
-                        "more discussion.",
-                        import_type,
-                        name,
-                        ray_constants.DUPLICATE_REMOTE_FUNCTION_THRESHOLD,
-                    )
-
-        if key.startswith(b"RemoteFunction:"):
-            # TODO (Alex): There's a race condition here if the worker is
-            # shutdown before the function finished registering (because core
-            # worker's global worker is unset before shutdown and is needed
-            # for profiling).
-            # with profiling.profile("register_remote_function"):
-            (self.worker.function_actor_manager.fetch_and_register_remote_function(key))
-        elif key.startswith(b"FunctionsToRun:"):
-            with profiling.profile("fetch_and_run_function"):
-                self.fetch_and_execute_function_to_run(key)
-        elif key.startswith(b"ActorClass:"):
-            # Keep track of the fact that this actor class has been
-            # exported so that we know it is safe to turn this worker
-            # into an actor of that class.
-            self.worker.function_actor_manager.imported_actor_classes.add(key)
-            with self.worker.function_actor_manager.cv:
-                # Function manager may be waiting on actor class to be
-                # loaded for deserialization, notify it to wake up and
-                # check if the actor class it was looking for is loaded
-                self.worker.function_actor_manager.cv.notify_all()
-        # TODO(rkn): We may need to bring back the case of
-        # fetching actor classes here.
-        else:
-            assert False, "This code should be unreachable."
-
-    def fetch_and_execute_function_to_run(self, key):
-        """Run on arbitrary function on the worker."""
-        (job_id, serialized_function) = self._internal_kv_multiget(
-            key, ["job_id", "function"]
-        )
-        if self.worker.mode == ray.SCRIPT_MODE:
-            return
-
-        try:
-            # FunctionActorManager may call pickle.loads at the same time.
-            # Importing the same module in different threads causes deadlock.
-            with self.worker.function_actor_manager.lock:
-                # Deserialize the function.
-                function = pickle.loads(serialized_function)
-            # Run the function.
-            function({"worker": self.worker})
-        except Exception:
-            # If an exception was thrown when the function was run, we record
-            # the traceback and notify the scheduler of the failure.
-            traceback_str = traceback.format_exc()
-            # Log the error message.
-            ray._private.utils.push_error_to_driver(
-                self.worker,
-                ray_constants.FUNCTION_TO_RUN_PUSH_ERROR,
-                traceback_str,
-                job_id=ray.JobID(job_id),
-            )
-
-    def _internal_kv_multiget(self, key, fields):
-        vals = self.gcs_client.internal_kv_get(
-            key, ray_constants.KV_NAMESPACE_FUNCTION_TABLE
-        )
-        if vals is None:
-            vals = {}
-        else:
-            vals = pickle.loads(vals)
-        return (vals.get(field) for field in fields)
->>>>>>> 19672688
+from collections import defaultdict
+import threading
+import traceback
+
+import redis
+import grpc
+
+import ray
+from ray import ray_constants
+from ray import cloudpickle as pickle
+import ray._private.profiling as profiling
+import logging
+
+logger = logging.getLogger(__name__)
+
+
+class ImportThread:
+    """A thread used to import exports from the driver or other workers.
+
+    Attributes:
+        worker: the worker object in this process.
+        mode: worker mode
+        redis_client: the redis client used to query exports.
+        threads_stopped (threading.Event): A threading event used to signal to
+            the thread that it should exit.
+        imported_collision_identifiers: This is a dictionary mapping collision
+            identifiers for the exported remote functions and actor classes to
+            the number of times that collision identifier has appeared. This is
+            used to provide good error messages when the same function or class
+            is exported many times.
+    """
+
+    def __init__(self, worker, mode, threads_stopped):
+        self.worker = worker
+        self.mode = mode
+        self.gcs_client = worker.gcs_client
+        if worker.gcs_pubsub_enabled:
+            self.subscriber = worker.gcs_function_key_subscriber
+            self.subscriber.subscribe()
+        else:
+            self.subscriber = worker.redis_client.pubsub()
+            self.subscriber.subscribe(
+                b"__keyspace@0__:"
+                + ray._private.function_manager.make_exports_prefix(
+                    self.worker.current_job_id
+                )
+            )
+        self.threads_stopped = threads_stopped
+        self.imported_collision_identifiers = defaultdict(int)
+        # Keep track of the number of imports that we've imported.
+        self.num_imported = 0
+
+    def start(self):
+        """Start the import thread."""
+        self.t = threading.Thread(target=self._run, name="ray_import_thread")
+        # Making the thread a daemon causes it to exit
+        # when the main thread exits.
+        self.t.daemon = True
+        self.t.start()
+
+    def join_import_thread(self):
+        """Wait for the thread to exit."""
+        self.t.join()
+
+    def _run(self):
+        try:
+            self._do_importing()
+            while True:
+                # Exit if we received a signal that we should stop.
+                if self.threads_stopped.is_set():
+                    return
+
+                if self.worker.gcs_pubsub_enabled:
+                    key = self.subscriber.poll()
+                    if key is None:
+                        # subscriber has closed.
+                        break
+                else:
+                    msg = self.subscriber.get_message()
+                    if msg is None:
+                        self.threads_stopped.wait(timeout=0.01)
+                        continue
+                    if msg["type"] == "subscribe":
+                        continue
+
+                self._do_importing()
+        except (OSError, redis.exceptions.ConnectionError, grpc.RpcError) as e:
+            logger.error(f"ImportThread: {e}")
+        finally:
+            # Close the Redis / GCS subscriber to avoid leaking file
+            # descriptors.
+            self.subscriber.close()
+
+    def _do_importing(self):
+        while True:
+            export_key = ray._private.function_manager.make_export_key(
+                self.num_imported + 1, self.worker.current_job_id
+            )
+            key = self.gcs_client.internal_kv_get(
+                export_key, ray_constants.KV_NAMESPACE_FUNCTION_TABLE
+            )
+            if key is not None:
+                self._process_key(key)
+                self.num_imported += 1
+            else:
+                break
+
+    def _get_import_info_for_collision_detection(self, key):
+        """Retrieve the collision identifier, type, and name of the import."""
+        if key.startswith(b"RemoteFunction"):
+            collision_identifier, function_name = self._internal_kv_multiget(
+                key, ["collision_identifier", "function_name"]
+            )
+            return (
+                collision_identifier,
+                ray._private.utils.decode(function_name.encode()),
+                "remote function",
+            )
+        elif key.startswith(b"ActorClass"):
+            collision_identifier, class_name = self._internal_kv_multiget(
+                key, ["collision_identifier", "class_name"]
+            )
+            return (
+                collision_identifier,
+                ray._private.utils.decode(class_name.encode()),
+                "actor",
+            )
+
+    def _process_key(self, key):
+        """Process the given export key from redis."""
+        if self.mode != ray.WORKER_MODE:
+            # If the same remote function or actor definition appears to be
+            # exported many times, then print a warning. We only issue this
+            # warning from the driver so that it is only triggered once instead
+            # of many times. TODO(rkn): We may want to push this to the driver
+            # through Redis so that it can be displayed in the dashboard more
+            # easily.
+            if key.startswith(b"RemoteFunction") or key.startswith(b"ActorClass"):
+                (
+                    collision_identifier,
+                    name,
+                    import_type,
+                ) = self._get_import_info_for_collision_detection(key)
+                self.imported_collision_identifiers[collision_identifier] += 1
+                if (
+                    self.imported_collision_identifiers[collision_identifier]
+                    == ray_constants.DUPLICATE_REMOTE_FUNCTION_THRESHOLD
+                ):
+                    logger.warning(
+                        "The %s '%s' has been exported %s times. It's "
+                        "possible that this warning is accidental, but this "
+                        "may indicate that the same remote function is being "
+                        "defined repeatedly from within many tasks and "
+                        "exported to all of the workers. This can be a "
+                        "performance issue and can be resolved by defining "
+                        "the remote function on the driver instead. See "
+                        "https://github.com/ray-project/ray/issues/6240 for "
+                        "more discussion.",
+                        import_type,
+                        name,
+                        ray_constants.DUPLICATE_REMOTE_FUNCTION_THRESHOLD,
+                    )
+
+        if key.startswith(b"RemoteFunction:"):
+            # TODO (Alex): There's a race condition here if the worker is
+            # shutdown before the function finished registering (because core
+            # worker's global worker is unset before shutdown and is needed
+            # for profiling).
+            # with profiling.profile("register_remote_function"):
+            (self.worker.function_actor_manager.fetch_and_register_remote_function(key))
+        elif key.startswith(b"FunctionsToRun:"):
+            with profiling.profile("fetch_and_run_function"):
+                self.fetch_and_execute_function_to_run(key)
+        elif key.startswith(b"ActorClass:"):
+            # Keep track of the fact that this actor class has been
+            # exported so that we know it is safe to turn this worker
+            # into an actor of that class.
+            self.worker.function_actor_manager.imported_actor_classes.add(key)
+            with self.worker.function_actor_manager.cv:
+                # Function manager may be waiting on actor class to be
+                # loaded for deserialization, notify it to wake up and
+                # check if the actor class it was looking for is loaded
+                self.worker.function_actor_manager.cv.notify_all()
+        # TODO(rkn): We may need to bring back the case of
+        # fetching actor classes here.
+        else:
+            assert False, "This code should be unreachable."
+
+    def fetch_and_execute_function_to_run(self, key):
+        """Run on arbitrary function on the worker."""
+        (job_id, serialized_function) = self._internal_kv_multiget(
+            key, ["job_id", "function"]
+        )
+        if self.worker.mode == ray.SCRIPT_MODE:
+            return
+
+        try:
+            # FunctionActorManager may call pickle.loads at the same time.
+            # Importing the same module in different threads causes deadlock.
+            with self.worker.function_actor_manager.lock:
+                # Deserialize the function.
+                function = pickle.loads(serialized_function)
+            # Run the function.
+            function({"worker": self.worker})
+        except Exception:
+            # If an exception was thrown when the function was run, we record
+            # the traceback and notify the scheduler of the failure.
+            traceback_str = traceback.format_exc()
+            # Log the error message.
+            ray._private.utils.push_error_to_driver(
+                self.worker,
+                ray_constants.FUNCTION_TO_RUN_PUSH_ERROR,
+                traceback_str,
+                job_id=ray.JobID(job_id),
+            )
+
+    def _internal_kv_multiget(self, key, fields):
+        vals = self.gcs_client.internal_kv_get(
+            key, ray_constants.KV_NAMESPACE_FUNCTION_TABLE
+        )
+        if vals is None:
+            vals = {}
+        else:
+            vals = pickle.loads(vals)
+        return (vals.get(field) for field in fields)