"""Ray constants used in the Python code."""

import json
import logging
import os
import sys

logger = logging.getLogger(__name__)


def env_integer(key, default):
    if key in os.environ:
        value = os.environ[key]
        if value.isdigit():
            return int(os.environ[key])

        logger.debug(
            f"Found {key} in environment, but value must "
            f"be an integer. Got: {value}. Returning "
            f"provided default {default}."
        )
        return default
    return default


def env_float(key, default):
    if key in os.environ:
        value = os.environ[key]
        try:
            return float(value)
        except ValueError:
            logger.debug(
                f"Found {key} in environment, but value must "
                f"be a float. Got: {value}. Returning "
                f"provided default {default}."
            )
            return default
    return default


def env_bool(key, default):
    if key in os.environ:
        return (
            True
            if os.environ[key].lower() == "true" or os.environ[key] == "1"
            else False
        )
    return default


def env_set_by_user(key):
    return key in os.environ


# Whether event logging to driver is enabled. Set to 0 to disable.
AUTOSCALER_EVENTS = env_integer("RAY_SCHEDULER_EVENTS", 1)

# Whether to disable the C++ failure signal handler that provides stack traces
# on crashes. Disabling this is necessary when using Java libraries
# because Ray's signal handler conflicts with the JVM's signal handling.
RAY_DISABLE_FAILURE_SIGNAL_HANDLER = env_bool(
    "RAY_DISABLE_FAILURE_SIGNAL_HANDLER", False
)

RAY_LOG_TO_DRIVER = env_bool("RAY_LOG_TO_DRIVER", True)

# Filter level under which events will be filtered out, i.e. not printing to driver
RAY_LOG_TO_DRIVER_EVENT_LEVEL = os.environ.get("RAY_LOG_TO_DRIVER_EVENT_LEVEL", "INFO")

# Internal kv keys for storing monitor debug status.
DEBUG_AUTOSCALING_ERROR = "__autoscaling_error"
DEBUG_AUTOSCALING_STATUS = "__autoscaling_status"
DEBUG_AUTOSCALING_STATUS_LEGACY = "__autoscaling_status_legacy"

ID_SIZE = 28

# The following constants are used to create default values for
# resource isolation when it is enabled.
# TODO(54703): Link to OSS documentation about the feature once it's available.
DEFAULT_CGROUP_PATH = "/sys/fs/cgroup"
# The default proportion of cpu cores to reserve for ray system processes.
DEFAULT_SYSTEM_RESERVED_CPU_PROPORTION = env_float(
    "RAY_DEFAULT_SYSTEM_RESERVED_CPU_PROPORTION", 0.05
)
# The default minimum number of cpu cores to reserve for ray system processes.
# This value is used if the available_cores * DEFAULT_SYSTEM_RESERVED_CPU_PROPORTION < this value.
DEFAULT_MIN_SYSTEM_RESERVED_CPU_CORES = env_float(
    "RAY_DEFAULT_MIN_SYSTEM_RESERVED_CPU_CORES", 1.0
)
# The default maximum number of cpu cores to reserve for ray system processes.
# This value is used if the available_cores * DEFAULT_SYSTEM_RESERVED_CPU_PROPORTION > this value.
DEFAULT_MAX_SYSTEM_RESERVED_CPU_CORES = env_float(
    "RAY_DEFAULT_MAX_SYSTEM_RESERVED_CPU_CORES", 3.0
)
# The values for SYSTEM_RESERVED_MEMORY do not include the memory reserveed
# for the object store.
# The default proportion available memory to reserve for ray system processes.
DEFAULT_SYSTEM_RESERVED_MEMORY_PROPORTION = env_float(
    "RAY_DEFAULT_SYSTEM_RESERVED_MEMORY_PROPORTION", 0.10
)
# The default minimum number of bytes to reserve for ray system processes.
# This value is used if the available_memory * DEFAULT_SYSTEM_RESERVED_MEMORY_PROPORTION < this value.
DEFAULT_MIN_SYSTEM_RESERVED_MEMORY_BYTES = env_integer(
    "RAY_DEFAULT_MIN_SYSTEM_RESERVED_MEMORY_BYTES", (500) * (1024**2)
)
# The default maximum number of bytes to reserve for ray system processes.
# This value is used if the available_memory * DEFAULT_SYSTEM_RESERVED_MEMORY_PROPORTION > this value.
DEFAULT_MAX_SYSTEM_RESERVED_MEMORY_BYTES = env_integer(
    "RAY_DEFAULT_MAX_SYSTEM_RESERVED_MEMORY_BYTES", (10) * (1024**3)
)

# The default maximum number of bytes to allocate to the object store unless
# overridden by the user.
DEFAULT_OBJECT_STORE_MAX_MEMORY_BYTES = env_integer(
    "RAY_DEFAULT_OBJECT_STORE_MAX_MEMORY_BYTES", (200) * (10**9)  # 200 GB
)
# The default proportion of available memory allocated to the object store
DEFAULT_OBJECT_STORE_MEMORY_PROPORTION = env_float(
    "RAY_DEFAULT_OBJECT_STORE_MEMORY_PROPORTION",
    0.3,
)
# The smallest cap on the memory used by the object store that we allow.
# This must be greater than MEMORY_RESOURCE_UNIT_BYTES
OBJECT_STORE_MINIMUM_MEMORY_BYTES = 75 * 1024 * 1024
# Each ObjectRef currently uses about 3KB of caller memory.
CALLER_MEMORY_USAGE_PER_OBJECT_REF = 3000
# Above this number of bytes, raise an error by default unless the user sets
# RAY_ALLOW_SLOW_STORAGE=1. This avoids swapping with large object stores.
REQUIRE_SHM_SIZE_THRESHOLD = 10**10
# Mac with 16GB memory has degraded performance when the object store size is
# greater than 2GB.
# (see https://github.com/ray-project/ray/issues/20388 for details)
# The workaround here is to limit capacity to 2GB for Mac by default,
# and raise error if the capacity is overwritten by user.
MAC_DEGRADED_PERF_MMAP_SIZE_LIMIT = (2) * (2**30)
# If a user does not specify a port for the primary Ray service,
# we attempt to start the service running at this port.
DEFAULT_PORT = 6379

RAY_ADDRESS_ENVIRONMENT_VARIABLE = "RAY_ADDRESS"
RAY_API_SERVER_ADDRESS_ENVIRONMENT_VARIABLE = "RAY_API_SERVER_ADDRESS"
RAY_NAMESPACE_ENVIRONMENT_VARIABLE = "RAY_NAMESPACE"
RAY_RUNTIME_ENV_ENVIRONMENT_VARIABLE = "RAY_RUNTIME_ENV"
RAY_RUNTIME_ENV_URI_PIN_EXPIRATION_S_ENV_VAR = (
    "RAY_RUNTIME_ENV_TEMPORARY_REFERENCE_EXPIRATION_S"
)
# Ray populates this env var to the working dir in the creation of a runtime env.
# For example, `pip` and `conda` users can use this environment variable to locate the
# `requirements.txt` file.
RAY_RUNTIME_ENV_CREATE_WORKING_DIR_ENV_VAR = "RAY_RUNTIME_ENV_CREATE_WORKING_DIR"
# Defaults to 10 minutes. This should be longer than the total time it takes for
# the local working_dir and py_modules to be uploaded, or these files might get
# garbage collected before the job starts.
RAY_RUNTIME_ENV_URI_PIN_EXPIRATION_S_DEFAULT = 10 * 60
# If set to 1, then `.gitignore` files will not be parsed and loaded into "excludes"
# when using a local working_dir or py_modules.
RAY_RUNTIME_ENV_IGNORE_GITIGNORE = "RAY_RUNTIME_ENV_IGNORE_GITIGNORE"
# Hook for running a user-specified runtime-env hook. This hook will be called
# unconditionally given the runtime_env dict passed for ray.init. It must return
# a rewritten runtime_env dict. Example: "your.module.runtime_env_hook".
RAY_RUNTIME_ENV_HOOK = "RAY_RUNTIME_ENV_HOOK"
# Hook that is invoked on `ray start`. It will be given the cluster parameters and
# whether we are the head node as arguments. The function can modify the params class,
# but otherwise returns void. Example: "your.module.ray_start_hook".
RAY_START_HOOK = "RAY_START_HOOK"
# Hook that is invoked on `ray job submit`. It will be given all the same args as the
# job.cli.submit() function gets, passed as kwargs to this function.
RAY_JOB_SUBMIT_HOOK = "RAY_JOB_SUBMIT_HOOK"
# Headers to pass when using the Job CLI. It will be given to
# instantiate a Job SubmissionClient.
RAY_JOB_HEADERS = "RAY_JOB_HEADERS"

# Timeout waiting for the dashboard to come alive during node startup.
RAY_DASHBOARD_STARTUP_TIMEOUT_S = env_integer("RAY_DASHBOARD_STARTUP_TIMEOUT_S", 60)

DEFAULT_DASHBOARD_IP = "127.0.0.1"
DEFAULT_DASHBOARD_PORT = 8265
DASHBOARD_ADDRESS = "dashboard"
DASHBOARD_CLIENT_MAX_SIZE = 100 * 1024**2
PROMETHEUS_SERVICE_DISCOVERY_FILE = "prom_metrics_service_discovery.json"
DEFAULT_DASHBOARD_AGENT_LISTEN_PORT = 52365
# Default resource requirements for actors when no resource requirements are
# specified.
DEFAULT_ACTOR_METHOD_CPU_SIMPLE = 1
DEFAULT_ACTOR_CREATION_CPU_SIMPLE = 0
# Default resource requirements for actors when some resource requirements are
# specified in .
DEFAULT_ACTOR_METHOD_CPU_SPECIFIED = 0
DEFAULT_ACTOR_CREATION_CPU_SPECIFIED = 1
# Default number of return values for each actor method.
DEFAULT_ACTOR_METHOD_NUM_RETURN_VALS = 1

# Wait 30 seconds for client to reconnect after unexpected disconnection
DEFAULT_CLIENT_RECONNECT_GRACE_PERIOD = 30

# If a remote function or actor (or some other export) has serialized size
# greater than this quantity, print an warning.
FUNCTION_SIZE_WARN_THRESHOLD = 10**7
FUNCTION_SIZE_ERROR_THRESHOLD = env_integer("FUNCTION_SIZE_ERROR_THRESHOLD", (10**8))

# If remote functions with the same source are imported this many times, then
# print a warning.
DUPLICATE_REMOTE_FUNCTION_THRESHOLD = 100

# The maximum resource quantity that is allowed. TODO(rkn): This could be
# relaxed, but the current implementation of the node manager will be slower
# for large resource quantities due to bookkeeping of specific resource IDs.
MAX_RESOURCE_QUANTITY = 100e12

# Number of units 1 resource can be subdivided into.
MIN_RESOURCE_GRANULARITY = 0.0001

# Set this environment variable to populate the dashboard URL with
# an external hosted Ray dashboard URL (e.g. because the
# dashboard is behind a proxy or load balancer). This only overrides
# the dashboard URL when returning or printing to a user through a public
# API, but not in the internal KV store.
RAY_OVERRIDE_DASHBOARD_URL = "RAY_OVERRIDE_DASHBOARD_URL"


# Different types of Ray errors that can be pushed to the driver.
# TODO(rkn): These should be defined in flatbuffers and must be synced with
# the existing C++ definitions.
PICKLING_LARGE_OBJECT_PUSH_ERROR = "pickling_large_object"
WAIT_FOR_FUNCTION_PUSH_ERROR = "wait_for_function"
VERSION_MISMATCH_PUSH_ERROR = "version_mismatch"
WORKER_CRASH_PUSH_ERROR = "worker_crash"
WORKER_DIED_PUSH_ERROR = "worker_died"
WORKER_POOL_LARGE_ERROR = "worker_pool_large"
PUT_RECONSTRUCTION_PUSH_ERROR = "put_reconstruction"
RESOURCE_DEADLOCK_ERROR = "resource_deadlock"
REMOVED_NODE_ERROR = "node_removed"
MONITOR_DIED_ERROR = "monitor_died"
LOG_MONITOR_DIED_ERROR = "log_monitor_died"
DASHBOARD_AGENT_DIED_ERROR = "dashboard_agent_died"
DASHBOARD_DIED_ERROR = "dashboard_died"
RAYLET_DIED_ERROR = "raylet_died"
DETACHED_ACTOR_ANONYMOUS_NAMESPACE_ERROR = "detached_actor_anonymous_namespace"
EXCESS_QUEUEING_WARNING = "excess_queueing_warning"

# Used by autoscaler to set the node custom resources and labels
# from cluster.yaml.
RESOURCES_ENVIRONMENT_VARIABLE = "RAY_OVERRIDE_RESOURCES"
LABELS_ENVIRONMENT_VARIABLE = "RAY_OVERRIDE_LABELS"

# Temporary flag to disable log processing in the dashboard.  This is useful
# if the dashboard is overloaded by logs and failing to process other
# dashboard API requests (e.g. Job Submission).
DISABLE_DASHBOARD_LOG_INFO = env_integer("RAY_DISABLE_DASHBOARD_LOG_INFO", 0)

LOGGER_FORMAT = "%(asctime)s\t%(levelname)s %(filename)s:%(lineno)s -- %(message)s"
LOGGER_FORMAT_ESCAPE = json.dumps(LOGGER_FORMAT.replace("%", "%%"))
LOGGER_FORMAT_HELP = f"The logging format. default={LOGGER_FORMAT_ESCAPE}"
# Configure the default logging levels for various Ray components.
# TODO (kevin85421): Currently, I don't encourage Ray users to configure
# `RAY_LOGGER_LEVEL` until its scope and expected behavior are clear and
# easy to understand. Now, only Ray developers should use it.
LOGGER_LEVEL = os.environ.get("RAY_LOGGER_LEVEL", "info")
LOGGER_LEVEL_CHOICES = ["debug", "info", "warning", "error", "critical"]
LOGGER_LEVEL_HELP = (
    "The logging level threshold, choices=['debug', 'info',"
    " 'warning', 'error', 'critical'], default='info'"
)

LOGGING_REDIRECT_STDERR_ENVIRONMENT_VARIABLE = "RAY_LOG_TO_STDERR"
# Logging format when logging stderr. This should be formatted with the
# component before setting the formatter, e.g. via
#   format = LOGGER_FORMAT_STDERR.format(component="dashboard")
#   handler.setFormatter(logging.Formatter(format))
LOGGER_FORMAT_STDERR = (
    "%(asctime)s\t%(levelname)s ({component}) %(filename)s:%(lineno)s -- %(message)s"
)

# Constants used to define the different process types.
PROCESS_TYPE_REAPER = "reaper"
PROCESS_TYPE_MONITOR = "monitor"
PROCESS_TYPE_RAY_CLIENT_SERVER = "ray_client_server"
PROCESS_TYPE_LOG_MONITOR = "log_monitor"
PROCESS_TYPE_DASHBOARD = "dashboard"
PROCESS_TYPE_DASHBOARD_AGENT = "dashboard_agent"
PROCESS_TYPE_RUNTIME_ENV_AGENT = "runtime_env_agent"
PROCESS_TYPE_WORKER = "worker"
PROCESS_TYPE_RAYLET = "raylet"
PROCESS_TYPE_REDIS_SERVER = "redis_server"
PROCESS_TYPE_GCS_SERVER = "gcs_server"
PROCESS_TYPE_PYTHON_CORE_WORKER_DRIVER = "python-core-driver"
PROCESS_TYPE_PYTHON_CORE_WORKER = "python-core-worker"

# Log file names
MONITOR_LOG_FILE_NAME = f"{PROCESS_TYPE_MONITOR}.log"
LOG_MONITOR_LOG_FILE_NAME = f"{PROCESS_TYPE_LOG_MONITOR}.log"

# Enable log deduplication.
RAY_DEDUP_LOGS = env_bool("RAY_DEDUP_LOGS", True)

# How many seconds of messages to buffer for log deduplication.
RAY_DEDUP_LOGS_AGG_WINDOW_S = env_integer("RAY_DEDUP_LOGS_AGG_WINDOW_S", 5)

# Regex for log messages to never deduplicate, or None. This takes precedence over
# the skip regex below. A default pattern is set for testing.
TESTING_NEVER_DEDUP_TOKEN = "__ray_testing_never_deduplicate__"
RAY_DEDUP_LOGS_ALLOW_REGEX = os.environ.get(
    "RAY_DEDUP_LOGS_ALLOW_REGEX", TESTING_NEVER_DEDUP_TOKEN
)

# Regex for log messages to always skip / suppress, or None.
RAY_DEDUP_LOGS_SKIP_REGEX = os.environ.get("RAY_DEDUP_LOGS_SKIP_REGEX")

WORKER_PROCESS_TYPE_IDLE_WORKER = "ray::IDLE"
WORKER_PROCESS_TYPE_SPILL_WORKER_NAME = "SpillWorker"
WORKER_PROCESS_TYPE_RESTORE_WORKER_NAME = "RestoreWorker"
WORKER_PROCESS_TYPE_SPILL_WORKER_IDLE = (
    f"ray::IDLE_{WORKER_PROCESS_TYPE_SPILL_WORKER_NAME}"
)
WORKER_PROCESS_TYPE_RESTORE_WORKER_IDLE = (
    f"ray::IDLE_{WORKER_PROCESS_TYPE_RESTORE_WORKER_NAME}"
)
WORKER_PROCESS_TYPE_SPILL_WORKER = f"ray::SPILL_{WORKER_PROCESS_TYPE_SPILL_WORKER_NAME}"
WORKER_PROCESS_TYPE_RESTORE_WORKER = (
    f"ray::RESTORE_{WORKER_PROCESS_TYPE_RESTORE_WORKER_NAME}"
)
WORKER_PROCESS_TYPE_SPILL_WORKER_DELETE = (
    f"ray::DELETE_{WORKER_PROCESS_TYPE_SPILL_WORKER_NAME}"
)
WORKER_PROCESS_TYPE_RESTORE_WORKER_DELETE = (
    f"ray::DELETE_{WORKER_PROCESS_TYPE_RESTORE_WORKER_NAME}"
)

# The number of files the log monitor will open. If more files exist, they will
# be ignored.
LOG_MONITOR_MAX_OPEN_FILES = int(
    os.environ.get("RAY_LOG_MONITOR_MAX_OPEN_FILES", "200")
)

# The maximum batch of lines to be read in a single iteration. We _always_ try
# to read this number of lines even if there aren't any new lines.
LOG_MONITOR_NUM_LINES_TO_READ = int(
    os.environ.get("RAY_LOG_MONITOR_NUM_LINES_TO_READ", "1000")
)

# Autoscaler events are denoted by the ":event_summary:" magic token.
LOG_PREFIX_EVENT_SUMMARY = ":event_summary:"
# Cluster-level info events are denoted by the ":info_message:" magic token. These may
# be emitted in the stderr of Ray components.
LOG_PREFIX_INFO_MESSAGE = ":info_message:"
# Actor names are recorded in the logs with this magic token as a prefix.
LOG_PREFIX_ACTOR_NAME = ":actor_name:"
# Task names are recorded in the logs with this magic token as a prefix.
LOG_PREFIX_TASK_NAME = ":task_name:"
# Job ids are recorded in the logs with this magic token as a prefix.
LOG_PREFIX_JOB_ID = ":job_id:"

# The object metadata field uses the following format: It is a comma
# separated list of fields. The first field is mandatory and is the
# type of the object (see types below) or an integer, which is interpreted
# as an error value. The second part is optional and if present has the
# form DEBUG:<breakpoint_id>, it is used for implementing the debugger.

# A constant used as object metadata to indicate the object is cross language.
OBJECT_METADATA_TYPE_CROSS_LANGUAGE = b"XLANG"
# A constant used as object metadata to indicate the object is python specific.
OBJECT_METADATA_TYPE_PYTHON = b"PYTHON"
# A constant used as object metadata to indicate the object is raw bytes.
OBJECT_METADATA_TYPE_RAW = b"RAW"

# A constant used as object metadata to indicate the object is an actor handle.
# This value should be synchronized with the Java definition in
# ObjectSerializer.java
# TODO(fyrestone): Serialize the ActorHandle via the custom type feature
# of XLANG.
OBJECT_METADATA_TYPE_ACTOR_HANDLE = b"ACTOR_HANDLE"

# A constant indicating the debugging part of the metadata (see above).
OBJECT_METADATA_DEBUG_PREFIX = b"DEBUG:"

AUTOSCALER_RESOURCE_REQUEST_CHANNEL = b"autoscaler_resource_request"

REDIS_DEFAULT_USERNAME = ""

REDIS_DEFAULT_PASSWORD = ""

# The default ip address to bind to.
NODE_DEFAULT_IP = "127.0.0.1"

# The Mach kernel page size in bytes.
MACH_PAGE_SIZE_BYTES = 4096

# The max number of bytes for task execution error message.
MAX_APPLICATION_ERROR_LEN = 500

# Max 64 bit integer value, which is needed to ensure against overflow
# in C++ when passing integer values cross-language.
MAX_INT64_VALUE = 9223372036854775807

# Object Spilling related constants
DEFAULT_OBJECT_PREFIX = "ray_spilled_objects"

GCS_PORT_ENVIRONMENT_VARIABLE = "RAY_GCS_SERVER_PORT"

HEALTHCHECK_EXPIRATION_S = os.environ.get("RAY_HEALTHCHECK_EXPIRATION_S", 10)

# Filename of "shim process" that sets up Python worker environment.
# Should be kept in sync with kSetupWorkerFilename in
# src/ray/common/constants.h.
SETUP_WORKER_FILENAME = "setup_worker.py"

# Directory name where runtime_env resources will be created & cached.
DEFAULT_RUNTIME_ENV_DIR_NAME = "runtime_resources"

# The timeout seconds for the creation of runtime env,
# dafault timeout is 10 minutes
DEFAULT_RUNTIME_ENV_TIMEOUT_SECONDS = 600

<<<<<<< HEAD
GCS_SERVER_REQUEST_TIMEOUT_SECONDS = 60
=======
# The timeout seconds for the GCS server request.
# Try fetching from the cpp environment variable first.
GCS_SERVER_REQUEST_TIMEOUT_SECONDS = int(
    os.environ.get("RAY_gcs_server_request_timeout_seconds", "60")
)
>>>>>>> 17f24ec3

# Used to separate lines when formatting the call stack where an ObjectRef was
# created.
CALL_STACK_LINE_DELIMITER = " | "

# The default gRPC max message size is 4 MiB, we use a larger number of 512 MiB
# NOTE: This is equal to the C++ limit of (RAY_CONFIG::max_grpc_message_size)
GRPC_CPP_MAX_MESSAGE_SIZE = 512 * 1024 * 1024

# The gRPC send & receive max length for "dashboard agent" server.
# NOTE: This is equal to the C++ limit of RayConfig::max_grpc_message_size
#       and HAVE TO STAY IN SYNC with it (ie, meaning that both of these values
#       have to be set at the same time)
AGENT_GRPC_MAX_MESSAGE_LENGTH = env_integer(
    "AGENT_GRPC_MAX_MESSAGE_LENGTH", 20 * 1024 * 1024  # 20MB
)


# GRPC options
GRPC_ENABLE_HTTP_PROXY = (
    1
    if os.environ.get("RAY_grpc_enable_http_proxy", "0").lower() in ("1", "true")
    else 0
)
GLOBAL_GRPC_OPTIONS = (("grpc.enable_http_proxy", GRPC_ENABLE_HTTP_PROXY),)

# Internal kv namespaces
KV_NAMESPACE_DASHBOARD = b"dashboard"
KV_NAMESPACE_SESSION = b"session"
KV_NAMESPACE_TRACING = b"tracing"
KV_NAMESPACE_PDB = b"ray_pdb"
KV_NAMESPACE_HEALTHCHECK = b"healthcheck"
KV_NAMESPACE_JOB = b"job"
KV_NAMESPACE_CLUSTER = b"cluster"
KV_HEAD_NODE_ID_KEY = b"head_node_id"
# TODO: Set package for runtime env
# We need to update ray client for this since runtime env use ray client
# This might introduce some compatibility issues so leave it here for now.
KV_NAMESPACE_PACKAGE = None
KV_NAMESPACE_FUNCTION_TABLE = b"fun"

LANGUAGE_WORKER_TYPES = ["python", "java", "cpp"]

NEURON_CORES = "neuron_cores"
GPU = "GPU"
TPU = "TPU"
NPU = "NPU"
HPU = "HPU"


RAY_WORKER_NICENESS = "RAY_worker_niceness"

# Default max_retries option in @ray.remote for non-actor
# tasks.
DEFAULT_TASK_MAX_RETRIES = 3

# Default max_concurrency option in @ray.remote for threaded actors.
DEFAULT_MAX_CONCURRENCY_THREADED = 1

# Ray internal flags. These flags should not be set by users, and we strip them on job
# submission.
# This should be consistent with src/ray/common/ray_internal_flag_def.h
RAY_INTERNAL_FLAGS = [
    "RAY_JOB_ID",
    "RAY_RAYLET_PID",
    "RAY_OVERRIDE_NODE_ID_FOR_TESTING",
]


def gcs_actor_scheduling_enabled():
    return os.environ.get("RAY_gcs_actor_scheduling_enabled") == "true"


DEFAULT_RESOURCES = {"CPU", "GPU", "memory", "object_store_memory"}

# Supported Python versions for runtime env's "conda" field. Ray downloads
# Ray wheels into the conda environment, so the Ray wheels for these Python
# versions must be available online.
RUNTIME_ENV_CONDA_PY_VERSIONS = [(3, 9), (3, 10), (3, 11), (3, 12)]

# Whether to enable Ray clusters (in addition to local Ray).
# Ray clusters are not explicitly supported for Windows and OSX.
IS_WINDOWS_OR_OSX = sys.platform == "darwin" or sys.platform == "win32"
ENABLE_RAY_CLUSTERS_ENV_VAR = "RAY_ENABLE_WINDOWS_OR_OSX_CLUSTER"
ENABLE_RAY_CLUSTER = env_bool(
    ENABLE_RAY_CLUSTERS_ENV_VAR,
    not IS_WINDOWS_OR_OSX,
)

SESSION_LATEST = "session_latest"
NUM_PORT_RETRIES = 40
NUM_REDIS_GET_RETRIES = int(os.environ.get("RAY_NUM_REDIS_GET_RETRIES", "20"))

# The allowed cached ports in Ray. Refer to Port configuration for more details:
# https://docs.ray.io/en/latest/ray-core/configure.html#ports-configurations
RAY_ALLOWED_CACHED_PORTS = {
    "metrics_agent_port",
    "metrics_export_port",
    "dashboard_agent_listen_port",
    "runtime_env_agent_port",
    "gcs_server_port",  # the `port` option for gcs port.
}

# Turn this on if actor task log's offsets are expected to be recorded.
# With this enabled, actor tasks' log could be queried with task id.
RAY_ENABLE_RECORD_ACTOR_TASK_LOGGING = env_bool(
    "RAY_ENABLE_RECORD_ACTOR_TASK_LOGGING", False
)

# RuntimeEnv env var to indicate it exports a function
WORKER_PROCESS_SETUP_HOOK_ENV_VAR = "__RAY_WORKER_PROCESS_SETUP_HOOK_ENV_VAR"
RAY_WORKER_PROCESS_SETUP_HOOK_LOAD_TIMEOUT_ENV_VAR = (
    "RAY_WORKER_PROCESS_SETUP_HOOK_LOAD_TIMEOUT"  # noqa
)

RAY_DEFAULT_LABEL_KEYS_PREFIX = "ray.io/"

RAY_TPU_MAX_CONCURRENT_CONNECTIONS_ENV_VAR = "RAY_TPU_MAX_CONCURRENT_ACTIVE_CONNECTIONS"

RAY_NODE_IP_FILENAME = "node_ip_address.json"

RAY_LOGGING_CONFIG_ENCODING = os.environ.get("RAY_LOGGING_CONFIG_ENCODING")

RAY_BACKEND_LOG_JSON_ENV_VAR = "RAY_BACKEND_LOG_JSON"

# Write export API event of all resource types to file if enabled.
# RAY_enable_export_api_write_config will not be considered if
# this is enabled.
RAY_ENABLE_EXPORT_API_WRITE = env_bool("RAY_enable_export_api_write", False)

# Comma separated string containing individual resource
# to write export API events for. This configuration is only used if
# RAY_enable_export_api_write is not enabled. Full list of valid
# resource types in ExportEvent.SourceType enum in
# src/ray/protobuf/export_api/export_event.proto
# Example config:
# `export RAY_enable_export_api_write_config='EXPORT_SUBMISSION_JOB,EXPORT_ACTOR'`
RAY_ENABLE_EXPORT_API_WRITE_CONFIG_STR = os.environ.get(
    "RAY_enable_export_api_write_config", ""
)
RAY_ENABLE_EXPORT_API_WRITE_CONFIG = RAY_ENABLE_EXPORT_API_WRITE_CONFIG_STR.split(",")

RAY_EXPORT_EVENT_MAX_FILE_SIZE_BYTES = env_bool(
    "RAY_EXPORT_EVENT_MAX_FILE_SIZE_BYTES", 100 * 1e6
)

RAY_EXPORT_EVENT_MAX_BACKUP_COUNT = env_bool("RAY_EXPORT_EVENT_MAX_BACKUP_COUNT", 20)

# If this flag is set and you run the driver with `uv run`, Ray propagates the `uv run`
# environment to all workers. Ray does this by setting the `py_executable` to the
# `uv run`` command line and by propagating the working directory
# via the `working_dir` plugin so uv finds the pyproject.toml.
# If you enable RAY_ENABLE_UV_RUN_RUNTIME_ENV AND you run the driver
# with `uv run`, Ray deactivates the regular RAY_RUNTIME_ENV_HOOK
# because in most cases the hooks wouldn't work unless you specifically make the code
# for the runtime env hook available in your uv environment and make sure your hook
# is compatible with your uv runtime environment. If you want to combine a custom
# RAY_RUNTIME_ENV_HOOK with `uv run`, you should flag off RAY_ENABLE_UV_RUN_RUNTIME_ENV
# and call ray._private.runtime_env.uv_runtime_env_hook.hook manually in your hook or
# manually set the py_executable in your runtime environment hook.
RAY_ENABLE_UV_RUN_RUNTIME_ENV = env_bool("RAY_ENABLE_UV_RUN_RUNTIME_ENV", True)

# Prometheus metric cardinality level setting, either "legacy" or "recommended".
#
# Legacy: report all metrics to prometheus with the set of labels that are reported by
#   the component, including WorkerId, (task or actor) Name, etc. This is the default.
# Recommended: report only the node level metrics to prometheus. This means that the
#   WorkerId will be removed from all metrics.
# Low: Same as recommended, but also drop the Name label for tasks and actors.
RAY_METRIC_CARDINALITY_LEVEL = os.environ.get(
    "RAY_metric_cardinality_level", "recommended"
)

# Whether enable OpenTelemetry as the metrics collection backend. The default is
# using OpenCensus.
RAY_ENABLE_OPEN_TELEMETRY = env_bool("RAY_enable_open_telemetry", True)

# How long to wait for a fetch for an RDT object to complete during ray.get before timing out and raising an exception to the user.
#
# NOTE: This is a tenth of `RayConfig::fetch_fail_timeout_milliseconds` by default as RDT transfers are expected to be much faster.
RDT_FETCH_FAIL_TIMEOUT_SECONDS = (
    env_integer("RAY_rdt_fetch_fail_timeout_milliseconds", 60000) / 1000
)

# Whether to enable zero-copy serialization for PyTorch tensors.
# When enabled, Ray serializes PyTorch tensors by converting them to NumPy arrays
# and leveraging pickle5's zero-copy buffer sharing. This avoids copying the
# underlying tensor data, which can improve performance when passing large tensors
# across tasks or actors. Note that this is experimental and should be used with caution
# as we won't copy and allow a write to shared memory. One process changing a tensor
# after ray.get could be reflected in another process.
#
# This feature is experimental and works best under the following conditions:
# - The tensor has `requires_grad=False` (i.e., is detached from the autograd graph).
# - The tensor is contiguous in memory
# - Performance benefits from this are larger if the tensor resides in CPU memory
# - You are not using Ray Direct Transport
#
# Tensors on GPU or non-contiguous tensors are still supported: Ray will
# automatically move them to CPU and/or make them contiguous as needed.
# While this incurs an initial copy, subsequent serialization may still benefit
# from reduced overhead compared to the default path.
#
# Use with caution and ensure tensors meet the above criteria before enabling.
# Default: False.
RAY_ENABLE_ZERO_COPY_TORCH_TENSORS = env_bool(
    "RAY_ENABLE_ZERO_COPY_TORCH_TENSORS", False
)<|MERGE_RESOLUTION|>--- conflicted
+++ resolved
@@ -411,15 +411,11 @@
 # dafault timeout is 10 minutes
 DEFAULT_RUNTIME_ENV_TIMEOUT_SECONDS = 600
 
-<<<<<<< HEAD
-GCS_SERVER_REQUEST_TIMEOUT_SECONDS = 60
-=======
 # The timeout seconds for the GCS server request.
 # Try fetching from the cpp environment variable first.
 GCS_SERVER_REQUEST_TIMEOUT_SECONDS = int(
     os.environ.get("RAY_gcs_server_request_timeout_seconds", "60")
 )
->>>>>>> 17f24ec3
 
 # Used to separate lines when formatting the call stack where an ObjectRef was
 # created.
