import hashlib
import logging
import json

from filelock import FileLock
from pathlib import Path
from zipfile import ZipFile
from ray._private.thirdparty.pathspec import PathSpec
from ray.job_config import JobConfig
from enum import Enum

from ray.experimental.internal_kv import (_internal_kv_put, _internal_kv_get,
                                          _internal_kv_exists,
                                          _internal_kv_initialized)

from typing import List, Tuple, Optional, Callable
from urllib.parse import urlparse
import os
import sys

# We need to setup this variable before
# using this module
PKG_DIR = None

logger = logging.getLogger(__name__)

FILE_SIZE_WARNING = 10 * 1024 * 1024  # 10MB


class RuntimeEnvDict:
    """Parses and validates the runtime env dictionary from the user.

    Attributes:
        working_dir (Path): Specifies the working directory of the worker.
            This can either be a local directory or zip file.
            Examples:
                "."  # cwd
                "local_project.zip"  # archive is unpacked into directory
        py_modules (List[Path]): Similar to working_dir, but specifies python
            modules to add to the `sys.path`.
            Examples:
                ["/path/to/other_module", "/other_path/local_project.zip"]
        conda (dict | str): Either the conda YAML config or the name of a
            local conda env (e.g., "pytorch_p36"). The Ray dependency will be
            automatically injected into the conda env to ensure compatibility
            with the cluster Ray. The conda name may be mangled automatically
            to avoid conflicts between runtime envs.
            Examples:
                {"channels": ["defaults"], "dependencies": ["codecov"]}
                "pytorch_p36"   # Found on DLAMIs
        docker (dict): Require a given (Docker) container image. The Ray
            dependency will be automatically installed into the docker image
            to ensure compatibility with the cluster Ray. The `run_options`
            dict spec is here: https://docs.docker.com/engine/reference/run/
            Examples:
                {"image": "anyscale/ray-ml:nightly-py38-cpu", **run_options}
        env_vars (dict): Environment variables to set.
            Examples:
                {"OMP_NUM_THREADS": "32", "TF_WARNINGS": "none"}
    """

    def __init__(self, runtime_env_json: dict):
        # Simple dictionary with all options validated. This will always
        # contain all supported keys; values will be set to None if
        # unspecified.  However, if all values are None this is set to {}.
        self._dict = {}
        self._dict["conda"] = None
        if "conda" in runtime_env_json:
            if sys.platform == "win32":
                raise NotImplementedError("The 'conda' field in runtime_env "
                                          "is not currently supported on "
                                          "Windows.")
            conda = runtime_env_json["conda"]
            if isinstance(conda, str):
                self._dict["conda"] = conda
            elif isinstance(conda, dict):
                self._dict["conda"] = conda
            elif conda is not None:
                raise TypeError("runtime_env['conda'] must be of type str or "
                                "dict")
        if "working_dir" in runtime_env_json:
            self._dict["working_dir"] = runtime_env_json["working_dir"]
        else:
            self._dict["working_dir"] = None
        # TODO(ekl) we should have better schema validation here.
        # TODO(ekl) support py_modules
        # TODO(architkulkarni) support env_vars, docker

<<<<<<< HEAD
        # TODO(architkulkarni) Remove.  Currently this is included because
        # the worker pool C++ code needs to check whether the runtime env
        # is empty or not without deserializing and parsing this dict.
=======
        # TODO(architkulkarni) This is to make it easy for the worker caching
        # code in C++ to check if the env is empty without deserializing and
        # parsing it.  We should use a less confusing approach here.
>>>>>>> 97d1414f
        if all(val is None for val in self._dict.values()):
            self._dict = {}

    def to_worker_env_vars(self, override_environment_variables: dict) -> dict:
        """Given existing worker env vars, return an updated dict.

        This sets any necessary env vars to setup the runtime env.
        TODO(ekl): env vars is probably not the right long term impl.
        """
        if override_environment_variables is None:
            override_environment_variables = {}
        if self._dict.get("working_dir"):
            override_environment_variables.update(
                RAY_RUNTIME_ENV_FILES=self._dict["working_dir"])
        return override_environment_variables

    def get_parsed_dict(self) -> dict:
        return self._dict

    def serialize(self) -> str:
        # Use sort_keys=True because we will use the output as a key to cache
        # workers by, so we need the serialization to be independent of the
        # dict order.
        return json.dumps(self._dict, sort_keys=True)


class Protocol(Enum):
    """A enum for supported backend storage."""

    # For docstring
    def __new__(cls, value, doc=None):
        self = object.__new__(cls)
        self._value_ = value
        if doc is not None:
            self.__doc__ = doc
        return self

    GCS = "gcs", "For packages created and managed by the system."
    PIN_GCS = "pingcs", "For packages created and managed by the users."


def _xor_bytes(left: bytes, right: bytes) -> bytes:
    if left and right:
        return bytes(a ^ b for (a, b) in zip(left, right))
    return left or right


def _dir_travel(
        path: Path,
        excludes: List[Callable],
        handler: Callable,
):
    e = _get_gitignore(path)
    if e is not None:
        excludes.append(e)
    skip = any(e(path) for e in excludes)
    if not skip:
        try:
            handler(path)
        except Exception as e:
            logger.error(f"Issue with path: {path}")
            raise e
        if path.is_dir():
            for sub_path in path.iterdir():
                _dir_travel(sub_path, excludes, handler)
    if e is not None:
        excludes.pop()


def _zip_module(root: Path, relative_path: Path, excludes: Optional[Callable],
                zip_handler: ZipFile) -> None:
    """Go through all files and zip them into a zip file"""

    def handler(path: Path):
        # Pack this path if it's an empty directory or it's a file.
        if path.is_dir() and next(path.iterdir(),
                                  None) is None or path.is_file():
            file_size = path.stat().st_size
            if file_size >= FILE_SIZE_WARNING:
                logger.warning(
                    f"File {path} is very large ({file_size} bytes). "
                    "Consider excluding this file from the working directory.")
            to_path = path.relative_to(relative_path)
            zip_handler.write(path, to_path)

    excludes = [] if excludes is None else [excludes]
    _dir_travel(root, excludes, handler)


def _hash_modules(
        root: Path,
        relative_path: Path,
        excludes: Optional[Callable],
) -> bytes:
    """Helper function to create hash of a directory.

    It'll go through all the files in the directory and xor
    hash(file_name, file_content) to create a hash value.
    """
    hash_val = None
    BUF_SIZE = 4096 * 1024

    def handler(path: Path):
        md5 = hashlib.md5()
        md5.update(str(path.relative_to(relative_path)).encode())
        if not path.is_dir():
            with path.open("rb") as f:
                data = f.read(BUF_SIZE)
                while len(data) != 0:
                    md5.update(data)
                    data = f.read(BUF_SIZE)
        nonlocal hash_val
        hash_val = _xor_bytes(hash_val, md5.digest())

    excludes = [] if excludes is None else [excludes]
    _dir_travel(root, excludes, handler)
    return hash_val


def _get_local_path(pkg_uri: str) -> str:
    assert PKG_DIR, "Please set PKG_DIR in the module first."
    (_, pkg_name) = _parse_uri(pkg_uri)
    return os.path.join(PKG_DIR, pkg_name)


def _parse_uri(pkg_uri: str) -> Tuple[Protocol, str]:
    uri = urlparse(pkg_uri)
    protocol = Protocol(uri.scheme)
    return (protocol, uri.netloc)


def _get_excludes(path: Path, excludes: List[str]) -> Callable:
    path = path.absolute()
    pathspec = PathSpec.from_lines("gitwildmatch", excludes)

    def match(p: Path):
        path_str = str(p.absolute().relative_to(path))
        path_str += "/"
        return pathspec.match_file(path_str)

    return match


def _get_gitignore(path: Path) -> Optional[Callable]:
    path = path.absolute()
    ignore_file = path / ".gitignore"
    if ignore_file.is_file():
        with ignore_file.open("r") as f:
            pathspec = PathSpec.from_lines("gitwildmatch", f.readlines())

        def match(p: Path):
            path_str = str(p.absolute().relative_to(path))
            if p.is_dir():
                path_str += "/"
            return pathspec.match_file(path_str)

        return match
    else:
        return None


# TODO(yic): Fix this later to handle big directories in better way
def get_project_package_name(working_dir: str, py_modules: List[str],
                             excludes: List[str]) -> str:
    """Get the name of the package by working dir and modules.

    This function will generate the name of the package by the working
    directory and modules. It'll go through all the files in working_dir
    and modules and hash the contents of these files to get the hash value
    of this package. The final package name is: _ray_pkg_<HASH_VAL>.zip
    Right now, only the modules given will be included. The dependencies
    are not included automatically.

    Examples:

    .. code-block:: python
        >>> import any_module
        >>> get_project_package_name("/working_dir", [any_module])
        .... _ray_pkg_af2734982a741.zip

 e.g., _ray_pkg_029f88d5ecc55e1e4d64fc6e388fd103.zip
    Args:
        working_dir (str): The working directory.
        py_modules (list[str]): The python module.
        excludes (list[str]): The dir or files that should be excluded

    Returns:
        Package name as a string.
    """
    RAY_PKG_PREFIX = "_ray_pkg_"
    hash_val = None
    if working_dir:
        if not isinstance(working_dir, str):
            raise TypeError("`working_dir` must be a string.")
        working_dir = Path(working_dir).absolute()
        if not working_dir.exists() or not working_dir.is_dir():
            raise ValueError(f"working_dir {working_dir} must be an existing"
                             " directory")
        hash_val = _xor_bytes(
            hash_val,
            _hash_modules(working_dir, working_dir,
                          _get_excludes(working_dir, excludes)))
    for py_module in py_modules or []:
        if not isinstance(py_module, str):
            raise TypeError("`py_module` must be a string.")
        module_dir = Path(py_module).absolute()
        if not module_dir.exists() or not module_dir.is_dir():
            raise ValueError(f"py_module {py_module} must be an existing"
                             " directory")
        hash_val = _xor_bytes(
            hash_val, _hash_modules(module_dir, module_dir.parent, None))
    return RAY_PKG_PREFIX + hash_val.hex() + ".zip" if hash_val else None


def create_project_package(working_dir: str, py_modules: List[str],
                           excludes: List[str], output_path: str) -> None:
    """Create a pckage that will be used by workers.

    This function is used to create a package file based on working directory
    and python local modules.

    Args:
        working_dir (str): The working directory.
        py_modules (list[str]): The list of path of python modules to be
            included.
        excludes (List(str)): The directories or file to be excluded.
        output_path (str): The path of file to be created.
    """
    pkg_file = Path(output_path).absolute()
    with ZipFile(pkg_file, "w") as zip_handler:
        if working_dir:
            # put all files in /path/working_dir into zip
            working_path = Path(working_dir).absolute()
            _zip_module(working_path, working_path,
                        _get_excludes(working_path, excludes), zip_handler)
        for py_module in py_modules or []:
            module_path = Path(py_module).absolute()
            _zip_module(module_path, module_path.parent, None, zip_handler)


def fetch_package(pkg_uri: str) -> int:
    """Fetch a package from a given uri if not exists locally.

    This function is used to fetch a pacakge from the given uri and unpack it.

    Args:
        pkg_uri (str): The uri of the package to download.

    Returns:
        The directory containing this package
    """
    pkg_file = Path(_get_local_path(pkg_uri))
    local_dir = pkg_file.with_suffix("")
    assert local_dir != pkg_file, "Invalid pkg_file!"
    if local_dir.exists():
        assert local_dir.is_dir(), f"{local_dir} is not a directory"
        return local_dir
    logger.debug("Fetch packge")
    (protocol, pkg_name) = _parse_uri(pkg_uri)
    if protocol in (Protocol.GCS, Protocol.PIN_GCS):
        code = _internal_kv_get(pkg_uri)
        if code is None:
            raise IOError("Fetch uri failed")
        code = code or b""
        pkg_file.write_bytes(code)
    else:
        raise NotImplementedError(f"Protocol {protocol} is not supported")

    logger.debug(f"Unpack {pkg_file} to {local_dir}")
    with ZipFile(str(pkg_file), "r") as zip_ref:
        zip_ref.extractall(local_dir)
    pkg_file.unlink()
    return local_dir


def _store_package_in_gcs(gcs_key: str, data: bytes) -> int:
    _internal_kv_put(gcs_key, data)
    return len(data)


def push_package(pkg_uri: str, pkg_path: str) -> int:
    """Push a package to uri.

    This function is to push a local file to remote uri. Right now, only GCS
    is supported.

    Args:
        pkg_uri (str): The uri of the package to upload to.
        pkg_path (str): Path of the local file.

    Returns:
        The number of bytes uploaded.
    """
    (protocol, pkg_name) = _parse_uri(pkg_uri)
    data = Path(pkg_path).read_bytes()
    if protocol in (Protocol.GCS, Protocol.PIN_GCS):
        return _store_package_in_gcs(pkg_uri, data)
    else:
        raise NotImplementedError(f"Protocol {protocol} is not supported")


def package_exists(pkg_uri: str) -> bool:
    """Check whether the package with given uri exists or not.

    Args:
        pkg_uri (str): The uri of the package

    Return:
        True for package existing and False for not.
    """
    assert _internal_kv_initialized()
    (protocol, pkg_name) = _parse_uri(pkg_uri)
    if protocol in (Protocol.GCS, Protocol.PIN_GCS):
        return _internal_kv_exists(pkg_uri)
    else:
        raise NotImplementedError(f"Protocol {protocol} is not supported")


def rewrite_runtime_env_uris(job_config: JobConfig) -> None:
    """Rewrite the uris field in job_config.

    This function is used to update the runtime field in job_config. The
    runtime field will be generated based on the hash of required files and
    modules.

    Args:
        job_config (JobConfig): The job config.
    """
    # For now, we only support local directory and packages
    uris = job_config.runtime_env.get("uris")
    if uris is not None:
        return
    working_dir = job_config.runtime_env.get("working_dir")
    py_modules = job_config.runtime_env.get("py_modules")
    excludes = job_config.runtime_env.get("excludes")
    if working_dir or py_modules:
        if excludes is None:
            excludes = []
        pkg_name = get_project_package_name(working_dir, py_modules, excludes)
        job_config.runtime_env["uris"] = [
            Protocol.GCS.value + "://" + pkg_name
        ]


def upload_runtime_env_package_if_needed(job_config: JobConfig) -> None:
    """Upload runtime env if it's not there.

    It'll check whether the runtime environment exists in the cluster or not.
    If it doesn't exist, a package will be created based on the working
    directory and modules defined in job config. The package will be
    uploaded to the cluster after this.

    Args:
        job_config (JobConfig): The job config of driver.
    """
    assert _internal_kv_initialized()
    pkg_uris = job_config.get_runtime_env_uris()
    for pkg_uri in pkg_uris:
        if not package_exists(pkg_uri):
            file_path = _get_local_path(pkg_uri)
            pkg_file = Path(file_path)
            working_dir = job_config.runtime_env.get("working_dir")
            py_modules = job_config.runtime_env.get("py_modules")
            excludes = job_config.runtime_env.get("excludes") or []
            logger.info(f"{pkg_uri} doesn't exist. Create new package with"
                        f" {working_dir} and {py_modules}")
            if not pkg_file.exists():
                create_project_package(working_dir, py_modules, excludes,
                                       file_path)
            # Push the data to remote storage
            pkg_size = push_package(pkg_uri, pkg_file)
            logger.info(f"{pkg_uri} has been pushed with {pkg_size} bytes")


def ensure_runtime_env_setup(pkg_uris: List[str]) -> Optional[str]:
    """Make sure all required packages are downloaded it local.

    Necessary packages required to run the job will be downloaded
    into local file system if it doesn't exist.

    Args:
        pkg_uri list(str): Package of the working dir for the runtime env.

    Return:
        Working directory is returned if the pkg_uris is not empty,
        otherwise, None is returned.
    """
    pkg_dir = None
    assert _internal_kv_initialized()
    for pkg_uri in pkg_uris:
        # For each node, the package will only be downloaded one time
        # Locking to avoid multiple process download concurrently
        pkg_file = Path(_get_local_path(pkg_uri))
        with FileLock(str(pkg_file) + ".lock"):
            pkg_dir = fetch_package(pkg_uri)
        sys.path.insert(0, str(pkg_dir))
    # Right now, multiple pkg_uris are not supported correctly.
    # We return the last one as working directory
    return str(pkg_dir) if pkg_dir else None<|MERGE_RESOLUTION|>--- conflicted
+++ resolved
@@ -86,15 +86,10 @@
         # TODO(ekl) support py_modules
         # TODO(architkulkarni) support env_vars, docker
 
-<<<<<<< HEAD
-        # TODO(architkulkarni) Remove.  Currently this is included because
-        # the worker pool C++ code needs to check whether the runtime env
-        # is empty or not without deserializing and parsing this dict.
-=======
+
         # TODO(architkulkarni) This is to make it easy for the worker caching
         # code in C++ to check if the env is empty without deserializing and
         # parsing it.  We should use a less confusing approach here.
->>>>>>> 97d1414f
         if all(val is None for val in self._dict.values()):
             self._dict = {}
 
