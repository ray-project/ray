import hashlib
import logging
import inspect

from filelock import FileLock
from pathlib import Path
from zipfile import ZipFile
from ray.job_config import JobConfig
from enum import Enum
<<<<<<< HEAD
import ray.experimental as exp
from ray.core.generated.common_pb2 import RuntimeEnv
=======
from ray.experimental import internal_kv
>>>>>>> 153dcd37
from typing import List, Tuple
from types import ModuleType
from urllib.parse import urlparse
import os
import sys

# We need to setup this variable before
# using this module
PKG_DIR = None

logger = logging.getLogger(__name__)

FILE_SIZE_WARNING = 10 * 1024 * 1024  # 10MB
FILE_SIZE_LIMIT = 50 * 1024 * 1024  # 50MB


class Protocol(Enum):
    """A enum for supported backend storage."""

    # For docstring
    def __new__(cls, value, doc=None):
        self = object.__new__(cls)
        self._value_ = value
        if doc is not None:
            self.__doc__ = doc
        return self

    GCS = "gcs", "For packages created and managed by the system."
    PIN_GCS = "pingcs", "For packages created and managed by the users."


def _xor_bytes(left: bytes, right: bytes) -> bytes:
    if left and right:
        return bytes(a ^ b for (a, b) in zip(left, right))
    return left or right


def _zip_module(path: Path, relative_path: Path, zip_handler: ZipFile) -> None:
    """Go through all files and zip them into a zip file"""
    for from_file_name in path.glob("**/*"):
        file_size = from_file_name.stat().st_size
        if file_size >= FILE_SIZE_LIMIT:
            raise RuntimeError(f"File {from_file_name} is too big, "
                               "which currently is not allowd ")
        if file_size >= FILE_SIZE_WARNING:
            logger.warning(
                f"File {from_file_name} is too big ({file_size} bytes). "
                "Consider exclude this file in working directory.")
        to_file_name = from_file_name.relative_to(relative_path)
        zip_handler.write(from_file_name, to_file_name)


def _hash_modules(path: Path) -> bytes:
    """Helper function to create hash of a directory.

    It'll go through all the files in the directory and xor
    hash(file_name, file_content) to create a hash value.
    """
    hash_val = None
    BUF_SIZE = 4096 * 1024
    for from_file_name in path.glob("**/*"):
        md5 = hashlib.md5()
        md5.update(str(from_file_name).encode())
        if not Path(from_file_name).is_dir():
            with open(from_file_name, mode="rb") as f:
                data = f.read(BUF_SIZE)
                if not data:
                    break
                md5.update(data)
        hash_val = _xor_bytes(hash_val, md5.digest())
    return hash_val


def _get_local_path(pkg_uri: str) -> str:
    assert PKG_DIR, "Please set PKG_DIR in the module first."
    (_, pkg_name) = _parse_uri(pkg_uri)
    return os.path.join(PKG_DIR, pkg_name)


def _parse_uri(pkg_uri: str) -> Tuple[Protocol, str]:
    uri = urlparse(pkg_uri)
    protocol = Protocol(uri.scheme)
    return (protocol, uri.netloc)


# TODO(yic): Fix this later to handle big directories in better way
def get_project_package_name(working_dir: str, modules: List[str]) -> str:
    """Get the name of the package by working dir and modules.

    This function will generate the name of the package by the working
    directory and modules. It'll go through all the files in working_dir
    and modules and hash the contents of these files to get the hash value
    of this package. The final package name is: _ray_pkg_<HASH_VAL>.zip
    Right now, only the modules given will be included. The dependencies
    are not included automatically.

    Examples:

    .. code-block:: python
        >>> import any_module
        >>> get_project_package_name("/working_dir", [any_module])
        .... _ray_pkg_af2734982a741.zip

 e.g., _ray_pkg_029f88d5ecc55e1e4d64fc6e388fd103.zip
    Args:
        working_dir (str): The working directory.
        modules (list[module]): The python module.

    Returns:
        Package name as a string.
    """
    RAY_PKG_PREFIX = "_ray_pkg_"
    hash_val = None
    if working_dir:
        assert isinstance(working_dir, str)
        assert Path(working_dir).exists()
        hash_val = _xor_bytes(hash_val, _hash_modules(Path(working_dir)))
    for module in modules or []:
        assert inspect.ismodule(module)
        hash_val = _xor_bytes(hash_val,
                              _hash_modules(Path(module.__file__).parent))
    return RAY_PKG_PREFIX + hash_val.hex() + ".zip" if hash_val else None


def create_project_package(working_dir: str, modules: List[ModuleType],
                           output_path: str) -> None:
    """Create a pckage that will be used by workers.

    This function is used to create a package file based on working directory
    and python local modules.

    Args:
        working_dir (str): The working directory.
        modules (list[module]): The python modules to be included.
        output_path (str): The path of file to be created.
    """
    pkg_file = Path(output_path)
    with ZipFile(pkg_file, "w") as zip_handler:
        if working_dir:
            # put all files in /path/working_dir into zip
            working_path = Path(working_dir)
            _zip_module(working_path, working_path, zip_handler)
        for module in modules or []:
            logger.info(module.__file__)
            # we only take care of modules with path like this for now:
            #    /path/module_name/__init__.py
            # module_path should be: /path/module_name
            module_path = Path(module.__file__).parent
            _zip_module(module_path, module_path.parent, zip_handler)


def _delete_package_local(pkg_uri: str):
    local_path = Path(_get_local_path(pkg_uri))
    logger.info(f"try to delete {pkg_uri} locally ({local_path})")
    local_path.unlink(missing_ok=True)


def fetch_package(pkg_uri: str, pkg_file: Path) -> int:
    """Fetch a package from a given uri.

    This function is used to fetch a pacakge from the given uri to local
    filesystem.

    Args:
        pkg_uri (str): The uri of the package to download.
        pkg_file (pathlib.Path): The path in local filesystem to download the
            package.

    Returns:
        The number of bytes downloaded.
    """
    (protocol, pkg_name) = _parse_uri(pkg_uri)
    if protocol in (Protocol.GCS, Protocol.PIN_GCS):
        code = exp.internal_kv._internal_kv_get(pkg_uri)
        code = code or b""
        pkg_file.write_bytes(code)
        return len(code)
    else:
        raise NotImplementedError(f"Protocol {protocol} is not supported")


def _store_package_in_gcs(gcs_key: str, data: bytes) -> int:
    exp.internal_kv._internal_kv_put(gcs_key, data)
    return len(data)


def push_package(pkg_uri: str, pkg_path: str) -> None:
    """Push a package to uri.

    This function is to push a local file to remote uri. Right now, only GCS
    is supported.

    Args:
        pkg_uri (str): The uri of the package to upload to.
        pkg_path (str): Path of the local file.

    Returns:
        The number of bytes uploaded.
    """
    (protocol, pkg_name) = _parse_uri(pkg_uri)
    data = Path(pkg_path).read_bytes()
    if protocol in (Protocol.GCS, Protocol.PIN_GCS):
        _store_package_in_gcs(pkg_uri, data)
    else:
        raise NotImplementedError(f"Protocol {protocol} is not supported")


def package_exists(pkg_uri: str) -> bool:
    """Check whether the package with given uri exists or not.

    Args:
        pkg_uri (str): The uri of the package

    Return:
        True for package existing and False for not.
    """
    (protocol, pkg_name) = _parse_uri(pkg_uri)
    if protocol in (Protocol.GCS, Protocol.PIN_GCS):
        return exp.internal_kv._internal_kv_exists(pkg_uri)
    else:
        raise NotImplementedError(f"Protocol {protocol} is not supported")


def rewrite_working_dir_uri(job_config: JobConfig) -> None:
    """Rewrite the working dir uri field in job_config.

    This function is used to update the runtime field in job_config. The
    runtime field will be generated based on the hash of required files and
    modules.

    Args:
        job_config (JobConfig): The job config.
    """
    # For now, we only support local directory and packages
    working_dir = job_config.runtime_env.get("working_dir")
    required_modules = job_config.runtime_env.get("local_modules")

    if (not job_config.runtime_env.get("working_dir_uri")) and (
            working_dir or required_modules):
        pkg_name = get_project_package_name(working_dir, required_modules)
        job_config.runtime_env[
            "working_dir_uri"] = Protocol.GCS.value + "://" + pkg_name


def upload_runtime_env_package_if_needed(job_config: JobConfig) -> None:
    """Upload runtime env if it's not there.

    It'll check whether the runtime environment exists in the cluster or not.
    If it doesn't exist, a package will be created based on the working
    directory and modules defined in job config. The package will be
    uploaded to the cluster after this.

    Args:
        job_config (JobConfig): The job config of driver.
    """
    pkg_uri = job_config.get_package_uri()
    if not pkg_uri:
        return
    if not package_exists(pkg_uri):
        file_path = _get_local_path(pkg_uri)
        pkg_file = Path(file_path)
        working_dir = job_config.runtime_env.get("working_dir")
        required_modules = job_config.runtime_env.get("local_modules")
        logger.info(f"{pkg_uri} doesn't exist. Create new package with"
                    f" {working_dir} and {required_modules}")
        if not pkg_file.exists():
            create_project_package(working_dir, required_modules, file_path)
        # Push the data to remote storage
        pkg_size = push_package(pkg_uri, pkg_file)
        logger.info(f"{pkg_uri} has been pushed with {pkg_size} bytes")


def ensure_runtime_env_setup(pkg_uri: str) -> None:
    """Make sure all required packages are downloaded it local.

    Necessary packages required to run the job will be downloaded
    into local file system if it doesn't exist.

    Args:
        pkg_uri (str): Package of the working dir for the runtime env.
    """
    if not pkg_uri:
        return
    pkg_file = Path(_get_local_path(pkg_uri))
    # For each node, the package will only be downloaded one time
    # Locking to avoid multiple process download concurrently
    lock = FileLock(str(pkg_file) + ".lock")
    with lock:
        # TODO(yic): checksum calculation is required
        if pkg_file.exists():
            logger.debug(f"{pkg_uri} has existed locally, skip downloading")
        else:
            pkg_size = fetch_package(pkg_uri, pkg_file)
            logger.debug(f"Downloaded {pkg_size} bytes into {pkg_file}")
    sys.path.insert(0, str(pkg_file))<|MERGE_RESOLUTION|>--- conflicted
+++ resolved
@@ -7,12 +7,9 @@
 from zipfile import ZipFile
 from ray.job_config import JobConfig
 from enum import Enum
-<<<<<<< HEAD
+
 import ray.experimental as exp
-from ray.core.generated.common_pb2 import RuntimeEnv
-=======
-from ray.experimental import internal_kv
->>>>>>> 153dcd37
+
 from typing import List, Tuple
 from types import ModuleType
 from urllib.parse import urlparse
