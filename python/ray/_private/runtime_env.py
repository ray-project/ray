import hashlib
import logging

from filelock import FileLock
from pathlib import Path
from zipfile import ZipFile
from ray.job_config import JobConfig
from enum import Enum

from ray.experimental.internal_kv import (_internal_kv_put, _internal_kv_get,
                                          _internal_kv_exists,
                                          _internal_kv_initialized)

from typing import List, Tuple, Optional
from urllib.parse import urlparse
import os
import sys

from ray._private.utils import get_conda_env_dir

# We need to setup this variable before
# using this module
PKG_DIR = None

logger = logging.getLogger(__name__)

FILE_SIZE_WARNING = 10 * 1024 * 1024  # 10MB


class RuntimeEnvDict:
    """Parses and validates the runtime env dictionary from the user.

    Attributes:
        working_dir (Path): Specifies the working directory of the worker.
            This can either be a local directory or zip file.
            Examples:
                "."  # cwd
                "local_project.zip"  # archive is unpacked into directory
        py_modules (List[Path]): Similar to working_dir, but specifies python
            modules to add to the `sys.path`.
            Examples:
                ["/path/to/other_module", "/other_path/local_project.zip"]
        conda (dict | str): Either the conda YAML config or the name of a
            local conda env (e.g., "pytorch_p36"). The Ray dependency will be
            automatically injected into the conda env to ensure compatibility
            with the cluster Ray. The conda name may be mangled automatically
            to avoid conflicts between runtime envs.
            Examples:
                {"channels": ["defaults"], "dependencies": ["codecov"]}
                "pytorch_p36"   # Found on DLAMIs
        docker (dict): Require a given (Docker) container image. The Ray
            dependency will be automatically installed into the docker image
            to ensure compatibility with the cluster Ray. The `run_options`
            dict spec is here: https://docs.docker.com/engine/reference/run/
            Examples:
                {"image": "anyscale/ray-ml:nightly-py38-cpu", **run_options}
        env_vars (dict): Environment variables to set.
            Examples:
                {"OMP_NUM_THREADS": "32", "TF_WARNINGS": "none"}
    """

    def __init__(self, runtime_env_json: dict):
        if "conda" in runtime_env_json:
            self.conda = runtime_env_json["conda"]
        else:
            self.conda = None
        if "working_dir" in runtime_env_json:
            self.working_dir = runtime_env_json["working_dir"]
        else:
            self.working_dir = None
        # TODO(ekl) we should have better schema validation here.
        # TODO(ekl) support env_vars, docker, py_modules

    def to_worker_env_vars(self, override_environment_variables: dict) -> dict:
        """Given existing worker env vars, return an updated dict.

        This sets any necessary env vars to setup the runtime env.
        TODO(ekl): env vars is probably not the right long term impl.
        """
        if override_environment_variables is None:
            override_environment_variables = {}
        if self.conda:
            conda_env_dir = get_conda_env_dir(self.conda)
            override_environment_variables.update(PYTHONHOME=conda_env_dir)
        if self.working_dir:
            override_environment_variables.update(
                RAY_RUNTIME_ENV_FILES=self.working_dir)
        return override_environment_variables


class Protocol(Enum):
    """A enum for supported backend storage."""

    # For docstring
    def __new__(cls, value, doc=None):
        self = object.__new__(cls)
        self._value_ = value
        if doc is not None:
            self.__doc__ = doc
        return self

    GCS = "gcs", "For packages created and managed by the system."
    PIN_GCS = "pingcs", "For packages created and managed by the users."


def _xor_bytes(left: bytes, right: bytes) -> bytes:
    if left and right:
        return bytes(a ^ b for (a, b) in zip(left, right))
    return left or right


def _zip_module(path: Path, relative_path: Path, zip_handler: ZipFile) -> None:
    """Go through all files and zip them into a zip file"""
    for from_file_name in path.glob("**/*"):
        file_size = from_file_name.stat().st_size
        if file_size >= FILE_SIZE_WARNING:
            logger.warning(
                f"File {from_file_name} is very large ({file_size} bytes). "
                "Consider excluding this file from the working directory.")
        to_file_name = from_file_name.relative_to(relative_path)
        zip_handler.write(from_file_name, to_file_name)


def _hash_modules(path: Path) -> bytes:
    """Helper function to create hash of a directory.

    It'll go through all the files in the directory and xor
    hash(file_name, file_content) to create a hash value.
    """
    hash_val = None
    BUF_SIZE = 4096 * 1024
    for from_file_name in path.glob("**/*"):
        md5 = hashlib.md5()
        md5.update(str(from_file_name).encode())
        if not Path(from_file_name).is_dir():
            with open(from_file_name, mode="rb") as f:
                data = f.read(BUF_SIZE)
                while len(data) != 0:
                    md5.update(data)
                    data = f.read(BUF_SIZE)
        hash_val = _xor_bytes(hash_val, md5.digest())
    return hash_val


def _get_local_path(pkg_uri: str) -> str:
    assert PKG_DIR, "Please set PKG_DIR in the module first."
    (_, pkg_name) = _parse_uri(pkg_uri)
    return os.path.join(PKG_DIR, pkg_name)


def _parse_uri(pkg_uri: str) -> Tuple[Protocol, str]:
    uri = urlparse(pkg_uri)
    protocol = Protocol(uri.scheme)
    return (protocol, uri.netloc)


# TODO(yic): Fix this later to handle big directories in better way
def get_project_package_name(working_dir: str, py_modules: List[str]) -> str:
    """Get the name of the package by working dir and modules.

    This function will generate the name of the package by the working
    directory and modules. It'll go through all the files in working_dir
    and modules and hash the contents of these files to get the hash value
    of this package. The final package name is: _ray_pkg_<HASH_VAL>.zip
    Right now, only the modules given will be included. The dependencies
    are not included automatically.

    Examples:

    .. code-block:: python
        >>> import any_module
        >>> get_project_package_name("/working_dir", [any_module])
        .... _ray_pkg_af2734982a741.zip

 e.g., _ray_pkg_029f88d5ecc55e1e4d64fc6e388fd103.zip
    Args:
        working_dir (str): The working directory.
        py_modules (list[str]): The python module.

    Returns:
        Package name as a string.
    """
    RAY_PKG_PREFIX = "_ray_pkg_"
    hash_val = None
    if working_dir:
        assert isinstance(working_dir, str)
        assert Path(working_dir).exists()
        hash_val = _xor_bytes(hash_val, _hash_modules(Path(working_dir)))
    for py_module in py_modules or []:
        hash_val = _xor_bytes(hash_val, _hash_modules(Path(py_module).parent))
    return RAY_PKG_PREFIX + hash_val.hex() + ".zip" if hash_val else None


def create_project_package(working_dir: str, py_modules: List[str],
                           output_path: str) -> None:
    """Create a pckage that will be used by workers.

    This function is used to create a package file based on working directory
    and python local modules.

    Args:
        working_dir (str): The working directory.
        py_modules (list[str]): The list of path of python modules to be
            included.
        output_path (str): The path of file to be created.
    """
    pkg_file = Path(output_path)
    with ZipFile(pkg_file, "w") as zip_handler:
        if working_dir:
            # put all files in /path/working_dir into zip
            working_path = Path(working_dir)
            _zip_module(working_path, working_path, zip_handler)
        for py_module in py_modules or []:
            _zip_module(Path(py_module), Path(py_module).parent, zip_handler)


def fetch_package(pkg_uri: str) -> int:
    """Fetch a package from a given uri if not exists locally.

    This function is used to fetch a pacakge from the given uri and unpack it.

    Args:
        pkg_uri (str): The uri of the package to download.

    Returns:
        The directory containing this package
    """
    pkg_file = Path(_get_local_path(pkg_uri))
    local_dir = pkg_file.with_suffix("")
    assert local_dir != pkg_file, "Invalid pkg_file!"
    if local_dir.exists():
        assert local_dir.is_dir(), f"{local_dir} is not a directory"
        return local_dir
    logger.debug("Fetch packge")
    (protocol, pkg_name) = _parse_uri(pkg_uri)
    if protocol in (Protocol.GCS, Protocol.PIN_GCS):
        code = _internal_kv_get(pkg_uri)
        if code is None:
            raise IOError("Fetch uri failed")
        code = code or b""
        pkg_file.write_bytes(code)
    else:
        raise NotImplementedError(f"Protocol {protocol} is not supported")

    logger.debug(f"Unpack {pkg_file} to {local_dir}")
    with ZipFile(str(pkg_file), "r") as zip_ref:
        zip_ref.extractall(local_dir)
    pkg_file.unlink()
    return local_dir


def _store_package_in_gcs(gcs_key: str, data: bytes) -> int:
    _internal_kv_put(gcs_key, data)
    return len(data)


def push_package(pkg_uri: str, pkg_path: str) -> int:
    """Push a package to uri.

    This function is to push a local file to remote uri. Right now, only GCS
    is supported.

    Args:
        pkg_uri (str): The uri of the package to upload to.
        pkg_path (str): Path of the local file.

    Returns:
        The number of bytes uploaded.
    """
    (protocol, pkg_name) = _parse_uri(pkg_uri)
    data = Path(pkg_path).read_bytes()
    if protocol in (Protocol.GCS, Protocol.PIN_GCS):
        return _store_package_in_gcs(pkg_uri, data)
    else:
        raise NotImplementedError(f"Protocol {protocol} is not supported")


def package_exists(pkg_uri: str) -> bool:
    """Check whether the package with given uri exists or not.

    Args:
        pkg_uri (str): The uri of the package

    Return:
        True for package existing and False for not.
    """
    assert _internal_kv_initialized()
    (protocol, pkg_name) = _parse_uri(pkg_uri)
    if protocol in (Protocol.GCS, Protocol.PIN_GCS):
        return _internal_kv_exists(pkg_uri)
    else:
        raise NotImplementedError(f"Protocol {protocol} is not supported")


def rewrite_working_dir_uri(job_config: JobConfig) -> None:
    """Rewrite the working dir uri field in job_config.

    This function is used to update the runtime field in job_config. The
    runtime field will be generated based on the hash of required files and
    modules.

    Args:
        job_config (JobConfig): The job config.
    """
    # For now, we only support local directory and packages
    working_dir = job_config.runtime_env.get("working_dir")
    py_modules = job_config.runtime_env.get("py_modules")

    if (not job_config.runtime_env.get("working_dir_uri")) and (working_dir
                                                                or py_modules):
        pkg_name = get_project_package_name(working_dir, py_modules)
        job_config.runtime_env[
            "working_dir_uri"] = Protocol.GCS.value + "://" + pkg_name


def upload_runtime_env_package_if_needed(job_config: JobConfig) -> None:
    """Upload runtime env if it's not there.

    It'll check whether the runtime environment exists in the cluster or not.
    If it doesn't exist, a package will be created based on the working
    directory and modules defined in job config. The package will be
    uploaded to the cluster after this.

    Args:
        job_config (JobConfig): The job config of driver.
    """
    assert _internal_kv_initialized()
    pkg_uris = job_config.get_runtime_env_uris()
    for pkg_uri in pkg_uris:
        if not package_exists(pkg_uri):
            file_path = _get_local_path(pkg_uri)
            pkg_file = Path(file_path)
            working_dir = job_config.runtime_env.get("working_dir")
            py_modules = job_config.runtime_env.get("py_modules")
            logger.info(f"{pkg_uri} doesn't exist. Create new package with"
                        f" {working_dir} and {py_modules}")
            if not pkg_file.exists():
                create_project_package(working_dir, py_modules, file_path)
            # Push the data to remote storage
            pkg_size = push_package(pkg_uri, pkg_file)
            logger.info(f"{pkg_uri} has been pushed with {pkg_size} bytes")


def ensure_runtime_env_setup(pkg_uris: List[str]) -> Optional[str]:
    """Make sure all required packages are downloaded it local.

    Necessary packages required to run the job will be downloaded
    into local file system if it doesn't exist.

    Args:
        pkg_uri list(str): Package of the working dir for the runtime env.

    Return:
        Working directory is returned if the pkg_uris is not empty,
        otherwise, None is returned.
    """
<<<<<<< HEAD

=======
    pkg_dir = None
>>>>>>> 91975528
    assert _internal_kv_initialized()
    for pkg_uri in pkg_uris:
        # For each node, the package will only be downloaded one time
        # Locking to avoid multiple process download concurrently
        pkg_file = Path(_get_local_path(pkg_uri))
        with FileLock(str(pkg_file) + ".lock"):
            pkg_dir = fetch_package(pkg_uri)
        sys.path.insert(0, str(pkg_dir))
    # Right now, multiple pkg_uris are not supported correctly.
    # We return the last one as working directory
    return str(pkg_dir) if pkg_dir else None<|MERGE_RESOLUTION|>--- conflicted
+++ resolved
@@ -354,11 +354,7 @@
         Working directory is returned if the pkg_uris is not empty,
         otherwise, None is returned.
     """
-<<<<<<< HEAD
-
-=======
     pkg_dir = None
->>>>>>> 91975528
     assert _internal_kv_initialized()
     for pkg_uri in pkg_uris:
         # For each node, the package will only be downloaded one time
