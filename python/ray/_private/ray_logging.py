--- conflicted
+++ resolved
@@ -1,636 +1,319 @@
-<<<<<<< HEAD
-import logging
-import os
-import sys
-import threading
-from logging.handlers import RotatingFileHandler
-
-from typing import Callable
-
-import ray
-from ray._private.utils import binary_to_hex
-
-_default_handler = None
-
-
-def setup_logger(logging_level, logging_format):
-    """Setup default logging for ray."""
-    logger = logging.getLogger("ray")
-    if type(logging_level) is str:
-        logging_level = logging.getLevelName(logging_level.upper())
-    logger.setLevel(logging_level)
-    global _default_handler
-    if _default_handler is None:
-        _default_handler = logging.StreamHandler()
-        logger.addHandler(_default_handler)
-    _default_handler.setFormatter(logging.Formatter(logging_format))
-    # Setting this will avoid the message
-    # is propagated to the parent logger.
-    logger.propagate = False
-
-
-def setup_component_logger(
-    *,
-    logging_level,
-    logging_format,
-    log_dir,
-    filename,
-    max_bytes,
-    backup_count,
-    logger_name="",
-):
-    """Configure the root logger that is used for Ray's python components.
-
-    For example, it should be used for monitor, dashboard, and log monitor.
-    The only exception is workers. They use the different logging config.
-
-    Args:
-        logging_level(str | int): Logging level in string or logging enum.
-        logging_format(str): Logging format string.
-        log_dir(str): Log directory path.
-        filename(str): Name of the file to write logs.
-        max_bytes(int): Same argument as RotatingFileHandler's maxBytes.
-        backup_count(int): Same argument as RotatingFileHandler's backupCount.
-        logger_name(str, optional): used to create or get the correspoding
-            logger in getLogger call. It will get the root logger by default.
-    Returns:
-        logger (logging.Logger): the created or modified logger.
-    """
-    logger = logging.getLogger(logger_name)
-    if type(logging_level) is str:
-        logging_level = logging.getLevelName(logging_level.upper())
-    assert filename, "filename argument should not be None."
-    assert log_dir, "log_dir should not be None."
-    handler = logging.handlers.RotatingFileHandler(
-        os.path.join(log_dir, filename), maxBytes=max_bytes, backupCount=backup_count
-    )
-    handler.setLevel(logging_level)
-    logger.setLevel(logging_level)
-    handler.setFormatter(logging.Formatter(logging_format))
-    logger.addHandler(handler)
-    return logger
-
-
-"""
-All components underneath here is used specifically for the default_worker.py.
-"""
-
-
-class StandardStreamInterceptor:
-    """Used to intercept stdout and stderr.
-
-    Intercepted messages are handled by the given logger.
-
-    NOTE: The logger passed to this method should always have
-          logging.INFO severity level.
-
-    Example:
-        >>> from contextlib import redirect_stdout
-        >>> logger = logging.getLogger("ray_logger")
-        >>> hook = StandardStreamHook(logger)
-        >>> with redirect_stdout(hook):
-        >>>     print("a") # stdout will be delegated to logger.
-
-    Args:
-        logger: Python logger that will receive messages streamed to
-                the standard out/err and delegate writes.
-        intercept_stdout(bool): True if the class intercepts stdout. False
-                         if stderr is intercepted.
-    """
-
-    def __init__(self, logger, intercept_stdout=True):
-        self.logger = logger
-        assert (
-            len(self.logger.handlers) == 1
-        ), "Only one handler is allowed for the interceptor logger."
-        self.intercept_stdout = intercept_stdout
-
-    def write(self, message):
-        """Redirect the original message to the logger."""
-        self.logger.info(message)
-        return len(message)
-
-    def flush(self):
-        for handler in self.logger.handlers:
-            handler.flush()
-
-    def isatty(self):
-        # Return the standard out isatty. This is used by colorful.
-        fd = 1 if self.intercept_stdout else 2
-        return os.isatty(fd)
-
-    def close(self):
-        handler = self.logger.handlers[0]
-        handler.close()
-
-    def fileno(self):
-        handler = self.logger.handlers[0]
-        return handler.stream.fileno()
-
-
-class StandardFdRedirectionRotatingFileHandler(RotatingFileHandler):
-    """RotatingFileHandler that redirects stdout and stderr to the log file.
-
-    It is specifically used to default_worker.py.
-
-    The only difference from this handler vs original RotatingFileHandler is
-    that it actually duplicates the OS level fd using os.dup2.
-    """
-
-    def __init__(
-        self,
-        filename,
-        mode="a",
-        maxBytes=0,
-        backupCount=0,
-        encoding=None,
-        delay=False,
-        is_for_stdout=True,
-    ):
-        super().__init__(
-            filename,
-            mode=mode,
-            maxBytes=maxBytes,
-            backupCount=backupCount,
-            encoding=encoding,
-            delay=delay,
-        )
-        self.is_for_stdout = is_for_stdout
-        self.switch_os_fd()
-
-    def doRollover(self):
-        super().doRollover()
-        self.switch_os_fd()
-
-    def get_original_stream(self):
-        if self.is_for_stdout:
-            return sys.stdout
-        else:
-            return sys.stderr
-
-    def switch_os_fd(self):
-        # Old fd will automatically closed by dup2 when necessary.
-        os.dup2(self.stream.fileno(), self.get_original_stream().fileno())
-
-
-def get_worker_log_file_name(worker_type):
-    job_id = os.environ.get("RAY_JOB_ID")
-    if worker_type == "WORKER":
-        assert job_id is not None, (
-            "RAY_JOB_ID should be set as an env "
-            "variable within default_worker.py. If you see this error, "
-            "please report it to Ray's Github issue."
-        )
-        worker_name = "worker"
-    else:
-        job_id = ""
-        worker_name = "io_worker"
-
-    # Make sure these values are set already.
-    assert ray.worker._global_node is not None
-    assert ray.worker.global_worker is not None
-    filename = f"{worker_name}-" f"{binary_to_hex(ray.worker.global_worker.worker_id)}-"
-    if job_id:
-        filename += f"{job_id}-"
-    filename += f"{os.getpid()}"
-    return filename
-
-
-def configure_log_file(out_file, err_file):
-    # If either of the file handles are None, there are no log files to
-    # configure since we're redirecting all output to stdout and stderr.
-    if out_file is None or err_file is None:
-        return
-    stdout_fileno = sys.stdout.fileno()
-    stderr_fileno = sys.stderr.fileno()
-    # C++ logging requires redirecting the stdout file descriptor. Note that
-    # dup2 will automatically close the old file descriptor before overriding
-    # it.
-    os.dup2(out_file.fileno(), stdout_fileno)
-    os.dup2(err_file.fileno(), stderr_fileno)
-    # We also manually set sys.stdout and sys.stderr because that seems to
-    # have an effect on the output buffering. Without doing this, stdout
-    # and stderr are heavily buffered resulting in seemingly lost logging
-    # statements. We never want to close the stdout file descriptor, dup2 will
-    # close it when necessary and we don't want python's GC to close it.
-    sys.stdout = ray._private.utils.open_log(
-        stdout_fileno, unbuffered=True, closefd=False
-    )
-    sys.stderr = ray._private.utils.open_log(
-        stderr_fileno, unbuffered=True, closefd=False
-    )
-
-
-def setup_and_get_worker_interceptor_logger(
-    args, max_bytes=0, backup_count=0, is_for_stdout: bool = True
-):
-    """Setup a logger to be used to intercept worker log messages.
-
-    NOTE: This method is only meant to be used within default_worker.py.
-
-    Ray worker logs should be treated in a special way because
-    there's a need to intercept stdout and stderr to support various
-    ray features. For example, ray will prepend 0 or 1 in the beggining
-    of each log message to decide if logs should be streamed to driveres.
-
-    This logger will also setup the RotatingFileHandler for
-    ray workers processes.
-
-    If max_bytes and backup_count is not set, files will grow indefinitely.
-
-    Args:
-        args: args received from default_worker.py.
-        max_bytes(int): maxBytes argument of RotatingFileHandler.
-        backup_count(int): backupCount argument of RotatingFileHandler.
-        is_for_stdout(bool): True if logger will be used to intercept stdout.
-                             False otherwise.
-    """
-    file_extension = "out" if is_for_stdout else "err"
-    logger = logging.getLogger(f"ray_default_worker_{file_extension}")
-    if len(logger.handlers) == 1:
-        return logger
-    logger.setLevel(logging.INFO)
-    # TODO(sang): This is how the job id is propagated to workers now.
-    # But eventually, it will be clearer to just pass the job id.
-    job_id = os.environ.get("RAY_JOB_ID")
-    if args.worker_type == "WORKER":
-        assert job_id is not None, (
-            "RAY_JOB_ID should be set as an env "
-            "variable within default_worker.py. If you see this error, "
-            "please report it to Ray's Github issue."
-        )
-        worker_name = "worker"
-    else:
-        job_id = ray.JobID.nil()
-        worker_name = "io_worker"
-
-    # Make sure these values are set already.
-    assert ray.worker._global_node is not None
-    assert ray.worker.global_worker is not None
-    filename = (
-        f"{ray.worker._global_node.get_session_dir_path()}/logs/"
-        f"{worker_name}-"
-        f"{binary_to_hex(ray.worker.global_worker.worker_id)}-"
-        f"{job_id}-{os.getpid()}.{file_extension}"
-    )
-    handler = StandardFdRedirectionRotatingFileHandler(
-        filename,
-        maxBytes=max_bytes,
-        backupCount=backup_count,
-        is_for_stdout=is_for_stdout,
-    )
-    logger.addHandler(handler)
-    # TODO(sang): Add 0 or 1 to decide whether
-    # or not logs are streamed to drivers.
-    handler.setFormatter(logging.Formatter("%(message)s"))
-    # Avoid messages are propagated to parent loggers.
-    logger.propagate = False
-    # Remove the terminator. It is important because we don't want this
-    # logger to add a newline at the end of string.
-    handler.terminator = ""
-    return logger
-
-
-class WorkerStandardStreamDispatcher:
-    def __init__(self):
-        self.handlers = []
-        self._lock = threading.Lock()
-
-    def add_handler(self, name: str, handler: Callable) -> None:
-        with self._lock:
-            self.handlers.append((name, handler))
-
-    def remove_handler(self, name: str) -> None:
-        with self._lock:
-            new_handlers = [pair for pair in self.handlers if pair[0] != name]
-            self.handlers = new_handlers
-
-    def emit(self, data):
-        with self._lock:
-            for pair in self.handlers:
-                _, handle = pair
-                handle(data)
-
-
-global_worker_stdstream_dispatcher = WorkerStandardStreamDispatcher()
-=======
-import logging
-import os
-import sys
-import threading
-from logging.handlers import RotatingFileHandler
-
-from typing import Callable
-
-import ray
-from ray._private.utils import binary_to_hex
-
-_default_handler = None
-
-
-def setup_logger(logging_level, logging_format):
-    """Setup default logging for ray."""
-    logger = logging.getLogger("ray")
-    if type(logging_level) is str:
-        logging_level = logging.getLevelName(logging_level.upper())
-    logger.setLevel(logging_level)
-    global _default_handler
-    if _default_handler is None:
-        _default_handler = logging.StreamHandler()
-        logger.addHandler(_default_handler)
-    _default_handler.setFormatter(logging.Formatter(logging_format))
-    # Setting this will avoid the message
-    # is propagated to the parent logger.
-    logger.propagate = False
-
-
-def setup_component_logger(
-    *,
-    logging_level,
-    logging_format,
-    log_dir,
-    filename,
-    max_bytes,
-    backup_count,
-    logger_name=None,
-):
-    """Configure the root logger that is used for Ray's python components.
-
-    For example, it should be used for monitor, dashboard, and log monitor.
-    The only exception is workers. They use the different logging config.
-
-    Args:
-        logging_level(str | int): Logging level in string or logging enum.
-        logging_format(str): Logging format string.
-        log_dir(str): Log directory path. If empty, logs will go to
-            stderr.
-        filename(str): Name of the file to write logs. If empty, logs will go
-            to stderr.
-        max_bytes(int): Same argument as RotatingFileHandler's maxBytes.
-        backup_count(int): Same argument as RotatingFileHandler's backupCount.
-        logger_name(str, optional): used to create or get the correspoding
-            logger in getLogger call. It will get the root logger by default.
-    Returns:
-        logger (logging.Logger): the created or modified logger.
-    """
-    logger = logging.getLogger(logger_name)
-    if type(logging_level) is str:
-        logging_level = logging.getLevelName(logging_level.upper())
-    if not filename or not log_dir:
-        handler = logging.StreamHandler()
-    else:
-        handler = logging.handlers.RotatingFileHandler(
-            os.path.join(log_dir, filename),
-            maxBytes=max_bytes,
-            backupCount=backup_count,
-        )
-    handler.setLevel(logging_level)
-    logger.setLevel(logging_level)
-    handler.setFormatter(logging.Formatter(logging_format))
-    logger.addHandler(handler)
-    return logger
-
-
-"""
-All components underneath here is used specifically for the default_worker.py.
-"""
-
-
-class StandardStreamInterceptor:
-    """Used to intercept stdout and stderr.
-
-    Intercepted messages are handled by the given logger.
-
-    NOTE: The logger passed to this method should always have
-          logging.INFO severity level.
-
-    Example:
-        >>> from contextlib import redirect_stdout
-        >>> logger = logging.getLogger("ray_logger")
-        >>> hook = StandardStreamHook(logger)
-        >>> with redirect_stdout(hook):
-        >>>     print("a") # stdout will be delegated to logger.
-
-    Args:
-        logger: Python logger that will receive messages streamed to
-                the standard out/err and delegate writes.
-        intercept_stdout(bool): True if the class intercepts stdout. False
-                         if stderr is intercepted.
-    """
-
-    def __init__(self, logger, intercept_stdout=True):
-        self.logger = logger
-        assert (
-            len(self.logger.handlers) == 1
-        ), "Only one handler is allowed for the interceptor logger."
-        self.intercept_stdout = intercept_stdout
-
-    def write(self, message):
-        """Redirect the original message to the logger."""
-        self.logger.info(message)
-        return len(message)
-
-    def flush(self):
-        for handler in self.logger.handlers:
-            handler.flush()
-
-    def isatty(self):
-        # Return the standard out isatty. This is used by colorful.
-        fd = 1 if self.intercept_stdout else 2
-        return os.isatty(fd)
-
-    def close(self):
-        handler = self.logger.handlers[0]
-        handler.close()
-
-    def fileno(self):
-        handler = self.logger.handlers[0]
-        return handler.stream.fileno()
-
-
-class StandardFdRedirectionRotatingFileHandler(RotatingFileHandler):
-    """RotatingFileHandler that redirects stdout and stderr to the log file.
-
-    It is specifically used to default_worker.py.
-
-    The only difference from this handler vs original RotatingFileHandler is
-    that it actually duplicates the OS level fd using os.dup2.
-    """
-
-    def __init__(
-        self,
-        filename,
-        mode="a",
-        maxBytes=0,
-        backupCount=0,
-        encoding=None,
-        delay=False,
-        is_for_stdout=True,
-    ):
-        super().__init__(
-            filename,
-            mode=mode,
-            maxBytes=maxBytes,
-            backupCount=backupCount,
-            encoding=encoding,
-            delay=delay,
-        )
-        self.is_for_stdout = is_for_stdout
-        self.switch_os_fd()
-
-    def doRollover(self):
-        super().doRollover()
-        self.switch_os_fd()
-
-    def get_original_stream(self):
-        if self.is_for_stdout:
-            return sys.stdout
-        else:
-            return sys.stderr
-
-    def switch_os_fd(self):
-        # Old fd will automatically closed by dup2 when necessary.
-        os.dup2(self.stream.fileno(), self.get_original_stream().fileno())
-
-
-def get_worker_log_file_name(worker_type):
-    job_id = os.environ.get("RAY_JOB_ID")
-    if worker_type == "WORKER":
-        assert job_id is not None, (
-            "RAY_JOB_ID should be set as an env "
-            "variable within default_worker.py. If you see this error, "
-            "please report it to Ray's Github issue."
-        )
-        worker_name = "worker"
-    else:
-        job_id = ""
-        worker_name = "io_worker"
-
-    # Make sure these values are set already.
-    assert ray.worker._global_node is not None
-    assert ray.worker.global_worker is not None
-    filename = f"{worker_name}-" f"{binary_to_hex(ray.worker.global_worker.worker_id)}-"
-    if job_id:
-        filename += f"{job_id}-"
-    filename += f"{os.getpid()}"
-    return filename
-
-
-def configure_log_file(out_file, err_file):
-    # If either of the file handles are None, there are no log files to
-    # configure since we're redirecting all output to stdout and stderr.
-    if out_file is None or err_file is None:
-        return
-    stdout_fileno = sys.stdout.fileno()
-    stderr_fileno = sys.stderr.fileno()
-    # C++ logging requires redirecting the stdout file descriptor. Note that
-    # dup2 will automatically close the old file descriptor before overriding
-    # it.
-    os.dup2(out_file.fileno(), stdout_fileno)
-    os.dup2(err_file.fileno(), stderr_fileno)
-    # We also manually set sys.stdout and sys.stderr because that seems to
-    # have an effect on the output buffering. Without doing this, stdout
-    # and stderr are heavily buffered resulting in seemingly lost logging
-    # statements. We never want to close the stdout file descriptor, dup2 will
-    # close it when necessary and we don't want python's GC to close it.
-    sys.stdout = ray._private.utils.open_log(
-        stdout_fileno, unbuffered=True, closefd=False
-    )
-    sys.stderr = ray._private.utils.open_log(
-        stderr_fileno, unbuffered=True, closefd=False
-    )
-
-
-def setup_and_get_worker_interceptor_logger(
-    args, max_bytes=0, backup_count=0, is_for_stdout: bool = True
-):
-    """Setup a logger to be used to intercept worker log messages.
-
-    NOTE: This method is only meant to be used within default_worker.py.
-
-    Ray worker logs should be treated in a special way because
-    there's a need to intercept stdout and stderr to support various
-    ray features. For example, ray will prepend 0 or 1 in the beggining
-    of each log message to decide if logs should be streamed to driveres.
-
-    This logger will also setup the RotatingFileHandler for
-    ray workers processes.
-
-    If max_bytes and backup_count is not set, files will grow indefinitely.
-
-    Args:
-        args: args received from default_worker.py.
-        max_bytes(int): maxBytes argument of RotatingFileHandler.
-        backup_count(int): backupCount argument of RotatingFileHandler.
-        is_for_stdout(bool): True if logger will be used to intercept stdout.
-                             False otherwise.
-    """
-    file_extension = "out" if is_for_stdout else "err"
-    logger = logging.getLogger(f"ray_default_worker_{file_extension}")
-    if len(logger.handlers) == 1:
-        return logger
-    logger.setLevel(logging.INFO)
-    # TODO(sang): This is how the job id is propagated to workers now.
-    # But eventually, it will be clearer to just pass the job id.
-    job_id = os.environ.get("RAY_JOB_ID")
-    if args.worker_type == "WORKER":
-        assert job_id is not None, (
-            "RAY_JOB_ID should be set as an env "
-            "variable within default_worker.py. If you see this error, "
-            "please report it to Ray's Github issue."
-        )
-        worker_name = "worker"
-    else:
-        job_id = ray.JobID.nil()
-        worker_name = "io_worker"
-
-    # Make sure these values are set already.
-    assert ray.worker._global_node is not None
-    assert ray.worker.global_worker is not None
-    filename = (
-        f"{ray.worker._global_node.get_session_dir_path()}/logs/"
-        f"{worker_name}-"
-        f"{binary_to_hex(ray.worker.global_worker.worker_id)}-"
-        f"{job_id}-{os.getpid()}.{file_extension}"
-    )
-    handler = StandardFdRedirectionRotatingFileHandler(
-        filename,
-        maxBytes=max_bytes,
-        backupCount=backup_count,
-        is_for_stdout=is_for_stdout,
-    )
-    logger.addHandler(handler)
-    # TODO(sang): Add 0 or 1 to decide whether
-    # or not logs are streamed to drivers.
-    handler.setFormatter(logging.Formatter("%(message)s"))
-    # Avoid messages are propagated to parent loggers.
-    logger.propagate = False
-    # Remove the terminator. It is important because we don't want this
-    # logger to add a newline at the end of string.
-    handler.terminator = ""
-    return logger
-
-
-class WorkerStandardStreamDispatcher:
-    def __init__(self):
-        self.handlers = []
-        self._lock = threading.Lock()
-
-    def add_handler(self, name: str, handler: Callable) -> None:
-        with self._lock:
-            self.handlers.append((name, handler))
-
-    def remove_handler(self, name: str) -> None:
-        with self._lock:
-            new_handlers = [pair for pair in self.handlers if pair[0] != name]
-            self.handlers = new_handlers
-
-    def emit(self, data):
-        with self._lock:
-            for pair in self.handlers:
-                _, handle = pair
-                handle(data)
-
-
-global_worker_stdstream_dispatcher = WorkerStandardStreamDispatcher()
->>>>>>> 19672688
+import logging
+import os
+import sys
+import threading
+from logging.handlers import RotatingFileHandler
+
+from typing import Callable
+
+import ray
+from ray._private.utils import binary_to_hex
+
+_default_handler = None
+
+
+def setup_logger(logging_level, logging_format):
+    """Setup default logging for ray."""
+    logger = logging.getLogger("ray")
+    if type(logging_level) is str:
+        logging_level = logging.getLevelName(logging_level.upper())
+    logger.setLevel(logging_level)
+    global _default_handler
+    if _default_handler is None:
+        _default_handler = logging.StreamHandler()
+        logger.addHandler(_default_handler)
+    _default_handler.setFormatter(logging.Formatter(logging_format))
+    # Setting this will avoid the message
+    # is propagated to the parent logger.
+    logger.propagate = False
+
+
+def setup_component_logger(
+    *,
+    logging_level,
+    logging_format,
+    log_dir,
+    filename,
+    max_bytes,
+    backup_count,
+    logger_name=None,
+):
+    """Configure the root logger that is used for Ray's python components.
+
+    For example, it should be used for monitor, dashboard, and log monitor.
+    The only exception is workers. They use the different logging config.
+
+    Args:
+        logging_level(str | int): Logging level in string or logging enum.
+        logging_format(str): Logging format string.
+        log_dir(str): Log directory path. If empty, logs will go to
+            stderr.
+        filename(str): Name of the file to write logs. If empty, logs will go
+            to stderr.
+        max_bytes(int): Same argument as RotatingFileHandler's maxBytes.
+        backup_count(int): Same argument as RotatingFileHandler's backupCount.
+        logger_name(str, optional): used to create or get the correspoding
+            logger in getLogger call. It will get the root logger by default.
+    Returns:
+        logger (logging.Logger): the created or modified logger.
+    """
+    logger = logging.getLogger(logger_name)
+    if type(logging_level) is str:
+        logging_level = logging.getLevelName(logging_level.upper())
+    if not filename or not log_dir:
+        handler = logging.StreamHandler()
+    else:
+        handler = logging.handlers.RotatingFileHandler(
+            os.path.join(log_dir, filename),
+            maxBytes=max_bytes,
+            backupCount=backup_count,
+        )
+    handler.setLevel(logging_level)
+    logger.setLevel(logging_level)
+    handler.setFormatter(logging.Formatter(logging_format))
+    logger.addHandler(handler)
+    return logger
+
+
+"""
+All components underneath here is used specifically for the default_worker.py.
+"""
+
+
+class StandardStreamInterceptor:
+    """Used to intercept stdout and stderr.
+
+    Intercepted messages are handled by the given logger.
+
+    NOTE: The logger passed to this method should always have
+          logging.INFO severity level.
+
+    Example:
+        >>> from contextlib import redirect_stdout
+        >>> logger = logging.getLogger("ray_logger")
+        >>> hook = StandardStreamHook(logger)
+        >>> with redirect_stdout(hook):
+        >>>     print("a") # stdout will be delegated to logger.
+
+    Args:
+        logger: Python logger that will receive messages streamed to
+                the standard out/err and delegate writes.
+        intercept_stdout(bool): True if the class intercepts stdout. False
+                         if stderr is intercepted.
+    """
+
+    def __init__(self, logger, intercept_stdout=True):
+        self.logger = logger
+        assert (
+            len(self.logger.handlers) == 1
+        ), "Only one handler is allowed for the interceptor logger."
+        self.intercept_stdout = intercept_stdout
+
+    def write(self, message):
+        """Redirect the original message to the logger."""
+        self.logger.info(message)
+        return len(message)
+
+    def flush(self):
+        for handler in self.logger.handlers:
+            handler.flush()
+
+    def isatty(self):
+        # Return the standard out isatty. This is used by colorful.
+        fd = 1 if self.intercept_stdout else 2
+        return os.isatty(fd)
+
+    def close(self):
+        handler = self.logger.handlers[0]
+        handler.close()
+
+    def fileno(self):
+        handler = self.logger.handlers[0]
+        return handler.stream.fileno()
+
+
+class StandardFdRedirectionRotatingFileHandler(RotatingFileHandler):
+    """RotatingFileHandler that redirects stdout and stderr to the log file.
+
+    It is specifically used to default_worker.py.
+
+    The only difference from this handler vs original RotatingFileHandler is
+    that it actually duplicates the OS level fd using os.dup2.
+    """
+
+    def __init__(
+        self,
+        filename,
+        mode="a",
+        maxBytes=0,
+        backupCount=0,
+        encoding=None,
+        delay=False,
+        is_for_stdout=True,
+    ):
+        super().__init__(
+            filename,
+            mode=mode,
+            maxBytes=maxBytes,
+            backupCount=backupCount,
+            encoding=encoding,
+            delay=delay,
+        )
+        self.is_for_stdout = is_for_stdout
+        self.switch_os_fd()
+
+    def doRollover(self):
+        super().doRollover()
+        self.switch_os_fd()
+
+    def get_original_stream(self):
+        if self.is_for_stdout:
+            return sys.stdout
+        else:
+            return sys.stderr
+
+    def switch_os_fd(self):
+        # Old fd will automatically closed by dup2 when necessary.
+        os.dup2(self.stream.fileno(), self.get_original_stream().fileno())
+
+
+def get_worker_log_file_name(worker_type):
+    job_id = os.environ.get("RAY_JOB_ID")
+    if worker_type == "WORKER":
+        assert job_id is not None, (
+            "RAY_JOB_ID should be set as an env "
+            "variable within default_worker.py. If you see this error, "
+            "please report it to Ray's Github issue."
+        )
+        worker_name = "worker"
+    else:
+        job_id = ""
+        worker_name = "io_worker"
+
+    # Make sure these values are set already.
+    assert ray.worker._global_node is not None
+    assert ray.worker.global_worker is not None
+    filename = f"{worker_name}-" f"{binary_to_hex(ray.worker.global_worker.worker_id)}-"
+    if job_id:
+        filename += f"{job_id}-"
+    filename += f"{os.getpid()}"
+    return filename
+
+
+def configure_log_file(out_file, err_file):
+    # If either of the file handles are None, there are no log files to
+    # configure since we're redirecting all output to stdout and stderr.
+    if out_file is None or err_file is None:
+        return
+    stdout_fileno = sys.stdout.fileno()
+    stderr_fileno = sys.stderr.fileno()
+    # C++ logging requires redirecting the stdout file descriptor. Note that
+    # dup2 will automatically close the old file descriptor before overriding
+    # it.
+    os.dup2(out_file.fileno(), stdout_fileno)
+    os.dup2(err_file.fileno(), stderr_fileno)
+    # We also manually set sys.stdout and sys.stderr because that seems to
+    # have an effect on the output buffering. Without doing this, stdout
+    # and stderr are heavily buffered resulting in seemingly lost logging
+    # statements. We never want to close the stdout file descriptor, dup2 will
+    # close it when necessary and we don't want python's GC to close it.
+    sys.stdout = ray._private.utils.open_log(
+        stdout_fileno, unbuffered=True, closefd=False
+    )
+    sys.stderr = ray._private.utils.open_log(
+        stderr_fileno, unbuffered=True, closefd=False
+    )
+
+
+def setup_and_get_worker_interceptor_logger(
+    args, max_bytes=0, backup_count=0, is_for_stdout: bool = True
+):
+    """Setup a logger to be used to intercept worker log messages.
+
+    NOTE: This method is only meant to be used within default_worker.py.
+
+    Ray worker logs should be treated in a special way because
+    there's a need to intercept stdout and stderr to support various
+    ray features. For example, ray will prepend 0 or 1 in the beggining
+    of each log message to decide if logs should be streamed to driveres.
+
+    This logger will also setup the RotatingFileHandler for
+    ray workers processes.
+
+    If max_bytes and backup_count is not set, files will grow indefinitely.
+
+    Args:
+        args: args received from default_worker.py.
+        max_bytes(int): maxBytes argument of RotatingFileHandler.
+        backup_count(int): backupCount argument of RotatingFileHandler.
+        is_for_stdout(bool): True if logger will be used to intercept stdout.
+                             False otherwise.
+    """
+    file_extension = "out" if is_for_stdout else "err"
+    logger = logging.getLogger(f"ray_default_worker_{file_extension}")
+    if len(logger.handlers) == 1:
+        return logger
+    logger.setLevel(logging.INFO)
+    # TODO(sang): This is how the job id is propagated to workers now.
+    # But eventually, it will be clearer to just pass the job id.
+    job_id = os.environ.get("RAY_JOB_ID")
+    if args.worker_type == "WORKER":
+        assert job_id is not None, (
+            "RAY_JOB_ID should be set as an env "
+            "variable within default_worker.py. If you see this error, "
+            "please report it to Ray's Github issue."
+        )
+        worker_name = "worker"
+    else:
+        job_id = ray.JobID.nil()
+        worker_name = "io_worker"
+
+    # Make sure these values are set already.
+    assert ray.worker._global_node is not None
+    assert ray.worker.global_worker is not None
+    filename = (
+        f"{ray.worker._global_node.get_session_dir_path()}/logs/"
+        f"{worker_name}-"
+        f"{binary_to_hex(ray.worker.global_worker.worker_id)}-"
+        f"{job_id}-{os.getpid()}.{file_extension}"
+    )
+    handler = StandardFdRedirectionRotatingFileHandler(
+        filename,
+        maxBytes=max_bytes,
+        backupCount=backup_count,
+        is_for_stdout=is_for_stdout,
+    )
+    logger.addHandler(handler)
+    # TODO(sang): Add 0 or 1 to decide whether
+    # or not logs are streamed to drivers.
+    handler.setFormatter(logging.Formatter("%(message)s"))
+    # Avoid messages are propagated to parent loggers.
+    logger.propagate = False
+    # Remove the terminator. It is important because we don't want this
+    # logger to add a newline at the end of string.
+    handler.terminator = ""
+    return logger
+
+
+class WorkerStandardStreamDispatcher:
+    def __init__(self):
+        self.handlers = []
+        self._lock = threading.Lock()
+
+    def add_handler(self, name: str, handler: Callable) -> None:
+        with self._lock:
+            self.handlers.append((name, handler))
+
+    def remove_handler(self, name: str) -> None:
+        with self._lock:
+            new_handlers = [pair for pair in self.handlers if pair[0] != name]
+            self.handlers = new_handlers
+
+    def emit(self, data):
+        with self._lock:
+            for pair in self.handlers:
+                _, handle = pair
+                handle(data)
+
+
+global_worker_stdstream_dispatcher = WorkerStandardStreamDispatcher()