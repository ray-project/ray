--- conflicted
+++ resolved
@@ -10,14 +10,9 @@
 import tempfile
 import time
 import timeit
-import socket
 import math
 import traceback
-<<<<<<< HEAD
-import logging
 import datetime
-=======
->>>>>>> c186253f
 from typing import Optional, Any, List, Dict
 from contextlib import redirect_stdout, redirect_stderr
 import yaml
@@ -694,7 +689,6 @@
         return batch
 
 
-<<<<<<< HEAD
 def generate_self_signed_tls_certs():
     """Create self-signed key/cert pair for testing.
 
@@ -756,19 +750,15 @@
 
 def setup_tls():
     """Sets up required environment variables for tls"""
-    print("Creating self-signed certs")
     cert, key = generate_self_signed_tls_certs()
-    print("Created certs")
     temp_dir = tempfile.mkdtemp("ray-test-certs")
     cert_filepath = os.path.join(temp_dir, "server.crt")
     key_filepath = os.path.join(temp_dir, "server.key")
-    print("Writing certs to {}".format(temp_dir))
     with open(cert_filepath, "w") as fh:
         fh.write(cert)
     with open(key_filepath, "w") as fh:
         fh.write(key)
 
-    print("Setting environment variables")
     os.environ["RAY_USE_TLS"] = "1"
     os.environ["RAY_TLS_SERVER_CERT"] = cert_filepath
     os.environ["RAY_TLS_SERVER_KEY"] = key_filepath
@@ -785,10 +775,10 @@
     del os.environ["RAY_TLS_SERVER_CERT"]
     del os.environ["RAY_TLS_SERVER_KEY"]
     del os.environ["RAY_TLS_CA_CERT"]
-=======
+
+
 def is_placement_group_removed(pg):
     table = ray.util.placement_group_table(pg)
     if "state" not in table:
         return False
-    return table["state"] == "REMOVED"
->>>>>>> c186253f
+    return table["state"] == "REMOVED"