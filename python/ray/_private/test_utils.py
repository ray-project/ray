--- conflicted
+++ resolved
@@ -13,10 +13,7 @@
 import traceback
 from typing import Optional, Any, List, Dict
 from contextlib import redirect_stdout, redirect_stderr, contextmanager
-<<<<<<< HEAD
-=======
-
->>>>>>> 7efe1bef
+
 import yaml
 import logging
 import tempfile
@@ -1098,12 +1095,8 @@
     print("Waiting for node killer actor to be ready...")
     ray.get(node_killer.ready.remote())
     print("Node killer actor is ready now.")
-<<<<<<< HEAD
-    node_killer.run.remote()
-=======
     if not no_start:
         node_killer.run.remote()
->>>>>>> 7efe1bef
     return node_killer
 
 
@@ -1115,7 +1108,6 @@
     os.chdir(old_dir)
 
 
-<<<<<<< HEAD
 def test_get_directory_size():
     with tempfile.TemporaryDirectory() as tmp_dir, chdir(tmp_dir):
         assert ray._private.utils.get_directory_size(tmp_dir) == 0
@@ -1129,7 +1121,6 @@
         with open("subdir/subdir_file", "wb") as f:
             f.write(os.urandom(2))
         assert ray._private.utils.get_directory_size(tmp_dir) == 152
-=======
 def check_local_files_gced(cluster):
     for node in cluster.list_all_nodes():
         for subdir in [
@@ -1170,5 +1161,4 @@
         elif spec_format == "python_object":
             pip = pip_list
         runtime_env = {"pip": pip}
-    return runtime_env
->>>>>>> 7efe1bef
+    return runtime_env