--- conflicted
+++ resolved
@@ -1797,11 +1797,7 @@
 
 
 def safe_write_to_results_json(
-<<<<<<< HEAD
-    result: Union[str, Dict],
-=======
     result: dict,
->>>>>>> e6175fba
     default_file_name: str = "/tmp/release_test_output.json",
     env_var: Optional[str] = "TEST_OUTPUT_JSON",
 ):
