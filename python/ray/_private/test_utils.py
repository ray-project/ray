import asyncio
import io
import fnmatch
import os
import json
import pathlib
import subprocess
import sys
import time
import timeit
import socket
import math
import traceback
from typing import Optional, Any, List, Dict
from contextlib import redirect_stdout, redirect_stderr, contextmanager

import yaml
import logging
import tempfile
import grpc
from grpc._channel import _InactiveRpcError
import numpy as np

import ray
import ray._private.services
import ray._private.utils
import ray._private.gcs_utils as gcs_utils
import ray._private.memory_monitor as memory_monitor
from ray._raylet import GcsClientOptions, GlobalStateAccessor
from ray.core.generated import gcs_pb2
from ray.core.generated import node_manager_pb2
from ray.core.generated import node_manager_pb2_grpc
from ray._private.gcs_pubsub import (
    gcs_pubsub_enabled,
    GcsErrorSubscriber,
    GcsLogSubscriber,
)
from ray._private.tls_utils import generate_self_signed_tls_certs
from ray.util.queue import Queue, _QueueActor, Empty
from ray.scripts.scripts import main as ray_main

try:
    from prometheus_client.parser import text_string_to_metric_families
except (ImportError, ModuleNotFoundError):

    def text_string_to_metric_families(*args, **kwargs):
        raise ModuleNotFoundError("`prometheus_client` not found")


import psutil  # We must import psutil after ray because we bundle it with ray.


class RayTestTimeoutException(Exception):
    """Exception used to identify timeouts from test utilities."""

    pass


def make_global_state_accessor(address_info):
    if not gcs_utils.use_gcs_for_bootstrap():
        gcs_options = GcsClientOptions.from_redis_address(
            address_info["redis_address"], ray.ray_constants.REDIS_DEFAULT_PASSWORD
        )
    else:
        gcs_options = GcsClientOptions.from_gcs_address(address_info["gcs_address"])
    global_state_accessor = GlobalStateAccessor(gcs_options)
    global_state_accessor.connect()
    return global_state_accessor


def _pid_alive(pid):
    """Check if the process with this PID is alive or not.

    Args:
        pid: The pid to check.

    Returns:
        This returns false if the process is dead. Otherwise, it returns true.
    """
    alive = True
    try:
        psutil.Process(pid)
    except psutil.NoSuchProcess:
        alive = False
    return alive


def check_call_module(main, argv, capture_stdout=False, capture_stderr=False):
    # We use this function instead of calling the "ray" command to work around
    # some deadlocks that occur when piping ray's output on Windows
    stream = io.TextIOWrapper(io.BytesIO(), encoding=sys.stdout.encoding)
    old_argv = sys.argv[:]
    try:
        sys.argv = argv[:]
        try:
            with redirect_stderr(stream if capture_stderr else sys.stderr):
                with redirect_stdout(stream if capture_stdout else sys.stdout):
                    main()
        finally:
            stream.flush()
    except SystemExit as ex:
        if ex.code:
            output = stream.buffer.getvalue()
            raise subprocess.CalledProcessError(ex.code, argv, output)
    except Exception as ex:
        output = stream.buffer.getvalue()
        raise subprocess.CalledProcessError(1, argv, output, ex.args[0])
    finally:
        sys.argv = old_argv
        if capture_stdout:
            sys.stdout.buffer.write(stream.buffer.getvalue())
        elif capture_stderr:
            sys.stderr.buffer.write(stream.buffer.getvalue())
    return stream.buffer.getvalue()


def check_call_subprocess(argv, capture_stdout=False, capture_stderr=False):
    # We use this function instead of calling the "ray" command to work around
    # some deadlocks that occur when piping ray's output on Windows
    if sys.platform == "win32":
        result = check_call_module(
            ray_main, argv, capture_stdout=capture_stdout, capture_stderr=capture_stderr
        )
    else:
        stdout_redir = None
        stderr_redir = None
        if capture_stdout:
            stdout_redir = subprocess.PIPE
        if capture_stderr and capture_stdout:
            stderr_redir = subprocess.STDOUT
        elif capture_stderr:
            stderr_redir = subprocess.PIPE
        proc = subprocess.Popen(argv, stdout=stdout_redir, stderr=stderr_redir)
        (stdout, stderr) = proc.communicate()
        if proc.returncode:
            raise subprocess.CalledProcessError(proc.returncode, argv, stdout, stderr)
        result = b"".join([s for s in [stdout, stderr] if s is not None])
    return result


def check_call_ray(args, capture_stdout=False, capture_stderr=False):
    check_call_subprocess(["ray"] + args, capture_stdout, capture_stderr)


def wait_for_pid_to_exit(pid, timeout=20):
    start_time = time.time()
    while time.time() - start_time < timeout:
        if not _pid_alive(pid):
            return
        time.sleep(0.1)
    raise RayTestTimeoutException(f"Timed out while waiting for process {pid} to exit.")


def wait_for_children_names_of_pid(pid, children_names, timeout=20):
    p = psutil.Process(pid)
    start_time = time.time()
    children_names = set(children_names)
    not_found_children = []
    children = []
    while time.time() - start_time < timeout:
        children = p.children(recursive=False)
        not_found_children = set(children_names) - {c.name() for c in children}
        if len(not_found_children) == 0:
            return
        time.sleep(0.1)
    raise RayTestTimeoutException(
        "Timed out while waiting for process {} children to start "
        "({} not found from children {}).".format(pid, not_found_children, children)
    )


def wait_for_children_of_pid(pid, num_children=1, timeout=20):
    p = psutil.Process(pid)
    start_time = time.time()
    alive = []
    while time.time() - start_time < timeout:
        alive = p.children(recursive=False)
        num_alive = len(alive)
        if num_alive >= num_children:
            return
        time.sleep(0.1)
    raise RayTestTimeoutException(
        f"Timed out while waiting for process {pid} children to start "
        f"({num_alive}/{num_children} started: {alive})."
    )


def wait_for_children_of_pid_to_exit(pid, timeout=20):
    children = psutil.Process(pid).children()
    if len(children) == 0:
        return

    _, alive = psutil.wait_procs(children, timeout=timeout)
    if len(alive) > 0:
        raise RayTestTimeoutException(
            "Timed out while waiting for process children to exit."
            " Children still alive: {}.".format([p.name() for p in alive])
        )


def kill_process_by_name(name, SIGKILL=False):
    for p in psutil.process_iter(attrs=["name"]):
        if p.info["name"] == name + ray._private.services.EXE_SUFFIX:
            if SIGKILL:
                p.kill()
            else:
                p.terminate()


def run_string_as_driver(driver_script: str, env: Dict = None):
    """Run a driver as a separate process.

    Args:
        driver_script (str): A string to run as a Python script.
        env (dict): The environment variables for the driver.

    Returns:
        The script's output.
    """
    if env is not None and gcs_utils.use_gcs_for_bootstrap():
        env.update(
            {
                "RAY_bootstrap_with_gcs": "1",
                "RAY_gcs_grpc_based_pubsub": "1",
                "RAY_gcs_storage": "memory",
                "RAY_bootstrap_with_gcs": "1",
            }
        )

    proc = subprocess.Popen(
        [sys.executable, "-"],
        stdin=subprocess.PIPE,
        stdout=subprocess.PIPE,
        stderr=subprocess.STDOUT,
        env=env,
    )
    with proc:
        output = proc.communicate(driver_script.encode("ascii"))[0]
        if proc.returncode:
            print(ray._private.utils.decode(output))
            raise subprocess.CalledProcessError(
                proc.returncode, proc.args, output, proc.stderr
            )
        out = ray._private.utils.decode(output)
    return out


def run_string_as_driver_nonblocking(driver_script, env: Dict = None):
    """Start a driver as a separate process and return immediately.

    Args:
        driver_script: A string to run as a Python script.

    Returns:
        A handle to the driver process.
    """
    script = "; ".join(
        [
            "import sys",
            "script = sys.stdin.read()",
            "sys.stdin.close()",
            "del sys",
            'exec("del script\\n" + script)',
        ]
    )
    proc = subprocess.Popen(
        [sys.executable, "-c", script],
        stdin=subprocess.PIPE,
        stdout=subprocess.PIPE,
        stderr=subprocess.PIPE,
        env=env,
    )
    proc.stdin.write(driver_script.encode("ascii"))
    proc.stdin.close()
    return proc


def convert_actor_state(state):
    if not state:
        return None
    return gcs_pb2.ActorTableData.ActorState.DESCRIPTOR.values_by_number[state].name


def wait_for_num_actors(num_actors, state=None, timeout=10):
    state = convert_actor_state(state)
    start_time = time.time()
    while time.time() - start_time < timeout:
        if (
            len(
                [
                    _
                    for _ in ray.state.actors().values()
                    if state is None or _["State"] == state
                ]
            )
            >= num_actors
        ):
            return
        time.sleep(0.1)
    raise RayTestTimeoutException("Timed out while waiting for global state.")


def wait_for_num_nodes(num_nodes: int, timeout_s: int):
    curr_nodes = 0
    start = time.time()
    next_feedback = start
    max_time = start + timeout_s
    while not curr_nodes >= num_nodes:
        now = time.time()

        if now >= max_time:
            raise RuntimeError(
                f"Maximum wait time reached, but only "
                f"{curr_nodes}/{num_nodes} nodes came up. Aborting."
            )

        if now >= next_feedback:
            passed = now - start
            print(
                f"Waiting for more nodes to come up: "
                f"{curr_nodes}/{num_nodes} "
                f"({passed:.0f} seconds passed)"
            )
            next_feedback = now + 10

        time.sleep(5)
        curr_nodes = len(ray.nodes())

    passed = time.time() - start
    print(
        f"Cluster is up: {curr_nodes}/{num_nodes} nodes online after "
        f"{passed:.0f} seconds"
    )


def kill_actor_and_wait_for_failure(actor, timeout=10, retry_interval_ms=100):
    actor_id = actor._actor_id.hex()
    current_num_restarts = ray.state.actors(actor_id)["NumRestarts"]
    ray.kill(actor)
    start = time.time()
    while time.time() - start <= timeout:
        actor_status = ray.state.actors(actor_id)
        if (
            actor_status["State"] == convert_actor_state(gcs_utils.ActorTableData.DEAD)
            or actor_status["NumRestarts"] > current_num_restarts
        ):
            return
        time.sleep(retry_interval_ms / 1000.0)
    raise RuntimeError("It took too much time to kill an actor: {}".format(actor_id))


def wait_for_condition(
    condition_predictor, timeout=10, retry_interval_ms=100, **kwargs: Any
):
    """Wait until a condition is met or time out with an exception.

    Args:
        condition_predictor: A function that predicts the condition.
        timeout: Maximum timeout in seconds.
        retry_interval_ms: Retry interval in milliseconds.

    Raises:
        RuntimeError: If the condition is not met before the timeout expires.
    """
    start = time.time()
    last_ex = None
    while time.time() - start <= timeout:
        try:
            if condition_predictor(**kwargs):
                return
        except Exception as ex:
            last_ex = ex
        time.sleep(retry_interval_ms / 1000.0)
    message = "The condition wasn't met before the timeout expired."
    if last_ex is not None:
        message += f" Last exception: {last_ex}"
    raise RuntimeError(message)


def wait_until_succeeded_without_exception(
    func, exceptions, *args, timeout_ms=1000, retry_interval_ms=100, raise_last_ex=False
):
    """A helper function that waits until a given function
        completes without exceptions.

    Args:
        func: A function to run.
        exceptions(tuple): Exceptions that are supposed to occur.
        args: arguments to pass for a given func
        timeout_ms: Maximum timeout in milliseconds.
        retry_interval_ms: Retry interval in milliseconds.
        raise_last_ex: Raise the last exception when timeout.

    Return:
        Whether exception occurs within a timeout.
    """
    if type(exceptions) != tuple:
        raise Exception("exceptions arguments should be given as a tuple")

    time_elapsed = 0
    start = time.time()
    last_ex = None
    while time_elapsed <= timeout_ms:
        try:
            func(*args)
            return True
        except exceptions as ex:
            last_ex = ex
            time_elapsed = (time.time() - start) * 1000
            time.sleep(retry_interval_ms / 1000.0)
    if raise_last_ex:
        ex_stack = (
            traceback.format_exception(type(last_ex), last_ex, last_ex.__traceback__)
            if last_ex
            else []
        )
        ex_stack = "".join(ex_stack)
        raise Exception(f"Timed out while testing, {ex_stack}")
    return False


def recursive_fnmatch(dirpath, pattern):
    """Looks at a file directory subtree for a filename pattern.

    Similar to glob.glob(..., recursive=True) but also supports 2.7
    """
    matches = []
    for root, dirnames, filenames in os.walk(dirpath):
        for filename in fnmatch.filter(filenames, pattern):
            matches.append(os.path.join(root, filename))
    return matches


def generate_system_config_map(**kwargs):
    ray_kwargs = {
        "_system_config": kwargs,
    }
    return ray_kwargs


@ray.remote(num_cpus=0)
class SignalActor:
    def __init__(self):
        self.ready_event = asyncio.Event()
        self.num_waiters = 0

    def send(self, clear=False):
        self.ready_event.set()
        if clear:
            self.ready_event.clear()

    async def wait(self, should_wait=True):
        if should_wait:
            self.num_waiters += 1
            await self.ready_event.wait()
            self.num_waiters -= 1

    async def cur_num_waiters(self):
        return self.num_waiters


@ray.remote(num_cpus=0)
class Semaphore:
    def __init__(self, value=1):
        self._sema = asyncio.Semaphore(value=value)

    async def acquire(self):
        await self._sema.acquire()

    async def release(self):
        self._sema.release()

    async def locked(self):
        return self._sema.locked()


def dicts_equal(dict1, dict2, abs_tol=1e-4):
    """Compares to dicts whose values may be floating point numbers."""

    if dict1.keys() != dict2.keys():
        return False

    for k, v in dict1.items():
        if (
            isinstance(v, float)
            and isinstance(dict2[k], float)
            and math.isclose(v, dict2[k], abs_tol=abs_tol)
        ):
            continue
        if v != dict2[k]:
            return False
    return True


def same_elements(elems_a, elems_b):
    """Checks if two iterables (such as lists) contain the same elements. Elements
    do not have to be hashable (this allows us to compare sets of dicts for
    example). This comparison is not necessarily efficient.
    """
    a = list(elems_a)
    b = list(elems_b)

    for x in a:
        if x not in b:
            return False

    for x in b:
        if x not in a:
            return False

    return True


@ray.remote
def _put(obj):
    return obj


def put_object(obj, use_ray_put):
    if use_ray_put:
        return ray.put(obj)
    else:
        return _put.remote(obj)


<<<<<<< HEAD
def wait_until_server_available(address,
                                timeout_ms=5000,
                                retry_interval_ms=100):
=======
def put_unpinned_object(obj):
    value = ray.worker.global_worker.get_serialization_context().serialize(obj)
    return ray.ObjectRef(
        ray.worker.global_worker.core_worker.put_serialized_object(
            value, pin_object=False
        )
    )


def wait_until_server_available(address, timeout_ms=5000, retry_interval_ms=100):
>>>>>>> 92d7e9bf
    ip_port = address.split(":")
    ip = ip_port[0]
    port = int(ip_port[1])
    time_elapsed = 0
    start = time.time()
    while time_elapsed <= timeout_ms:
        s = socket.socket(socket.AF_INET, socket.SOCK_STREAM)
        s.settimeout(1)
        try:
            s.connect((ip, port))
        except Exception:
            time_elapsed = (time.time() - start) * 1000
            time.sleep(retry_interval_ms / 1000.0)
            s.close()
            continue
        s.close()
        return True
    return False


def get_other_nodes(cluster, exclude_head=False):
    """Get all nodes except the one that we're connected to."""
    return [
        node
        for node in cluster.list_all_nodes()
        if node._raylet_socket_name != ray.worker._global_node._raylet_socket_name
        and (exclude_head is False or node.head is False)
    ]


def get_non_head_nodes(cluster):
    """Get all non-head nodes."""
    return list(filter(lambda x: x.head is False, cluster.list_all_nodes()))


def init_error_pubsub():
    """Initialize redis error info pub/sub"""
    if gcs_pubsub_enabled():
        s = GcsErrorSubscriber(address=ray.worker.global_worker.gcs_client.address)
        s.subscribe()
    else:
        s = ray.worker.global_worker.redis_client.pubsub(ignore_subscribe_messages=True)
        s.psubscribe(gcs_utils.RAY_ERROR_PUBSUB_PATTERN)
    return s


def get_error_message(subscriber, num=1e6, error_type=None, timeout=20):
    """Gets errors from GCS / Redis subscriber.

    Returns maximum `num` error strings within `timeout`.
    Only returns errors of `error_type` if specified.
    """
    deadline = time.time() + timeout
    msgs = []
    while time.time() < deadline and len(msgs) < num:
        if isinstance(subscriber, GcsErrorSubscriber):
            _, error_data = subscriber.poll(timeout=deadline - time.time())
            if not error_data:
                # Timed out before any data is received.
                break
        else:
            msg = subscriber.get_message()
            if msg is None:
                time.sleep(0.01)
                continue
            pubsub_msg = gcs_utils.PubSubMessage.FromString(msg["data"])
            error_data = gcs_utils.ErrorTableData.FromString(pubsub_msg.data)
        if error_type is None or error_type == error_data.type:
            msgs.append(error_data)
        else:
            time.sleep(0.01)

    return msgs


def init_log_pubsub():
    """Initialize redis error info pub/sub"""
    if gcs_pubsub_enabled():
        s = GcsLogSubscriber(address=ray.worker.global_worker.gcs_client.address)
        s.subscribe()
    else:
        s = ray.worker.global_worker.redis_client.pubsub(ignore_subscribe_messages=True)
        s.psubscribe(gcs_utils.LOG_FILE_CHANNEL)
    return s


def get_log_data(
    subscriber,
    num: int = 1e6,
    timeout: float = 20,
    job_id: Optional[str] = None,
    matcher=None,
) -> List[str]:
    deadline = time.time() + timeout
    msgs = []
    while time.time() < deadline and len(msgs) < num:
        if isinstance(subscriber, GcsLogSubscriber):
            logs_data = subscriber.poll(timeout=deadline - time.time())
            if not logs_data:
                # Timed out before any data is received.
                break
        else:
            msg = subscriber.get_message()
            if msg is None:
                time.sleep(0.01)
                continue
            logs_data = json.loads(ray._private.utils.decode(msg["data"]))

        if job_id and job_id != logs_data["job"]:
            continue
        if matcher and all(not matcher(line) for line in logs_data["lines"]):
            continue
        msgs.append(logs_data)
    return msgs


def get_log_message(
    subscriber,
    num: int = 1e6,
    timeout: float = 20,
    job_id: Optional[str] = None,
    matcher=None,
) -> List[str]:
    """Gets log lines through GCS / Redis subscriber.

    Returns maximum `num` lines of log messages, within `timeout`.

    If `job_id` or `match` is specified, only returns log lines from `job_id`
    or when `matcher` is true.
    """
    msgs = get_log_data(subscriber, num, timeout, job_id, matcher)
    return [msg["lines"] for msg in msgs]


def get_log_sources(
    subscriber,
    num: int = 1e6,
    timeout: float = 20,
    job_id: Optional[str] = None,
    matcher=None,
):
    """Get the source of all log messages"""
    msgs = get_log_data(subscriber, num, timeout, job_id, matcher)
    return {msg["pid"] for msg in msgs}


def get_log_batch(
    subscriber,
    num: int,
    timeout: float = 20,
    job_id: Optional[str] = None,
    matcher=None,
) -> List[str]:
    """Gets log batches through GCS / Redis subscriber.

    Returns maximum `num` batches of logs. Each batch is a dict that includes
    metadata such as `pid`, `job_id`, and `lines` of log messages.

    If `job_id` or `match` is specified, only returns log batches from `job_id`
    or when `matcher` is true.
    """
    deadline = time.time() + timeout
    batches = []
    while time.time() < deadline and len(batches) < num:
        if isinstance(subscriber, GcsLogSubscriber):
            logs_data = subscriber.poll(timeout=deadline - time.time())
            if not logs_data:
                # Timed out before any data is received.
                break
        else:
            msg = subscriber.get_message()
            if msg is None:
                time.sleep(0.01)
                continue
            logs_data = json.loads(ray._private.utils.decode(msg["data"]))

        if job_id and job_id != logs_data["job"]:
            continue
        if matcher and not matcher(logs_data):
            continue
        batches.append(logs_data)

    return batches


def format_web_url(url):
    """Format web url."""
    url = url.replace("localhost", "http://127.0.0.1")
    if not url.startswith("http://"):
        return "http://" + url
    return url


def client_test_enabled() -> bool:
    return ray._private.client_mode_hook.is_client_mode_enabled


def object_memory_usage() -> bool:
    """Returns the number of bytes used in the object store."""
    total = ray.cluster_resources().get("object_store_memory", 0)
    avail = ray.available_resources().get("object_store_memory", 0)
    return total - avail


def fetch_prometheus(prom_addresses):
    # Local import so minimal dependency tests can run without requests
    import requests

    components_dict = {}
    metric_names = set()
    metric_samples = []
    for address in prom_addresses:
        if address not in components_dict:
            components_dict[address] = set()
        try:
            response = requests.get(f"http://{address}/metrics")
        except requests.exceptions.ConnectionError:
            continue

        for line in response.text.split("\n"):
            for family in text_string_to_metric_families(line):
                for sample in family.samples:
                    metric_names.add(sample.name)
                    metric_samples.append(sample)
                    if "Component" in sample.labels:
                        components_dict[address].add(sample.labels["Component"])
    return components_dict, metric_names, metric_samples


def load_test_config(config_file_name):
    """Loads a config yaml from tests/test_cli_patterns."""
    here = os.path.realpath(__file__)
    path = pathlib.Path(here)
    grandparent = path.parent.parent
    config_path = os.path.join(grandparent, "tests/test_cli_patterns", config_file_name)
    config = yaml.safe_load(open(config_path).read())
    return config


def set_setup_func():
    import ray._private.runtime_env as runtime_env

    runtime_env.VAR = "hello world"


class BatchQueue(Queue):
    def __init__(self, maxsize: int = 0, actor_options: Optional[Dict] = None) -> None:
        actor_options = actor_options or {}
        self.maxsize = maxsize
        self.actor = (
            ray.remote(_BatchQueueActor).options(**actor_options).remote(self.maxsize)
        )

    def get_batch(
        self,
        batch_size: int = None,
        total_timeout: Optional[float] = None,
        first_timeout: Optional[float] = None,
    ) -> List[Any]:
        """Gets batch of items from the queue and returns them in a
        list in order.

        Raises:
            Empty: if the queue does not contain the desired number of items
        """
        return ray.get(
            self.actor.get_batch.remote(batch_size, total_timeout, first_timeout)
        )


class _BatchQueueActor(_QueueActor):
    async def get_batch(self, batch_size=None, total_timeout=None, first_timeout=None):
        start = timeit.default_timer()
        try:
            first = await asyncio.wait_for(self.queue.get(), first_timeout)
            batch = [first]
            if total_timeout:
                end = timeit.default_timer()
                total_timeout = max(total_timeout - (end - start), 0)
        except asyncio.TimeoutError:
            raise Empty
        if batch_size is None:
            if total_timeout is None:
                total_timeout = 0
            while True:
                try:
                    start = timeit.default_timer()
                    batch.append(
                        await asyncio.wait_for(self.queue.get(), total_timeout)
                    )
                    if total_timeout:
                        end = timeit.default_timer()
                        total_timeout = max(total_timeout - (end - start), 0)
                except asyncio.TimeoutError:
                    break
        else:
            for _ in range(batch_size - 1):
                try:
                    start = timeit.default_timer()
                    batch.append(
                        await asyncio.wait_for(self.queue.get(), total_timeout)
                    )
                    if total_timeout:
                        end = timeit.default_timer()
                        total_timeout = max(total_timeout - (end - start), 0)
                except asyncio.TimeoutError:
                    break
        return batch


def is_placement_group_removed(pg):
    table = ray.util.placement_group_table(pg)
    if "state" not in table:
        return False
    return table["state"] == "REMOVED"


def placement_group_assert_no_leak(pgs_created):
    for pg in pgs_created:
        ray.util.remove_placement_group(pg)

    def wait_for_pg_removed():
        for pg_entry in ray.util.placement_group_table().values():
            if pg_entry["state"] != "REMOVED":
                return False
        return True

    wait_for_condition(wait_for_pg_removed)

    cluster_resources = ray.cluster_resources()
    cluster_resources.pop("memory")
    cluster_resources.pop("object_store_memory")

    def wait_for_resource_recovered():
        for resource, val in ray.available_resources().items():
            if resource in cluster_resources and cluster_resources[resource] != val:
                return False
            if "_group_" in resource:
                return False
        return True

    wait_for_condition(wait_for_resource_recovered)


def monitor_memory_usage(
    print_interval_s: int = 30,
    record_interval_s: int = 5,
    warning_threshold: float = 0.9,
):
    """Run the memory monitor actor that prints the memory usage.

    The monitor will run on the same node as this function is called.

    Params:
        interval_s (int): The interval memory usage information is printed
        warning_threshold (float): The threshold where the
            memory usage warning is printed.

    Returns:
        The memory monitor actor.
    """
    assert ray.is_initialized(), "The API is only available when Ray is initialized."

    @ray.remote(num_cpus=0)
    class MemoryMonitorActor:
        def __init__(
            self,
            print_interval_s: float = 20,
            record_interval_s: float = 5,
            warning_threshold: float = 0.9,
            n: int = 10,
        ):
            """The actor that monitor the memory usage of the cluster.

            Params:
                print_interval_s (float): The interval where
                    memory usage is printed.
                record_interval_s (float): The interval where
                    memory usage is recorded.
                warning_threshold (float): The threshold where
                    memory warning is printed
                n (int): When memory usage is printed,
                    top n entries are printed.
            """
            # -- Interval the monitor prints the memory usage information. --
            self.print_interval_s = print_interval_s
            # -- Interval the monitor records the memory usage information. --
            self.record_interval_s = record_interval_s
            # -- Whether or not the monitor is running. --
            self.is_running = False
            # -- The used_gb/total_gb threshold where warning message omits. --
            self.warning_threshold = warning_threshold
            # -- The monitor that calculates the memory usage of the node. --
            self.monitor = memory_monitor.MemoryMonitor()
            # -- The top n memory usage of processes are printed. --
            self.n = n
            # -- The peak memory usage in GB during lifetime of monitor. --
            self.peak_memory_usage = 0
            # -- The top n memory usage of processes
            # during peak memory usage. --
            self.peak_top_n_memory_usage = ""
            # -- The last time memory usage was printed --
            self._last_print_time = 0
            # -- logger. --
            logging.basicConfig(level=logging.INFO)

        def ready(self):
            pass

        async def run(self):
            """Run the monitor."""
            self.is_running = True
            while self.is_running:
                now = time.time()
                used_gb, total_gb = self.monitor.get_memory_usage()
                top_n_memory_usage = memory_monitor.get_top_n_memory_usage(n=self.n)
                if used_gb > self.peak_memory_usage:
                    self.peak_memory_usage = used_gb
                    self.peak_top_n_memory_usage = top_n_memory_usage

                if used_gb > total_gb * self.warning_threshold:
                    logging.warning(
                        "The memory usage is high: " f"{used_gb / total_gb * 100}%"
                    )
                if now - self._last_print_time > self.print_interval_s:
                    logging.info(f"Memory usage: {used_gb} / {total_gb}")
                    logging.info(f"Top {self.n} process memory usage:")
                    logging.info(top_n_memory_usage)
                    self._last_print_time = now
                await asyncio.sleep(self.record_interval_s)

        async def stop_run(self):
            """Stop running the monitor.

            Returns:
                True if the monitor is stopped. False otherwise.
            """
            was_running = self.is_running
            self.is_running = False
            return was_running

        async def get_peak_memory_info(self):
            """Return the tuple of the peak memory usage and the
            top n process information during the peak memory usage.
            """
            return self.peak_memory_usage, self.peak_top_n_memory_usage

    current_node_ip = ray.worker.global_worker.node_ip_address
    # Schedule the actor on the current node.
    memory_monitor_actor = MemoryMonitorActor.options(
        resources={f"node:{current_node_ip}": 0.001}
    ).remote(
        print_interval_s=print_interval_s,
        record_interval_s=record_interval_s,
        warning_threshold=warning_threshold,
    )
    print("Waiting for memory monitor actor to be ready...")
    ray.get(memory_monitor_actor.ready.remote())
    print("Memory monitor actor is ready now.")
    memory_monitor_actor.run.remote()
    return memory_monitor_actor


def setup_tls():
    """Sets up required environment variables for tls"""
    import pytest

    if sys.platform == "darwin":
        pytest.skip("Cryptography doesn't install in Mac build pipeline")
    cert, key = generate_self_signed_tls_certs()
    temp_dir = tempfile.mkdtemp("ray-test-certs")
    cert_filepath = os.path.join(temp_dir, "server.crt")
    key_filepath = os.path.join(temp_dir, "server.key")
    with open(cert_filepath, "w") as fh:
        fh.write(cert)
    with open(key_filepath, "w") as fh:
        fh.write(key)

    os.environ["RAY_USE_TLS"] = "1"
    os.environ["RAY_TLS_SERVER_CERT"] = cert_filepath
    os.environ["RAY_TLS_SERVER_KEY"] = key_filepath
    os.environ["RAY_TLS_CA_CERT"] = cert_filepath

    return key_filepath, cert_filepath, temp_dir


def teardown_tls(key_filepath, cert_filepath, temp_dir):
    os.remove(key_filepath)
    os.remove(cert_filepath)
    os.removedirs(temp_dir)
    del os.environ["RAY_USE_TLS"]
    del os.environ["RAY_TLS_SERVER_CERT"]
    del os.environ["RAY_TLS_SERVER_KEY"]
    del os.environ["RAY_TLS_CA_CERT"]


def get_and_run_node_killer(
    node_kill_interval_s,
    namespace=None,
    lifetime=None,
    no_start=False,
    max_nodes_to_kill=2,
):
    assert ray.is_initialized(), "The API is only available when Ray is initialized."

    @ray.remote(num_cpus=0)
    class NodeKillerActor:
        def __init__(
            self,
            head_node_id,
            node_kill_interval_s: float = 60,
            max_nodes_to_kill: int = 2,
        ):
            self.node_kill_interval_s = node_kill_interval_s
            self.is_running = False
            self.head_node_id = head_node_id
            self.killed_nodes = set()
            self.done = asyncio.get_event_loop().create_future()
            self.max_nodes_to_kill = max_nodes_to_kill
            # -- logger. --
            logging.basicConfig(level=logging.INFO)

        def ready(self):
            pass

        async def run(self):
            self.is_running = True
            while self.is_running:
                node_to_kill_ip = None
                node_to_kill_port = None
                while node_to_kill_port is None and self.is_running:
                    nodes = ray.nodes()
                    alive_nodes = self._get_alive_nodes(nodes)
                    for node in nodes:
                        node_id = node["NodeID"]
                        # make sure at least 1 worker node is alive.
                        if (
                            node["Alive"]
                            and node_id != self.head_node_id
                            and node_id not in self.killed_nodes
                            and alive_nodes > 2
                        ):
                            node_to_kill_ip = node["NodeManagerAddress"]
                            node_to_kill_port = node["NodeManagerPort"]
                            break
                    # Give the cluster some time to start.
                    await asyncio.sleep(0.1)

                if not self.is_running:
                    break

                sleep_interval = np.random.rand() * self.node_kill_interval_s
                time.sleep(sleep_interval)

                if node_to_kill_port is not None:
                    try:
                        self._kill_raylet(
                            node_to_kill_ip, node_to_kill_port, graceful=False
                        )
                    except Exception:
                        pass
                    logging.info(
                        f"Killed node {node_id} at address: "
                        f"{node_to_kill_ip}, port: {node_to_kill_port}"
                    )
                    self.killed_nodes.add(node_id)
                if len(self.killed_nodes) >= self.max_nodes_to_kill:
                    break
                await asyncio.sleep(self.node_kill_interval_s - sleep_interval)

            self.done.set_result(True)

        async def stop_run(self):
            was_running = self.is_running
            self.is_running = False
            return was_running

        async def get_total_killed_nodes(self):
            """Get the total number of killed nodes"""
            await self.done
            return self.killed_nodes

        def _kill_raylet(self, ip, port, graceful=False):
            raylet_address = f"{ip}:{port}"
            channel = grpc.insecure_channel(raylet_address)
            stub = node_manager_pb2_grpc.NodeManagerServiceStub(channel)
            try:
                stub.ShutdownRaylet(
                    node_manager_pb2.ShutdownRayletRequest(graceful=graceful)
                )
            except _InactiveRpcError:
                assert not graceful

        def _get_alive_nodes(self, nodes):
            alive_nodes = 0
            for node in nodes:
                if node["Alive"]:
                    alive_nodes += 1
            return alive_nodes

    head_node_ip = ray.worker.global_worker.node_ip_address
    head_node_id = ray.worker.global_worker.current_node_id.hex()
    # Schedule the actor on the current node.
    node_killer = NodeKillerActor.options(
        resources={f"node:{head_node_ip}": 0.001},
        namespace=namespace,
        name="node_killer",
        lifetime=lifetime,
    ).remote(
        head_node_id,
        node_kill_interval_s=node_kill_interval_s,
        max_nodes_to_kill=max_nodes_to_kill,
    )
    print("Waiting for node killer actor to be ready...")
    ray.get(node_killer.ready.remote())
    print("Node killer actor is ready now.")
    if not no_start:
        node_killer.run.remote()
    return node_killer


@contextmanager
def chdir(d: str):
    old_dir = os.getcwd()
    os.chdir(d)
    yield
    os.chdir(old_dir)


def test_get_directory_size_bytes():
    with tempfile.TemporaryDirectory() as tmp_dir, chdir(tmp_dir):
        assert ray._private.utils.get_directory_size_bytes(tmp_dir) == 0
        with open("test_file", "wb") as f:
            f.write(os.urandom(100))
        assert ray._private.utils.get_directory_size_bytes(tmp_dir) == 100
        with open("test_file_2", "wb") as f:
            f.write(os.urandom(50))
        assert ray._private.utils.get_directory_size_bytes(tmp_dir) == 150
        os.mkdir("subdir")
        with open("subdir/subdir_file", "wb") as f:
            f.write(os.urandom(2))
        assert ray._private.utils.get_directory_size_bytes(tmp_dir) == 152


def check_local_files_gced(cluster):
    for node in cluster.list_all_nodes():
        for subdir in ["conda", "pip", "working_dir_files", "py_modules_files"]:
            all_files = os.listdir(
                os.path.join(node.get_runtime_env_dir_path(), subdir)
            )
            # Check that there are no files remaining except for .lock files
            # and generated requirements.txt files.
            # TODO(architkulkarni): these files should get cleaned up too!
            if (
                len(
                    list(filter(lambda f: not f.endswith((".lock", ".txt")), all_files))
                )
                > 0
            ):
                print(str(all_files))
                return False

    return True


def generate_runtime_env_dict(field, spec_format, tmp_path, pip_list=None):
    if pip_list is None:
        pip_list = ["pip-install-test==0.5"]
    if field == "conda":
        conda_dict = {"dependencies": ["pip", {"pip": pip_list}]}
        if spec_format == "file":
            conda_file = tmp_path / f"environment-{hash(str(pip_list))}.yml"
            conda_file.write_text(yaml.dump(conda_dict))
            conda = str(conda_file)
        elif spec_format == "python_object":
            conda = conda_dict
        runtime_env = {"conda": conda}
    elif field == "pip":
        if spec_format == "file":
            pip_file = tmp_path / f"requirements-{hash(str(pip_list))}.txt"
            pip_file.write_text("\n".join(pip_list))
            pip = str(pip_file)
        elif spec_format == "python_object":
            pip = pip_list
        runtime_env = {"pip": pip}
    return runtime_env<|MERGE_RESOLUTION|>--- conflicted
+++ resolved
@@ -523,22 +523,7 @@
         return _put.remote(obj)
 
 
-<<<<<<< HEAD
-def wait_until_server_available(address,
-                                timeout_ms=5000,
-                                retry_interval_ms=100):
-=======
-def put_unpinned_object(obj):
-    value = ray.worker.global_worker.get_serialization_context().serialize(obj)
-    return ray.ObjectRef(
-        ray.worker.global_worker.core_worker.put_serialized_object(
-            value, pin_object=False
-        )
-    )
-
-
 def wait_until_server_available(address, timeout_ms=5000, retry_interval_ms=100):
->>>>>>> 92d7e9bf
     ip_port = address.split(":")
     ip = ip_port[0]
     port = int(ip_port[1])
