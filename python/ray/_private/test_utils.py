import asyncio
import io
import fnmatch
import os
import json
import pathlib
import subprocess
import sys
import time
import timeit
import socket
import math
import traceback
from typing import Optional, Any, List, Dict
from contextlib import redirect_stdout, redirect_stderr
import yaml
import logging
import pytest
import tempfile

import ray
import ray._private.services
import ray._private.utils
import ray._private.gcs_utils as gcs_utils
import ray._private.memory_monitor as memory_monitor
from ray._private.tls_utils import generate_self_signed_tls_certs
from ray.util.queue import Queue, _QueueActor, Empty
from ray.scripts.scripts import main as ray_main
try:
    from prometheus_client.parser import text_string_to_metric_families
except (ImportError, ModuleNotFoundError):

    def text_string_to_metric_families(*args, **kwargs):
        raise ModuleNotFoundError("`prometheus_client` not found")


import psutil  # We must import psutil after ray because we bundle it with ray.


class RayTestTimeoutException(Exception):
    """Exception used to identify timeouts from test utilities."""
    pass


def _pid_alive(pid):
    """Check if the process with this PID is alive or not.

    Args:
        pid: The pid to check.

    Returns:
        This returns false if the process is dead. Otherwise, it returns true.
    """
    alive = True
    try:
        psutil.Process(pid)
    except psutil.NoSuchProcess:
        alive = False
    return alive


def check_call_module(main, argv, capture_stdout=False, capture_stderr=False):
    # We use this function instead of calling the "ray" command to work around
    # some deadlocks that occur when piping ray's output on Windows
    stream = io.TextIOWrapper(io.BytesIO(), encoding=sys.stdout.encoding)
    old_argv = sys.argv[:]
    try:
        sys.argv = argv[:]
        try:
            with redirect_stderr(stream if capture_stderr else sys.stderr):
                with redirect_stdout(stream if capture_stdout else sys.stdout):
                    main()
        finally:
            stream.flush()
    except SystemExit as ex:
        if ex.code:
            output = stream.buffer.getvalue()
            raise subprocess.CalledProcessError(ex.code, argv, output)
    except Exception as ex:
        output = stream.buffer.getvalue()
        raise subprocess.CalledProcessError(1, argv, output, ex.args[0])
    finally:
        sys.argv = old_argv
        if capture_stdout:
            sys.stdout.buffer.write(stream.buffer.getvalue())
        elif capture_stderr:
            sys.stderr.buffer.write(stream.buffer.getvalue())
    return stream.buffer.getvalue()


def check_call_ray(args, capture_stdout=False, capture_stderr=False):
    # We use this function instead of calling the "ray" command to work around
    # some deadlocks that occur when piping ray's output on Windows
    argv = ["ray"] + args
    if sys.platform == "win32":
        result = check_call_module(
            ray_main,
            argv,
            capture_stdout=capture_stdout,
            capture_stderr=capture_stderr)
    else:
        stdout_redir = None
        stderr_redir = None
        if capture_stdout:
            stdout_redir = subprocess.PIPE
        if capture_stderr and capture_stdout:
            stderr_redir = subprocess.STDOUT
        elif capture_stderr:
            stderr_redir = subprocess.PIPE
        proc = subprocess.Popen(argv, stdout=stdout_redir, stderr=stderr_redir)
        (stdout, stderr) = proc.communicate()
        if proc.returncode:
            raise subprocess.CalledProcessError(proc.returncode, argv, stdout,
                                                stderr)
        result = b"".join([s for s in [stdout, stderr] if s is not None])
    return result


def wait_for_pid_to_exit(pid, timeout=20):
    start_time = time.time()
    while time.time() - start_time < timeout:
        if not _pid_alive(pid):
            return
        time.sleep(0.1)
    raise RayTestTimeoutException(
        f"Timed out while waiting for process {pid} to exit.")


def wait_for_children_names_of_pid(pid, children_names, timeout=20):
    p = psutil.Process(pid)
    start_time = time.time()
    children_names = set(children_names)
    not_found_children = []
    children = []
    while time.time() - start_time < timeout:
        children = p.children(recursive=False)
        not_found_children = set(children_names) - {c.name() for c in children}
        if len(not_found_children) == 0:
            return
        time.sleep(0.1)
    raise RayTestTimeoutException(
        "Timed out while waiting for process {} children to start "
        "({} not found from children {}).".format(pid, not_found_children,
                                                  children))


def wait_for_children_of_pid(pid, num_children=1, timeout=20):
    p = psutil.Process(pid)
    start_time = time.time()
    while time.time() - start_time < timeout:
        num_alive = len(p.children(recursive=False))
        if num_alive >= num_children:
            return
        time.sleep(0.1)
    raise RayTestTimeoutException(
        "Timed out while waiting for process {} children to start "
        "({}/{} started).".format(pid, num_alive, num_children))


def wait_for_children_of_pid_to_exit(pid, timeout=20):
    children = psutil.Process(pid).children()
    if len(children) == 0:
        return

    _, alive = psutil.wait_procs(children, timeout=timeout)
    if len(alive) > 0:
        raise RayTestTimeoutException(
            "Timed out while waiting for process children to exit."
            " Children still alive: {}.".format([p.name() for p in alive]))


def kill_process_by_name(name, SIGKILL=False):
    for p in psutil.process_iter(attrs=["name"]):
        if p.info["name"] == name + ray._private.services.EXE_SUFFIX:
            if SIGKILL:
                p.kill()
            else:
                p.terminate()


def run_string_as_driver(driver_script: str, env: Dict = None):
    """Run a driver as a separate process.

    Args:
        driver_script (str): A string to run as a Python script.
        env (dict): The environment variables for the driver.

    Returns:
        The script's output.
    """
    proc = subprocess.Popen(
        [sys.executable, "-"],
        stdin=subprocess.PIPE,
        stdout=subprocess.PIPE,
        stderr=subprocess.STDOUT,
        env=env,
    )
    with proc:
        output = proc.communicate(driver_script.encode("ascii"))[0]
        if proc.returncode:
            print(ray._private.utils.decode(output))
            raise subprocess.CalledProcessError(proc.returncode, proc.args,
                                                output, proc.stderr)
        out = ray._private.utils.decode(output)
    return out


def run_string_as_driver_nonblocking(driver_script, env: Dict = None):
    """Start a driver as a separate process and return immediately.

    Args:
        driver_script: A string to run as a Python script.

    Returns:
        A handle to the driver process.
    """
    script = "; ".join([
        "import sys",
        "script = sys.stdin.read()",
        "sys.stdin.close()",
        "del sys",
        "exec(\"del script\\n\" + script)",
    ])
    proc = subprocess.Popen(
        [sys.executable, "-c", script],
        stdin=subprocess.PIPE,
        stdout=subprocess.PIPE,
        stderr=subprocess.PIPE,
        env=env)
    proc.stdin.write(driver_script.encode("ascii"))
    proc.stdin.close()
    return proc


def wait_for_num_actors(num_actors, state=None, timeout=10):
    start_time = time.time()
    while time.time() - start_time < timeout:
        if len([
                _ for _ in ray.state.actors().values()
                if state is None or _["State"] == state
        ]) >= num_actors:
            return
        time.sleep(0.1)
    raise RayTestTimeoutException("Timed out while waiting for global state.")


def wait_for_num_nodes(num_nodes: int, timeout_s: int):
    curr_nodes = 0
    start = time.time()
    next_feedback = start
    max_time = start + timeout_s
    while not curr_nodes >= num_nodes:
        now = time.time()

        if now >= max_time:
            raise RuntimeError(
                f"Maximum wait time reached, but only "
                f"{curr_nodes}/{num_nodes} nodes came up. Aborting.")

        if now >= next_feedback:
            passed = now - start
            print(f"Waiting for more nodes to come up: "
                  f"{curr_nodes}/{num_nodes} "
                  f"({passed:.0f} seconds passed)")
            next_feedback = now + 10

        time.sleep(5)
        curr_nodes = len(ray.nodes())

    passed = time.time() - start
    print(f"Cluster is up: {curr_nodes}/{num_nodes} nodes online after "
          f"{passed:.0f} seconds")


def kill_actor_and_wait_for_failure(actor, timeout=10, retry_interval_ms=100):
    actor_id = actor._actor_id.hex()
    current_num_restarts = ray.state.actors(actor_id)["NumRestarts"]
    ray.kill(actor)
    start = time.time()
    while time.time() - start <= timeout:
        actor_status = ray.state.actors(actor_id)
        if actor_status["State"] == gcs_utils.ActorTableData.DEAD \
                or actor_status["NumRestarts"] > current_num_restarts:
            return
        time.sleep(retry_interval_ms / 1000.0)
    raise RuntimeError(
        "It took too much time to kill an actor: {}".format(actor_id))


def wait_for_condition(condition_predictor, timeout=10, retry_interval_ms=100):
    """Wait until a condition is met or time out with an exception.

    Args:
        condition_predictor: A function that predicts the condition.
        timeout: Maximum timeout in seconds.
        retry_interval_ms: Retry interval in milliseconds.

    Raises:
        RuntimeError: If the condition is not met before the timeout expires.
    """
    start = time.time()
    while time.time() - start <= timeout:
        if condition_predictor():
            return
        time.sleep(retry_interval_ms / 1000.0)
    raise RuntimeError("The condition wasn't met before the timeout expired.")


def wait_until_succeeded_without_exception(func,
                                           exceptions,
                                           *args,
                                           timeout_ms=1000,
                                           retry_interval_ms=100,
                                           raise_last_ex=False):
    """A helper function that waits until a given function
        completes without exceptions.

    Args:
        func: A function to run.
        exceptions(tuple): Exceptions that are supposed to occur.
        args: arguments to pass for a given func
        timeout_ms: Maximum timeout in milliseconds.
        retry_interval_ms: Retry interval in milliseconds.
        raise_last_ex: Raise the last exception when timeout.

    Return:
        Whether exception occurs within a timeout.
    """
    if type(exceptions) != tuple:
        raise Exception("exceptions arguments should be given as a tuple")

    time_elapsed = 0
    start = time.time()
    last_ex = None
    while time_elapsed <= timeout_ms:
        try:
            func(*args)
            return True
        except exceptions as ex:
            last_ex = ex
            time_elapsed = (time.time() - start) * 1000
            time.sleep(retry_interval_ms / 1000.0)
    if raise_last_ex:
        ex_stack = traceback.format_exception(
            type(last_ex), last_ex, last_ex.__traceback__) if last_ex else []
        ex_stack = "".join(ex_stack)
        raise Exception(f"Timed out while testing, {ex_stack}")
    return False


def recursive_fnmatch(dirpath, pattern):
    """Looks at a file directory subtree for a filename pattern.

    Similar to glob.glob(..., recursive=True) but also supports 2.7
    """
    matches = []
    for root, dirnames, filenames in os.walk(dirpath):
        for filename in fnmatch.filter(filenames, pattern):
            matches.append(os.path.join(root, filename))
    return matches


def generate_system_config_map(**kwargs):
    ray_kwargs = {
        "_system_config": kwargs,
    }
    return ray_kwargs


@ray.remote(num_cpus=0)
class SignalActor:
    def __init__(self):
        self.ready_event = asyncio.Event()
        self.num_waiters = 0

    def send(self, clear=False):
        self.ready_event.set()
        if clear:
            self.ready_event.clear()

    async def wait(self, should_wait=True):
        if should_wait:
            self.num_waiters += 1
            await self.ready_event.wait()
            self.num_waiters -= 1

    async def cur_num_waiters(self):
        return self.num_waiters


@ray.remote(num_cpus=0)
class Semaphore:
    def __init__(self, value=1):
        self._sema = asyncio.Semaphore(value=value)

    async def acquire(self):
        await self._sema.acquire()

    async def release(self):
        self._sema.release()

    async def locked(self):
        return self._sema.locked()


def dicts_equal(dict1, dict2, abs_tol=1e-4):
    """Compares to dicts whose values may be floating point numbers."""

    if dict1.keys() != dict2.keys():
        return False

    for k, v in dict1.items():
        if isinstance(v, float) and \
           isinstance(dict2[k], float) and \
           math.isclose(v, dict2[k], abs_tol=abs_tol):
            continue
        if v != dict2[k]:
            return False
    return True


def same_elements(elems_a, elems_b):
    """Checks if two iterables (such as lists) contain the same elements. Elements
        do not have to be hashable (this allows us to compare sets of dicts for
        example). This comparison is not necessarily efficient.
    """
    a = list(elems_a)
    b = list(elems_b)

    for x in a:
        if x not in b:
            return False

    for x in b:
        if x not in a:
            return False

    return True


@ray.remote
def _put(obj):
    return obj


def put_object(obj, use_ray_put):
    if use_ray_put:
        return ray.put(obj)
    else:
        return _put.remote(obj)


def put_unpinned_object(obj):
    value = ray.worker.global_worker.get_serialization_context().serialize(obj)
    return ray.ObjectRef(
        ray.worker.global_worker.core_worker.put_serialized_object(
            value, pin_object=False))


def wait_until_server_available(address,
                                timeout_ms=5000,
                                retry_interval_ms=100):
    ip_port = address.split(":")
    ip = ip_port[0]
    port = int(ip_port[1])
    time_elapsed = 0
    start = time.time()
    while time_elapsed <= timeout_ms:
        s = socket.socket(socket.AF_INET, socket.SOCK_STREAM)
        s.settimeout(1)
        try:
            s.connect((ip, port))
        except Exception:
            time_elapsed = (time.time() - start) * 1000
            time.sleep(retry_interval_ms / 1000.0)
            s.close()
            continue
        s.close()
        return True
    return False


def get_other_nodes(cluster, exclude_head=False):
    """Get all nodes except the one that we're connected to."""
    return [
        node for node in cluster.list_all_nodes() if
        node._raylet_socket_name != ray.worker._global_node._raylet_socket_name
        and (exclude_head is False or node.head is False)
    ]


def get_non_head_nodes(cluster):
    """Get all non-head nodes."""
    return list(filter(lambda x: x.head is False, cluster.list_all_nodes()))


def init_error_pubsub():
    """Initialize redis error info pub/sub"""
    p = ray.worker.global_worker.redis_client.pubsub(
        ignore_subscribe_messages=True)
    error_pubsub_channel = gcs_utils.RAY_ERROR_PUBSUB_PATTERN
    p.psubscribe(error_pubsub_channel)
    return p


def get_error_message(pub_sub, num, error_type=None, timeout=20):
    """Get errors through pub/sub."""
    start_time = time.time()
    msgs = []
    while time.time() - start_time < timeout and len(msgs) < num:
        msg = pub_sub.get_message()
        if msg is None:
            time.sleep(0.01)
            continue
        pubsub_msg = gcs_utils.PubSubMessage.FromString(msg["data"])
        error_data = gcs_utils.ErrorTableData.FromString(pubsub_msg.data)
        if error_type is None or error_type == error_data.type:
            msgs.append(error_data)
        else:
            time.sleep(0.01)

    return msgs


def init_log_pubsub():
    """Initialize redis error info pub/sub"""
    p = ray.worker.global_worker.redis_client.pubsub(
        ignore_subscribe_messages=True)
    log_pubsub_channel = gcs_utils.LOG_FILE_CHANNEL
    p.psubscribe(log_pubsub_channel)
    return p


def get_log_message(pub_sub, num, timeout=20):
    """Get errors through pub/sub."""
    start_time = time.time()
    msgs = []
    while time.time() - start_time < timeout and len(msgs) < num:
        msg = pub_sub.get_message()
        if msg is None:
            time.sleep(0.01)
            continue
        log_lines = json.loads(ray._private.utils.decode(msg["data"]))["lines"]
        msgs = log_lines

    return msgs


def format_web_url(url):
    """Format web url."""
    url = url.replace("localhost", "http://127.0.0.1")
    if not url.startswith("http://"):
        return "http://" + url
    return url


def new_scheduler_enabled():
    return os.environ.get("RAY_ENABLE_NEW_SCHEDULER", "1") == "1"


def client_test_enabled() -> bool:
    return ray._private.client_mode_hook.is_client_mode_enabled


def object_memory_usage() -> bool:
    """Returns the number of bytes used in the object store."""
    total = ray.cluster_resources().get("object_store_memory", 0)
    avail = ray.available_resources().get("object_store_memory", 0)
    return total - avail


def fetch_prometheus(prom_addresses):
    # Local import so minimal dependency tests can run without requests
    import requests

    components_dict = {}
    metric_names = set()
    metric_samples = []
    for address in prom_addresses:
        if address not in components_dict:
            components_dict[address] = set()
        try:
            response = requests.get(f"http://{address}/metrics")
        except requests.exceptions.ConnectionError:
            continue

        for line in response.text.split("\n"):
            for family in text_string_to_metric_families(line):
                for sample in family.samples:
                    metric_names.add(sample.name)
                    metric_samples.append(sample)
                    if "Component" in sample.labels:
                        components_dict[address].add(
                            sample.labels["Component"])
    return components_dict, metric_names, metric_samples


def load_test_config(config_file_name):
    """Loads a config yaml from tests/test_cli_patterns."""
    here = os.path.realpath(__file__)
    path = pathlib.Path(here)
    grandparent = path.parent.parent
    config_path = os.path.join(grandparent, "tests/test_cli_patterns",
                               config_file_name)
    config = yaml.safe_load(open(config_path).read())
    return config


def set_setup_func():
    import ray._private.runtime_env as runtime_env
    runtime_env.VAR = "hello world"


class BatchQueue(Queue):
    def __init__(self, maxsize: int = 0,
                 actor_options: Optional[Dict] = None) -> None:
        actor_options = actor_options or {}
        self.maxsize = maxsize
        self.actor = ray.remote(_BatchQueueActor).options(
            **actor_options).remote(self.maxsize)

    def get_batch(self,
                  batch_size: int = None,
                  total_timeout: Optional[float] = None,
                  first_timeout: Optional[float] = None) -> List[Any]:
        """Gets batch of items from the queue and returns them in a
        list in order.

        Raises:
            Empty: if the queue does not contain the desired number of items
        """
        return ray.get(
            self.actor.get_batch.remote(batch_size, total_timeout,
                                        first_timeout))


class _BatchQueueActor(_QueueActor):
    async def get_batch(self,
                        batch_size=None,
                        total_timeout=None,
                        first_timeout=None):
        start = timeit.default_timer()
        try:
            first = await asyncio.wait_for(self.queue.get(), first_timeout)
            batch = [first]
            if total_timeout:
                end = timeit.default_timer()
                total_timeout = max(total_timeout - (end - start), 0)
        except asyncio.TimeoutError:
            raise Empty
        if batch_size is None:
            if total_timeout is None:
                total_timeout = 0
            while True:
                try:
                    start = timeit.default_timer()
                    batch.append(await asyncio.wait_for(
                        self.queue.get(), total_timeout))
                    if total_timeout:
                        end = timeit.default_timer()
                        total_timeout = max(total_timeout - (end - start), 0)
                except asyncio.TimeoutError:
                    break
        else:
            for _ in range(batch_size - 1):
                try:
                    start = timeit.default_timer()
                    batch.append(await asyncio.wait_for(
                        self.queue.get(), total_timeout))
                    if total_timeout:
                        end = timeit.default_timer()
                        total_timeout = max(total_timeout - (end - start), 0)
                except asyncio.TimeoutError:
                    break
        return batch


def is_placement_group_removed(pg):
    table = ray.util.placement_group_table(pg)
    if "state" not in table:
        return False
    return table["state"] == "REMOVED"


<<<<<<< HEAD
def placement_group_assert_no_leak(pgs_created):
    for pg in pgs_created:
        ray.util.remove_placement_group(pg)

    def wait_for_pg_removed():
        for pg_entry in ray.util.placement_group_table().values():
            if pg_entry["state"] != "REMOVED":
                return False
        return True

    wait_for_condition(wait_for_pg_removed)

    cluster_resources = ray.cluster_resources()
    cluster_resources.pop("memory")
    cluster_resources.pop("object_store_memory")

    def wait_for_resource_recovered():
        for resource, val in ray.available_resources().items():
            if (resource in cluster_resources
                    and cluster_resources[resource] != val):
                return False
            if "_group_" in resource:
                return False
        return True

    wait_for_condition(wait_for_resource_recovered)
=======
def monitor_memory_usage(interval_s: int = 5, warning_threshold: float = 0.9):
    """Run the memory monitor actor that prints the memory usage.

    The monitor will run on the same node as this function is called.

    Params:
        interval_s (int): The interval memory usage information is printed
        warning_threshold (float): The threshold where the
            memory usage warning is printed.

    Returns:
        The memory monitor actor.
    """
    assert ray.is_initialized(), (
        "The API is only available when Ray is initialized.")

    @ray.remote(num_cpus=0)
    class MemoryMonitorActor:
        def __init__(self,
                     interval_s: float = 5,
                     warning_threshold: float = 0.9,
                     n: int = 10):
            """The actor that monitor the memory usage of the cluster.

            Params:
                interval_s (float): The interval where
                    memory usage is printed.
                warning_threshold (float): The threshold where
                    memory warning is printed
                n (int): When memory usage is printed,
                    top n entries are printed.
            """
            # -- Interval the monitor omits the memory usage information. --
            self.interval_s = interval_s
            # -- Whether or not the monitor is running. --
            self.is_running = False
            # -- The used_gb/total_gb threshold where warning message omits. --
            self.warning_threshold = warning_threshold
            # -- The monitor that calculates the memory usage of the node. --
            self.monitor = memory_monitor.MemoryMonitor()
            # -- The top n memory usage of processes are printed. --
            self.n = n
            # -- The peak memory usage in GB during lifetime of monitor. --
            self.peak_memory_usage = 0
            # -- The top n memory usage of processes
            # during peak memory usage. --
            self.peak_top_n_memory_usage = ""
            # -- logger. --
            logging.basicConfig(level=logging.INFO)

        def ready(self):
            pass

        async def run(self):
            """Run the monitor.
            """
            self.is_running = True
            while self.is_running:
                used_gb, total_gb = self.monitor.get_memory_usage()
                top_n_memory_usage = memory_monitor.get_top_n_memory_usage(
                    n=self.n)
                if used_gb > self.peak_memory_usage:
                    self.peak_memory_usage = used_gb
                    self.peak_top_n_memory_usage = top_n_memory_usage

                if used_gb > total_gb * self.warning_threshold:
                    logging.warning("The memory usage is high: "
                                    f"{used_gb / total_gb * 100}%")
                logging.info(f"Memory usage: {used_gb} / {total_gb}")
                logging.info(f"Top {self.n} process memory usage:")
                logging.info(top_n_memory_usage)
                await asyncio.sleep(self.interval_s)

        async def stop_run(self):
            """Stop running the monitor.

            Returns:
                True if the monitor is stopped. False otherwise.
            """
            was_running = self.is_running
            self.is_running = False
            return was_running

        async def get_peak_memory_info(self):
            """Return the tuple of the peak memory usage and the
                top n process information during the peak memory usage.
            """
            return self.peak_memory_usage, self.peak_top_n_memory_usage

    current_node_ip = ray.worker.global_worker.node_ip_address
    # Schedule the actor on the current node.
    memory_monitor_actor = MemoryMonitorActor.options(resources={
        f"node:{current_node_ip}": 0.001
    }).remote(
        interval_s=interval_s, warning_threshold=warning_threshold)
    print("Waiting for memory monitor actor to be ready...")
    ray.get(memory_monitor_actor.ready.remote())
    print("Memory monitor actor is ready now.")
    memory_monitor_actor.run.remote()
    return memory_monitor_actor
>>>>>>> 30d9f8fb


def setup_tls():
    """Sets up required environment variables for tls"""
    if sys.platform == "darwin":
        pytest.skip("Cryptography doesn't install in Mac build pipeline")
    cert, key = generate_self_signed_tls_certs()
    temp_dir = tempfile.mkdtemp("ray-test-certs")
    cert_filepath = os.path.join(temp_dir, "server.crt")
    key_filepath = os.path.join(temp_dir, "server.key")
    with open(cert_filepath, "w") as fh:
        fh.write(cert)
    with open(key_filepath, "w") as fh:
        fh.write(key)

    os.environ["RAY_USE_TLS"] = "1"
    os.environ["RAY_TLS_SERVER_CERT"] = cert_filepath
    os.environ["RAY_TLS_SERVER_KEY"] = key_filepath
    os.environ["RAY_TLS_CA_CERT"] = cert_filepath

    return key_filepath, cert_filepath, temp_dir


def teardown_tls(key_filepath, cert_filepath, temp_dir):
    os.remove(key_filepath)
    os.remove(cert_filepath)
    os.removedirs(temp_dir)
    del os.environ["RAY_USE_TLS"]
    del os.environ["RAY_TLS_SERVER_CERT"]
    del os.environ["RAY_TLS_SERVER_KEY"]
    del os.environ["RAY_TLS_CA_CERT"]<|MERGE_RESOLUTION|>--- conflicted
+++ resolved
@@ -682,7 +682,6 @@
     return table["state"] == "REMOVED"
 
 
-<<<<<<< HEAD
 def placement_group_assert_no_leak(pgs_created):
     for pg in pgs_created:
         ray.util.remove_placement_group(pg)
@@ -709,7 +708,8 @@
         return True
 
     wait_for_condition(wait_for_resource_recovered)
-=======
+
+
 def monitor_memory_usage(interval_s: int = 5, warning_threshold: float = 0.9):
     """Run the memory monitor actor that prints the memory usage.
 
@@ -810,7 +810,6 @@
     print("Memory monitor actor is ready now.")
     memory_monitor_actor.run.remote()
     return memory_monitor_actor
->>>>>>> 30d9f8fb
 
 
 def setup_tls():
