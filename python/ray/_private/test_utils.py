--- conflicted
+++ resolved
@@ -52,11 +52,7 @@
 
 
 def make_global_state_accessor(address_info):
-<<<<<<< HEAD
-    addr = address_info["bootstrap_address"]
-=======
     addr = address_info["address"]
->>>>>>> fac3e31e
     if not gcs_utils.use_gcs_for_bootstrap():
         gcs_options = GcsClientOptions.from_redis_address(
             addr, ray.ray_constants.REDIS_DEFAULT_PASSWORD)
