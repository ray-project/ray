--- conflicted
+++ resolved
@@ -19,12 +19,10 @@
 
 import grpc
 import numpy as np
-import psutil  # We must import psutil after ray because we bundle it with ray.
-<<<<<<< HEAD
-import pytest
-from ray.experimental.state.state_manager import StateDataSourceClient
-=======
->>>>>>> 8934a8d3
+import psutil
+from ray._private import (
+    ray_constants,
+)  # We must import psutil after ray because we bundle it with ray.
 import yaml
 from grpc._channel import _InactiveRpcError
 
@@ -40,6 +38,8 @@
 from ray.core.generated import gcs_pb2, node_manager_pb2, node_manager_pb2_grpc
 from ray.scripts.scripts import main as ray_main
 from ray.util.queue import Empty, Queue, _QueueActor
+from ray.experimental.state.state_manager import StateDataSourceClient
+
 
 logger = logging.getLogger(__name__)
 
