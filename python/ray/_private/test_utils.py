import asyncio
import io
import fnmatch
import os
import json
import pathlib
import subprocess
import sys
import time
import timeit
import socket
import math
import traceback
from typing import Optional, Any, List, Dict
from contextlib import redirect_stdout, redirect_stderr
import yaml
import logging
import pytest
import tempfile

import ray
import ray._private.services
import ray._private.utils
import ray._private.gcs_utils as gcs_utils
import ray._private.memory_monitor as memory_monitor
from ray._private.tls_utils import generate_self_signed_tls_certs
from ray.util.queue import Queue, _QueueActor, Empty
from ray.scripts.scripts import main as ray_main
try:
    from prometheus_client.parser import text_string_to_metric_families
except (ImportError, ModuleNotFoundError):

    def text_string_to_metric_families(*args, **kwargs):
        raise ModuleNotFoundError("`prometheus_client` not found")


import psutil  # We must import psutil after ray because we bundle it with ray.


class RayTestTimeoutException(Exception):
    """Exception used to identify timeouts from test utilities."""
    pass


def _pid_alive(pid):
    """Check if the process with this PID is alive or not.

    Args:
        pid: The pid to check.

    Returns:
        This returns false if the process is dead. Otherwise, it returns true.
    """
    alive = True
    try:
        psutil.Process(pid)
    except psutil.NoSuchProcess:
        alive = False
    return alive


def check_call_module(main, argv, capture_stdout=False, capture_stderr=False):
    # We use this function instead of calling the "ray" command to work around
    # some deadlocks that occur when piping ray's output on Windows
    stream = io.TextIOWrapper(io.BytesIO(), encoding=sys.stdout.encoding)
    old_argv = sys.argv[:]
    try:
        sys.argv = argv[:]
        try:
            with redirect_stderr(stream if capture_stderr else sys.stderr):
                with redirect_stdout(stream if capture_stdout else sys.stdout):
                    main()
        finally:
            stream.flush()
    except SystemExit as ex:
        if ex.code:
            output = stream.buffer.getvalue()
            raise subprocess.CalledProcessError(ex.code, argv, output)
    except Exception as ex:
        output = stream.buffer.getvalue()
        raise subprocess.CalledProcessError(1, argv, output, ex.args[0])
    finally:
        sys.argv = old_argv
        if capture_stdout:
            sys.stdout.buffer.write(stream.buffer.getvalue())
        elif capture_stderr:
            sys.stderr.buffer.write(stream.buffer.getvalue())
    return stream.buffer.getvalue()


def check_call_ray(args, capture_stdout=False, capture_stderr=False):
    # We use this function instead of calling the "ray" command to work around
    # some deadlocks that occur when piping ray's output on Windows
    argv = ["ray"] + args
    if sys.platform == "win32":
        result = check_call_module(
            ray_main,
            argv,
            capture_stdout=capture_stdout,
            capture_stderr=capture_stderr)
    else:
        stdout_redir = None
        stderr_redir = None
        if capture_stdout:
            stdout_redir = subprocess.PIPE
        if capture_stderr and capture_stdout:
            stderr_redir = subprocess.STDOUT
        elif capture_stderr:
            stderr_redir = subprocess.PIPE
        proc = subprocess.Popen(argv, stdout=stdout_redir, stderr=stderr_redir)
        (stdout, stderr) = proc.communicate()
        if proc.returncode:
            raise subprocess.CalledProcessError(proc.returncode, argv, stdout,
                                                stderr)
        result = b"".join([s for s in [stdout, stderr] if s is not None])
    return result


def wait_for_pid_to_exit(pid, timeout=20):
    start_time = time.time()
    while time.time() - start_time < timeout:
        if not _pid_alive(pid):
            return
        time.sleep(0.1)
    raise RayTestTimeoutException(
        f"Timed out while waiting for process {pid} to exit.")


def wait_for_children_names_of_pid(pid, children_names, timeout=20):
    p = psutil.Process(pid)
    start_time = time.time()
    children_names = set(children_names)
    not_found_children = []
    children = []
    while time.time() - start_time < timeout:
        children = p.children(recursive=False)
        not_found_children = set(children_names) - {c.name() for c in children}
        if len(not_found_children) == 0:
            return
        time.sleep(0.1)
    raise RayTestTimeoutException(
        "Timed out while waiting for process {} children to start "
        "({} not found from children {}).".format(pid, not_found_children,
                                                  children))


def wait_for_children_of_pid(pid, num_children=1, timeout=20):
    p = psutil.Process(pid)
    start_time = time.time()
    while time.time() - start_time < timeout:
        num_alive = len(p.children(recursive=False))
        if num_alive >= num_children:
            return
        time.sleep(0.1)
    raise RayTestTimeoutException(
        "Timed out while waiting for process {} children to start "
        "({}/{} started).".format(pid, num_alive, num_children))


def wait_for_children_of_pid_to_exit(pid, timeout=20):
    children = psutil.Process(pid).children()
    if len(children) == 0:
        return

    _, alive = psutil.wait_procs(children, timeout=timeout)
    if len(alive) > 0:
        raise RayTestTimeoutException(
            "Timed out while waiting for process children to exit."
            " Children still alive: {}.".format([p.name() for p in alive]))


def kill_process_by_name(name, SIGKILL=False):
    for p in psutil.process_iter(attrs=["name"]):
        if p.info["name"] == name + ray._private.services.EXE_SUFFIX:
            if SIGKILL:
                p.kill()
            else:
                p.terminate()


def run_string_as_driver(driver_script: str, env: Dict = None):
    """Run a driver as a separate process.

    Args:
        driver_script (str): A string to run as a Python script.
        env (dict): The environment variables for the driver.

    Returns:
        The script's output.
    """
    proc = subprocess.Popen(
        [sys.executable, "-"],
        stdin=subprocess.PIPE,
        stdout=subprocess.PIPE,
        stderr=subprocess.STDOUT,
        env=env,
    )
    with proc:
        output = proc.communicate(driver_script.encode("ascii"))[0]
        if proc.returncode:
            print(ray._private.utils.decode(output))
            raise subprocess.CalledProcessError(proc.returncode, proc.args,
                                                output, proc.stderr)
        out = ray._private.utils.decode(output)
    return out


def run_string_as_driver_nonblocking(driver_script, env: Dict = None):
    """Start a driver as a separate process and return immediately.

    Args:
        driver_script: A string to run as a Python script.

    Returns:
        A handle to the driver process.
    """
    script = "; ".join([
        "import sys",
        "script = sys.stdin.read()",
        "sys.stdin.close()",
        "del sys",
        "exec(\"del script\\n\" + script)",
    ])
    proc = subprocess.Popen(
        [sys.executable, "-c", script],
        stdin=subprocess.PIPE,
        stdout=subprocess.PIPE,
        stderr=subprocess.PIPE,
        env=env)
    proc.stdin.write(driver_script.encode("ascii"))
    proc.stdin.close()
    return proc


def wait_for_num_actors(num_actors, state=None, timeout=10):
    start_time = time.time()
    while time.time() - start_time < timeout:
        if len([
                _ for _ in ray.state.actors().values()
                if state is None or _["State"] == state
        ]) >= num_actors:
            return
        time.sleep(0.1)
    raise RayTestTimeoutException("Timed out while waiting for global state.")


def wait_for_num_nodes(num_nodes: int, timeout_s: int):
    curr_nodes = 0
    start = time.time()
    next_feedback = start
    max_time = start + timeout_s
    while not curr_nodes >= num_nodes:
        now = time.time()

        if now >= max_time:
            raise RuntimeError(
                f"Maximum wait time reached, but only "
                f"{curr_nodes}/{num_nodes} nodes came up. Aborting.")

        if now >= next_feedback:
            passed = now - start
            print(f"Waiting for more nodes to come up: "
                  f"{curr_nodes}/{num_nodes} "
                  f"({passed:.0f} seconds passed)")
            next_feedback = now + 10

        time.sleep(5)
        curr_nodes = len(ray.nodes())

    passed = time.time() - start
    print(f"Cluster is up: {curr_nodes}/{num_nodes} nodes online after "
          f"{passed:.0f} seconds")


def kill_actor_and_wait_for_failure(actor, timeout=10, retry_interval_ms=100):
    actor_id = actor._actor_id.hex()
    current_num_restarts = ray.state.actors(actor_id)["NumRestarts"]
    ray.kill(actor)
    start = time.time()
    while time.time() - start <= timeout:
        actor_status = ray.state.actors(actor_id)
        if actor_status["State"] == gcs_utils.ActorTableData.DEAD \
                or actor_status["NumRestarts"] > current_num_restarts:
            return
        time.sleep(retry_interval_ms / 1000.0)
    raise RuntimeError(
        "It took too much time to kill an actor: {}".format(actor_id))


def wait_for_condition(condition_predictor, timeout=10, retry_interval_ms=100):
    """Wait until a condition is met or time out with an exception.

    Args:
        condition_predictor: A function that predicts the condition.
        timeout: Maximum timeout in seconds.
        retry_interval_ms: Retry interval in milliseconds.

    Raises:
        RuntimeError: If the condition is not met before the timeout expires.
    """
    start = time.time()
    while time.time() - start <= timeout:
        if condition_predictor():
            return
        time.sleep(retry_interval_ms / 1000.0)
    raise RuntimeError("The condition wasn't met before the timeout expired.")


def wait_until_succeeded_without_exception(func,
                                           exceptions,
                                           *args,
                                           timeout_ms=1000,
                                           retry_interval_ms=100,
                                           raise_last_ex=False):
    """A helper function that waits until a given function
        completes without exceptions.

    Args:
        func: A function to run.
        exceptions(tuple): Exceptions that are supposed to occur.
        args: arguments to pass for a given func
        timeout_ms: Maximum timeout in milliseconds.
        retry_interval_ms: Retry interval in milliseconds.
        raise_last_ex: Raise the last exception when timeout.

    Return:
        Whether exception occurs within a timeout.
    """
    if type(exceptions) != tuple:
        raise Exception("exceptions arguments should be given as a tuple")

    time_elapsed = 0
    start = time.time()
    last_ex = None
    while time_elapsed <= timeout_ms:
        try:
            func(*args)
            return True
        except exceptions as ex:
            last_ex = ex
            time_elapsed = (time.time() - start) * 1000
            time.sleep(retry_interval_ms / 1000.0)
    if raise_last_ex:
        ex_stack = traceback.format_exception(
            type(last_ex), last_ex, last_ex.__traceback__) if last_ex else []
        ex_stack = "".join(ex_stack)
        raise Exception(f"Timed out while testing, {ex_stack}")
    return False


def recursive_fnmatch(dirpath, pattern):
    """Looks at a file directory subtree for a filename pattern.

    Similar to glob.glob(..., recursive=True) but also supports 2.7
    """
    matches = []
    for root, dirnames, filenames in os.walk(dirpath):
        for filename in fnmatch.filter(filenames, pattern):
            matches.append(os.path.join(root, filename))
    return matches


def generate_system_config_map(**kwargs):
    ray_kwargs = {
        "_system_config": kwargs,
    }
    return ray_kwargs


@ray.remote(num_cpus=0)
class SignalActor:
    def __init__(self):
        self.ready_event = asyncio.Event()
        self.num_waiters = 0

    def send(self, clear=False):
        self.ready_event.set()
        if clear:
            self.ready_event.clear()

    async def wait(self, should_wait=True):
        if should_wait:
            self.num_waiters += 1
            await self.ready_event.wait()
            self.num_waiters -= 1

    async def cur_num_waiters(self):
        return self.num_waiters


@ray.remote(num_cpus=0)
class Semaphore:
    def __init__(self, value=1):
        self._sema = asyncio.Semaphore(value=value)

    async def acquire(self):
        await self._sema.acquire()

    async def release(self):
        self._sema.release()

    async def locked(self):
        return self._sema.locked()


def dicts_equal(dict1, dict2, abs_tol=1e-4):
    """Compares to dicts whose values may be floating point numbers."""

    if dict1.keys() != dict2.keys():
        return False

    for k, v in dict1.items():
        if isinstance(v, float) and \
           isinstance(dict2[k], float) and \
           math.isclose(v, dict2[k], abs_tol=abs_tol):
            continue
        if v != dict2[k]:
            return False
    return True


def same_elements(elems_a, elems_b):
    """Checks if two iterables (such as lists) contain the same elements. Elements
        do not have to be hashable (this allows us to compare sets of dicts for
        example). This comparison is not necessarily efficient.
    """
    a = list(elems_a)
    b = list(elems_b)

    for x in a:
        if x not in b:
            return False

    for x in b:
        if x not in a:
            return False

    return True


@ray.remote
def _put(obj):
    return obj


def put_object(obj, use_ray_put):
    if use_ray_put:
        return ray.put(obj)
    else:
        return _put.remote(obj)


def put_unpinned_object(obj):
    value = ray.worker.global_worker.get_serialization_context().serialize(obj)
    return ray.ObjectRef(
        ray.worker.global_worker.core_worker.put_serialized_object(
            value, pin_object=False))


def wait_until_server_available(address,
                                timeout_ms=5000,
                                retry_interval_ms=100):
    ip_port = address.split(":")
    ip = ip_port[0]
    port = int(ip_port[1])
    time_elapsed = 0
    start = time.time()
    while time_elapsed <= timeout_ms:
        s = socket.socket(socket.AF_INET, socket.SOCK_STREAM)
        s.settimeout(1)
        try:
            s.connect((ip, port))
        except Exception:
            time_elapsed = (time.time() - start) * 1000
            time.sleep(retry_interval_ms / 1000.0)
            s.close()
            continue
        s.close()
        return True
    return False


def get_other_nodes(cluster, exclude_head=False):
    """Get all nodes except the one that we're connected to."""
    return [
        node for node in cluster.list_all_nodes() if
        node._raylet_socket_name != ray.worker._global_node._raylet_socket_name
        and (exclude_head is False or node.head is False)
    ]


def get_non_head_nodes(cluster):
    """Get all non-head nodes."""
    return list(filter(lambda x: x.head is False, cluster.list_all_nodes()))


def init_error_pubsub():
    """Initialize redis error info pub/sub"""
    p = ray.worker.global_worker.redis_client.pubsub(
        ignore_subscribe_messages=True)
    error_pubsub_channel = gcs_utils.RAY_ERROR_PUBSUB_PATTERN
    p.psubscribe(error_pubsub_channel)
    return p


def get_error_message(pub_sub, num, error_type=None, timeout=20):
    """Get errors through pub/sub."""
    start_time = time.time()
    msgs = []
    while time.time() - start_time < timeout and len(msgs) < num:
        msg = pub_sub.get_message()
        if msg is None:
            time.sleep(0.01)
            continue
        pubsub_msg = gcs_utils.PubSubMessage.FromString(msg["data"])
        error_data = gcs_utils.ErrorTableData.FromString(pubsub_msg.data)
        if error_type is None or error_type == error_data.type:
            msgs.append(error_data)
        else:
            time.sleep(0.01)

    return msgs


def init_log_pubsub():
    """Initialize redis error info pub/sub"""
    p = ray.worker.global_worker.redis_client.pubsub(
        ignore_subscribe_messages=True)
    log_pubsub_channel = gcs_utils.LOG_FILE_CHANNEL
    p.psubscribe(log_pubsub_channel)
    return p


def get_log_message(pub_sub, num, timeout=20):
    """Get errors through pub/sub."""
    start_time = time.time()
    msgs = []
    while time.time() - start_time < timeout and len(msgs) < num:
        msg = pub_sub.get_message()
        if msg is None:
            time.sleep(0.01)
            continue
        log_lines = json.loads(ray._private.utils.decode(msg["data"]))["lines"]
        msgs = log_lines

    return msgs


def format_web_url(url):
    """Format web url."""
    url = url.replace("localhost", "http://127.0.0.1")
    if not url.startswith("http://"):
        return "http://" + url
    return url


def new_scheduler_enabled():
    return os.environ.get("RAY_ENABLE_NEW_SCHEDULER", "1") == "1"


def client_test_enabled() -> bool:
    return ray._private.client_mode_hook.is_client_mode_enabled


def object_memory_usage() -> bool:
    """Returns the number of bytes used in the object store."""
    total = ray.cluster_resources().get("object_store_memory", 0)
    avail = ray.available_resources().get("object_store_memory", 0)
    return total - avail


def fetch_prometheus(prom_addresses):
    # Local import so minimal dependency tests can run without requests
    import requests

    components_dict = {}
    metric_names = set()
    metric_samples = []
    for address in prom_addresses:
        if address not in components_dict:
            components_dict[address] = set()
        try:
            response = requests.get(f"http://{address}/metrics")
        except requests.exceptions.ConnectionError:
            continue

        for line in response.text.split("\n"):
            for family in text_string_to_metric_families(line):
                for sample in family.samples:
                    metric_names.add(sample.name)
                    metric_samples.append(sample)
                    if "Component" in sample.labels:
                        components_dict[address].add(
                            sample.labels["Component"])
    return components_dict, metric_names, metric_samples


def load_test_config(config_file_name):
    """Loads a config yaml from tests/test_cli_patterns."""
    here = os.path.realpath(__file__)
    path = pathlib.Path(here)
    grandparent = path.parent.parent
    config_path = os.path.join(grandparent, "tests/test_cli_patterns",
                               config_file_name)
    config = yaml.safe_load(open(config_path).read())
    return config


def set_setup_func():
    import ray._private.runtime_env as runtime_env
    runtime_env.VAR = "hello world"


class BatchQueue(Queue):
    def __init__(self, maxsize: int = 0,
                 actor_options: Optional[Dict] = None) -> None:
        actor_options = actor_options or {}
        self.maxsize = maxsize
        self.actor = ray.remote(_BatchQueueActor).options(
            **actor_options).remote(self.maxsize)

    def get_batch(self,
                  batch_size: int = None,
                  total_timeout: Optional[float] = None,
                  first_timeout: Optional[float] = None) -> List[Any]:
        """Gets batch of items from the queue and returns them in a
        list in order.

        Raises:
            Empty: if the queue does not contain the desired number of items
        """
        return ray.get(
            self.actor.get_batch.remote(batch_size, total_timeout,
                                        first_timeout))


class _BatchQueueActor(_QueueActor):
    async def get_batch(self,
                        batch_size=None,
                        total_timeout=None,
                        first_timeout=None):
        start = timeit.default_timer()
        try:
            first = await asyncio.wait_for(self.queue.get(), first_timeout)
            batch = [first]
            if total_timeout:
                end = timeit.default_timer()
                total_timeout = max(total_timeout - (end - start), 0)
        except asyncio.TimeoutError:
            raise Empty
        if batch_size is None:
            if total_timeout is None:
                total_timeout = 0
            while True:
                try:
                    start = timeit.default_timer()
                    batch.append(await asyncio.wait_for(
                        self.queue.get(), total_timeout))
                    if total_timeout:
                        end = timeit.default_timer()
                        total_timeout = max(total_timeout - (end - start), 0)
                except asyncio.TimeoutError:
                    break
        else:
            for _ in range(batch_size - 1):
                try:
                    start = timeit.default_timer()
                    batch.append(await asyncio.wait_for(
                        self.queue.get(), total_timeout))
                    if total_timeout:
                        end = timeit.default_timer()
                        total_timeout = max(total_timeout - (end - start), 0)
                except asyncio.TimeoutError:
                    break
        return batch


def is_placement_group_removed(pg):
    table = ray.util.placement_group_table(pg)
    if "state" not in table:
        return False
    return table["state"] == "REMOVED"


<<<<<<< HEAD
def is_anyscale_connect(address: Optional[str]) -> bool:
    """Returns whether or not the Ray Address points to an Anyscale cluster."""
    is_anyscale_connect = address is not None and address.startswith(
        "anyscale://")
    return is_anyscale_connect
=======
def monitor_memory_usage(interval_s: int = 5, warning_threshold: float = 0.9):
    """Run the memory monitor actor that prints the memory usage.

    The monitor will run on the same node as this function is called.

    Params:
        interval_s (int): The interval memory usage information is printed
        warning_threshold (float): The threshold where the
            memory usage warning is printed.

    Returns:
        The memory monitor actor.
    """
    assert ray.is_initialized(), (
        "The API is only available when Ray is initialized.")

    @ray.remote(num_cpus=0)
    class MemoryMonitorActor:
        def __init__(self,
                     interval_s: float = 5,
                     warning_threshold: float = 0.9,
                     n: int = 10):
            """The actor that monitor the memory usage of the cluster.

            Params:
                interval_s (float): The interval where
                    memory usage is printed.
                warning_threshold (float): The threshold where
                    memory warning is printed
                n (int): When memory usage is printed,
                    top n entries are printed.
            """
            # -- Interval the monitor omits the memory usage information. --
            self.interval_s = interval_s
            # -- Whether or not the monitor is running. --
            self.is_running = False
            # -- The used_gb/total_gb threshold where warning message omits. --
            self.warning_threshold = warning_threshold
            # -- The monitor that calculates the memory usage of the node. --
            self.monitor = memory_monitor.MemoryMonitor()
            # -- The top n memory usage of processes are printed. --
            self.n = n
            # -- The peak memory usage in GB during lifetime of monitor. --
            self.peak_memory_usage = 0
            # -- The top n memory usage of processes
            # during peak memory usage. --
            self.peak_top_n_memory_usage = ""
            # -- logger. --
            logging.basicConfig(level=logging.INFO)

        def ready(self):
            pass

        async def run(self):
            """Run the monitor.
            """
            self.is_running = True
            while self.is_running:
                used_gb, total_gb = self.monitor.get_memory_usage()
                top_n_memory_usage = memory_monitor.get_top_n_memory_usage(
                    n=self.n)
                if used_gb > self.peak_memory_usage:
                    self.peak_memory_usage = used_gb
                    self.peak_top_n_memory_usage = top_n_memory_usage

                if used_gb > total_gb * self.warning_threshold:
                    logging.warning("The memory usage is high: "
                                    f"{used_gb / total_gb * 100}%")
                logging.info(f"Memory usage: {used_gb} / {total_gb}")
                logging.info(f"Top {self.n} process memory usage:")
                logging.info(top_n_memory_usage)
                await asyncio.sleep(self.interval_s)

        async def stop_run(self):
            """Stop running the monitor.

            Returns:
                True if the monitor is stopped. False otherwise.
            """
            was_running = self.is_running
            self.is_running = False
            return was_running

        async def get_peak_memory_info(self):
            """Return the tuple of the peak memory usage and the
                top n process information during the peak memory usage.
            """
            return self.peak_memory_usage, self.peak_top_n_memory_usage

    current_node_ip = ray.worker.global_worker.node_ip_address
    # Schedule the actor on the current node.
    memory_monitor_actor = MemoryMonitorActor.options(resources={
        f"node:{current_node_ip}": 0.001
    }).remote(
        interval_s=interval_s, warning_threshold=warning_threshold)
    print("Waiting for memory monitor actor to be ready...")
    ray.get(memory_monitor_actor.ready.remote())
    print("Memory monitor actor is ready now.")
    memory_monitor_actor.run.remote()
    return memory_monitor_actor


def setup_tls():
    """Sets up required environment variables for tls"""
    if sys.platform == "darwin":
        pytest.skip("Cryptography doesn't install in Mac build pipeline")
    cert, key = generate_self_signed_tls_certs()
    temp_dir = tempfile.mkdtemp("ray-test-certs")
    cert_filepath = os.path.join(temp_dir, "server.crt")
    key_filepath = os.path.join(temp_dir, "server.key")
    with open(cert_filepath, "w") as fh:
        fh.write(cert)
    with open(key_filepath, "w") as fh:
        fh.write(key)

    os.environ["RAY_USE_TLS"] = "1"
    os.environ["RAY_TLS_SERVER_CERT"] = cert_filepath
    os.environ["RAY_TLS_SERVER_KEY"] = key_filepath
    os.environ["RAY_TLS_CA_CERT"] = cert_filepath

    return key_filepath, cert_filepath, temp_dir


def teardown_tls(key_filepath, cert_filepath, temp_dir):
    os.remove(key_filepath)
    os.remove(cert_filepath)
    os.removedirs(temp_dir)
    del os.environ["RAY_USE_TLS"]
    del os.environ["RAY_TLS_SERVER_CERT"]
    del os.environ["RAY_TLS_SERVER_KEY"]
    del os.environ["RAY_TLS_CA_CERT"]
>>>>>>> 9000f41a
<|MERGE_RESOLUTION|>--- conflicted
+++ resolved
@@ -682,13 +682,13 @@
     return table["state"] == "REMOVED"
 
 
-<<<<<<< HEAD
 def is_anyscale_connect(address: Optional[str]) -> bool:
     """Returns whether or not the Ray Address points to an Anyscale cluster."""
     is_anyscale_connect = address is not None and address.startswith(
         "anyscale://")
     return is_anyscale_connect
-=======
+
+
 def monitor_memory_usage(interval_s: int = 5, warning_threshold: float = 0.9):
     """Run the memory monitor actor that prints the memory usage.
 
@@ -819,5 +819,4 @@
     del os.environ["RAY_USE_TLS"]
     del os.environ["RAY_TLS_SERVER_CERT"]
     del os.environ["RAY_TLS_SERVER_KEY"]
-    del os.environ["RAY_TLS_CA_CERT"]
->>>>>>> 9000f41a
+    del os.environ["RAY_TLS_CA_CERT"]