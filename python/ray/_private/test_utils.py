--- conflicted
+++ resolved
@@ -1902,273 +1902,6 @@
     return not any(search_words(string, words))
 
 
-<<<<<<< HEAD
-class MockNode:
-    def __init__(self, node_id, tags, node_config, node_type, unique_ips=False):
-        self.node_id = str(node_id)
-        self.state = "pending"
-        self.tags = tags
-        self.external_ip = "1.2.3.4"
-        self.internal_ip = "172.0.0.{}".format(self.node_id)
-        if unique_ips:
-            self.external_ip = f"1.2.3.{self.node_id}"
-
-        self.node_config = node_config
-        self.node_type = node_type
-        self.created_in_main_thread = (
-            threading.current_thread() is threading.main_thread()
-        )
-
-    def matches(self, tags):
-        for k, v in tags.items():
-            if k not in self.tags or self.tags[k] != v:
-                return False
-        return True
-
-
-class MockProcessRunner:
-    def __init__(self, fail_cmds=None, cmd_to_callback=None, print_out=False):
-        self.calls = []
-        self.cmd_to_callback = cmd_to_callback or {}  # type: Dict[str, Callable]
-        self.print_out = print_out
-        self.fail_cmds = fail_cmds or []
-        self.call_response = {}
-        self.ready_to_run = threading.Event()
-        self.ready_to_run.set()
-
-        self.lock = threading.RLock()
-
-    def check_call(self, cmd, *args, **kwargs):
-        with self.lock:
-            self.ready_to_run.wait()
-            self.calls.append(cmd)
-            if self.print_out:
-                print(f">>>Process runner: Executing \n {str(cmd)}")
-            for token in self.cmd_to_callback:
-                if token in str(cmd):
-                    # Trigger a callback if token is in cmd.
-                    # Can be used to simulate background events during a node
-                    # update (e.g. node disconnected).
-                    callback = self.cmd_to_callback[token]
-                    callback()
-
-            for token in self.fail_cmds:
-                if token in str(cmd):
-                    raise CalledProcessError(1, token, "Failing command on purpose")
-
-    def check_output(self, cmd):
-        with self.lock:
-            self.check_call(cmd)
-            return_string = "command-output"
-            key_to_shrink = None
-            for pattern, response_list in self.call_response.items():
-                if pattern in str(cmd):
-                    return_string = response_list[0]
-                    key_to_shrink = pattern
-                    break
-            if key_to_shrink:
-                self.call_response[key_to_shrink] = self.call_response[key_to_shrink][
-                    1:
-                ]
-                if len(self.call_response[key_to_shrink]) == 0:
-                    del self.call_response[key_to_shrink]
-
-            return return_string.encode()
-
-    def assert_has_call(
-        self, ip: str, pattern: Optional[str] = None, exact: Optional[List[str]] = None
-    ):
-        """Checks if the given value was called by this process runner.
-
-        NOTE: Either pattern or exact must be specified, not both!
-
-        Args:
-            ip: IP address of the node that the given call was executed on.
-            pattern: RegEx that matches one specific call.
-            exact: List of strings that when joined exactly match one call.
-        """
-        with self.lock:
-            assert bool(pattern) ^ bool(
-                exact
-            ), "Must specify either a pattern or exact match."
-            debug_output = ""
-            if pattern is not None:
-                for cmd in self.command_history():
-                    if ip in cmd:
-                        debug_output += cmd
-                        debug_output += "\n"
-                        if re.search(pattern, cmd):
-                            return True
-                else:
-                    raise Exception(
-                        f"Did not find [{pattern}] in [{debug_output}] for "
-                        f"ip={ip}.\n\nFull output: {self.command_history()}"
-                    )
-            elif exact is not None:
-                exact_cmd = " ".join(exact)
-                for cmd in self.command_history():
-                    if ip in cmd:
-                        debug_output += cmd
-                        debug_output += "\n"
-                    if cmd == exact_cmd:
-                        return True
-                raise Exception(
-                    f"Did not find [{exact_cmd}] in [{debug_output}] for "
-                    f"ip={ip}.\n\nFull output: {self.command_history()}"
-                )
-
-    def assert_not_has_call(self, ip: str, pattern: str):
-        """Ensure that the given regex pattern was never called."""
-        with self.lock:
-            out = ""
-            for cmd in self.command_history():
-                if ip in cmd:
-                    out += cmd
-                    out += "\n"
-            if re.search(pattern, out):
-                raise Exception("Found [{}] in [{}] for {}".format(pattern, out, ip))
-            else:
-                return True
-
-    def clear_history(self):
-        with self.lock:
-            self.calls = []
-
-    def command_history(self):
-        with self.lock:
-            return [" ".join(cmd) for cmd in self.calls]
-
-    def respond_to_call(self, pattern, response_list):
-        with self.lock:
-            self.call_response[pattern] = response_list
-
-
-class MockProvider(NodeProvider):
-    def __init__(self, cache_stopped=False, unique_ips=False):
-        self.mock_nodes = {}
-        self.next_id = 0
-        self.throw = False
-        self.error_creates = None
-        self.fail_creates = False
-        self.ready_to_create = threading.Event()
-        self.ready_to_create.set()
-        self.cache_stopped = cache_stopped
-        self.unique_ips = unique_ips
-        self.fail_to_fetch_ip = False
-        self.safe_to_scale_flag = True
-        # Many of these functions are called by node_launcher or updater in
-        # different threads. This can be treated as a global lock for
-        # everything.
-        self.lock = threading.Lock()
-        self.num_non_terminated_nodes_calls = 0
-        super().__init__(None, None)
-
-    def non_terminated_nodes(self, tag_filters):
-        self.num_non_terminated_nodes_calls += 1
-        with self.lock:
-            if self.throw:
-                raise Exception("oops")
-            return [
-                n.node_id
-                for n in self.mock_nodes.values()
-                if n.matches(tag_filters) and n.state not in ["stopped", "terminated"]
-            ]
-
-    def non_terminated_node_ips(self, tag_filters):
-        with self.lock:
-            if self.throw:
-                raise Exception("oops")
-            return [
-                n.internal_ip
-                for n in self.mock_nodes.values()
-                if n.matches(tag_filters) and n.state not in ["stopped", "terminated"]
-            ]
-
-    def is_running(self, node_id):
-        with self.lock:
-            return self.mock_nodes[node_id].state == "running"
-
-    def is_terminated(self, node_id):
-        if node_id is None:
-            # Circumvent test-cases where there's no head node.
-            return True
-        with self.lock:
-            return self.mock_nodes[node_id].state in ["stopped", "terminated"]
-
-    def node_tags(self, node_id):
-        if node_id is None:
-            # Circumvent test cases where there's no head node.
-            return {}
-        # Don't assume that node providers can retrieve tags from
-        # terminated nodes.
-        if self.is_terminated(node_id):
-            raise Exception(f"The node with id {node_id} has been terminated!")
-        with self.lock:
-            return self.mock_nodes[node_id].tags
-
-    def internal_ip(self, node_id):
-        if self.fail_to_fetch_ip:
-            raise Exception("Failed to fetch ip on purpose.")
-        if node_id is None:
-            # Circumvent test-cases where there's no head node.
-            return "mock"
-        with self.lock:
-            return self.mock_nodes[node_id].internal_ip
-
-    def external_ip(self, node_id):
-        with self.lock:
-            return self.mock_nodes[node_id].external_ip
-
-    def create_node(self, node_config, tags, count, _skip_wait=False):
-        if self.error_creates is not None:
-            raise self.error_creates
-        if not _skip_wait:
-            self.ready_to_create.wait()
-        if self.fail_creates:
-            return
-
-        created_nodes = {}
-        with self.lock:
-            if self.cache_stopped:
-                for node in self.mock_nodes.values():
-                    if node.state == "stopped" and count > 0:
-                        count -= 1
-                        node.state = "pending"
-                        node.tags.update(tags)
-                        created_nodes[node.node_id] = node
-            for _ in range(count):
-                new_node = MockNode(
-                    self.next_id,
-                    tags.copy(),
-                    node_config,
-                    tags.get(TAG_RAY_USER_NODE_TYPE),
-                    unique_ips=self.unique_ips,
-                )
-                self.mock_nodes[new_node.node_id] = new_node
-                created_nodes[new_node.node_id] = new_node
-                self.next_id += 1
-        return created_nodes
-
-    def set_node_tags(self, node_id, tags):
-        with self.lock:
-            self.mock_nodes[node_id].tags.update(tags)
-
-    def terminate_node(self, node_id):
-        with self.lock:
-            if self.cache_stopped:
-                self.mock_nodes[node_id].state = "stopped"
-            else:
-                self.mock_nodes[node_id].state = "terminated"
-
-    def finish_starting_nodes(self):
-        with self.lock:
-            for node in self.mock_nodes.values():
-                if node.state == "pending":
-                    node.state = "running"
-
-    def safe_to_scale(self):
-        return self.safe_to_scale_flag
-=======
 def find_available_port(start, end, port_num=1):
     ports = []
     for _ in range(port_num):
@@ -2196,4 +1929,3 @@
             f"Can't find {port_num} available port from {start} to {end}."
         )
     return ports
->>>>>>> 7831126f
