<<<<<<< HEAD
from uuid import uuid4
import tempfile
import os
import time

=======
>>>>>>> 0a5942d8
import pytest

import ray
from ray._private.job_manager import JobManager, JobStatus
from ray._private.test_utils import wait_for_condition

TEST_NAMESPACE = "jobs_test_namespace"


@pytest.fixture(scope="session")
def shared_ray_instance():
    yield ray.init(num_cpus=16, namespace=TEST_NAMESPACE)


@pytest.fixture
def job_manager(shared_ray_instance):
    yield JobManager()


def check_job_succeeded(job_manager, job_id):
    status = job_manager.get_job_status(job_id)
    if status == JobStatus.FAILED:
        stdout = job_manager.get_job_stdout(job_id)
        stderr = job_manager.get_job_stderr(job_id)
        raise RuntimeError(f"Job failed! stdout:\n{stdout}\nstderr:\n{stderr}")
    assert status in {JobStatus.RUNNING, JobStatus.SUCCEEDED}
    return status == JobStatus.SUCCEEDED


def check_job_failed(job_manager, job_id):
    status = job_manager.get_job_status(job_id)
    assert status in {JobStatus.RUNNING, JobStatus.FAILED}
    return status == JobStatus.FAILED


def check_job_stopped(job_manager, job_id):
    status = job_manager.get_job_status(job_id)
    assert status in {JobStatus.RUNNING, JobStatus.STOPPED}
    return status == JobStatus.STOPPED


def test_submit_basic_echo(job_manager):
    job_id = job_manager.submit_job("echo hello")

    wait_for_condition(
        check_job_succeeded, job_manager=job_manager, job_id=job_id)
    assert job_manager.get_job_stdout(job_id) == b"hello"


def test_submit_stderr(job_manager):
    job_id = job_manager.submit_job("echo error 1>&2")

    wait_for_condition(
        check_job_succeeded, job_manager=job_manager, job_id=job_id)
    assert job_manager.get_job_stderr(job_id) == b"error"


def test_submit_ls_grep(job_manager):
    job_id = job_manager.submit_job("ls | grep test_job_manager.py")

    wait_for_condition(
        check_job_succeeded, job_manager=job_manager, job_id=job_id)
    assert job_manager.get_job_stdout(job_id) == b"test_job_manager.py"


def test_subprocess_exception(job_manager):
    """
    Run a python script with exception, ensure:
    1) Job status is marked as failed
    2) Job manager can surface exception message back to stderr api
    3) Job no hanging job supervisor actor
    4) Empty stdout
    """
    job_id = job_manager.submit_job(
        "python subprocess_driver_scripts/script_with_exception.py")

    wait_for_condition(
        check_job_failed, job_manager=job_manager, job_id=job_id)
    stderr = job_manager.get_job_stderr(job_id).decode("utf-8")
    last_line = stderr.strip().splitlines()[-1]
    assert last_line == "Exception: Script failed with exception !"
    assert job_manager._get_actor_for_job(job_id) is None
    assert job_manager.get_job_stdout(job_id) == b""


def test_submit_with_s3_runtime_env(job_manager):
    job_id = job_manager.submit_job(
        "python script.py",
        runtime_env={"working_dir": "s3://runtime-env-test/script.zip"})

    wait_for_condition(
        check_job_succeeded, job_manager=job_manager, job_id=job_id)
    assert job_manager.get_job_stdout(
        job_id) == b"Executing main() from script.py !!"


class TestRuntimeEnv:
    def test_inheritance(self, job_manager):
        # Test that the driver and actors/tasks inherit the right runtime_env.
        pass

    def test_pass_env_var(self, job_manager):
        """Test we can pass env vars in the subprocess that executes job's
        driver script.
        """
        job_id = job_manager.submit_job(
            "echo $TEST_SUBPROCESS_JOB_CONFIG_ENV_VAR",
            runtime_env={
                "env_vars": {
                    "TEST_SUBPROCESS_JOB_CONFIG_ENV_VAR": "233"
                }
            })

        wait_for_condition(
            check_job_succeeded, job_manager=job_manager, job_id=job_id)
        assert job_manager.get_job_stdout(job_id) == b"233"

    def test_multiple_runtime_envs(self, job_manager):
        # Test that you can run two jobs in different envs without conflict.
        job_id_1 = job_manager.submit_job(
            "python subprocess_driver_scripts/print_runtime_env.py",
            runtime_env={
                "env_vars": {
                    "TEST_SUBPROCESS_JOB_CONFIG_ENV_VAR": "JOB_1_VAR"
                }
            })

        wait_for_condition(
            check_job_succeeded, job_manager=job_manager, job_id=job_id_1)
        assert job_manager.get_job_stdout(
            job_id_1
        ) == b"{'env_vars': {'TEST_SUBPROCESS_JOB_CONFIG_ENV_VAR': 'JOB_1_VAR'}}"  # noqa: E501

        job_id_2 = job_manager.submit_job(
            "python subprocess_driver_scripts/print_runtime_env.py",
            runtime_env={
                "env_vars": {
                    "TEST_SUBPROCESS_JOB_CONFIG_ENV_VAR": "JOB_2_VAR"
                }
            })

        wait_for_condition(
            check_job_succeeded, job_manager=job_manager, job_id=job_id_2)
        assert job_manager.get_job_stdout(
            job_id_2
        ) == b"{'env_vars': {'TEST_SUBPROCESS_JOB_CONFIG_ENV_VAR': 'JOB_2_VAR'}}"  # noqa: E501

    def test_env_var_and_driver_job_config_warning(self, job_manager):
        """Ensure we got error message from worker.py and job stderr
        if user provided runtime_env in both driver script and submit()
        """
        job_id = job_manager.submit_job(
            "python subprocess_driver_scripts/override_env_var.py",
            runtime_env={
                "env_vars": {
                    "TEST_SUBPROCESS_JOB_CONFIG_ENV_VAR": "JOB_1_VAR"
                }
            })

        wait_for_condition(
            check_job_succeeded, job_manager=job_manager, job_id=job_id)
        assert job_manager.get_job_stdout(job_id) == b"JOB_1_VAR"
        stderr = job_manager.get_job_stderr(job_id).decode("utf-8")
        assert stderr.startswith(
            "Both RAY_JOB_CONFIG_JSON_ENV_VAR and ray.init(runtime_env) "
            "are provided")


<<<<<<< HEAD
class TestAsyncAPI:
    def test_status_and_logs_while_blocking(self, job_manager):
        with tempfile.TemporaryDirectory() as tmp_dir:
            tmp_file = os.path.join(tmp_dir, "hello")

            # Block until file is present.
            wait_for_file_cmd = (f"until [ -f {tmp_file} ]; "
                                 "do echo 'Waiting...' && sleep 1; "
                                 "done")
            job_id: str = str(uuid4())
            job_id = job_manager.submit_job(job_id, wait_for_file_cmd)

            for _ in range(10):
                time.sleep(0.1)
                status = job_manager.get_job_status(job_id)
                assert status == JobStatus.RUNNING
                stdout = job_manager.get_job_stdout(job_id)
                assert b"Waiting..." in stdout

            # Signal the job to exit by writing to the file.
            with open(tmp_file, "w") as f:
                print("hello", file=f)

            wait_for_condition(
                check_job_succeeded, job_manager=job_manager, job_id=job_id)

    def test_cancel_job(self, job_manager):
        with tempfile.TemporaryDirectory() as tmp_dir:
            tmp_file = os.path.join(tmp_dir, "hello")

            # Block until file is present.
            wait_for_file_cmd = (f"until [ -f {tmp_file} ]; "
                                 "do echo 'Waiting...' && sleep 1; "
                                 "done")
            job_id: str = str(uuid4())
            job_id = job_manager.submit_job(job_id, wait_for_file_cmd)

            for _ in range(10):
                time.sleep(0.1)
                status = job_manager.get_job_status(job_id)
                assert status == JobStatus.RUNNING
                stdout = job_manager.get_job_stdout(job_id)
                assert b"Waiting..." in stdout

            assert job_manager.stop_job(job_id) is True
            wait_for_condition(
                check_job_stopped, job_manager=job_manager, job_id=job_id)

            assert job_manager.stop_job(str(uuid4())) is False
=======
def test_pass_metadata(job_manager):
    print_metadata_cmd = (
        "python -c\""
        "import ray;"
        "ray.init();"
        "job_config=ray.worker.global_worker.core_worker.get_job_config();"
        "print(dict(sorted(job_config.metadata.items())))"
        "\"")

    # Check that we default to no metadata.
    job_id = job_manager.submit_job(print_metadata_cmd)

    wait_for_condition(
        check_job_succeeded, job_manager=job_manager, job_id=job_id)
    assert job_manager.get_job_stdout(job_id) == b"{}"

    # Check that we can pass custom metadata.
    job_id = job_manager.submit_job(
        print_metadata_cmd, metadata={
            "key1": "val1",
            "key2": "val2"
        })

    wait_for_condition(
        check_job_succeeded, job_manager=job_manager, job_id=job_id)
    assert job_manager.get_job_stdout(
        job_id) == b"{'key1': 'val1', 'key2': 'val2'}"
>>>>>>> 0a5942d8
<|MERGE_RESOLUTION|>--- conflicted
+++ resolved
@@ -1,11 +1,8 @@
-<<<<<<< HEAD
 from uuid import uuid4
 import tempfile
 import os
 import time
 
-=======
->>>>>>> 0a5942d8
 import pytest
 
 import ray
@@ -174,7 +171,6 @@
             "are provided")
 
 
-<<<<<<< HEAD
 class TestAsyncAPI:
     def test_status_and_logs_while_blocking(self, job_manager):
         with tempfile.TemporaryDirectory() as tmp_dir:
@@ -224,7 +220,7 @@
                 check_job_stopped, job_manager=job_manager, job_id=job_id)
 
             assert job_manager.stop_job(str(uuid4())) is False
-=======
+
 def test_pass_metadata(job_manager):
     print_metadata_cmd = (
         "python -c\""
@@ -251,5 +247,4 @@
     wait_for_condition(
         check_job_succeeded, job_manager=job_manager, job_id=job_id)
     assert job_manager.get_job_stdout(
-        job_id) == b"{'key1': 'val1', 'key2': 'val2'}"
->>>>>>> 0a5942d8
+        job_id) == b"{'key1': 'val1', 'key2': 'val2'}"