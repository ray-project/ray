--- conflicted
+++ resolved
@@ -124,10 +124,7 @@
         self._status_client = JobStatusStorageClient()
         self._log_client = JobLogStorageClient()
         self._runtime_env = ray.get_runtime_context().runtime_env
-<<<<<<< HEAD
-=======
         self._metadata = metadata
->>>>>>> 42ac9063
 
     def ready(self):
         pass
@@ -147,10 +144,7 @@
             # Set JobConfig for the child process (runtime_env, metadata).
             os.environ[RAY_JOB_CONFIG_JSON_ENV_VAR] = json.dumps({
                 "runtime_env": self._runtime_env,
-<<<<<<< HEAD
-=======
                 "metadata": self._metadata,
->>>>>>> 42ac9063
             })
             ray_redis_address = ray._private.services.find_redis_address_or_die(  # noqa: E501
             )
@@ -201,7 +195,6 @@
     def submit_job(
             self,
             entrypoint: str,
-            job_id: Optional[str] = None,
             runtime_env: Optional[Dict[str, Any]] = None,
             metadata: Optional[Dict[str, str]] = None,
     ) -> str:
@@ -213,11 +206,7 @@
 
         Returns unique job_id.
         """
-<<<<<<< HEAD
         job_id = str(uuid4())
-=======
-        job_id = job_id or str(uuid4())
->>>>>>> 42ac9063
         supervisor = self._supervisor_actor_cls.options(
             lifetime="detached",
             name=self.JOB_ACTOR_NAME.format(job_id=job_id),
