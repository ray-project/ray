<<<<<<< HEAD
import asyncio
import pickle
import os
=======
>>>>>>> 42ac9063
import json
import os
import pickle
import subprocess
from typing import Any, Dict, Tuple, Optional
from uuid import uuid4

import ray
import ray.ray_constants as ray_constants
from ray.actor import ActorHandle
from ray.exceptions import GetTimeoutError, RayActorError
from ray.serve.utils import get_current_node_resource_key
from ray.experimental.internal_kv import (
    _internal_kv_initialized,
    _internal_kv_get,
    _internal_kv_put,
)
from ray.dashboard.modules.job.data_types import JobStatus
from ray._private.runtime_env.constants import RAY_JOB_CONFIG_JSON_ENV_VAR


class JobLogStorageClient:
    """
    Disk storage for stdout / stderr of driver script logs.
    """
    JOB_LOGS_STDOUT_KEY = "_ray_internal_job_logs_{job_id}.out"
    JOB_LOGS_STDERR_KEY = "_ray_internal_job_logs_{job_id}.err"

    def get_stdout(self, job_id: str):
        stdout_file, _ = self.get_log_file_paths(job_id)
        try:
            with open(stdout_file, "rb") as f:
                return f.read().rstrip()
        except FileNotFoundError:
            return b"No stdout log available yet."

    def get_stderr(self, job_id: str):
        _, stderr_file = self.get_log_file_paths(job_id)
        try:
            with open(stderr_file, "rb") as f:
                return f.read().rstrip()
        except FileNotFoundError:
            return b"No stderr log available yet."

    def get_log_file_paths(self, job_id: str) -> Tuple[str, str]:
        """
        Get file paths to logs of given job. Example:

        stdout:
            /tmp/ray/session_date/logs/jobs/_ray_internal_job_logs_{job_id}.out
        stderr:
            /tmp/ray/session_date/logs/jobs/_ray_internal_job_logs_{job_id}.err
        """
        session_dir = ray.worker._global_node.get_session_dir_path()
        jobs_log_dir = os.path.join(session_dir + "/logs/jobs")
        if not os.path.exists(jobs_log_dir):
            os.mkdir(jobs_log_dir)

        stdout_file_name = f"{self.JOB_LOGS_STDOUT_KEY.format(job_id=job_id)}"
        stderr_file_name = f"{self.JOB_LOGS_STDERR_KEY.format(job_id=job_id)}"

        return (os.path.join(jobs_log_dir, stdout_file_name),
                os.path.join(jobs_log_dir, stderr_file_name))


class JobStatusStorageClient:
    """
    Handles formatting of status storage key given job id.
    """
    JOB_STATUS_KEY = "_ray_internal_job_status_{job_id}"

    def __init__(self):
        assert _internal_kv_initialized()

    def put_status(self, job_id: str, status: JobStatus):
        assert isinstance(status, JobStatus)
        _internal_kv_put(
            self.JOB_STATUS_KEY.format(job_id=job_id), pickle.dumps(status))

    def get_status(self, job_id: str) -> JobStatus:
        pickled_status = _internal_kv_get(
            self.JOB_STATUS_KEY.format(job_id=job_id))
        assert pickled_status is not None, f"Status not found for {job_id}"
        return pickle.loads(pickled_status)


class JobSupervisor:
    """
    Ray actor created by JobManager for each submitted job, responsible to
    setup runtime_env, execute given shell command in subprocess, update job
    status and persist job logs.

    One job supervisor actor maps to one subprocess, for one job_id.

    Job supervisor actor should fate share with subprocess it created.
    """

    def __init__(self, job_id: str, metadata: Dict[str, str]):
        self._job_id = job_id
        self._status = JobStatus.PENDING
        self._status_client = JobStatusStorageClient()
        self._log_client = JobLogStorageClient()
        self._runtime_env = ray.get_runtime_context().runtime_env
<<<<<<< HEAD
=======
        self._metadata = metadata
>>>>>>> 42ac9063

    async def ready(self):
        pass

    async def _exec_cmd(self, cmd: str, stdout_path: str, stderr_path: str):
        """
        Runs a command as a child process, streaming stderr & stdout to given
        log files.
        """
        with open(stdout_path, "a+") as stdout, open(stderr_path,
                                                     "a+") as stderr:
            child = await asyncio.create_subprocess_shell(
                cmd, stdout=stdout, stderr=stderr)
            exit_code = await child.wait()
            return exit_code

    async def run(self, cmd: str):
        """Run the command, then exit afterwards.

        Should update state and logs.
        """
        assert self._status == JobStatus.PENDING, (
            "Run should only be called once.")
        self._status = JobStatus.RUNNING
        self._status_client.put_status(self._job_id, self._status)
        exit_code = None

        try:
            # Set JobConfig for the child process (runtime_env, metadata).
            os.environ[RAY_JOB_CONFIG_JSON_ENV_VAR] = json.dumps({
                "runtime_env": self._runtime_env,
<<<<<<< HEAD
=======
                "metadata": self._metadata,
>>>>>>> 42ac9063
            })
            ray_redis_address = ray._private.services.find_redis_address_or_die(  # noqa: E501
            )
            os.environ[ray_constants.
                       RAY_ADDRESS_ENVIRONMENT_VARIABLE] = ray_redis_address
            stdout_path, stderr_path = self._log_client.get_log_file_paths(
                self._job_id)

            exit_code = await self._exec_cmd(cmd, stdout_path, stderr_path)
        finally:
            # 3) Once command finishes, update status to SUCCEEDED or FAILED.
            if exit_code == 0:
                self._status = JobStatus.SUCCEEDED
            else:
                self._status = JobStatus.FAILED
            self._status_client.put_status(self._job_id, self.get_status())
            ray.actor.exit_actor()

    async def get_status(self) -> JobStatus:
        return self._status

    async def stop(self):
        # TODO(edoakes): implement stop by canceling the asyncio coroutine.
        pass


class JobManager:
    """
    Provide python APIs for job submission and management. It does not provide
    job id generation or persistence, where all runtime data should be expected
    as lost once the ray cluster running job manager instance is down.
    """
    JOB_ACTOR_NAME = "_ray_internal_job_actor_{job_id}"
    START_ACTOR_TIMEOUT_S = 10

    def __init__(self):
        self._status_client = JobStatusStorageClient()
        self._log_client = JobLogStorageClient()
        self._supervisor_actor_cls = ray.remote(JobSupervisor)

        assert _internal_kv_initialized()

    def _get_actor_for_job(self, job_id: str) -> Optional[ActorHandle]:
        try:
            return ray.get_actor(self.JOB_ACTOR_NAME.format(job_id=job_id))
        except ValueError:  # Ray returns ValueError for nonexistent actor.
            return None

    def submit_job(
            self,
            entrypoint: str,
            job_id: Optional[str] = None,
            runtime_env: Optional[Dict[str, Any]] = None,
            metadata: Optional[Dict[str, str]] = None,
    ) -> str:
        """
        1) Create new detached actor with same runtime_env as job spec
        2) Get task / actor level runtime_env as env var and pass into
            subprocess
        3) subprocess.run(entrypoint)

        Returns unique job_id.
        """
        job_id = job_id or str(uuid4())
        supervisor = self._supervisor_actor_cls.options(
            lifetime="detached",
            name=self.JOB_ACTOR_NAME.format(job_id=job_id),
            # Currently we assume JobManager is created by dashboard server
            # running on headnode, same for job supervisor actors scheduled
            resources={
                get_current_node_resource_key(): 0.001,
            },
            # For now we assume supervisor actor and driver script have same
            # runtime_env.
            runtime_env=runtime_env,
        ).remote(job_id, metadata or {})

        try:
            ray.get(
                supervisor.ready.remote(), timeout=self.START_ACTOR_TIMEOUT_S)
        except GetTimeoutError:
            ray.kill(supervisor, no_restart=True)
            raise RuntimeError(f"Failed to start actor for job {job_id}.")

        # Kick off the job to run in the background.
        supervisor.run.remote(entrypoint)

        return job_id

    def stop_job(self, job_id) -> bool:
        """Request job to exit."""
        job_supervisor_actor = self._get_actor_for_job(job_id)
        if job_supervisor_actor is not None:
            # Actor is still alive, signal it to stop the driver.
            job_supervisor_actor.stop.remote()

    def get_job_status(self, job_id: str):
        job_supervisor_actor = self._get_actor_for_job(job_id)
        # Actor is still alive, try to get status from it.
        if job_supervisor_actor is not None:
            try:
                return ray.get(job_supervisor_actor.get_status.remote())
            except RayActorError:
                # Actor exited, so we should fall back to internal_kv.
                pass

        # Fall back to storage if the actor is dead.
        return self._status_client.get_status(job_id)

    def get_job_stdout(self, job_id: str) -> bytes:
        return self._log_client.get_stdout(job_id)

    def get_job_stderr(self, job_id: str) -> bytes:
        return self._log_client.get_stderr(job_id)<|MERGE_RESOLUTION|>--- conflicted
+++ resolved
@@ -1,13 +1,7 @@
-<<<<<<< HEAD
 import asyncio
-import pickle
-import os
-=======
->>>>>>> 42ac9063
 import json
 import os
 import pickle
-import subprocess
 from typing import Any, Dict, Tuple, Optional
 from uuid import uuid4
 
@@ -107,10 +101,7 @@
         self._status_client = JobStatusStorageClient()
         self._log_client = JobLogStorageClient()
         self._runtime_env = ray.get_runtime_context().runtime_env
-<<<<<<< HEAD
-=======
         self._metadata = metadata
->>>>>>> 42ac9063
 
     async def ready(self):
         pass
@@ -142,10 +133,7 @@
             # Set JobConfig for the child process (runtime_env, metadata).
             os.environ[RAY_JOB_CONFIG_JSON_ENV_VAR] = json.dumps({
                 "runtime_env": self._runtime_env,
-<<<<<<< HEAD
-=======
                 "metadata": self._metadata,
->>>>>>> 42ac9063
             })
             ray_redis_address = ray._private.services.find_redis_address_or_die(  # noqa: E501
             )
