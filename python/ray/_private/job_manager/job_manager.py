import asyncio
from asyncio.tasks import FIRST_COMPLETED
import pickle
import os
import json
import logging
import traceback
import subprocess

from typing import Any, Dict, Tuple, Optional
from uuid import uuid4

import ray
import ray.ray_constants as ray_constants
from ray.actor import ActorHandle
from ray.experimental.internal_kv import (
    _internal_kv_initialized,
    _internal_kv_get,
    _internal_kv_put,
)
from ray.dashboard.modules.job.data_types import JobStatus
from ray._private.runtime_env.constants import RAY_JOB_CONFIG_JSON_ENV_VAR

logger = logging.getLogger(__name__)

# asyncio python version compatibility
try:
    create_task = asyncio.create_task
except AttributeError:
    create_task = asyncio.ensure_future

JOB_ID_METADATA_KEY = "job_submission_id"


class JobLogStorageClient:
    """
    Disk storage for stdout / stderr of driver script logs.
    """
    JOB_LOGS_PATH = "job-driver-{job_id}.log"

    def get_logs(self, job_id: str):
        try:
            with open(self.get_log_file_path(job_id), "r") as f:
                return f.read()
        except FileNotFoundError:
            return ""

    def get_log_file_path(self, job_id: str) -> Tuple[str, str]:
        """
<<<<<<< HEAD
        Get the file path to the logs of a given job. Example:
            /tmp/ray/session_date/logs/jobs/job-driver-{job_id}.log
        """
        session_dir = ray.worker._global_node.get_session_dir_path()
        jobs_log_dir = os.path.join(session_dir + "/logs/jobs")
        if not os.path.exists(jobs_log_dir):
            os.mkdir(jobs_log_dir)

        file_name = self.JOB_LOGS_PATH.format(job_id=job_id)
        return os.path.join(jobs_log_dir, file_name)
=======
        Get file paths to logs of given job. Example:

        stdout:
            /tmp/ray/session_date/logs/job-driver-{job_id}.out
        stderr:
            /tmp/ray/session_date/logs/job-driver-{job_id}.err
        """
        logs_dir = ray.worker._global_node.get_logs_dir_path()
        stdout_file_name = f"{self.JOB_LOGS_STDOUT_KEY.format(job_id=job_id)}"
        stderr_file_name = f"{self.JOB_LOGS_STDERR_KEY.format(job_id=job_id)}"

        return (os.path.join(logs_dir, stdout_file_name),
                os.path.join(logs_dir, stderr_file_name))
>>>>>>> 33af739b


class JobStatusStorageClient:
    """
    Handles formatting of status storage key given job id.
    """
    JOB_STATUS_KEY = "_ray_internal_job_status_{job_id}"

    def __init__(self):
        assert _internal_kv_initialized()

    def put_status(self, job_id: str, status: JobStatus):
        assert isinstance(status, JobStatus)
        _internal_kv_put(
            self.JOB_STATUS_KEY.format(job_id=job_id), pickle.dumps(status))

    def get_status(self, job_id: str) -> JobStatus:
        pickled_status = _internal_kv_get(
            self.JOB_STATUS_KEY.format(job_id=job_id))
        if pickled_status is None:
            return JobStatus.DOES_NOT_EXIST
        else:
            return pickle.loads(pickled_status)


class JobSupervisor:
    """
    Ray actor created by JobManager for each submitted job, responsible to
    setup runtime_env, execute given shell command in subprocess, update job
    status, persist job logs and manage subprocess group cleaning.

    One job supervisor actor maps to one subprocess, for one job_id.
    Job supervisor actor should fate share with subprocess it created.
    """

    SUBPROCESS_POLL_PERIOD_S = 0.1

    def __init__(self, job_id: str, metadata: Dict[str, str]):
        self._job_id = job_id
        self._status_client = JobStatusStorageClient()
        self._log_client = JobLogStorageClient()
        self._runtime_env = ray.get_runtime_context().runtime_env

        self._metadata = metadata
        self._metadata[JOB_ID_METADATA_KEY] = job_id

        # fire and forget call from outer job manager to this actor
        self._stop_event = asyncio.Event()

    async def ready(self):
        """Dummy object ref. Return of this function represents job supervisor
        actor stated successfully with runtime_env configured, and is ready to
        move on to running state.
        """
        pass

    async def _exec_entrypoint_cmd(self, entrypoint_cmd: str,
                                   logs_path: str) -> subprocess.Popen:
        """
        Runs a command as a child process, streaming stderr & stdout to given
        log files.

        Meanwhile we start a demon process and group driver
        subprocess in same pgid, such that if job actor dies, entire process
        group also fate share with it.

        Args:
            entrypoint_cmd: Driver command to execute in subprocess.
            logs_path: File path on head node's local disk to store driver
                command's stdout & stderr.
        Returns:
            child_process: Child process that runs the driver command. Can be
                terminated or killed upon user calling stop().
        """
        with open(logs_path, "w") as logs_file:
            child_process = subprocess.Popen(
                entrypoint_cmd,
                shell=True,
                start_new_session=True,
                stdout=logs_file,
                stderr=subprocess.STDOUT)
            parent_pid = os.getpid()
            # Create new pgid with new subprocess to execute driver command
            child_pid = child_process.pid
            child_pgid = os.getpgid(child_pid)

            # Open a new subprocess to kill the child process when the parent
            # process dies kill -s 0 parent_pid will succeed if the parent is
            # alive. If it fails, SIGKILL the child process group and exit
            subprocess.Popen(
                f"while kill -s 0 {parent_pid}; do sleep 1; done; kill -9 -{child_pgid}",  # noqa: E501
                shell=True,
                # Suppress output
                stdout=subprocess.DEVNULL,
                stderr=subprocess.DEVNULL,
            )
            return child_process

    async def _polling(self, child_process) -> int:
        try:
            while child_process is not None:
                return_code = child_process.poll()
                if return_code is not None:
                    # subprocess finished with return code
                    return return_code
                else:
                    # still running, yield control, 0.1s by default
                    await asyncio.sleep(self.SUBPROCESS_POLL_PERIOD_S)
        except Exception:
            if child_process:
                # TODO (jiaodong): Improve this with SIGTERM then SIGKILL
                child_process.kill()
            return 1

    async def run(
            self,
            entrypoint_cmd: str,
            # Signal actor used in testing to capture PENDING -> RUNNING cases
            _start_signal_actor: Optional[ActorHandle] = None):
        """
        Stop and start both happen asynchrously, coordinated by asyncio event
        and coroutine, respectively.

        1) Sets job status as running
        2) Pass runtime env and metadata to subprocess as serialized env
            variables.
        3) Handle concurrent events of driver execution and
        """
        cur_status = self._get_status()
        assert cur_status == JobStatus.PENDING, (
            "Run should only be called once.")

        if _start_signal_actor:
            # Block in PENDING state until start signal received.
            await _start_signal_actor.wait.remote()

        self._status_client.put_status(self._job_id, JobStatus.RUNNING)

        try:
            # Set JobConfig for the child process (runtime_env, metadata).
            os.environ[RAY_JOB_CONFIG_JSON_ENV_VAR] = json.dumps({
                "runtime_env": self._runtime_env,
                "metadata": self._metadata,
            })
            ray_redis_address = ray._private.services.find_redis_address_or_die(  # noqa: E501
            )
            os.environ[ray_constants.
                       RAY_ADDRESS_ENVIRONMENT_VARIABLE] = ray_redis_address

            log_path = self._log_client.get_log_file_path(self._job_id)
            child_process = await self._exec_entrypoint_cmd(
                entrypoint_cmd, log_path)

            polling_task = create_task(self._polling(child_process))
            finished, _ = await asyncio.wait(
                [polling_task, self._stop_event.wait()],
                return_when=FIRST_COMPLETED)

            if self._stop_event.is_set():
                polling_task.cancel()
                # TODO (jiaodong): Improve this with SIGTERM then SIGKILL
                child_process.kill()
                self._status_client.put_status(self._job_id, JobStatus.STOPPED)
            else:
                # Child process finished execution and no stop event is set
                # at the same time
                assert len(
                    finished) == 1, "Should have only one coroutine done"
                [child_process_task] = finished
                return_code = child_process_task.result()
                if return_code == 0:
                    self._status_client.put_status(self._job_id,
                                                   JobStatus.SUCCEEDED)
                else:
                    self._status_client.put_status(self._job_id,
                                                   JobStatus.FAILED)
        except Exception:
            logger.error(
                "Got unexpected exception while trying to execute driver "
                f"command. {traceback.format_exc()}")
        finally:
            # clean up actor after tasks are finished
            ray.actor.exit_actor()

    def _get_status(self) -> JobStatus:
        return self._status_client.get_status(self._job_id)

    def stop(self):
        """Set step_event and let run() handle the rest in its asyncio.wait().
        """
        self._stop_event.set()


class JobManager:
    """
    Provide python APIs for job submission and management. It does not provide
    job id generation or persistence, where all runtime data should be expected
    as lost once the ray cluster running job manager instance is down.
    """
    JOB_ACTOR_NAME = "_ray_internal_job_actor_{job_id}"

    def __init__(self):
        self._status_client = JobStatusStorageClient()
        self._log_client = JobLogStorageClient()
        self._supervisor_actor_cls = ray.remote(JobSupervisor)

        assert _internal_kv_initialized()

    def _get_actor_for_job(self, job_id: str) -> Optional[ActorHandle]:
        try:
            return ray.get_actor(self.JOB_ACTOR_NAME.format(job_id=job_id))
        except ValueError:  # Ray returns ValueError for nonexistent actor.
            return None

    def _get_current_node_resource_key(self) -> str:
        """Get the Ray resource key for current node.

        It can be used for actor placement.
        """
        current_node_id = ray.get_runtime_context().node_id.hex()
        for node in ray.nodes():
            if node["NodeID"] == current_node_id:
                # Found the node.
                for key in node["Resources"].keys():
                    if key.startswith("node:"):
                        return key
        else:
            raise ValueError(
                "Cannot found the node dictionary for current node.")

    def submit_job(self,
                   *,
                   entrypoint: str,
                   job_id: Optional[str] = None,
                   runtime_env: Optional[Dict[str, Any]] = None,
                   metadata: Optional[Dict[str, str]] = None,
                   _start_signal_actor: Optional[ActorHandle] = None) -> str:
        """
        Job execution happens asynchronously.

        1) Generate a new unique id for this job submission, each call of this
            method assumes they're independent submission with its own new
            uuid, job supervisor actor and child process.
        2) Create new detached actor with same runtime_env as job spec

        Actual setting up runtime_env, subprocess group, driver command
        execution, subprocess cleaning up and running status update to GCS
        is all handled by job supervisor actor.

        Args:
            entrypoint: Driver command to execute in subprocess shell.
                Represents the entrypoint to start user application.
            runtime_env: Runtime environment used to execute driver command,
                which could contain its own ray.init() to configure runtime
                env at ray cluster, task and actor level. For now, we
                assume same runtime_env used for job supervisor actor and
                driver command.
            metadata: Support passing arbitrary data to driver command in
                case needed.
            _start_signal_actor: Used in testing only to capture state
                transitions between PENDING -> RUNNING. Regular user shouldn't
                need this.

        Returns:
            job_id: Generated uuid for further job management. Only valid
                within the same ray cluster.
        """
        if job_id is None:
            job_id = str(uuid4())
        elif self._status_client.get_status(
                job_id) != JobStatus.DOES_NOT_EXIST:
            raise RuntimeError(f"Job {job_id} already exists.")

        self._status_client.put_status(job_id, JobStatus.PENDING)

        supervisor = None
        try:
            logger.debug(
                f"Submitting job with generated internal job_id: {job_id}")
            supervisor = self._supervisor_actor_cls.options(
                lifetime="detached",
                name=self.JOB_ACTOR_NAME.format(job_id=job_id),
                num_cpus=0,
                # Currently we assume JobManager is created by dashboard server
                # running on headnode, same for job supervisor actors scheduled
                resources={
                    self._get_current_node_resource_key(): 0.001,
                },
                # For now we assume supervisor actor and driver script have
                # same runtime_env.
                runtime_env=runtime_env).remote(job_id, metadata or {})
            ray.get(supervisor.ready.remote())
        except Exception as e:
            if supervisor:
                ray.kill(supervisor, no_restart=True)
            self._status_client.put_status(job_id, JobStatus.FAILED)
            raise RuntimeError(
                f"Failed to start actor for job {job_id}. This could be "
                "runtime_env configuration failure or invalid runtime_env."
                f"Exception message: {str(e)}")

        # Kick off the job to run in the background.
        supervisor.run.remote(entrypoint, _start_signal_actor)

        return job_id

    def stop_job(self, job_id) -> bool:
        """Request job to exit, fire and forget.

        Args:
            job_id: Generated uuid from submit_job. Only valid in same ray
                cluster.
        Returns:
            stopped:
                True if there's running job
                False if no running job found
        """
        job_supervisor_actor = self._get_actor_for_job(job_id)
        if job_supervisor_actor is not None:
            # Actor is still alive, signal it to stop the driver, fire and
            # forget
            job_supervisor_actor.stop.remote()
            return True
        else:
            return False

    def get_job_status(self, job_id: str) -> JobStatus:
        """Get latest status of a job. If job supervisor actor is no longer
        alive, it will also attempt to make adjustments needed to bring job
        to correct terminiation state.

        All job status is stored and read only from GCS.

        Args:
            job_id: Generated uuid from submit_job. Only valid in same ray
                cluster.
        Returns:
            job_status: Latest known job status
        """
        job_supervisor_actor = self._get_actor_for_job(job_id)
        if job_supervisor_actor is None:
            # Job actor either exited or failed, we need to ensure never
            # left job in non-terminal status in case actor failed without
            # updating GCS with latest status.
            last_status = self._status_client.get_status(job_id)
            if last_status in {JobStatus.PENDING, JobStatus.RUNNING}:
                self._status_client.put_status(job_id, JobStatus.FAILED)

        return self._status_client.get_status(job_id)

    def get_job_logs(self, job_id: str) -> bytes:
        return self._log_client.get_logs(job_id)<|MERGE_RESOLUTION|>--- conflicted
+++ resolved
@@ -47,32 +47,12 @@
 
     def get_log_file_path(self, job_id: str) -> Tuple[str, str]:
         """
-<<<<<<< HEAD
         Get the file path to the logs of a given job. Example:
-            /tmp/ray/session_date/logs/jobs/job-driver-{job_id}.log
-        """
-        session_dir = ray.worker._global_node.get_session_dir_path()
-        jobs_log_dir = os.path.join(session_dir + "/logs/jobs")
-        if not os.path.exists(jobs_log_dir):
-            os.mkdir(jobs_log_dir)
-
-        file_name = self.JOB_LOGS_PATH.format(job_id=job_id)
-        return os.path.join(jobs_log_dir, file_name)
-=======
-        Get file paths to logs of given job. Example:
-
-        stdout:
-            /tmp/ray/session_date/logs/job-driver-{job_id}.out
-        stderr:
-            /tmp/ray/session_date/logs/job-driver-{job_id}.err
-        """
-        logs_dir = ray.worker._global_node.get_logs_dir_path()
-        stdout_file_name = f"{self.JOB_LOGS_STDOUT_KEY.format(job_id=job_id)}"
-        stderr_file_name = f"{self.JOB_LOGS_STDERR_KEY.format(job_id=job_id)}"
-
-        return (os.path.join(logs_dir, stdout_file_name),
-                os.path.join(logs_dir, stderr_file_name))
->>>>>>> 33af739b
+            /tmp/ray/session_date/logs/job-driver-{job_id}.log
+        """
+        return os.path.join(
+            ray.worker._global_node.get_logs_dir_path(),
+            self.JOB_LOGS_PATH.format(job_id=job_id))
 
 
 class JobStatusStorageClient:
