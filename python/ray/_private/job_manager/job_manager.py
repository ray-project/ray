--- conflicted
+++ resolved
@@ -1,13 +1,9 @@
-<<<<<<< HEAD
 import asyncio
 import pickle
 import os
-=======
->>>>>>> 0a5942d8
 import json
 import os
 import pickle
-import subprocess
 from typing import Any, Dict, Tuple, Optional
 from uuid import uuid4
 
@@ -106,11 +102,7 @@
         self._status_client = JobStatusStorageClient()
         self._log_client = JobLogStorageClient()
         self._runtime_env = ray.get_runtime_context().runtime_env
-<<<<<<< HEAD
-        self._task_coro = None
-=======
         self._metadata = metadata
->>>>>>> 0a5942d8
 
     async def ready(self):
         pass
@@ -144,10 +136,7 @@
             # Set JobConfig for the child process (runtime_env, metadata).
             os.environ[RAY_JOB_CONFIG_JSON_ENV_VAR] = json.dumps({
                 "runtime_env": self._runtime_env,
-<<<<<<< HEAD
-=======
                 "metadata": self._metadata,
->>>>>>> 0a5942d8
             })
             ray_redis_address = ray._private.services.find_redis_address_or_die(  # noqa: E501
             )
