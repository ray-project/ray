--- conflicted
+++ resolved
@@ -1020,10 +1020,7 @@
         if current_max_clients < ulimit_n - redis_client_buffer:
             redis_client.config_set("maxclients",
                                     ulimit_n - redis_client_buffer)
-<<<<<<< HEAD
-
-=======
->>>>>>> 022d3351
+                                    
     # Increase the hard and soft limits for the redis client pubsub buffer to
     # 128MB. This is a hack to make it less likely for pubsub messages to be
     # dropped and for pubsub connections to therefore be killed.
