import base64
import collections
import errno
import io
import json
import logging
import multiprocessing
import os
from pathlib import Path
import mmap
import random
import shutil
import signal
import socket
import subprocess
import sys
import time
from typing import Optional, List
import uuid

# Ray modules
import ray
import ray.ray_constants as ray_constants
from ray._raylet import GcsClientOptions
from ray._private.gcs_utils import GcsClient, use_gcs_for_bootstrap
import redis
from ray.core.generated.common_pb2 import Language

# Import psutil and colorama after ray so the packaged version is used.
import colorama
import psutil

resource = None
if sys.platform != "win32":
    import resource

EXE_SUFFIX = ".exe" if sys.platform == "win32" else ""

# True if processes are run in the valgrind profiler.
RUN_RAYLET_PROFILER = False

# Location of the redis server.
RAY_HOME = os.path.join(os.path.dirname(os.path.dirname(__file__)), "../..")
RAY_PATH = os.path.abspath(os.path.dirname(os.path.dirname(__file__)))
RAY_PRIVATE_DIR = "_private"
AUTOSCALER_PRIVATE_DIR = "autoscaler/_private"
REDIS_EXECUTABLE = os.path.join(
    RAY_PATH, "core/src/ray/thirdparty/redis/src/redis-server" + EXE_SUFFIX)

# Location of the raylet executables.
RAYLET_EXECUTABLE = os.path.join(RAY_PATH,
                                 "core/src/ray/raylet/raylet" + EXE_SUFFIX)
GCS_SERVER_EXECUTABLE = os.path.join(
    RAY_PATH, "core/src/ray/gcs/gcs_server" + EXE_SUFFIX)

# Location of the cpp default worker executables.
DEFAULT_WORKER_EXECUTABLE = os.path.join(RAY_PATH,
                                         "cpp/default_worker" + EXE_SUFFIX)

# Location of the native libraries.
DEFAULT_NATIVE_LIBRARY_PATH = os.path.join(RAY_PATH, "cpp/lib")

DASHBOARD_DEPENDENCY_ERROR_MESSAGE = (
    "Not all Ray Dashboard dependencies were "
    "found. To use the dashboard please "
    "install Ray using `pip install "
    "ray[default]`.")

RAY_JEMALLOC_LIB_PATH = "RAY_JEMALLOC_LIB_PATH"
RAY_JEMALLOC_CONF = "RAY_JEMALLOC_CONF"
RAY_JEMALLOC_PROFILE = "RAY_JEMALLOC_PROFILE"

# Logger for this module. It should be configured at the entry point
# into the program using Ray. Ray provides a default configuration at
# entry/init points.
logger = logging.getLogger(__name__)

ProcessInfo = collections.namedtuple("ProcessInfo", [
    "process",
    "stdout_file",
    "stderr_file",
    "use_valgrind",
    "use_gdb",
    "use_valgrind_profiler",
    "use_perftools_profiler",
    "use_tmux",
])


def _get_gcs_client_options(redis_address, redis_password, gcs_server_address):
    if not use_gcs_for_bootstrap():
        redis_ip_address, redis_port = redis_address.split(":")
        wait_for_redis_to_start(redis_ip_address, redis_port, redis_password)
        return GcsClientOptions.from_redis_address(redis_address,
                                                   redis_password)
    else:
        return GcsClientOptions.from_gcs_address(gcs_server_address)


def serialize_config(config):
    return base64.b64encode(json.dumps(config).encode("utf-8")).decode("utf-8")


def propagate_jemalloc_env_var(*, jemalloc_path: str, jemalloc_conf: str,
                               jemalloc_comps: List[str], process_type: str):
    """Read the jemalloc memory profiling related
        env var and return the dictionary that translates
        them to proper jemalloc related env vars.

        For example, if users specify `RAY_JEMALLOC_LIB_PATH`,
        it is translated into `LD_PRELOAD` which is needed to
        run Jemalloc as a shared library.

        Params:
            jemalloc_path (str): The path to the jemalloc shared library.
            jemalloc_conf (str): `,` separated string of jemalloc config.
            jemalloc_comps List(str): The list of Ray components
                that we will profile.
            process_type (str): The process type that needs jemalloc
                env var for memory profiling. If it doesn't match one of
                jemalloc_comps, the function will return an empty dict.

        Returns:
            dictionary of {env_var: value}
                that are needed to jemalloc profiling. The caller can
                call `dict.update(return_value_of_this_func)` to
                update the dict of env vars. If the process_type doesn't
                match jemalloc_comps, it will return an empty dict.
    """
    assert isinstance(jemalloc_comps, list)
    assert process_type is not None
    process_type = process_type.lower()
    if (not jemalloc_path or process_type not in jemalloc_comps):
        return {}

    env_vars = {
        "LD_PRELOAD": jemalloc_path,
    }
    if jemalloc_conf:
        env_vars.update({"MALLOC_CONF": jemalloc_conf})
    return env_vars


class ConsolePopen(subprocess.Popen):
    if sys.platform == "win32":

        def terminate(self):
            if isinstance(self.stdin, io.IOBase):
                self.stdin.close()
            if self._use_signals:
                self.send_signal(signal.CTRL_BREAK_EVENT)
            else:
                super(ConsolePopen, self).terminate()

        def __init__(self, *args, **kwargs):
            # CREATE_NEW_PROCESS_GROUP is used to send Ctrl+C on Windows:
            # https://docs.python.org/3/library/subprocess.html#subprocess.Popen.send_signal
            new_pgroup = subprocess.CREATE_NEW_PROCESS_GROUP
            flags_to_add = 0
            if ray._private.utils.detect_fate_sharing_support():
                # If we don't have kernel-mode fate-sharing, then don't do this
                # because our children need to be in out process group for
                # the process reaper to properly terminate them.
                flags_to_add = new_pgroup
            flags_key = "creationflags"
            if flags_to_add:
                kwargs[flags_key] = (kwargs.get(flags_key) or 0) | flags_to_add
            self._use_signals = (kwargs[flags_key] & new_pgroup)
            super(ConsolePopen, self).__init__(*args, **kwargs)


def address(ip_address, port):
    return ip_address + ":" + str(port)


def new_port(lower_bound=10000, upper_bound=65535, denylist=None):
    if not denylist:
        denylist = set()
    port = random.randint(lower_bound, upper_bound)
    retry = 0
    while port in denylist:
        if retry > 100:
            break
        port = random.randint(lower_bound, upper_bound)
        retry += 1
    if retry > 100:
        raise ValueError("Failed to find a new port from the range "
                         f"{lower_bound}-{upper_bound}. Denylist: {denylist}")
    return port


def _find_address_from_flag(flag: str):
    """
    Attempts to find all valid Ray addresses on this node, for the flag.

    Params:
        flag: `--redis-address` or `--gcs-address`
    Returns:
        Set of detected addresses.
    """
    # Using Redis address `--redis-address` as an example:
    # Currently, this extracts the deprecated --redis-address from the command
    # that launched the raylet running on this node, if any. Anyone looking to
    # edit this function should be warned that these commands look like, for
    # example:
    # /usr/local/lib/python3.8/dist-packages/ray/core/src/ray/raylet/raylet
    # --redis_address=123.456.78.910 --node_ip_address=123.456.78.910
    # --raylet_socket_name=... --store_socket_name=... --object_manager_port=0
    # --min_worker_port=10000 --max_worker_port=19999
    # --node_manager_port=58578 --redis_port=6379
    # --maximum_startup_concurrency=8
    # --static_resource_list=node:123.456.78.910,1.0,object_store_memory,66
    # --config_list=plasma_store_as_thread,True
    # --python_worker_command=/usr/bin/python
    #     /usr/local/lib/python3.8/dist-packages/ray/workers/default_worker.py
    #     --redis-address=123.456.78.910:6379
    #     --node-ip-address=123.456.78.910 --node-manager-port=58578
    #     --object-store-name=... --raylet-name=...
    #     --temp-dir=/tmp/ray
    #     --metrics-agent-port=41856 --redis-password=[MASKED]
    #     --java_worker_command= --cpp_worker_command=
    #     --redis_password=[MASKED] --temp_dir=/tmp/ray --session_dir=...
    #     --metrics-agent-port=41856 --metrics_export_port=64229
    #     --agent_command=/usr/bin/python
    #     -u /usr/local/lib/python3.8/dist-packages/ray/dashboard/agent.py
    #         --redis-address=123.456.78.910:6379 --metrics-export-port=64229
    #         --dashboard-agent-port=41856 --node-manager-port=58578
    #         --object-store-name=... --raylet-name=... --temp-dir=/tmp/ray
    #         --log-dir=/tmp/ray/session_2020-11-08_14-29-07_199128_278000/logs
    #         --redis-password=[MASKED] --object_store_memory=5037192806
    #         --plasma_directory=/tmp
    # Longer arguments are elided with ... but all arguments from this instance
    # are included, to provide a sense of what is in these.
    # Indeed, we had to pull --redis-address to the front of each call to make
    # this readable.
    # As you can see, this is very long and complex, which is why we can't
    # simply extract all the the arguments using regular expressions and
    # present a dict as if we never lost track of these arguments, for
    # example. Picking out --redis-address below looks like it might grab the
    # wrong thing, but double-checking that we're finding the correct process
    # by checking that the contents look like we expect would probably be prone
    # to choking in unexpected ways.
    # Notice that --redis-address appears twice. This is not a copy-paste
    # error; this is the reason why the for loop below attempts to pick out
    # every appearance of --redis-address.

    # The --redis-address here is what is now called the --address, but it
    # appears in the default_worker.py and agent.py calls as --redis-address.
    pids = psutil.pids()
    addresses = set()
    for pid in pids:
        try:
            proc = psutil.Process(pid)
            # HACK: Workaround for UNIX idiosyncrasy
            # Normally, cmdline() is supposed to return the argument list.
            # But it in some cases (such as when setproctitle is called),
            # an arbitrary string resembling a command-line is stored in
            # the first argument.
            # Explanation: https://unix.stackexchange.com/a/432681
            # More info: https://github.com/giampaolo/psutil/issues/1179
            cmdline = proc.cmdline()
            # NOTE(kfstorm): To support Windows, we can't use
            # `os.path.basename(cmdline[0]) == "raylet"` here.
            if len(cmdline) > 0 and "raylet" in os.path.basename(cmdline[0]):
                for arglist in cmdline:
                    # Given we're merely seeking --redis-address, we just split
                    # every argument on spaces for now.
                    for arg in arglist.split(" "):
                        # TODO(ekl): Find a robust solution for locating Redis.
                        if arg.startswith(flag):
                            proc_addr = arg.split("=")[1]
                            addresses.add(proc_addr)
        except psutil.AccessDenied:
            pass
        except psutil.NoSuchProcess:
            pass
    return addresses


def find_redis_address():
    return _find_address_from_flag("--redis-address")


def _find_redis_address_or_die():
    """Find one Redis address unambiguously, or raise an error.

    Callers outside of this module should use get_ray_address_to_use_or_die()
    """
    redis_addresses = _find_address_from_flag("--redis-address")
    if len(redis_addresses) > 1:
        raise ConnectionError(
            f"Found multiple active Ray instances: {redis_addresses}. "
            "Please specify the one to connect to by setting `address`.")
        sys.exit(1)
    elif not redis_addresses:
        raise ConnectionError(
            "Could not find any running Ray instance. "
            "Please specify the one to connect to by setting `address`.")
    return redis_addresses.pop()


def _find_gcs_address_or_die():
    """Find one GCS address unambiguously, or raise an error.

    Callers outside of this module should use get_ray_address_to_use_or_die()
    """
    gcs_addresses = _find_address_from_flag("--gcs-address")
    if len(gcs_addresses) > 1:
        raise ConnectionError(
            f"Found multiple active Ray instances: {gcs_addresses}. "
            "Please specify the one to connect to by setting `--address` flag "
            "or `RAY_ADDRESS` environment variable.")
        sys.exit(1)
    elif not gcs_addresses:
        raise ConnectionError(
            "Could not find any running Ray instance. "
            "Please specify the one to connect to by setting `--address` flag "
            "or `RAY_ADDRESS` environment variable.")
    return gcs_addresses.pop()


def get_bootstrap_address_to_use_or_die():
    """
    Attempts to find an address for an existing Ray cluster.

    Returns:
        Address of ip:port format from a local running Ray process.
    """
    return _find_gcs_address_or_die() if use_gcs_for_bootstrap(
    ) else _find_redis_address_or_die()


def get_ray_address_to_use_or_die():
    """
    Attempts to find an address for an existing Ray cluster if it is not
    already specified as an environment variable.

    Returns:
        A string to pass into `ray.init(address=...)`, e.g. ip:port, `auto`.
    """
    addr = os.environ.get(ray_constants.RAY_ADDRESS_ENVIRONMENT_VARIABLE)
    if addr is None:
        addr = get_bootstrap_address_to_use_or_die()
    return addr


def wait_for_node(redis_address,
                  gcs_address,
                  node_plasma_store_socket_name,
                  redis_password=None,
                  timeout=30):
    """Wait until this node has appeared in the client table.

    Args:
        redis_address (str): The redis address.
        gcs_address (str): The gcs address
        node_plasma_store_socket_name (str): The
            plasma_store_socket_name for the given node which we wait for.
        redis_password (str): the redis password.
        timeout: The amount of time in seconds to wait before raising an
            exception.

    Raises:
        TimeoutError: An exception is raised if the timeout expires before
            the node appears in the client table.
    """
    if use_gcs_for_bootstrap():
        gcs_options = GcsClientOptions.from_gcs_address(gcs_address)
    else:
        redis_ip_address, redis_port = redis_address.split(":")
        wait_for_redis_to_start(redis_ip_address, redis_port, redis_password)
        gcs_options = GcsClientOptions.from_redis_address(
            redis_address, redis_password)
    global_state = ray.state.GlobalState()
    global_state._initialize_global_state(gcs_options)
    start_time = time.time()
    while time.time() - start_time < timeout:
        clients = global_state.node_table()
        object_store_socket_names = [
            client["ObjectStoreSocketName"] for client in clients
        ]
        if node_plasma_store_socket_name in object_store_socket_names:
            return
        else:
            time.sleep(0.1)
    raise TimeoutError("Timed out while waiting for node to startup.")


def get_node_to_connect_for_driver(redis_address,
                                   gcs_address,
                                   node_ip_address,
                                   redis_password=None):
    # Get node table from global state accessor.
    global_state = ray.state.GlobalState()
    gcs_options = _get_gcs_client_options(redis_address, redis_password,
                                          gcs_address)
    global_state._initialize_global_state(gcs_options)
    return global_state.get_node_to_connect_for_driver(node_ip_address)


def get_webui_url_from_internal_kv():
    assert ray.experimental.internal_kv._internal_kv_initialized()
    webui_url = ray.experimental.internal_kv._internal_kv_get(
        "webui:url", namespace=ray_constants.KV_NAMESPACE_DASHBOARD)
    return ray._private.utils.decode(
        webui_url) if webui_url is not None else None


def remaining_processes_alive():
    """See if the remaining processes are alive or not.

    Note that this ignores processes that have been explicitly killed,
    e.g., via a command like node.kill_raylet().

    Returns:
        True if the remaining processes started by ray.init() are alive and
            False otherwise.

    Raises:
        Exception: An exception is raised if the processes were not started by
            ray.init().
    """
    if ray.worker._global_node is None:
        raise RuntimeError("This process is not in a position to determine "
                           "whether all processes are alive or not.")
    return ray.worker._global_node.remaining_processes_alive()


def canonicalize_bootstrap_address(addr):
    """Canonicalizes address to ip:port, and extract the host and IP.
    This function should be called for converting `auto` to the local Ray
    address for bootstrapping.

    Returns:
        bootstrap_address: string containing the full <host:port> address for
            bootstrapping.
        ip: string representing the host portion of the address.
        port: integer representing the port portion of the address.
    """

    if addr == "auto":
        # Cannot call get_ray_address_to_use_or_die(), which prefers the
        # RAY_ADDRESS environment variable that can be "auto".
        addr = get_bootstrap_address_to_use_or_die()
    try:
        bootstrap_address = address_to_ip(addr)
    except Exception:
        logger.exception(f"Failed to convert {addr} to host:port")
        raise

    address_parts = bootstrap_address.split(":")
    if len(address_parts) != 2:
        raise ValueError(f"Malformed address {bootstrap_address}. "
                         "Expected '<host>:<port>'.")
    ip = address_parts[0]
    try:
        port = int(address_parts[1])
    except ValueError:
        raise ValueError(f"Malformed address port {port}. Must be an integer.")
    if port < 1024 or port > 65535:
        raise ValueError(f"Invalid address port {port}. Must be between 1024 "
                         "and 65535 (inclusive).")

    return bootstrap_address, ip, port


def address_to_ip(address):
    """Convert a hostname to a numerical IP addresses in an address.

    This should be a no-op if address already contains an actual numerical IP
    address.

    Args:
        address: This can be either a string containing a hostname (or an IP
            address) and a port or it can be just an IP address.

    Returns:
        The same address but with the hostname replaced by a numerical IP
            address.
    """
    address_parts = address.split(":")
    ip_address = socket.gethostbyname(address_parts[0])
    # Make sure localhost isn't resolved to the loopback ip
    if ip_address == "127.0.0.1":
        ip_address = get_node_ip_address()
    return ":".join([ip_address] + address_parts[1:])


def node_ip_address_from_perspective(address):
    """IP address by which the local node can be reached *from* the `address`.

    Args:
        address (str): The IP address and port of any known live service on the
            network you care about.

    Returns:
        The IP address by which the local node can be reached from the address.
    """
    ip_address, port = address.split(":")
    s = socket.socket(socket.AF_INET, socket.SOCK_DGRAM)
    try:
        # This command will raise an exception if there is no internet
        # connection.
        s.connect((ip_address, int(port)))
        node_ip_address = s.getsockname()[0]
    except OSError as e:
        node_ip_address = "127.0.0.1"
        # [Errno 101] Network is unreachable
        if e.errno == errno.ENETUNREACH:
            try:
                # try get node ip address from host name
                host_name = socket.getfqdn(socket.gethostname())
                node_ip_address = socket.gethostbyname(host_name)
            except Exception:
                pass
    finally:
        s.close()

    return node_ip_address


def get_node_ip_address(address="8.8.8.8:53"):
    if ray.worker._global_node is not None:
        return ray.worker._global_node.node_ip_address
    if sys.platform == "darwin" or sys.platform == "win32":
        # Due to the mac osx/windows firewall,
        # we use loopback ip as the ip address
        # to prevent security popups.
        return "127.0.0.1"
    return node_ip_address_from_perspective(address)


def create_redis_client(redis_address, password=None):
    """Create a Redis client.

    Args:
        The IP address, port, and password of the Redis server.

    Returns:
        A Redis client.
    """
    if not hasattr(create_redis_client, "instances"):
        create_redis_client.instances = {}
    else:
        cli = create_redis_client.instances.get(redis_address)
        if cli is not None:
            try:
                cli.ping()
                return cli
            except Exception:
                create_redis_client.instances.pop(redis_address)

    _, redis_ip_address, redis_port = canonicalize_bootstrap_address(
        redis_address)
    # For this command to work, some other client (on the same machine
    # as Redis) must have run "CONFIG SET protected-mode no".
    create_redis_client.instances[redis_address] = redis.StrictRedis(
        host=redis_ip_address, port=int(redis_port), password=password)

    return create_redis_client.instances[redis_address]


def start_ray_process(command,
                      process_type,
                      fate_share,
                      env_updates=None,
                      cwd=None,
                      use_valgrind=False,
                      use_gdb=False,
                      use_valgrind_profiler=False,
                      use_perftools_profiler=False,
                      use_tmux=False,
                      stdout_file=None,
                      stderr_file=None,
                      pipe_stdin=False):
    """Start one of the Ray processes.

    TODO(rkn): We need to figure out how these commands interact. For example,
    it may only make sense to start a process in gdb if we also start it in
    tmux. Similarly, certain combinations probably don't make sense, like
    simultaneously running the process in valgrind and the profiler.

    Args:
        command (List[str]): The command to use to start the Ray process.
        process_type (str): The type of the process that is being started
            (e.g., "raylet").
        fate_share: If true, the child will be killed if its parent (us) dies.
            True must only be passed after detection of this functionality.
        env_updates (dict): A dictionary of additional environment variables to
            run the command with (in addition to the caller's environment
            variables).
        cwd (str): The directory to run the process in.
        use_valgrind (bool): True if we should start the process in valgrind.
        use_gdb (bool): True if we should start the process in gdb.
        use_valgrind_profiler (bool): True if we should start the process in
            the valgrind profiler.
        use_perftools_profiler (bool): True if we should profile the process
            using perftools.
        use_tmux (bool): True if we should start the process in tmux.
        stdout_file: A file handle opened for writing to redirect stdout to. If
            no redirection should happen, then this should be None.
        stderr_file: A file handle opened for writing to redirect stderr to. If
            no redirection should happen, then this should be None.
        pipe_stdin: If true, subprocess.PIPE will be passed to the process as
            stdin.

    Returns:
        Information about the process that was started including a handle to
            the process that was started.
    """
    # Detect which flags are set through environment variables.
    valgrind_env_var = f"RAY_{process_type.upper()}_VALGRIND"
    if os.environ.get(valgrind_env_var) == "1":
        logger.info("Detected environment variable '%s'.", valgrind_env_var)
        use_valgrind = True
    valgrind_profiler_env_var = f"RAY_{process_type.upper()}_VALGRIND_PROFILER"
    if os.environ.get(valgrind_profiler_env_var) == "1":
        logger.info("Detected environment variable '%s'.",
                    valgrind_profiler_env_var)
        use_valgrind_profiler = True
    perftools_profiler_env_var = (f"RAY_{process_type.upper()}"
                                  "_PERFTOOLS_PROFILER")
    if os.environ.get(perftools_profiler_env_var) == "1":
        logger.info("Detected environment variable '%s'.",
                    perftools_profiler_env_var)
        use_perftools_profiler = True
    tmux_env_var = f"RAY_{process_type.upper()}_TMUX"
    if os.environ.get(tmux_env_var) == "1":
        logger.info("Detected environment variable '%s'.", tmux_env_var)
        use_tmux = True
    gdb_env_var = f"RAY_{process_type.upper()}_GDB"
    if os.environ.get(gdb_env_var) == "1":
        logger.info("Detected environment variable '%s'.", gdb_env_var)
        use_gdb = True
    # Jemalloc memory profiling.
    jemalloc_lib_path = os.environ.get(RAY_JEMALLOC_LIB_PATH)
    jemalloc_conf = os.environ.get(RAY_JEMALLOC_CONF)
    jemalloc_comps = os.environ.get(RAY_JEMALLOC_PROFILE)
    jemalloc_comps = [] if not jemalloc_comps else jemalloc_comps.split(",")
    jemalloc_env_vars = propagate_jemalloc_env_var(
        jemalloc_path=jemalloc_lib_path,
        jemalloc_conf=jemalloc_conf,
        jemalloc_comps=jemalloc_comps,
        process_type=process_type)
    use_jemalloc_mem_profiler = len(jemalloc_env_vars) > 0

    if sum([
            use_gdb,
            use_valgrind,
            use_valgrind_profiler,
            use_perftools_profiler,
            use_jemalloc_mem_profiler,
    ]) > 1:
        raise ValueError("At most one of the 'use_gdb', 'use_valgrind', "
                         "'use_valgrind_profiler', 'use_perftools_profiler', "
                         "and 'use_jemalloc_mem_profiler' flags can "
                         "be used at a time.")
    if env_updates is None:
        env_updates = {}
    if not isinstance(env_updates, dict):
        raise ValueError("The 'env_updates' argument must be a dictionary.")

    modified_env = os.environ.copy()
    modified_env.update(env_updates)

    if use_gdb:
        if not use_tmux:
            raise ValueError(
                "If 'use_gdb' is true, then 'use_tmux' must be true as well.")

        # TODO(suquark): Any better temp file creation here?
        gdb_init_path = os.path.join(ray._private.utils.get_ray_temp_dir(),
                                     f"gdb_init_{process_type}_{time.time()}")
        ray_process_path = command[0]
        ray_process_args = command[1:]
        run_args = " ".join(["'{}'".format(arg) for arg in ray_process_args])
        with open(gdb_init_path, "w") as gdb_init_file:
            gdb_init_file.write(f"run {run_args}")
        command = ["gdb", ray_process_path, "-x", gdb_init_path]

    if use_valgrind:
        command = [
            "valgrind",
            "--track-origins=yes",
            "--leak-check=full",
            "--show-leak-kinds=all",
            "--leak-check-heuristics=stdstring",
            "--error-exitcode=1",
        ] + command

    if use_valgrind_profiler:
        command = ["valgrind", "--tool=callgrind"] + command

    if use_perftools_profiler:
        modified_env["LD_PRELOAD"] = os.environ["PERFTOOLS_PATH"]
        modified_env["CPUPROFILE"] = os.environ["PERFTOOLS_LOGFILE"]

    if use_jemalloc_mem_profiler:
        logger.info(f"Jemalloc profiling will be used for {process_type}. "
                    f"env vars: {jemalloc_env_vars}")
        modified_env.update(jemalloc_env_vars)

    if use_tmux:
        # The command has to be created exactly as below to ensure that it
        # works on all versions of tmux. (Tested with tmux 1.8-5, travis'
        # version, and tmux 2.1)
        command = ["tmux", "new-session", "-d", f"{' '.join(command)}"]

    if fate_share:
        assert ray._private.utils.detect_fate_sharing_support(), (
            "kernel-level fate-sharing must only be specified if "
            "detect_fate_sharing_support() has returned True")

    def preexec_fn():
        import signal
        signal.pthread_sigmask(signal.SIG_BLOCK, {signal.SIGINT})
        if fate_share and sys.platform.startswith("linux"):
            ray._private.utils.set_kill_on_parent_death_linux()

    win32_fate_sharing = fate_share and sys.platform == "win32"
    # With Windows fate-sharing, we need special care:
    # The process must be added to the job before it is allowed to execute.
    # Otherwise, there's a race condition: the process might spawn children
    # before the process itself is assigned to the job.
    # After that point, its children will not be added to the job anymore.
    CREATE_SUSPENDED = 0x00000004  # from Windows headers
    if sys.platform == "win32":
        # CreateProcess, which underlies Popen, is limited to
        # 32,767 characters, including the Unicode terminating null
        # character
        total_chrs = sum([len(x) for x in command])
        if total_chrs > 31766:
            raise ValueError(
                f"command is limited to a total of 31767 characters, "
                f"got {total_chrs}")

    process = ConsolePopen(
        command,
        env=modified_env,
        cwd=cwd,
        stdout=stdout_file,
        stderr=stderr_file,
        stdin=subprocess.PIPE if pipe_stdin else None,
        preexec_fn=preexec_fn if sys.platform != "win32" else None,
        creationflags=CREATE_SUSPENDED if win32_fate_sharing else 0)

    if win32_fate_sharing:
        try:
            ray._private.utils.set_kill_child_on_death_win32(process)
            psutil.Process(process.pid).resume()
        except (psutil.Error, OSError):
            process.kill()
            raise

    def _get_stream_name(stream):
        if stream is not None:
            try:
                return stream.name
            except AttributeError:
                return str(stream)
        return None

    return ProcessInfo(
        process=process,
        stdout_file=_get_stream_name(stdout_file),
        stderr_file=_get_stream_name(stderr_file),
        use_valgrind=use_valgrind,
        use_gdb=use_gdb,
        use_valgrind_profiler=use_valgrind_profiler,
        use_perftools_profiler=use_perftools_profiler,
        use_tmux=use_tmux)


def wait_for_redis_to_start(redis_ip_address, redis_port, password=None):
    """Wait for a Redis server to be available.

    This is accomplished by creating a Redis client and sending a random
    command to the server until the command gets through.

    Args:
        redis_ip_address (str): The IP address of the redis server.
        redis_port (int): The port of the redis server.
        password (str): The password of the redis server.

    Raises:
        Exception: An exception is raised if we could not connect with Redis.
    """
    redis_client = redis.StrictRedis(
        host=redis_ip_address, port=redis_port, password=password)
    # Wait for the Redis server to start.
    num_retries = ray_constants.START_REDIS_WAIT_RETRIES
    delay = 0.001
    for i in range(num_retries):
        try:
            # Run some random command and see if it worked.
            logger.debug(
                "Waiting for redis server at {}:{} to respond...".format(
                    redis_ip_address, redis_port))
            redis_client.client_list()
        # If the Redis service is delayed getting set up for any reason, we may
        # get a redis.ConnectionError: Error 111 connecting to host:port.
        # Connection refused.
        # Unfortunately, redis.ConnectionError is also the base class of
        # redis.AuthenticationError. We *don't* want to obscure a
        # redis.AuthenticationError, because that indicates the user provided a
        # bad password. Thus a double except clause to ensure a
        # redis.AuthenticationError isn't trapped here.
        except redis.AuthenticationError as authEx:
            raise RuntimeError("Unable to connect to Redis at {}:{}.".format(
                redis_ip_address, redis_port)) from authEx
        except redis.ConnectionError as connEx:
            if i >= num_retries - 1:
                raise RuntimeError(
                    f"Unable to connect to Redis at {redis_ip_address}:"
                    f"{redis_port} after {num_retries} retries. Check that "
                    f"{redis_ip_address}:{redis_port} is reachable from this "
                    "machine. If it is not, your firewall may be blocking "
                    "this port. If the problem is a flaky connection, try "
                    "setting the environment variable "
                    "`RAY_START_REDIS_WAIT_RETRIES` to increase the number of"
                    " attempts to ping the Redis server.") from connEx
            # Wait a little bit.
            time.sleep(delay)
            delay *= 2
        else:
            break
    else:
        raise RuntimeError(
            f"Unable to connect to Redis (after {num_retries} retries). "
            "If the Redis instance is on a different machine, check that "
            "your firewall and relevant Ray ports are configured properly. "
            "You can also set the environment variable "
            "`RAY_START_REDIS_WAIT_RETRIES` to increase the number of "
            "attempts to ping the Redis server.")


<<<<<<< HEAD
def _compute_version_info():
    """Compute the versions of Python, and Ray.

    Returns:
        A tuple containing the version information.
    """
    ray_version = ray.__version__
    python_version = ".".join(map(str, sys.version_info[:3]))
    return ray_version, python_version


def _put_version_info_in_redis(redis_client):
    """Store version information in Redis.

    This will be used to detect if workers or drivers are started using
    different versions of Python, or Ray.

    Args:
        redis_client: A client for the primary Redis shard.
    """
    redis_client.set("VERSION_INFO", json.dumps(_compute_version_info()))


def check_version_info(redis_client):
    """Check if various version info of this process is correct.

    This will be used to detect if workers or drivers are started using
    different versions of Python, or Ray. If the version
    information is not present in Redis, then no check is done.

    Args:
        redis_client: A client for the primary Redis shard.

    Raises:
        Exception: An exception is raised if there is a version mismatch.
    """
    if use_gcs_for_bootstrap():
        return
    redis_reply = redis_client.get("VERSION_INFO")

    # Don't do the check if there is no version information in Redis. This
    # is to make it easier to do things like start the processes by hand.
    if redis_reply is None:
        return

    true_version_info = tuple(
        json.loads(ray._private.utils.decode(redis_reply)))
    version_info = _compute_version_info()
    if version_info != true_version_info:
        node_ip_address = get_node_ip_address()
        error_message = ("Version mismatch: The cluster was started with:\n"
                         "    Ray: " + true_version_info[0] + "\n"
                         "    Python: " + true_version_info[1] + "\n"
                         "This process on node " + node_ip_address +
                         " was started with:" + "\n"
                         "    Ray: " + version_info[0] + "\n"
                         "    Python: " + version_info[1] + "\n")
        if version_info[:2] != true_version_info[:2]:
            raise RuntimeError(error_message)
        else:
            logger.warning(error_message)


=======
>>>>>>> dbbd2cba
def start_reaper(fate_share=None):
    """Start the reaper process.

    This is a lightweight process that simply
    waits for its parent process to die and then terminates its own
    process group. This allows us to ensure that ray processes are always
    terminated properly so long as that process itself isn't SIGKILLed.

    Returns:
        ProcessInfo for the process that was started.
    """
    # Make ourselves a process group leader so that the reaper can clean
    # up other ray processes without killing the process group of the
    # process that started us.
    try:
        if sys.platform != "win32":
            os.setpgrp()
    except OSError as e:
        errcode = e.errno
        if errcode == errno.EPERM and os.getpgrp() == os.getpid():
            # Nothing to do; we're already a session leader.
            pass
        else:
            logger.warning("setpgrp failed, processes may not be "
                           "cleaned up properly: {}.".format(e))
            # Don't start the reaper in this case as it could result in killing
            # other user processes.
            return None

    reaper_filepath = os.path.join(RAY_PATH, RAY_PRIVATE_DIR,
                                   "ray_process_reaper.py")
    command = [sys.executable, "-u", reaper_filepath]
    process_info = start_ray_process(
        command,
        ray_constants.PROCESS_TYPE_REAPER,
        pipe_stdin=True,
        fate_share=fate_share)
    return process_info


def start_redis(node_ip_address,
                redirect_files,
                resource_spec,
                session_dir_path,
                port=None,
                redis_shard_ports=None,
                num_redis_shards=1,
                redis_max_clients=None,
                redirect_worker_output=False,
                password=None,
                fate_share=None,
                external_addresses=None,
                port_denylist=None):
    """Start the Redis global state store.

    Args:
        node_ip_address: The IP address of the current node. This is only used
            for recording the log filenames in Redis.
        redirect_files: The list of (stdout, stderr) file pairs.
        resource_spec (ResourceSpec): Resources for the node.
        session_dir_path (str): Path to the session directory of
            this Ray cluster.
        port (int): If provided, the primary Redis shard will be started on
            this port.
        redis_shard_ports: A list of the ports to use for the non-primary Redis
            shards.
        num_redis_shards (int): If provided, the number of Redis shards to
            start, in addition to the primary one. The default value is one
            shard.
        redis_max_clients: If this is provided, Ray will attempt to configure
            Redis with this maxclients number.
        redirect_worker_output (bool): True if worker output should be
            redirected to a file and false otherwise. Workers will have access
            to this value when they start up.
        password (str): Prevents external clients without the password
            from connecting to Redis if provided.
        port_denylist (set): A set of denylist ports that shouldn't
            be used when allocating a new port.

    Returns:
        A tuple of the address for the primary Redis shard, a list of
            addresses for the remaining shards, and the processes that were
            started.
    """
    processes = []

    if external_addresses is not None:
        primary_redis_address = external_addresses[0]
        [primary_redis_ip, port] = primary_redis_address.split(":")
        port = int(port)
        redis_address = address(primary_redis_ip, port)
        primary_redis_client = create_redis_client(
            "%s:%s" % (primary_redis_ip, port), password=password)
        # Deleting the key to avoid duplicated rpush.
        primary_redis_client.delete("RedisShards")
    else:
        if len(redirect_files) != 1 + num_redis_shards:
            raise ValueError(
                "The number of redirect file pairs should be equal "
                "to the number of redis shards (including the "
                "primary shard) we will start.")
        if redis_shard_ports is None:
            redis_shard_ports = num_redis_shards * [None]
        elif len(redis_shard_ports) != num_redis_shards:
            raise RuntimeError(
                "The number of Redis shard ports does not match "
                "the number of Redis shards.")
        redis_executable = REDIS_EXECUTABLE

        redis_stdout_file, redis_stderr_file = redirect_files[0]
        # If no port is given, fallback to default Redis port for the primary
        # shard.
        if port is None:
            port = ray_constants.DEFAULT_PORT
            num_retries = 20
        else:
            num_retries = 1
        # Start the primary Redis shard.
        port, p = _start_redis_instance(
            redis_executable,
            session_dir_path,
            port=port,
            password=password,
            redis_max_clients=redis_max_clients,
            num_retries=num_retries,
            # Below we use None to indicate no limit on the memory of the
            # primary Redis shard.
            redis_max_memory=None,
            stdout_file=redis_stdout_file,
            stderr_file=redis_stderr_file,
            fate_share=fate_share,
            port_denylist=port_denylist,
            listen_to_localhost_only=(node_ip_address == "127.0.0.1"))
        processes.append(p)
        redis_address = address(node_ip_address, port)
        primary_redis_client = redis.StrictRedis(
            host=node_ip_address, port=port, password=password)

    # Register the number of Redis shards in the primary shard, so that clients
    # know how many redis shards to expect under RedisShards.
    primary_redis_client.set("NumRedisShards", str(num_redis_shards))

    # Put the redirect_worker_output bool in the Redis shard so that workers
    # can access it and know whether or not to redirect their output.
    primary_redis_client.set("RedirectOutput", 1
                             if redirect_worker_output else 0)

    # Init job counter to GCS.
    primary_redis_client.set("JobCounter", 0)

    # Calculate the redis memory.
    assert resource_spec.resolved()
    redis_max_memory = resource_spec.redis_max_memory

    # Start other Redis shards. Each Redis shard logs to a separate file,
    # prefixed by "redis-<shard number>".
    redis_shards = []
    # If Redis shard ports are not provided, start the port range of the
    # other Redis shards at a high, random port.
    last_shard_port = new_port(denylist=port_denylist) - 1
    for i in range(num_redis_shards):
        if external_addresses is not None:
            shard_address = external_addresses[i + 1]
        else:
            redis_stdout_file, redis_stderr_file = redirect_files[i + 1]
            redis_executable = REDIS_EXECUTABLE
            redis_shard_port = redis_shard_ports[i]
            # If no shard port is given, try to start this shard's Redis
            # instance on the port right after the last shard's port.
            if redis_shard_port is None:
                redis_shard_port = last_shard_port + 1
                num_retries = 20
            else:
                num_retries = 1

            redis_shard_port, p = _start_redis_instance(
                redis_executable,
                session_dir_path,
                port=redis_shard_port,
                password=password,
                redis_max_clients=redis_max_clients,
                num_retries=num_retries,
                redis_max_memory=redis_max_memory,
                stdout_file=redis_stdout_file,
                stderr_file=redis_stderr_file,
                fate_share=fate_share,
                port_denylist=port_denylist,
                listen_to_localhost_only=(node_ip_address == "127.0.0.1"))
            processes.append(p)

            shard_address = address(node_ip_address, redis_shard_port)
            last_shard_port = redis_shard_port

        redis_shards.append(shard_address)
        # Store redis shard information in the primary redis shard.
        primary_redis_client.rpush("RedisShards", shard_address)

    return redis_address, redis_shards, processes


def _start_redis_instance(executable,
                          session_dir_path,
                          port,
                          redis_max_clients=None,
                          num_retries=20,
                          stdout_file=None,
                          stderr_file=None,
                          password=None,
                          redis_max_memory=None,
                          fate_share=None,
                          port_denylist=None,
                          listen_to_localhost_only=False):
    """Start a single Redis server.

    Notes:
        We will initially try to start the Redis instance at the given port,
        and then try at most `num_retries - 1` times to start the Redis
        instance at successive random ports.

    Args:
        executable (str): Full path of the redis-server executable.
        session_dir_path (str): Path to the session directory of
            this Ray cluster.
        port (int): Try to start a Redis server at this port.
        redis_max_clients: If this is provided, Ray will attempt to configure
            Redis with this maxclients number.
        num_retries (int): The number of times to attempt to start Redis at
            successive ports.
        stdout_file: A file handle opened for writing to redirect stdout to. If
            no redirection should happen, then this should be None.
        stderr_file: A file handle opened for writing to redirect stderr to. If
            no redirection should happen, then this should be None.
        password (str): Prevents external clients without the password
            from connecting to Redis if provided.
        redis_max_memory: The max amount of memory (in bytes) to allow redis
            to use, or None for no limit. Once the limit is exceeded, redis
            will start LRU eviction of entries.
        port_denylist (set): A set of denylist ports that shouldn't
            be used when allocating a new port.
        listen_to_localhost_only (bool): Redis server only listens to
            localhost (127.0.0.1) if it's true,
            otherwise it listens to all network interfaces.

    Returns:
        A tuple of the port used by Redis and ProcessInfo for the process that
            was started. If a port is passed in, then the returned port value
            is the same.

    Raises:
        Exception: An exception is raised if Redis could not be started.
    """
    assert os.path.isfile(executable)
    counter = 0

    while counter < num_retries:
        # Construct the command to start the Redis server.
        command = [executable]
        if password:
            if " " in password:
                raise ValueError("Spaces not permitted in redis password.")
            command += ["--requirepass", password]
        command += (["--port", str(port), "--loglevel", "warning"])
        if listen_to_localhost_only:
            command += ["--bind", "127.0.0.1"]
        pidfile = os.path.join(session_dir_path,
                               "redis-" + uuid.uuid4().hex + ".pid")
        command += ["--pidfile", pidfile]
        process_info = start_ray_process(
            command,
            ray_constants.PROCESS_TYPE_REDIS_SERVER,
            stdout_file=stdout_file,
            stderr_file=stderr_file,
            fate_share=fate_share)
        try:
            wait_for_redis_to_start("127.0.0.1", port, password=password)
        except (redis.exceptions.ResponseError, RuntimeError):
            # Connected to redis with the wrong password, or exceeded
            # the number of retries. This means we got the wrong redis
            # or there is some error in starting up redis.
            # Try the next port by looping again.
            pass
        else:
            r = redis.StrictRedis(
                host="127.0.0.1", port=port, password=password)
            # Check if Redis successfully started and we connected
            # to the right server.
            if r.config_get("pidfile")["pidfile"] == pidfile:
                break
        port = new_port(denylist=port_denylist)
        counter += 1
    if counter == num_retries:
        raise RuntimeError("Couldn't start Redis. "
                           "Check log files: {} {}".format(
                               stdout_file.name if stdout_file is not None else
                               "<stdout>", stderr_file.name
                               if stdout_file is not None else "<stderr>"))

    # Create a Redis client just for configuring Redis.
    redis_client = redis.StrictRedis(
        host="127.0.0.1", port=port, password=password)
    # Wait for the Redis server to start.
    wait_for_redis_to_start("127.0.0.1", port, password=password)
    # Configure Redis to generate keyspace notifications. TODO(rkn): Change
    # this to only generate notifications for the export keys.
    redis_client.config_set("notify-keyspace-events", "Kl")

    # Configure Redis to not run in protected mode so that processes on other
    # hosts can connect to it. TODO(rkn): Do this in a more secure way.
    redis_client.config_set("protected-mode", "no")

    # Discard old task and object metadata.
    if redis_max_memory is not None:
        redis_client.config_set("maxmemory", str(redis_max_memory))
        redis_client.config_set("maxmemory-policy", "allkeys-lru")
        redis_client.config_set("maxmemory-samples", "10")
        logger.debug("Starting Redis shard with {} GB max memory.".format(
            round(redis_max_memory / 1e9, 2)))

    # If redis_max_clients is provided, attempt to raise the number of maximum
    # number of Redis clients.
    if redis_max_clients is not None:
        redis_client.config_set("maxclients", str(redis_max_clients))
    elif resource is not None:
        # If redis_max_clients is not provided, determine the current ulimit.
        # We will use this to attempt to raise the maximum number of Redis
        # clients.
        current_max_clients = int(
            redis_client.config_get("maxclients")["maxclients"])
        # The below command should be the same as doing ulimit -n.
        ulimit_n = resource.getrlimit(resource.RLIMIT_NOFILE)[0]
        # The quantity redis_client_buffer appears to be the required buffer
        # between the maximum number of redis clients and ulimit -n. That is,
        # if ulimit -n returns 10000, then we can set maxclients to
        # 10000 - redis_client_buffer.
        redis_client_buffer = 32
        if current_max_clients < ulimit_n - redis_client_buffer:
            redis_client.config_set("maxclients",
                                    ulimit_n - redis_client_buffer)

    # Increase the hard and soft limits for the redis client pubsub buffer to
    # 128MB. This is a hack to make it less likely for pubsub messages to be
    # dropped and for pubsub connections to therefore be killed.
    cur_config = (redis_client.config_get("client-output-buffer-limit")[
        "client-output-buffer-limit"])
    cur_config_list = cur_config.split()
    assert len(cur_config_list) == 12
    cur_config_list[8:] = ["pubsub", "134217728", "134217728", "60"]
    redis_client.config_set("client-output-buffer-limit",
                            " ".join(cur_config_list))
    # Put a time stamp in Redis to indicate when it was started.
    redis_client.set("redis_start_time", time.time())
    return port, process_info


def start_log_monitor(redis_address,
                      gcs_address,
                      logs_dir,
                      stdout_file=None,
                      stderr_file=None,
                      redis_password=None,
                      fate_share=None,
                      max_bytes=0,
                      backup_count=0):
    """Start a log monitor process.

    Args:
        redis_address (str): The address of the Redis instance.
        gcs_address (str): The address of the GCS.
        logs_dir (str): The directory of logging files.
        stdout_file: A file handle opened for writing to redirect stdout to. If
            no redirection should happen, then this should be None.
        stderr_file: A file handle opened for writing to redirect stderr to. If
            no redirection should happen, then this should be None.
        redis_password (str): The password of the redis server.
        max_bytes (int): Log rotation parameter. Corresponding to
            RotatingFileHandler's maxBytes.
        backup_count (int): Log rotation parameter. Corresponding to
            RotatingFileHandler's backupCount.

    Returns:
        ProcessInfo for the process that was started.
    """
    log_monitor_filepath = os.path.join(RAY_PATH, RAY_PRIVATE_DIR,
                                        "log_monitor.py")
    command = [
        sys.executable,
        "-u",
        log_monitor_filepath,
        f"--redis-address={redis_address}",
        f"--gcs-address={gcs_address}",
        f"--logs-dir={logs_dir}",
        f"--logging-rotate-bytes={max_bytes}",
        f"--logging-rotate-backup-count={backup_count}",
        f"--gcs-address={gcs_address}"
    ]
    if redis_password:
        command += ["--redis-password", redis_password]
    process_info = start_ray_process(
        command,
        ray_constants.PROCESS_TYPE_LOG_MONITOR,
        stdout_file=stdout_file,
        stderr_file=stderr_file,
        fate_share=fate_share)
    return process_info


def start_dashboard(require_dashboard,
                    host,
                    redis_address,
                    gcs_address,
                    temp_dir,
                    logdir,
                    gcs_address=None,
                    port=None,
                    stdout_file=None,
                    stderr_file=None,
                    redis_password=None,
                    fate_share=None,
                    max_bytes=0,
                    backup_count=0):
    """Start a dashboard process.

    Args:
        require_dashboard (bool): If true, this will raise an exception if we
            fail to start the dashboard. Otherwise it will print a warning if
            we fail to start the dashboard.
        host (str): The host to bind the dashboard web server to.
        redis_address (str): The address of the Redis instance.
        gcs_address (str): The gcs address the dashboard should connect to
        temp_dir (str): The temporary directory used for log files and
            information for this Ray session.
        logdir (str): The log directory used to generate dashboard log.
        port (str): The port to bind the dashboard web server to.
            Defaults to 8265.
        stdout_file: A file handle opened for writing to redirect stdout to. If
            no redirection should happen, then this should be None.
        stderr_file: A file handle opened for writing to redirect stderr to. If
            no redirection should happen, then this should be None.
        redis_password (str): The password of the redis server.
        max_bytes (int): Log rotation parameter. Corresponding to
            RotatingFileHandler's maxBytes.
        backup_count (int): Log rotation parameter. Corresponding to
            RotatingFileHandler's backupCount.

    Returns:
        ProcessInfo for the process that was started.
    """
    try:
        # Make sure port is available.
        if port is None:
            port_retries = 50
            port = ray_constants.DEFAULT_DASHBOARD_PORT
        else:
            port_retries = 0
            port_test_socket = socket.socket()
            port_test_socket.setsockopt(
                socket.SOL_SOCKET,
                socket.SO_REUSEADDR,
                1,
            )
            try:
                port_test_socket.bind((host, port))
                port_test_socket.close()
            except socket.error as e:
                # 10013 on windows is a bit more broad than just
                # "address in use": it can also indicate "permission denied".
                # TODO: improve the error message?
                if e.errno in {48, 98, 10013}:  # address already in use.
                    raise ValueError(
                        f"Failed to bind to {host}:{port} because it's "
                        "already occupied. You can use `ray start "
                        "--dashboard-port ...` or `ray.init(dashboard_port=..."
                        ")` to select a different port.")
                else:
                    raise e

        # Make sure the process can start.
        try:
            import ray.dashboard.optional_deps  # noqa: F401
        except ImportError:
            if require_dashboard:
                logger.exception("dashboard dependency error")
                raise ImportError(DASHBOARD_DEPENDENCY_ERROR_MESSAGE)
            else:
                return None, None

        # Start the dashboard process.
        dashboard_dir = "dashboard"
        dashboard_filepath = os.path.join(RAY_PATH, dashboard_dir,
                                          "dashboard.py")
        command = [
            sys.executable, "-u", dashboard_filepath, f"--host={host}",
            f"--port={port}", f"--port-retries={port_retries}",
            f"--redis-address={redis_address}", f"--temp-dir={temp_dir}",
            f"--log-dir={logdir}", f"--logging-rotate-bytes={max_bytes}",
            f"--logging-rotate-backup-count={backup_count}",
            f"--gcs-address={gcs_address}"
        ]
        if gcs_address is not None:
            command += [f"--gcs-address={gcs_address}"]
        if redis_password is not None:
            command += ["--redis-password", redis_password]
        process_info = start_ray_process(
            command,
            ray_constants.PROCESS_TYPE_DASHBOARD,
            stdout_file=stdout_file,
            stderr_file=stderr_file,
            fate_share=fate_share)

        # Retrieve the dashboard url
        if not use_gcs_for_bootstrap():
            redis_client = ray._private.services.create_redis_client(
                redis_address, redis_password)
            gcs_client = GcsClient.create_from_redis(redis_client)
        else:
            gcs_client = GcsClient(address=gcs_address)
        ray.experimental.internal_kv._initialize_internal_kv(gcs_client)

        dashboard_url = None
        dashboard_returncode = None
        for _ in range(200):
            dashboard_url = ray.experimental.internal_kv._internal_kv_get(
                ray_constants.DASHBOARD_ADDRESS,
                namespace=ray_constants.KV_NAMESPACE_DASHBOARD)
            if dashboard_url is not None:
                dashboard_url = dashboard_url.decode("utf-8")
                break
            dashboard_returncode = process_info.process.poll()
            if dashboard_returncode is not None:
                break
            # This is often on the critical path of ray.init() and ray start,
            # so we need to poll often.
            time.sleep(0.1)
        if dashboard_url is None:
            dashboard_log = os.path.join(logdir, "dashboard.log")
            returncode_str = (f", return code {dashboard_returncode}"
                              if dashboard_returncode is not None else "")
            # Read last n lines of dashboard log. The log file may be large.
            n = 10
            lines = []
            try:
                with open(dashboard_log, "rb") as f:
                    with mmap.mmap(
                            f.fileno(), 0, access=mmap.ACCESS_READ) as mm:
                        end = mm.size()
                        for _ in range(n):
                            sep = mm.rfind(b"\n", 0, end - 1)
                            if sep == -1:
                                break
                            lines.append(mm[sep + 1:end].decode("utf-8"))
                            end = sep
                lines.append(f" The last {n} lines of {dashboard_log}:")
            except Exception as e:
                raise Exception(f"Failed to read dashbord log: {e}")

            last_log_str = "\n".join(reversed(lines[-n:]))
            raise Exception("Failed to start the dashboard"
                            f"{returncode_str}.{last_log_str}")

        logger.info("View the Ray dashboard at %s%shttp://%s%s%s",
                    colorama.Style.BRIGHT, colorama.Fore.GREEN, dashboard_url,
                    colorama.Fore.RESET, colorama.Style.NORMAL)

        return dashboard_url, process_info
    except Exception as e:
        if require_dashboard:
            raise e from e
        else:
            logger.error(f"Failed to start the dashboard: {e}")
            return None, None


def start_gcs_server(redis_address,
                     log_dir,
                     stdout_file=None,
                     stderr_file=None,
                     redis_password=None,
                     config=None,
                     fate_share=None,
                     gcs_server_port=None,
                     metrics_agent_port=None,
                     node_ip_address=None):
    """Start a gcs server.
    Args:
        redis_address (str): The address that the Redis server is listening on.
        log_dir (str): The path of the dir where log files are created.
        stdout_file: A file handle opened for writing to redirect stdout to. If
            no redirection should happen, then this should be None.
        stderr_file: A file handle opened for writing to redirect stderr to. If
            no redirection should happen, then this should be None.
        redis_password (str): The password of the redis server.
        config (dict|None): Optional configuration that will
            override defaults in RayConfig.
        gcs_server_port (int): Port number of the gcs server.
        metrics_agent_port(int): The port where metrics agent is bound to.
        node_ip_address(str): IP Address of a node where gcs server starts.
    Returns:
        ProcessInfo for the process that was started.
    """
<<<<<<< HEAD
=======
    if redis_address is not None:
        redis_ip_address, redis_port = redis_address.split(":")
    else:
        redis_ip_address, redis_port = "", 0

    redis_password = redis_password or ""
>>>>>>> dbbd2cba
    config_str = serialize_config(config)
    if gcs_server_port is None:
        gcs_server_port = 0

    command = [
        GCS_SERVER_EXECUTABLE,
<<<<<<< HEAD
=======
        f"--redis_address={redis_ip_address}",
        f"--redis_port={redis_port}",
>>>>>>> dbbd2cba
        f"--log_dir={log_dir}",
        f"--config_list={config_str}",
        f"--gcs_server_port={gcs_server_port}",
        f"--metrics-agent-port={metrics_agent_port}",
        f"--node-ip-address={node_ip_address}",
    ]

    if not use_gcs_for_bootstrap():
        redis_address, redis_port = redis_address.split(":")
        redis_password = redis_password or ""
        command += [
            f"--redis_address={redis_address}",
            f"--redis_port={redis_port}",
        ]
        if redis_password:
            command += [f"--redis_password={redis_password}"]

    process_info = start_ray_process(
        command,
        ray_constants.PROCESS_TYPE_GCS_SERVER,
        stdout_file=stdout_file,
        stderr_file=stderr_file,
        fate_share=fate_share)
    return process_info


def start_raylet(redis_address,
                 gcs_address,
                 node_ip_address,
                 node_manager_port,
                 raylet_name,
                 plasma_store_name,
                 worker_path,
                 setup_worker_path,
                 temp_dir,
                 session_dir,
                 resource_dir,
                 log_dir,
                 resource_spec,
                 plasma_directory,
                 object_store_memory,
                 gcs_server_address,
                 min_worker_port=None,
                 max_worker_port=None,
                 worker_port_list=None,
                 object_manager_port=None,
                 redis_password=None,
                 metrics_agent_port=None,
                 metrics_export_port=None,
                 dashboard_agent_listen_port=None,
                 use_valgrind=False,
                 use_profiler=False,
                 stdout_file=None,
                 stderr_file=None,
                 config=None,
                 huge_pages=False,
                 fate_share=None,
                 socket_to_use=None,
                 start_initial_python_workers_for_first_job=False,
                 max_bytes=0,
                 backup_count=0,
                 ray_debugger_external=False,
                 env_updates=None):
    """Start a raylet, which is a combined local scheduler and object manager.

    Args:
        redis_address (str): The address of the primary Redis server.
        gcs_address (str): The address of GCS server.
        node_ip_address (str): The IP address of this node.
        node_manager_port(int): The port to use for the node manager. If it's
            0, a random port will be used.
        raylet_name (str): The name of the raylet socket to create.
        plasma_store_name (str): The name of the plasma store socket to connect
             to.
        worker_path (str): The path of the Python file that new worker
            processes will execute.
        setup_worker_path (str): The path of the Python file that will set up
            the environment for the worker process.
        temp_dir (str): The path of the temporary directory Ray will use.
        session_dir (str): The path of this session.
        resource_dir(str): The path of resource of this session .
        log_dir (str): The path of the dir where log files are created.
        resource_spec (ResourceSpec): Resources for this raylet.
        object_manager_port: The port to use for the object manager. If this is
            None, then the object manager will choose its own port.
        min_worker_port (int): The lowest port number that workers will bind
            on. If not set, random ports will be chosen.
        max_worker_port (int): The highest port number that workers will bind
            on. If set, min_worker_port must also be set.
        redis_password: The password to use when connecting to Redis.
        metrics_agent_port(int): The port where metrics agent is bound to.
        metrics_export_port(int): The port at which metrics are exposed to.
        use_valgrind (bool): True if the raylet should be started inside
            of valgrind. If this is True, use_profiler must be False.
        use_profiler (bool): True if the raylet should be started inside
            a profiler. If this is True, use_valgrind must be False.
        stdout_file: A file handle opened for writing to redirect stdout to. If
            no redirection should happen, then this should be None.
        stderr_file: A file handle opened for writing to redirect stderr to. If
            no redirection should happen, then this should be None.
        tracing_startup_hook: Tracing startup hook.
        config (dict|None): Optional Raylet configuration that will
            override defaults in RayConfig.
        max_bytes (int): Log rotation parameter. Corresponding to
            RotatingFileHandler's maxBytes.
        backup_count (int): Log rotation parameter. Corresponding to
            RotatingFileHandler's backupCount.
        ray_debugger_external (bool): True if the Ray debugger should be made
            available externally to this node.
        env_updates (dict): Environment variable overrides.

    Returns:
        ProcessInfo for the process that was started.
    """
    assert node_manager_port is not None and type(node_manager_port) == int

    if use_valgrind and use_profiler:
        raise ValueError("Cannot use valgrind and profiler at the same time.")

    assert resource_spec.resolved()
    static_resources = resource_spec.to_resource_dict()

    # Limit the number of workers that can be started in parallel by the
    # raylet. However, make sure it is at least 1.
    num_cpus_static = static_resources.get("CPU", 0)
    maximum_startup_concurrency = max(
        1, min(multiprocessing.cpu_count(), num_cpus_static))

    # Format the resource argument in a form like 'CPU,1.0,GPU,0,Custom,3'.
    resource_argument = ",".join(
        ["{},{}".format(*kv) for kv in static_resources.items()])

<<<<<<< HEAD
    if use_gcs_for_bootstrap():
        gcs_ip_address, gcs_port = gcs_server_address.split(":")
        redis_ip_address, redis_port = "", -1
    else:
        redis_ip_address, redis_port = redis_address.split(":")
        gcs_ip_address, gcs_port = "", -1

=======
>>>>>>> dbbd2cba
    has_java_command = False
    if shutil.which("java") is not None:
        has_java_command = True

    ray_java_installed = False
    try:
        jars_dir = get_ray_jars_dir()
        if os.path.exists(jars_dir):
            ray_java_installed = True
    except Exception:
        pass

    include_java = has_java_command and ray_java_installed
    if include_java is True:
        java_worker_command = build_java_worker_command(
            redis_address,
            plasma_store_name,
            raylet_name,
            redis_password,
            session_dir,
            node_ip_address,
            setup_worker_path,
        )
    else:
        java_worker_command = []

    if os.path.exists(DEFAULT_WORKER_EXECUTABLE):
        cpp_worker_command = build_cpp_worker_command(
            "", redis_address, plasma_store_name, raylet_name, redis_password,
            session_dir, log_dir, node_ip_address)
    else:
        cpp_worker_command = []

    # Create the command that the Raylet will use to start workers.
    # TODO(architkulkarni): Pipe in setup worker args separately instead of
    # inserting them into start_worker_command and later erasing them if
    # needed.
    start_worker_command = [
        sys.executable,
        setup_worker_path,
        worker_path,
        f"--node-ip-address={node_ip_address}",
        "--node-manager-port=RAY_NODE_MANAGER_PORT_PLACEHOLDER",
        f"--object-store-name={plasma_store_name}",
        f"--raylet-name={raylet_name}",
        f"--redis-address={redis_address}",
        f"--gcs-address={gcs_server_address}",
        f"--temp-dir={temp_dir}",
        f"--metrics-agent-port={metrics_agent_port}",
        f"--logging-rotate-bytes={max_bytes}",
        f"--logging-rotate-backup-count={backup_count}",
        f"--gcs-address={gcs_address}",
        "RAY_WORKER_DYNAMIC_OPTION_PLACEHOLDER",
    ]

    if redis_password:
        start_worker_command += [f"--redis-password={redis_password}"]

    # If the object manager port is None, then use 0 to cause the object
    # manager to choose its own port.
    if object_manager_port is None:
        object_manager_port = 0

    if min_worker_port is None:
        min_worker_port = 0

    if max_worker_port is None:
        max_worker_port = 0

    if not ray._private.utils.check_dashboard_dependencies_installed():
        # An empty agent command will cause the raylet not to start it.
        agent_command = []
    else:
        agent_command = [
            sys.executable,
            "-u",
            os.path.join(RAY_PATH, "dashboard", "agent.py"),
            f"--node-ip-address={node_ip_address}",
            f"--redis-address={redis_address}",
            f"--metrics-export-port={metrics_export_port}",
            f"--dashboard-agent-port={metrics_agent_port}",
            f"--listen-port={dashboard_agent_listen_port}",
            "--node-manager-port=RAY_NODE_MANAGER_PORT_PLACEHOLDER",
            f"--object-store-name={plasma_store_name}",
            f"--raylet-name={raylet_name}",
            f"--temp-dir={temp_dir}",
            f"--session-dir={session_dir}",
            f"--runtime-env-dir={resource_dir}",
            f"--log-dir={log_dir}",
            f"--logging-rotate-bytes={max_bytes}",
            f"--logging-rotate-backup-count={backup_count}",
            f"--gcs-address={gcs_address}",
        ]

        if redis_password is not None and len(redis_password) != 0:
            agent_command.append("--redis-password={}".format(redis_password))

    command = [
        RAYLET_EXECUTABLE,
        f"--raylet_socket_name={raylet_name}",
        f"--store_socket_name={plasma_store_name}",
        f"--object_manager_port={object_manager_port}",
        f"--min_worker_port={min_worker_port}",
        f"--max_worker_port={max_worker_port}",
        f"--node_manager_port={node_manager_port}",
        f"--node_ip_address={node_ip_address}",
        f"--maximum_startup_concurrency={maximum_startup_concurrency}",
        f"--static_resource_list={resource_argument}",
        f"--python_worker_command={subprocess.list2cmdline(start_worker_command)}",  # noqa
        f"--java_worker_command={subprocess.list2cmdline(java_worker_command)}",  # noqa
        f"--cpp_worker_command={subprocess.list2cmdline(cpp_worker_command)}",  # noqa
        f"--native_library_path={DEFAULT_NATIVE_LIBRARY_PATH}",
        f"--redis_password={redis_password or ''}",
        f"--temp_dir={temp_dir}",
        f"--session_dir={session_dir}",
        f"--log_dir={log_dir}",
        f"--resource_dir={resource_dir}",
        f"--metrics-agent-port={metrics_agent_port}",
        f"--metrics_export_port={metrics_export_port}",
        f"--object_store_memory={object_store_memory}",
        f"--plasma_directory={plasma_directory}",
        f"--ray-debugger-external={1 if ray_debugger_external else 0}",
    ]
    if use_gcs_for_bootstrap():
        command.append(f"--gcs-address={gcs_address}")
    else:
        # TODO (iycheng): remove redis_ip_address after redis removal
        redis_ip_address, redis_port = redis_address.split(":")
        command.extend([
            f"--redis_address={redis_ip_address}", f"--redis_port={redis_port}"
        ])

    if worker_port_list is not None:
        command.append(f"--worker_port_list={worker_port_list}")
    if start_initial_python_workers_for_first_job:
        command.append("--num_initial_python_workers_for_first_job={}".format(
            resource_spec.num_cpus))
    command.append("--agent_command={}".format(
        subprocess.list2cmdline(agent_command)))
    if huge_pages:
        command.append("--huge_pages")
    if socket_to_use:
        socket_to_use.close()
    process_info = start_ray_process(
        command,
        ray_constants.PROCESS_TYPE_RAYLET,
        use_valgrind=use_valgrind,
        use_gdb=False,
        use_valgrind_profiler=use_profiler,
        use_perftools_profiler=("RAYLET_PERFTOOLS_PATH" in os.environ),
        stdout_file=stdout_file,
        stderr_file=stderr_file,
        fate_share=fate_share,
        env_updates=env_updates)

    return process_info


def get_ray_jars_dir():
    """Return a directory where all ray-related jars and
      their dependencies locate."""
    current_dir = RAY_PATH
    jars_dir = os.path.abspath(os.path.join(current_dir, "jars"))
    if not os.path.exists(jars_dir):
        raise RuntimeError("Ray jars is not packaged into ray. "
                           "Please build ray with java enabled "
                           "(set env var RAY_INSTALL_JAVA=1)")
    return os.path.abspath(os.path.join(current_dir, "jars"))


def build_java_worker_command(
        redis_address,
        plasma_store_name,
        raylet_name,
        redis_password,
        session_dir,
        node_ip_address,
        setup_worker_path,
):
    """This method assembles the command used to start a Java worker.

    Args:
        redis_address (str): Redis address of GCS.
        plasma_store_name (str): The name of the plasma store socket to connect
           to.
        raylet_name (str): The name of the raylet socket to create.
        redis_password (str): The password of connect to redis.
        session_dir (str): The path of this session.
        node_ip_address (str): The ip address for this node.
        setup_worker_path (str): The path of the Python file that will set up
            the environment for the worker process.
    Returns:
        The command string for starting Java worker.
    """
    pairs = []
    if redis_address is not None:
        pairs.append(("ray.address", redis_address))
    pairs.append(("ray.raylet.node-manager-port",
                  "RAY_NODE_MANAGER_PORT_PLACEHOLDER"))

    if plasma_store_name is not None:
        pairs.append(("ray.object-store.socket-name", plasma_store_name))

    if raylet_name is not None:
        pairs.append(("ray.raylet.socket-name", raylet_name))

    if redis_password is not None:
        pairs.append(("ray.redis.password", redis_password))

    if node_ip_address is not None:
        pairs.append(("ray.node-ip", node_ip_address))

    pairs.append(("ray.home", RAY_HOME))
    pairs.append(("ray.logging.dir", os.path.join(session_dir, "logs")))
    pairs.append(("ray.session-dir", session_dir))
    command = [sys.executable] + [setup_worker_path] + ["java"] + [
        "-D{}={}".format(*pair) for pair in pairs
    ]

    # Add ray jars path to java classpath
    ray_jars = os.path.join(get_ray_jars_dir(), "*")
    command += ["-cp", ray_jars]

    command += ["RAY_WORKER_DYNAMIC_OPTION_PLACEHOLDER"]
    command += ["io.ray.runtime.runner.worker.DefaultWorker"]

    return command


def build_cpp_worker_command(cpp_worker_options, redis_address,
                             plasma_store_name, raylet_name, redis_password,
                             session_dir, log_dir, node_ip_address):
    """This method assembles the command used to start a CPP worker.

    Args:
        cpp_worker_options (list): The command options for CPP worker.
        redis_address (str): Redis address of GCS.
        plasma_store_name (str): The name of the plasma store socket to connect
           to.
        raylet_name (str): The name of the raylet socket to create.
        redis_password (str): The password of connect to redis.
        session_dir (str): The path of this session.
        log_dir (str): The path of logs.
        node_ip_address (str): The ip address for this node.
    Returns:
        The command string for starting CPP worker.
    """

    command = [
        DEFAULT_WORKER_EXECUTABLE,
        f"--ray_plasma_store_socket_name={plasma_store_name}",
        f"--ray_raylet_socket_name={raylet_name}",
        "--ray_node_manager_port=RAY_NODE_MANAGER_PORT_PLACEHOLDER",
        f"--ray_address={redis_address}",
        f"--ray_redis_password={redis_password}",
        f"--ray_session_dir={session_dir}",
        f"--ray_logs_dir={log_dir}",
        f"--ray_node_ip_address={node_ip_address}",
        "RAY_WORKER_DYNAMIC_OPTION_PLACEHOLDER",
    ]

    return command


def determine_plasma_store_config(object_store_memory,
                                  plasma_directory=None,
                                  huge_pages=False):
    """Figure out how to configure the plasma object store.

    This will determine which directory to use for the plasma store. On Linux,
    we will try to use /dev/shm unless the shared memory file system is too
    small, in which case we will fall back to /tmp. If any of the object store
    memory or plasma directory parameters are specified by the user, then those
    values will be preserved.

    Args:
        object_store_memory (int): The object store memory to use.
        plasma_directory (str): The user-specified plasma directory parameter.
        huge_pages (bool): The user-specified huge pages parameter.

    Returns:
        The plasma directory to use. If it is specified by the user, then that
            value will be preserved.
    """
    if not isinstance(object_store_memory, int):
        object_store_memory = int(object_store_memory)

    if huge_pages and not (sys.platform == "linux"
                           or sys.platform == "linux2"):
        raise ValueError("The huge_pages argument is only supported on "
                         "Linux.")

    system_memory = ray._private.utils.get_system_memory()

    # Determine which directory to use. By default, use /tmp on MacOS and
    # /dev/shm on Linux, unless the shared-memory file system is too small,
    # in which case we default to /tmp on Linux.
    if plasma_directory is None:
        if sys.platform == "linux" or sys.platform == "linux2":
            shm_avail = ray._private.utils.get_shared_memory_bytes()
            # Compare the requested memory size to the memory available in
            # /dev/shm.
            if shm_avail > object_store_memory:
                plasma_directory = "/dev/shm"
            elif (not os.environ.get("RAY_OBJECT_STORE_ALLOW_SLOW_STORAGE")
                  and object_store_memory >
                  ray_constants.REQUIRE_SHM_SIZE_THRESHOLD):
                raise ValueError(
                    "The configured object store size ({} GB) exceeds "
                    "/dev/shm size ({} GB). This will harm performance. "
                    "Consider deleting files in /dev/shm or increasing its "
                    "size with "
                    "--shm-size in Docker. To ignore this warning, "
                    "set RAY_OBJECT_STORE_ALLOW_SLOW_STORAGE=1.".format(
                        object_store_memory / 1e9, shm_avail / 1e9))
            else:
                plasma_directory = ray._private.utils.get_user_temp_dir()
                logger.warning(
                    "WARNING: The object store is using {} instead of "
                    "/dev/shm because /dev/shm has only {} bytes available. "
                    "This will harm performance! You may be able to free up "
                    "space by deleting files in /dev/shm. If you are inside a "
                    "Docker container, you can increase /dev/shm size by "
                    "passing '--shm-size={:.2f}gb' to 'docker run' (or add it "
                    "to the run_options list in a Ray cluster config). Make "
                    "sure to set this to more than 30% of available RAM.".
                    format(ray._private.utils.get_user_temp_dir(), shm_avail,
                           object_store_memory * (1.1) / (2**30)))
        else:
            plasma_directory = ray._private.utils.get_user_temp_dir()

        # Do some sanity checks.
        if object_store_memory > system_memory:
            raise ValueError(
                "The requested object store memory size is greater "
                "than the total available memory.")
    else:
        plasma_directory = os.path.abspath(plasma_directory)
        logger.info("object_store_memory is not verified when "
                    "plasma_directory is set.")

    if not os.path.isdir(plasma_directory):
        raise ValueError(f"The file {plasma_directory} does not "
                         "exist or is not a directory.")

    if huge_pages and plasma_directory is None:
        raise ValueError("If huge_pages is True, then the "
                         "plasma_directory argument must be provided.")

    if object_store_memory < ray_constants.OBJECT_STORE_MINIMUM_MEMORY_BYTES:
        raise ValueError("Attempting to cap object store memory usage at {} "
                         "bytes, but the minimum allowed is {} bytes.".format(
                             object_store_memory,
                             ray_constants.OBJECT_STORE_MINIMUM_MEMORY_BYTES))

    # Print the object store memory using two decimal places.
    logger.debug(
        "Determine to start the Plasma object store with {} GB memory "
        "using {}.".format(
            round(object_store_memory / 10**9, 2), plasma_directory))

    return plasma_directory, object_store_memory


def start_worker(node_ip_address,
                 object_store_name,
                 raylet_name,
                 redis_address,
                 worker_path,
                 temp_dir,
                 raylet_ip_address=None,
                 stdout_file=None,
                 stderr_file=None,
                 fate_share=None):
    """This method starts a worker process.

    Args:
        node_ip_address (str): The IP address of the node that this worker is
            running on.
        object_store_name (str): The socket name of the object store.
        raylet_name (str): The socket name of the raylet server.
        redis_address (str): The address that the Redis server is listening on.
        worker_path (str): The path of the source code which the worker process
            will run.
        temp_dir (str): The path of the temp dir.
        raylet_ip_address (str): The IP address of the worker's raylet. If not
            provided, it defaults to the node_ip_address.
        stdout_file: A file handle opened for writing to redirect stdout to. If
            no redirection should happen, then this should be None.
        stderr_file: A file handle opened for writing to redirect stderr to. If
            no redirection should happen, then this should be None.

    Returns:
        ProcessInfo for the process that was started.
    """
    command = [
        sys.executable,
        "-u",
        worker_path,
        "--node-ip-address=" + node_ip_address,
        "--object-store-name=" + object_store_name,
        "--raylet-name=" + raylet_name,
        "--redis-address=" + str(redis_address),
        "--temp-dir=" + temp_dir,
    ]
    if raylet_ip_address is not None:
        command.append("--raylet-ip-address=" + raylet_ip_address)
    process_info = start_ray_process(
        command,
        ray_constants.PROCESS_TYPE_WORKER,
        stdout_file=stdout_file,
        stderr_file=stderr_file,
        fate_share=fate_share)
    return process_info


def start_monitor(redis_address,
                  gcs_address,
                  logs_dir,
                  stdout_file=None,
                  stderr_file=None,
                  autoscaling_config=None,
                  redis_password=None,
                  fate_share=None,
                  max_bytes=0,
                  backup_count=0,
                  monitor_ip=None):
    """Run a process to monitor the other processes.

    Args:
        redis_address (str): The address that the Redis server is listening on.
        gcs_address (str): The address of GCS server.
        logs_dir(str): The path to the log directory.
        stdout_file: A file handle opened for writing to redirect stdout to. If
            no redirection should happen, then this should be None.
        stderr_file: A file handle opened for writing to redirect stderr to. If
            no redirection should happen, then this should be None.
        autoscaling_config: path to autoscaling config file.
        redis_password (str): The password of the redis server.
        max_bytes (int): Log rotation parameter. Corresponding to
            RotatingFileHandler's maxBytes.
        backup_count (int): Log rotation parameter. Corresponding to
            RotatingFileHandler's backupCount.
        monitor_ip (str): IP address of the machine that the monitor will be
            run on. Can be excluded, but required for autoscaler metrics.
    Returns:
        ProcessInfo for the process that was started.
    """
    monitor_path = os.path.join(RAY_PATH, AUTOSCALER_PRIVATE_DIR, "monitor.py")
    command = [
        sys.executable,
        "-u",
        monitor_path,
        f"--logs-dir={logs_dir}",
        f"--redis-address={redis_address}",
        f"--logging-rotate-bytes={max_bytes}",
        f"--logging-rotate-backup-count={backup_count}",
        f"--gcs-address={gcs_address}",
    ]
    if autoscaling_config:
        command.append("--autoscaling-config=" + str(autoscaling_config))
    if redis_password:
        command.append("--redis-password=" + redis_password)
    if monitor_ip:
        command.append("--monitor-ip=" + monitor_ip)
    process_info = start_ray_process(
        command,
        ray_constants.PROCESS_TYPE_MONITOR,
        stdout_file=stdout_file,
        stderr_file=stderr_file,
        fate_share=fate_share)
    return process_info


def start_ray_client_server(
        redis_address,
        gcs_address,
        ray_client_server_ip,
        ray_client_server_port,
        stdout_file=None,
        stderr_file=None,
        redis_password=None,
        fate_share=None,
        metrics_agent_port=None,
        server_type: str = "proxy",
        serialized_runtime_env_context: Optional[str] = None):
    """Run the server process of the Ray client.

    Args:
        redis_address: The address of the redis server.
        redis_address: The address of the gcs server.
        ray_client_server_ip: Host IP the Ray client server listens on.
        ray_client_server_port (int): Port the Ray client server listens on.
        stdout_file: A file handle opened for writing to redirect stdout to. If
            no redirection should happen, then this should be None.
        stderr_file: A file handle opened for writing to redirect stderr to. If
            no redirection should happen, then this should be None.
        redis_password (str): The password of the redis server.
        server_type (str): Whether to start the proxy version of Ray Client.
        serialized_runtime_env_context (str|None): If specified, the serialized
            runtime_env_context to start the client server in.

    Returns:
        ProcessInfo for the process that was started.
    """
    root_ray_dir = Path(__file__).resolve().parents[1]
    setup_worker_path = os.path.join(root_ray_dir, "workers",
                                     ray_constants.SETUP_WORKER_FILENAME)

    ray_client_server_host = \
        "127.0.0.1" if ray_client_server_ip == "127.0.0.1" else "0.0.0.0"
    command = [
        sys.executable,
        setup_worker_path,
        "-m",
        "ray.util.client.server",
        f"--redis-address={redis_address}",
        f"--host={ray_client_server_host}",
        f"--port={ray_client_server_port}",
        f"--mode={server_type}",
        f"--language={Language.Name(Language.PYTHON)}",
    ]
    if redis_password:
        command.append(f"--redis-password={redis_password}")
    if serialized_runtime_env_context:
        command.append(
            f"--serialized-runtime-env-context={serialized_runtime_env_context}"  # noqa: E501
        )
    if metrics_agent_port:
        command.append(f"--metrics-agent-port={metrics_agent_port}")
    process_info = start_ray_process(
        command,
        ray_constants.PROCESS_TYPE_RAY_CLIENT_SERVER,
        stdout_file=stdout_file,
        stderr_file=stderr_file,
        fate_share=fate_share)
    return process_info<|MERGE_RESOLUTION|>--- conflicted
+++ resolved
@@ -834,72 +834,6 @@
             "attempts to ping the Redis server.")
 
 
-<<<<<<< HEAD
-def _compute_version_info():
-    """Compute the versions of Python, and Ray.
-
-    Returns:
-        A tuple containing the version information.
-    """
-    ray_version = ray.__version__
-    python_version = ".".join(map(str, sys.version_info[:3]))
-    return ray_version, python_version
-
-
-def _put_version_info_in_redis(redis_client):
-    """Store version information in Redis.
-
-    This will be used to detect if workers or drivers are started using
-    different versions of Python, or Ray.
-
-    Args:
-        redis_client: A client for the primary Redis shard.
-    """
-    redis_client.set("VERSION_INFO", json.dumps(_compute_version_info()))
-
-
-def check_version_info(redis_client):
-    """Check if various version info of this process is correct.
-
-    This will be used to detect if workers or drivers are started using
-    different versions of Python, or Ray. If the version
-    information is not present in Redis, then no check is done.
-
-    Args:
-        redis_client: A client for the primary Redis shard.
-
-    Raises:
-        Exception: An exception is raised if there is a version mismatch.
-    """
-    if use_gcs_for_bootstrap():
-        return
-    redis_reply = redis_client.get("VERSION_INFO")
-
-    # Don't do the check if there is no version information in Redis. This
-    # is to make it easier to do things like start the processes by hand.
-    if redis_reply is None:
-        return
-
-    true_version_info = tuple(
-        json.loads(ray._private.utils.decode(redis_reply)))
-    version_info = _compute_version_info()
-    if version_info != true_version_info:
-        node_ip_address = get_node_ip_address()
-        error_message = ("Version mismatch: The cluster was started with:\n"
-                         "    Ray: " + true_version_info[0] + "\n"
-                         "    Python: " + true_version_info[1] + "\n"
-                         "This process on node " + node_ip_address +
-                         " was started with:" + "\n"
-                         "    Ray: " + version_info[0] + "\n"
-                         "    Python: " + version_info[1] + "\n")
-        if version_info[:2] != true_version_info[:2]:
-            raise RuntimeError(error_message)
-        else:
-            logger.warning(error_message)
-
-
-=======
->>>>>>> dbbd2cba
 def start_reaper(fate_share=None):
     """Start the reaper process.
 
@@ -1499,26 +1433,20 @@
     Returns:
         ProcessInfo for the process that was started.
     """
-<<<<<<< HEAD
-=======
     if redis_address is not None:
         redis_ip_address, redis_port = redis_address.split(":")
     else:
         redis_ip_address, redis_port = "", 0
 
     redis_password = redis_password or ""
->>>>>>> dbbd2cba
     config_str = serialize_config(config)
     if gcs_server_port is None:
         gcs_server_port = 0
 
     command = [
         GCS_SERVER_EXECUTABLE,
-<<<<<<< HEAD
-=======
         f"--redis_address={redis_ip_address}",
         f"--redis_port={redis_port}",
->>>>>>> dbbd2cba
         f"--log_dir={log_dir}",
         f"--config_list={config_str}",
         f"--gcs_server_port={gcs_server_port}",
@@ -1651,16 +1579,7 @@
     resource_argument = ",".join(
         ["{},{}".format(*kv) for kv in static_resources.items()])
 
-<<<<<<< HEAD
-    if use_gcs_for_bootstrap():
-        gcs_ip_address, gcs_port = gcs_server_address.split(":")
-        redis_ip_address, redis_port = "", -1
-    else:
-        redis_ip_address, redis_port = redis_address.split(":")
-        gcs_ip_address, gcs_port = "", -1
-
-=======
->>>>>>> dbbd2cba
+
     has_java_command = False
     if shutil.which("java") is not None:
         has_java_command = True
