--- conflicted
+++ resolved
@@ -303,11 +303,7 @@
 
 
 def wait_for_node(redis_address,
-<<<<<<< HEAD
-                  gcs_server_address,
-=======
                   gcs_address,
->>>>>>> d0c908a2
                   node_plasma_store_socket_name,
                   redis_password=None,
                   timeout=30):
@@ -315,11 +311,7 @@
 
     Args:
         redis_address (str): The redis address.
-<<<<<<< HEAD
-        gcs_server_address (str): The gcs address.
-=======
         gcs_address (str): The gcs address
->>>>>>> d0c908a2
         node_plasma_store_socket_name (str): The
             plasma_store_socket_name for the given node which we wait for.
         redis_password (str): the redis password.
@@ -330,12 +322,6 @@
         TimeoutError: An exception is raised if the timeout expires before
             the node appears in the client table.
     """
-<<<<<<< HEAD
-    global_state = ray.state.GlobalState()
-    global_state._initialize_global_state(
-        _get_gcs_client_options(redis_address, redis_password,
-                                gcs_server_address))
-=======
     if use_gcs_for_bootstrap():
         gcs_options = GcsClientOptions.from_gcs_address(gcs_address)
     else:
@@ -345,7 +331,6 @@
             redis_address, redis_password)
     global_state = ray.state.GlobalState()
     global_state._initialize_global_state(gcs_options)
->>>>>>> d0c908a2
     start_time = time.time()
     while time.time() - start_time < timeout:
         clients = global_state.node_table()
