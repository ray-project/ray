--- conflicted
+++ resolved
@@ -447,18 +447,12 @@
     if addr is None or addr == "auto":
         addr = get_ray_address_from_environment()
     try:
-        bootstrap_address = address_to_ip(addr)
+        bootstrap_address = convert_local_host_if_needed(addr)
     except Exception:
         logger.exception(f"Failed to convert {addr} to host:port")
         raise
     return bootstrap_address
 
-<<<<<<< HEAD
-    if address == "auto":
-        address = find_redis_address_or_die()
-    redis_address = convert_local_host_if_needed(address)
-=======
->>>>>>> 25035152
 
 def extract_ip_port(bootstrap_address: str):
     if ":" not in bootstrap_address:
@@ -475,14 +469,9 @@
     return ip, port
 
 
-<<<<<<< HEAD
-def convert_local_host_if_needed(address):
+def convert_local_host_if_needed(address: str):
     """Convert to a reachable across nodes IP if the address is "localhost"
             or "127.0.0.1".
-=======
-def address_to_ip(address: str):
-    """Convert a hostname to a numerical IP addresses in an address.
->>>>>>> 25035152
 
     This should be a no-op if address isn't a local host.
 
