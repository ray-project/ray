--- conflicted
+++ resolved
@@ -299,11 +299,7 @@
     Returns:
         Set of detected Redis instances.
     """
-<<<<<<< HEAD
-    # Currently, this extracts the --gcs-address flag from the command
-=======
     # Currently, this extracts the --gcs_address flag from the command
->>>>>>> 90a7d77a
     # that launched the raylet running on this node, if any. Anyone looking to
     # edit this function should be warned that these commands look like, for
     # example:
@@ -333,20 +329,12 @@
     #         --object_store_memory=5037192806 --plasma_directory=/tmp
     # Longer arguments are elided with ... but all arguments from this instance
     # are included, to provide a sense of what is in these.
-<<<<<<< HEAD
-    # Indeed, we had to pull --gcs-address to the front of each call to make
-=======
     # Indeed, we had to pull --gcs_address to the front of each call to make
->>>>>>> 90a7d77a
     # this readable.
     # As you can see, this is very long and complex, which is why we can't
     # simply extract all the the arguments using regular expressions and
     # present a dict as if we never lost track of these arguments, for
-<<<<<<< HEAD
-    # example. Picking out --gcs-address below looks like it might grab the
-=======
     # example. Picking out --gcs_address below looks like it might grab the
->>>>>>> 90a7d77a
     # wrong thing, but double-checking that we're finding the correct process
     # by checking that the contents look like we expect would probably be prone
     # to choking in unexpected ways.
@@ -372,11 +360,7 @@
                     # every argument on spaces for now.
                     for arg in arglist.split(" "):
                         # TODO(ekl): Find a robust solution for locating Redis.
-<<<<<<< HEAD
-                        if arg.startswith("--gcs-address="):
-=======
                         if arg.startswith("--gcs_address="):
->>>>>>> 90a7d77a
                             proc_addr = arg.split("=")[1]
                             gcs_addresses.add(proc_addr)
         except psutil.AccessDenied:
@@ -419,18 +403,11 @@
     Returns:
         A string to pass into `ray.init(address=...)`
     """
-<<<<<<< HEAD
-    return os.environ.get(
-        ray_constants.RAY_ADDRESS_ENVIRONMENT_VARIABLE,
-        _find_gcs_address_or_die()
-        if bootstrap_with_gcs() else _find_redis_address_or_die())
-=======
     addr = os.environ.get(ray_constants.RAY_ADDRESS_ENVIRONMENT_VARIABLE)
     if addr is None or addr == "auto":
         addr = (_find_gcs_address_or_die()
                 if bootstrap_with_gcs() else _find_redis_address_or_die())
     return addr
->>>>>>> 90a7d77a
 
 
 def wait_for_node(redis_address,
