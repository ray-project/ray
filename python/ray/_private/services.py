--- conflicted
+++ resolved
@@ -601,16 +601,13 @@
     # Wait for the Redis server to start.
     num_retries = ray_constants.START_REDIS_WAIT_RETRIES
     delay = 0.001
-    for _ in range(num_retries):
+    for i in range(num_retries):
         try:
             # Run some random command and see if it worked.
             logger.debug(
                 "Waiting for redis server at {}:{} to respond...".format(
                     redis_ip_address, redis_port))
             redis_client.client_list()
-<<<<<<< HEAD
-        except redis.ConnectionError as redisConnectionError:
-=======
         # If the Redis service is delayed getting set up for any reason, we may
         # get a redis.ConnectionError: Error 111 connecting to host:port.
         # Connection refused.
@@ -622,22 +619,23 @@
         except redis.AuthenticationError as authEx:
             raise RuntimeError("Unable to connect to Redis at {}:{}.".format(
                 redis_ip_address, redis_port)) from authEx
-        except redis.ConnectionError:
->>>>>>> 9fbeefd6
+        except redis.ConnectionError as connEx:
+            if i >= num_retries - 1:
+                raise RuntimeError(
+                    f"Unable to connect to Redis at {redis_ip_address}:"
+                    "{redis_port} after {num_retries} retries. Check that "
+                    "{redis_ip_address}:{redis_port} is reachable from this "
+                    "machine. If it is not, your firewall may be blocking "
+                    "this port. If the problem is a flaky connection, try "
+                    "setting the environment variable "
+                    "`RAY_START_REDIS_WAIT_RETRIES` to increase the number of"
+                    " attempts to ping the Redis server.") from connEx
             # Wait a little bit.
             time.sleep(delay)
             delay *= 2
         else:
             break
     else:
-<<<<<<< HEAD
-        raise RuntimeError("Unable to connect to Redis at {0}:{1}. Check that "
-                           "{0}:{1} is reachable from this machine. If it is "
-                           "not, your firewall may be blocking this "
-                           "port. If it is, check the Redis password.".format(
-                               redis_ip_address, redis_port)
-                           ) from redisConnectionError
-=======
         raise RuntimeError(
             f"Unable to connect to Redis (after {num_retries} retries). "
             "If the Redis instance is on a different machine, check that "
@@ -645,7 +643,6 @@
             "You can also set the environment variable "
             "`RAY_START_REDIS_WAIT_RETRIES` to increase the number of "
             "attempts to ping the Redis server.")
->>>>>>> 9fbeefd6
 
 
 def _compute_version_info():
