--- conflicted
+++ resolved
@@ -302,7 +302,6 @@
     return redis_addresses.pop()
 
 
-<<<<<<< HEAD
 def find_gcs_address():
     """
     Attempts to find all valid Ray GCS address on this node.
@@ -420,8 +419,6 @@
         if bootstrap_with_gcs() else _find_redis_address_or_die())
 
 
-=======
->>>>>>> c98d4fe2
 def wait_for_node(redis_address,
                   gcs_server_address,
                   node_plasma_store_socket_name,
