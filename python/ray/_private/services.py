--- conflicted
+++ resolved
@@ -605,12 +605,8 @@
     """
     if not address:
         raise ValueError(f"Malformed address: {address}")
-<<<<<<< HEAD
     address_parts = address.rsplit(":", 1)
     # Make sure localhost isn't resolved to the loopback ip
-=======
-    address_parts = address.split(":")
->>>>>>> d9629180
     if address_parts[0] == "127.0.0.1" or address_parts[0] == "localhost":
         # Make sure localhost isn't resolved to the loopback ip
         ip_address = get_node_ip_address()
