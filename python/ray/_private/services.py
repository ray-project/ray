import base64
import collections
import errno
import io
import json
import logging
import multiprocessing
import os
import random
import shutil
import signal
import socket
import subprocess
import sys
import time

import colorama
import psutil
# Ray modules
import ray
import ray.ray_constants as ray_constants
import redis

resource = None
if sys.platform != "win32":
    import resource

EXE_SUFFIX = ".exe" if sys.platform == "win32" else ""

# True if processes are run in the valgrind profiler.
RUN_RAYLET_PROFILER = False
RUN_PLASMA_STORE_PROFILER = False

# Location of the redis server and module.
RAY_HOME = os.path.join(os.path.dirname(os.path.dirname(__file__)), "../..")
RAY_PATH = os.path.abspath(os.path.dirname(os.path.dirname(__file__)))
REDIS_EXECUTABLE = os.path.join(
    RAY_PATH, "core/src/ray/thirdparty/redis/src/redis-server" + EXE_SUFFIX)
REDIS_MODULE = os.path.join(
    RAY_PATH, "core/src/ray/gcs/redis_module/libray_redis_module.so")

# Location of the plasma object store executable.
PLASMA_STORE_EXECUTABLE = os.path.join(
    RAY_PATH, "core/src/plasma/plasma_store_server" + EXE_SUFFIX)

# Location of the raylet executables.
RAYLET_EXECUTABLE = os.path.join(RAY_PATH,
                                 "core/src/ray/raylet/raylet" + EXE_SUFFIX)
GCS_SERVER_EXECUTABLE = os.path.join(
    RAY_PATH, "core/src/ray/gcs/gcs_server" + EXE_SUFFIX)

# Location of the cpp default worker executables.
DEFAULT_WORKER_EXECUTABLE = os.path.join(
    RAY_PATH, "core/src/ray/cpp/default_worker" + EXE_SUFFIX)

# Logger for this module. It should be configured at the entry point
# into the program using Ray. Ray provides a default configuration at
# entry/init points.
logger = logging.getLogger(__name__)

ProcessInfo = collections.namedtuple("ProcessInfo", [
    "process",
    "stdout_file",
    "stderr_file",
    "use_valgrind",
    "use_gdb",
    "use_valgrind_profiler",
    "use_perftools_profiler",
    "use_tmux",
])


def serialize_config(config):
    config_pairs = []
    for key, value in config.items():
        if isinstance(value, str):
            value = value.encode("utf-8")
        if isinstance(value, bytes):
            value = base64.b64encode(value).decode("utf-8")
        config_pairs.append((key, value))
    config_str = ";".join(["{},{}".format(*kv) for kv in config_pairs])
    assert " " not in config_str, (
        "Config parameters currently do not support "
        "spaces:", config_str)
    return config_str


class ConsolePopen(subprocess.Popen):
    if sys.platform == "win32":

        def terminate(self):
            if isinstance(self.stdin, io.IOBase):
                self.stdin.close()
            if self._use_signals:
                self.send_signal(signal.CTRL_BREAK_EVENT)
            else:
                super(ConsolePopen, self).terminate()

        def __init__(self, *args, **kwargs):
            # CREATE_NEW_PROCESS_GROUP is used to send Ctrl+C on Windows:
            # https://docs.python.org/3/library/subprocess.html#subprocess.Popen.send_signal
            new_pgroup = subprocess.CREATE_NEW_PROCESS_GROUP
            flags_to_add = 0
            if ray.utils.detect_fate_sharing_support():
                # If we don't have kernel-mode fate-sharing, then don't do this
                # because our children need to be in out process group for
                # the process reaper to properly terminate them.
                flags_to_add = new_pgroup
            flags_key = "creationflags"
            if flags_to_add:
                kwargs[flags_key] = (kwargs.get(flags_key) or 0) | flags_to_add
            self._use_signals = (kwargs[flags_key] & new_pgroup)
            super(ConsolePopen, self).__init__(*args, **kwargs)


def address(ip_address, port):
    return ip_address + ":" + str(port)


def new_port():
    return random.randint(10000, 65535)


def find_redis_address(address=None):
    """
    Attempts to find all valid Ray redis addresses on this node.

    Returns:
        Set of detected Redis instances.
    """
    # Currently, this extracts the deprecated --redis-address from the command
    # that launched the raylet running on this node, if any. Anyone looking to
    # edit this function should be warned that these commands look like, for
    # example:
    # /usr/local/lib/python3.8/dist-packages/ray/core/src/ray/raylet/raylet
    # --redis_address=123.456.78.910 --node_ip_address=123.456.78.910
    # --raylet_socket_name=... --store_socket_name=... --object_manager_port=0
    # --min_worker_port=10000 --max_worker_port=10999
    # --node_manager_port=58578 --redis_port=6379
    # --maximum_startup_concurrency=8
    # --static_resource_list=node:123.456.78.910,1.0,object_store_memory,66
    # --config_list=plasma_store_as_thread,True
    # --python_worker_command=/usr/bin/python
    #     /usr/local/lib/python3.8/dist-packages/ray/workers/default_worker.py
    #     --redis-address=123.456.78.910:6379
    #     --node-ip-address=123.456.78.910 --node-manager-port=58578
    #     --object-store-name=... --raylet-name=...
    #     --config-list=plasma_store_as_thread,True --temp-dir=/tmp/ray
    #     --metrics-agent-port=41856 --redis-password=[MASKED]
    #     --java_worker_command= --cpp_worker_command=
    #     --redis_password=[MASKED] --temp_dir=/tmp/ray --session_dir=...
    #     --metrics-agent-port=41856 --metrics_export_port=64229
    #     --agent_command=/usr/bin/python
    #     -u /usr/local/lib/python3.8/dist-packages/ray/new_dashboard/agent.py
    #         --redis-address=123.456.78.910:6379 --metrics-export-port=64229
    #         --dashboard-agent-port=41856 --node-manager-port=58578
    #         --object-store-name=... --raylet-name=... --temp-dir=/tmp/ray
    #         --log-dir=/tmp/ray/session_2020-11-08_14-29-07_199128_278000/logs
    #         --redis-password=[MASKED] --object_store_memory=5037192806
    #         --plasma_directory=/tmp
    # Longer arguments are elided with ... but all arguments from this instance
    # are included, to provide a sense of what is in these.
    # Indeed, we had to pull --redis-address to the front of each call to make
    # this readable.
    # As you can see, this is very long and complex, which is why we can't
    # simply extract all the the arguments using regular expressions and
    # present a dict as if we never lost track of these arguments, for
    # example. Picking out --redis-address below looks like it might grab the
    # wrong thing, but double-checking that we're finding the correct process
    # by checking that the contents look like we expect would probably be prone
    # to choking in unexpected ways.
    # Notice that --redis-address appears twice. This is not a copy-paste
    # error; this is the reason why the for loop below attempts to pick out
    # every appearance of --redis-address.

    # The --redis-address here is what is now called the --address, but it
    # appears in the default_worker.py and agent.py calls as --redis-address.
    pids = psutil.pids()
    redis_addresses = set()
    for pid in pids:
        try:
            proc = psutil.Process(pid)
            # HACK: Workaround for UNIX idiosyncrasy
            # Normally, cmdline() is supposed to return the argument list.
            # But it in some cases (such as when setproctitle is called),
            # an arbitrary string resembling a command-line is stored in
            # the first argument.
            # Explanation: https://unix.stackexchange.com/a/432681
            # More info: https://github.com/giampaolo/psutil/issues/1179
            cmdline = proc.cmdline()
            # NOTE(kfstorm): To support Windows, we can't use
            # `os.path.basename(cmdline[0]) == "raylet"` here.
            if len(cmdline) > 0 and "raylet" in os.path.basename(cmdline[0]):
                for arglist in cmdline:
                    # Given we're merely seeking --redis-address, we just split
                    # every argument on spaces for now.
                    for arg in arglist.split(" "):
                        # TODO(ekl): Find a robust solution for locating Redis.
                        if arg.startswith("--redis-address="):
                            proc_addr = arg.split("=")[1]
                            if address is not None and address != proc_addr:
                                continue
                            redis_addresses.add(proc_addr)
        except psutil.AccessDenied:
            pass
        except psutil.NoSuchProcess:
            pass
    return redis_addresses


def get_ray_address_to_use_or_die():
    """
    Attempts to find an address for an existing Ray cluster if it is not
    already specified as an environment variable.
    Returns:
        A string to pass into `ray.init(address=...)`
    """
    if "RAY_ADDRESS" in os.environ:
        return "auto"  # Avoid conflict with RAY_ADDRESS env var

    return find_redis_address_or_die()


def find_redis_address_or_die():

    redis_addresses = find_redis_address()
    if len(redis_addresses) > 1:
        raise ConnectionError(
            f"Found multiple active Ray instances: {redis_addresses}. "
            "Please specify the one to connect to by setting `address`.")
        sys.exit(1)
    elif not redis_addresses:
        raise ConnectionError(
            "Could not find any running Ray instance. "
            "Please specify the one to connect to by setting `address`.")
    return redis_addresses.pop()


def get_address_info_from_redis_helper(redis_address,
                                       node_ip_address,
                                       redis_password=None,
                                       node_uuid=None):
    redis_ip_address, redis_port = redis_address.split(":")
    # Get node table from global state accessor.
    global_state = ray.state.GlobalState()
    global_state._initialize_global_state(redis_address, redis_password)
    client_table = global_state.node_table()
    if len(client_table) == 0:
        raise RuntimeError(
            "Redis has started but no raylets have registered yet.")

    relevant_client = None
    for client_info in client_table:
        assert "NodeID" in client_info
        # ray.state.GlobalState.node_table() renames node_id to NodeID
        # and converts it to hex.
        if client_info["NodeID"] == node_uuid:
            relevant_client = client_info
            break
        client_node_ip_address = client_info["NodeManagerAddress"]
        if (client_node_ip_address == node_ip_address
                or (client_node_ip_address == "127.0.0.1"
                    and redis_ip_address == get_node_ip_address())
                or client_node_ip_address == redis_ip_address):
            relevant_client = client_info
            break
    if relevant_client is None:
        raise RuntimeError(
            f"This node has an IP address of {node_ip_address}, and Ray "
            "expects this IP address to be either the Redis address or one of"
            f" the Raylet addresses. Connected to Redis at {redis_address} and"
            " found raylets at "
            f"{', '.join(c['NodeManagerAddress'] for c in client_table)} but "
            f"none of these match this node's IP {node_ip_address}. Are any of"
            " these actually a different IP address for the same node? "
            "You might need to provide --node-ip-address to specify the IP "
            "address that the head should use when sending to this node.")

    return {
        "object_store_address": relevant_client["ObjectStoreSocketName"],
        "raylet_socket_name": relevant_client["RayletSocketName"],
        "node_manager_port": relevant_client["NodeManagerPort"],
    }


def get_address_info_from_redis(redis_address,
                                node_ip_address,
                                num_retries=5,
                                redis_password=None,
<<<<<<< HEAD
                                node_uuid=None):
=======
                                no_warning=False):
>>>>>>> 3fd3cb96
    counter = 0
    while True:
        try:
            return get_address_info_from_redis_helper(
                redis_address,
                node_ip_address,
                redis_password=redis_password,
                node_uuid=node_uuid)
        except Exception:
            if counter == num_retries:
                raise
            # Some of the information may not be in Redis yet, so wait a little
            # bit.
            if not no_warning:
                logger.warning(
                    "Some processes that the driver needs to connect to have "
                    "not registered with Redis, so retrying. Have you run "
                    "'ray start' on this node?")
            time.sleep(1)
        counter += 1


def get_webui_url_from_redis(redis_client):
    webui_url = redis_client.hmget("webui", "url")[0]
    return ray.utils.decode(webui_url) if webui_url is not None else None


def remaining_processes_alive():
    """See if the remaining processes are alive or not.

    Note that this ignores processes that have been explicitly killed,
    e.g., via a command like node.kill_raylet().

    Returns:
        True if the remaining processes started by ray.init() are alive and
            False otherwise.

    Raises:
        Exception: An exception is raised if the processes were not started by
            ray.init().
    """
    if ray.worker._global_node is None:
        raise RuntimeError("This process is not in a position to determine "
                           "whether all processes are alive or not.")
    return ray.worker._global_node.remaining_processes_alive()


def validate_redis_address(address):
    """Validates address parameter.

    Returns:
        redis_address: string containing the full <host:port> address.
        redis_ip: string representing the host portion of the address.
        redis_port: integer representing the port portion of the address.
    """

    if address == "auto":
        address = find_redis_address_or_die()
    redis_address = address_to_ip(address)

    redis_address_parts = redis_address.split(":")
    if len(redis_address_parts) != 2:
        raise ValueError("Malformed address. Expected '<host>:<port>'.")
    redis_ip = redis_address_parts[0]
    try:
        redis_port = int(redis_address_parts[1])
    except ValueError:
        raise ValueError("Malformed address port. Must be an integer.")
    if redis_port < 1024 or redis_port > 65535:
        raise ValueError("Invalid address port. Must "
                         "be between 1024 and 65535.")

    return redis_address, redis_ip, redis_port


def address_to_ip(address):
    """Convert a hostname to a numerical IP addresses in an address.

    This should be a no-op if address already contains an actual numerical IP
    address.

    Args:
        address: This can be either a string containing a hostname (or an IP
            address) and a port or it can be just an IP address.

    Returns:
        The same address but with the hostname replaced by a numerical IP
            address.
    """
    address_parts = address.split(":")
    ip_address = socket.gethostbyname(address_parts[0])
    # Make sure localhost isn't resolved to the loopback ip
    if ip_address == "127.0.0.1":
        ip_address = get_node_ip_address()
    return ":".join([ip_address] + address_parts[1:])


def get_node_ip_address(address="8.8.8.8:53"):
    """IP address by which the local node can be reached *from* the `address`.

    Args:
        address (str): The IP address and port of any known live service on the
            network you care about.

    Returns:
        The IP address by which the local node can be reached from the address.
    """
    if ray.worker._global_node is not None:
        return ray.worker._global_node.node_ip_address

    ip_address, port = address.split(":")
    s = socket.socket(socket.AF_INET, socket.SOCK_DGRAM)
    try:
        # This command will raise an exception if there is no internet
        # connection.
        s.connect((ip_address, int(port)))
        node_ip_address = s.getsockname()[0]
    except OSError as e:
        node_ip_address = "127.0.0.1"
        # [Errno 101] Network is unreachable
        if e.errno == errno.ENETUNREACH:
            try:
                # try get node ip address from host name
                host_name = socket.getfqdn(socket.gethostname())
                node_ip_address = socket.gethostbyname(host_name)
            except Exception:
                pass
    finally:
        s.close()

    return node_ip_address


def create_redis_client(redis_address, password=None):
    """Create a Redis client.

    Args:
        The IP address, port, and password of the Redis server.

    Returns:
        A Redis client.
    """
    redis_ip_address, redis_port = redis_address.split(":")
    # For this command to work, some other client (on the same machine
    # as Redis) must have run "CONFIG SET protected-mode no".
    return redis.StrictRedis(
        host=redis_ip_address, port=int(redis_port), password=password)


def start_ray_process(command,
                      process_type,
                      fate_share,
                      env_updates=None,
                      cwd=None,
                      use_valgrind=False,
                      use_gdb=False,
                      use_valgrind_profiler=False,
                      use_perftools_profiler=False,
                      use_tmux=False,
                      stdout_file=None,
                      stderr_file=None,
                      pipe_stdin=False):
    """Start one of the Ray processes.

    TODO(rkn): We need to figure out how these commands interact. For example,
    it may only make sense to start a process in gdb if we also start it in
    tmux. Similarly, certain combinations probably don't make sense, like
    simultaneously running the process in valgrind and the profiler.

    Args:
        command (List[str]): The command to use to start the Ray process.
        process_type (str): The type of the process that is being started
            (e.g., "raylet").
        fate_share: If true, the child will be killed if its parent (us) dies.
            True must only be passed after detection of this functionality.
        env_updates (dict): A dictionary of additional environment variables to
            run the command with (in addition to the caller's environment
            variables).
        cwd (str): The directory to run the process in.
        use_valgrind (bool): True if we should start the process in valgrind.
        use_gdb (bool): True if we should start the process in gdb.
        use_valgrind_profiler (bool): True if we should start the process in
            the valgrind profiler.
        use_perftools_profiler (bool): True if we should profile the process
            using perftools.
        use_tmux (bool): True if we should start the process in tmux.
        stdout_file: A file handle opened for writing to redirect stdout to. If
            no redirection should happen, then this should be None.
        stderr_file: A file handle opened for writing to redirect stderr to. If
            no redirection should happen, then this should be None.
        pipe_stdin: If true, subprocess.PIPE will be passed to the process as
            stdin.

    Returns:
        Information about the process that was started including a handle to
            the process that was started.
    """
    # Detect which flags are set through environment variables.
    valgrind_env_var = f"RAY_{process_type.upper()}_VALGRIND"
    if os.environ.get(valgrind_env_var) == "1":
        logger.info("Detected environment variable '%s'.", valgrind_env_var)
        use_valgrind = True
    valgrind_profiler_env_var = f"RAY_{process_type.upper()}_VALGRIND_PROFILER"
    if os.environ.get(valgrind_profiler_env_var) == "1":
        logger.info("Detected environment variable '%s'.",
                    valgrind_profiler_env_var)
        use_valgrind_profiler = True
    perftools_profiler_env_var = (f"RAY_{process_type.upper()}"
                                  "_PERFTOOLS_PROFILER")
    if os.environ.get(perftools_profiler_env_var) == "1":
        logger.info("Detected environment variable '%s'.",
                    perftools_profiler_env_var)
        use_perftools_profiler = True
    tmux_env_var = f"RAY_{process_type.upper()}_TMUX"
    if os.environ.get(tmux_env_var) == "1":
        logger.info("Detected environment variable '%s'.", tmux_env_var)
        use_tmux = True
    gdb_env_var = f"RAY_{process_type.upper()}_GDB"
    if os.environ.get(gdb_env_var) == "1":
        logger.info("Detected environment variable '%s'.", gdb_env_var)
        use_gdb = True

    if sum([
            use_gdb,
            use_valgrind,
            use_valgrind_profiler,
            use_perftools_profiler,
    ]) > 1:
        raise ValueError(
            "At most one of the 'use_gdb', 'use_valgrind', "
            "'use_valgrind_profiler', and 'use_perftools_profiler' flags can "
            "be used at a time.")
    if env_updates is None:
        env_updates = {}
    if not isinstance(env_updates, dict):
        raise ValueError("The 'env_updates' argument must be a dictionary.")

    modified_env = os.environ.copy()
    modified_env.update(env_updates)

    if use_gdb:
        if not use_tmux:
            raise ValueError(
                "If 'use_gdb' is true, then 'use_tmux' must be true as well.")

        # TODO(suquark): Any better temp file creation here?
        gdb_init_path = os.path.join(ray.utils.get_ray_temp_dir(),
                                     f"gdb_init_{process_type}_{time.time()}")
        ray_process_path = command[0]
        ray_process_args = command[1:]
        run_args = " ".join(["'{}'".format(arg) for arg in ray_process_args])
        with open(gdb_init_path, "w") as gdb_init_file:
            gdb_init_file.write(f"run {run_args}")
        command = ["gdb", ray_process_path, "-x", gdb_init_path]

    if use_valgrind:
        command = [
            "valgrind",
            "--track-origins=yes",
            "--leak-check=full",
            "--show-leak-kinds=all",
            "--leak-check-heuristics=stdstring",
            "--error-exitcode=1",
        ] + command

    if use_valgrind_profiler:
        command = ["valgrind", "--tool=callgrind"] + command

    if use_perftools_profiler:
        modified_env["LD_PRELOAD"] = os.environ["PERFTOOLS_PATH"]
        modified_env["CPUPROFILE"] = os.environ["PERFTOOLS_LOGFILE"]

    if use_tmux:
        # The command has to be created exactly as below to ensure that it
        # works on all versions of tmux. (Tested with tmux 1.8-5, travis'
        # version, and tmux 2.1)
        command = ["tmux", "new-session", "-d", f"{' '.join(command)}"]

    if fate_share:
        assert ray.utils.detect_fate_sharing_support(), (
            "kernel-level fate-sharing must only be specified if "
            "detect_fate_sharing_support() has returned True")

    def preexec_fn():
        import signal
        signal.pthread_sigmask(signal.SIG_BLOCK, {signal.SIGINT})
        if fate_share and sys.platform.startswith("linux"):
            ray.utils.set_kill_on_parent_death_linux()

    win32_fate_sharing = fate_share and sys.platform == "win32"
    # With Windows fate-sharing, we need special care:
    # The process must be added to the job before it is allowed to execute.
    # Otherwise, there's a race condition: the process might spawn children
    # before the process itself is assigned to the job.
    # After that point, its children will not be added to the job anymore.
    CREATE_SUSPENDED = 0x00000004  # from Windows headers

    process = ConsolePopen(
        command,
        env=modified_env,
        cwd=cwd,
        stdout=stdout_file,
        stderr=stderr_file,
        stdin=subprocess.PIPE if pipe_stdin else None,
        preexec_fn=preexec_fn if sys.platform != "win32" else None,
        creationflags=CREATE_SUSPENDED if win32_fate_sharing else 0)

    if win32_fate_sharing:
        try:
            ray.utils.set_kill_child_on_death_win32(process)
            psutil.Process(process.pid).resume()
        except (psutil.Error, OSError):
            process.kill()
            raise

    def _get_stream_name(stream):
        if stream is not None:
            try:
                return stream.name
            except AttributeError:
                return str(stream)
        return None

    return ProcessInfo(
        process=process,
        stdout_file=_get_stream_name(stdout_file),
        stderr_file=_get_stream_name(stderr_file),
        use_valgrind=use_valgrind,
        use_gdb=use_gdb,
        use_valgrind_profiler=use_valgrind_profiler,
        use_perftools_profiler=use_perftools_profiler,
        use_tmux=use_tmux)


def wait_for_redis_to_start(redis_ip_address, redis_port, password=None):
    """Wait for a Redis server to be available.

    This is accomplished by creating a Redis client and sending a random
    command to the server until the command gets through.

    Args:
        redis_ip_address (str): The IP address of the redis server.
        redis_port (int): The port of the redis server.
        password (str): The password of the redis server.

    Raises:
        Exception: An exception is raised if we could not connect with Redis.
    """
    redis_client = redis.StrictRedis(
        host=redis_ip_address, port=redis_port, password=password)
    # Wait for the Redis server to start.
    num_retries = ray_constants.START_REDIS_WAIT_RETRIES
    delay = 0.001
    for i in range(num_retries):
        try:
            # Run some random command and see if it worked.
            logger.debug(
                "Waiting for redis server at {}:{} to respond...".format(
                    redis_ip_address, redis_port))
            redis_client.client_list()
        # If the Redis service is delayed getting set up for any reason, we may
        # get a redis.ConnectionError: Error 111 connecting to host:port.
        # Connection refused.
        # Unfortunately, redis.ConnectionError is also the base class of
        # redis.AuthenticationError. We *don't* want to obscure a
        # redis.AuthenticationError, because that indicates the user provided a
        # bad password. Thus a double except clause to ensure a
        # redis.AuthenticationError isn't trapped here.
        except redis.AuthenticationError as authEx:
            raise RuntimeError("Unable to connect to Redis at {}:{}.".format(
                redis_ip_address, redis_port)) from authEx
        except redis.ConnectionError as connEx:
            if i >= num_retries - 1:
                raise RuntimeError(
                    f"Unable to connect to Redis at {redis_ip_address}:"
                    f"{redis_port} after {num_retries} retries. Check that "
                    f"{redis_ip_address}:{redis_port} is reachable from this "
                    "machine. If it is not, your firewall may be blocking "
                    "this port. If the problem is a flaky connection, try "
                    "setting the environment variable "
                    "`RAY_START_REDIS_WAIT_RETRIES` to increase the number of"
                    " attempts to ping the Redis server.") from connEx
            # Wait a little bit.
            time.sleep(delay)
            delay *= 2
        else:
            break
    else:
        raise RuntimeError(
            f"Unable to connect to Redis (after {num_retries} retries). "
            "If the Redis instance is on a different machine, check that "
            "your firewall and relevant Ray ports are configured properly. "
            "You can also set the environment variable "
            "`RAY_START_REDIS_WAIT_RETRIES` to increase the number of "
            "attempts to ping the Redis server.")


def _compute_version_info():
    """Compute the versions of Python, and Ray.

    Returns:
        A tuple containing the version information.
    """
    ray_version = ray.__version__
    python_version = ".".join(map(str, sys.version_info[:3]))
    return ray_version, python_version


def _put_version_info_in_redis(redis_client):
    """Store version information in Redis.

    This will be used to detect if workers or drivers are started using
    different versions of Python, or Ray.

    Args:
        redis_client: A client for the primary Redis shard.
    """
    redis_client.set("VERSION_INFO", json.dumps(_compute_version_info()))


def check_version_info(redis_client):
    """Check if various version info of this process is correct.

    This will be used to detect if workers or drivers are started using
    different versions of Python, or Ray. If the version
    information is not present in Redis, then no check is done.

    Args:
        redis_client: A client for the primary Redis shard.

    Raises:
        Exception: An exception is raised if there is a version mismatch.
    """
    redis_reply = redis_client.get("VERSION_INFO")

    # Don't do the check if there is no version information in Redis. This
    # is to make it easier to do things like start the processes by hand.
    if redis_reply is None:
        return

    true_version_info = tuple(json.loads(ray.utils.decode(redis_reply)))
    version_info = _compute_version_info()
    if version_info != true_version_info:
        node_ip_address = get_node_ip_address()
        error_message = ("Version mismatch: The cluster was started with:\n"
                         "    Ray: " + true_version_info[0] + "\n"
                         "    Python: " + true_version_info[1] + "\n"
                         "This process on node " + node_ip_address +
                         " was started with:" + "\n"
                         "    Ray: " + version_info[0] + "\n"
                         "    Python: " + version_info[1] + "\n")
        if version_info[:2] != true_version_info[:2]:
            raise RuntimeError(error_message)
        else:
            logger.warning(error_message)


def start_reaper(fate_share=None):
    """Start the reaper process.

    This is a lightweight process that simply
    waits for its parent process to die and then terminates its own
    process group. This allows us to ensure that ray processes are always
    terminated properly so long as that process itself isn't SIGKILLed.

    Returns:
        ProcessInfo for the process that was started.
    """
    # Make ourselves a process group leader so that the reaper can clean
    # up other ray processes without killing the process group of the
    # process that started us.
    try:
        if sys.platform != "win32":
            os.setpgrp()
    except OSError as e:
        errcode = e.errno
        if errcode == errno.EPERM and os.getpgrp() == os.getpid():
            # Nothing to do; we're already a session leader.
            pass
        else:
            logger.warning("setpgrp failed, processes may not be "
                           "cleaned up properly: {}.".format(e))
            # Don't start the reaper in this case as it could result in killing
            # other user processes.
            return None

    reaper_filepath = os.path.join(RAY_PATH, "ray_process_reaper.py")
    command = [sys.executable, "-u", reaper_filepath]
    process_info = start_ray_process(
        command,
        ray_constants.PROCESS_TYPE_REAPER,
        pipe_stdin=True,
        fate_share=fate_share)
    return process_info


def start_redis(node_ip_address,
                redirect_files,
                resource_spec,
                port=None,
                redis_shard_ports=None,
                num_redis_shards=1,
                redis_max_clients=None,
                redirect_worker_output=False,
                password=None,
                fate_share=None):
    """Start the Redis global state store.

    Args:
        node_ip_address: The IP address of the current node. This is only used
            for recording the log filenames in Redis.
        redirect_files: The list of (stdout, stderr) file pairs.
        resource_spec (ResourceSpec): Resources for the node.
        port (int): If provided, the primary Redis shard will be started on
            this port.
        redis_shard_ports: A list of the ports to use for the non-primary Redis
            shards.
        num_redis_shards (int): If provided, the number of Redis shards to
            start, in addition to the primary one. The default value is one
            shard.
        redis_max_clients: If this is provided, Ray will attempt to configure
            Redis with this maxclients number.
        redirect_worker_output (bool): True if worker output should be
            redirected to a file and false otherwise. Workers will have access
            to this value when they start up.
        password (str): Prevents external clients without the password
            from connecting to Redis if provided.

    Returns:
        A tuple of the address for the primary Redis shard, a list of
            addresses for the remaining shards, and the processes that were
            started.
    """

    if len(redirect_files) != 1 + num_redis_shards:
        raise ValueError("The number of redirect file pairs should be equal "
                         "to the number of redis shards (including the "
                         "primary shard) we will start.")
    if redis_shard_ports is None:
        redis_shard_ports = num_redis_shards * [None]
    elif len(redis_shard_ports) != num_redis_shards:
        raise RuntimeError("The number of Redis shard ports does not match "
                           "the number of Redis shards.")

    processes = []

    redis_executable = REDIS_EXECUTABLE
    redis_modules = [REDIS_MODULE]

    redis_stdout_file, redis_stderr_file = redirect_files[0]
    # Start the primary Redis shard.
    port, p = _start_redis_instance(
        redis_executable,
        modules=redis_modules,
        port=port,
        password=password,
        redis_max_clients=redis_max_clients,
        # Below we use None to indicate no limit on the memory of the
        # primary Redis shard.
        redis_max_memory=None,
        stdout_file=redis_stdout_file,
        stderr_file=redis_stderr_file,
        fate_share=fate_share)
    processes.append(p)
    redis_address = address(node_ip_address, port)

    # Register the number of Redis shards in the primary shard, so that clients
    # know how many redis shards to expect under RedisShards.
    primary_redis_client = redis.StrictRedis(
        host=node_ip_address, port=port, password=password)
    primary_redis_client.set("NumRedisShards", str(num_redis_shards))

    # Put the redirect_worker_output bool in the Redis shard so that workers
    # can access it and know whether or not to redirect their output.
    primary_redis_client.set("RedirectOutput", 1
                             if redirect_worker_output else 0)

    # Init job counter to GCS.
    primary_redis_client.set("JobCounter", 0)

    # Store version information in the primary Redis shard.
    _put_version_info_in_redis(primary_redis_client)

    # Calculate the redis memory.
    assert resource_spec.resolved()
    redis_max_memory = resource_spec.redis_max_memory

    # Start other Redis shards. Each Redis shard logs to a separate file,
    # prefixed by "redis-<shard number>".
    redis_shards = []
    for i in range(num_redis_shards):
        redis_stdout_file, redis_stderr_file = redirect_files[i + 1]
        redis_executable = REDIS_EXECUTABLE
        redis_modules = [REDIS_MODULE]

        redis_shard_port, p = _start_redis_instance(
            redis_executable,
            modules=redis_modules,
            port=redis_shard_ports[i],
            password=password,
            redis_max_clients=redis_max_clients,
            redis_max_memory=redis_max_memory,
            stdout_file=redis_stdout_file,
            stderr_file=redis_stderr_file,
            fate_share=fate_share)
        processes.append(p)

        shard_address = address(node_ip_address, redis_shard_port)
        redis_shards.append(shard_address)
        # Store redis shard information in the primary redis shard.
        primary_redis_client.rpush("RedisShards", shard_address)

    return redis_address, redis_shards, processes


def _start_redis_instance(executable,
                          modules,
                          port=None,
                          redis_max_clients=None,
                          num_retries=20,
                          stdout_file=None,
                          stderr_file=None,
                          password=None,
                          redis_max_memory=None,
                          fate_share=None):
    """Start a single Redis server.

    Notes:
        If "port" is not None, then we will only use this port and try
        only once. Otherwise, we will first try the default redis port,
        and if it is unavailable, we will try random ports with
        maximum retries of "num_retries".

    Args:
        executable (str): Full path of the redis-server executable.
        modules (list of str): A list of pathnames, pointing to the redis
            module(s) that will be loaded in this redis server.
        port (int): If provided, start a Redis server with this port.
        redis_max_clients: If this is provided, Ray will attempt to configure
            Redis with this maxclients number.
        num_retries (int): The number of times to attempt to start Redis. If a
            port is provided, this defaults to 1.
        stdout_file: A file handle opened for writing to redirect stdout to. If
            no redirection should happen, then this should be None.
        stderr_file: A file handle opened for writing to redirect stderr to. If
            no redirection should happen, then this should be None.
        password (str): Prevents external clients without the password
            from connecting to Redis if provided.
        redis_max_memory: The max amount of memory (in bytes) to allow redis
            to use, or None for no limit. Once the limit is exceeded, redis
            will start LRU eviction of entries.

    Returns:
        A tuple of the port used by Redis and ProcessInfo for the process that
            was started. If a port is passed in, then the returned port value
            is the same.

    Raises:
        Exception: An exception is raised if Redis could not be started.
    """
    assert os.path.isfile(executable)
    for module in modules:
        assert os.path.isfile(module)
    counter = 0
    if port is not None:
        # If a port is specified, then try only once to connect.
        # This ensures that we will use the given port.
        num_retries = 1
    else:
        port = ray_constants.DEFAULT_PORT

    load_module_args = []
    for module in modules:
        load_module_args += ["--loadmodule", module]

    while counter < num_retries:
        # Construct the command to start the Redis server.
        command = [executable]
        if password:
            if " " in password:
                raise ValueError("Spaces not permitted in redis password.")
            command += ["--requirepass", password]
        command += (
            ["--port", str(port), "--loglevel", "warning"] + load_module_args)
        process_info = start_ray_process(
            command,
            ray_constants.PROCESS_TYPE_REDIS_SERVER,
            stdout_file=stdout_file,
            stderr_file=stderr_file,
            fate_share=fate_share)
        time.sleep(0.1)
        # Check if Redis successfully started (or at least if it the executable
        # did not exit within 0.1 seconds).
        if process_info.process.poll() is None:
            break
        port = new_port()
        counter += 1
    if counter == num_retries:
        raise RuntimeError("Couldn't start Redis. "
                           "Check log files: {} {}".format(
                               stdout_file.name if stdout_file is not None else
                               "<stdout>", stderr_file.name
                               if stdout_file is not None else "<stderr>"))

    # Create a Redis client just for configuring Redis.
    redis_client = redis.StrictRedis(
        host="127.0.0.1", port=port, password=password)
    # Wait for the Redis server to start.
    wait_for_redis_to_start("127.0.0.1", port, password=password)
    # Configure Redis to generate keyspace notifications. TODO(rkn): Change
    # this to only generate notifications for the export keys.
    redis_client.config_set("notify-keyspace-events", "Kl")

    # Configure Redis to not run in protected mode so that processes on other
    # hosts can connect to it. TODO(rkn): Do this in a more secure way.
    redis_client.config_set("protected-mode", "no")

    # Discard old task and object metadata.
    if redis_max_memory is not None:
        redis_client.config_set("maxmemory", str(redis_max_memory))
        redis_client.config_set("maxmemory-policy", "allkeys-lru")
        redis_client.config_set("maxmemory-samples", "10")
        logger.debug("Starting Redis shard with {} GB max memory.".format(
            round(redis_max_memory / 1e9, 2)))

    # If redis_max_clients is provided, attempt to raise the number of maximum
    # number of Redis clients.
    if redis_max_clients is not None:
        redis_client.config_set("maxclients", str(redis_max_clients))
    elif resource is not None:
        # If redis_max_clients is not provided, determine the current ulimit.
        # We will use this to attempt to raise the maximum number of Redis
        # clients.
        current_max_clients = int(
            redis_client.config_get("maxclients")["maxclients"])
        # The below command should be the same as doing ulimit -n.
        ulimit_n = resource.getrlimit(resource.RLIMIT_NOFILE)[0]
        # The quantity redis_client_buffer appears to be the required buffer
        # between the maximum number of redis clients and ulimit -n. That is,
        # if ulimit -n returns 10000, then we can set maxclients to
        # 10000 - redis_client_buffer.
        redis_client_buffer = 32
        if current_max_clients < ulimit_n - redis_client_buffer:
            redis_client.config_set("maxclients",
                                    ulimit_n - redis_client_buffer)

    # Increase the hard and soft limits for the redis client pubsub buffer to
    # 128MB. This is a hack to make it less likely for pubsub messages to be
    # dropped and for pubsub connections to therefore be killed.
    cur_config = (redis_client.config_get("client-output-buffer-limit")[
        "client-output-buffer-limit"])
    cur_config_list = cur_config.split()
    assert len(cur_config_list) == 12
    cur_config_list[8:] = ["pubsub", "134217728", "134217728", "60"]
    redis_client.config_set("client-output-buffer-limit",
                            " ".join(cur_config_list))
    # Put a time stamp in Redis to indicate when it was started.
    redis_client.set("redis_start_time", time.time())
    return port, process_info


def start_log_monitor(redis_address,
                      logs_dir,
                      stdout_file=None,
                      stderr_file=None,
                      redis_password=None,
                      fate_share=None):
    """Start a log monitor process.

    Args:
        redis_address (str): The address of the Redis instance.
        logs_dir (str): The directory of logging files.
        stdout_file: A file handle opened for writing to redirect stdout to. If
            no redirection should happen, then this should be None.
        stderr_file: A file handle opened for writing to redirect stderr to. If
            no redirection should happen, then this should be None.
        redis_password (str): The password of the redis server.

    Returns:
        ProcessInfo for the process that was started.
    """
    log_monitor_filepath = os.path.join(RAY_PATH, "log_monitor.py")
    command = [
        sys.executable,
        "-u",
        log_monitor_filepath,
        f"--redis-address={redis_address}",
        f"--logs-dir={logs_dir}",
    ]
    if redis_password:
        command += ["--redis-password", redis_password]
    process_info = start_ray_process(
        command,
        ray_constants.PROCESS_TYPE_LOG_MONITOR,
        stdout_file=stdout_file,
        stderr_file=stderr_file,
        fate_share=fate_share)
    return process_info


def start_dashboard(require_dashboard,
                    host,
                    redis_address,
                    temp_dir,
                    logdir,
                    port=ray_constants.DEFAULT_DASHBOARD_PORT,
                    stdout_file=None,
                    stderr_file=None,
                    redis_password=None,
                    fate_share=None):
    """Start a dashboard process.

    Args:
        require_dashboard (bool): If true, this will raise an exception if we
            fail to start the dashboard. Otherwise it will print a warning if
            we fail to start the dashboard.
        host (str): The host to bind the dashboard web server to.
        port (str): The port to bind the dashboard web server to.
            Defaults to 8265.
        redis_address (str): The address of the Redis instance.
        temp_dir (str): The temporary directory used for log files and
            information for this Ray session.
        logdir (str): The log directory used to generate dashboard log.
        stdout_file: A file handle opened for writing to redirect stdout to. If
            no redirection should happen, then this should be None.
        stderr_file: A file handle opened for writing to redirect stderr to. If
            no redirection should happen, then this should be None.
        redis_password (str): The password of the redis server.

    Returns:
        ProcessInfo for the process that was started.
    """
    port_test_socket = socket.socket()
    port_test_socket.setsockopt(socket.SOL_SOCKET, socket.SO_REUSEADDR, 1)
    if port == ray_constants.DEFAULT_DASHBOARD_PORT:
        while True:
            try:
                port_test_socket.bind(("127.0.0.1", port))
                port_test_socket.close()
                break
            except socket.error:
                port += 1
    else:
        try:
            port_test_socket.bind(("127.0.0.1", port))
            port_test_socket.close()
        except socket.error:
            raise ValueError(
                f"The given dashboard port {port} is already in use")

    dashboard_dir = "new_dashboard"
    dashboard_filepath = os.path.join(RAY_PATH, dashboard_dir, "dashboard.py")
    command = [
        sys.executable,
        "-u",
        dashboard_filepath,
        f"--host={host}",
        f"--port={port}",
        f"--redis-address={redis_address}",
        f"--temp-dir={temp_dir}",
        f"--log-dir={logdir}",
    ]

    if redis_password:
        command += ["--redis-password", redis_password]

    dashboard_dependencies_present = True
    try:
        import aiohttp  # noqa: F401
        import grpc  # noqa: F401
    except ImportError:
        dashboard_dependencies_present = False
        warning_message = (
            "Failed to start the dashboard. The dashboard requires Python 3 "
            "as well as 'pip install aiohttp grpcio'.")
        if require_dashboard:
            raise ImportError(warning_message)
        else:
            logger.warning(warning_message)
    if dashboard_dependencies_present:
        process_info = start_ray_process(
            command,
            ray_constants.PROCESS_TYPE_DASHBOARD,
            stdout_file=stdout_file,
            stderr_file=stderr_file,
            fate_share=fate_share)

        dashboard_url = (
            f"{host if host != '0.0.0.0' else get_node_ip_address()}:{port}")

        logger.info("View the Ray dashboard at {}{}http://{}{}{}".format(
            colorama.Style.BRIGHT, colorama.Fore.GREEN, dashboard_url,
            colorama.Fore.RESET, colorama.Style.NORMAL))

        return dashboard_url, process_info
    else:
        return None, None


def start_gcs_server(redis_address,
                     stdout_file=None,
                     stderr_file=None,
                     redis_password=None,
                     config=None,
                     fate_share=None,
                     gcs_server_port=None,
                     metrics_agent_port=None,
                     node_ip_address=None):
    """Start a gcs server.
    Args:
        redis_address (str): The address that the Redis server is listening on.
        stdout_file: A file handle opened for writing to redirect stdout to. If
            no redirection should happen, then this should be None.
        stderr_file: A file handle opened for writing to redirect stderr to. If
            no redirection should happen, then this should be None.
        redis_password (str): The password of the redis server.
        config (dict|None): Optional configuration that will
            override defaults in RayConfig.
        gcs_server_port (int): Port number of the gcs server.
        metrics_agent_port(int): The port where metrics agent is bound to.
        node_ip_address(str): IP Address of a node where gcs server starts.
    Returns:
        ProcessInfo for the process that was started.
    """
    gcs_ip_address, gcs_port = redis_address.split(":")
    redis_password = redis_password or ""
    config_str = serialize_config(config)
    if gcs_server_port is None:
        gcs_server_port = 0

    command = [
        GCS_SERVER_EXECUTABLE,
        f"--redis_address={gcs_ip_address}",
        f"--redis_port={gcs_port}",
        f"--config_list={config_str}",
        f"--gcs_server_port={gcs_server_port}",
        f"--metrics-agent-port={metrics_agent_port}",
        f"--node-ip-address={node_ip_address}",
    ]
    if redis_password:
        command += [f"--redis_password={redis_password}"]
    process_info = start_ray_process(
        command,
        ray_constants.PROCESS_TYPE_GCS_SERVER,
        stdout_file=stdout_file,
        stderr_file=stderr_file,
        fate_share=fate_share)
    return process_info


def start_raylet(redis_address,
                 node_ip_address,
                 node_manager_port,
                 raylet_name,
                 plasma_store_name,
                 worker_path,
                 temp_dir,
                 session_dir,
                 log_dir,
                 resource_spec,
                 plasma_directory,
                 object_store_memory,
                 min_worker_port=None,
                 max_worker_port=None,
                 worker_port_list=None,
                 object_manager_port=None,
                 redis_password=None,
                 metrics_agent_port=None,
                 metrics_export_port=None,
                 use_valgrind=False,
                 use_profiler=False,
                 stdout_file=None,
                 stderr_file=None,
                 config=None,
                 java_worker_options=None,
                 huge_pages=False,
                 fate_share=None,
                 socket_to_use=None,
                 head_node=False,
                 start_initial_python_workers_for_first_job=False):
    """Start a raylet, which is a combined local scheduler and object manager.

    Args:
        redis_address (str): The address of the primary Redis server.
        node_ip_address (str): The IP address of this node.
        node_manager_port(int): The port to use for the node manager. This must
            not be 0.
        raylet_name (str): The name of the raylet socket to create.
        plasma_store_name (str): The name of the plasma store socket to connect
             to.
        worker_path (str): The path of the Python file that new worker
            processes will execute.
        temp_dir (str): The path of the temporary directory Ray will use.
        session_dir (str): The path of this session.
        log_dir (str): The path of the dir where log files are created.
        resource_spec (ResourceSpec): Resources for this raylet.
        object_manager_port: The port to use for the object manager. If this is
            None, then the object manager will choose its own port.
        min_worker_port (int): The lowest port number that workers will bind
            on. If not set, random ports will be chosen.
        max_worker_port (int): The highest port number that workers will bind
            on. If set, min_worker_port must also be set.
        redis_password: The password to use when connecting to Redis.
        metrics_agent_port(int): The port where metrics agent is bound to.
        metrics_export_port(int): The port at which metrics are exposed to.
        use_valgrind (bool): True if the raylet should be started inside
            of valgrind. If this is True, use_profiler must be False.
        use_profiler (bool): True if the raylet should be started inside
            a profiler. If this is True, use_valgrind must be False.
        stdout_file: A file handle opened for writing to redirect stdout to. If
            no redirection should happen, then this should be None.
        stderr_file: A file handle opened for writing to redirect stderr to. If
            no redirection should happen, then this should be None.
        config (dict|None): Optional Raylet configuration that will
            override defaults in RayConfig.
        java_worker_options (list): The command options for Java worker.
    Returns:
        ProcessInfo for the process that was started.
    """
    # The caller must provide a node manager port so that we can correctly
    # populate the command to start a worker.
    assert node_manager_port is not None and node_manager_port != 0
    config_str = serialize_config(config)

    if use_valgrind and use_profiler:
        raise ValueError("Cannot use valgrind and profiler at the same time.")

    assert resource_spec.resolved()
    static_resources = resource_spec.to_resource_dict()

    # Limit the number of workers that can be started in parallel by the
    # raylet. However, make sure it is at least 1.
    num_cpus_static = static_resources.get("CPU", 0)
    maximum_startup_concurrency = max(
        1, min(multiprocessing.cpu_count(), num_cpus_static))

    # Format the resource argument in a form like 'CPU,1.0,GPU,0,Custom,3'.
    resource_argument = ",".join(
        ["{},{}".format(*kv) for kv in static_resources.items()])

    gcs_ip_address, gcs_port = redis_address.split(":")

    has_java_command = False
    if shutil.which("java") is not None:
        has_java_command = True

    ray_java_installed = False
    try:
        jars_dir = get_ray_jars_dir()
        if os.path.exists(jars_dir):
            ray_java_installed = True
    except Exception:
        pass

    include_java = has_java_command and ray_java_installed
    if include_java is True:
        java_worker_command = build_java_worker_command(
            json.loads(java_worker_options) if java_worker_options else [],
            redis_address,
            node_manager_port,
            plasma_store_name,
            raylet_name,
            redis_password,
            session_dir,
        )
    else:
        java_worker_command = []

    if os.path.exists(DEFAULT_WORKER_EXECUTABLE):
        cpp_worker_command = build_cpp_worker_command(
            "",
            redis_address,
            node_manager_port,
            plasma_store_name,
            raylet_name,
            redis_password,
            session_dir,
        )
    else:
        cpp_worker_command = []

    # Create the command that the Raylet will use to start workers.
    start_worker_command = [
        sys.executable,
        worker_path,
        f"--node-ip-address={node_ip_address}",
        f"--node-manager-port={node_manager_port}",
        f"--object-store-name={plasma_store_name}",
        f"--raylet-name={raylet_name}",
        f"--redis-address={redis_address}",
        f"--config-list={config_str}",
        f"--temp-dir={temp_dir}",
        f"--metrics-agent-port={metrics_agent_port}",
        "RAY_WORKER_DYNAMIC_OPTION_PLACEHOLDER",
    ]
    if redis_password:
        start_worker_command += [f"--redis-password={redis_password}"]

    # If the object manager port is None, then use 0 to cause the object
    # manager to choose its own port.
    if object_manager_port is None:
        object_manager_port = 0

    if min_worker_port is None:
        min_worker_port = 0

    if max_worker_port is None:
        max_worker_port = 0

    # Create agent command
    agent_command = [
        sys.executable,
        "-u",
        os.path.join(RAY_PATH, "new_dashboard/agent.py"),
        f"--node-ip-address={node_ip_address}",
        f"--redis-address={redis_address}",
        f"--metrics-export-port={metrics_export_port}",
        f"--dashboard-agent-port={metrics_agent_port}",
        f"--node-manager-port={node_manager_port}",
        f"--object-store-name={plasma_store_name}",
        f"--raylet-name={raylet_name}",
        f"--temp-dir={temp_dir}",
        f"--log-dir={log_dir}",
    ]

    if redis_password is not None and len(redis_password) != 0:
        agent_command.append("--redis-password={}".format(redis_password))

    command = [
        RAYLET_EXECUTABLE,
        f"--raylet_socket_name={raylet_name}",
        f"--store_socket_name={plasma_store_name}",
        f"--object_manager_port={object_manager_port}",
        f"--min_worker_port={min_worker_port}",
        f"--max_worker_port={max_worker_port}",
        f"--node_manager_port={node_manager_port}",
        f"--node_ip_address={node_ip_address}",
        f"--redis_address={gcs_ip_address}",
        f"--redis_port={gcs_port}",
        f"--maximum_startup_concurrency={maximum_startup_concurrency}",
        f"--static_resource_list={resource_argument}",
        f"--config_list={config_str}",
        f"--python_worker_command={subprocess.list2cmdline(start_worker_command)}",  # noqa
        f"--java_worker_command={subprocess.list2cmdline(java_worker_command)}",  # noqa
        f"--cpp_worker_command={subprocess.list2cmdline(cpp_worker_command)}",  # noqa
        f"--redis_password={redis_password or ''}",
        f"--temp_dir={temp_dir}",
        f"--session_dir={session_dir}",
        f"--metrics-agent-port={metrics_agent_port}",
        f"--metrics_export_port={metrics_export_port}",
    ]
    if worker_port_list is not None:
        command.append(f"--worker_port_list={worker_port_list}")
    if start_initial_python_workers_for_first_job:
        command.append("--num_initial_python_workers_for_first_job={}".format(
            resource_spec.num_cpus))
    command.append("--agent_command={}".format(
        subprocess.list2cmdline(agent_command)))
    if config.get("plasma_store_as_thread"):
        # command related to the plasma store
        command += [
            f"--object_store_memory={object_store_memory}",
            f"--plasma_directory={plasma_directory}",
        ]
        if huge_pages:
            command.append("--huge_pages")
    if socket_to_use:
        socket_to_use.close()
    if head_node:
        command.append("--head_node")
    process_info = start_ray_process(
        command,
        ray_constants.PROCESS_TYPE_RAYLET,
        use_valgrind=use_valgrind,
        use_gdb=False,
        use_valgrind_profiler=use_profiler,
        use_perftools_profiler=("RAYLET_PERFTOOLS_PATH" in os.environ),
        stdout_file=stdout_file,
        stderr_file=stderr_file,
        fate_share=fate_share)

    return process_info


def get_ray_jars_dir():
    """Return a directory where all ray-related jars and
      their dependencies locate."""
    current_dir = RAY_PATH
    jars_dir = os.path.abspath(os.path.join(current_dir, "jars"))
    if not os.path.exists(jars_dir):
        raise RuntimeError("Ray jars is not packaged into ray. "
                           "Please build ray with java enabled "
                           "(set env var RAY_INSTALL_JAVA=1)")
    return os.path.abspath(os.path.join(current_dir, "jars"))


def build_java_worker_command(java_worker_options, redis_address,
                              node_manager_port, plasma_store_name,
                              raylet_name, redis_password, session_dir):
    """This method assembles the command used to start a Java worker.

    Args:
        java_worker_options (list): The command options for Java worker.
        redis_address (str): Redis address of GCS.
        plasma_store_name (str): The name of the plasma store socket to connect
           to.
        raylet_name (str): The name of the raylet socket to create.
        redis_password (str): The password of connect to redis.
        session_dir (str): The path of this session.
    Returns:
        The command string for starting Java worker.
    """
    pairs = []
    if redis_address is not None:
        pairs.append(("ray.address", redis_address))
    pairs.append(("ray.raylet.node-manager-port", node_manager_port))

    if plasma_store_name is not None:
        pairs.append(("ray.object-store.socket-name", plasma_store_name))

    if raylet_name is not None:
        pairs.append(("ray.raylet.socket-name", raylet_name))

    if redis_password is not None:
        pairs.append(("ray.redis.password", redis_password))

    pairs.append(("ray.home", RAY_HOME))
    pairs.append(("ray.logging.dir", os.path.join(session_dir, "logs")))
    pairs.append(("ray.session-dir", session_dir))
    command = ["java"] + ["-D{}={}".format(*pair) for pair in pairs]

    command += ["RAY_WORKER_RAYLET_CONFIG_PLACEHOLDER"]

    # Add ray jars path to java classpath
    ray_jars = os.path.join(get_ray_jars_dir(), "*")
    if java_worker_options is None:
        options = []
    else:
        assert isinstance(java_worker_options, (tuple, list))
        options = list(java_worker_options)
    cp_index = -1
    for i in range(len(options)):
        option = options[i]
        if option == "-cp" or option == "-classpath":
            cp_index = i + 1
            break
    if cp_index != -1:
        options[cp_index] = options[cp_index] + os.pathsep + ray_jars
    else:
        options = ["-cp", ray_jars] + options
    # Put `java_worker_options` in the last, so it can overwrite the
    # above options.
    command += options

    command += ["RAY_WORKER_DYNAMIC_OPTION_PLACEHOLDER"]
    command += ["io.ray.runtime.runner.worker.DefaultWorker"]

    return command


def build_cpp_worker_command(
        cpp_worker_options,
        redis_address,
        node_manager_port,
        plasma_store_name,
        raylet_name,
        redis_password,
        session_dir,
):
    """This method assembles the command used to start a CPP worker.

    Args:
        cpp_worker_options (list): The command options for CPP worker.
        redis_address (str): Redis address of GCS.
        plasma_store_name (str): The name of the plasma store socket to connect
           to.
        raylet_name (str): The name of the raylet socket to create.
        redis_password (str): The password of connect to redis.
        session_dir (str): The path of this session.
    Returns:
        The command string for starting CPP worker.
    """

    # TODO(Guyang Song): Remove the arg is_default_worker.
    # See `cluster_mode_test.cc` for why this workaround is currently needed
    # for C++ workers.
    command = [
        DEFAULT_WORKER_EXECUTABLE, plasma_store_name, raylet_name,
        str(node_manager_port), redis_address, redis_password, session_dir,
        "is_default_worker"
    ]

    return command


def determine_plasma_store_config(object_store_memory,
                                  plasma_directory=None,
                                  huge_pages=False):
    """Figure out how to configure the plasma object store.

    This will determine which directory to use for the plasma store. On Linux,
    we will try to use /dev/shm unless the shared memory file system is too
    small, in which case we will fall back to /tmp. If any of the object store
    memory or plasma directory parameters are specified by the user, then those
    values will be preserved.

    Args:
        object_store_memory (int): The objec store memory to use.
        plasma_directory (str): The user-specified plasma directory parameter.
        huge_pages (bool): The user-specified huge pages parameter.

    Returns:
        The plasma directory to use. If it is specified by the user, then that
            value will be preserved.
    """
    if not isinstance(object_store_memory, int):
        object_store_memory = int(object_store_memory)

    if huge_pages and not (sys.platform == "linux"
                           or sys.platform == "linux2"):
        raise ValueError("The huge_pages argument is only supported on "
                         "Linux.")

    system_memory = ray.utils.get_system_memory()

    # Determine which directory to use. By default, use /tmp on MacOS and
    # /dev/shm on Linux, unless the shared-memory file system is too small,
    # in which case we default to /tmp on Linux.
    if plasma_directory is None:
        if sys.platform == "linux" or sys.platform == "linux2":
            shm_avail = ray.utils.get_shared_memory_bytes()
            # Compare the requested memory size to the memory available in
            # /dev/shm.
            if shm_avail > object_store_memory:
                plasma_directory = "/dev/shm"
            else:
                plasma_directory = ray.utils.get_user_temp_dir()
                logger.warning(
                    "WARNING: The object store is using {} instead of "
                    "/dev/shm because /dev/shm has only {} bytes available. "
                    "This may slow down performance! You may be able to free "
                    "up space by deleting files in /dev/shm or terminating "
                    "any running plasma_store_server processes. If you are "
                    "inside a Docker container, you may need to pass an "
                    "argument with the flag '--shm-size' to 'docker run'.".
                    format(ray.utils.get_user_temp_dir(), shm_avail))
        else:
            plasma_directory = ray.utils.get_user_temp_dir()

        # Do some sanity checks.
        if object_store_memory > system_memory:
            raise ValueError(
                "The requested object store memory size is greater "
                "than the total available memory.")
    else:
        plasma_directory = os.path.abspath(plasma_directory)
        logger.info("object_store_memory is not verified when "
                    "plasma_directory is set.")

    if not os.path.isdir(plasma_directory):
        raise ValueError(f"The file {plasma_directory} does not "
                         "exist or is not a directory.")

    if huge_pages and plasma_directory is None:
        raise ValueError("If huge_pages is True, then the "
                         "plasma_directory argument must be provided.")

    if object_store_memory < ray_constants.OBJECT_STORE_MINIMUM_MEMORY_BYTES:
        raise ValueError("Attempting to cap object store memory usage at {} "
                         "bytes, but the minimum allowed is {} bytes.".format(
                             object_store_memory,
                             ray_constants.OBJECT_STORE_MINIMUM_MEMORY_BYTES))

    # Print the object store memory using two decimal places.
    logger.debug(
        "Determine to start the Plasma object store with {} GB memory "
        "using {}.".format(
            round(object_store_memory / 10**9, 2), plasma_directory))

    return plasma_directory, object_store_memory


def start_plasma_store(resource_spec,
                       plasma_directory,
                       object_store_memory,
                       plasma_store_socket_name,
                       stdout_file=None,
                       stderr_file=None,
                       keep_idle=False,
                       huge_pages=False,
                       fate_share=None,
                       use_valgrind=False):
    """This method starts an object store process.

    Args:
        resource_spec (ResourceSpec): Resources for the node.
        plasma_store_socket_name (str): The path/name of the plasma
            store socket.
        stdout_file: A file handle opened for writing to redirect stdout
            to. If no redirection should happen, then this should be None.
        stderr_file: A file handle opened for writing to redirect stderr
            to. If no redirection should happen, then this should be None.
        plasma_directory: A directory where the Plasma memory mapped files will
            be created.
        huge_pages: Boolean flag indicating whether to start the Object
            Store with hugetlbfs support. Requires plasma_directory.
        keep_idle: If True, run the plasma store as an idle placeholder.

    Returns:
        ProcessInfo for the process that was started.
    """
    # Start the Plasma store.
    if use_valgrind and RUN_PLASMA_STORE_PROFILER:
        raise ValueError("Cannot use valgrind and profiler at the same time.")

    assert resource_spec.resolved()

    command = [
        PLASMA_STORE_EXECUTABLE,
        "-s",
        plasma_store_socket_name,
        "-m",
        str(object_store_memory),
    ]
    if plasma_directory is not None:
        command += ["-d", plasma_directory]
    if huge_pages:
        command += ["-h"]
    if keep_idle:
        command.append("-z")
    process_info = start_ray_process(
        command,
        ray_constants.PROCESS_TYPE_PLASMA_STORE,
        use_valgrind=use_valgrind,
        use_valgrind_profiler=RUN_PLASMA_STORE_PROFILER,
        stdout_file=stdout_file,
        stderr_file=stderr_file,
        fate_share=fate_share)
    return process_info


def start_worker(node_ip_address,
                 object_store_name,
                 raylet_name,
                 redis_address,
                 worker_path,
                 temp_dir,
                 raylet_ip_address=None,
                 stdout_file=None,
                 stderr_file=None,
                 fate_share=None):
    """This method starts a worker process.

    Args:
        node_ip_address (str): The IP address of the node that this worker is
            running on.
        object_store_name (str): The socket name of the object store.
        raylet_name (str): The socket name of the raylet server.
        redis_address (str): The address that the Redis server is listening on.
        worker_path (str): The path of the source code which the worker process
            will run.
        temp_dir (str): The path of the temp dir.
        raylet_ip_address (str): The IP address of the worker's raylet. If not
            provided, it defaults to the node_ip_address.
        stdout_file: A file handle opened for writing to redirect stdout to. If
            no redirection should happen, then this should be None.
        stderr_file: A file handle opened for writing to redirect stderr to. If
            no redirection should happen, then this should be None.

    Returns:
        ProcessInfo for the process that was started.
    """
    command = [
        sys.executable,
        "-u",
        worker_path,
        "--node-ip-address=" + node_ip_address,
        "--object-store-name=" + object_store_name,
        "--raylet-name=" + raylet_name,
        "--redis-address=" + str(redis_address),
        "--temp-dir=" + temp_dir,
    ]
    if raylet_ip_address is not None:
        command.append("--raylet-ip-address=" + raylet_ip_address)
    process_info = start_ray_process(
        command,
        ray_constants.PROCESS_TYPE_WORKER,
        stdout_file=stdout_file,
        stderr_file=stderr_file,
        fate_share=fate_share)
    return process_info


def start_monitor(redis_address,
                  logs_dir,
                  stdout_file=None,
                  stderr_file=None,
                  autoscaling_config=None,
                  redis_password=None,
                  fate_share=None):
    """Run a process to monitor the other processes.

    Args:
        redis_address (str): The address that the Redis server is listening on.
        logs_dir(str): The path to the log directory.
        stdout_file: A file handle opened for writing to redirect stdout to. If
            no redirection should happen, then this should be None.
        stderr_file: A file handle opened for writing to redirect stderr to. If
            no redirection should happen, then this should be None.
        autoscaling_config: path to autoscaling config file.
        redis_password (str): The password of the redis server.

    Returns:
        ProcessInfo for the process that was started.
    """
    monitor_path = os.path.join(RAY_PATH, "monitor.py")
    command = [
        sys.executable,
        "-u",
        monitor_path,
        f"--logs-dir={logs_dir}",
        "--redis-address=" + str(redis_address),
    ]
    if autoscaling_config:
        command.append("--autoscaling-config=" + str(autoscaling_config))
    if redis_password:
        command.append("--redis-password=" + redis_password)
    process_info = start_ray_process(
        command,
        ray_constants.PROCESS_TYPE_MONITOR,
        stdout_file=stdout_file,
        stderr_file=stderr_file,
        fate_share=fate_share)
    return process_info<|MERGE_RESOLUTION|>--- conflicted
+++ resolved
@@ -287,11 +287,8 @@
                                 node_ip_address,
                                 num_retries=5,
                                 redis_password=None,
-<<<<<<< HEAD
+                                no_warning=False,
                                 node_uuid=None):
-=======
-                                no_warning=False):
->>>>>>> 3fd3cb96
     counter = 0
     while True:
         try:
