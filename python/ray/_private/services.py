import base64
import collections
import errno
import io
import json
import logging
import multiprocessing
import os
from pathlib import Path
import mmap
import random
import shutil
import signal
import socket
import subprocess
import sys
import time
from typing import Optional
import warnings

# Ray modules
import ray
import ray.ray_constants as ray_constants
from ray.util.debug import log_once
import redis

# Import psutil and colorama after ray so the packaged version is used.
import colorama
import psutil

resource = None
if sys.platform != "win32":
    import resource

EXE_SUFFIX = ".exe" if sys.platform == "win32" else ""

# True if processes are run in the valgrind profiler.
RUN_RAYLET_PROFILER = False

# Location of the redis server.
RAY_HOME = os.path.join(os.path.dirname(os.path.dirname(__file__)), "../..")
RAY_PATH = os.path.abspath(os.path.dirname(os.path.dirname(__file__)))
RAY_PRIVATE_DIR = "_private"
AUTOSCALER_PRIVATE_DIR = "autoscaler/_private"
REDIS_EXECUTABLE = os.path.join(
    RAY_PATH, "core/src/ray/thirdparty/redis/src/redis-server" + EXE_SUFFIX)

# Location of the raylet executables.
RAYLET_EXECUTABLE = os.path.join(RAY_PATH,
                                 "core/src/ray/raylet/raylet" + EXE_SUFFIX)
GCS_SERVER_EXECUTABLE = os.path.join(
    RAY_PATH, "core/src/ray/gcs/gcs_server" + EXE_SUFFIX)

# Location of the cpp default worker executables.
DEFAULT_WORKER_EXECUTABLE = os.path.join(
    RAY_PATH, "core/src/ray/cpp/default_worker" + EXE_SUFFIX)

<<<<<<< HEAD
GOLANG_WORKER_EXECUTABLE = os.path.join(
    RAY_PATH, "../../golang/worker" + EXE_SUFFIX)
=======
DASHBOARD_DEPENDENCY_ERROR_MESSAGE = (
    "Not all Ray Dashboard dependencies were "
    "found. To use the dashboard please "
    "install Ray using `pip install "
    "ray[default]`.")
>>>>>>> abb46de4

# Logger for this module. It should be configured at the entry point
# into the program using Ray. Ray provides a default configuration at
# entry/init points.
logger = logging.getLogger(__name__)

ProcessInfo = collections.namedtuple("ProcessInfo", [
    "process",
    "stdout_file",
    "stderr_file",
    "use_valgrind",
    "use_gdb",
    "use_valgrind_profiler",
    "use_perftools_profiler",
    "use_tmux",
])


def serialize_config(config):
    return base64.b64encode(json.dumps(config).encode("utf-8")).decode("utf-8")


class ConsolePopen(subprocess.Popen):
    if sys.platform == "win32":

        def terminate(self):
            if isinstance(self.stdin, io.IOBase):
                self.stdin.close()
            if self._use_signals:
                self.send_signal(signal.CTRL_BREAK_EVENT)
            else:
                super(ConsolePopen, self).terminate()

        def __init__(self, *args, **kwargs):
            # CREATE_NEW_PROCESS_GROUP is used to send Ctrl+C on Windows:
            # https://docs.python.org/3/library/subprocess.html#subprocess.Popen.send_signal
            new_pgroup = subprocess.CREATE_NEW_PROCESS_GROUP
            flags_to_add = 0
            if ray._private.utils.detect_fate_sharing_support():
                # If we don't have kernel-mode fate-sharing, then don't do this
                # because our children need to be in out process group for
                # the process reaper to properly terminate them.
                flags_to_add = new_pgroup
            flags_key = "creationflags"
            if flags_to_add:
                kwargs[flags_key] = (kwargs.get(flags_key) or 0) | flags_to_add
            self._use_signals = (kwargs[flags_key] & new_pgroup)
            super(ConsolePopen, self).__init__(*args, **kwargs)


def address(ip_address, port):
    return ip_address + ":" + str(port)


def new_port(lower_bound=10000, upper_bound=65535, denylist=None):
    if not denylist:
        denylist = set()
    port = random.randint(lower_bound, upper_bound)
    retry = 0
    while port in denylist:
        if retry > 100:
            break
        port = random.randint(lower_bound, upper_bound)
        retry += 1
    if retry > 100:
        raise ValueError("Failed to find a new port from the range "
                         f"{lower_bound}-{upper_bound}. Denylist: {denylist}")
    return port


def find_redis_address(address=None):
    """
    Attempts to find all valid Ray redis addresses on this node.

    Returns:
        Set of detected Redis instances.
    """
    # Currently, this extracts the deprecated --redis-address from the command
    # that launched the raylet running on this node, if any. Anyone looking to
    # edit this function should be warned that these commands look like, for
    # example:
    # /usr/local/lib/python3.8/dist-packages/ray/core/src/ray/raylet/raylet
    # --redis_address=123.456.78.910 --node_ip_address=123.456.78.910
    # --raylet_socket_name=... --store_socket_name=... --object_manager_port=0
    # --min_worker_port=10000 --max_worker_port=10999
    # --node_manager_port=58578 --redis_port=6379
    # --maximum_startup_concurrency=8
    # --static_resource_list=node:123.456.78.910,1.0,object_store_memory,66
    # --config_list=plasma_store_as_thread,True
    # --python_worker_command=/usr/bin/python
    #     /usr/local/lib/python3.8/dist-packages/ray/workers/default_worker.py
    #     --redis-address=123.456.78.910:6379
    #     --node-ip-address=123.456.78.910 --node-manager-port=58578
    #     --object-store-name=... --raylet-name=...
    #     --temp-dir=/tmp/ray
    #     --metrics-agent-port=41856 --redis-password=[MASKED]
    #     --java_worker_command= --cpp_worker_command=
    #     --redis_password=[MASKED] --temp_dir=/tmp/ray --session_dir=...
    #     --metrics-agent-port=41856 --metrics_export_port=64229
    #     --agent_command=/usr/bin/python
    #     -u /usr/local/lib/python3.8/dist-packages/ray/new_dashboard/agent.py
    #         --redis-address=123.456.78.910:6379 --metrics-export-port=64229
    #         --dashboard-agent-port=41856 --node-manager-port=58578
    #         --object-store-name=... --raylet-name=... --temp-dir=/tmp/ray
    #         --log-dir=/tmp/ray/session_2020-11-08_14-29-07_199128_278000/logs
    #         --redis-password=[MASKED] --object_store_memory=5037192806
    #         --plasma_directory=/tmp
    # Longer arguments are elided with ... but all arguments from this instance
    # are included, to provide a sense of what is in these.
    # Indeed, we had to pull --redis-address to the front of each call to make
    # this readable.
    # As you can see, this is very long and complex, which is why we can't
    # simply extract all the the arguments using regular expressions and
    # present a dict as if we never lost track of these arguments, for
    # example. Picking out --redis-address below looks like it might grab the
    # wrong thing, but double-checking that we're finding the correct process
    # by checking that the contents look like we expect would probably be prone
    # to choking in unexpected ways.
    # Notice that --redis-address appears twice. This is not a copy-paste
    # error; this is the reason why the for loop below attempts to pick out
    # every appearance of --redis-address.

    # The --redis-address here is what is now called the --address, but it
    # appears in the default_worker.py and agent.py calls as --redis-address.
    pids = psutil.pids()
    redis_addresses = set()
    for pid in pids:
        try:
            proc = psutil.Process(pid)
            # HACK: Workaround for UNIX idiosyncrasy
            # Normally, cmdline() is supposed to return the argument list.
            # But it in some cases (such as when setproctitle is called),
            # an arbitrary string resembling a command-line is stored in
            # the first argument.
            # Explanation: https://unix.stackexchange.com/a/432681
            # More info: https://github.com/giampaolo/psutil/issues/1179
            cmdline = proc.cmdline()
            # NOTE(kfstorm): To support Windows, we can't use
            # `os.path.basename(cmdline[0]) == "raylet"` here.
            if len(cmdline) > 0 and "raylet" in os.path.basename(cmdline[0]):
                for arglist in cmdline:
                    # Given we're merely seeking --redis-address, we just split
                    # every argument on spaces for now.
                    for arg in arglist.split(" "):
                        # TODO(ekl): Find a robust solution for locating Redis.
                        if arg.startswith("--redis-address="):
                            proc_addr = arg.split("=")[1]
                            if address is not None and address != proc_addr:
                                continue
                            redis_addresses.add(proc_addr)
        except psutil.AccessDenied:
            pass
        except psutil.NoSuchProcess:
            pass
    return redis_addresses


def get_ray_address_to_use_or_die():
    """
    Attempts to find an address for an existing Ray cluster if it is not
    already specified as an environment variable.
    Returns:
        A string to pass into `ray.init(address=...)`
    """
    return os.environ.get(ray_constants.RAY_ADDRESS_ENVIRONMENT_VARIABLE,
                          find_redis_address_or_die())


def _log_dashboard_dependency_warning_once():
    if log_once("dashboard_failed_import"
                ) and not os.getenv("RAY_DISABLE_IMPORT_WARNING") == "1":
        warning_message = DASHBOARD_DEPENDENCY_ERROR_MESSAGE
        warning_message += " To disable this message, set " \
                           "RAY_DISABLE_IMPORT_WARNING " \
                           "env var to '1'."
        warnings.warn(warning_message)


def find_redis_address_or_die():

    redis_addresses = find_redis_address()
    if len(redis_addresses) > 1:
        raise ConnectionError(
            f"Found multiple active Ray instances: {redis_addresses}. "
            "Please specify the one to connect to by setting `address`.")
        sys.exit(1)
    elif not redis_addresses:
        raise ConnectionError(
            "Could not find any running Ray instance. "
            "Please specify the one to connect to by setting `address`.")
    return redis_addresses.pop()


def wait_for_node(redis_address,
                  node_plasma_store_socket_name,
                  redis_password=None,
                  timeout=30):
    """Wait until this node has appeared in the client table.

    Args:
        redis_address (str): The redis address.
        node_plasma_store_socket_name (str): The
            plasma_store_socket_name for the given node which we wait for.
        redis_password (str): the redis password.
        timeout: The amount of time in seconds to wait before raising an
            exception.

    Raises:
        TimeoutError: An exception is raised if the timeout expires before
            the node appears in the client table.
    """
    redis_ip_address, redis_port = redis_address.split(":")
    wait_for_redis_to_start(redis_ip_address, redis_port, redis_password)
    global_state = ray.state.GlobalState()
    global_state._initialize_global_state(redis_address, redis_password)
    start_time = time.time()
    while time.time() - start_time < timeout:
        clients = global_state.node_table()
        object_store_socket_names = [
            client["ObjectStoreSocketName"] for client in clients
        ]
        if node_plasma_store_socket_name in object_store_socket_names:
            return
        else:
            time.sleep(0.1)
    raise TimeoutError("Timed out while waiting for node to startup.")


def get_node_to_connect_for_driver(redis_address,
                                   node_ip_address,
                                   redis_password=None):
    redis_ip_address, redis_port = redis_address.split(":")
    # Get node table from global state accessor.
    global_state = ray.state.GlobalState()
    global_state._initialize_global_state(redis_address, redis_password)
    return global_state.get_node_to_connect_for_driver(node_ip_address)


def get_webui_url_from_redis(redis_client):
    webui_url = redis_client.hmget("webui", "url")[0]
    return ray._private.utils.decode(
        webui_url) if webui_url is not None else None


def remaining_processes_alive():
    """See if the remaining processes are alive or not.

    Note that this ignores processes that have been explicitly killed,
    e.g., via a command like node.kill_raylet().

    Returns:
        True if the remaining processes started by ray.init() are alive and
            False otherwise.

    Raises:
        Exception: An exception is raised if the processes were not started by
            ray.init().
    """
    if ray.worker._global_node is None:
        raise RuntimeError("This process is not in a position to determine "
                           "whether all processes are alive or not.")
    return ray.worker._global_node.remaining_processes_alive()


def validate_redis_address(address):
    """Validates address parameter.

    Returns:
        redis_address: string containing the full <host:port> address.
        redis_ip: string representing the host portion of the address.
        redis_port: integer representing the port portion of the address.
    """

    if address == "auto":
        address = find_redis_address_or_die()
    redis_address = address_to_ip(address)

    redis_address_parts = redis_address.split(":")
    if len(redis_address_parts) != 2:
        raise ValueError("Malformed address. Expected '<host>:<port>'.")
    redis_ip = redis_address_parts[0]
    try:
        redis_port = int(redis_address_parts[1])
    except ValueError:
        raise ValueError("Malformed address port. Must be an integer.")
    if redis_port < 1024 or redis_port > 65535:
        raise ValueError("Invalid address port. Must "
                         "be between 1024 and 65535.")

    return redis_address, redis_ip, redis_port


def address_to_ip(address):
    """Convert a hostname to a numerical IP addresses in an address.

    This should be a no-op if address already contains an actual numerical IP
    address.

    Args:
        address: This can be either a string containing a hostname (or an IP
            address) and a port or it can be just an IP address.

    Returns:
        The same address but with the hostname replaced by a numerical IP
            address.
    """
    address_parts = address.split(":")
    ip_address = socket.gethostbyname(address_parts[0])
    # Make sure localhost isn't resolved to the loopback ip
    if ip_address == "127.0.0.1":
        ip_address = get_node_ip_address()
    return ":".join([ip_address] + address_parts[1:])


def node_ip_address_from_perspective(address):
    """IP address by which the local node can be reached *from* the `address`.

    Args:
        address (str): The IP address and port of any known live service on the
            network you care about.

    Returns:
        The IP address by which the local node can be reached from the address.
    """
    ip_address, port = address.split(":")
    s = socket.socket(socket.AF_INET, socket.SOCK_DGRAM)
    try:
        # This command will raise an exception if there is no internet
        # connection.
        s.connect((ip_address, int(port)))
        node_ip_address = s.getsockname()[0]
    except OSError as e:
        node_ip_address = "127.0.0.1"
        # [Errno 101] Network is unreachable
        if e.errno == errno.ENETUNREACH:
            try:
                # try get node ip address from host name
                host_name = socket.getfqdn(socket.gethostname())
                node_ip_address = socket.gethostbyname(host_name)
            except Exception:
                pass
    finally:
        s.close()

    return node_ip_address


def get_node_ip_address(address="8.8.8.8:53"):
    if ray.worker._global_node is not None:
        return ray.worker._global_node.node_ip_address
    return node_ip_address_from_perspective(address)


def create_redis_client(redis_address, password=None):
    """Create a Redis client.

    Args:
        The IP address, port, and password of the Redis server.

    Returns:
        A Redis client.
    """
    if not hasattr(create_redis_client, "instances"):
        create_redis_client.instances = {}
    else:
        cli = create_redis_client.instances.get(redis_address)
        if cli is not None:
            try:
                cli.ping()
                return cli
            except Exception:
                create_redis_client.instances.pop(redis_address)

    _, redis_ip_address, redis_port = validate_redis_address(redis_address)
    # For this command to work, some other client (on the same machine
    # as Redis) must have run "CONFIG SET protected-mode no".
    create_redis_client.instances[redis_address] = redis.StrictRedis(
        host=redis_ip_address, port=int(redis_port), password=password)

    return create_redis_client.instances[redis_address]


def start_ray_process(command,
                      process_type,
                      fate_share,
                      env_updates=None,
                      cwd=None,
                      use_valgrind=False,
                      use_gdb=False,
                      use_valgrind_profiler=False,
                      use_perftools_profiler=False,
                      use_tmux=False,
                      stdout_file=None,
                      stderr_file=None,
                      pipe_stdin=False):
    """Start one of the Ray processes.

    TODO(rkn): We need to figure out how these commands interact. For example,
    it may only make sense to start a process in gdb if we also start it in
    tmux. Similarly, certain combinations probably don't make sense, like
    simultaneously running the process in valgrind and the profiler.

    Args:
        command (List[str]): The command to use to start the Ray process.
        process_type (str): The type of the process that is being started
            (e.g., "raylet").
        fate_share: If true, the child will be killed if its parent (us) dies.
            True must only be passed after detection of this functionality.
        env_updates (dict): A dictionary of additional environment variables to
            run the command with (in addition to the caller's environment
            variables).
        cwd (str): The directory to run the process in.
        use_valgrind (bool): True if we should start the process in valgrind.
        use_gdb (bool): True if we should start the process in gdb.
        use_valgrind_profiler (bool): True if we should start the process in
            the valgrind profiler.
        use_perftools_profiler (bool): True if we should profile the process
            using perftools.
        use_tmux (bool): True if we should start the process in tmux.
        stdout_file: A file handle opened for writing to redirect stdout to. If
            no redirection should happen, then this should be None.
        stderr_file: A file handle opened for writing to redirect stderr to. If
            no redirection should happen, then this should be None.
        pipe_stdin: If true, subprocess.PIPE will be passed to the process as
            stdin.

    Returns:
        Information about the process that was started including a handle to
            the process that was started.
    """
    # Detect which flags are set through environment variables.
    valgrind_env_var = f"RAY_{process_type.upper()}_VALGRIND"
    if os.environ.get(valgrind_env_var) == "1":
        logger.info("Detected environment variable '%s'.", valgrind_env_var)
        use_valgrind = True
    valgrind_profiler_env_var = f"RAY_{process_type.upper()}_VALGRIND_PROFILER"
    if os.environ.get(valgrind_profiler_env_var) == "1":
        logger.info("Detected environment variable '%s'.",
                    valgrind_profiler_env_var)
        use_valgrind_profiler = True
    perftools_profiler_env_var = (f"RAY_{process_type.upper()}"
                                  "_PERFTOOLS_PROFILER")
    if os.environ.get(perftools_profiler_env_var) == "1":
        logger.info("Detected environment variable '%s'.",
                    perftools_profiler_env_var)
        use_perftools_profiler = True
    tmux_env_var = f"RAY_{process_type.upper()}_TMUX"
    if os.environ.get(tmux_env_var) == "1":
        logger.info("Detected environment variable '%s'.", tmux_env_var)
        use_tmux = True
    gdb_env_var = f"RAY_{process_type.upper()}_GDB"
    if os.environ.get(gdb_env_var) == "1":
        logger.info("Detected environment variable '%s'.", gdb_env_var)
        use_gdb = True

    if sum([
            use_gdb,
            use_valgrind,
            use_valgrind_profiler,
            use_perftools_profiler,
    ]) > 1:
        raise ValueError(
            "At most one of the 'use_gdb', 'use_valgrind', "
            "'use_valgrind_profiler', and 'use_perftools_profiler' flags can "
            "be used at a time.")
    if env_updates is None:
        env_updates = {}
    if not isinstance(env_updates, dict):
        raise ValueError("The 'env_updates' argument must be a dictionary.")

    modified_env = os.environ.copy()
    modified_env.update(env_updates)

    if use_gdb:
        if not use_tmux:
            raise ValueError(
                "If 'use_gdb' is true, then 'use_tmux' must be true as well.")

        # TODO(suquark): Any better temp file creation here?
        gdb_init_path = os.path.join(ray._private.utils.get_ray_temp_dir(),
                                     f"gdb_init_{process_type}_{time.time()}")
        ray_process_path = command[0]
        ray_process_args = command[1:]
        run_args = " ".join(["'{}'".format(arg) for arg in ray_process_args])
        with open(gdb_init_path, "w") as gdb_init_file:
            gdb_init_file.write(f"run {run_args}")
        command = ["gdb", ray_process_path, "-x", gdb_init_path]

    if use_valgrind:
        command = [
            "valgrind",
            "--track-origins=yes",
            "--leak-check=full",
            "--show-leak-kinds=all",
            "--leak-check-heuristics=stdstring",
            "--error-exitcode=1",
        ] + command

    if use_valgrind_profiler:
        command = ["valgrind", "--tool=callgrind"] + command

    if use_perftools_profiler:
        modified_env["LD_PRELOAD"] = os.environ["PERFTOOLS_PATH"]
        modified_env["CPUPROFILE"] = os.environ["PERFTOOLS_LOGFILE"]

    if use_tmux:
        # The command has to be created exactly as below to ensure that it
        # works on all versions of tmux. (Tested with tmux 1.8-5, travis'
        # version, and tmux 2.1)
        command = ["tmux", "new-session", "-d", f"{' '.join(command)}"]

    if fate_share:
        assert ray._private.utils.detect_fate_sharing_support(), (
            "kernel-level fate-sharing must only be specified if "
            "detect_fate_sharing_support() has returned True")

    def preexec_fn():
        import signal
        signal.pthread_sigmask(signal.SIG_BLOCK, {signal.SIGINT})
        if fate_share and sys.platform.startswith("linux"):
            ray._private.utils.set_kill_on_parent_death_linux()

    win32_fate_sharing = fate_share and sys.platform == "win32"
    # With Windows fate-sharing, we need special care:
    # The process must be added to the job before it is allowed to execute.
    # Otherwise, there's a race condition: the process might spawn children
    # before the process itself is assigned to the job.
    # After that point, its children will not be added to the job anymore.
    CREATE_SUSPENDED = 0x00000004  # from Windows headers

    process = ConsolePopen(
        command,
        env=modified_env,
        cwd=cwd,
        stdout=stdout_file,
        stderr=stderr_file,
        stdin=subprocess.PIPE if pipe_stdin else None,
        preexec_fn=preexec_fn if sys.platform != "win32" else None,
        creationflags=CREATE_SUSPENDED if win32_fate_sharing else 0)

    if win32_fate_sharing:
        try:
            ray._private.utils.set_kill_child_on_death_win32(process)
            psutil.Process(process.pid).resume()
        except (psutil.Error, OSError):
            process.kill()
            raise

    def _get_stream_name(stream):
        if stream is not None:
            try:
                return stream.name
            except AttributeError:
                return str(stream)
        return None

    return ProcessInfo(
        process=process,
        stdout_file=_get_stream_name(stdout_file),
        stderr_file=_get_stream_name(stderr_file),
        use_valgrind=use_valgrind,
        use_gdb=use_gdb,
        use_valgrind_profiler=use_valgrind_profiler,
        use_perftools_profiler=use_perftools_profiler,
        use_tmux=use_tmux)


def wait_for_redis_to_start(redis_ip_address, redis_port, password=None):
    """Wait for a Redis server to be available.

    This is accomplished by creating a Redis client and sending a random
    command to the server until the command gets through.

    Args:
        redis_ip_address (str): The IP address of the redis server.
        redis_port (int): The port of the redis server.
        password (str): The password of the redis server.

    Raises:
        Exception: An exception is raised if we could not connect with Redis.
    """
    redis_client = redis.StrictRedis(
        host=redis_ip_address, port=redis_port, password=password)
    # Wait for the Redis server to start.
    num_retries = ray_constants.START_REDIS_WAIT_RETRIES
    delay = 0.001
    for i in range(num_retries):
        try:
            # Run some random command and see if it worked.
            logger.debug(
                "Waiting for redis server at {}:{} to respond...".format(
                    redis_ip_address, redis_port))
            redis_client.client_list()
        # If the Redis service is delayed getting set up for any reason, we may
        # get a redis.ConnectionError: Error 111 connecting to host:port.
        # Connection refused.
        # Unfortunately, redis.ConnectionError is also the base class of
        # redis.AuthenticationError. We *don't* want to obscure a
        # redis.AuthenticationError, because that indicates the user provided a
        # bad password. Thus a double except clause to ensure a
        # redis.AuthenticationError isn't trapped here.
        except redis.AuthenticationError as authEx:
            raise RuntimeError("Unable to connect to Redis at {}:{}.".format(
                redis_ip_address, redis_port)) from authEx
        except redis.ConnectionError as connEx:
            if i >= num_retries - 1:
                raise RuntimeError(
                    f"Unable to connect to Redis at {redis_ip_address}:"
                    f"{redis_port} after {num_retries} retries. Check that "
                    f"{redis_ip_address}:{redis_port} is reachable from this "
                    "machine. If it is not, your firewall may be blocking "
                    "this port. If the problem is a flaky connection, try "
                    "setting the environment variable "
                    "`RAY_START_REDIS_WAIT_RETRIES` to increase the number of"
                    " attempts to ping the Redis server.") from connEx
            # Wait a little bit.
            time.sleep(delay)
            delay *= 2
        else:
            break
    else:
        raise RuntimeError(
            f"Unable to connect to Redis (after {num_retries} retries). "
            "If the Redis instance is on a different machine, check that "
            "your firewall and relevant Ray ports are configured properly. "
            "You can also set the environment variable "
            "`RAY_START_REDIS_WAIT_RETRIES` to increase the number of "
            "attempts to ping the Redis server.")


def _compute_version_info():
    """Compute the versions of Python, and Ray.

    Returns:
        A tuple containing the version information.
    """
    ray_version = ray.__version__
    python_version = ".".join(map(str, sys.version_info[:3]))
    return ray_version, python_version


def _put_version_info_in_redis(redis_client):
    """Store version information in Redis.

    This will be used to detect if workers or drivers are started using
    different versions of Python, or Ray.

    Args:
        redis_client: A client for the primary Redis shard.
    """
    redis_client.set("VERSION_INFO", json.dumps(_compute_version_info()))


def check_version_info(redis_client):
    """Check if various version info of this process is correct.

    This will be used to detect if workers or drivers are started using
    different versions of Python, or Ray. If the version
    information is not present in Redis, then no check is done.

    Args:
        redis_client: A client for the primary Redis shard.

    Raises:
        Exception: An exception is raised if there is a version mismatch.
    """
    redis_reply = redis_client.get("VERSION_INFO")

    # Don't do the check if there is no version information in Redis. This
    # is to make it easier to do things like start the processes by hand.
    if redis_reply is None:
        return

    true_version_info = tuple(
        json.loads(ray._private.utils.decode(redis_reply)))
    version_info = _compute_version_info()
    if version_info != true_version_info:
        node_ip_address = get_node_ip_address()
        error_message = ("Version mismatch: The cluster was started with:\n"
                         "    Ray: " + true_version_info[0] + "\n"
                         "    Python: " + true_version_info[1] + "\n"
                         "This process on node " + node_ip_address +
                         " was started with:" + "\n"
                         "    Ray: " + version_info[0] + "\n"
                         "    Python: " + version_info[1] + "\n")
        if version_info[:2] != true_version_info[:2]:
            raise RuntimeError(error_message)
        else:
            logger.warning(error_message)


def start_reaper(fate_share=None):
    """Start the reaper process.

    This is a lightweight process that simply
    waits for its parent process to die and then terminates its own
    process group. This allows us to ensure that ray processes are always
    terminated properly so long as that process itself isn't SIGKILLed.

    Returns:
        ProcessInfo for the process that was started.
    """
    # Make ourselves a process group leader so that the reaper can clean
    # up other ray processes without killing the process group of the
    # process that started us.
    try:
        if sys.platform != "win32":
            os.setpgrp()
    except OSError as e:
        errcode = e.errno
        if errcode == errno.EPERM and os.getpgrp() == os.getpid():
            # Nothing to do; we're already a session leader.
            pass
        else:
            logger.warning("setpgrp failed, processes may not be "
                           "cleaned up properly: {}.".format(e))
            # Don't start the reaper in this case as it could result in killing
            # other user processes.
            return None

    reaper_filepath = os.path.join(RAY_PATH, RAY_PRIVATE_DIR,
                                   "ray_process_reaper.py")
    command = [sys.executable, "-u", reaper_filepath]
    process_info = start_ray_process(
        command,
        ray_constants.PROCESS_TYPE_REAPER,
        pipe_stdin=True,
        fate_share=fate_share)
    return process_info


def start_redis(node_ip_address,
                redirect_files,
                resource_spec,
                port=None,
                redis_shard_ports=None,
                num_redis_shards=1,
                redis_max_clients=None,
                redirect_worker_output=False,
                password=None,
                fate_share=None,
                external_addresses=None,
                port_denylist=None):
    """Start the Redis global state store.

    Args:
        node_ip_address: The IP address of the current node. This is only used
            for recording the log filenames in Redis.
        redirect_files: The list of (stdout, stderr) file pairs.
        resource_spec (ResourceSpec): Resources for the node.
        port (int): If provided, the primary Redis shard will be started on
            this port.
        redis_shard_ports: A list of the ports to use for the non-primary Redis
            shards.
        num_redis_shards (int): If provided, the number of Redis shards to
            start, in addition to the primary one. The default value is one
            shard.
        redis_max_clients: If this is provided, Ray will attempt to configure
            Redis with this maxclients number.
        redirect_worker_output (bool): True if worker output should be
            redirected to a file and false otherwise. Workers will have access
            to this value when they start up.
        password (str): Prevents external clients without the password
            from connecting to Redis if provided.
        port_denylist (set): A set of denylist ports that shouldn't
            be used when allocating a new port.

    Returns:
        A tuple of the address for the primary Redis shard, a list of
            addresses for the remaining shards, and the processes that were
            started.
    """

    if len(redirect_files) != 1 + num_redis_shards:
        raise ValueError("The number of redirect file pairs should be equal "
                         "to the number of redis shards (including the "
                         "primary shard) we will start.")
    if redis_shard_ports is None:
        redis_shard_ports = num_redis_shards * [None]
    elif len(redis_shard_ports) != num_redis_shards:
        raise RuntimeError("The number of Redis shard ports does not match "
                           "the number of Redis shards.")

    processes = []

    if external_addresses is not None:
        primary_redis_address = external_addresses[0]
        [primary_redis_ip, port] = primary_redis_address.split(":")
        port = int(port)
        redis_address = address(primary_redis_ip, port)
        primary_redis_client = create_redis_client(
            "%s:%s" % (primary_redis_ip, port), password=password)
        # Deleting the key to avoid duplicated rpush.
        primary_redis_client.delete("RedisShards")
    else:
        redis_executable = REDIS_EXECUTABLE

        redis_stdout_file, redis_stderr_file = redirect_files[0]
        # If no port is given, fallback to default Redis port for the primary
        # shard.
        if port is None:
            port = ray_constants.DEFAULT_PORT
            num_retries = 20
        else:
            num_retries = 1
        # Start the primary Redis shard.
        port, p = _start_redis_instance(
            redis_executable,
            port=port,
            password=password,
            redis_max_clients=redis_max_clients,
            num_retries=num_retries,
            # Below we use None to indicate no limit on the memory of the
            # primary Redis shard.
            redis_max_memory=None,
            stdout_file=redis_stdout_file,
            stderr_file=redis_stderr_file,
            fate_share=fate_share,
            port_denylist=port_denylist)
        processes.append(p)
        redis_address = address(node_ip_address, port)
        primary_redis_client = redis.StrictRedis(
            host=node_ip_address, port=port, password=password)

    # Register the number of Redis shards in the primary shard, so that clients
    # know how many redis shards to expect under RedisShards.
    primary_redis_client.set("NumRedisShards", str(num_redis_shards))

    # Put the redirect_worker_output bool in the Redis shard so that workers
    # can access it and know whether or not to redirect their output.
    primary_redis_client.set("RedirectOutput", 1
                             if redirect_worker_output else 0)

    # Init job counter to GCS.
    primary_redis_client.set("JobCounter", 0)

    # Store version information in the primary Redis shard.
    _put_version_info_in_redis(primary_redis_client)

    # Calculate the redis memory.
    assert resource_spec.resolved()
    redis_max_memory = resource_spec.redis_max_memory

    # Start other Redis shards. Each Redis shard logs to a separate file,
    # prefixed by "redis-<shard number>".
    redis_shards = []
    # If Redis shard ports are not provided, start the port range of the
    # other Redis shards at a high, random port.
    last_shard_port = new_port(denylist=port_denylist) - 1
    for i in range(num_redis_shards):
        if external_addresses is not None and len(external_addresses) > 1:
            shard_address = external_addresses[i + 1]
        else:
            redis_stdout_file, redis_stderr_file = redirect_files[i + 1]
            redis_executable = REDIS_EXECUTABLE
            redis_shard_port = redis_shard_ports[i]
            # If no shard port is given, try to start this shard's Redis
            # instance on the port right after the last shard's port.
            if redis_shard_port is None:
                redis_shard_port = last_shard_port + 1
                num_retries = 20
            else:
                num_retries = 1

            redis_shard_port, p = _start_redis_instance(
                redis_executable,
                port=redis_shard_port,
                password=password,
                redis_max_clients=redis_max_clients,
                num_retries=num_retries,
                redis_max_memory=redis_max_memory,
                stdout_file=redis_stdout_file,
                stderr_file=redis_stderr_file,
                fate_share=fate_share,
                port_denylist=port_denylist)
            processes.append(p)

            shard_address = address(node_ip_address, redis_shard_port)
            last_shard_port = redis_shard_port

        redis_shards.append(shard_address)
        # Store redis shard information in the primary redis shard.
        primary_redis_client.rpush("RedisShards", shard_address)

    return redis_address, redis_shards, processes


def _start_redis_instance(executable,
                          port,
                          redis_max_clients=None,
                          num_retries=20,
                          stdout_file=None,
                          stderr_file=None,
                          password=None,
                          redis_max_memory=None,
                          fate_share=None,
                          port_denylist=None):
    """Start a single Redis server.

    Notes:
        We will initially try to start the Redis instance at the given port,
        and then try at most `num_retries - 1` times to start the Redis
        instance at successive random ports.

    Args:
        executable (str): Full path of the redis-server executable.
        port (int): Try to start a Redis server at this port.
        redis_max_clients: If this is provided, Ray will attempt to configure
            Redis with this maxclients number.
        num_retries (int): The number of times to attempt to start Redis at
            successive ports.
        stdout_file: A file handle opened for writing to redirect stdout to. If
            no redirection should happen, then this should be None.
        stderr_file: A file handle opened for writing to redirect stderr to. If
            no redirection should happen, then this should be None.
        password (str): Prevents external clients without the password
            from connecting to Redis if provided.
        redis_max_memory: The max amount of memory (in bytes) to allow redis
            to use, or None for no limit. Once the limit is exceeded, redis
            will start LRU eviction of entries.
        port_denylist (set): A set of denylist ports that shouldn't
            be used when allocating a new port.

    Returns:
        A tuple of the port used by Redis and ProcessInfo for the process that
            was started. If a port is passed in, then the returned port value
            is the same.

    Raises:
        Exception: An exception is raised if Redis could not be started.
    """
    assert os.path.isfile(executable)
    counter = 0

    while counter < num_retries:
        # Construct the command to start the Redis server.
        command = [executable]
        if password:
            if " " in password:
                raise ValueError("Spaces not permitted in redis password.")
            command += ["--requirepass", password]
        command += (["--port", str(port), "--loglevel", "warning"])
        process_info = start_ray_process(
            command,
            ray_constants.PROCESS_TYPE_REDIS_SERVER,
            stdout_file=stdout_file,
            stderr_file=stderr_file,
            fate_share=fate_share)
        time.sleep(0.1)
        # Check if Redis successfully started (or at least if it the executable
        # did not exit within 0.1 seconds).
        if process_info.process.poll() is None:
            break
        port = new_port(denylist=port_denylist)
        counter += 1
    if counter == num_retries:
        raise RuntimeError("Couldn't start Redis. "
                           "Check log files: {} {}".format(
                               stdout_file.name if stdout_file is not None else
                               "<stdout>", stderr_file.name
                               if stdout_file is not None else "<stderr>"))

    # Create a Redis client just for configuring Redis.
    redis_client = redis.StrictRedis(
        host="127.0.0.1", port=port, password=password)
    # Wait for the Redis server to start.
    wait_for_redis_to_start("127.0.0.1", port, password=password)
    # Configure Redis to generate keyspace notifications. TODO(rkn): Change
    # this to only generate notifications for the export keys.
    redis_client.config_set("notify-keyspace-events", "Kl")

    # Configure Redis to not run in protected mode so that processes on other
    # hosts can connect to it. TODO(rkn): Do this in a more secure way.
    redis_client.config_set("protected-mode", "no")

    # Discard old task and object metadata.
    if redis_max_memory is not None:
        redis_client.config_set("maxmemory", str(redis_max_memory))
        redis_client.config_set("maxmemory-policy", "allkeys-lru")
        redis_client.config_set("maxmemory-samples", "10")
        logger.debug("Starting Redis shard with {} GB max memory.".format(
            round(redis_max_memory / 1e9, 2)))

    # If redis_max_clients is provided, attempt to raise the number of maximum
    # number of Redis clients.
    if redis_max_clients is not None:
        redis_client.config_set("maxclients", str(redis_max_clients))
    elif resource is not None:
        # If redis_max_clients is not provided, determine the current ulimit.
        # We will use this to attempt to raise the maximum number of Redis
        # clients.
        current_max_clients = int(
            redis_client.config_get("maxclients")["maxclients"])
        # The below command should be the same as doing ulimit -n.
        ulimit_n = resource.getrlimit(resource.RLIMIT_NOFILE)[0]
        # The quantity redis_client_buffer appears to be the required buffer
        # between the maximum number of redis clients and ulimit -n. That is,
        # if ulimit -n returns 10000, then we can set maxclients to
        # 10000 - redis_client_buffer.
        redis_client_buffer = 32
        if current_max_clients < ulimit_n - redis_client_buffer:
            redis_client.config_set("maxclients",
                                    ulimit_n - redis_client_buffer)

    # Increase the hard and soft limits for the redis client pubsub buffer to
    # 128MB. This is a hack to make it less likely for pubsub messages to be
    # dropped and for pubsub connections to therefore be killed.
    cur_config = (redis_client.config_get("client-output-buffer-limit")[
        "client-output-buffer-limit"])
    cur_config_list = cur_config.split()
    assert len(cur_config_list) == 12
    cur_config_list[8:] = ["pubsub", "134217728", "134217728", "60"]
    redis_client.config_set("client-output-buffer-limit",
                            " ".join(cur_config_list))
    # Put a time stamp in Redis to indicate when it was started.
    redis_client.set("redis_start_time", time.time())
    return port, process_info


def start_log_monitor(redis_address,
                      logs_dir,
                      stdout_file=None,
                      stderr_file=None,
                      redis_password=None,
                      fate_share=None,
                      max_bytes=0,
                      backup_count=0):
    """Start a log monitor process.

    Args:
        redis_address (str): The address of the Redis instance.
        logs_dir (str): The directory of logging files.
        stdout_file: A file handle opened for writing to redirect stdout to. If
            no redirection should happen, then this should be None.
        stderr_file: A file handle opened for writing to redirect stderr to. If
            no redirection should happen, then this should be None.
        redis_password (str): The password of the redis server.
        max_bytes (int): Log rotation parameter. Corresponding to
            RotatingFileHandler's maxBytes.
        backup_count (int): Log rotation parameter. Corresponding to
            RotatingFileHandler's backupCount.

    Returns:
        ProcessInfo for the process that was started.
    """
    log_monitor_filepath = os.path.join(RAY_PATH, RAY_PRIVATE_DIR,
                                        "log_monitor.py")
    command = [
        sys.executable, "-u", log_monitor_filepath,
        f"--redis-address={redis_address}", f"--logs-dir={logs_dir}",
        f"--logging-rotate-bytes={max_bytes}",
        f"--logging-rotate-backup-count={backup_count}"
    ]
    if redis_password:
        command += ["--redis-password", redis_password]
    process_info = start_ray_process(
        command,
        ray_constants.PROCESS_TYPE_LOG_MONITOR,
        stdout_file=stdout_file,
        stderr_file=stderr_file,
        fate_share=fate_share)
    return process_info


def start_dashboard(require_dashboard,
                    host,
                    redis_address,
                    temp_dir,
                    logdir,
                    port=None,
                    stdout_file=None,
                    stderr_file=None,
                    redis_password=None,
                    fate_share=None,
                    max_bytes=0,
                    backup_count=0):
    """Start a dashboard process.

    Args:
        require_dashboard (bool): If true, this will raise an exception if we
            fail to start the dashboard. Otherwise it will print a warning if
            we fail to start the dashboard.
        host (str): The host to bind the dashboard web server to.
        port (str): The port to bind the dashboard web server to.
            Defaults to 8265.
        redis_address (str): The address of the Redis instance.
        temp_dir (str): The temporary directory used for log files and
            information for this Ray session.
        logdir (str): The log directory used to generate dashboard log.
        stdout_file: A file handle opened for writing to redirect stdout to. If
            no redirection should happen, then this should be None.
        stderr_file: A file handle opened for writing to redirect stderr to. If
            no redirection should happen, then this should be None.
        redis_password (str): The password of the redis server.
        max_bytes (int): Log rotation parameter. Corresponding to
            RotatingFileHandler's maxBytes.
        backup_count (int): Log rotation parameter. Corresponding to
            RotatingFileHandler's backupCount.

    Returns:
        ProcessInfo for the process that was started.
    """
    try:
        # Make sure port is available.
        if port is None:
            port_retries = 50
            port = ray_constants.DEFAULT_DASHBOARD_PORT
        else:
            port_retries = 0
            port_test_socket = socket.socket()
            port_test_socket.setsockopt(
                socket.SOL_SOCKET,
                socket.SO_REUSEADDR,
                1,
            )
            try:
                port_test_socket.bind((host, port))
                port_test_socket.close()
            except socket.error as e:
                if e.errno in {48, 98}:  # address already in use.
                    raise ValueError(
                        f"Failed to bind to {host}:{port} because it's "
                        "already occupied. You can use `ray start "
                        "--dashboard-port ...` or `ray.init(dashboard_port=..."
                        ")` to select a different port.")
                else:
                    raise e

        # Make sure the process can start.
        try:
            import ray.new_dashboard.optional_deps  # noqa: F401
        except ImportError:
            if require_dashboard:
                raise ImportError(DASHBOARD_DEPENDENCY_ERROR_MESSAGE)
            else:
                _log_dashboard_dependency_warning_once()
                return None, None

        # Start the dashboard process.
        dashboard_dir = "new_dashboard"
        dashboard_filepath = os.path.join(RAY_PATH, dashboard_dir,
                                          "dashboard.py")
        command = [
            sys.executable, "-u", dashboard_filepath, f"--host={host}",
            f"--port={port}", f"--port-retries={port_retries}",
            f"--redis-address={redis_address}", f"--temp-dir={temp_dir}",
            f"--log-dir={logdir}", f"--logging-rotate-bytes={max_bytes}",
            f"--logging-rotate-backup-count={backup_count}"
        ]
        if redis_password:
            command += ["--redis-password", redis_password]
        process_info = start_ray_process(
            command,
            ray_constants.PROCESS_TYPE_DASHBOARD,
            stdout_file=stdout_file,
            stderr_file=stderr_file,
            fate_share=fate_share)

        # Retrieve the dashboard url
        redis_client = ray._private.services.create_redis_client(
            redis_address, redis_password)
        dashboard_url = None
        dashboard_returncode = None
        for _ in range(200):
            dashboard_url = redis_client.get(ray_constants.REDIS_KEY_DASHBOARD)
            if dashboard_url is not None:
                dashboard_url = dashboard_url.decode("utf-8")
                break
            dashboard_returncode = process_info.process.poll()
            if dashboard_returncode is not None:
                break
            # This is often on the critical path of ray.init() and ray start,
            # so we need to poll often.
            time.sleep(0.1)
        if dashboard_url is None:
            dashboard_log = os.path.join(logdir, "dashboard.log")
            returncode_str = (f", return code {dashboard_returncode}"
                              if dashboard_returncode is not None else "")
            # Read last n lines of dashboard log. The log file may be large.
            n = 10
            lines = []
            try:
                with open(dashboard_log, "rb") as f:
                    with mmap.mmap(
                            f.fileno(), 0, access=mmap.ACCESS_READ) as mm:
                        end = mm.size()
                        for _ in range(n):
                            sep = mm.rfind(b"\n", 0, end - 1)
                            if sep == -1:
                                break
                            lines.append(mm[sep + 1:end].decode("utf-8"))
                            end = sep
                lines.append(f" The last {n} lines of {dashboard_log}:")
            except Exception as e:
                raise Exception(f"Failed to read dashbord log: {e}")

            last_log_str = "\n".join(reversed(lines[-n:]))
            raise Exception("Failed to start the dashboard"
                            f"{returncode_str}.{last_log_str}")

        logger.info("View the Ray dashboard at %s%shttp://%s%s%s",
                    colorama.Style.BRIGHT, colorama.Fore.GREEN, dashboard_url,
                    colorama.Fore.RESET, colorama.Style.NORMAL)

        return dashboard_url, process_info
    except Exception as e:
        if require_dashboard:
            raise e from e
        else:
            logger.error(f"Failed to start the dashboard: {e}")
            return None, None


def start_gcs_server(redis_address,
                     log_dir,
                     stdout_file=None,
                     stderr_file=None,
                     redis_password=None,
                     config=None,
                     fate_share=None,
                     gcs_server_port=None,
                     metrics_agent_port=None,
                     node_ip_address=None):
    """Start a gcs server.
    Args:
        redis_address (str): The address that the Redis server is listening on.
        log_dir (str): The path of the dir where log files are created.
        stdout_file: A file handle opened for writing to redirect stdout to. If
            no redirection should happen, then this should be None.
        stderr_file: A file handle opened for writing to redirect stderr to. If
            no redirection should happen, then this should be None.
        redis_password (str): The password of the redis server.
        config (dict|None): Optional configuration that will
            override defaults in RayConfig.
        gcs_server_port (int): Port number of the gcs server.
        metrics_agent_port(int): The port where metrics agent is bound to.
        node_ip_address(str): IP Address of a node where gcs server starts.
    Returns:
        ProcessInfo for the process that was started.
    """
    gcs_ip_address, gcs_port = redis_address.split(":")
    redis_password = redis_password or ""
    config_str = serialize_config(config)
    if gcs_server_port is None:
        gcs_server_port = 0

    command = [
        GCS_SERVER_EXECUTABLE,
        f"--redis_address={gcs_ip_address}",
        f"--redis_port={gcs_port}",
        f"--log_dir={log_dir}",
        f"--config_list={config_str}",
        f"--gcs_server_port={gcs_server_port}",
        f"--metrics-agent-port={metrics_agent_port}",
        f"--node-ip-address={node_ip_address}",
    ]
    if redis_password:
        command += [f"--redis_password={redis_password}"]
    process_info = start_ray_process(
        command,
        ray_constants.PROCESS_TYPE_GCS_SERVER,
        stdout_file=stdout_file,
        stderr_file=stderr_file,
        fate_share=fate_share)
    return process_info


def start_raylet(redis_address,
                 node_ip_address,
                 node_manager_port,
                 raylet_name,
                 plasma_store_name,
                 worker_path,
                 setup_worker_path,
                 worker_setup_hook,
                 runtime_env_setup_hook,
                 temp_dir,
                 session_dir,
                 resource_dir,
                 log_dir,
                 resource_spec,
                 plasma_directory,
                 object_store_memory,
                 min_worker_port=None,
                 max_worker_port=None,
                 worker_port_list=None,
                 object_manager_port=None,
                 redis_password=None,
                 metrics_agent_port=None,
                 metrics_export_port=None,
                 dashboard_agent_listen_port=None,
                 use_valgrind=False,
                 use_profiler=False,
                 stdout_file=None,
                 stderr_file=None,
                 config=None,
                 huge_pages=False,
                 fate_share=None,
                 socket_to_use=None,
                 start_initial_python_workers_for_first_job=False,
                 max_bytes=0,
                 backup_count=0,
                 ray_debugger_external=False):
    """Start a raylet, which is a combined local scheduler and object manager.

    Args:
        redis_address (str): The address of the primary Redis server.
        node_ip_address (str): The IP address of this node.
        node_manager_port(int): The port to use for the node manager. If it's
            0, a random port will be used.
        raylet_name (str): The name of the raylet socket to create.
        plasma_store_name (str): The name of the plasma store socket to connect
             to.
        worker_path (str): The path of the Python file that new worker
            processes will execute.
        setup_worker_path (str): The path of the Python file that will run
            worker_setup_hook to set up the environment for the worker process.
        worker_setup_hook (str): The module path to a Python function that will
            be imported and run to set up the environment for the worker.
        runtime_env_setup_hook (str): The module path to a Python function that
            will be imported and run to set up the runtime env in agent.
        temp_dir (str): The path of the temporary directory Ray will use.
        session_dir (str): The path of this session.
        resource_dir(str): The path of resource of this session .
        log_dir (str): The path of the dir where log files are created.
        resource_spec (ResourceSpec): Resources for this raylet.
        object_manager_port: The port to use for the object manager. If this is
            None, then the object manager will choose its own port.
        min_worker_port (int): The lowest port number that workers will bind
            on. If not set, random ports will be chosen.
        max_worker_port (int): The highest port number that workers will bind
            on. If set, min_worker_port must also be set.
        redis_password: The password to use when connecting to Redis.
        metrics_agent_port(int): The port where metrics agent is bound to.
        metrics_export_port(int): The port at which metrics are exposed to.
        use_valgrind (bool): True if the raylet should be started inside
            of valgrind. If this is True, use_profiler must be False.
        use_profiler (bool): True if the raylet should be started inside
            a profiler. If this is True, use_valgrind must be False.
        stdout_file: A file handle opened for writing to redirect stdout to. If
            no redirection should happen, then this should be None.
        stderr_file: A file handle opened for writing to redirect stderr to. If
            no redirection should happen, then this should be None.
        tracing_startup_hook: Tracing startup hook.
        config (dict|None): Optional Raylet configuration that will
            override defaults in RayConfig.
        max_bytes (int): Log rotation parameter. Corresponding to
            RotatingFileHandler's maxBytes.
        backup_count (int): Log rotation parameter. Corresponding to
            RotatingFileHandler's backupCount.
        ray_debugger_external (bool): True if the Ray debugger should be made
            available externally to this node.
    Returns:
        ProcessInfo for the process that was started.
    """
    assert node_manager_port is not None and type(node_manager_port) == int

    if use_valgrind and use_profiler:
        raise ValueError("Cannot use valgrind and profiler at the same time.")

    assert resource_spec.resolved()
    static_resources = resource_spec.to_resource_dict()

    # Limit the number of workers that can be started in parallel by the
    # raylet. However, make sure it is at least 1.
    num_cpus_static = static_resources.get("CPU", 0)
    maximum_startup_concurrency = max(
        1, min(multiprocessing.cpu_count(), num_cpus_static))

    # Format the resource argument in a form like 'CPU,1.0,GPU,0,Custom,3'.
    resource_argument = ",".join(
        ["{},{}".format(*kv) for kv in static_resources.items()])

    gcs_ip_address, gcs_port = redis_address.split(":")

    has_java_command = False
    if shutil.which("java") is not None:
        has_java_command = True

    ray_java_installed = False
    try:
        jars_dir = get_ray_jars_dir()
        if os.path.exists(jars_dir):
            ray_java_installed = True
    except Exception:
        pass

    include_java = has_java_command and ray_java_installed
    if include_java is True:
        java_worker_command = build_java_worker_command(
            setup_worker_path,
            worker_setup_hook,
            redis_address,
            plasma_store_name,
            raylet_name,
            redis_password,
            session_dir,
            node_ip_address,
        )
    else:
        java_worker_command = []

    if os.path.exists(DEFAULT_WORKER_EXECUTABLE):
        cpp_worker_command = build_cpp_worker_command(
            "", setup_worker_path, worker_setup_hook, redis_address,
            plasma_store_name, raylet_name, redis_password, session_dir,
            log_dir, node_ip_address)
    else:
        cpp_worker_command = []

    # Create the command that the Raylet will use to start workers.
    # TODO(architkulkarni): Pipe in setup worker args separately instead of
    # inserting them into start_worker_command and later erasing them if
    # needed.
    python_executable = sys.executable
    start_worker_command_args = [
        worker_path,
        f"--node-ip-address={node_ip_address}",
        "--node-manager-port=RAY_NODE_MANAGER_PORT_PLACEHOLDER",
        f"--object-store-name={plasma_store_name}",
        f"--raylet-name={raylet_name}",
        f"--redis-address={redis_address}",
        f"--temp-dir={temp_dir}",
        f"--metrics-agent-port={metrics_agent_port}",
        f"--logging-rotate-bytes={max_bytes}",
        f"--logging-rotate-backup-count={backup_count}",
        "RAY_WORKER_DYNAMIC_OPTION_PLACEHOLDER",
    ]

    golang_worker_command = [
        "/root/ray/golang/worker",
        f"--node-manager-address={node_ip_address}",
        "--node-manager-port=RAY_NODE_MANAGER_PORT_PLACEHOLDER",
        f"--object-store-socket-name={plasma_store_name}",
        f"--raylet-socket-name={raylet_name}",
        f"--session-dir={session_dir}",
        f"--redis-address={redis_address}",
    ]

    if redis_password:
<<<<<<< HEAD
        start_worker_command += [f"--redis-password={redis_password}"]
        golang_worker_command += [f"--redis-password={redis_password}"]
=======
        start_worker_command_args += [f"--redis-password={redis_password}"]
    start_worker_command = _wrap_worker_command(
        setup_worker_path, worker_setup_hook, session_dir, python_executable,
        "python", start_worker_command_args)
>>>>>>> abb46de4

    # If the object manager port is None, then use 0 to cause the object
    # manager to choose its own port.
    if object_manager_port is None:
        object_manager_port = 0

    if min_worker_port is None:
        min_worker_port = 0

    if max_worker_port is None:
        max_worker_port = 0

    # Check to see if we should start the dashboard agent or not based on the
    # Ray installation version the user has installed (ray vs. ray[default]).
    # Unfortunately there doesn't seem to be a cleaner way to detect this other
    # than just blindly importing the relevant packages.
    def check_should_start_agent():
        try:
            import ray.new_dashboard.optional_deps  # noqa: F401

            return True
        except ImportError:
            _log_dashboard_dependency_warning_once()

        return False

    if not check_should_start_agent():
        # An empty agent command will cause the raylet not to start it.
        agent_command = []
    else:
        agent_command = [
            sys.executable,
            "-u",
            os.path.join(RAY_PATH, "new_dashboard/agent.py"),
            f"--node-ip-address={node_ip_address}",
            f"--redis-address={redis_address}",
            f"--metrics-export-port={metrics_export_port}",
            f"--dashboard-agent-port={metrics_agent_port}",
            f"--listen-port={dashboard_agent_listen_port}",
            "--node-manager-port=RAY_NODE_MANAGER_PORT_PLACEHOLDER",
            f"--object-store-name={plasma_store_name}",
            f"--raylet-name={raylet_name}",
            f"--temp-dir={temp_dir}",
            f"--session-dir={session_dir}",
            f"--runtime-env-dir={resource_dir}",
            f"--runtime-env-setup-hook={runtime_env_setup_hook}",
            f"--log-dir={log_dir}",
            f"--logging-rotate-bytes={max_bytes}",
            f"--logging-rotate-backup-count={backup_count}",
        ]

        if redis_password is not None and len(redis_password) != 0:
            agent_command.append("--redis-password={}".format(redis_password))

    command = [
        RAYLET_EXECUTABLE,
        f"--raylet_socket_name={raylet_name}",
        f"--store_socket_name={plasma_store_name}",
        f"--object_manager_port={object_manager_port}",
        f"--min_worker_port={min_worker_port}",
        f"--max_worker_port={max_worker_port}",
        f"--node_manager_port={node_manager_port}",
        f"--node_ip_address={node_ip_address}",
        f"--redis_address={gcs_ip_address}",
        f"--redis_port={gcs_port}",
        f"--maximum_startup_concurrency={maximum_startup_concurrency}",
        f"--static_resource_list={resource_argument}",
        f"--python_worker_command={subprocess.list2cmdline(start_worker_command)}",  # noqa
        f"--java_worker_command={subprocess.list2cmdline(java_worker_command)}",  # noqa
        f"--cpp_worker_command={subprocess.list2cmdline(cpp_worker_command)}",  # noqa
        # TODO
        f"--golang_worker_command={subprocess.list2cmdline(golang_worker_command)}",  # noqa
        f"--redis_password={redis_password or ''}",
        f"--temp_dir={temp_dir}",
        f"--session_dir={session_dir}",
        f"--log_dir={log_dir}",
        f"--resource_dir={resource_dir}",
        f"--metrics-agent-port={metrics_agent_port}",
        f"--metrics_export_port={metrics_export_port}",
        f"--object_store_memory={object_store_memory}",
        f"--plasma_directory={plasma_directory}",
        f"--ray-debugger-external={1 if ray_debugger_external else 0}",
    ]
    if worker_port_list is not None:
        command.append(f"--worker_port_list={worker_port_list}")
    if start_initial_python_workers_for_first_job:
        command.append("--num_initial_python_workers_for_first_job={}".format(
            resource_spec.num_cpus))
    command.append("--agent_command={}".format(
        subprocess.list2cmdline(agent_command)))
    if huge_pages:
        command.append("--huge_pages")
    if socket_to_use:
        socket_to_use.close()
    process_info = start_ray_process(
        command,
        ray_constants.PROCESS_TYPE_RAYLET,
        use_valgrind=use_valgrind,
        use_gdb=False,
        use_valgrind_profiler=use_profiler,
        use_perftools_profiler=("RAYLET_PERFTOOLS_PATH" in os.environ),
        stdout_file=stdout_file,
        stderr_file=stderr_file,
        fate_share=fate_share)

    return process_info


def _wrap_worker_command(setup_worker_path, worker_setup_hook, session_dir,
                         worker_entrypoint, worker_language, worker_command):
    if sys.platform == "win32":
        return [worker_entrypoint] + worker_command
    wrapped_worker_command = [
        sys.executable, setup_worker_path,
        f"--worker-setup-hook={worker_setup_hook}",
        f"--session-dir={session_dir}",
        f"--worker-entrypoint={worker_entrypoint}",
        f"--worker-language={worker_language}"
    ]
    wrapped_worker_command += worker_command
    return wrapped_worker_command


def get_ray_jars_dir():
    """Return a directory where all ray-related jars and
      their dependencies locate."""
    current_dir = RAY_PATH
    jars_dir = os.path.abspath(os.path.join(current_dir, "jars"))
    if not os.path.exists(jars_dir):
        raise RuntimeError("Ray jars is not packaged into ray. "
                           "Please build ray with java enabled "
                           "(set env var RAY_INSTALL_JAVA=1)")
    return os.path.abspath(os.path.join(current_dir, "jars"))


def build_java_worker_command(
        setup_worker_path,
        worker_setup_hook,
        redis_address,
        plasma_store_name,
        raylet_name,
        redis_password,
        session_dir,
        node_ip_address,
):
    """This method assembles the command used to start a Java worker.

    Args:
        redis_address (str): Redis address of GCS.
        plasma_store_name (str): The name of the plasma store socket to connect
           to.
        raylet_name (str): The name of the raylet socket to create.
        redis_password (str): The password of connect to redis.
        session_dir (str): The path of this session.
        node_ip_address (str): The ip address for this node.
    Returns:
        The command string for starting Java worker.
    """
    pairs = []
    if redis_address is not None:
        pairs.append(("ray.address", redis_address))
    pairs.append(("ray.raylet.node-manager-port",
                  "RAY_NODE_MANAGER_PORT_PLACEHOLDER"))

    if plasma_store_name is not None:
        pairs.append(("ray.object-store.socket-name", plasma_store_name))

    if raylet_name is not None:
        pairs.append(("ray.raylet.socket-name", raylet_name))

    if redis_password is not None:
        pairs.append(("ray.redis.password", redis_password))

    if node_ip_address is not None:
        pairs.append(("ray.node-ip", node_ip_address))

    pairs.append(("ray.home", RAY_HOME))
    pairs.append(("ray.logging.dir", os.path.join(session_dir, "logs")))
    pairs.append(("ray.session-dir", session_dir))
    command_args = ["-D{}={}".format(*pair) for pair in pairs]

    # Add ray jars path to java classpath
    ray_jars = os.path.join(get_ray_jars_dir(), "*")
    command_args += ["-cp", ray_jars]

    command_args += ["RAY_WORKER_DYNAMIC_OPTION_PLACEHOLDER"]
    command_args += ["io.ray.runtime.runner.worker.DefaultWorker"]

    return _wrap_worker_command(setup_worker_path, worker_setup_hook,
                                session_dir, "java", "java", command_args)


def build_cpp_worker_command(cpp_worker_options, setup_worker_path,
                             worker_setup_hook, redis_address,
                             plasma_store_name, raylet_name, redis_password,
                             session_dir, log_dir, node_ip_address):
    """This method assembles the command used to start a CPP worker.

    Args:
        cpp_worker_options (list): The command options for CPP worker.
        redis_address (str): Redis address of GCS.
        plasma_store_name (str): The name of the plasma store socket to connect
           to.
        raylet_name (str): The name of the raylet socket to create.
        redis_password (str): The password of connect to redis.
        session_dir (str): The path of this session.
        log_dir (str): The path of logs.
        node_ip_address (str): The ip address for this node.
    Returns:
        The command string for starting CPP worker.
    """

    command_args = [
        f"--ray_plasma_store_socket_name={plasma_store_name}",
        f"--ray_raylet_socket_name={raylet_name}",
        "--ray_node_manager_port=RAY_NODE_MANAGER_PORT_PLACEHOLDER",
        f"--ray_address={redis_address}",
        f"--ray_redis_password={redis_password}",
        f"--ray_session_dir={session_dir}",
        f"--ray_logs_dir={log_dir}",
        f"--ray_node_ip_address={node_ip_address}",
        "RAY_WORKER_DYNAMIC_OPTION_PLACEHOLDER",
    ]

    return _wrap_worker_command(setup_worker_path, worker_setup_hook,
                                session_dir, DEFAULT_WORKER_EXECUTABLE, "cpp",
                                command_args)


def determine_plasma_store_config(object_store_memory,
                                  plasma_directory=None,
                                  huge_pages=False):
    """Figure out how to configure the plasma object store.

    This will determine which directory to use for the plasma store. On Linux,
    we will try to use /dev/shm unless the shared memory file system is too
    small, in which case we will fall back to /tmp. If any of the object store
    memory or plasma directory parameters are specified by the user, then those
    values will be preserved.

    Args:
        object_store_memory (int): The object store memory to use.
        plasma_directory (str): The user-specified plasma directory parameter.
        huge_pages (bool): The user-specified huge pages parameter.

    Returns:
        The plasma directory to use. If it is specified by the user, then that
            value will be preserved.
    """
    if not isinstance(object_store_memory, int):
        object_store_memory = int(object_store_memory)

    if huge_pages and not (sys.platform == "linux"
                           or sys.platform == "linux2"):
        raise ValueError("The huge_pages argument is only supported on "
                         "Linux.")

    system_memory = ray._private.utils.get_system_memory()

    # Determine which directory to use. By default, use /tmp on MacOS and
    # /dev/shm on Linux, unless the shared-memory file system is too small,
    # in which case we default to /tmp on Linux.
    if plasma_directory is None:
        if sys.platform == "linux" or sys.platform == "linux2":
            shm_avail = ray._private.utils.get_shared_memory_bytes()
            # Compare the requested memory size to the memory available in
            # /dev/shm.
            if shm_avail > object_store_memory:
                plasma_directory = "/dev/shm"
            elif (not os.environ.get("RAY_OBJECT_STORE_ALLOW_SLOW_STORAGE")
                  and object_store_memory >
                  ray_constants.REQUIRE_SHM_SIZE_THRESHOLD):
                raise ValueError(
                    "The configured object store size ({} GB) exceeds "
                    "/dev/shm size ({} GB). This will harm performance. "
                    "Consider deleting files in /dev/shm or increasing its "
                    "size with "
                    "--shm-size in Docker. To ignore this warning, "
                    "set RAY_OBJECT_STORE_ALLOW_SLOW_STORAGE=1.".format(
                        object_store_memory / 1e9, shm_avail / 1e9))
            else:
                plasma_directory = ray._private.utils.get_user_temp_dir()
                logger.warning(
                    "WARNING: The object store is using {} instead of "
                    "/dev/shm because /dev/shm has only {} bytes available. "
                    "This will harm performance! You may be able to free up "
                    "space by deleting files in /dev/shm. If you are inside a "
                    "Docker container, you can increase /dev/shm size by "
                    "passing '--shm-size={:.2f}gb' to 'docker run' (or add it "
                    "to the run_options list in a Ray cluster config). Make "
                    "sure to set this to more than 30% of available RAM.".
                    format(ray._private.utils.get_user_temp_dir(), shm_avail,
                           object_store_memory * (1.1) / (2**30)))
        else:
            plasma_directory = ray._private.utils.get_user_temp_dir()

        # Do some sanity checks.
        if object_store_memory > system_memory:
            raise ValueError(
                "The requested object store memory size is greater "
                "than the total available memory.")
    else:
        plasma_directory = os.path.abspath(plasma_directory)
        logger.info("object_store_memory is not verified when "
                    "plasma_directory is set.")

    if not os.path.isdir(plasma_directory):
        raise ValueError(f"The file {plasma_directory} does not "
                         "exist or is not a directory.")

    if huge_pages and plasma_directory is None:
        raise ValueError("If huge_pages is True, then the "
                         "plasma_directory argument must be provided.")

    if object_store_memory < ray_constants.OBJECT_STORE_MINIMUM_MEMORY_BYTES:
        raise ValueError("Attempting to cap object store memory usage at {} "
                         "bytes, but the minimum allowed is {} bytes.".format(
                             object_store_memory,
                             ray_constants.OBJECT_STORE_MINIMUM_MEMORY_BYTES))

    # Print the object store memory using two decimal places.
    logger.debug(
        "Determine to start the Plasma object store with {} GB memory "
        "using {}.".format(
            round(object_store_memory / 10**9, 2), plasma_directory))

    return plasma_directory, object_store_memory


def start_worker(node_ip_address,
                 object_store_name,
                 raylet_name,
                 redis_address,
                 worker_path,
                 temp_dir,
                 raylet_ip_address=None,
                 stdout_file=None,
                 stderr_file=None,
                 fate_share=None):
    """This method starts a worker process.

    Args:
        node_ip_address (str): The IP address of the node that this worker is
            running on.
        object_store_name (str): The socket name of the object store.
        raylet_name (str): The socket name of the raylet server.
        redis_address (str): The address that the Redis server is listening on.
        worker_path (str): The path of the source code which the worker process
            will run.
        temp_dir (str): The path of the temp dir.
        raylet_ip_address (str): The IP address of the worker's raylet. If not
            provided, it defaults to the node_ip_address.
        stdout_file: A file handle opened for writing to redirect stdout to. If
            no redirection should happen, then this should be None.
        stderr_file: A file handle opened for writing to redirect stderr to. If
            no redirection should happen, then this should be None.

    Returns:
        ProcessInfo for the process that was started.
    """
    command = [
        sys.executable,
        "-u",
        worker_path,
        "--node-ip-address=" + node_ip_address,
        "--object-store-name=" + object_store_name,
        "--raylet-name=" + raylet_name,
        "--redis-address=" + str(redis_address),
        "--temp-dir=" + temp_dir,
    ]
    if raylet_ip_address is not None:
        command.append("--raylet-ip-address=" + raylet_ip_address)
    process_info = start_ray_process(
        command,
        ray_constants.PROCESS_TYPE_WORKER,
        stdout_file=stdout_file,
        stderr_file=stderr_file,
        fate_share=fate_share)
    return process_info


def start_monitor(redis_address,
                  logs_dir,
                  stdout_file=None,
                  stderr_file=None,
                  autoscaling_config=None,
                  redis_password=None,
                  fate_share=None,
                  max_bytes=0,
                  backup_count=0,
                  monitor_ip=None):
    """Run a process to monitor the other processes.

    Args:
        redis_address (str): The address that the Redis server is listening on.
        logs_dir(str): The path to the log directory.
        stdout_file: A file handle opened for writing to redirect stdout to. If
            no redirection should happen, then this should be None.
        stderr_file: A file handle opened for writing to redirect stderr to. If
            no redirection should happen, then this should be None.
        autoscaling_config: path to autoscaling config file.
        redis_password (str): The password of the redis server.
        max_bytes (int): Log rotation parameter. Corresponding to
            RotatingFileHandler's maxBytes.
        backup_count (int): Log rotation parameter. Corresponding to
            RotatingFileHandler's backupCount.
        monitor_ip (str): IP address of the machine that the monitor will be
            run on. Can be excluded, but required for autoscaler metrics.
    Returns:
        ProcessInfo for the process that was started.
    """
    monitor_path = os.path.join(RAY_PATH, AUTOSCALER_PRIVATE_DIR, "monitor.py")
    command = [
        sys.executable, "-u", monitor_path, f"--logs-dir={logs_dir}",
        f"--redis-address={redis_address}",
        f"--logging-rotate-bytes={max_bytes}",
        f"--logging-rotate-backup-count={backup_count}"
    ]
    if autoscaling_config:
        command.append("--autoscaling-config=" + str(autoscaling_config))
    if redis_password:
        command.append("--redis-password=" + redis_password)
    if monitor_ip:
        command.append("--monitor-ip=" + monitor_ip)
    process_info = start_ray_process(
        command,
        ray_constants.PROCESS_TYPE_MONITOR,
        stdout_file=stdout_file,
        stderr_file=stderr_file,
        fate_share=fate_share)
    return process_info


def start_ray_client_server(redis_address,
                            ray_client_server_port,
                            stdout_file=None,
                            stderr_file=None,
                            redis_password=None,
                            fate_share=None,
                            server_type: str = "proxy",
                            serialized_runtime_env: Optional[str] = None,
                            session_dir: Optional[str] = None):
    """Run the server process of the Ray client.

    Args:
        ray_client_server_port (int): Port the Ray client server listens on.
        stdout_file: A file handle opened for writing to redirect stdout to. If
            no redirection should happen, then this should be None.
        stderr_file: A file handle opened for writing to redirect stderr to. If
            no redirection should happen, then this should be None.
        redis_password (str): The password of the redis server.
        server_type (str): Whether to start the proxy version of Ray Client.
        serialized_runtime_env (str|None): If specified, the serialized
            runtime_env to start the client server in.

    Returns:
        ProcessInfo for the process that was started.
    """
    root_ray_dir = Path(__file__).resolve().parents[1]
    setup_worker_path = os.path.join(root_ray_dir, "workers",
                                     ray_constants.SETUP_WORKER_FILENAME)
    conda_shim_flag = (
        "--worker-setup-hook=" + ray_constants.DEFAULT_WORKER_SETUP_HOOK)

    python_executable = sys.executable
    command = [
        python_executable,
        setup_worker_path,
        conda_shim_flag,  # These two args are to use the shim process.
        f"--worker-entrypoint={python_executable}",
        "-m",
        "ray.util.client.server",
        "--redis-address=" + str(redis_address),
        "--port=" + str(ray_client_server_port),
        "--mode=" + server_type
    ]
    if redis_password:
        command.append("--redis-password=" + redis_password)

    if serialized_runtime_env:
        command.append("--serialized-runtime-env=" + serialized_runtime_env)
    if session_dir:
        command.append(f"--session-dir={session_dir}")
    process_info = start_ray_process(
        command,
        ray_constants.PROCESS_TYPE_RAY_CLIENT_SERVER,
        stdout_file=stdout_file,
        stderr_file=stderr_file,
        fate_share=fate_share)
    return process_info<|MERGE_RESOLUTION|>--- conflicted
+++ resolved
@@ -55,16 +55,14 @@
 DEFAULT_WORKER_EXECUTABLE = os.path.join(
     RAY_PATH, "core/src/ray/cpp/default_worker" + EXE_SUFFIX)
 
-<<<<<<< HEAD
 GOLANG_WORKER_EXECUTABLE = os.path.join(
     RAY_PATH, "../../golang/worker" + EXE_SUFFIX)
-=======
+
 DASHBOARD_DEPENDENCY_ERROR_MESSAGE = (
     "Not all Ray Dashboard dependencies were "
     "found. To use the dashboard please "
     "install Ray using `pip install "
     "ray[default]`.")
->>>>>>> abb46de4
 
 # Logger for this module. It should be configured at the entry point
 # into the program using Ray. Ray provides a default configuration at
@@ -1505,15 +1503,12 @@
     ]
 
     if redis_password:
-<<<<<<< HEAD
-        start_worker_command += [f"--redis-password={redis_password}"]
         golang_worker_command += [f"--redis-password={redis_password}"]
-=======
         start_worker_command_args += [f"--redis-password={redis_password}"]
+
     start_worker_command = _wrap_worker_command(
         setup_worker_path, worker_setup_hook, session_dir, python_executable,
         "python", start_worker_command_args)
->>>>>>> abb46de4
 
     # If the object manager port is None, then use 0 to cause the object
     # manager to choose its own port.
