--- conflicted
+++ resolved
@@ -807,11 +807,8 @@
                 redirect_worker_output=False,
                 password=None,
                 fate_share=None,
-<<<<<<< HEAD
-                external_addresses=None):
-=======
+                external_addresses=None,
                 port_blacklist=None):
->>>>>>> 91308b9b
     """Start the Redis global state store.
 
     Args:
@@ -864,7 +861,6 @@
         # Deleting the key to avoid duplicated rpush.
         primary_redis_client.delete("RedisShards")
     else:
-<<<<<<< HEAD
         redis_executable = REDIS_EXECUTABLE
         redis_modules = [REDIS_MODULE]
 
@@ -889,31 +885,12 @@
             redis_max_memory=None,
             stdout_file=redis_stdout_file,
             stderr_file=redis_stderr_file,
-            fate_share=fate_share)
+            fate_share=fate_share,
+            port_blacklist=port_blacklist)
         processes.append(p)
         redis_address = address(node_ip_address, port)
         primary_redis_client = redis.StrictRedis(
             host=node_ip_address, port=port, password=password)
-=======
-        num_retries = 1
-    # Start the primary Redis shard.
-    port, p = _start_redis_instance(
-        redis_executable,
-        modules=redis_modules,
-        port=port,
-        password=password,
-        redis_max_clients=redis_max_clients,
-        num_retries=num_retries,
-        # Below we use None to indicate no limit on the memory of the
-        # primary Redis shard.
-        redis_max_memory=None,
-        stdout_file=redis_stdout_file,
-        stderr_file=redis_stderr_file,
-        fate_share=fate_share,
-        port_blacklist=port_blacklist)
-    processes.append(p)
-    redis_address = address(node_ip_address, port)
->>>>>>> 91308b9b
 
     # Register the number of Redis shards in the primary shard, so that clients
     # know how many redis shards to expect under RedisShards.
@@ -944,7 +921,6 @@
         if external_addresses is not None:
             shard_address = external_addresses[i + 1]
         else:
-<<<<<<< HEAD
             redis_stdout_file, redis_stderr_file = redirect_files[i + 1]
             redis_executable = REDIS_EXECUTABLE
             redis_modules = [REDIS_MODULE]
@@ -967,7 +943,8 @@
                 redis_max_memory=redis_max_memory,
                 stdout_file=redis_stdout_file,
                 stderr_file=redis_stderr_file,
-                fate_share=fate_share)
+                fate_share=fate_share,
+                port_blacklist=port_blacklist)
             processes.append(p)
 
             shard_address = address(node_ip_address, redis_shard_port)
@@ -975,29 +952,6 @@
             # Store redis shard information in the primary redis shard.
             primary_redis_client.rpush("RedisShards", shard_address)
             last_shard_port = redis_shard_port
-=======
-            num_retries = 1
-
-        redis_shard_port, p = _start_redis_instance(
-            redis_executable,
-            modules=redis_modules,
-            port=redis_shard_port,
-            password=password,
-            redis_max_clients=redis_max_clients,
-            num_retries=num_retries,
-            redis_max_memory=redis_max_memory,
-            stdout_file=redis_stdout_file,
-            stderr_file=redis_stderr_file,
-            fate_share=fate_share,
-            port_blacklist=port_blacklist)
-        processes.append(p)
-
-        shard_address = address(node_ip_address, redis_shard_port)
-        redis_shards.append(shard_address)
-        # Store redis shard information in the primary redis shard.
-        primary_redis_client.rpush("RedisShards", shard_address)
-        last_shard_port = redis_shard_port
->>>>>>> 91308b9b
 
     return redis_address, redis_shards, processes
 
