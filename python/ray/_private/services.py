--- conflicted
+++ resolved
@@ -826,7 +826,6 @@
 
     processes = []
 
-<<<<<<< HEAD
     if external_redis_addresses is not None:
         primary_redis_address = external_redis_addresses[0]
         [primary_redis_ip, port] = primary_redis_address.split(":")
@@ -841,6 +840,13 @@
         redis_modules = [REDIS_MODULE]
 
         redis_stdout_file, redis_stderr_file = redirect_files[0]
+        # If no port is given, fallback to default Redis port for the primary
+        # shard.
+        if port is None:
+            port = ray_constants.DEFAULT_PORT
+            num_retries = 20
+        else:
+            num_retries = 1
         # Start the primary Redis shard.
         port, p = _start_redis_instance(
             redis_executable,
@@ -848,6 +854,7 @@
             port=port,
             password=password,
             redis_max_clients=redis_max_clients,
+            num_retries=num_retries,
             # Below we use None to indicate no limit on the memory of the
             # primary Redis shard.
             redis_max_memory=None,
@@ -856,38 +863,8 @@
             fate_share=fate_share)
         processes.append(p)
         redis_address = address(node_ip_address, port)
-
         primary_redis_client = redis.StrictRedis(
             host=node_ip_address, port=port, password=password)
-=======
-    redis_executable = REDIS_EXECUTABLE
-    redis_modules = [REDIS_MODULE]
-
-    redis_stdout_file, redis_stderr_file = redirect_files[0]
-    # If no port is given, fallback to default Redis port for the primary
-    # shard.
-    if port is None:
-        port = ray_constants.DEFAULT_PORT
-        num_retries = 20
-    else:
-        num_retries = 1
-    # Start the primary Redis shard.
-    port, p = _start_redis_instance(
-        redis_executable,
-        modules=redis_modules,
-        port=port,
-        password=password,
-        redis_max_clients=redis_max_clients,
-        num_retries=num_retries,
-        # Below we use None to indicate no limit on the memory of the
-        # primary Redis shard.
-        redis_max_memory=None,
-        stdout_file=redis_stdout_file,
-        stderr_file=redis_stderr_file,
-        fate_share=fate_share)
-    processes.append(p)
-    redis_address = address(node_ip_address, port)
->>>>>>> 94a819d0
 
     # Register the number of Redis shards in the primary shard, so that clients
     # know how many redis shards to expect under RedisShards.
@@ -915,58 +892,38 @@
     # primary Redis shard port.
     last_shard_port = port
     for i in range(num_redis_shards):
-<<<<<<< HEAD
         if external_redis_addresses is not None:
             shard_address = external_redis_addresses[i + 1]
         else:
             redis_stdout_file, redis_stderr_file = redirect_files[i + 1]
             redis_executable = REDIS_EXECUTABLE
             redis_modules = [REDIS_MODULE]
+            redis_shard_port = redis_shard_ports[i]
+            # If no shard port is given, try to start this shard's Redis
+            # instance on the port right after the last shard's port.
+            if redis_shard_port is None:
+                redis_shard_port = last_shard_port + 1
+                num_retries = 20
+            else:
+                num_retries = 1
 
             redis_shard_port, p = _start_redis_instance(
                 redis_executable,
                 modules=redis_modules,
-                port=redis_shard_ports[i],
+                port=redis_shard_port,
                 password=password,
                 redis_max_clients=redis_max_clients,
+                num_retries=num_retries,
                 redis_max_memory=redis_max_memory,
                 stdout_file=redis_stdout_file,
                 stderr_file=redis_stderr_file,
                 fate_share=fate_share)
             processes.append(p)
 
-            shard_address = address(node_ip_address, redis_shard_port)
-=======
-        redis_stdout_file, redis_stderr_file = redirect_files[i + 1]
-        redis_executable = REDIS_EXECUTABLE
-        redis_modules = [REDIS_MODULE]
-        redis_shard_port = redis_shard_ports[i]
-        # If no shard port is given, try to start this shard's Redis instance
-        # on the port right after the last shard's port.
-        if redis_shard_port is None:
-            redis_shard_port = last_shard_port + 1
-            num_retries = 20
-        else:
-            num_retries = 1
-
-        redis_shard_port, p = _start_redis_instance(
-            redis_executable,
-            modules=redis_modules,
-            port=redis_shard_port,
-            password=password,
-            redis_max_clients=redis_max_clients,
-            num_retries=num_retries,
-            redis_max_memory=redis_max_memory,
-            stdout_file=redis_stdout_file,
-            stderr_file=redis_stderr_file,
-            fate_share=fate_share)
-        processes.append(p)
->>>>>>> 94a819d0
-
-        redis_shards.append(shard_address)
-        # Store redis shard information in the primary redis shard.
-        primary_redis_client.rpush("RedisShards", shard_address)
-        last_shard_port = redis_shard_port
+            redis_shards.append(shard_address)
+            # Store redis shard information in the primary redis shard.
+            primary_redis_client.rpush("RedisShards", shard_address)
+            last_shard_port = redis_shard_port
 
     return redis_address, redis_shards, processes
 
