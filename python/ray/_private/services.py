--- conflicted
+++ resolved
@@ -298,13 +298,8 @@
     """Finds the latest Ray cluster address to connect to, if any. This is the
     GCS address connected to by the last successful `ray start`."""
     return ray._private.utils.read_ray_address(temp_dir)
-<<<<<<< HEAD
-
-
-=======
-
-
->>>>>>> 7a6d0d94
+
+
 def get_ray_address_from_environment(addr: str, temp_dir: Optional[str]):
     """
     Attempts to find the address of Ray cluster to use, in this order:
@@ -433,13 +428,9 @@
     return ray._private.worker._global_node.remaining_processes_alive()
 
 
-<<<<<<< HEAD
-def canonicalize_bootstrap_address(addr: str, temp_dir: Optional[str] = None):
-=======
 def canonicalize_bootstrap_address(
     addr: str, temp_dir: Optional[str] = None
 ) -> Optional[str]:
->>>>>>> 7a6d0d94
     """Canonicalizes Ray cluster bootstrap address to host:port.
     Reads address from the environment if needed.
 
