import base64
import collections
import errno
import io
import json
import logging
import multiprocessing
import os
from pathlib import Path
import mmap
import random
import shutil
import signal
import socket
import subprocess
import sys
import time
from typing import Optional, List
import uuid

# Ray modules
import ray
import ray.ray_constants as ray_constants
from ray._raylet import GcsClientOptions
from ray._private.gcs_utils import GcsClient, use_gcs_for_bootstrap
import redis
from ray.core.generated.common_pb2 import Language

# Import psutil and colorama after ray so the packaged version is used.
import colorama
import psutil

resource = None
if sys.platform != "win32":
    import resource

EXE_SUFFIX = ".exe" if sys.platform == "win32" else ""

# True if processes are run in the valgrind profiler.
RUN_RAYLET_PROFILER = False

# Location of the redis server.
RAY_HOME = os.path.join(os.path.dirname(os.path.dirname(__file__)), "../..")
RAY_PATH = os.path.abspath(os.path.dirname(os.path.dirname(__file__)))
RAY_PRIVATE_DIR = "_private"
AUTOSCALER_PRIVATE_DIR = "autoscaler/_private"
REDIS_EXECUTABLE = os.path.join(
    RAY_PATH, "core/src/ray/thirdparty/redis/src/redis-server" + EXE_SUFFIX)

# Location of the raylet executables.
RAYLET_EXECUTABLE = os.path.join(RAY_PATH,
                                 "core/src/ray/raylet/raylet" + EXE_SUFFIX)
GCS_SERVER_EXECUTABLE = os.path.join(
    RAY_PATH, "core/src/ray/gcs/gcs_server" + EXE_SUFFIX)

# Location of the cpp default worker executables.
DEFAULT_WORKER_EXECUTABLE = os.path.join(RAY_PATH,
                                         "cpp/default_worker" + EXE_SUFFIX)

# Location of the native libraries.
DEFAULT_NATIVE_LIBRARY_PATH = os.path.join(RAY_PATH, "cpp/lib")

DASHBOARD_DEPENDENCY_ERROR_MESSAGE = (
    "Not all Ray Dashboard dependencies were "
    "found. To use the dashboard please "
    "install Ray using `pip install "
    "ray[default]`.")

RAY_JEMALLOC_LIB_PATH = "RAY_JEMALLOC_LIB_PATH"
RAY_JEMALLOC_CONF = "RAY_JEMALLOC_CONF"
RAY_JEMALLOC_PROFILE = "RAY_JEMALLOC_PROFILE"

# Logger for this module. It should be configured at the entry point
# into the program using Ray. Ray provides a default configuration at
# entry/init points.
logger = logging.getLogger(__name__)

ProcessInfo = collections.namedtuple("ProcessInfo", [
    "process",
    "stdout_file",
    "stderr_file",
    "use_valgrind",
    "use_gdb",
    "use_valgrind_profiler",
    "use_perftools_profiler",
    "use_tmux",
])


def _get_gcs_client_options(redis_address, redis_password, gcs_server_address):
    if not use_gcs_for_bootstrap():
        redis_ip_address, redis_port = redis_address.split(":")
        wait_for_redis_to_start(redis_ip_address, redis_port, redis_password)
        return GcsClientOptions.from_redis_address(redis_address,
                                                   redis_password)
    else:
        return GcsClientOptions.from_gcs_address(gcs_server_address)


def serialize_config(config):
    return base64.b64encode(json.dumps(config).encode("utf-8")).decode("utf-8")


def propagate_jemalloc_env_var(*, jemalloc_path: str, jemalloc_conf: str,
                               jemalloc_comps: List[str], process_type: str):
    """Read the jemalloc memory profiling related
        env var and return the dictionary that translates
        them to proper jemalloc related env vars.

        For example, if users specify `RAY_JEMALLOC_LIB_PATH`,
        it is translated into `LD_PRELOAD` which is needed to
        run Jemalloc as a shared library.

        Params:
            jemalloc_path (str): The path to the jemalloc shared library.
            jemalloc_conf (str): `,` separated string of jemalloc config.
            jemalloc_comps List(str): The list of Ray components
                that we will profile.
            process_type (str): The process type that needs jemalloc
                env var for memory profiling. If it doesn't match one of
                jemalloc_comps, the function will return an empty dict.

        Returns:
            dictionary of {env_var: value}
                that are needed to jemalloc profiling. The caller can
                call `dict.update(return_value_of_this_func)` to
                update the dict of env vars. If the process_type doesn't
                match jemalloc_comps, it will return an empty dict.
    """
    assert isinstance(jemalloc_comps, list)
    assert process_type is not None
    process_type = process_type.lower()
    if (not jemalloc_path or process_type not in jemalloc_comps):
        return {}

    env_vars = {
        "LD_PRELOAD": jemalloc_path,
    }
    if jemalloc_conf:
        env_vars.update({"MALLOC_CONF": jemalloc_conf})
    return env_vars


class ConsolePopen(subprocess.Popen):
    if sys.platform == "win32":

        def terminate(self):
            if isinstance(self.stdin, io.IOBase):
                self.stdin.close()
            if self._use_signals:
                self.send_signal(signal.CTRL_BREAK_EVENT)
            else:
                super(ConsolePopen, self).terminate()

        def __init__(self, *args, **kwargs):
            # CREATE_NEW_PROCESS_GROUP is used to send Ctrl+C on Windows:
            # https://docs.python.org/3/library/subprocess.html#subprocess.Popen.send_signal
            new_pgroup = subprocess.CREATE_NEW_PROCESS_GROUP
            flags_to_add = 0
            if ray._private.utils.detect_fate_sharing_support():
                # If we don't have kernel-mode fate-sharing, then don't do this
                # because our children need to be in out process group for
                # the process reaper to properly terminate them.
                flags_to_add = new_pgroup
            flags_key = "creationflags"
            if flags_to_add:
                kwargs[flags_key] = (kwargs.get(flags_key) or 0) | flags_to_add
            self._use_signals = (kwargs[flags_key] & new_pgroup)
            super(ConsolePopen, self).__init__(*args, **kwargs)


def address(ip_address, port):
    return ip_address + ":" + str(port)


def new_port(lower_bound=10000, upper_bound=65535, denylist=None):
    if not denylist:
        denylist = set()
    port = random.randint(lower_bound, upper_bound)
    retry = 0
    while port in denylist:
        if retry > 100:
            break
        port = random.randint(lower_bound, upper_bound)
        retry += 1
    if retry > 100:
        raise ValueError("Failed to find a new port from the range "
                         f"{lower_bound}-{upper_bound}. Denylist: {denylist}")
    return port


def _find_address_from_flag(flag: str):
    """
    Attempts to find all valid Ray addresses on this node, specified by the
    flag.

    Params:
        flag: `--redis-address` or `--gcs-address`
    Returns:
        Set of detected addresses.
    """
    # Using Redis address `--redis-address` as an example:
    # Currently, this extracts the deprecated --redis-address from the command
    # that launched the raylet running on this node, if any. Anyone looking to
    # edit this function should be warned that these commands look like, for
    # example:
    # /usr/local/lib/python3.8/dist-packages/ray/core/src/ray/raylet/raylet
    # --redis_address=123.456.78.910 --node_ip_address=123.456.78.910
    # --raylet_socket_name=... --store_socket_name=... --object_manager_port=0
    # --min_worker_port=10000 --max_worker_port=19999
    # --node_manager_port=58578 --redis_port=6379
    # --maximum_startup_concurrency=8
    # --static_resource_list=node:123.456.78.910,1.0,object_store_memory,66
    # --config_list=plasma_store_as_thread,True
    # --python_worker_command=/usr/bin/python
    #     /usr/local/lib/python3.8/dist-packages/ray/workers/default_worker.py
    #     --redis-address=123.456.78.910:6379
    #     --node-ip-address=123.456.78.910 --node-manager-port=58578
    #     --object-store-name=... --raylet-name=...
    #     --temp-dir=/tmp/ray
    #     --metrics-agent-port=41856 --redis-password=[MASKED]
    #     --java_worker_command= --cpp_worker_command=
    #     --redis_password=[MASKED] --temp_dir=/tmp/ray --session_dir=...
    #     --metrics-agent-port=41856 --metrics_export_port=64229
    #     --agent_command=/usr/bin/python
    #     -u /usr/local/lib/python3.8/dist-packages/ray/dashboard/agent.py
    #         --redis-address=123.456.78.910:6379 --metrics-export-port=64229
    #         --dashboard-agent-port=41856 --node-manager-port=58578
    #         --object-store-name=... --raylet-name=... --temp-dir=/tmp/ray
    #         --log-dir=/tmp/ray/session_2020-11-08_14-29-07_199128_278000/logs
    #         --redis-password=[MASKED] --object_store_memory=5037192806
    #         --plasma_directory=/tmp
    # Longer arguments are elided with ... but all arguments from this instance
    # are included, to provide a sense of what is in these.
    # Indeed, we had to pull --redis-address to the front of each call to make
    # this readable.
    # As you can see, this is very long and complex, which is why we can't
    # simply extract all the the arguments using regular expressions and
    # present a dict as if we never lost track of these arguments, for
    # example. Picking out --redis-address below looks like it might grab the
    # wrong thing, but double-checking that we're finding the correct process
    # by checking that the contents look like we expect would probably be prone
    # to choking in unexpected ways.
    # Notice that --redis-address appears twice. This is not a copy-paste
    # error; this is the reason why the for loop below attempts to pick out
    # every appearance of --redis-address.

    # The --redis-address here is what is now called the --address, but it
    # appears in the default_worker.py and agent.py calls as --redis-address.
    pids = psutil.pids()
    addresses = set()
    for pid in pids:
        try:
            proc = psutil.Process(pid)
            # HACK: Workaround for UNIX idiosyncrasy
            # Normally, cmdline() is supposed to return the argument list.
            # But it in some cases (such as when setproctitle is called),
            # an arbitrary string resembling a command-line is stored in
            # the first argument.
            # Explanation: https://unix.stackexchange.com/a/432681
            # More info: https://github.com/giampaolo/psutil/issues/1179
            cmdline = proc.cmdline()
            # NOTE(kfstorm): To support Windows, we can't use
            # `os.path.basename(cmdline[0]) == "raylet"` here.
            if len(cmdline) > 0 and "raylet" in os.path.basename(cmdline[0]):
                for arglist in cmdline:
                    # Given we're merely seeking --redis-address, we just split
                    # every argument on spaces for now.
                    for arg in arglist.split(" "):
                        # TODO(ekl): Find a robust solution for locating Redis.
                        if arg.startswith(flag):
                            proc_addr = arg.split("=")[1]
                            # TODO(mwtian): remove this workaround after Ray
                            # no longer sets --redis-address to None.
                            if proc_addr != "" and proc_addr != "None":
                                addresses.add(proc_addr)
        except psutil.AccessDenied:
            pass
        except psutil.NoSuchProcess:
            pass
    return addresses


def find_redis_address():
    return _find_address_from_flag("--redis-address")


def find_gcs_address():
    return _find_address_from_flag("--gcs-address")


def find_bootstrap_address():
    if use_gcs_for_bootstrap():
        return find_gcs_address()
    else:
        return find_redis_address()


def _find_redis_address_or_die():
    """Finds one Redis address unambiguously, or raise an error.

    Callers outside of this module should use
    get_ray_address_from_environment() or canonicalize_bootstrap_address()
    """
    redis_addresses = find_redis_address()
    if len(redis_addresses) > 1:
        raise ConnectionError(
            f"Found multiple active Ray instances: {redis_addresses}. "
            "Please specify the one to connect to by setting `address`.")
        sys.exit(1)
    elif not redis_addresses:
        raise ConnectionError(
            "Could not find any running Ray instance. "
            "Please specify the one to connect to by setting `address`.")
    return redis_addresses.pop()


def _find_gcs_address_or_die():
    """Find one GCS address unambiguously, or raise an error.

    Callers outside of this module should use get_ray_address_to_use_or_die()
    """
    gcs_addresses = _find_address_from_flag("--gcs-address")
    if len(gcs_addresses) > 1:
        raise ConnectionError(
            f"Found multiple active Ray instances: {gcs_addresses}. "
            "Please specify the one to connect to by setting `--address` flag "
            "or `RAY_ADDRESS` environment variable.")
        sys.exit(1)
    elif not gcs_addresses:
        raise ConnectionError(
            "Could not find any running Ray instance. "
            "Please specify the one to connect to by setting `--address` flag "
            "or `RAY_ADDRESS` environment variable.")
    return gcs_addresses.pop()


def get_ray_address_from_environment():
    """
    Attempts to find the address of Ray cluster to use, first from
    RAY_ADDRESS environment variable, then from the local Raylet.

    Returns:
        A string to pass into `ray.init(address=...)`, e.g. ip:port, `auto`.
    """
    addr = os.environ.get(ray_constants.RAY_ADDRESS_ENVIRONMENT_VARIABLE)
    if addr is None or addr == "auto":
        if use_gcs_for_bootstrap():
            addr = _find_gcs_address_or_die()
        else:
            addr = _find_redis_address_or_die()
    return addr


def wait_for_node(redis_address,
                  gcs_address,
                  node_plasma_store_socket_name,
                  redis_password=None,
                  timeout=30):
    """Wait until this node has appeared in the client table.

    Args:
        redis_address (str): The redis address.
        gcs_address (str): The gcs address
        node_plasma_store_socket_name (str): The
            plasma_store_socket_name for the given node which we wait for.
        redis_password (str): the redis password.
        timeout: The amount of time in seconds to wait before raising an
            exception.

    Raises:
        TimeoutError: An exception is raised if the timeout expires before
            the node appears in the client table.
    """
    if use_gcs_for_bootstrap():
        gcs_options = GcsClientOptions.from_gcs_address(gcs_address)
    else:
        redis_ip_address, redis_port = redis_address.split(":")
        wait_for_redis_to_start(redis_ip_address, redis_port, redis_password)
        gcs_options = GcsClientOptions.from_redis_address(
            redis_address, redis_password)
    global_state = ray.state.GlobalState()
    global_state._initialize_global_state(gcs_options)
    start_time = time.time()
    while time.time() - start_time < timeout:
        clients = global_state.node_table()
        object_store_socket_names = [
            client["ObjectStoreSocketName"] for client in clients
        ]
        if node_plasma_store_socket_name in object_store_socket_names:
            return
        else:
            time.sleep(0.1)
    raise TimeoutError("Timed out while waiting for node to startup.")


def get_node_to_connect_for_driver(redis_address,
                                   gcs_address,
                                   node_ip_address,
                                   redis_password=None):
    # Get node table from global state accessor.
    global_state = ray.state.GlobalState()
    gcs_options = _get_gcs_client_options(redis_address, redis_password,
                                          gcs_address)
    global_state._initialize_global_state(gcs_options)
    return global_state.get_node_to_connect_for_driver(node_ip_address)


def get_webui_url_from_internal_kv():
    assert ray.experimental.internal_kv._internal_kv_initialized()
    webui_url = ray.experimental.internal_kv._internal_kv_get(
        "webui:url", namespace=ray_constants.KV_NAMESPACE_DASHBOARD)
    return ray._private.utils.decode(
        webui_url) if webui_url is not None else None


def remaining_processes_alive():
    """See if the remaining processes are alive or not.

    Note that this ignores processes that have been explicitly killed,
    e.g., via a command like node.kill_raylet().

    Returns:
        True if the remaining processes started by ray.init() are alive and
            False otherwise.

    Raises:
        Exception: An exception is raised if the processes were not started by
            ray.init().
    """
    if ray.worker._global_node is None:
        raise RuntimeError("This process is not in a position to determine "
                           "whether all processes are alive or not.")
    return ray.worker._global_node.remaining_processes_alive()


def canonicalize_bootstrap_address(addr: str):
    """Canonicalizes Ray cluster bootstrap address to host:port.
    Reads address from the environment if needed.

    This function should be used to process user supplied Ray cluster address,
    via ray.init() or `--address` flags, before using the address to connect.

    Returns:
        Ray cluster address string in <host:port> format.
    """
    if addr is None or addr == "auto":
        addr = get_ray_address_from_environment()
    try:
        bootstrap_address = resolve_ip_for_localhost(addr)
    except Exception:
        logger.exception(f"Failed to convert {addr} to host:port")
        raise
    return bootstrap_address


<<<<<<< HEAD
    redis_address_parts = redis_address.split(":")
    if len(redis_address_parts) != 2:
        raise ValueError(f"Malformed address. Expected '<host>:<port>',"
                         f" but got {redis_address} from {address}.")
    redis_ip = redis_address_parts[0]
=======
def extract_ip_port(bootstrap_address: str):
    if ":" not in bootstrap_address:
        raise ValueError(f"Malformed address {bootstrap_address}. "
                         f"Expected '<host>:<port>'.")
    ip, _, port = bootstrap_address.rpartition(":")
>>>>>>> c321e6e5
    try:
        port = int(port)
    except ValueError:
        raise ValueError(f"Malformed address port {port}. Must be an integer.")
    if port < 1024 or port > 65535:
        raise ValueError(f"Invalid address port {port}. Must be between 1024 "
                         "and 65535 (inclusive).")
    return ip, port


def resolve_ip_for_localhost(address: str):
    """Convert to a remotely reachable IP if the address is "localhost"
            or "127.0.0.1". Otherwise do nothing.

    Args:
        address: This can be either a string containing a hostname (or an IP
            address) and a port or it can be just an IP address.

    Returns:
        The same address but with the local host replaced by remotely
            reachable IP.
    """
    if not address:
        raise ValueError(f"Malformed address: {address}")
    address_parts = address.split(":")
    # Make sure localhost isn't resolved to the loopback ip
    if address_parts[0] == "127.0.0.1" or address_parts[0] == "localhost":
        ip_address = get_node_ip_address()
        return ":".join([ip_address] + address_parts[1:])
    else:
        return address


def node_ip_address_from_perspective(address):
    """IP address by which the local node can be reached *from* the `address`.

    Args:
        address (str): The IP address and port of any known live service on the
            network you care about.

    Returns:
        The IP address by which the local node can be reached from the address.
    """
    ip_address, port = address.split(":")
    s = socket.socket(socket.AF_INET, socket.SOCK_DGRAM)
    try:
        # This command will raise an exception if there is no internet
        # connection.
        s.connect((ip_address, int(port)))
        node_ip_address = s.getsockname()[0]
    except OSError as e:
        node_ip_address = "127.0.0.1"
        # [Errno 101] Network is unreachable
        if e.errno == errno.ENETUNREACH:
            try:
                # try get node ip address from host name
                host_name = socket.getfqdn(socket.gethostname())
                node_ip_address = socket.gethostbyname(host_name)
            except Exception:
                pass
    finally:
        s.close()

    return node_ip_address


def get_node_ip_address(address="8.8.8.8:53"):
    if ray.worker._global_node is not None:
        return ray.worker._global_node.node_ip_address
    if sys.platform == "darwin" or sys.platform == "win32":
        # Due to the mac osx/windows firewall,
        # we use loopback ip as the ip address
        # to prevent security popups.
        return "127.0.0.1"
    return node_ip_address_from_perspective(address)


def create_redis_client(redis_address, password=None):
    """Create a Redis client.

    Args:
        The IP address, port, and password of the Redis server.

    Returns:
        A Redis client.
    """
    if not hasattr(create_redis_client, "instances"):
        create_redis_client.instances = {}

    for _ in range(ray_constants.START_REDIS_WAIT_RETRIES):
        cli = create_redis_client.instances.get(redis_address)
        if cli is None:
            redis_ip_address, redis_port = extract_ip_port(
                canonicalize_bootstrap_address(redis_address))
            cli = redis.StrictRedis(
                host=redis_ip_address, port=int(redis_port), password=password)
            create_redis_client.instances[redis_address] = cli
        try:
            cli.ping()
            return cli
        except Exception:
            create_redis_client.instances.pop(redis_address)
            time.sleep(2)

    raise RuntimeError(f"Unable to connect to Redis at {redis_address}")


def start_ray_process(command,
                      process_type,
                      fate_share,
                      env_updates=None,
                      cwd=None,
                      use_valgrind=False,
                      use_gdb=False,
                      use_valgrind_profiler=False,
                      use_perftools_profiler=False,
                      use_tmux=False,
                      stdout_file=None,
                      stderr_file=None,
                      pipe_stdin=False):
    """Start one of the Ray processes.

    TODO(rkn): We need to figure out how these commands interact. For example,
    it may only make sense to start a process in gdb if we also start it in
    tmux. Similarly, certain combinations probably don't make sense, like
    simultaneously running the process in valgrind and the profiler.

    Args:
        command (List[str]): The command to use to start the Ray process.
        process_type (str): The type of the process that is being started
            (e.g., "raylet").
        fate_share: If true, the child will be killed if its parent (us) dies.
            True must only be passed after detection of this functionality.
        env_updates (dict): A dictionary of additional environment variables to
            run the command with (in addition to the caller's environment
            variables).
        cwd (str): The directory to run the process in.
        use_valgrind (bool): True if we should start the process in valgrind.
        use_gdb (bool): True if we should start the process in gdb.
        use_valgrind_profiler (bool): True if we should start the process in
            the valgrind profiler.
        use_perftools_profiler (bool): True if we should profile the process
            using perftools.
        use_tmux (bool): True if we should start the process in tmux.
        stdout_file: A file handle opened for writing to redirect stdout to. If
            no redirection should happen, then this should be None.
        stderr_file: A file handle opened for writing to redirect stderr to. If
            no redirection should happen, then this should be None.
        pipe_stdin: If true, subprocess.PIPE will be passed to the process as
            stdin.

    Returns:
        Information about the process that was started including a handle to
            the process that was started.
    """
    # Detect which flags are set through environment variables.
    valgrind_env_var = f"RAY_{process_type.upper()}_VALGRIND"
    if os.environ.get(valgrind_env_var) == "1":
        logger.info("Detected environment variable '%s'.", valgrind_env_var)
        use_valgrind = True
    valgrind_profiler_env_var = f"RAY_{process_type.upper()}_VALGRIND_PROFILER"
    if os.environ.get(valgrind_profiler_env_var) == "1":
        logger.info("Detected environment variable '%s'.",
                    valgrind_profiler_env_var)
        use_valgrind_profiler = True
    perftools_profiler_env_var = (f"RAY_{process_type.upper()}"
                                  "_PERFTOOLS_PROFILER")
    if os.environ.get(perftools_profiler_env_var) == "1":
        logger.info("Detected environment variable '%s'.",
                    perftools_profiler_env_var)
        use_perftools_profiler = True
    tmux_env_var = f"RAY_{process_type.upper()}_TMUX"
    if os.environ.get(tmux_env_var) == "1":
        logger.info("Detected environment variable '%s'.", tmux_env_var)
        use_tmux = True
    gdb_env_var = f"RAY_{process_type.upper()}_GDB"
    if os.environ.get(gdb_env_var) == "1":
        logger.info("Detected environment variable '%s'.", gdb_env_var)
        use_gdb = True
    # Jemalloc memory profiling.
    jemalloc_lib_path = os.environ.get(RAY_JEMALLOC_LIB_PATH)
    jemalloc_conf = os.environ.get(RAY_JEMALLOC_CONF)
    jemalloc_comps = os.environ.get(RAY_JEMALLOC_PROFILE)
    jemalloc_comps = [] if not jemalloc_comps else jemalloc_comps.split(",")
    jemalloc_env_vars = propagate_jemalloc_env_var(
        jemalloc_path=jemalloc_lib_path,
        jemalloc_conf=jemalloc_conf,
        jemalloc_comps=jemalloc_comps,
        process_type=process_type)
    use_jemalloc_mem_profiler = len(jemalloc_env_vars) > 0

    if sum([
            use_gdb,
            use_valgrind,
            use_valgrind_profiler,
            use_perftools_profiler,
            use_jemalloc_mem_profiler,
    ]) > 1:
        raise ValueError("At most one of the 'use_gdb', 'use_valgrind', "
                         "'use_valgrind_profiler', 'use_perftools_profiler', "
                         "and 'use_jemalloc_mem_profiler' flags can "
                         "be used at a time.")
    if env_updates is None:
        env_updates = {}
    if not isinstance(env_updates, dict):
        raise ValueError("The 'env_updates' argument must be a dictionary.")

    modified_env = os.environ.copy()
    modified_env.update(env_updates)

    if use_gdb:
        if not use_tmux:
            raise ValueError(
                "If 'use_gdb' is true, then 'use_tmux' must be true as well.")

        # TODO(suquark): Any better temp file creation here?
        gdb_init_path = os.path.join(ray._private.utils.get_ray_temp_dir(),
                                     f"gdb_init_{process_type}_{time.time()}")
        ray_process_path = command[0]
        ray_process_args = command[1:]
        run_args = " ".join(["'{}'".format(arg) for arg in ray_process_args])
        with open(gdb_init_path, "w") as gdb_init_file:
            gdb_init_file.write(f"run {run_args}")
        command = ["gdb", ray_process_path, "-x", gdb_init_path]

    if use_valgrind:
        command = [
            "valgrind",
            "--track-origins=yes",
            "--leak-check=full",
            "--show-leak-kinds=all",
            "--leak-check-heuristics=stdstring",
            "--error-exitcode=1",
        ] + command

    if use_valgrind_profiler:
        command = ["valgrind", "--tool=callgrind"] + command

    if use_perftools_profiler:
        modified_env["LD_PRELOAD"] = os.environ["PERFTOOLS_PATH"]
        modified_env["CPUPROFILE"] = os.environ["PERFTOOLS_LOGFILE"]

    if use_jemalloc_mem_profiler:
        logger.info(f"Jemalloc profiling will be used for {process_type}. "
                    f"env vars: {jemalloc_env_vars}")
        modified_env.update(jemalloc_env_vars)

    if use_tmux:
        # The command has to be created exactly as below to ensure that it
        # works on all versions of tmux. (Tested with tmux 1.8-5, travis'
        # version, and tmux 2.1)
        command = ["tmux", "new-session", "-d", f"{' '.join(command)}"]

    if fate_share:
        assert ray._private.utils.detect_fate_sharing_support(), (
            "kernel-level fate-sharing must only be specified if "
            "detect_fate_sharing_support() has returned True")

    def preexec_fn():
        import signal
        signal.pthread_sigmask(signal.SIG_BLOCK, {signal.SIGINT})
        if fate_share and sys.platform.startswith("linux"):
            ray._private.utils.set_kill_on_parent_death_linux()

    win32_fate_sharing = fate_share and sys.platform == "win32"
    # With Windows fate-sharing, we need special care:
    # The process must be added to the job before it is allowed to execute.
    # Otherwise, there's a race condition: the process might spawn children
    # before the process itself is assigned to the job.
    # After that point, its children will not be added to the job anymore.
    CREATE_SUSPENDED = 0x00000004  # from Windows headers
    if sys.platform == "win32":
        # CreateProcess, which underlies Popen, is limited to
        # 32,767 characters, including the Unicode terminating null
        # character
        total_chrs = sum([len(x) for x in command])
        if total_chrs > 31766:
            raise ValueError(
                f"command is limited to a total of 31767 characters, "
                f"got {total_chrs}")

    process = ConsolePopen(
        command,
        env=modified_env,
        cwd=cwd,
        stdout=stdout_file,
        stderr=stderr_file,
        stdin=subprocess.PIPE if pipe_stdin else None,
        preexec_fn=preexec_fn if sys.platform != "win32" else None,
        creationflags=CREATE_SUSPENDED if win32_fate_sharing else 0)

    if win32_fate_sharing:
        try:
            ray._private.utils.set_kill_child_on_death_win32(process)
            psutil.Process(process.pid).resume()
        except (psutil.Error, OSError):
            process.kill()
            raise

    def _get_stream_name(stream):
        if stream is not None:
            try:
                return stream.name
            except AttributeError:
                return str(stream)
        return None

    return ProcessInfo(
        process=process,
        stdout_file=_get_stream_name(stdout_file),
        stderr_file=_get_stream_name(stderr_file),
        use_valgrind=use_valgrind,
        use_gdb=use_gdb,
        use_valgrind_profiler=use_valgrind_profiler,
        use_perftools_profiler=use_perftools_profiler,
        use_tmux=use_tmux)


def wait_for_redis_to_start(redis_ip_address, redis_port, password=None):
    """Wait for a Redis server to be available.

    This is accomplished by creating a Redis client and sending a random
    command to the server until the command gets through.

    Args:
        redis_ip_address (str): The IP address of the redis server.
        redis_port (int): The port of the redis server.
        password (str): The password of the redis server.

    Raises:
        Exception: An exception is raised if we could not connect with Redis.
    """
    redis_client = redis.StrictRedis(
        host=redis_ip_address, port=redis_port, password=password)
    # Wait for the Redis server to start.
    num_retries = ray_constants.START_REDIS_WAIT_RETRIES
    delay = 0.001
    for i in range(num_retries):
        try:
            # Run some random command and see if it worked.
            logger.debug(
                "Waiting for redis server at {}:{} to respond...".format(
                    redis_ip_address, redis_port))
            redis_client.client_list()
        # If the Redis service is delayed getting set up for any reason, we may
        # get a redis.ConnectionError: Error 111 connecting to host:port.
        # Connection refused.
        # Unfortunately, redis.ConnectionError is also the base class of
        # redis.AuthenticationError. We *don't* want to obscure a
        # redis.AuthenticationError, because that indicates the user provided a
        # bad password. Thus a double except clause to ensure a
        # redis.AuthenticationError isn't trapped here.
        except redis.AuthenticationError as authEx:
            raise RuntimeError("Unable to connect to Redis at {}:{}.".format(
                redis_ip_address, redis_port)) from authEx
        except redis.ConnectionError as connEx:
            if i >= num_retries - 1:
                raise RuntimeError(
                    f"Unable to connect to Redis at {redis_ip_address}:"
                    f"{redis_port} after {num_retries} retries. Check that "
                    f"{redis_ip_address}:{redis_port} is reachable from this "
                    "machine. If it is not, your firewall may be blocking "
                    "this port. If the problem is a flaky connection, try "
                    "setting the environment variable "
                    "`RAY_START_REDIS_WAIT_RETRIES` to increase the number of"
                    " attempts to ping the Redis server.") from connEx
            # Wait a little bit.
            time.sleep(delay)
            delay *= 2
        else:
            break
    else:
        raise RuntimeError(
            f"Unable to connect to Redis (after {num_retries} retries). "
            "If the Redis instance is on a different machine, check that "
            "your firewall and relevant Ray ports are configured properly. "
            "You can also set the environment variable "
            "`RAY_START_REDIS_WAIT_RETRIES` to increase the number of "
            "attempts to ping the Redis server.")


def start_reaper(fate_share=None):
    """Start the reaper process.

    This is a lightweight process that simply
    waits for its parent process to die and then terminates its own
    process group. This allows us to ensure that ray processes are always
    terminated properly so long as that process itself isn't SIGKILLed.

    Returns:
        ProcessInfo for the process that was started.
    """
    # Make ourselves a process group leader so that the reaper can clean
    # up other ray processes without killing the process group of the
    # process that started us.
    try:
        if sys.platform != "win32":
            os.setpgrp()
    except OSError as e:
        errcode = e.errno
        if errcode == errno.EPERM and os.getpgrp() == os.getpid():
            # Nothing to do; we're already a session leader.
            pass
        else:
            logger.warning("setpgrp failed, processes may not be "
                           "cleaned up properly: {}.".format(e))
            # Don't start the reaper in this case as it could result in killing
            # other user processes.
            return None

    reaper_filepath = os.path.join(RAY_PATH, RAY_PRIVATE_DIR,
                                   "ray_process_reaper.py")
    command = [sys.executable, "-u", reaper_filepath]
    process_info = start_ray_process(
        command,
        ray_constants.PROCESS_TYPE_REAPER,
        pipe_stdin=True,
        fate_share=fate_share)
    return process_info


def start_redis(node_ip_address,
                redirect_files,
                resource_spec,
                session_dir_path,
                port=None,
                redis_shard_ports=None,
                num_redis_shards=1,
                redis_max_clients=None,
                password=None,
                fate_share=None,
                external_addresses=None,
                port_denylist=None):
    """Start the Redis global state store.

    Args:
        node_ip_address: The IP address of the current node. This is only used
            for recording the log filenames in Redis.
        redirect_files: The list of (stdout, stderr) file pairs.
        resource_spec (ResourceSpec): Resources for the node.
        session_dir_path (str): Path to the session directory of
            this Ray cluster.
        port (int): If provided, the primary Redis shard will be started on
            this port.
        redis_shard_ports: A list of the ports to use for the non-primary Redis
            shards.
        num_redis_shards (int): If provided, the number of Redis shards to
            start, in addition to the primary one. The default value is one
            shard.
        redis_max_clients: If this is provided, Ray will attempt to configure
            Redis with this maxclients number.
        password (str): Prevents external clients without the password
            from connecting to Redis if provided.
        port_denylist (set): A set of denylist ports that shouldn't
            be used when allocating a new port.

    Returns:
        A tuple of the address for the primary Redis shard, a list of
            addresses for the remaining shards, and the processes that were
            started.
    """
    processes = []

    if external_addresses is not None:
        primary_redis_address = external_addresses[0]
        [primary_redis_ip, port] = primary_redis_address.split(":")
        port = int(port)
        redis_address = address(primary_redis_ip, port)
        primary_redis_client = create_redis_client(
            "%s:%s" % (primary_redis_ip, port), password=password)
        # Deleting the key to avoid duplicated rpush.
        primary_redis_client.delete("RedisShards")
    else:
        if len(redirect_files) != 1 + num_redis_shards:
            raise ValueError(
                "The number of redirect file pairs should be equal "
                "to the number of redis shards (including the "
                "primary shard) we will start.")
        if redis_shard_ports is None:
            redis_shard_ports = num_redis_shards * [None]
        elif len(redis_shard_ports) != num_redis_shards:
            raise RuntimeError(
                "The number of Redis shard ports does not match "
                "the number of Redis shards.")
        redis_executable = REDIS_EXECUTABLE

        redis_stdout_file, redis_stderr_file = redirect_files[0]
        # If no port is given, fallback to default Redis port for the primary
        # shard.
        if port is None:
            port = ray_constants.DEFAULT_PORT
            num_retries = 20
        else:
            num_retries = 1
        # Start the primary Redis shard.
        port, p = _start_redis_instance(
            redis_executable,
            session_dir_path,
            port=port,
            password=password,
            redis_max_clients=redis_max_clients,
            num_retries=num_retries,
            # Below we use None to indicate no limit on the memory of the
            # primary Redis shard.
            redis_max_memory=None,
            stdout_file=redis_stdout_file,
            stderr_file=redis_stderr_file,
            fate_share=fate_share,
            port_denylist=port_denylist,
            listen_to_localhost_only=(node_ip_address == "127.0.0.1"))
        processes.append(p)
        redis_address = address(node_ip_address, port)
        primary_redis_client = redis.StrictRedis(
            host=node_ip_address, port=port, password=password)

    # Register the number of Redis shards in the primary shard, so that clients
    # know how many redis shards to expect under RedisShards.
    primary_redis_client.set("NumRedisShards", str(num_redis_shards))

    # Calculate the redis memory.
    assert resource_spec.resolved()
    redis_max_memory = resource_spec.redis_max_memory

    # Start other Redis shards. Each Redis shard logs to a separate file,
    # prefixed by "redis-<shard number>".
    redis_shards = []
    # If Redis shard ports are not provided, start the port range of the
    # other Redis shards at a high, random port.
    last_shard_port = new_port(denylist=port_denylist) - 1
    for i in range(num_redis_shards):
        if external_addresses is not None:
            shard_address = external_addresses[i + 1]
        else:
            redis_stdout_file, redis_stderr_file = redirect_files[i + 1]
            redis_executable = REDIS_EXECUTABLE
            redis_shard_port = redis_shard_ports[i]
            # If no shard port is given, try to start this shard's Redis
            # instance on the port right after the last shard's port.
            if redis_shard_port is None:
                redis_shard_port = last_shard_port + 1
                num_retries = 20
            else:
                num_retries = 1

            redis_shard_port, p = _start_redis_instance(
                redis_executable,
                session_dir_path,
                port=redis_shard_port,
                password=password,
                redis_max_clients=redis_max_clients,
                num_retries=num_retries,
                redis_max_memory=redis_max_memory,
                stdout_file=redis_stdout_file,
                stderr_file=redis_stderr_file,
                fate_share=fate_share,
                port_denylist=port_denylist,
                listen_to_localhost_only=(node_ip_address == "127.0.0.1"))
            processes.append(p)

            shard_address = address(node_ip_address, redis_shard_port)
            last_shard_port = redis_shard_port

        redis_shards.append(shard_address)
        # Store redis shard information in the primary redis shard.
        primary_redis_client.rpush("RedisShards", shard_address)

    return redis_address, redis_shards, processes


def _start_redis_instance(executable,
                          session_dir_path,
                          port,
                          redis_max_clients=None,
                          num_retries=20,
                          stdout_file=None,
                          stderr_file=None,
                          password=None,
                          redis_max_memory=None,
                          fate_share=None,
                          port_denylist=None,
                          listen_to_localhost_only=False):
    """Start a single Redis server.

    Notes:
        We will initially try to start the Redis instance at the given port,
        and then try at most `num_retries - 1` times to start the Redis
        instance at successive random ports.

    Args:
        executable (str): Full path of the redis-server executable.
        session_dir_path (str): Path to the session directory of
            this Ray cluster.
        port (int): Try to start a Redis server at this port.
        redis_max_clients: If this is provided, Ray will attempt to configure
            Redis with this maxclients number.
        num_retries (int): The number of times to attempt to start Redis at
            successive ports.
        stdout_file: A file handle opened for writing to redirect stdout to. If
            no redirection should happen, then this should be None.
        stderr_file: A file handle opened for writing to redirect stderr to. If
            no redirection should happen, then this should be None.
        password (str): Prevents external clients without the password
            from connecting to Redis if provided.
        redis_max_memory: The max amount of memory (in bytes) to allow redis
            to use, or None for no limit. Once the limit is exceeded, redis
            will start LRU eviction of entries.
        port_denylist (set): A set of denylist ports that shouldn't
            be used when allocating a new port.
        listen_to_localhost_only (bool): Redis server only listens to
            localhost (127.0.0.1) if it's true,
            otherwise it listens to all network interfaces.

    Returns:
        A tuple of the port used by Redis and ProcessInfo for the process that
            was started. If a port is passed in, then the returned port value
            is the same.

    Raises:
        Exception: An exception is raised if Redis could not be started.
    """
    assert os.path.isfile(executable)
    counter = 0

    while counter < num_retries:
        # Construct the command to start the Redis server.
        command = [executable]
        if password:
            if " " in password:
                raise ValueError("Spaces not permitted in redis password.")
            command += ["--requirepass", password]
        command += (["--port", str(port), "--loglevel", "warning"])
        if listen_to_localhost_only:
            command += ["--bind", "127.0.0.1"]
        pidfile = os.path.join(session_dir_path,
                               "redis-" + uuid.uuid4().hex + ".pid")
        command += ["--pidfile", pidfile]
        process_info = start_ray_process(
            command,
            ray_constants.PROCESS_TYPE_REDIS_SERVER,
            stdout_file=stdout_file,
            stderr_file=stderr_file,
            fate_share=fate_share)
        try:
            wait_for_redis_to_start("127.0.0.1", port, password=password)
        except (redis.exceptions.ResponseError, RuntimeError):
            # Connected to redis with the wrong password, or exceeded
            # the number of retries. This means we got the wrong redis
            # or there is some error in starting up redis.
            # Try the next port by looping again.
            pass
        else:
            r = redis.StrictRedis(
                host="127.0.0.1", port=port, password=password)
            # Check if Redis successfully started and we connected
            # to the right server.
            if r.config_get("pidfile")["pidfile"] == pidfile:
                break
        port = new_port(denylist=port_denylist)
        counter += 1
    if counter == num_retries:
        raise RuntimeError("Couldn't start Redis. "
                           "Check log files: {} {}".format(
                               stdout_file.name if stdout_file is not None else
                               "<stdout>", stderr_file.name
                               if stdout_file is not None else "<stderr>"))

    # Create a Redis client just for configuring Redis.
    redis_client = redis.StrictRedis(
        host="127.0.0.1", port=port, password=password)
    # Wait for the Redis server to start.
    wait_for_redis_to_start("127.0.0.1", port, password=password)
    # Configure Redis to generate keyspace notifications. TODO(rkn): Change
    # this to only generate notifications for the export keys.
    redis_client.config_set("notify-keyspace-events", "Kl")

    # Configure Redis to not run in protected mode so that processes on other
    # hosts can connect to it. TODO(rkn): Do this in a more secure way.
    redis_client.config_set("protected-mode", "no")

    # Discard old task and object metadata.
    if redis_max_memory is not None:
        redis_client.config_set("maxmemory", str(redis_max_memory))
        redis_client.config_set("maxmemory-policy", "allkeys-lru")
        redis_client.config_set("maxmemory-samples", "10")
        logger.debug("Starting Redis shard with {} GB max memory.".format(
            round(redis_max_memory / 1e9, 2)))

    # If redis_max_clients is provided, attempt to raise the number of maximum
    # number of Redis clients.
    if redis_max_clients is not None:
        redis_client.config_set("maxclients", str(redis_max_clients))
    elif resource is not None:
        # If redis_max_clients is not provided, determine the current ulimit.
        # We will use this to attempt to raise the maximum number of Redis
        # clients.
        current_max_clients = int(
            redis_client.config_get("maxclients")["maxclients"])
        # The below command should be the same as doing ulimit -n.
        ulimit_n = resource.getrlimit(resource.RLIMIT_NOFILE)[0]
        # The quantity redis_client_buffer appears to be the required buffer
        # between the maximum number of redis clients and ulimit -n. That is,
        # if ulimit -n returns 10000, then we can set maxclients to
        # 10000 - redis_client_buffer.
        redis_client_buffer = 32
        if current_max_clients < ulimit_n - redis_client_buffer:
            redis_client.config_set("maxclients",
                                    ulimit_n - redis_client_buffer)

    # Increase the hard and soft limits for the redis client pubsub buffer to
    # 128MB. This is a hack to make it less likely for pubsub messages to be
    # dropped and for pubsub connections to therefore be killed.
    cur_config = (redis_client.config_get("client-output-buffer-limit")[
        "client-output-buffer-limit"])
    cur_config_list = cur_config.split()
    assert len(cur_config_list) == 12
    cur_config_list[8:] = ["pubsub", "134217728", "134217728", "60"]
    redis_client.config_set("client-output-buffer-limit",
                            " ".join(cur_config_list))
    # Put a time stamp in Redis to indicate when it was started.
    redis_client.set("redis_start_time", time.time())
    return port, process_info


def start_log_monitor(redis_address,
                      gcs_address,
                      logs_dir,
                      stdout_file=None,
                      stderr_file=None,
                      redis_password=None,
                      fate_share=None,
                      max_bytes=0,
                      backup_count=0):
    """Start a log monitor process.

    Args:
        redis_address (str): The address of the Redis instance.
        logs_dir (str): The directory of logging files.
        stdout_file: A file handle opened for writing to redirect stdout to. If
            no redirection should happen, then this should be None.
        stderr_file: A file handle opened for writing to redirect stderr to. If
            no redirection should happen, then this should be None.
        redis_password (str): The password of the redis server.
        max_bytes (int): Log rotation parameter. Corresponding to
            RotatingFileHandler's maxBytes.
        backup_count (int): Log rotation parameter. Corresponding to
            RotatingFileHandler's backupCount.

    Returns:
        ProcessInfo for the process that was started.
    """
    log_monitor_filepath = os.path.join(RAY_PATH, RAY_PRIVATE_DIR,
                                        "log_monitor.py")
    command = [
        sys.executable, "-u", log_monitor_filepath,
        f"--redis-address={redis_address}", f"--logs-dir={logs_dir}",
        f"--logging-rotate-bytes={max_bytes}",
        f"--logging-rotate-backup-count={backup_count}",
        f"--gcs-address={gcs_address}"
    ]
    if redis_password:
        command += ["--redis-password", redis_password]
    process_info = start_ray_process(
        command,
        ray_constants.PROCESS_TYPE_LOG_MONITOR,
        stdout_file=stdout_file,
        stderr_file=stderr_file,
        fate_share=fate_share)
    return process_info


def start_dashboard(require_dashboard,
                    host,
                    redis_address,
                    gcs_address,
                    temp_dir,
                    logdir,
                    port=None,
                    stdout_file=None,
                    stderr_file=None,
                    redis_password=None,
                    fate_share=None,
                    max_bytes=0,
                    backup_count=0):
    """Start a dashboard process.

    Args:
        require_dashboard (bool): If true, this will raise an exception if we
            fail to start the dashboard. Otherwise it will print a warning if
            we fail to start the dashboard.
        host (str): The host to bind the dashboard web server to.
        redis_address (str): The address of the Redis instance.
        gcs_address (str): The gcs address the dashboard should connect to
        temp_dir (str): The temporary directory used for log files and
            information for this Ray session.
        logdir (str): The log directory used to generate dashboard log.
        port (str): The port to bind the dashboard web server to.
            Defaults to 8265.
        stdout_file: A file handle opened for writing to redirect stdout to. If
            no redirection should happen, then this should be None.
        stderr_file: A file handle opened for writing to redirect stderr to. If
            no redirection should happen, then this should be None.
        redis_password (str): The password of the redis server.
        max_bytes (int): Log rotation parameter. Corresponding to
            RotatingFileHandler's maxBytes.
        backup_count (int): Log rotation parameter. Corresponding to
            RotatingFileHandler's backupCount.

    Returns:
        ProcessInfo for the process that was started.
    """
    try:
        # Make sure port is available.
        if port is None:
            port_retries = 50
            port = ray_constants.DEFAULT_DASHBOARD_PORT
        else:
            port_retries = 0
            port_test_socket = socket.socket()
            port_test_socket.setsockopt(
                socket.SOL_SOCKET,
                socket.SO_REUSEADDR,
                1,
            )
            try:
                port_test_socket.bind((host, port))
                port_test_socket.close()
            except socket.error as e:
                # 10013 on windows is a bit more broad than just
                # "address in use": it can also indicate "permission denied".
                # TODO: improve the error message?
                if e.errno in {48, 98, 10013}:  # address already in use.
                    raise ValueError(
                        f"Failed to bind to {host}:{port} because it's "
                        "already occupied. You can use `ray start "
                        "--dashboard-port ...` or `ray.init(dashboard_port=..."
                        ")` to select a different port.")
                else:
                    raise e

        # Make sure the process can start.
        try:
            import ray.dashboard.optional_deps  # noqa: F401
        except ImportError:
            if require_dashboard:
                logger.exception("dashboard dependency error")
                raise ImportError(DASHBOARD_DEPENDENCY_ERROR_MESSAGE)
            else:
                return None, None

        # Start the dashboard process.
        dashboard_dir = "dashboard"
        dashboard_filepath = os.path.join(RAY_PATH, dashboard_dir,
                                          "dashboard.py")
        command = [
            sys.executable, "-u", dashboard_filepath, f"--host={host}",
            f"--port={port}", f"--port-retries={port_retries}",
            f"--redis-address={redis_address}", f"--temp-dir={temp_dir}",
            f"--log-dir={logdir}", f"--logging-rotate-bytes={max_bytes}",
            f"--logging-rotate-backup-count={backup_count}",
            f"--gcs-address={gcs_address}"
        ]
        if redis_password is not None:
            command += ["--redis-password", redis_password]
        process_info = start_ray_process(
            command,
            ray_constants.PROCESS_TYPE_DASHBOARD,
            stdout_file=stdout_file,
            stderr_file=stderr_file,
            fate_share=fate_share)

        # Retrieve the dashboard url
        if not use_gcs_for_bootstrap():
            redis_client = ray._private.services.create_redis_client(
                redis_address, redis_password)
            gcs_client = GcsClient.create_from_redis(redis_client)
        else:
            gcs_client = GcsClient(address=gcs_address)
        ray.experimental.internal_kv._initialize_internal_kv(gcs_client)
        dashboard_url = None
        dashboard_returncode = None
        for _ in range(200):
            dashboard_url = ray.experimental.internal_kv._internal_kv_get(
                ray_constants.DASHBOARD_ADDRESS,
                namespace=ray_constants.KV_NAMESPACE_DASHBOARD)
            if dashboard_url is not None:
                dashboard_url = dashboard_url.decode("utf-8")
                break
            dashboard_returncode = process_info.process.poll()
            if dashboard_returncode is not None:
                break
            # This is often on the critical path of ray.init() and ray start,
            # so we need to poll often.
            time.sleep(0.1)
        if dashboard_url is None:
            dashboard_log = os.path.join(logdir, "dashboard.log")
            returncode_str = (f", return code {dashboard_returncode}"
                              if dashboard_returncode is not None else "")
            # Read last n lines of dashboard log. The log file may be large.
            n = 10
            lines = []
            try:
                with open(dashboard_log, "rb") as f:
                    with mmap.mmap(
                            f.fileno(), 0, access=mmap.ACCESS_READ) as mm:
                        end = mm.size()
                        for _ in range(n):
                            sep = mm.rfind(b"\n", 0, end - 1)
                            if sep == -1:
                                break
                            lines.append(mm[sep + 1:end].decode("utf-8"))
                            end = sep
                lines.append(f" The last {n} lines of {dashboard_log}:")
            except Exception as e:
                raise Exception(f"Failed to read dashbord log: {e}")

            last_log_str = "\n".join(reversed(lines[-n:]))
            raise Exception("Failed to start the dashboard"
                            f"{returncode_str}.{last_log_str}")

        logger.info("View the Ray dashboard at %s%shttp://%s%s%s",
                    colorama.Style.BRIGHT, colorama.Fore.GREEN, dashboard_url,
                    colorama.Fore.RESET, colorama.Style.NORMAL)

        return dashboard_url, process_info
    except Exception as e:
        if require_dashboard:
            raise e from e
        else:
            logger.error(f"Failed to start the dashboard: {e}")
            return None, None


def start_gcs_server(redis_address,
                     log_dir,
                     stdout_file=None,
                     stderr_file=None,
                     redis_password=None,
                     config=None,
                     fate_share=None,
                     gcs_server_port=None,
                     metrics_agent_port=None,
                     node_ip_address=None):
    """Start a gcs server.
    Args:
        redis_address (str): The address that the Redis server is listening on.
        log_dir (str): The path of the dir where log files are created.
        stdout_file: A file handle opened for writing to redirect stdout to. If
            no redirection should happen, then this should be None.
        stderr_file: A file handle opened for writing to redirect stderr to. If
            no redirection should happen, then this should be None.
        redis_password (str): The password of the redis server.
        config (dict|None): Optional configuration that will
            override defaults in RayConfig.
        gcs_server_port (int): Port number of the gcs server.
        metrics_agent_port(int): The port where metrics agent is bound to.
        node_ip_address(str): IP Address of a node where gcs server starts.
    Returns:
        ProcessInfo for the process that was started.
    """
    assert gcs_server_port > 0

    command = [
        GCS_SERVER_EXECUTABLE,
        f"--log_dir={log_dir}",
        f"--config_list={serialize_config(config)}",
        f"--gcs_server_port={gcs_server_port}",
        f"--metrics-agent-port={metrics_agent_port}",
        f"--node-ip-address={node_ip_address}",
    ]
    if redis_address:
        redis_ip_address, redis_port = redis_address.rsplit(":")
        command += [
            f"--redis_address={redis_ip_address}",
            f"--redis_port={redis_port}",
        ]
    if redis_password:
        command += [f"--redis_password={redis_password}"]
    process_info = start_ray_process(
        command,
        ray_constants.PROCESS_TYPE_GCS_SERVER,
        stdout_file=stdout_file,
        stderr_file=stderr_file,
        fate_share=fate_share)
    return process_info


def start_raylet(redis_address,
                 gcs_address,
                 node_ip_address,
                 node_manager_port,
                 raylet_name,
                 plasma_store_name,
                 worker_path,
                 setup_worker_path,
                 temp_dir,
                 session_dir,
                 resource_dir,
                 log_dir,
                 resource_spec,
                 plasma_directory,
                 object_store_memory,
                 min_worker_port=None,
                 max_worker_port=None,
                 worker_port_list=None,
                 object_manager_port=None,
                 redis_password=None,
                 metrics_agent_port=None,
                 metrics_export_port=None,
                 dashboard_agent_listen_port=None,
                 use_valgrind=False,
                 use_profiler=False,
                 stdout_file=None,
                 stderr_file=None,
                 config=None,
                 huge_pages=False,
                 fate_share=None,
                 socket_to_use=None,
                 start_initial_python_workers_for_first_job=False,
                 max_bytes=0,
                 backup_count=0,
                 ray_debugger_external=False,
                 env_updates=None):
    """Start a raylet, which is a combined local scheduler and object manager.

    Args:
        redis_address (str): The address of the primary Redis server.
        gcs_address (str): The address of GCS server.
        node_ip_address (str): The IP address of this node.
        node_manager_port(int): The port to use for the node manager. If it's
            0, a random port will be used.
        raylet_name (str): The name of the raylet socket to create.
        plasma_store_name (str): The name of the plasma store socket to connect
             to.
        worker_path (str): The path of the Python file that new worker
            processes will execute.
        setup_worker_path (str): The path of the Python file that will set up
            the environment for the worker process.
        temp_dir (str): The path of the temporary directory Ray will use.
        session_dir (str): The path of this session.
        resource_dir(str): The path of resource of this session .
        log_dir (str): The path of the dir where log files are created.
        resource_spec (ResourceSpec): Resources for this raylet.
        object_manager_port: The port to use for the object manager. If this is
            None, then the object manager will choose its own port.
        min_worker_port (int): The lowest port number that workers will bind
            on. If not set, random ports will be chosen.
        max_worker_port (int): The highest port number that workers will bind
            on. If set, min_worker_port must also be set.
        redis_password: The password to use when connecting to Redis.
        metrics_agent_port(int): The port where metrics agent is bound to.
        metrics_export_port(int): The port at which metrics are exposed to.
        use_valgrind (bool): True if the raylet should be started inside
            of valgrind. If this is True, use_profiler must be False.
        use_profiler (bool): True if the raylet should be started inside
            a profiler. If this is True, use_valgrind must be False.
        stdout_file: A file handle opened for writing to redirect stdout to. If
            no redirection should happen, then this should be None.
        stderr_file: A file handle opened for writing to redirect stderr to. If
            no redirection should happen, then this should be None.
        tracing_startup_hook: Tracing startup hook.
        config (dict|None): Optional Raylet configuration that will
            override defaults in RayConfig.
        max_bytes (int): Log rotation parameter. Corresponding to
            RotatingFileHandler's maxBytes.
        backup_count (int): Log rotation parameter. Corresponding to
            RotatingFileHandler's backupCount.
        ray_debugger_external (bool): True if the Ray debugger should be made
            available externally to this node.
        env_updates (dict): Environment variable overrides.

    Returns:
        ProcessInfo for the process that was started.
    """
    assert node_manager_port is not None and type(node_manager_port) == int

    if use_valgrind and use_profiler:
        raise ValueError("Cannot use valgrind and profiler at the same time.")

    assert resource_spec.resolved()
    static_resources = resource_spec.to_resource_dict()

    # Limit the number of workers that can be started in parallel by the
    # raylet. However, make sure it is at least 1.
    num_cpus_static = static_resources.get("CPU", 0)
    maximum_startup_concurrency = max(
        1, min(multiprocessing.cpu_count(), num_cpus_static))

    # Format the resource argument in a form like 'CPU,1.0,GPU,0,Custom,3'.
    resource_argument = ",".join(
        ["{},{}".format(*kv) for kv in static_resources.items()])

    has_java_command = False
    if shutil.which("java") is not None:
        has_java_command = True

    ray_java_installed = False
    try:
        jars_dir = get_ray_jars_dir()
        if os.path.exists(jars_dir):
            ray_java_installed = True
    except Exception:
        pass

    include_java = has_java_command and ray_java_installed
    if include_java is True:
        java_worker_command = build_java_worker_command(
            redis_address,
            plasma_store_name,
            raylet_name,
            redis_password,
            session_dir,
            node_ip_address,
            setup_worker_path,
        )
    else:
        java_worker_command = []

    if os.path.exists(DEFAULT_WORKER_EXECUTABLE):
        cpp_worker_command = build_cpp_worker_command(
            "", redis_address, plasma_store_name, raylet_name, redis_password,
            session_dir, log_dir, node_ip_address)
    else:
        cpp_worker_command = []

    # Create the command that the Raylet will use to start workers.
    # TODO(architkulkarni): Pipe in setup worker args separately instead of
    # inserting them into start_worker_command and later erasing them if
    # needed.
    start_worker_command = [
        sys.executable,
        setup_worker_path,
        worker_path,
        f"--node-ip-address={node_ip_address}",
        "--node-manager-port=RAY_NODE_MANAGER_PORT_PLACEHOLDER",
        f"--object-store-name={plasma_store_name}",
        f"--raylet-name={raylet_name}",
        f"--redis-address={redis_address}",
        f"--temp-dir={temp_dir}",
        f"--metrics-agent-port={metrics_agent_port}",
        f"--logging-rotate-bytes={max_bytes}",
        f"--logging-rotate-backup-count={backup_count}",
        f"--gcs-address={gcs_address}",
        "RAY_WORKER_DYNAMIC_OPTION_PLACEHOLDER",
    ]

    if redis_password:
        start_worker_command += [f"--redis-password={redis_password}"]

    # If the object manager port is None, then use 0 to cause the object
    # manager to choose its own port.
    if object_manager_port is None:
        object_manager_port = 0

    if min_worker_port is None:
        min_worker_port = 0

    if max_worker_port is None:
        max_worker_port = 0

    if not ray._private.utils.check_dashboard_dependencies_installed():
        # An empty agent command will cause the raylet not to start it.
        agent_command = []
    else:
        agent_command = [
            sys.executable,
            "-u",
            os.path.join(RAY_PATH, "dashboard", "agent.py"),
            f"--node-ip-address={node_ip_address}",
            f"--redis-address={redis_address}",
            f"--metrics-export-port={metrics_export_port}",
            f"--dashboard-agent-port={metrics_agent_port}",
            f"--listen-port={dashboard_agent_listen_port}",
            "--node-manager-port=RAY_NODE_MANAGER_PORT_PLACEHOLDER",
            f"--object-store-name={plasma_store_name}",
            f"--raylet-name={raylet_name}",
            f"--temp-dir={temp_dir}",
            f"--session-dir={session_dir}",
            f"--runtime-env-dir={resource_dir}",
            f"--log-dir={log_dir}",
            f"--logging-rotate-bytes={max_bytes}",
            f"--logging-rotate-backup-count={backup_count}",
            f"--gcs-address={gcs_address}",
        ]

        if redis_password is not None and len(redis_password) != 0:
            agent_command.append("--redis-password={}".format(redis_password))

    command = [
        RAYLET_EXECUTABLE,
        f"--raylet_socket_name={raylet_name}",
        f"--store_socket_name={plasma_store_name}",
        f"--object_manager_port={object_manager_port}",
        f"--min_worker_port={min_worker_port}",
        f"--max_worker_port={max_worker_port}",
        f"--node_manager_port={node_manager_port}",
        f"--node_ip_address={node_ip_address}",
        f"--maximum_startup_concurrency={maximum_startup_concurrency}",
        f"--static_resource_list={resource_argument}",
        f"--python_worker_command={subprocess.list2cmdline(start_worker_command)}",  # noqa
        f"--java_worker_command={subprocess.list2cmdline(java_worker_command)}",  # noqa
        f"--cpp_worker_command={subprocess.list2cmdline(cpp_worker_command)}",  # noqa
        f"--native_library_path={DEFAULT_NATIVE_LIBRARY_PATH}",
        f"--redis_password={redis_password or ''}",
        f"--temp_dir={temp_dir}",
        f"--session_dir={session_dir}",
        f"--log_dir={log_dir}",
        f"--resource_dir={resource_dir}",
        f"--metrics-agent-port={metrics_agent_port}",
        f"--metrics_export_port={metrics_export_port}",
        f"--object_store_memory={object_store_memory}",
        f"--plasma_directory={plasma_directory}",
        f"--ray-debugger-external={1 if ray_debugger_external else 0}",
    ]
    if use_gcs_for_bootstrap():
        command.append(f"--gcs-address={gcs_address}")
    else:
        # TODO (iycheng): remove redis_ip_address after redis removal
        redis_ip_address, redis_port = redis_address.split(":")
        command.extend([
            f"--redis_address={redis_ip_address}", f"--redis_port={redis_port}"
        ])

    if worker_port_list is not None:
        command.append(f"--worker_port_list={worker_port_list}")
    if start_initial_python_workers_for_first_job:
        command.append("--num_initial_python_workers_for_first_job={}".format(
            resource_spec.num_cpus))
    command.append("--agent_command={}".format(
        subprocess.list2cmdline(agent_command)))
    if huge_pages:
        command.append("--huge_pages")
    if socket_to_use:
        socket_to_use.close()
    process_info = start_ray_process(
        command,
        ray_constants.PROCESS_TYPE_RAYLET,
        use_valgrind=use_valgrind,
        use_gdb=False,
        use_valgrind_profiler=use_profiler,
        use_perftools_profiler=("RAYLET_PERFTOOLS_PATH" in os.environ),
        stdout_file=stdout_file,
        stderr_file=stderr_file,
        fate_share=fate_share,
        env_updates=env_updates)

    return process_info


def get_ray_jars_dir():
    """Return a directory where all ray-related jars and
      their dependencies locate."""
    current_dir = RAY_PATH
    jars_dir = os.path.abspath(os.path.join(current_dir, "jars"))
    if not os.path.exists(jars_dir):
        raise RuntimeError("Ray jars is not packaged into ray. "
                           "Please build ray with java enabled "
                           "(set env var RAY_INSTALL_JAVA=1)")
    return os.path.abspath(os.path.join(current_dir, "jars"))


def build_java_worker_command(
        redis_address,
        plasma_store_name,
        raylet_name,
        redis_password,
        session_dir,
        node_ip_address,
        setup_worker_path,
):
    """This method assembles the command used to start a Java worker.

    Args:
        redis_address (str): Redis address of GCS.
        plasma_store_name (str): The name of the plasma store socket to connect
           to.
        raylet_name (str): The name of the raylet socket to create.
        redis_password (str): The password of connect to redis.
        session_dir (str): The path of this session.
        node_ip_address (str): The ip address for this node.
        setup_worker_path (str): The path of the Python file that will set up
            the environment for the worker process.
    Returns:
        The command string for starting Java worker.
    """
    pairs = []
    if redis_address is not None:
        pairs.append(("ray.address", redis_address))
    pairs.append(("ray.raylet.node-manager-port",
                  "RAY_NODE_MANAGER_PORT_PLACEHOLDER"))

    if plasma_store_name is not None:
        pairs.append(("ray.object-store.socket-name", plasma_store_name))

    if raylet_name is not None:
        pairs.append(("ray.raylet.socket-name", raylet_name))

    if redis_password is not None:
        pairs.append(("ray.redis.password", redis_password))

    if node_ip_address is not None:
        pairs.append(("ray.node-ip", node_ip_address))

    pairs.append(("ray.home", RAY_HOME))
    pairs.append(("ray.logging.dir", os.path.join(session_dir, "logs")))
    pairs.append(("ray.session-dir", session_dir))
    command = [sys.executable] + [setup_worker_path] + ["java"] + [
        "-D{}={}".format(*pair) for pair in pairs
    ]

    # Add ray jars path to java classpath
    ray_jars = os.path.join(get_ray_jars_dir(), "*")
    command += ["-cp", ray_jars]

    command += ["RAY_WORKER_DYNAMIC_OPTION_PLACEHOLDER"]
    command += ["io.ray.runtime.runner.worker.DefaultWorker"]

    return command


def build_cpp_worker_command(cpp_worker_options, redis_address,
                             plasma_store_name, raylet_name, redis_password,
                             session_dir, log_dir, node_ip_address):
    """This method assembles the command used to start a CPP worker.

    Args:
        cpp_worker_options (list): The command options for CPP worker.
        redis_address (str): Redis address of GCS.
        plasma_store_name (str): The name of the plasma store socket to connect
           to.
        raylet_name (str): The name of the raylet socket to create.
        redis_password (str): The password of connect to redis.
        session_dir (str): The path of this session.
        log_dir (str): The path of logs.
        node_ip_address (str): The ip address for this node.
    Returns:
        The command string for starting CPP worker.
    """

    command = [
        DEFAULT_WORKER_EXECUTABLE,
        f"--ray_plasma_store_socket_name={plasma_store_name}",
        f"--ray_raylet_socket_name={raylet_name}",
        "--ray_node_manager_port=RAY_NODE_MANAGER_PORT_PLACEHOLDER",
        f"--ray_address={redis_address}",
        f"--ray_redis_password={redis_password}",
        f"--ray_session_dir={session_dir}",
        f"--ray_logs_dir={log_dir}",
        f"--ray_node_ip_address={node_ip_address}",
        "RAY_WORKER_DYNAMIC_OPTION_PLACEHOLDER",
    ]

    return command


def determine_plasma_store_config(object_store_memory,
                                  plasma_directory=None,
                                  huge_pages=False):
    """Figure out how to configure the plasma object store.

    This will determine which directory to use for the plasma store. On Linux,
    we will try to use /dev/shm unless the shared memory file system is too
    small, in which case we will fall back to /tmp. If any of the object store
    memory or plasma directory parameters are specified by the user, then those
    values will be preserved.

    Args:
        object_store_memory (int): The object store memory to use.
        plasma_directory (str): The user-specified plasma directory parameter.
        huge_pages (bool): The user-specified huge pages parameter.

    Returns:
        The plasma directory to use. If it is specified by the user, then that
            value will be preserved.
    """
    if not isinstance(object_store_memory, int):
        object_store_memory = int(object_store_memory)

    if huge_pages and not (sys.platform == "linux"
                           or sys.platform == "linux2"):
        raise ValueError("The huge_pages argument is only supported on "
                         "Linux.")

    system_memory = ray._private.utils.get_system_memory()

    # Determine which directory to use. By default, use /tmp on MacOS and
    # /dev/shm on Linux, unless the shared-memory file system is too small,
    # in which case we default to /tmp on Linux.
    if plasma_directory is None:
        if sys.platform == "linux" or sys.platform == "linux2":
            shm_avail = ray._private.utils.get_shared_memory_bytes()
            # Compare the requested memory size to the memory available in
            # /dev/shm.
            if shm_avail > object_store_memory:
                plasma_directory = "/dev/shm"
            elif (not os.environ.get("RAY_OBJECT_STORE_ALLOW_SLOW_STORAGE")
                  and object_store_memory >
                  ray_constants.REQUIRE_SHM_SIZE_THRESHOLD):
                raise ValueError(
                    "The configured object store size ({} GB) exceeds "
                    "/dev/shm size ({} GB). This will harm performance. "
                    "Consider deleting files in /dev/shm or increasing its "
                    "size with "
                    "--shm-size in Docker. To ignore this warning, "
                    "set RAY_OBJECT_STORE_ALLOW_SLOW_STORAGE=1.".format(
                        object_store_memory / 1e9, shm_avail / 1e9))
            else:
                plasma_directory = ray._private.utils.get_user_temp_dir()
                logger.warning(
                    "WARNING: The object store is using {} instead of "
                    "/dev/shm because /dev/shm has only {} bytes available. "
                    "This will harm performance! You may be able to free up "
                    "space by deleting files in /dev/shm. If you are inside a "
                    "Docker container, you can increase /dev/shm size by "
                    "passing '--shm-size={:.2f}gb' to 'docker run' (or add it "
                    "to the run_options list in a Ray cluster config). Make "
                    "sure to set this to more than 30% of available RAM.".
                    format(ray._private.utils.get_user_temp_dir(), shm_avail,
                           object_store_memory * (1.1) / (2**30)))
        else:
            plasma_directory = ray._private.utils.get_user_temp_dir()

        # Do some sanity checks.
        if object_store_memory > system_memory:
            raise ValueError(
                "The requested object store memory size is greater "
                "than the total available memory.")
    else:
        plasma_directory = os.path.abspath(plasma_directory)
        logger.info("object_store_memory is not verified when "
                    "plasma_directory is set.")

    if not os.path.isdir(plasma_directory):
        raise ValueError(f"The file {plasma_directory} does not "
                         "exist or is not a directory.")

    if huge_pages and plasma_directory is None:
        raise ValueError("If huge_pages is True, then the "
                         "plasma_directory argument must be provided.")

    if object_store_memory < ray_constants.OBJECT_STORE_MINIMUM_MEMORY_BYTES:
        raise ValueError("Attempting to cap object store memory usage at {} "
                         "bytes, but the minimum allowed is {} bytes.".format(
                             object_store_memory,
                             ray_constants.OBJECT_STORE_MINIMUM_MEMORY_BYTES))

    # Print the object store memory using two decimal places.
    logger.debug(
        "Determine to start the Plasma object store with {} GB memory "
        "using {}.".format(
            round(object_store_memory / 10**9, 2), plasma_directory))

    return plasma_directory, object_store_memory


def start_worker(node_ip_address,
                 object_store_name,
                 raylet_name,
                 redis_address,
                 worker_path,
                 temp_dir,
                 raylet_ip_address=None,
                 stdout_file=None,
                 stderr_file=None,
                 fate_share=None):
    """This method starts a worker process.

    Args:
        node_ip_address (str): The IP address of the node that this worker is
            running on.
        object_store_name (str): The socket name of the object store.
        raylet_name (str): The socket name of the raylet server.
        redis_address (str): The address that the Redis server is listening on.
        worker_path (str): The path of the source code which the worker process
            will run.
        temp_dir (str): The path of the temp dir.
        raylet_ip_address (str): The IP address of the worker's raylet. If not
            provided, it defaults to the node_ip_address.
        stdout_file: A file handle opened for writing to redirect stdout to. If
            no redirection should happen, then this should be None.
        stderr_file: A file handle opened for writing to redirect stderr to. If
            no redirection should happen, then this should be None.

    Returns:
        ProcessInfo for the process that was started.
    """
    command = [
        sys.executable,
        "-u",
        worker_path,
        "--node-ip-address=" + node_ip_address,
        "--object-store-name=" + object_store_name,
        "--raylet-name=" + raylet_name,
        "--redis-address=" + str(redis_address),
        "--temp-dir=" + temp_dir,
    ]
    if raylet_ip_address is not None:
        command.append("--raylet-ip-address=" + raylet_ip_address)
    process_info = start_ray_process(
        command,
        ray_constants.PROCESS_TYPE_WORKER,
        stdout_file=stdout_file,
        stderr_file=stderr_file,
        fate_share=fate_share)
    return process_info


def start_monitor(redis_address,
                  gcs_address,
                  logs_dir,
                  stdout_file=None,
                  stderr_file=None,
                  autoscaling_config=None,
                  redis_password=None,
                  fate_share=None,
                  max_bytes=0,
                  backup_count=0,
                  monitor_ip=None):
    """Run a process to monitor the other processes.

    Args:
        redis_address (str): The address that the Redis server is listening on.
        gcs_address (str): The address of GCS server.
        logs_dir(str): The path to the log directory.
        stdout_file: A file handle opened for writing to redirect stdout to. If
            no redirection should happen, then this should be None.
        stderr_file: A file handle opened for writing to redirect stderr to. If
            no redirection should happen, then this should be None.
        autoscaling_config: path to autoscaling config file.
        redis_password (str): The password of the redis server.
        max_bytes (int): Log rotation parameter. Corresponding to
            RotatingFileHandler's maxBytes.
        backup_count (int): Log rotation parameter. Corresponding to
            RotatingFileHandler's backupCount.
        monitor_ip (str): IP address of the machine that the monitor will be
            run on. Can be excluded, but required for autoscaler metrics.
    Returns:
        ProcessInfo for the process that was started.
    """
    monitor_path = os.path.join(RAY_PATH, AUTOSCALER_PRIVATE_DIR, "monitor.py")
    command = [
        sys.executable,
        "-u",
        monitor_path,
        f"--logs-dir={logs_dir}",
        f"--redis-address={redis_address}",
        f"--logging-rotate-bytes={max_bytes}",
        f"--logging-rotate-backup-count={backup_count}",
        f"--gcs-address={gcs_address}",
    ]
    if autoscaling_config:
        command.append("--autoscaling-config=" + str(autoscaling_config))
    if redis_password:
        command.append("--redis-password=" + redis_password)
    if monitor_ip:
        command.append("--monitor-ip=" + monitor_ip)
    process_info = start_ray_process(
        command,
        ray_constants.PROCESS_TYPE_MONITOR,
        stdout_file=stdout_file,
        stderr_file=stderr_file,
        fate_share=fate_share)
    return process_info


def start_ray_client_server(
        address,
        ray_client_server_ip,
        ray_client_server_port,
        stdout_file=None,
        stderr_file=None,
        redis_password=None,
        fate_share=None,
        metrics_agent_port=None,
        server_type: str = "proxy",
        serialized_runtime_env_context: Optional[str] = None):
    """Run the server process of the Ray client.

    Args:
        address: The address of the cluster.
        ray_client_server_ip: Host IP the Ray client server listens on.
        ray_client_server_port (int): Port the Ray client server listens on.
        stdout_file: A file handle opened for writing to redirect stdout to. If
            no redirection should happen, then this should be None.
        stderr_file: A file handle opened for writing to redirect stderr to. If
            no redirection should happen, then this should be None.
        redis_password (str): The password of the redis server.
        server_type (str): Whether to start the proxy version of Ray Client.
        serialized_runtime_env_context (str|None): If specified, the serialized
            runtime_env_context to start the client server in.

    Returns:
        ProcessInfo for the process that was started.
    """
    root_ray_dir = Path(__file__).resolve().parents[1]
    setup_worker_path = os.path.join(root_ray_dir, "workers",
                                     ray_constants.SETUP_WORKER_FILENAME)

    ray_client_server_host = \
        "127.0.0.1" if ray_client_server_ip == "127.0.0.1" else "0.0.0.0"
    command = [
        sys.executable,
        setup_worker_path,
        "-m",
        "ray.util.client.server",
        f"--address={address}",
        f"--host={ray_client_server_host}",
        f"--port={ray_client_server_port}",
        f"--mode={server_type}",
        f"--language={Language.Name(Language.PYTHON)}",
    ]
    if redis_password:
        command.append(f"--redis-password={redis_password}")
    if serialized_runtime_env_context:
        command.append(
            f"--serialized-runtime-env-context={serialized_runtime_env_context}"  # noqa: E501
        )
    if metrics_agent_port:
        command.append(f"--metrics-agent-port={metrics_agent_port}")
    process_info = start_ray_process(
        command,
        ray_constants.PROCESS_TYPE_RAY_CLIENT_SERVER,
        stdout_file=stdout_file,
        stderr_file=stderr_file,
        fate_share=fate_share)
    return process_info<|MERGE_RESOLUTION|>--- conflicted
+++ resolved
@@ -454,19 +454,11 @@
     return bootstrap_address
 
 
-<<<<<<< HEAD
-    redis_address_parts = redis_address.split(":")
-    if len(redis_address_parts) != 2:
-        raise ValueError(f"Malformed address. Expected '<host>:<port>',"
-                         f" but got {redis_address} from {address}.")
-    redis_ip = redis_address_parts[0]
-=======
 def extract_ip_port(bootstrap_address: str):
     if ":" not in bootstrap_address:
         raise ValueError(f"Malformed address {bootstrap_address}. "
                          f"Expected '<host>:<port>'.")
     ip, _, port = bootstrap_address.rpartition(":")
->>>>>>> c321e6e5
     try:
         port = int(port)
     except ValueError:
