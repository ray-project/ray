--- conflicted
+++ resolved
@@ -1463,10 +1463,7 @@
     gcs_server_port: Optional[int] = None,
     metrics_agent_port: Optional[int] = None,
     node_ip_address: Optional[str] = None,
-<<<<<<< HEAD
-=======
     session_dir: Optional[str] = None,
->>>>>>> 10869d56
     node_id: Optional[str] = None,
 ):
     """Start a gcs server.
@@ -1486,12 +1483,8 @@
         gcs_server_port: Port number of the gcs server.
         metrics_agent_port: The port where metrics agent is bound to.
         node_ip_address: IP Address of a node where gcs server starts.
-<<<<<<< HEAD
-        node_id: Hex string of the node ID where gcs server runs (head node).
-=======
         session_dir: Session directory path. Used to write the bound GCS port to a file.
         node_id: The unique ID of this node.
->>>>>>> 10869d56
 
     Returns:
         ProcessInfo for the process that was started.
