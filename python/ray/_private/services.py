import base64
import collections
import errno
import io
import json
import logging
import multiprocessing
import os
from pathlib import Path
import mmap
import random
import shutil
import signal
import socket
import subprocess
import sys
import time
from typing import Optional, List
import uuid

# Ray modules
import ray
import ray.ray_constants as ray_constants
from ray._raylet import GcsClientOptions
from ray._private.gcs_utils import GcsClient, use_gcs_for_bootstrap
import redis
from ray.core.generated.common_pb2 import Language

# Import psutil and colorama after ray so the packaged version is used.
import colorama
import psutil

resource = None
if sys.platform != "win32":
    import resource

EXE_SUFFIX = ".exe" if sys.platform == "win32" else ""

# True if processes are run in the valgrind profiler.
RUN_RAYLET_PROFILER = False

# Location of the redis server.
RAY_HOME = os.path.join(os.path.dirname(os.path.dirname(__file__)), "../..")
RAY_PATH = os.path.abspath(os.path.dirname(os.path.dirname(__file__)))
RAY_PRIVATE_DIR = "_private"
AUTOSCALER_PRIVATE_DIR = "autoscaler/_private"
REDIS_EXECUTABLE = os.path.join(
    RAY_PATH, "core/src/ray/thirdparty/redis/src/redis-server" + EXE_SUFFIX
)

# Location of the raylet executables.
RAYLET_EXECUTABLE = os.path.join(RAY_PATH, "core/src/ray/raylet/raylet" + EXE_SUFFIX)
GCS_SERVER_EXECUTABLE = os.path.join(
    RAY_PATH, "core/src/ray/gcs/gcs_server" + EXE_SUFFIX
)

# Location of the cpp default worker executables.
<<<<<<< HEAD
DEFAULT_CPP_WORKER_EXECUTABLE = os.path.join(RAY_PATH,
                                             "cpp/default_worker" + EXE_SUFFIX)

# Location of the rust default worker executables.
DEFAULT_RUST_WORKER_EXECUTABLE = os.path.join(RAY_PATH,
                                              "rust/worker" + EXE_SUFFIX)
=======
DEFAULT_WORKER_EXECUTABLE = os.path.join(RAY_PATH, "cpp/default_worker" + EXE_SUFFIX)
>>>>>>> 54fe2f80

# Location of the native libraries.
DEFAULT_NATIVE_LIBRARY_PATH = os.path.join(RAY_PATH, "cpp/lib") + ":" + os.path.join(RAY_PATH, "rust/lib")

DASHBOARD_DEPENDENCY_ERROR_MESSAGE = (
    "Not all Ray Dashboard dependencies were "
    "found. To use the dashboard please "
    "install Ray using `pip install "
    "ray[default]`."
)

RAY_JEMALLOC_LIB_PATH = "RAY_JEMALLOC_LIB_PATH"
RAY_JEMALLOC_CONF = "RAY_JEMALLOC_CONF"
RAY_JEMALLOC_PROFILE = "RAY_JEMALLOC_PROFILE"

# Logger for this module. It should be configured at the entry point
# into the program using Ray. Ray provides a default configuration at
# entry/init points.
logger = logging.getLogger(__name__)

ProcessInfo = collections.namedtuple(
    "ProcessInfo",
    [
        "process",
        "stdout_file",
        "stderr_file",
        "use_valgrind",
        "use_gdb",
        "use_valgrind_profiler",
        "use_perftools_profiler",
        "use_tmux",
    ],
)


def _get_gcs_client_options(redis_address, redis_password, gcs_server_address):
    if not use_gcs_for_bootstrap():
        redis_ip_address, redis_port = redis_address.split(":")
        wait_for_redis_to_start(redis_ip_address, redis_port, redis_password)
        return GcsClientOptions.from_redis_address(redis_address, redis_password)
    else:
        return GcsClientOptions.from_gcs_address(gcs_server_address)


def serialize_config(config):
    return base64.b64encode(json.dumps(config).encode("utf-8")).decode("utf-8")


def propagate_jemalloc_env_var(
    *,
    jemalloc_path: str,
    jemalloc_conf: str,
    jemalloc_comps: List[str],
    process_type: str,
):
    """Read the jemalloc memory profiling related
    env var and return the dictionary that translates
    them to proper jemalloc related env vars.

    For example, if users specify `RAY_JEMALLOC_LIB_PATH`,
    it is translated into `LD_PRELOAD` which is needed to
    run Jemalloc as a shared library.

    Params:
        jemalloc_path (str): The path to the jemalloc shared library.
        jemalloc_conf (str): `,` separated string of jemalloc config.
        jemalloc_comps List(str): The list of Ray components
            that we will profile.
        process_type (str): The process type that needs jemalloc
            env var for memory profiling. If it doesn't match one of
            jemalloc_comps, the function will return an empty dict.

    Returns:
        dictionary of {env_var: value}
            that are needed to jemalloc profiling. The caller can
            call `dict.update(return_value_of_this_func)` to
            update the dict of env vars. If the process_type doesn't
            match jemalloc_comps, it will return an empty dict.
    """
    assert isinstance(jemalloc_comps, list)
    assert process_type is not None
    process_type = process_type.lower()
    if not jemalloc_path or process_type not in jemalloc_comps:
        return {}

    env_vars = {
        "LD_PRELOAD": jemalloc_path,
    }
    if jemalloc_conf:
        env_vars.update({"MALLOC_CONF": jemalloc_conf})
    return env_vars


class ConsolePopen(subprocess.Popen):
    if sys.platform == "win32":

        def terminate(self):
            if isinstance(self.stdin, io.IOBase):
                self.stdin.close()
            if self._use_signals:
                self.send_signal(signal.CTRL_BREAK_EVENT)
            else:
                super(ConsolePopen, self).terminate()

        def __init__(self, *args, **kwargs):
            # CREATE_NEW_PROCESS_GROUP is used to send Ctrl+C on Windows:
            # https://docs.python.org/3/library/subprocess.html#subprocess.Popen.send_signal
            new_pgroup = subprocess.CREATE_NEW_PROCESS_GROUP
            flags_to_add = 0
            if ray._private.utils.detect_fate_sharing_support():
                # If we don't have kernel-mode fate-sharing, then don't do this
                # because our children need to be in out process group for
                # the process reaper to properly terminate them.
                flags_to_add = new_pgroup
            flags_key = "creationflags"
            if flags_to_add:
                kwargs[flags_key] = (kwargs.get(flags_key) or 0) | flags_to_add
            self._use_signals = kwargs[flags_key] & new_pgroup
            super(ConsolePopen, self).__init__(*args, **kwargs)


def address(ip_address, port):
    return ip_address + ":" + str(port)


def new_port(lower_bound=10000, upper_bound=65535, denylist=None):
    if not denylist:
        denylist = set()
    port = random.randint(lower_bound, upper_bound)
    retry = 0
    while port in denylist:
        if retry > 100:
            break
        port = random.randint(lower_bound, upper_bound)
        retry += 1
    if retry > 100:
        raise ValueError(
            "Failed to find a new port from the range "
            f"{lower_bound}-{upper_bound}. Denylist: {denylist}"
        )
    return port


def _find_address_from_flag(flag: str):
    """
    Attempts to find all valid Ray addresses on this node, specified by the
    flag.

    Params:
        flag: `--redis-address` or `--gcs-address`
    Returns:
        Set of detected addresses.
    """
    # Using Redis address `--redis-address` as an example:
    # Currently, this extracts the deprecated --redis-address from the command
    # that launched the raylet running on this node, if any. Anyone looking to
    # edit this function should be warned that these commands look like, for
    # example:
    # /usr/local/lib/python3.8/dist-packages/ray/core/src/ray/raylet/raylet
    # --redis_address=123.456.78.910 --node_ip_address=123.456.78.910
    # --raylet_socket_name=... --store_socket_name=... --object_manager_port=0
    # --min_worker_port=10000 --max_worker_port=19999
    # --node_manager_port=58578 --redis_port=6379
    # --maximum_startup_concurrency=8
    # --static_resource_list=node:123.456.78.910,1.0,object_store_memory,66
    # --config_list=plasma_store_as_thread,True
    # --python_worker_command=/usr/bin/python
    #     /usr/local/lib/python3.8/dist-packages/ray/workers/default_worker.py
    #     --redis-address=123.456.78.910:6379
    #     --node-ip-address=123.456.78.910 --node-manager-port=58578
    #     --object-store-name=... --raylet-name=...
    #     --temp-dir=/tmp/ray
    #     --metrics-agent-port=41856 --redis-password=[MASKED]
    #     --java_worker_command= --cpp_worker_command=
    #     --redis_password=[MASKED] --temp_dir=/tmp/ray --session_dir=...
    #     --metrics-agent-port=41856 --metrics_export_port=64229
    #     --agent_command=/usr/bin/python
    #     -u /usr/local/lib/python3.8/dist-packages/ray/dashboard/agent.py
    #         --redis-address=123.456.78.910:6379 --metrics-export-port=64229
    #         --dashboard-agent-port=41856 --node-manager-port=58578
    #         --object-store-name=... --raylet-name=... --temp-dir=/tmp/ray
    #         --log-dir=/tmp/ray/session_2020-11-08_14-29-07_199128_278000/logs
    #         --redis-password=[MASKED] --object_store_memory=5037192806
    #         --plasma_directory=/tmp
    # Longer arguments are elided with ... but all arguments from this instance
    # are included, to provide a sense of what is in these.
    # Indeed, we had to pull --redis-address to the front of each call to make
    # this readable.
    # As you can see, this is very long and complex, which is why we can't
    # simply extract all the the arguments using regular expressions and
    # present a dict as if we never lost track of these arguments, for
    # example. Picking out --redis-address below looks like it might grab the
    # wrong thing, but double-checking that we're finding the correct process
    # by checking that the contents look like we expect would probably be prone
    # to choking in unexpected ways.
    # Notice that --redis-address appears twice. This is not a copy-paste
    # error; this is the reason why the for loop below attempts to pick out
    # every appearance of --redis-address.

    # The --redis-address here is what is now called the --address, but it
    # appears in the default_worker.py and agent.py calls as --redis-address.
    pids = psutil.pids()
    addresses = set()
    for pid in pids:
        try:
            proc = psutil.Process(pid)
            # HACK: Workaround for UNIX idiosyncrasy
            # Normally, cmdline() is supposed to return the argument list.
            # But it in some cases (such as when setproctitle is called),
            # an arbitrary string resembling a command-line is stored in
            # the first argument.
            # Explanation: https://unix.stackexchange.com/a/432681
            # More info: https://github.com/giampaolo/psutil/issues/1179
            cmdline = proc.cmdline()
            # NOTE(kfstorm): To support Windows, we can't use
            # `os.path.basename(cmdline[0]) == "raylet"` here.
            if len(cmdline) > 0 and "raylet" in os.path.basename(cmdline[0]):
                for arglist in cmdline:
                    # Given we're merely seeking --redis-address, we just split
                    # every argument on spaces for now.
                    for arg in arglist.split(" "):
                        # TODO(ekl): Find a robust solution for locating Redis.
                        if arg.startswith(flag):
                            proc_addr = arg.split("=")[1]
                            # TODO(mwtian): remove this workaround after Ray
                            # no longer sets --redis-address to None.
                            if proc_addr != "" and proc_addr != "None":
                                addresses.add(proc_addr)
        except psutil.AccessDenied:
            pass
        except psutil.NoSuchProcess:
            pass
    return addresses


def find_redis_address():
    return _find_address_from_flag("--redis-address")


def find_gcs_address():
    return _find_address_from_flag("--gcs-address")


def find_bootstrap_address():
    if use_gcs_for_bootstrap():
        return find_gcs_address()
    else:
        return find_redis_address()


def _find_redis_address_or_die():
    """Finds one Redis address unambiguously, or raise an error.

    Callers outside of this module should use
    get_ray_address_from_environment() or canonicalize_bootstrap_address()
    """
    redis_addresses = find_redis_address()
    if len(redis_addresses) > 1:
        raise ConnectionError(
            f"Found multiple active Ray instances: {redis_addresses}. "
            "Please specify the one to connect to by setting `address`."
        )
        sys.exit(1)
    elif not redis_addresses:
        raise ConnectionError(
            "Could not find any running Ray instance. "
            "Please specify the one to connect to by setting `address`."
        )
    return redis_addresses.pop()


def _find_gcs_address_or_die():
    """Find one GCS address unambiguously, or raise an error.

    Callers outside of this module should use get_ray_address_to_use_or_die()
    """
    gcs_addresses = _find_address_from_flag("--gcs-address")
    if len(gcs_addresses) > 1:
        raise ConnectionError(
            f"Found multiple active Ray instances: {gcs_addresses}. "
            "Please specify the one to connect to by setting `--address` flag "
            "or `RAY_ADDRESS` environment variable."
        )
        sys.exit(1)
    elif not gcs_addresses:
        raise ConnectionError(
            "Could not find any running Ray instance. "
            "Please specify the one to connect to by setting `--address` flag "
            "or `RAY_ADDRESS` environment variable."
        )
    return gcs_addresses.pop()


def get_ray_address_from_environment():
    """
    Attempts to find the address of Ray cluster to use, first from
    RAY_ADDRESS environment variable, then from the local Raylet.

    Returns:
        A string to pass into `ray.init(address=...)`, e.g. ip:port, `auto`.
    """
    addr = os.environ.get(ray_constants.RAY_ADDRESS_ENVIRONMENT_VARIABLE)
    if addr is None or addr == "auto":
        if use_gcs_for_bootstrap():
            addr = _find_gcs_address_or_die()
        else:
            addr = _find_redis_address_or_die()
    return addr


def wait_for_node(
    redis_address,
    gcs_address,
    node_plasma_store_socket_name,
    redis_password=None,
    timeout=30,
):
    """Wait until this node has appeared in the client table.

    Args:
        redis_address (str): The redis address.
        gcs_address (str): The gcs address
        node_plasma_store_socket_name (str): The
            plasma_store_socket_name for the given node which we wait for.
        redis_password (str): the redis password.
        timeout: The amount of time in seconds to wait before raising an
            exception.

    Raises:
        TimeoutError: An exception is raised if the timeout expires before
            the node appears in the client table.
    """
    if use_gcs_for_bootstrap():
        gcs_options = GcsClientOptions.from_gcs_address(gcs_address)
    else:
        redis_ip_address, redis_port = redis_address.split(":")
        wait_for_redis_to_start(redis_ip_address, redis_port, redis_password)
        gcs_options = GcsClientOptions.from_redis_address(redis_address, redis_password)
    global_state = ray.state.GlobalState()
    global_state._initialize_global_state(gcs_options)
    start_time = time.time()
    while time.time() - start_time < timeout:
        clients = global_state.node_table()
        object_store_socket_names = [
            client["ObjectStoreSocketName"] for client in clients
        ]
        if node_plasma_store_socket_name in object_store_socket_names:
            return
        else:
            time.sleep(0.1)
    raise TimeoutError("Timed out while waiting for node to startup.")


def get_node_to_connect_for_driver(
    redis_address, gcs_address, node_ip_address, redis_password=None
):
    # Get node table from global state accessor.
    global_state = ray.state.GlobalState()
    gcs_options = _get_gcs_client_options(redis_address, redis_password, gcs_address)
    global_state._initialize_global_state(gcs_options)
    return global_state.get_node_to_connect_for_driver(node_ip_address)


def get_webui_url_from_internal_kv():
    assert ray.experimental.internal_kv._internal_kv_initialized()
    webui_url = ray.experimental.internal_kv._internal_kv_get(
        "webui:url", namespace=ray_constants.KV_NAMESPACE_DASHBOARD
    )
    return ray._private.utils.decode(webui_url) if webui_url is not None else None


def remaining_processes_alive():
    """See if the remaining processes are alive or not.

    Note that this ignores processes that have been explicitly killed,
    e.g., via a command like node.kill_raylet().

    Returns:
        True if the remaining processes started by ray.init() are alive and
            False otherwise.

    Raises:
        Exception: An exception is raised if the processes were not started by
            ray.init().
    """
    if ray.worker._global_node is None:
        raise RuntimeError(
            "This process is not in a position to determine "
            "whether all processes are alive or not."
        )
    return ray.worker._global_node.remaining_processes_alive()


def canonicalize_bootstrap_address(addr: str):
    """Canonicalizes Ray cluster bootstrap address to host:port.
    Reads address from the environment if needed.

    This function should be used to process user supplied Ray cluster address,
    via ray.init() or `--address` flags, before using the address to connect.

    Returns:
        Ray cluster address string in <host:port> format.
    """
    if addr is None or addr == "auto":
        addr = get_ray_address_from_environment()
    try:
        bootstrap_address = resolve_ip_for_localhost(addr)
    except Exception:
        logger.exception(f"Failed to convert {addr} to host:port")
        raise
    return bootstrap_address


def extract_ip_port(bootstrap_address: str):
    if ":" not in bootstrap_address:
        raise ValueError(
            f"Malformed address {bootstrap_address}. " f"Expected '<host>:<port>'."
        )
    ip, _, port = bootstrap_address.rpartition(":")
    try:
        port = int(port)
    except ValueError:
        raise ValueError(f"Malformed address port {port}. Must be an integer.")
    if port < 1024 or port > 65535:
        raise ValueError(
            f"Invalid address port {port}. Must be between 1024 "
            "and 65535 (inclusive)."
        )
    return ip, port


def resolve_ip_for_localhost(address: str):
    """Convert to a remotely reachable IP if the address is "localhost"
            or "127.0.0.1". Otherwise do nothing.

    Args:
        address: This can be either a string containing a hostname (or an IP
            address) and a port or it can be just an IP address.

    Returns:
        The same address but with the local host replaced by remotely
            reachable IP.
    """
    if not address:
        raise ValueError(f"Malformed address: {address}")
    address_parts = address.split(":")
    # Make sure localhost isn't resolved to the loopback ip
    if address_parts[0] == "127.0.0.1" or address_parts[0] == "localhost":
        ip_address = get_node_ip_address()
        return ":".join([ip_address] + address_parts[1:])
    else:
        return address


def node_ip_address_from_perspective(address):
    """IP address by which the local node can be reached *from* the `address`.

    Args:
        address (str): The IP address and port of any known live service on the
            network you care about.

    Returns:
        The IP address by which the local node can be reached from the address.
    """
    ip_address, port = address.split(":")
    s = socket.socket(socket.AF_INET, socket.SOCK_DGRAM)
    try:
        # This command will raise an exception if there is no internet
        # connection.
        s.connect((ip_address, int(port)))
        node_ip_address = s.getsockname()[0]
    except OSError as e:
        node_ip_address = "127.0.0.1"
        # [Errno 101] Network is unreachable
        if e.errno == errno.ENETUNREACH:
            try:
                # try get node ip address from host name
                host_name = socket.getfqdn(socket.gethostname())
                node_ip_address = socket.gethostbyname(host_name)
            except Exception:
                pass
    finally:
        s.close()

    return node_ip_address


def get_node_ip_address(address="8.8.8.8:53"):
    if ray.worker._global_node is not None:
        return ray.worker._global_node.node_ip_address
    if sys.platform == "darwin" or sys.platform == "win32":
        # Due to the mac osx/windows firewall,
        # we use loopback ip as the ip address
        # to prevent security popups.
        return "127.0.0.1"
    return node_ip_address_from_perspective(address)


def create_redis_client(redis_address, password=None):
    """Create a Redis client.

    Args:
        The IP address, port, and password of the Redis server.

    Returns:
        A Redis client.
    """
    if not hasattr(create_redis_client, "instances"):
        create_redis_client.instances = {}

    for _ in range(ray_constants.START_REDIS_WAIT_RETRIES):
        cli = create_redis_client.instances.get(redis_address)
        if cli is None:
            redis_ip_address, redis_port = extract_ip_port(
                canonicalize_bootstrap_address(redis_address)
            )
            cli = redis.StrictRedis(
                host=redis_ip_address, port=int(redis_port), password=password
            )
            create_redis_client.instances[redis_address] = cli
        try:
            cli.ping()
            return cli
        except Exception:
            create_redis_client.instances.pop(redis_address)
            time.sleep(2)

    raise RuntimeError(f"Unable to connect to Redis at {redis_address}")


def start_ray_process(
    command,
    process_type,
    fate_share,
    env_updates=None,
    cwd=None,
    use_valgrind=False,
    use_gdb=False,
    use_valgrind_profiler=False,
    use_perftools_profiler=False,
    use_tmux=False,
    stdout_file=None,
    stderr_file=None,
    pipe_stdin=False,
):
    """Start one of the Ray processes.

    TODO(rkn): We need to figure out how these commands interact. For example,
    it may only make sense to start a process in gdb if we also start it in
    tmux. Similarly, certain combinations probably don't make sense, like
    simultaneously running the process in valgrind and the profiler.

    Args:
        command (List[str]): The command to use to start the Ray process.
        process_type (str): The type of the process that is being started
            (e.g., "raylet").
        fate_share: If true, the child will be killed if its parent (us) dies.
            True must only be passed after detection of this functionality.
        env_updates (dict): A dictionary of additional environment variables to
            run the command with (in addition to the caller's environment
            variables).
        cwd (str): The directory to run the process in.
        use_valgrind (bool): True if we should start the process in valgrind.
        use_gdb (bool): True if we should start the process in gdb.
        use_valgrind_profiler (bool): True if we should start the process in
            the valgrind profiler.
        use_perftools_profiler (bool): True if we should profile the process
            using perftools.
        use_tmux (bool): True if we should start the process in tmux.
        stdout_file: A file handle opened for writing to redirect stdout to. If
            no redirection should happen, then this should be None.
        stderr_file: A file handle opened for writing to redirect stderr to. If
            no redirection should happen, then this should be None.
        pipe_stdin: If true, subprocess.PIPE will be passed to the process as
            stdin.

    Returns:
        Information about the process that was started including a handle to
            the process that was started.
    """
    # Detect which flags are set through environment variables.
    valgrind_env_var = f"RAY_{process_type.upper()}_VALGRIND"
    if os.environ.get(valgrind_env_var) == "1":
        logger.info("Detected environment variable '%s'.", valgrind_env_var)
        use_valgrind = True
    valgrind_profiler_env_var = f"RAY_{process_type.upper()}_VALGRIND_PROFILER"
    if os.environ.get(valgrind_profiler_env_var) == "1":
        logger.info("Detected environment variable '%s'.", valgrind_profiler_env_var)
        use_valgrind_profiler = True
    perftools_profiler_env_var = f"RAY_{process_type.upper()}" "_PERFTOOLS_PROFILER"
    if os.environ.get(perftools_profiler_env_var) == "1":
        logger.info("Detected environment variable '%s'.", perftools_profiler_env_var)
        use_perftools_profiler = True
    tmux_env_var = f"RAY_{process_type.upper()}_TMUX"
    if os.environ.get(tmux_env_var) == "1":
        logger.info("Detected environment variable '%s'.", tmux_env_var)
        use_tmux = True
    gdb_env_var = f"RAY_{process_type.upper()}_GDB"
    if os.environ.get(gdb_env_var) == "1":
        logger.info("Detected environment variable '%s'.", gdb_env_var)
        use_gdb = True
    # Jemalloc memory profiling.
    jemalloc_lib_path = os.environ.get(RAY_JEMALLOC_LIB_PATH)
    jemalloc_conf = os.environ.get(RAY_JEMALLOC_CONF)
    jemalloc_comps = os.environ.get(RAY_JEMALLOC_PROFILE)
    jemalloc_comps = [] if not jemalloc_comps else jemalloc_comps.split(",")
    jemalloc_env_vars = propagate_jemalloc_env_var(
        jemalloc_path=jemalloc_lib_path,
        jemalloc_conf=jemalloc_conf,
        jemalloc_comps=jemalloc_comps,
        process_type=process_type,
    )
    use_jemalloc_mem_profiler = len(jemalloc_env_vars) > 0

    if (
        sum(
            [
                use_gdb,
                use_valgrind,
                use_valgrind_profiler,
                use_perftools_profiler,
                use_jemalloc_mem_profiler,
            ]
        )
        > 1
    ):
        raise ValueError(
            "At most one of the 'use_gdb', 'use_valgrind', "
            "'use_valgrind_profiler', 'use_perftools_profiler', "
            "and 'use_jemalloc_mem_profiler' flags can "
            "be used at a time."
        )
    if env_updates is None:
        env_updates = {}
    if not isinstance(env_updates, dict):
        raise ValueError("The 'env_updates' argument must be a dictionary.")

    modified_env = os.environ.copy()
    modified_env.update(env_updates)

    if use_gdb:
        if not use_tmux:
            raise ValueError(
                "If 'use_gdb' is true, then 'use_tmux' must be true as well."
            )

        # TODO(suquark): Any better temp file creation here?
        gdb_init_path = os.path.join(
            ray._private.utils.get_ray_temp_dir(),
            f"gdb_init_{process_type}_{time.time()}",
        )
        ray_process_path = command[0]
        ray_process_args = command[1:]
        run_args = " ".join(["'{}'".format(arg) for arg in ray_process_args])
        with open(gdb_init_path, "w") as gdb_init_file:
            gdb_init_file.write(f"run {run_args}")
        command = ["gdb", ray_process_path, "-x", gdb_init_path]

    if use_valgrind:
        command = [
            "valgrind",
            "--track-origins=yes",
            "--leak-check=full",
            "--show-leak-kinds=all",
            "--leak-check-heuristics=stdstring",
            "--error-exitcode=1",
        ] + command

    if use_valgrind_profiler:
        command = ["valgrind", "--tool=callgrind"] + command

    if use_perftools_profiler:
        modified_env["LD_PRELOAD"] = os.environ["PERFTOOLS_PATH"]
        modified_env["CPUPROFILE"] = os.environ["PERFTOOLS_LOGFILE"]

    if use_jemalloc_mem_profiler:
        logger.info(
            f"Jemalloc profiling will be used for {process_type}. "
            f"env vars: {jemalloc_env_vars}"
        )
        modified_env.update(jemalloc_env_vars)

    if use_tmux:
        # The command has to be created exactly as below to ensure that it
        # works on all versions of tmux. (Tested with tmux 1.8-5, travis'
        # version, and tmux 2.1)
        command = ["tmux", "new-session", "-d", f"{' '.join(command)}"]

    if fate_share:
        assert ray._private.utils.detect_fate_sharing_support(), (
            "kernel-level fate-sharing must only be specified if "
            "detect_fate_sharing_support() has returned True"
        )

    def preexec_fn():
        import signal

        signal.pthread_sigmask(signal.SIG_BLOCK, {signal.SIGINT})
        if fate_share and sys.platform.startswith("linux"):
            ray._private.utils.set_kill_on_parent_death_linux()

    win32_fate_sharing = fate_share and sys.platform == "win32"
    # With Windows fate-sharing, we need special care:
    # The process must be added to the job before it is allowed to execute.
    # Otherwise, there's a race condition: the process might spawn children
    # before the process itself is assigned to the job.
    # After that point, its children will not be added to the job anymore.
    CREATE_SUSPENDED = 0x00000004  # from Windows headers
    if sys.platform == "win32":
        # CreateProcess, which underlies Popen, is limited to
        # 32,767 characters, including the Unicode terminating null
        # character
        total_chrs = sum([len(x) for x in command])
        if total_chrs > 31766:
            raise ValueError(
                f"command is limited to a total of 31767 characters, "
                f"got {total_chrs}"
            )

    process = ConsolePopen(
        command,
        env=modified_env,
        cwd=cwd,
        stdout=stdout_file,
        stderr=stderr_file,
        stdin=subprocess.PIPE if pipe_stdin else None,
        preexec_fn=preexec_fn if sys.platform != "win32" else None,
        creationflags=CREATE_SUSPENDED if win32_fate_sharing else 0,
    )

    if win32_fate_sharing:
        try:
            ray._private.utils.set_kill_child_on_death_win32(process)
            psutil.Process(process.pid).resume()
        except (psutil.Error, OSError):
            process.kill()
            raise

    def _get_stream_name(stream):
        if stream is not None:
            try:
                return stream.name
            except AttributeError:
                return str(stream)
        return None

    return ProcessInfo(
        process=process,
        stdout_file=_get_stream_name(stdout_file),
        stderr_file=_get_stream_name(stderr_file),
        use_valgrind=use_valgrind,
        use_gdb=use_gdb,
        use_valgrind_profiler=use_valgrind_profiler,
        use_perftools_profiler=use_perftools_profiler,
        use_tmux=use_tmux,
    )


def wait_for_redis_to_start(redis_ip_address, redis_port, password=None):
    """Wait for a Redis server to be available.

    This is accomplished by creating a Redis client and sending a random
    command to the server until the command gets through.

    Args:
        redis_ip_address (str): The IP address of the redis server.
        redis_port (int): The port of the redis server.
        password (str): The password of the redis server.

    Raises:
        Exception: An exception is raised if we could not connect with Redis.
    """
    redis_client = redis.StrictRedis(
        host=redis_ip_address, port=redis_port, password=password
    )
    # Wait for the Redis server to start.
    num_retries = ray_constants.START_REDIS_WAIT_RETRIES
    delay = 0.001
    for i in range(num_retries):
        try:
            # Run some random command and see if it worked.
            logger.debug(
                "Waiting for redis server at {}:{} to respond...".format(
                    redis_ip_address, redis_port
                )
            )
            redis_client.client_list()
        # If the Redis service is delayed getting set up for any reason, we may
        # get a redis.ConnectionError: Error 111 connecting to host:port.
        # Connection refused.
        # Unfortunately, redis.ConnectionError is also the base class of
        # redis.AuthenticationError. We *don't* want to obscure a
        # redis.AuthenticationError, because that indicates the user provided a
        # bad password. Thus a double except clause to ensure a
        # redis.AuthenticationError isn't trapped here.
        except redis.AuthenticationError as authEx:
            raise RuntimeError(
                "Unable to connect to Redis at {}:{}.".format(
                    redis_ip_address, redis_port
                )
            ) from authEx
        except redis.ConnectionError as connEx:
            if i >= num_retries - 1:
                raise RuntimeError(
                    f"Unable to connect to Redis at {redis_ip_address}:"
                    f"{redis_port} after {num_retries} retries. Check that "
                    f"{redis_ip_address}:{redis_port} is reachable from this "
                    "machine. If it is not, your firewall may be blocking "
                    "this port. If the problem is a flaky connection, try "
                    "setting the environment variable "
                    "`RAY_START_REDIS_WAIT_RETRIES` to increase the number of"
                    " attempts to ping the Redis server."
                ) from connEx
            # Wait a little bit.
            time.sleep(delay)
            delay *= 2
        else:
            break
    else:
        raise RuntimeError(
            f"Unable to connect to Redis (after {num_retries} retries). "
            "If the Redis instance is on a different machine, check that "
            "your firewall and relevant Ray ports are configured properly. "
            "You can also set the environment variable "
            "`RAY_START_REDIS_WAIT_RETRIES` to increase the number of "
            "attempts to ping the Redis server."
        )


def start_reaper(fate_share=None):
    """Start the reaper process.

    This is a lightweight process that simply
    waits for its parent process to die and then terminates its own
    process group. This allows us to ensure that ray processes are always
    terminated properly so long as that process itself isn't SIGKILLed.

    Returns:
        ProcessInfo for the process that was started.
    """
    # Make ourselves a process group leader so that the reaper can clean
    # up other ray processes without killing the process group of the
    # process that started us.
    try:
        if sys.platform != "win32":
            os.setpgrp()
    except OSError as e:
        errcode = e.errno
        if errcode == errno.EPERM and os.getpgrp() == os.getpid():
            # Nothing to do; we're already a session leader.
            pass
        else:
            logger.warning(
                "setpgrp failed, processes may not be "
                "cleaned up properly: {}.".format(e)
            )
            # Don't start the reaper in this case as it could result in killing
            # other user processes.
            return None

    reaper_filepath = os.path.join(RAY_PATH, RAY_PRIVATE_DIR, "ray_process_reaper.py")
    command = [sys.executable, "-u", reaper_filepath]
    process_info = start_ray_process(
        command,
        ray_constants.PROCESS_TYPE_REAPER,
        pipe_stdin=True,
        fate_share=fate_share,
    )
    return process_info


def start_redis(
    node_ip_address,
    redirect_files,
    resource_spec,
    session_dir_path,
    port=None,
    redis_shard_ports=None,
    num_redis_shards=1,
    redis_max_clients=None,
    password=None,
    fate_share=None,
    external_addresses=None,
    port_denylist=None,
):
    """Start the Redis global state store.

    Args:
        node_ip_address: The IP address of the current node. This is only used
            for recording the log filenames in Redis.
        redirect_files: The list of (stdout, stderr) file pairs.
        resource_spec (ResourceSpec): Resources for the node.
        session_dir_path (str): Path to the session directory of
            this Ray cluster.
        port (int): If provided, the primary Redis shard will be started on
            this port.
        redis_shard_ports: A list of the ports to use for the non-primary Redis
            shards.
        num_redis_shards (int): If provided, the number of Redis shards to
            start, in addition to the primary one. The default value is one
            shard.
        redis_max_clients: If this is provided, Ray will attempt to configure
            Redis with this maxclients number.
        password (str): Prevents external clients without the password
            from connecting to Redis if provided.
        port_denylist (set): A set of denylist ports that shouldn't
            be used when allocating a new port.

    Returns:
        A tuple of the address for the primary Redis shard, a list of
            addresses for the remaining shards, and the processes that were
            started.
    """
    processes = []

    if external_addresses is not None:
        primary_redis_address = external_addresses[0]
        [primary_redis_ip, port] = primary_redis_address.split(":")
        port = int(port)
        redis_address = address(primary_redis_ip, port)
        primary_redis_client = create_redis_client(
            "%s:%s" % (primary_redis_ip, port), password=password
        )
        # Deleting the key to avoid duplicated rpush.
        primary_redis_client.delete("RedisShards")
    else:
        if len(redirect_files) != 1 + num_redis_shards:
            raise ValueError(
                "The number of redirect file pairs should be equal "
                "to the number of redis shards (including the "
                "primary shard) we will start."
            )
        if redis_shard_ports is None:
            redis_shard_ports = num_redis_shards * [None]
        elif len(redis_shard_ports) != num_redis_shards:
            raise RuntimeError(
                "The number of Redis shard ports does not match "
                "the number of Redis shards."
            )
        redis_executable = REDIS_EXECUTABLE

        redis_stdout_file, redis_stderr_file = redirect_files[0]
        # If no port is given, fallback to default Redis port for the primary
        # shard.
        if port is None:
            port = ray_constants.DEFAULT_PORT
            num_retries = 20
        else:
            num_retries = 1
        # Start the primary Redis shard.
        port, p = _start_redis_instance(
            redis_executable,
            session_dir_path,
            port=port,
            password=password,
            redis_max_clients=redis_max_clients,
            num_retries=num_retries,
            # Below we use None to indicate no limit on the memory of the
            # primary Redis shard.
            redis_max_memory=None,
            stdout_file=redis_stdout_file,
            stderr_file=redis_stderr_file,
            fate_share=fate_share,
            port_denylist=port_denylist,
            listen_to_localhost_only=(node_ip_address == "127.0.0.1"),
        )
        processes.append(p)
        redis_address = address(node_ip_address, port)
        primary_redis_client = redis.StrictRedis(
            host=node_ip_address, port=port, password=password
        )

    # Register the number of Redis shards in the primary shard, so that clients
    # know how many redis shards to expect under RedisShards.
    primary_redis_client.set("NumRedisShards", str(num_redis_shards))

    # Calculate the redis memory.
    assert resource_spec.resolved()
    redis_max_memory = resource_spec.redis_max_memory

    # Start other Redis shards. Each Redis shard logs to a separate file,
    # prefixed by "redis-<shard number>".
    redis_shards = []
    # If Redis shard ports are not provided, start the port range of the
    # other Redis shards at a high, random port.
    last_shard_port = new_port(denylist=port_denylist) - 1
    for i in range(num_redis_shards):
        if external_addresses is not None:
            shard_address = external_addresses[i + 1]
        else:
            redis_stdout_file, redis_stderr_file = redirect_files[i + 1]
            redis_executable = REDIS_EXECUTABLE
            redis_shard_port = redis_shard_ports[i]
            # If no shard port is given, try to start this shard's Redis
            # instance on the port right after the last shard's port.
            if redis_shard_port is None:
                redis_shard_port = last_shard_port + 1
                num_retries = 20
            else:
                num_retries = 1

            redis_shard_port, p = _start_redis_instance(
                redis_executable,
                session_dir_path,
                port=redis_shard_port,
                password=password,
                redis_max_clients=redis_max_clients,
                num_retries=num_retries,
                redis_max_memory=redis_max_memory,
                stdout_file=redis_stdout_file,
                stderr_file=redis_stderr_file,
                fate_share=fate_share,
                port_denylist=port_denylist,
                listen_to_localhost_only=(node_ip_address == "127.0.0.1"),
            )
            processes.append(p)

            shard_address = address(node_ip_address, redis_shard_port)
            last_shard_port = redis_shard_port

        redis_shards.append(shard_address)
        # Store redis shard information in the primary redis shard.
        primary_redis_client.rpush("RedisShards", shard_address)

    return redis_address, redis_shards, processes


def _start_redis_instance(
    executable,
    session_dir_path,
    port,
    redis_max_clients=None,
    num_retries=20,
    stdout_file=None,
    stderr_file=None,
    password=None,
    redis_max_memory=None,
    fate_share=None,
    port_denylist=None,
    listen_to_localhost_only=False,
):
    """Start a single Redis server.

    Notes:
        We will initially try to start the Redis instance at the given port,
        and then try at most `num_retries - 1` times to start the Redis
        instance at successive random ports.

    Args:
        executable (str): Full path of the redis-server executable.
        session_dir_path (str): Path to the session directory of
            this Ray cluster.
        port (int): Try to start a Redis server at this port.
        redis_max_clients: If this is provided, Ray will attempt to configure
            Redis with this maxclients number.
        num_retries (int): The number of times to attempt to start Redis at
            successive ports.
        stdout_file: A file handle opened for writing to redirect stdout to. If
            no redirection should happen, then this should be None.
        stderr_file: A file handle opened for writing to redirect stderr to. If
            no redirection should happen, then this should be None.
        password (str): Prevents external clients without the password
            from connecting to Redis if provided.
        redis_max_memory: The max amount of memory (in bytes) to allow redis
            to use, or None for no limit. Once the limit is exceeded, redis
            will start LRU eviction of entries.
        port_denylist (set): A set of denylist ports that shouldn't
            be used when allocating a new port.
        listen_to_localhost_only (bool): Redis server only listens to
            localhost (127.0.0.1) if it's true,
            otherwise it listens to all network interfaces.

    Returns:
        A tuple of the port used by Redis and ProcessInfo for the process that
            was started. If a port is passed in, then the returned port value
            is the same.

    Raises:
        Exception: An exception is raised if Redis could not be started.
    """
    assert os.path.isfile(executable)
    counter = 0

    while counter < num_retries:
        # Construct the command to start the Redis server.
        command = [executable]
        if password:
            if " " in password:
                raise ValueError("Spaces not permitted in redis password.")
            command += ["--requirepass", password]
        command += ["--port", str(port), "--loglevel", "warning"]
        if listen_to_localhost_only:
            command += ["--bind", "127.0.0.1"]
        pidfile = os.path.join(session_dir_path, "redis-" + uuid.uuid4().hex + ".pid")
        command += ["--pidfile", pidfile]
        process_info = start_ray_process(
            command,
            ray_constants.PROCESS_TYPE_REDIS_SERVER,
            stdout_file=stdout_file,
            stderr_file=stderr_file,
            fate_share=fate_share,
        )
        try:
            wait_for_redis_to_start("127.0.0.1", port, password=password)
        except (redis.exceptions.ResponseError, RuntimeError):
            # Connected to redis with the wrong password, or exceeded
            # the number of retries. This means we got the wrong redis
            # or there is some error in starting up redis.
            # Try the next port by looping again.
            pass
        else:
            r = redis.StrictRedis(host="127.0.0.1", port=port, password=password)
            # Check if Redis successfully started and we connected
            # to the right server.
            if r.config_get("pidfile")["pidfile"] == pidfile:
                break
        port = new_port(denylist=port_denylist)
        counter += 1
    if counter == num_retries:
        raise RuntimeError(
            "Couldn't start Redis. "
            "Check log files: {} {}".format(
                stdout_file.name if stdout_file is not None else "<stdout>",
                stderr_file.name if stdout_file is not None else "<stderr>",
            )
        )

    # Create a Redis client just for configuring Redis.
    redis_client = redis.StrictRedis(host="127.0.0.1", port=port, password=password)
    # Wait for the Redis server to start.
    wait_for_redis_to_start("127.0.0.1", port, password=password)
    # Configure Redis to generate keyspace notifications. TODO(rkn): Change
    # this to only generate notifications for the export keys.
    redis_client.config_set("notify-keyspace-events", "Kl")

    # Configure Redis to not run in protected mode so that processes on other
    # hosts can connect to it. TODO(rkn): Do this in a more secure way.
    redis_client.config_set("protected-mode", "no")

    # Discard old task and object metadata.
    if redis_max_memory is not None:
        redis_client.config_set("maxmemory", str(redis_max_memory))
        redis_client.config_set("maxmemory-policy", "allkeys-lru")
        redis_client.config_set("maxmemory-samples", "10")
        logger.debug(
            "Starting Redis shard with {} GB max memory.".format(
                round(redis_max_memory / 1e9, 2)
            )
        )

    # If redis_max_clients is provided, attempt to raise the number of maximum
    # number of Redis clients.
    if redis_max_clients is not None:
        redis_client.config_set("maxclients", str(redis_max_clients))
    elif resource is not None:
        # If redis_max_clients is not provided, determine the current ulimit.
        # We will use this to attempt to raise the maximum number of Redis
        # clients.
        current_max_clients = int(redis_client.config_get("maxclients")["maxclients"])
        # The below command should be the same as doing ulimit -n.
        ulimit_n = resource.getrlimit(resource.RLIMIT_NOFILE)[0]
        # The quantity redis_client_buffer appears to be the required buffer
        # between the maximum number of redis clients and ulimit -n. That is,
        # if ulimit -n returns 10000, then we can set maxclients to
        # 10000 - redis_client_buffer.
        redis_client_buffer = 32
        if current_max_clients < ulimit_n - redis_client_buffer:
            redis_client.config_set("maxclients", ulimit_n - redis_client_buffer)

    # Increase the hard and soft limits for the redis client pubsub buffer to
    # 128MB. This is a hack to make it less likely for pubsub messages to be
    # dropped and for pubsub connections to therefore be killed.
    cur_config = redis_client.config_get("client-output-buffer-limit")[
        "client-output-buffer-limit"
    ]
    cur_config_list = cur_config.split()
    assert len(cur_config_list) == 12
    cur_config_list[8:] = ["pubsub", "134217728", "134217728", "60"]
    redis_client.config_set("client-output-buffer-limit", " ".join(cur_config_list))
    # Put a time stamp in Redis to indicate when it was started.
    redis_client.set("redis_start_time", time.time())
    return port, process_info


def start_log_monitor(
    redis_address,
    gcs_address,
    logs_dir,
    redis_password=None,
    fate_share=None,
    max_bytes=0,
    backup_count=0,
    redirect_logging=True,
):
    """Start a log monitor process.

    Args:
        redis_address (str): The address of the Redis instance.
        logs_dir (str): The directory of logging files.
        redis_password (str): The password of the redis server.
        max_bytes (int): Log rotation parameter. Corresponding to
            RotatingFileHandler's maxBytes.
        backup_count (int): Log rotation parameter. Corresponding to
            RotatingFileHandler's backupCount.
        redirect_logging (bool): Whether we should redirect logging to
            the provided log directory.

    Returns:
        ProcessInfo for the process that was started.
    """
    log_monitor_filepath = os.path.join(RAY_PATH, RAY_PRIVATE_DIR, "log_monitor.py")

    command = [
        sys.executable,
        "-u",
        log_monitor_filepath,
        f"--redis-address={redis_address}",
        f"--logs-dir={logs_dir}",
        f"--logging-rotate-bytes={max_bytes}",
        f"--logging-rotate-backup-count={backup_count}",
        f"--gcs-address={gcs_address}",
    ]
    if redirect_logging:
        # Avoid hanging due to fd inheritance.
        stdout_file = subprocess.DEVNULL
        stderr_file = subprocess.DEVNULL
    else:
        # If not redirecting logging to files, unset log filename.
        # This will cause log records to go to stderr.
        command.append("--logging-filename=")
        # Use stderr log format with the component name as a message prefix.
        logging_format = ray_constants.LOGGER_FORMAT_STDERR.format(
            component=ray_constants.PROCESS_TYPE_LOG_MONITOR
        )
        command.append(f"--logging-format={logging_format}")
        # Inherit stdout/stderr streams.
        stdout_file = None
        stderr_file = None
    if redis_password:
        command.append(f"--redis-password={redis_password}")
    process_info = start_ray_process(
        command,
        ray_constants.PROCESS_TYPE_LOG_MONITOR,
        stdout_file=stdout_file,
        stderr_file=stderr_file,
        fate_share=fate_share,
    )
    return process_info


def start_dashboard(
    require_dashboard,
    host,
    redis_address,
    gcs_address,
    temp_dir,
    logdir,
    port=None,
    redis_password=None,
    fate_share=None,
    max_bytes=0,
    backup_count=0,
    redirect_logging=True,
):
    """Start a dashboard process.

    Args:
        require_dashboard (bool): If true, this will raise an exception if we
            fail to start the dashboard. Otherwise it will print a warning if
            we fail to start the dashboard.
        host (str): The host to bind the dashboard web server to.
        redis_address (str): The address of the Redis instance.
        gcs_address (str): The gcs address the dashboard should connect to
        temp_dir (str): The temporary directory used for log files and
            information for this Ray session.
        logdir (str): The log directory used to generate dashboard log.
        port (str): The port to bind the dashboard web server to.
            Defaults to 8265.
        redis_password (str): The password of the redis server.
        max_bytes (int): Log rotation parameter. Corresponding to
            RotatingFileHandler's maxBytes.
        backup_count (int): Log rotation parameter. Corresponding to
            RotatingFileHandler's backupCount.
        redirect_logging (bool): Whether we should redirect logging to
            the provided log directory.

    Returns:
        ProcessInfo for the process that was started.
    """
    try:
        # Make sure port is available.
        if port is None:
            port_retries = 50
            port = ray_constants.DEFAULT_DASHBOARD_PORT
        else:
            port_retries = 0
            port_test_socket = socket.socket()
            port_test_socket.setsockopt(
                socket.SOL_SOCKET,
                socket.SO_REUSEADDR,
                1,
            )
            try:
                port_test_socket.bind((host, port))
                port_test_socket.close()
            except socket.error as e:
                # 10013 on windows is a bit more broad than just
                # "address in use": it can also indicate "permission denied".
                # TODO: improve the error message?
                if e.errno in {48, 98, 10013}:  # address already in use.
                    raise ValueError(
                        f"Failed to bind to {host}:{port} because it's "
                        "already occupied. You can use `ray start "
                        "--dashboard-port ...` or `ray.init(dashboard_port=..."
                        ")` to select a different port."
                    )
                else:
                    raise e

        # Make sure the process can start.
        minimal = not ray._private.utils.check_dashboard_dependencies_installed()

        # Start the dashboard process.
        dashboard_dir = "dashboard"
        dashboard_filepath = os.path.join(RAY_PATH, dashboard_dir, "dashboard.py")

        command = [
            sys.executable,
            "-u",
            dashboard_filepath,
            f"--host={host}",
            f"--port={port}",
            f"--port-retries={port_retries}",
            f"--redis-address={redis_address}",
            f"--temp-dir={temp_dir}",
            f"--log-dir={logdir}",
            f"--logging-rotate-bytes={max_bytes}",
            f"--logging-rotate-backup-count={backup_count}",
            f"--gcs-address={gcs_address}",
        ]

        if redirect_logging:
            # Avoid hanging due to fd inheritance.
            stdout_file = subprocess.DEVNULL
            stderr_file = subprocess.DEVNULL
        else:
            # If not redirecting logging to files, unset log filename.
            # This will cause log records to go to stderr.
            command.append("--logging-filename=")
            # Use stderr log format with the component name as a message prefix.
            logging_format = ray_constants.LOGGER_FORMAT_STDERR.format(
                component=ray_constants.PROCESS_TYPE_DASHBOARD
            )
            command.append(f"--logging-format={logging_format}")
            # Inherit stdout/stderr streams.
            stdout_file = None
            stderr_file = None
        if minimal:
            command.append("--minimal")

        if redis_password is not None:
            command.append(f"--redis-password={redis_password}")
        process_info = start_ray_process(
            command,
            ray_constants.PROCESS_TYPE_DASHBOARD,
            stdout_file=stdout_file,
            stderr_file=stderr_file,
            fate_share=fate_share,
        )

        # Retrieve the dashboard url
        if not use_gcs_for_bootstrap():
            redis_client = ray._private.services.create_redis_client(
                redis_address, redis_password
            )
            gcs_client = GcsClient.create_from_redis(redis_client)
        else:
            gcs_client = GcsClient(address=gcs_address)
        ray.experimental.internal_kv._initialize_internal_kv(gcs_client)
        dashboard_url = None
        dashboard_returncode = None
        for _ in range(200):
            dashboard_url = ray.experimental.internal_kv._internal_kv_get(
                ray_constants.DASHBOARD_ADDRESS,
                namespace=ray_constants.KV_NAMESPACE_DASHBOARD,
            )
            if dashboard_url is not None:
                dashboard_url = dashboard_url.decode("utf-8")
                break
            dashboard_returncode = process_info.process.poll()
            if dashboard_returncode is not None:
                break
            # This is often on the critical path of ray.init() and ray start,
            # so we need to poll often.
            time.sleep(0.1)
        if dashboard_url is None:
            returncode_str = (
                f", return code {dashboard_returncode}"
                if dashboard_returncode is not None
                else ""
            )
            err_msg = "Failed to start the dashboard" + returncode_str
            if logdir:
                dashboard_log = os.path.join(logdir, "dashboard.log")
                # Read last n lines of dashboard log. The log file may be large.
                n = 10
                lines = []
                try:
                    with open(dashboard_log, "rb") as f:
                        with mmap.mmap(f.fileno(), 0, access=mmap.ACCESS_READ) as mm:
                            end = mm.size()
                            for _ in range(n):
                                sep = mm.rfind(b"\n", 0, end - 1)
                                if sep == -1:
                                    break
                                lines.append(mm[sep + 1 : end].decode("utf-8"))
                                end = sep
                    lines.append(f" The last {n} lines of {dashboard_log}:")
                except Exception as e:
                    raise Exception(err_msg + f"\nFailed to read dashboard log: {e}")

                last_log_str = "\n" + "\n".join(reversed(lines[-n:]))
                raise Exception(err_msg + last_log_str)
            else:
                raise Exception(err_msg)

        if not minimal:
            logger.info(
                "View the Ray dashboard at %s%shttp://%s%s%s",
                colorama.Style.BRIGHT,
                colorama.Fore.GREEN,
                dashboard_url,
                colorama.Fore.RESET,
                colorama.Style.NORMAL,
            )
        else:
            # If it is the minimal installation, the web url (dashboard url)
            # shouldn't be configured because it doesn't start a server.
            dashboard_url = ""

        return dashboard_url, process_info
    except Exception as e:
        if require_dashboard:
            raise e from e
        else:
            logger.error(f"Failed to start the dashboard: {e}")
            logger.exception(e)
            return None, None


def start_gcs_server(
    redis_address,
    log_dir,
    stdout_file=None,
    stderr_file=None,
    redis_password=None,
    config=None,
    fate_share=None,
    gcs_server_port=None,
    metrics_agent_port=None,
    node_ip_address=None,
):
    """Start a gcs server.
    Args:
        redis_address (str): The address that the Redis server is listening on.
        log_dir (str): The path of the dir where log files are created.
        stdout_file: A file handle opened for writing to redirect stdout to. If
            no redirection should happen, then this should be None.
        stderr_file: A file handle opened for writing to redirect stderr to. If
            no redirection should happen, then this should be None.
        redis_password (str): The password of the redis server.
        config (dict|None): Optional configuration that will
            override defaults in RayConfig.
        gcs_server_port (int): Port number of the gcs server.
        metrics_agent_port(int): The port where metrics agent is bound to.
        node_ip_address(str): IP Address of a node where gcs server starts.
    Returns:
        ProcessInfo for the process that was started.
    """
    assert gcs_server_port > 0

    command = [
        GCS_SERVER_EXECUTABLE,
        f"--log_dir={log_dir}",
        f"--config_list={serialize_config(config)}",
        f"--gcs_server_port={gcs_server_port}",
        f"--metrics-agent-port={metrics_agent_port}",
        f"--node-ip-address={node_ip_address}",
    ]
    if redis_address:
        redis_ip_address, redis_port = redis_address.rsplit(":")
        command += [
            f"--redis_address={redis_ip_address}",
            f"--redis_port={redis_port}",
        ]
    if redis_password:
        command += [f"--redis_password={redis_password}"]
    process_info = start_ray_process(
        command,
        ray_constants.PROCESS_TYPE_GCS_SERVER,
        stdout_file=stdout_file,
        stderr_file=stderr_file,
        fate_share=fate_share,
    )
    return process_info


def start_raylet(
    redis_address,
    gcs_address,
    node_ip_address,
    node_manager_port,
    raylet_name,
    plasma_store_name,
    worker_path,
    setup_worker_path,
    temp_dir,
    session_dir,
    resource_dir,
    log_dir,
    resource_spec,
    plasma_directory,
    object_store_memory,
    min_worker_port=None,
    max_worker_port=None,
    worker_port_list=None,
    object_manager_port=None,
    redis_password=None,
    metrics_agent_port=None,
    metrics_export_port=None,
    dashboard_agent_listen_port=None,
    use_valgrind=False,
    use_profiler=False,
    stdout_file=None,
    stderr_file=None,
    config=None,
    huge_pages=False,
    fate_share=None,
    socket_to_use=None,
    start_initial_python_workers_for_first_job=False,
    max_bytes=0,
    backup_count=0,
    ray_debugger_external=False,
    env_updates=None,
):
    """Start a raylet, which is a combined local scheduler and object manager.

    Args:
        redis_address (str): The address of the primary Redis server.
        gcs_address (str): The address of GCS server.
        node_ip_address (str): The IP address of this node.
        node_manager_port(int): The port to use for the node manager. If it's
            0, a random port will be used.
        raylet_name (str): The name of the raylet socket to create.
        plasma_store_name (str): The name of the plasma store socket to connect
             to.
        worker_path (str): The path of the file that new worker
            processes will execute.
        setup_worker_path (str): The path of the Python file that will set up
            the environment for the worker process.
        temp_dir (str): The path of the temporary directory Ray will use.
        session_dir (str): The path of this session.
        resource_dir(str): The path of resource of this session .
        log_dir (str): The path of the dir where log files are created.
        resource_spec (ResourceSpec): Resources for this raylet.
        object_manager_port: The port to use for the object manager. If this is
            None, then the object manager will choose its own port.
        min_worker_port (int): The lowest port number that workers will bind
            on. If not set, random ports will be chosen.
        max_worker_port (int): The highest port number that workers will bind
            on. If set, min_worker_port must also be set.
        redis_password: The password to use when connecting to Redis.
        metrics_agent_port(int): The port where metrics agent is bound to.
        metrics_export_port(int): The port at which metrics are exposed to.
        use_valgrind (bool): True if the raylet should be started inside
            of valgrind. If this is True, use_profiler must be False.
        use_profiler (bool): True if the raylet should be started inside
            a profiler. If this is True, use_valgrind must be False.
        stdout_file: A file handle opened for writing to redirect stdout to. If
            no redirection should happen, then this should be None.
        stderr_file: A file handle opened for writing to redirect stderr to. If
            no redirection should happen, then this should be None.
        tracing_startup_hook: Tracing startup hook.
        config (dict|None): Optional Raylet configuration that will
            override defaults in RayConfig.
        max_bytes (int): Log rotation parameter. Corresponding to
            RotatingFileHandler's maxBytes.
        backup_count (int): Log rotation parameter. Corresponding to
            RotatingFileHandler's backupCount.
        ray_debugger_external (bool): True if the Ray debugger should be made
            available externally to this node.
        env_updates (dict): Environment variable overrides.

    Returns:
        ProcessInfo for the process that was started.
    """
    assert node_manager_port is not None and type(node_manager_port) == int

    if use_valgrind and use_profiler:
        raise ValueError("Cannot use valgrind and profiler at the same time.")

    assert resource_spec.resolved()
    static_resources = resource_spec.to_resource_dict()

    # Limit the number of workers that can be started in parallel by the
    # raylet. However, make sure it is at least 1.
    num_cpus_static = static_resources.get("CPU", 0)
    maximum_startup_concurrency = max(
        1, min(multiprocessing.cpu_count(), num_cpus_static)
    )

    # Format the resource argument in a form like 'CPU,1.0,GPU,0,Custom,3'.
    resource_argument = ",".join(
        ["{},{}".format(*kv) for kv in static_resources.items()]
    )

    has_java_command = False
    if shutil.which("java") is not None:
        has_java_command = True

    ray_java_installed = False
    try:
        jars_dir = get_ray_jars_dir()
        if os.path.exists(jars_dir):
            ray_java_installed = True
    except Exception:
        pass

    include_java = has_java_command and ray_java_installed
    if include_java is True:
        java_worker_command = build_java_worker_command(
            gcs_address if use_gcs_for_bootstrap() else redis_address,
            plasma_store_name,
            raylet_name,
            redis_password,
            session_dir,
            node_ip_address,
            setup_worker_path,
        )
    else:
        java_worker_command = []

    if os.path.exists(DEFAULT_CPP_WORKER_EXECUTABLE):
        cpp_worker_command = build_cpp_worker_command(
            "",
            gcs_address if use_gcs_for_bootstrap() else redis_address,
            plasma_store_name,
            raylet_name,
            redis_password,
            session_dir,
            log_dir,
            node_ip_address,
        )
    else:
        cpp_worker_command = []

    if os.path.exists(DEFAULT_RUST_WORKER_EXECUTABLE):
        rust_worker_command = build_rust_worker_command(
            "", redis_address, plasma_store_name, raylet_name, redis_password,
            session_dir, log_dir, node_ip_address)
    else:
        rust_worker_command = []

    # Create the command that the Raylet will use to start workers.
    # TODO(architkulkarni): Pipe in setup worker args separately instead of
    # inserting them into start_worker_command and later erasing them if
    # needed.
    start_worker_command = [
        sys.executable,
        setup_worker_path,
        worker_path,
        f"--node-ip-address={node_ip_address}",
        "--node-manager-port=RAY_NODE_MANAGER_PORT_PLACEHOLDER",
        f"--object-store-name={plasma_store_name}",
        f"--raylet-name={raylet_name}",
        f"--redis-address={redis_address}",
        f"--temp-dir={temp_dir}",
        f"--metrics-agent-port={metrics_agent_port}",
        f"--logging-rotate-bytes={max_bytes}",
        f"--logging-rotate-backup-count={backup_count}",
        f"--gcs-address={gcs_address}",
        "RAY_WORKER_DYNAMIC_OPTION_PLACEHOLDER",
    ]

    if redis_password:
        start_worker_command += [f"--redis-password={redis_password}"]

    # If the object manager port is None, then use 0 to cause the object
    # manager to choose its own port.
    if object_manager_port is None:
        object_manager_port = 0

    if min_worker_port is None:
        min_worker_port = 0

    if max_worker_port is None:
        max_worker_port = 0

    agent_command = [
        sys.executable,
        "-u",
        os.path.join(RAY_PATH, "dashboard", "agent.py"),
        f"--node-ip-address={node_ip_address}",
        f"--redis-address={redis_address}",
        f"--metrics-export-port={metrics_export_port}",
        f"--dashboard-agent-port={metrics_agent_port}",
        f"--listen-port={dashboard_agent_listen_port}",
        "--node-manager-port=RAY_NODE_MANAGER_PORT_PLACEHOLDER",
        f"--object-store-name={plasma_store_name}",
        f"--raylet-name={raylet_name}",
        f"--temp-dir={temp_dir}",
        f"--session-dir={session_dir}",
        f"--runtime-env-dir={resource_dir}",
        f"--log-dir={log_dir}",
        f"--logging-rotate-bytes={max_bytes}",
        f"--logging-rotate-backup-count={backup_count}",
        f"--gcs-address={gcs_address}",
    ]
    if stdout_file is None and stderr_file is None:
        # If not redirecting logging to files, unset log filename.
        # This will cause log records to go to stderr.
        agent_command.append("--logging-filename=")
        # Use stderr log format with the component name as a message prefix.
        logging_format = ray_constants.LOGGER_FORMAT_STDERR.format(
            component=ray_constants.PROCESS_TYPE_DASHBOARD_AGENT
        )
        agent_command.append(f"--logging-format={logging_format}")

    if redis_password is not None and len(redis_password) != 0:
        agent_command.append("--redis-password={}".format(redis_password))

    if not ray._private.utils.check_dashboard_dependencies_installed():
        # If dependencies are not installed, it is the minimally packaged
        # ray. We should restrict the features within dashboard agent
        # that requires additional dependencies to be downloaded.
        agent_command.append("--minimal")

    command = [
        RAYLET_EXECUTABLE,
        f"--raylet_socket_name={raylet_name}",
        f"--store_socket_name={plasma_store_name}",
        f"--object_manager_port={object_manager_port}",
        f"--min_worker_port={min_worker_port}",
        f"--max_worker_port={max_worker_port}",
        f"--node_manager_port={node_manager_port}",
        f"--node_ip_address={node_ip_address}",
        f"--maximum_startup_concurrency={maximum_startup_concurrency}",
        f"--static_resource_list={resource_argument}",
        f"--python_worker_command={subprocess.list2cmdline(start_worker_command)}",  # noqa
        f"--java_worker_command={subprocess.list2cmdline(java_worker_command)}",  # noqa
        f"--cpp_worker_command={subprocess.list2cmdline(cpp_worker_command)}",  # noqa
        f"--rust_worker_command={subprocess.list2cmdline(rust_worker_command)}",  # noqa
        f"--native_library_path={DEFAULT_NATIVE_LIBRARY_PATH}",
        f"--redis_password={redis_password or ''}",
        f"--temp_dir={temp_dir}",
        f"--session_dir={session_dir}",
        f"--log_dir={log_dir}",
        f"--resource_dir={resource_dir}",
        f"--metrics-agent-port={metrics_agent_port}",
        f"--metrics_export_port={metrics_export_port}",
        f"--object_store_memory={object_store_memory}",
        f"--plasma_directory={plasma_directory}",
        f"--ray-debugger-external={1 if ray_debugger_external else 0}",
    ]
    if use_gcs_for_bootstrap():
        command.append(f"--gcs-address={gcs_address}")
    else:
        # TODO (iycheng): remove redis_ip_address after redis removal
        redis_ip_address, redis_port = redis_address.split(":")
        command.extend(
            [f"--redis_address={redis_ip_address}", f"--redis_port={redis_port}"]
        )

    if worker_port_list is not None:
        command.append(f"--worker_port_list={worker_port_list}")
    if start_initial_python_workers_for_first_job:
        command.append(
            "--num_initial_python_workers_for_first_job={}".format(
                resource_spec.num_cpus
            )
        )
    command.append("--agent_command={}".format(subprocess.list2cmdline(agent_command)))
    if huge_pages:
        command.append("--huge_pages")
    if socket_to_use:
        socket_to_use.close()
    process_info = start_ray_process(
        command,
        ray_constants.PROCESS_TYPE_RAYLET,
        use_valgrind=use_valgrind,
        use_gdb=False,
        use_valgrind_profiler=use_profiler,
        use_perftools_profiler=("RAYLET_PERFTOOLS_PATH" in os.environ),
        stdout_file=stdout_file,
        stderr_file=stderr_file,
        fate_share=fate_share,
        env_updates=env_updates,
    )

    return process_info


def get_ray_jars_dir():
    """Return a directory where all ray-related jars and
    their dependencies locate."""
    current_dir = RAY_PATH
    jars_dir = os.path.abspath(os.path.join(current_dir, "jars"))
    if not os.path.exists(jars_dir):
        raise RuntimeError(
            "Ray jars is not packaged into ray. "
            "Please build ray with java enabled "
            "(set env var RAY_INSTALL_JAVA=1)"
        )
    return os.path.abspath(os.path.join(current_dir, "jars"))


def build_java_worker_command(
    bootstrap_address,
    plasma_store_name,
    raylet_name,
    redis_password,
    session_dir,
    node_ip_address,
    setup_worker_path,
):
    """This method assembles the command used to start a Java worker.

    Args:
        bootstrap_address (str): Bootstrap address of ray cluster.
        plasma_store_name (str): The name of the plasma store socket to connect
           to.
        raylet_name (str): The name of the raylet socket to create.
        redis_password (str): The password of connect to redis.
        session_dir (str): The path of this session.
        node_ip_address (str): The ip address for this node.
        setup_worker_path (str): The path of the Python file that will set up
            the environment for the worker process.
    Returns:
        The command string for starting Java worker.
    """
    pairs = []
    if bootstrap_address is not None:
        pairs.append(("ray.address", bootstrap_address))
    pairs.append(("ray.raylet.node-manager-port", "RAY_NODE_MANAGER_PORT_PLACEHOLDER"))

    if plasma_store_name is not None:
        pairs.append(("ray.object-store.socket-name", plasma_store_name))

    if raylet_name is not None:
        pairs.append(("ray.raylet.socket-name", raylet_name))

    if redis_password is not None:
        pairs.append(("ray.redis.password", redis_password))

    if node_ip_address is not None:
        pairs.append(("ray.node-ip", node_ip_address))

    pairs.append(("ray.home", RAY_HOME))
    pairs.append(("ray.logging.dir", os.path.join(session_dir, "logs")))
    pairs.append(("ray.session-dir", session_dir))
    command = (
        [sys.executable]
        + [setup_worker_path]
        + ["java"]
        + ["-D{}={}".format(*pair) for pair in pairs]
    )

    # Add ray jars path to java classpath
    ray_jars = os.path.join(get_ray_jars_dir(), "*")
    command += ["-cp", ray_jars]

    command += ["RAY_WORKER_DYNAMIC_OPTION_PLACEHOLDER"]
    command += ["io.ray.runtime.runner.worker.DefaultWorker"]

    return command


def build_cpp_worker_command(
    cpp_worker_options,
    bootstrap_address,
    plasma_store_name,
    raylet_name,
    redis_password,
    session_dir,
    log_dir,
    node_ip_address,
):
    """This method assembles the command used to start a CPP worker.

    Args:
        cpp_worker_options (list): The command options for CPP worker.
        bootstrap_address (str): The bootstrap address of the cluster.
        plasma_store_name (str): The name of the plasma store socket to connect
           to.
        raylet_name (str): The name of the raylet socket to create.
        redis_password (str): The password of connect to redis.
        session_dir (str): The path of this session.
        log_dir (str): The path of logs.
        node_ip_address (str): The ip address for this node.
    Returns:
        The command string for starting CPP worker.
    """

    command = [
        DEFAULT_CPP_WORKER_EXECUTABLE,
        f"--ray_plasma_store_socket_name={plasma_store_name}",
        f"--ray_raylet_socket_name={raylet_name}",
        "--ray_node_manager_port=RAY_NODE_MANAGER_PORT_PLACEHOLDER",
        f"--ray_address={redis_address}",
        f"--ray_redis_password={redis_password}",
        f"--ray_session_dir={session_dir}",
        f"--ray_logs_dir={log_dir}",
        f"--ray_node_ip_address={node_ip_address}",
        "RAY_WORKER_DYNAMIC_OPTION_PLACEHOLDER",
    ]

    return command


def build_rust_worker_command(rust_worker_options, redis_address,
                              plasma_store_name, raylet_name, redis_password,
                              session_dir, log_dir, node_ip_address):
    """This method assembles the command used to start a Rust worker.

    Args:
        cpp_worker_options (list): The command options for Rust worker.
        redis_address (str): Redis address of GCS.
        plasma_store_name (str): The name of the plasma store socket to connect
           to.
        raylet_name (str): The name of the raylet socket to create.
        redis_password (str): The password of connect to redis.
        session_dir (str): The path of this session.
        log_dir (str): The path of logs.
        node_ip_address (str): The ip address for this node.
    Returns:
        The command string for starting Rust worker.
    """

    command = [
        DEFAULT_RUST_WORKER_EXECUTABLE,
        f"--ray_plasma_store_socket_name={plasma_store_name}",
        f"--ray_raylet_socket_name={raylet_name}",
        "--ray_node_manager_port=RAY_NODE_MANAGER_PORT_PLACEHOLDER",
        f"--ray_address={bootstrap_address}",
        f"--ray_redis_password={redis_password}",
        f"--ray_session_dir={session_dir}",
        f"--ray_logs_dir={log_dir}",
        f"--ray_node_ip_address={node_ip_address}",
        "RAY_WORKER_DYNAMIC_OPTION_PLACEHOLDER",
    ]

    return command


def determine_plasma_store_config(
    object_store_memory, plasma_directory=None, huge_pages=False
):
    """Figure out how to configure the plasma object store.

    This will determine which directory to use for the plasma store. On Linux,
    we will try to use /dev/shm unless the shared memory file system is too
    small, in which case we will fall back to /tmp. If any of the object store
    memory or plasma directory parameters are specified by the user, then those
    values will be preserved.

    Args:
        object_store_memory (int): The object store memory to use.
        plasma_directory (str): The user-specified plasma directory parameter.
        huge_pages (bool): The user-specified huge pages parameter.

    Returns:
        The plasma directory to use. If it is specified by the user, then that
            value will be preserved.
    """
    if not isinstance(object_store_memory, int):
        object_store_memory = int(object_store_memory)

    if huge_pages and not (sys.platform == "linux" or sys.platform == "linux2"):
        raise ValueError("The huge_pages argument is only supported on " "Linux.")

    system_memory = ray._private.utils.get_system_memory()

    # Determine which directory to use. By default, use /tmp on MacOS and
    # /dev/shm on Linux, unless the shared-memory file system is too small,
    # in which case we default to /tmp on Linux.
    if plasma_directory is None:
        if sys.platform == "linux" or sys.platform == "linux2":
            shm_avail = ray._private.utils.get_shared_memory_bytes()
            # Compare the requested memory size to the memory available in
            # /dev/shm.
            if shm_avail > object_store_memory:
                plasma_directory = "/dev/shm"
            elif (
                not os.environ.get("RAY_OBJECT_STORE_ALLOW_SLOW_STORAGE")
                and object_store_memory > ray_constants.REQUIRE_SHM_SIZE_THRESHOLD
            ):
                raise ValueError(
                    "The configured object store size ({} GB) exceeds "
                    "/dev/shm size ({} GB). This will harm performance. "
                    "Consider deleting files in /dev/shm or increasing its "
                    "size with "
                    "--shm-size in Docker. To ignore this warning, "
                    "set RAY_OBJECT_STORE_ALLOW_SLOW_STORAGE=1.".format(
                        object_store_memory / 1e9, shm_avail / 1e9
                    )
                )
            else:
                plasma_directory = ray._private.utils.get_user_temp_dir()
                logger.warning(
                    "WARNING: The object store is using {} instead of "
                    "/dev/shm because /dev/shm has only {} bytes available. "
                    "This will harm performance! You may be able to free up "
                    "space by deleting files in /dev/shm. If you are inside a "
                    "Docker container, you can increase /dev/shm size by "
                    "passing '--shm-size={:.2f}gb' to 'docker run' (or add it "
                    "to the run_options list in a Ray cluster config). Make "
                    "sure to set this to more than 30% of available RAM.".format(
                        ray._private.utils.get_user_temp_dir(),
                        shm_avail,
                        object_store_memory * (1.1) / (2 ** 30),
                    )
                )
        else:
            plasma_directory = ray._private.utils.get_user_temp_dir()

        # Do some sanity checks.
        if object_store_memory > system_memory:
            raise ValueError(
                "The requested object store memory size is greater "
                "than the total available memory."
            )
    else:
        plasma_directory = os.path.abspath(plasma_directory)
        logger.info(
            "object_store_memory is not verified when " "plasma_directory is set."
        )

    if not os.path.isdir(plasma_directory):
        raise ValueError(
            f"The file {plasma_directory} does not " "exist or is not a directory."
        )

    if huge_pages and plasma_directory is None:
        raise ValueError(
            "If huge_pages is True, then the "
            "plasma_directory argument must be provided."
        )

    if object_store_memory < ray_constants.OBJECT_STORE_MINIMUM_MEMORY_BYTES:
        raise ValueError(
            "Attempting to cap object store memory usage at {} "
            "bytes, but the minimum allowed is {} bytes.".format(
                object_store_memory, ray_constants.OBJECT_STORE_MINIMUM_MEMORY_BYTES
            )
        )

    if (
        sys.platform == "darwin"
        and object_store_memory > ray_constants.MAC_DEGRADED_PERF_MMAP_SIZE_LIMIT
        and os.environ.get("RAY_ENABLE_MAC_LARGE_OBJECT_STORE") != "1"
    ):
        raise ValueError(
            "The configured object store size ({:.4}GiB) exceeds "
            "the optimal size on Mac ({:.4}GiB). "
            "This will harm performance! There is a known issue where "
            "Ray's performance degrades with object store size greater"
            " than {:.4}GB on a Mac."
            "To reduce the object store capacity, specify"
            "`object_store_memory` when calling ray.init() or ray start."
            "To ignore this warning, "
            "set RAY_ENABLE_MAC_LARGE_OBJECT_STORE=1.".format(
                object_store_memory / 2 ** 30,
                ray_constants.MAC_DEGRADED_PERF_MMAP_SIZE_LIMIT / 2 ** 30,
                ray_constants.MAC_DEGRADED_PERF_MMAP_SIZE_LIMIT / 2 ** 30,
            )
        )

    # Print the object store memory using two decimal places.
    logger.debug(
        "Determine to start the Plasma object store with {} GB memory "
        "using {}.".format(round(object_store_memory / 10 ** 9, 2), plasma_directory)
    )

    return plasma_directory, object_store_memory


def start_worker(
    node_ip_address,
    object_store_name,
    raylet_name,
    redis_address,
    worker_path,
    temp_dir,
    raylet_ip_address=None,
    stdout_file=None,
    stderr_file=None,
    fate_share=None,
):
    """This method starts a worker process.

    Args:
        node_ip_address (str): The IP address of the node that this worker is
            running on.
        object_store_name (str): The socket name of the object store.
        raylet_name (str): The socket name of the raylet server.
        redis_address (str): The address that the Redis server is listening on.
        worker_path (str): The path of the source code which the worker process
            will run.
        temp_dir (str): The path of the temp dir.
        raylet_ip_address (str): The IP address of the worker's raylet. If not
            provided, it defaults to the node_ip_address.
        stdout_file: A file handle opened for writing to redirect stdout to. If
            no redirection should happen, then this should be None.
        stderr_file: A file handle opened for writing to redirect stderr to. If
            no redirection should happen, then this should be None.

    Returns:
        ProcessInfo for the process that was started.
    """
    command = [
        sys.executable,
        "-u",
        worker_path,
        "--node-ip-address=" + node_ip_address,
        "--object-store-name=" + object_store_name,
        "--raylet-name=" + raylet_name,
        "--redis-address=" + str(redis_address),
        "--temp-dir=" + temp_dir,
    ]
    if raylet_ip_address is not None:
        command.append("--raylet-ip-address=" + raylet_ip_address)
    process_info = start_ray_process(
        command,
        ray_constants.PROCESS_TYPE_WORKER,
        stdout_file=stdout_file,
        stderr_file=stderr_file,
        fate_share=fate_share,
    )
    return process_info


def start_monitor(
    redis_address,
    gcs_address,
    logs_dir,
    stdout_file=None,
    stderr_file=None,
    autoscaling_config=None,
    redis_password=None,
    fate_share=None,
    max_bytes=0,
    backup_count=0,
    monitor_ip=None,
):
    """Run a process to monitor the other processes.

    Args:
        redis_address (str): The address that the Redis server is listening on.
        gcs_address (str): The address of GCS server.
        logs_dir(str): The path to the log directory.
        stdout_file: A file handle opened for writing to redirect stdout to. If
            no redirection should happen, then this should be None.
        stderr_file: A file handle opened for writing to redirect stderr to. If
            no redirection should happen, then this should be None.
        autoscaling_config: path to autoscaling config file.
        redis_password (str): The password of the redis server.
        max_bytes (int): Log rotation parameter. Corresponding to
            RotatingFileHandler's maxBytes.
        backup_count (int): Log rotation parameter. Corresponding to
            RotatingFileHandler's backupCount.
        monitor_ip (str): IP address of the machine that the monitor will be
            run on. Can be excluded, but required for autoscaler metrics.
    Returns:
        ProcessInfo for the process that was started.
    """
    monitor_path = os.path.join(RAY_PATH, AUTOSCALER_PRIVATE_DIR, "monitor.py")

    command = [
        sys.executable,
        "-u",
        monitor_path,
        f"--logs-dir={logs_dir}",
        f"--redis-address={redis_address}",
        f"--logging-rotate-bytes={max_bytes}",
        f"--logging-rotate-backup-count={backup_count}",
        f"--gcs-address={gcs_address}",
    ]

    if stdout_file is None and stderr_file is None:
        # If not redirecting logging to files, unset log filename.
        # This will cause log records to go to stderr.
        command.append("--logging-filename=")
        # Use stderr log format with the component name as a message prefix.
        logging_format = ray_constants.LOGGER_FORMAT_STDERR.format(
            component=ray_constants.PROCESS_TYPE_MONITOR
        )
        command.append(f"--logging-format={logging_format}")
    if autoscaling_config:
        command.append("--autoscaling-config=" + str(autoscaling_config))
    if redis_password:
        command.append("--redis-password=" + redis_password)
    if monitor_ip:
        command.append("--monitor-ip=" + monitor_ip)
    process_info = start_ray_process(
        command,
        ray_constants.PROCESS_TYPE_MONITOR,
        stdout_file=stdout_file,
        stderr_file=stderr_file,
        fate_share=fate_share,
    )
    return process_info


def start_ray_client_server(
    address,
    ray_client_server_ip,
    ray_client_server_port,
    stdout_file=None,
    stderr_file=None,
    redis_password=None,
    fate_share=None,
    metrics_agent_port=None,
    server_type: str = "proxy",
    serialized_runtime_env_context: Optional[str] = None,
):
    """Run the server process of the Ray client.

    Args:
        address: The address of the cluster.
        ray_client_server_ip: Host IP the Ray client server listens on.
        ray_client_server_port (int): Port the Ray client server listens on.
        stdout_file: A file handle opened for writing to redirect stdout to. If
            no redirection should happen, then this should be None.
        stderr_file: A file handle opened for writing to redirect stderr to. If
            no redirection should happen, then this should be None.
        redis_password (str): The password of the redis server.
        server_type (str): Whether to start the proxy version of Ray Client.
        serialized_runtime_env_context (str|None): If specified, the serialized
            runtime_env_context to start the client server in.

    Returns:
        ProcessInfo for the process that was started.
    """
    root_ray_dir = Path(__file__).resolve().parents[1]
    setup_worker_path = os.path.join(
        root_ray_dir, "workers", ray_constants.SETUP_WORKER_FILENAME
    )

    ray_client_server_host = (
        "127.0.0.1" if ray_client_server_ip == "127.0.0.1" else "0.0.0.0"
    )
    command = [
        sys.executable,
        setup_worker_path,
        "-m",
        "ray.util.client.server",
        f"--address={address}",
        f"--host={ray_client_server_host}",
        f"--port={ray_client_server_port}",
        f"--mode={server_type}",
        f"--language={Language.Name(Language.PYTHON)}",
    ]
    if redis_password:
        command.append(f"--redis-password={redis_password}")
    if serialized_runtime_env_context:
        command.append(
            f"--serialized-runtime-env-context={serialized_runtime_env_context}"  # noqa: E501
        )
    if metrics_agent_port:
        command.append(f"--metrics-agent-port={metrics_agent_port}")
    process_info = start_ray_process(
        command,
        ray_constants.PROCESS_TYPE_RAY_CLIENT_SERVER,
        stdout_file=stdout_file,
        stderr_file=stderr_file,
        fate_share=fate_share,
    )
    return process_info<|MERGE_RESOLUTION|>--- conflicted
+++ resolved
@@ -55,16 +55,12 @@
 )
 
 # Location of the cpp default worker executables.
-<<<<<<< HEAD
 DEFAULT_CPP_WORKER_EXECUTABLE = os.path.join(RAY_PATH,
                                              "cpp/default_worker" + EXE_SUFFIX)
 
 # Location of the rust default worker executables.
 DEFAULT_RUST_WORKER_EXECUTABLE = os.path.join(RAY_PATH,
                                               "rust/worker" + EXE_SUFFIX)
-=======
-DEFAULT_WORKER_EXECUTABLE = os.path.join(RAY_PATH, "cpp/default_worker" + EXE_SUFFIX)
->>>>>>> 54fe2f80
 
 # Location of the native libraries.
 DEFAULT_NATIVE_LIBRARY_PATH = os.path.join(RAY_PATH, "cpp/lib") + ":" + os.path.join(RAY_PATH, "rust/lib")
