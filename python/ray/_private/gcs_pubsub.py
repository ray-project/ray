import asyncio
from collections import deque
import logging
import random
import threading
from typing import Optional, Tuple, List
import time

import grpc
from grpc._channel import _InactiveRpcError
from ray._private.utils import get_or_create_event_loop

try:
    from grpc import aio as aiogrpc
except ImportError:
    from grpc.experimental import aio as aiogrpc

import ray._private.gcs_utils as gcs_utils
import ray._private.logging_utils as logging_utils
from ray.core.generated.gcs_pb2 import ErrorTableData
from ray.core.generated import dependency_pb2
from ray.core.generated import gcs_service_pb2_grpc
from ray.core.generated import gcs_service_pb2
from ray.core.generated import reporter_pb2
from ray.core.generated import pubsub_pb2

logger = logging.getLogger(__name__)

# Max retries for GCS publisher connection error
MAX_GCS_PUBLISH_RETRIES = 60


class _PublisherBase:
    @staticmethod
    def _create_log_request(log_json: dict):
        job_id = log_json.get("job")
        return gcs_service_pb2.GcsPublishRequest(
            pub_messages=[
                pubsub_pb2.PubMessage(
                    channel_type=pubsub_pb2.RAY_LOG_CHANNEL,
                    key_id=job_id.encode() if job_id else None,
                    log_batch_message=logging_utils.log_batch_dict_to_proto(log_json),
                )
            ]
        )

    @staticmethod
    def _create_function_key_request(key: bytes):
        return gcs_service_pb2.GcsPublishRequest(
            pub_messages=[
                pubsub_pb2.PubMessage(
                    channel_type=pubsub_pb2.RAY_PYTHON_FUNCTION_CHANNEL,
                    python_function_message=dependency_pb2.PythonFunction(key=key),
                )
            ]
        )

    @staticmethod
    def _create_node_resource_usage_request(key: str, json: str):
        return gcs_service_pb2.GcsPublishRequest(
            pub_messages=[
                pubsub_pb2.PubMessage(
                    channel_type=pubsub_pb2.RAY_NODE_RESOURCE_USAGE_CHANNEL,
                    key_id=key.encode(),
                    node_resource_usage_message=reporter_pb2.NodeResourceUsage(
                        json=json
                    ),
                )
            ]
        )


class _SubscriberBase:
    def __init__(self):
        # self._subscriber_id needs to match the binary format of a random
        # SubscriberID / UniqueID, which is 28 (kUniqueIDSize) random bytes.
        self._subscriber_id = bytes(bytearray(random.getrandbits(8) for _ in range(28)))
        self._last_batch_size = 0

    # Batch size of the result from last poll. Used to indicate whether the
    # subscriber can keep up.
    @property
    def last_batch_size(self):
        return self._last_batch_size

    def _subscribe_request(self, channel):
        cmd = pubsub_pb2.Command(channel_type=channel, subscribe_message={})
        req = gcs_service_pb2.GcsSubscriberCommandBatchRequest(
            subscriber_id=self._subscriber_id, commands=[cmd]
        )
        return req

    def _poll_request(self):
        return gcs_service_pb2.GcsSubscriberPollRequest(
            subscriber_id=self._subscriber_id
        )

    def _unsubscribe_request(self, channels):
        req = gcs_service_pb2.GcsSubscriberCommandBatchRequest(
            subscriber_id=self._subscriber_id, commands=[]
        )
        for channel in channels:
            req.commands.append(
                pubsub_pb2.Command(channel_type=channel, unsubscribe_message={})
            )
        return req

    @staticmethod
    def _should_terminate_polling(e: grpc.RpcError) -> None:
        # Caller only expects polling to be terminated after deadline exceeded.
        if e.code() == grpc.StatusCode.DEADLINE_EXCEEDED:
            return True
        # Could be a temporary connection issue. Suppress error.
        # TODO: reconnect GRPC channel?
        if e.code() == grpc.StatusCode.UNAVAILABLE:
            return True
        return False

    @staticmethod
    def _pop_error_info(queue):
        if len(queue) == 0:
            return None, None
        msg = queue.popleft()
        return msg.key_id, msg.error_info_message

    @staticmethod
    def _pop_log_batch(queue):
        if len(queue) == 0:
            return None
        msg = queue.popleft()
        return logging_utils.log_batch_proto_to_dict(msg.log_batch_message)

    @staticmethod
    def _pop_function_key(queue):
        if len(queue) == 0:
            return None
        msg = queue.popleft()
        return msg.python_function_message.key

    @staticmethod
    def _pop_resource_usage(queue):
        if len(queue) == 0:
            return None, None
        msg = queue.popleft()
        return msg.key_id.decode(), msg.node_resource_usage_message.json

    @staticmethod
    def _pop_actors(queue, batch_size=100):
        if len(queue) == 0:
            return []
        popped = 0
        msgs = []
        while len(queue) > 0 and popped < batch_size:
            msg = queue.popleft()
            msgs.append((msg.key_id, msg.actor_message))
            popped += 1
        return msgs


class GcsPublisher(_PublisherBase):
    """Publisher to GCS."""

    def __init__(self, address: str):
        channel = gcs_utils.create_gcs_channel(address)
        self._stub = gcs_service_pb2_grpc.InternalPubSubGcsServiceStub(channel)

    def publish_error(self, key_id: bytes, error_info: ErrorTableData) -> None:
        """Publishes error info to GCS."""
        msg = pubsub_pb2.PubMessage(
            channel_type=pubsub_pb2.RAY_ERROR_INFO_CHANNEL,
            key_id=key_id,
            error_info_message=error_info,
        )
        req = gcs_service_pb2.GcsPublishRequest(pub_messages=[msg])
        self._gcs_publish(req)

    def publish_logs(self, log_batch: dict) -> None:
        """Publishes logs to GCS."""
        req = self._create_log_request(log_batch)
        self._gcs_publish(req)

    def publish_function_key(self, key: bytes) -> None:
        """Publishes function key to GCS."""
        req = self._create_function_key_request(key)
        self._gcs_publish(req)

    def _gcs_publish(self, req) -> None:
        count = MAX_GCS_PUBLISH_RETRIES
        while count > 0:
            try:
                self._stub.GcsPublish(req)
                return
            except _InactiveRpcError:
                pass
            time.sleep(1)
            count -= 1
        raise TimeoutError(f"Failed to publish after retries: {req}")


class _SyncSubscriber(_SubscriberBase):
    def __init__(
        self,
        pubsub_channel_type,
        address: str = None,
        channel: grpc.Channel = None,
    ):
        super().__init__()

        if address:
            assert channel is None, "address and channel cannot both be specified"
            channel = gcs_utils.create_gcs_channel(address)
        else:
            assert channel is not None, "One of address and channel must be specified"
        # GRPC stub to GCS pubsub.
        self._stub = gcs_service_pb2_grpc.InternalPubSubGcsServiceStub(channel)

        # Type of the channel.
        self._channel = pubsub_channel_type
        # Protects multi-threaded read and write of self._queue.
        self._lock = threading.Lock()
        # A queue of received PubMessage.
        self._queue = deque()
        # Indicates whether the subscriber has closed.
        self._close = threading.Event()

    def subscribe(self) -> None:
        """Registers a subscription for the subscriber's channel type.

        Before the registration, published messages in the channel will not be
        saved for the subscriber.
        """
        with self._lock:
            if self._close.is_set():
                return
            req = self._subscribe_request(self._channel)
            self._stub.GcsSubscriberCommandBatch(req, timeout=30)

    def _poll_locked(self, timeout=None) -> None:
        assert self._lock.locked()

        # Poll until data becomes available.
        while len(self._queue) == 0:
            if self._close.is_set():
                return

            fut = self._stub.GcsSubscriberPoll.future(
                self._poll_request(), timeout=timeout
            )
            # Wait for result to become available, or cancel if the
            # subscriber has closed.
            while True:
                try:
                    # Use 1s timeout to check for subscriber closing
                    # periodically.
                    fut.result(timeout=1)
                    break
                except grpc.FutureTimeoutError:
                    # Subscriber has closed. Cancel inflight request and
                    # return from polling.
                    if self._close.is_set():
                        fut.cancel()
                        return
                    # GRPC has not replied, continue waiting.
                    continue
                except grpc.RpcError as e:
                    if self._should_terminate_polling(e):
                        return
                    raise

            if fut.done():
                self._last_batch_size = len(fut.result().pub_messages)
                for msg in fut.result().pub_messages:
                    if msg.channel_type != self._channel:
                        logger.warn(f"Ignoring message from unsubscribed channel {msg}")
                        continue
                    self._queue.append(msg)

    def close(self) -> None:
        """Closes the subscriber and its active subscription."""

        # Mark close to terminate inflight polling and prevent future requests.
        if self._close.is_set():
            return
        self._close.set()
        req = self._unsubscribe_request(channels=[self._channel])
        try:
            self._stub.GcsSubscriberCommandBatch(req, timeout=5)
        except Exception:
            pass
        self._stub = None


class GcsErrorSubscriber(_SyncSubscriber):
    """Subscriber to error info. Thread safe.

    Usage example:
        subscriber = GcsErrorSubscriber()
        # Subscribe to the error channel.
        subscriber.subscribe()
        ...
        while running:
            error_id, error_data = subscriber.poll()
            ......
        # Unsubscribe from the error channels.
        subscriber.close()
    """

    def __init__(
        self,
        address: str = None,
        channel: grpc.Channel = None,
    ):
        super().__init__(pubsub_pb2.RAY_ERROR_INFO_CHANNEL, address, channel)

    def poll(self, timeout=None) -> Tuple[bytes, ErrorTableData]:
        """Polls for new error messages.

        Returns:
            A tuple of error message ID and ErrorTableData proto message,
            or None, None if polling times out or subscriber closed.
        """
        with self._lock:
            self._poll_locked(timeout=timeout)
            return self._pop_error_info(self._queue)


class GcsLogSubscriber(_SyncSubscriber):
    """Subscriber to logs. Thread safe.

    Usage example:
        subscriber = GcsLogSubscriber()
        # Subscribe to the log channel.
        subscriber.subscribe()
        ...
        while running:
            log = subscriber.poll()
            ......
        # Unsubscribe from the log channel.
        subscriber.close()
    """

    def __init__(
        self,
        address: str = None,
        channel: grpc.Channel = None,
    ):
        super().__init__(pubsub_pb2.RAY_LOG_CHANNEL, address, channel)

    def poll(self, timeout=None) -> Optional[dict]:
        """Polls for new log messages.

        Returns:
            A dict containing a batch of log lines and their metadata,
            or None if polling times out or subscriber closed.
        """
        with self._lock:
            self._poll_locked(timeout=timeout)
            return self._pop_log_batch(self._queue)


class GcsFunctionKeySubscriber(_SyncSubscriber):
    """Subscriber to function（and actor class) dependency keys. Thread safe.

    Usage example:
        subscriber = GcsFunctionKeySubscriber()
        # Subscribe to the function key channel.
        subscriber.subscribe()
        ...
        while running:
            key = subscriber.poll()
            ......
        # Unsubscribe from the function key channel.
        subscriber.close()
    """

    def __init__(
        self,
        address: str = None,
        channel: grpc.Channel = None,
    ):
        super().__init__(pubsub_pb2.RAY_PYTHON_FUNCTION_CHANNEL, address, channel)

    def poll(self, timeout=None) -> Optional[bytes]:
        """Polls for new function key messages.

        Returns:
            A byte string of function key.
            None if polling times out or subscriber closed.
        """
        with self._lock:
            self._poll_locked(timeout=timeout)
            return self._pop_function_key(self._queue)


# Test-only
class GcsActorSubscriber(_SyncSubscriber):
    """Subscriber to actor updates. Thread safe.

    Usage example:
        subscriber = GcsActorSubscriber()
        # Subscribe to the actor channel.
        subscriber.subscribe()
        ...
        while running:
            actor_data = subscriber.poll()
            ......
        # Unsubscribe from the channel.
        subscriber.close()
    """

    def __init__(
        self,
        address: str = None,
        channel: grpc.Channel = None,
    ):
        super().__init__(pubsub_pb2.GCS_ACTOR_CHANNEL, address, channel)

    def poll(self, timeout=None) -> List[Tuple[bytes, str]]:
        """Polls for new actor messages.

        Returns:
            A byte string of function key.
            None if polling times out or subscriber closed.
        """
        with self._lock:
            self._poll_locked(timeout=timeout)
            return self._pop_actors(self._queue, batch_size=1)


class GcsAioPublisher(_PublisherBase):
    """Publisher to GCS. Uses async io."""

    def __init__(self, address: str = None, channel: aiogrpc.Channel = None):
        if address:
            assert channel is None, "address and channel cannot both be specified"
            channel = gcs_utils.create_gcs_channel(address, aio=True)
        else:
            assert channel is not None, "One of address and channel must be specified"
        self._stub = gcs_service_pb2_grpc.InternalPubSubGcsServiceStub(channel)

    async def publish_error(self, key_id: bytes, error_info: ErrorTableData) -> None:
        """Publishes error info to GCS."""
        msg = pubsub_pb2.PubMessage(
            channel_type=pubsub_pb2.RAY_ERROR_INFO_CHANNEL,
            key_id=key_id,
            error_info_message=error_info,
        )
        req = gcs_service_pb2.GcsPublishRequest(pub_messages=[msg])
        await self._stub.GcsPublish(req)

    async def publish_logs(self, log_batch: dict) -> None:
        """Publishes logs to GCS."""
        req = self._create_log_request(log_batch)
        await self._stub.GcsPublish(req)

    async def publish_resource_usage(self, key: str, json: str) -> None:
        """Publishes logs to GCS."""
        req = self._create_node_resource_usage_request(key, json)
        await self._stub.GcsPublish(req)


class _AioSubscriber(_SubscriberBase):
    """Async io subscriber to GCS.

    Usage example common to Aio subscribers:
        subscriber = GcsAioXxxSubscriber(address="...")
        await subscriber.subscribe()
        while running:
            ...... = await subscriber.poll()
            ......
        await subscriber.close()
    """

    def __init__(
        self,
        pubsub_channel_type,
        address: str = None,
        channel: aiogrpc.Channel = None,
    ):
        super().__init__()

        if address:
            assert channel is None, "address and channel cannot both be specified"
            channel = gcs_utils.create_gcs_channel(address, aio=True)
        else:
            assert channel is not None, "One of address and channel must be specified"
        # GRPC stub to GCS pubsub.
        self._stub = gcs_service_pb2_grpc.InternalPubSubGcsServiceStub(channel)

        # Type of the channel.
        self._channel = pubsub_channel_type
        # A queue of received PubMessage.
        self._queue = deque()
        # Indicates whether the subscriber has closed.
        self._close = asyncio.Event()

    async def subscribe(self) -> None:
        """Registers a subscription for the subscriber's channel type.

        Before the registration, published messages in the channel will not be
        saved for the subscriber.
        """
        if self._close.is_set():
            return
        req = self._subscribe_request(self._channel)
        await self._stub.GcsSubscriberCommandBatch(req, timeout=30)

    async def _poll_call(self, req, timeout=None):
        # Wrap GRPC _AioCall as a coroutine.
        return await self._stub.GcsSubscriberPoll(req, timeout=timeout)

    async def _poll(self, timeout=None) -> None:
        while len(self._queue) == 0:
<<<<<<< HEAD
            poll = get_or_create_event_loop().create_task(
=======
            req = self._poll_request()
            poll = asyncio.get_event_loop().create_task(
>>>>>>> f67bf509
                self._poll_call(req, timeout=timeout)
            )
            close = get_or_create_event_loop().create_task(self._close.wait())
            done, others = await asyncio.wait(
                [poll, close], timeout=timeout, return_when=asyncio.FIRST_COMPLETED
            )
            # Cancel the other task if needed to prevent memory leak.
            other_task = others.pop()
            if not other_task.done():
                other_task.cancel()
            if poll not in done or close in done:
                # Request timed out or subscriber closed.
                break
            try:
                self._last_batch_size = len(poll.result().pub_messages)
                for msg in poll.result().pub_messages:
                    self._queue.append(msg)
            except grpc.RpcError as e:
                if self._should_terminate_polling(e):
                    return
                raise

    async def close(self) -> None:
        """Closes the subscriber and its active subscription."""

        # Mark close to terminate inflight polling and prevent future requests.
        if self._close.is_set():
            return
        self._close.set()
        req = self._unsubscribe_request(channels=[self._channel])
        try:
            await self._stub.GcsSubscriberCommandBatch(req, timeout=5)
        except Exception:
            pass
        self._stub = None


class GcsAioErrorSubscriber(_AioSubscriber):
    def __init__(
        self,
        address: str = None,
        channel: grpc.Channel = None,
    ):
        super().__init__(pubsub_pb2.RAY_ERROR_INFO_CHANNEL, address, channel)

    async def poll(self, timeout=None) -> Tuple[bytes, ErrorTableData]:
        """Polls for new error message.

        Returns:
            A tuple of error message ID and ErrorTableData proto message,
            or None, None if polling times out or subscriber closed.
        """
        await self._poll(timeout=timeout)
        return self._pop_error_info(self._queue)


class GcsAioLogSubscriber(_AioSubscriber):
    def __init__(
        self,
        address: str = None,
        channel: grpc.Channel = None,
    ):
        super().__init__(pubsub_pb2.RAY_LOG_CHANNEL, address, channel)

    async def poll(self, timeout=None) -> dict:
        """Polls for new log message.

        Returns:
            A dict containing a batch of log lines and their metadata,
            or None if polling times out or subscriber closed.
        """
        await self._poll(timeout=timeout)
        return self._pop_log_batch(self._queue)


class GcsAioResourceUsageSubscriber(_AioSubscriber):
    def __init__(
        self,
        address: str = None,
        channel: grpc.Channel = None,
    ):
        super().__init__(pubsub_pb2.RAY_NODE_RESOURCE_USAGE_CHANNEL, address, channel)

    async def poll(self, timeout=None) -> Tuple[bytes, str]:
        """Polls for new resource usage message.

        Returns:
            A tuple of string reporter ID and resource usage json string.
        """
        await self._poll(timeout=timeout)
        return self._pop_resource_usage(self._queue)


class GcsAioActorSubscriber(_AioSubscriber):
    def __init__(
        self,
        address: str = None,
        channel: grpc.Channel = None,
    ):
        super().__init__(pubsub_pb2.GCS_ACTOR_CHANNEL, address, channel)

    @property
    def queue_size(self):
        return len(self._queue)

    async def poll(self, timeout=None, batch_size=500) -> List[Tuple[bytes, str]]:
        """Polls for new actor message.

        Returns:
            A tuple of binary actor ID and actor table data.
        """
        await self._poll(timeout=timeout)
        return self._pop_actors(self._queue, batch_size=batch_size)<|MERGE_RESOLUTION|>--- conflicted
+++ resolved
@@ -511,12 +511,8 @@
 
     async def _poll(self, timeout=None) -> None:
         while len(self._queue) == 0:
-<<<<<<< HEAD
+            req = self._poll_request()
             poll = get_or_create_event_loop().create_task(
-=======
-            req = self._poll_request()
-            poll = asyncio.get_event_loop().create_task(
->>>>>>> f67bf509
                 self._poll_call(req, timeout=timeout)
             )
             close = get_or_create_event_loop().create_task(self._close.wait())
