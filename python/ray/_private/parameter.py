--- conflicted
+++ resolved
@@ -253,19 +253,15 @@
         self._check_usage()
         self.cluster_id = cluster_id
         self.node_id = node_id
-<<<<<<< HEAD
-        self.enable_physical_mode = enable_physical_mode
         self.enable_head_ha = (
             os.environ.get("RAY_ENABLE_HEAD_HA", "false").lower() == "true"
         )
-=======
 
         self.resource_isolation_config = resource_isolation_config
         if not self.resource_isolation_config:
             self.resource_isolation_config = ResourceIsolationConfig(
                 enable_resource_isolation=False
             )
->>>>>>> 8ea94573
 
         # Set the internal config options for object reconstruction.
         if enable_object_reconstruction:
