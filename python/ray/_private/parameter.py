--- conflicted
+++ resolved
@@ -1,847 +1,430 @@
-<<<<<<< HEAD
-import logging
-import os
-
-import numpy as np
-
-import ray.ray_constants as ray_constants
-
-logger = logging.getLogger(__name__)
-
-
-class RayParams:
-    """A class used to store the parameters used by Ray.
-
-    Attributes:
-        external_addresses (str): The address of external Redis server to
-            connect to, in format of "ip1:port1,ip2:port2,...".  If this
-            address is provided, then ray won't start Redis instances in the
-            head node but use external Redis server(s) instead.
-        redis_address (str): The address of the Redis server to connect to. If
-            this address is not provided, then this command will start Redis, a
-            raylet, a plasma store, a plasma manager, and some workers.
-            It will also kill these processes when Python exits.
-        redis_port (int): The port that the primary Redis shard should listen
-            to. If None, then it will fall back to
-            ray.ray_constants.DEFAULT_PORT, or a random port if the default is
-            not available.
-        redis_shard_ports: A list of the ports to use for the non-primary Redis
-            shards. If None, then it will fall back to the ports right after
-            redis_port, or random ports if those are not available.
-        num_cpus (int): Number of CPUs to configure the raylet with.
-        num_gpus (int): Number of GPUs to configure the raylet with.
-        resources: A dictionary mapping the name of a resource to the quantity
-            of that resource available.
-        memory: Total available memory for workers requesting memory.
-        object_store_memory: The amount of memory (in bytes) to start the
-            object store with.
-        redis_max_memory: The max amount of memory (in bytes) to allow redis
-            to use, or None for no limit. Once the limit is exceeded, redis
-            will start LRU eviction of entries. This only applies to the
-            sharded redis tables (task and object tables).
-        object_manager_port int: The port to use for the object manager.
-        node_manager_port: The port to use for the node manager.
-        gcs_server_port: The port to use for the GCS server.
-        node_ip_address (str): The IP address of the node that we are on.
-        raylet_ip_address (str): The IP address of the raylet that this node
-            connects to.
-        min_worker_port (int): The lowest port number that workers will bind
-            on. If not set or set to 0, random ports will be chosen.
-        max_worker_port (int): The highest port number that workers will bind
-            on. If set, min_worker_port must also be set.
-        worker_port_list (str): An explicit list of ports to be used for
-            workers (comma-separated). Overrides min_worker_port and
-            max_worker_port.
-        ray_client_server_port (int): The port number the ray client server
-            will bind on. If not set, the ray client server will not
-            be started.
-        object_ref_seed (int): Used to seed the deterministic generation of
-            object refs. The same value can be used across multiple runs of the
-            same job in order to generate the object refs in a consistent
-            manner. However, the same ID should not be used for different jobs.
-        redirect_worker_output: True if the stdout and stderr of worker
-            processes should be redirected to files.
-        redirect_output (bool): True if stdout and stderr for non-worker
-            processes should be redirected to files and false otherwise.
-        num_redis_shards: The number of Redis shards to start in addition to
-            the primary Redis shard.
-        redis_max_clients: If provided, attempt to configure Redis with this
-            maxclients number.
-        redis_password (str): Prevents external clients without the password
-            from connecting to Redis if provided.
-        plasma_directory: A directory where the Plasma memory mapped files will
-            be created.
-        worker_path (str): The path of the source code that will be run by the
-            worker.
-        setup_worker_path (str): The path of the Python file that will set up
-            the environment for the worker process.
-        huge_pages: Boolean flag indicating whether to start the Object
-            Store with hugetlbfs support. Requires plasma_directory.
-        include_dashboard: Boolean flag indicating whether to start the web
-            UI, which displays the status of the Ray cluster. If this value is
-            None, then the UI will be started if the relevant dependencies are
-            present.
-        dashboard_host: The host to bind the web UI server to. Can either be
-            localhost (127.0.0.1) or 0.0.0.0 (available from all interfaces).
-            By default, this is set to localhost to prevent access from
-            external machines.
-        dashboard_port: The port to bind the dashboard server to.
-            Defaults to 8265.
-        dashboard_agent_listen_port: The port for dashboard agents to listen on
-            for HTTP requests.
-        logging_level: Logging level, default will be logging.INFO.
-        logging_format: Logging format, default contains a timestamp,
-            filename, line number, and message. See ray_constants.py.
-        plasma_store_socket_name (str): If provided, it will specify the socket
-            name used by the plasma store.
-        raylet_socket_name (str): If provided, it will specify the socket path
-            used by the raylet process.
-        temp_dir (str): If provided, it will specify the root temporary
-            directory for the Ray process.
-        runtime_env_dir_name (str): If provided, specifies the directory that
-            will be created in the session dir to hold runtime_env files.
-        include_log_monitor (bool): If True, then start a log monitor to
-            monitor the log files for all processes on this node and push their
-            contents to Redis.
-        autoscaling_config: path to autoscaling config file.
-        metrics_agent_port(int): The port to bind metrics agent.
-        metrics_export_port(int): The port at which metrics are exposed
-            through a Prometheus endpoint.
-        no_monitor(bool): If True, the ray autoscaler monitor for this cluster
-            will not be started.
-        _system_config (dict): Configuration for overriding RayConfig
-            defaults. Used to set system configuration and for experimental Ray
-            core feature flags.
-        enable_object_reconstruction (bool): Enable plasma reconstruction on
-            failure.
-        start_initial_python_workers_for_first_job (bool): If true, start
-            initial Python workers for the first job on the node.
-        ray_debugger_external (bool): If true, make the Ray debugger for a
-            worker available externally to the node it is running on. This will
-            bind on 0.0.0.0 instead of localhost.
-        env_vars (dict): Override environment variables for the raylet.
-    """
-
-    def __init__(
-        self,
-        external_addresses=None,
-        redis_address=None,
-        num_cpus=None,
-        num_gpus=None,
-        resources=None,
-        memory=None,
-        object_store_memory=None,
-        redis_max_memory=None,
-        redis_port=None,
-        redis_shard_ports=None,
-        object_manager_port=None,
-        node_manager_port=0,
-        gcs_server_port=None,
-        node_ip_address=None,
-        raylet_ip_address=None,
-        min_worker_port=None,
-        max_worker_port=None,
-        worker_port_list=None,
-        ray_client_server_port=None,
-        object_ref_seed=None,
-        driver_mode=None,
-        redirect_worker_output=None,
-        redirect_output=None,
-        num_redis_shards=None,
-        redis_max_clients=None,
-        redis_password=ray_constants.REDIS_DEFAULT_PASSWORD,
-        plasma_directory=None,
-        worker_path=None,
-        setup_worker_path=None,
-        huge_pages=False,
-        include_dashboard=None,
-        dashboard_host=ray_constants.DEFAULT_DASHBOARD_IP,
-        dashboard_port=ray_constants.DEFAULT_DASHBOARD_PORT,
-        dashboard_agent_listen_port=0,
-        logging_level=logging.INFO,
-        logging_format=ray_constants.LOGGER_FORMAT,
-        plasma_store_socket_name=None,
-        raylet_socket_name=None,
-        temp_dir=None,
-        runtime_env_dir_name=None,
-        include_log_monitor=None,
-        autoscaling_config=None,
-        start_initial_python_workers_for_first_job=False,
-        ray_debugger_external=False,
-        _system_config=None,
-        enable_object_reconstruction=False,
-        metrics_agent_port=None,
-        metrics_export_port=None,
-        tracing_startup_hook=None,
-        no_monitor=False,
-        env_vars=None,
-    ):
-        self.object_ref_seed = object_ref_seed
-        self.external_addresses = external_addresses
-        self.redis_address = redis_address
-        self.num_cpus = num_cpus
-        self.num_gpus = num_gpus
-        self.memory = memory
-        self.object_store_memory = object_store_memory
-        self.resources = resources
-        self.redis_max_memory = redis_max_memory
-        self.redis_port = redis_port
-        self.redis_shard_ports = redis_shard_ports
-        self.object_manager_port = object_manager_port
-        self.node_manager_port = node_manager_port
-        self.gcs_server_port = gcs_server_port
-        self.node_ip_address = node_ip_address
-        self.raylet_ip_address = raylet_ip_address
-        self.min_worker_port = min_worker_port
-        self.max_worker_port = max_worker_port
-        self.worker_port_list = worker_port_list
-        self.ray_client_server_port = ray_client_server_port
-        self.driver_mode = driver_mode
-        self.redirect_worker_output = redirect_worker_output
-        self.redirect_output = redirect_output
-        self.num_redis_shards = num_redis_shards
-        self.redis_max_clients = redis_max_clients
-        self.redis_password = redis_password
-        self.plasma_directory = plasma_directory
-        self.worker_path = worker_path
-        self.setup_worker_path = setup_worker_path
-        self.huge_pages = huge_pages
-        self.include_dashboard = include_dashboard
-        self.dashboard_host = dashboard_host
-        self.dashboard_port = dashboard_port
-        self.dashboard_agent_listen_port = dashboard_agent_listen_port
-        self.plasma_store_socket_name = plasma_store_socket_name
-        self.raylet_socket_name = raylet_socket_name
-        self.temp_dir = temp_dir
-        self.runtime_env_dir_name = (
-            runtime_env_dir_name or ray_constants.DEFAULT_RUNTIME_ENV_DIR_NAME
-        )
-        self.include_log_monitor = include_log_monitor
-        self.autoscaling_config = autoscaling_config
-        self.metrics_agent_port = metrics_agent_port
-        self.metrics_export_port = metrics_export_port
-        self.tracing_startup_hook = tracing_startup_hook
-        self.no_monitor = no_monitor
-        self.start_initial_python_workers_for_first_job = (
-            start_initial_python_workers_for_first_job
-        )
-        self.ray_debugger_external = ray_debugger_external
-        self.env_vars = env_vars
-        self._system_config = _system_config or {}
-        self._enable_object_reconstruction = enable_object_reconstruction
-        self._check_usage()
-
-        # Set the internal config options for object reconstruction.
-        if enable_object_reconstruction:
-            # Turn off object pinning.
-            if self._system_config is None:
-                self._system_config = dict()
-            print(self._system_config)
-            self._system_config["lineage_pinning_enabled"] = True
-
-    def update(self, **kwargs):
-        """Update the settings according to the keyword arguments.
-
-        Args:
-            kwargs: The keyword arguments to set corresponding fields.
-        """
-        for arg in kwargs:
-            if hasattr(self, arg):
-                setattr(self, arg, kwargs[arg])
-            else:
-                raise ValueError(f"Invalid RayParams parameter in update: {arg}")
-
-        self._check_usage()
-
-    def update_if_absent(self, **kwargs):
-        """Update the settings when the target fields are None.
-
-        Args:
-            kwargs: The keyword arguments to set corresponding fields.
-        """
-        for arg in kwargs:
-            if hasattr(self, arg):
-                if getattr(self, arg) is None:
-                    setattr(self, arg, kwargs[arg])
-            else:
-                raise ValueError(
-                    "Invalid RayParams parameter in" " update_if_absent: %s" % arg
-                )
-
-        self._check_usage()
-
-    def update_pre_selected_port(self):
-        """Update the pre-selected port information
-
-        Returns:
-            The dictionary mapping of component -> ports.
-        """
-
-        def wrap_port(port):
-            # 0 port means select a random port for the grpc server.
-            if port is None or port == 0:
-                return []
-            else:
-                return [port]
-
-        # Create a dictionary of the component -> port mapping.
-        pre_selected_ports = {
-            "gcs": wrap_port(self.redis_port),
-            "object_manager": wrap_port(self.object_manager_port),
-            "node_manager": wrap_port(self.node_manager_port),
-            "gcs_server": wrap_port(self.gcs_server_port),
-            "client_server": wrap_port(self.ray_client_server_port),
-            "dashboard": wrap_port(self.dashboard_port),
-            "dashboard_agent": wrap_port(self.metrics_agent_port),
-            "metrics_export": wrap_port(self.metrics_export_port),
-        }
-        redis_shard_ports = self.redis_shard_ports
-        if redis_shard_ports is None:
-            redis_shard_ports = []
-        pre_selected_ports["redis_shards"] = redis_shard_ports
-        if self.worker_port_list is None:
-            if self.min_worker_port is not None and self.max_worker_port is not None:
-                pre_selected_ports["worker_ports"] = list(
-                    range(self.min_worker_port, self.max_worker_port + 1)
-                )
-            else:
-                # The dict is not updated when it requires random ports.
-                pre_selected_ports["worker_ports"] = []
-        else:
-            pre_selected_ports["worker_ports"] = [
-                int(port) for port in self.worker_port_list.split(",")
-            ]
-
-        # Update the pre selected port set.
-        self.reserved_ports = set()
-        for comp, port_list in pre_selected_ports.items():
-            for port in port_list:
-                if port in self.reserved_ports:
-                    raise ValueError(
-                        f"Ray component {comp} is trying to use "
-                        f"a port number {port} that is used by "
-                        "other components.\n"
-                        f"Port information: {pre_selected_ports}\n"
-                        "If you allocate ports, "
-                        "please make sure the same port is not used by "
-                        "multiple components."
-                    )
-                self.reserved_ports.add(port)
-
-    def _check_usage(self):
-        if self.worker_port_list is not None:
-            for port_str in self.worker_port_list.split(","):
-                try:
-                    port = int(port_str)
-                except ValueError as e:
-                    raise ValueError(
-                        "worker_port_list must be a comma-separated "
-                        + "list of integers: {}".format(e)
-                    ) from None
-
-                if port < 1024 or port > 65535:
-                    raise ValueError(
-                        "Ports in worker_port_list must be "
-                        "between 1024 and 65535. Got: {}".format(port)
-                    )
-
-        # Used primarily for testing.
-        if os.environ.get("RAY_USE_RANDOM_PORTS", False):
-            if self.min_worker_port is None and self.max_worker_port is None:
-                self.min_worker_port = 0
-                self.max_worker_port = 0
-
-        if self.min_worker_port is not None:
-            if self.min_worker_port != 0 and (
-                self.min_worker_port < 1024 or self.min_worker_port > 65535
-            ):
-                raise ValueError(
-                    "min_worker_port must be 0 or an integer " "between 1024 and 65535."
-                )
-
-        if self.max_worker_port is not None:
-            if self.min_worker_port is None:
-                raise ValueError(
-                    "If max_worker_port is set, min_worker_port " "must also be set."
-                )
-            elif self.max_worker_port != 0:
-                if self.max_worker_port < 1024 or self.max_worker_port > 65535:
-                    raise ValueError(
-                        "max_worker_port must be 0 or an integer between "
-                        "1024 and 65535."
-                    )
-                elif self.max_worker_port <= self.min_worker_port:
-                    raise ValueError(
-                        "max_worker_port must be higher than " "min_worker_port."
-                    )
-
-        if self.ray_client_server_port is not None:
-            if (
-                self.ray_client_server_port < 1024
-                or self.ray_client_server_port > 65535
-            ):
-                raise ValueError(
-                    "ray_client_server_port must be an integer "
-                    "between 1024 and 65535."
-                )
-
-        if self.resources is not None:
-            assert "CPU" not in self.resources, (
-                "'CPU' should not be included in the resource dictionary. Use "
-                "num_cpus instead."
-            )
-            assert "GPU" not in self.resources, (
-                "'GPU' should not be included in the resource dictionary. Use "
-                "num_gpus instead."
-            )
-
-        if self.redirect_worker_output is not None:
-            raise DeprecationWarning(
-                "The redirect_worker_output argument is deprecated. To "
-                "control logging to the driver, use the 'log_to_driver' "
-                "argument to 'ray.init()'"
-            )
-
-        if self.redirect_output is not None:
-            raise DeprecationWarning("The redirect_output argument is deprecated.")
-
-        # Parse the numpy version.
-        numpy_version = np.__version__.split(".")
-        numpy_major, numpy_minor = int(numpy_version[0]), int(numpy_version[1])
-        if numpy_major <= 1 and numpy_minor < 16:
-            logger.warning(
-                "Using ray with numpy < 1.16.0 will result in slow "
-                "serialization. Upgrade numpy if using with ray."
-            )
-=======
-import logging
-import os
-
-import numpy as np
-
-import ray.ray_constants as ray_constants
-
-logger = logging.getLogger(__name__)
-
-
-class RayParams:
-    """A class used to store the parameters used by Ray.
-
-    Attributes:
-        redis_address (str): The address of the Redis server to connect to. If
-            this address is not provided, then this command will start Redis, a
-            raylet, a plasma store, a plasma manager, and some workers.
-            It will also kill these processes when Python exits.
-        redis_port (int): The port that the primary Redis shard should listen
-            to. If None, then it will fall back to
-            ray.ray_constants.DEFAULT_PORT, or a random port if the default is
-            not available.
-        redis_shard_ports: A list of the ports to use for the non-primary Redis
-            shards. If None, then it will fall back to the ports right after
-            redis_port, or random ports if those are not available.
-        num_cpus (int): Number of CPUs to configure the raylet with.
-        num_gpus (int): Number of GPUs to configure the raylet with.
-        resources: A dictionary mapping the name of a resource to the quantity
-            of that resource available.
-        memory: Total available memory for workers requesting memory.
-        object_store_memory: The amount of memory (in bytes) to start the
-            object store with.
-        redis_max_memory: The max amount of memory (in bytes) to allow redis
-            to use, or None for no limit. Once the limit is exceeded, redis
-            will start LRU eviction of entries. This only applies to the
-            sharded redis tables (task and object tables).
-        object_manager_port int: The port to use for the object manager.
-        node_manager_port: The port to use for the node manager.
-        gcs_server_port: The port to use for the GCS server.
-        node_ip_address (str): The IP address of the node that we are on.
-        raylet_ip_address (str): The IP address of the raylet that this node
-            connects to.
-        min_worker_port (int): The lowest port number that workers will bind
-            on. If not set or set to 0, random ports will be chosen.
-        max_worker_port (int): The highest port number that workers will bind
-            on. If set, min_worker_port must also be set.
-        worker_port_list (str): An explicit list of ports to be used for
-            workers (comma-separated). Overrides min_worker_port and
-            max_worker_port.
-        ray_client_server_port (int): The port number the ray client server
-            will bind on. If not set, the ray client server will not
-            be started.
-        object_ref_seed (int): Used to seed the deterministic generation of
-            object refs. The same value can be used across multiple runs of the
-            same job in order to generate the object refs in a consistent
-            manner. However, the same ID should not be used for different jobs.
-        redirect_output (bool): True if stdout and stderr for non-worker
-            processes should be redirected to files and false otherwise.
-        external_addresses (str): The address of external Redis server to
-            connect to, in format of "ip1:port1,ip2:port2,...".  If this
-            address is provided, then ray won't start Redis instances in the
-            head node but use external Redis server(s) instead.
-        num_redis_shards: The number of Redis shards to start in addition to
-            the primary Redis shard.
-        redis_max_clients: If provided, attempt to configure Redis with this
-            maxclients number.
-        redis_password (str): Prevents external clients without the password
-            from connecting to Redis if provided.
-        plasma_directory: A directory where the Plasma memory mapped files will
-            be created.
-        worker_path (str): The path of the source code that will be run by the
-            worker.
-        setup_worker_path (str): The path of the Python file that will set up
-            the environment for the worker process.
-        huge_pages: Boolean flag indicating whether to start the Object
-            Store with hugetlbfs support. Requires plasma_directory.
-        include_dashboard: Boolean flag indicating whether to start the web
-            UI, which displays the status of the Ray cluster. If this value is
-            None, then the UI will be started if the relevant dependencies are
-            present.
-        dashboard_host: The host to bind the web UI server to. Can either be
-            localhost (127.0.0.1) or 0.0.0.0 (available from all interfaces).
-            By default, this is set to localhost to prevent access from
-            external machines.
-        dashboard_port: The port to bind the dashboard server to.
-            Defaults to 8265.
-        dashboard_agent_listen_port: The port for dashboard agents to listen on
-            for HTTP requests.
-        logging_level: Logging level, default will be logging.INFO.
-        logging_format: Logging format, default contains a timestamp,
-            filename, line number, and message. See ray_constants.py.
-        plasma_store_socket_name (str): If provided, it will specify the socket
-            name used by the plasma store.
-        raylet_socket_name (str): If provided, it will specify the socket path
-            used by the raylet process.
-        temp_dir (str): If provided, it will specify the root temporary
-            directory for the Ray process.
-        runtime_env_dir_name (str): If provided, specifies the directory that
-            will be created in the session dir to hold runtime_env files.
-        include_log_monitor (bool): If True, then start a log monitor to
-            monitor the log files for all processes on this node and push their
-            contents to Redis.
-        autoscaling_config: path to autoscaling config file.
-        metrics_agent_port(int): The port to bind metrics agent.
-        metrics_export_port(int): The port at which metrics are exposed
-            through a Prometheus endpoint.
-        no_monitor(bool): If True, the ray autoscaler monitor for this cluster
-            will not be started.
-        _system_config (dict): Configuration for overriding RayConfig
-            defaults. Used to set system configuration and for experimental Ray
-            core feature flags.
-        enable_object_reconstruction (bool): Enable plasma reconstruction on
-            failure.
-        start_initial_python_workers_for_first_job (bool): If true, start
-            initial Python workers for the first job on the node.
-        ray_debugger_external (bool): If true, make the Ray debugger for a
-            worker available externally to the node it is running on. This will
-            bind on 0.0.0.0 instead of localhost.
-        env_vars (dict): Override environment variables for the raylet.
-    """
-
-    def __init__(
-        self,
-        redis_address=None,
-        gcs_address=None,
-        num_cpus=None,
-        num_gpus=None,
-        resources=None,
-        memory=None,
-        object_store_memory=None,
-        redis_max_memory=None,
-        redis_port=None,
-        redis_shard_ports=None,
-        object_manager_port=None,
-        node_manager_port=0,
-        gcs_server_port=None,
-        node_ip_address=None,
-        raylet_ip_address=None,
-        min_worker_port=None,
-        max_worker_port=None,
-        worker_port_list=None,
-        ray_client_server_port=None,
-        object_ref_seed=None,
-        driver_mode=None,
-        redirect_output=None,
-        external_addresses=None,
-        num_redis_shards=None,
-        redis_max_clients=None,
-        redis_password=ray_constants.REDIS_DEFAULT_PASSWORD,
-        plasma_directory=None,
-        worker_path=None,
-        setup_worker_path=None,
-        huge_pages=False,
-        include_dashboard=None,
-        dashboard_host=ray_constants.DEFAULT_DASHBOARD_IP,
-        dashboard_port=ray_constants.DEFAULT_DASHBOARD_PORT,
-        dashboard_agent_listen_port=0,
-        logging_level=logging.INFO,
-        logging_format=ray_constants.LOGGER_FORMAT,
-        plasma_store_socket_name=None,
-        raylet_socket_name=None,
-        temp_dir=None,
-        runtime_env_dir_name=None,
-        include_log_monitor=None,
-        autoscaling_config=None,
-        start_initial_python_workers_for_first_job=False,
-        ray_debugger_external=False,
-        _system_config=None,
-        enable_object_reconstruction=False,
-        metrics_agent_port=None,
-        metrics_export_port=None,
-        tracing_startup_hook=None,
-        no_monitor=False,
-        env_vars=None,
-    ):
-        self.redis_address = redis_address
-        self.gcs_address = gcs_address
-        self.num_cpus = num_cpus
-        self.num_gpus = num_gpus
-        self.memory = memory
-        self.object_store_memory = object_store_memory
-        self.resources = resources
-        self.redis_max_memory = redis_max_memory
-        self.redis_port = redis_port
-        self.redis_shard_ports = redis_shard_ports
-        self.object_manager_port = object_manager_port
-        self.node_manager_port = node_manager_port
-        self.gcs_server_port = gcs_server_port
-        self.node_ip_address = node_ip_address
-        self.raylet_ip_address = raylet_ip_address
-        self.min_worker_port = min_worker_port
-        self.max_worker_port = max_worker_port
-        self.worker_port_list = worker_port_list
-        self.ray_client_server_port = ray_client_server_port
-        self.driver_mode = driver_mode
-        self.redirect_output = redirect_output
-        self.external_addresses = external_addresses
-        self.num_redis_shards = num_redis_shards
-        self.redis_max_clients = redis_max_clients
-        self.redis_password = redis_password
-        self.plasma_directory = plasma_directory
-        self.worker_path = worker_path
-        self.setup_worker_path = setup_worker_path
-        self.huge_pages = huge_pages
-        self.include_dashboard = include_dashboard
-        self.dashboard_host = dashboard_host
-        self.dashboard_port = dashboard_port
-        self.dashboard_agent_listen_port = dashboard_agent_listen_port
-        self.plasma_store_socket_name = plasma_store_socket_name
-        self.raylet_socket_name = raylet_socket_name
-        self.temp_dir = temp_dir
-        self.runtime_env_dir_name = (
-            runtime_env_dir_name or ray_constants.DEFAULT_RUNTIME_ENV_DIR_NAME
-        )
-        self.include_log_monitor = include_log_monitor
-        self.autoscaling_config = autoscaling_config
-        self.metrics_agent_port = metrics_agent_port
-        self.metrics_export_port = metrics_export_port
-        self.tracing_startup_hook = tracing_startup_hook
-        self.no_monitor = no_monitor
-        self.object_ref_seed = object_ref_seed
-        self.start_initial_python_workers_for_first_job = (
-            start_initial_python_workers_for_first_job
-        )
-        self.ray_debugger_external = ray_debugger_external
-        self.env_vars = env_vars
-        self._system_config = _system_config or {}
-        self._enable_object_reconstruction = enable_object_reconstruction
-        self._check_usage()
-
-        # Set the internal config options for object reconstruction.
-        if enable_object_reconstruction:
-            # Turn off object pinning.
-            if self._system_config is None:
-                self._system_config = dict()
-            print(self._system_config)
-            self._system_config["lineage_pinning_enabled"] = True
-
-    def update(self, **kwargs):
-        """Update the settings according to the keyword arguments.
-
-        Args:
-            kwargs: The keyword arguments to set corresponding fields.
-        """
-        for arg in kwargs:
-            if hasattr(self, arg):
-                setattr(self, arg, kwargs[arg])
-            else:
-                raise ValueError(f"Invalid RayParams parameter in update: {arg}")
-
-        self._check_usage()
-
-    def update_if_absent(self, **kwargs):
-        """Update the settings when the target fields are None.
-
-        Args:
-            kwargs: The keyword arguments to set corresponding fields.
-        """
-        for arg in kwargs:
-            if hasattr(self, arg):
-                if getattr(self, arg) is None:
-                    setattr(self, arg, kwargs[arg])
-            else:
-                raise ValueError(
-                    "Invalid RayParams parameter in" " update_if_absent: %s" % arg
-                )
-
-        self._check_usage()
-
-    def update_pre_selected_port(self):
-        """Update the pre-selected port information
-
-        Returns:
-            The dictionary mapping of component -> ports.
-        """
-
-        def wrap_port(port):
-            # 0 port means select a random port for the grpc server.
-            if port is None or port == 0:
-                return []
-            else:
-                return [port]
-
-        # Create a dictionary of the component -> port mapping.
-        pre_selected_ports = {
-            "gcs": wrap_port(self.redis_port),
-            "object_manager": wrap_port(self.object_manager_port),
-            "node_manager": wrap_port(self.node_manager_port),
-            "gcs_server": wrap_port(self.gcs_server_port),
-            "client_server": wrap_port(self.ray_client_server_port),
-            "dashboard": wrap_port(self.dashboard_port),
-            "dashboard_agent_grpc": wrap_port(self.metrics_agent_port),
-            "dashboard_agent_http": wrap_port(self.dashboard_agent_listen_port),
-            "metrics_export": wrap_port(self.metrics_export_port),
-        }
-        redis_shard_ports = self.redis_shard_ports
-        if redis_shard_ports is None:
-            redis_shard_ports = []
-        pre_selected_ports["redis_shards"] = redis_shard_ports
-        if self.worker_port_list is None:
-            if self.min_worker_port is not None and self.max_worker_port is not None:
-                pre_selected_ports["worker_ports"] = list(
-                    range(self.min_worker_port, self.max_worker_port + 1)
-                )
-            else:
-                # The dict is not updated when it requires random ports.
-                pre_selected_ports["worker_ports"] = []
-        else:
-            pre_selected_ports["worker_ports"] = [
-                int(port) for port in self.worker_port_list.split(",")
-            ]
-
-        # Update the pre selected port set.
-        self.reserved_ports = set()
-        for comp, port_list in pre_selected_ports.items():
-            for port in port_list:
-                if port in self.reserved_ports:
-                    raise ValueError(
-                        f"Ray component {comp} is trying to use "
-                        f"a port number {port} that is used by "
-                        "other components.\n"
-                        f"Port information: "
-                        f"{self._format_ports(pre_selected_ports)}\n"
-                        "If you allocate ports, "
-                        "please make sure the same port is not used by "
-                        "multiple components."
-                    )
-                self.reserved_ports.add(port)
-
-    def _check_usage(self):
-        if self.worker_port_list is not None:
-            for port_str in self.worker_port_list.split(","):
-                try:
-                    port = int(port_str)
-                except ValueError as e:
-                    raise ValueError(
-                        "worker_port_list must be a comma-separated "
-                        + "list of integers: {}".format(e)
-                    ) from None
-
-                if port < 1024 or port > 65535:
-                    raise ValueError(
-                        "Ports in worker_port_list must be "
-                        "between 1024 and 65535. Got: {}".format(port)
-                    )
-
-        # Used primarily for testing.
-        if os.environ.get("RAY_USE_RANDOM_PORTS", False):
-            if self.min_worker_port is None and self.max_worker_port is None:
-                self.min_worker_port = 0
-                self.max_worker_port = 0
-
-        if self.min_worker_port is not None:
-            if self.min_worker_port != 0 and (
-                self.min_worker_port < 1024 or self.min_worker_port > 65535
-            ):
-                raise ValueError(
-                    "min_worker_port must be 0 or an integer " "between 1024 and 65535."
-                )
-
-        if self.max_worker_port is not None:
-            if self.min_worker_port is None:
-                raise ValueError(
-                    "If max_worker_port is set, min_worker_port " "must also be set."
-                )
-            elif self.max_worker_port != 0:
-                if self.max_worker_port < 1024 or self.max_worker_port > 65535:
-                    raise ValueError(
-                        "max_worker_port must be 0 or an integer between "
-                        "1024 and 65535."
-                    )
-                elif self.max_worker_port <= self.min_worker_port:
-                    raise ValueError(
-                        "max_worker_port must be higher than " "min_worker_port."
-                    )
-
-        if self.ray_client_server_port is not None:
-            if (
-                self.ray_client_server_port < 1024
-                or self.ray_client_server_port > 65535
-            ):
-                raise ValueError(
-                    "ray_client_server_port must be an integer "
-                    "between 1024 and 65535."
-                )
-
-        if self.resources is not None:
-            assert "CPU" not in self.resources, (
-                "'CPU' should not be included in the resource dictionary. Use "
-                "num_cpus instead."
-            )
-            assert "GPU" not in self.resources, (
-                "'GPU' should not be included in the resource dictionary. Use "
-                "num_gpus instead."
-            )
-
-        if self.redirect_output is not None:
-            raise DeprecationWarning("The redirect_output argument is deprecated.")
-
-        # Parse the numpy version.
-        numpy_version = np.__version__.split(".")
-        numpy_major, numpy_minor = int(numpy_version[0]), int(numpy_version[1])
-        if numpy_major <= 1 and numpy_minor < 16:
-            logger.warning(
-                "Using ray with numpy < 1.16.0 will result in slow "
-                "serialization. Upgrade numpy if using with ray."
-            )
-
-    def _format_ports(self, pre_selected_ports):
-        """Format the pre selected ports information to be more
-        human readable.
-        """
-        ports = pre_selected_ports.copy()
-
-        for comp, port_list in ports.items():
-            if len(port_list) == 1:
-                ports[comp] = port_list[0]
-            elif len(port_list) == 0:
-                # Nothing is selected, meaning it will be randomly selected.
-                ports[comp] = "random"
-            elif comp == "worker_ports":
-                min_port = port_list[0]
-                max_port = port_list[len(port_list) - 1]
-                port_range_str = None
-                if len(port_list) < 50:
-                    port_range_str = str(port_list)
-                else:
-                    port_range_str = f"from {min_port} to {max_port}"
-                ports[comp] = f"{len(port_list)} ports {port_range_str}"
-        return ports
->>>>>>> 19672688
+import logging
+import os
+
+import numpy as np
+
+import ray.ray_constants as ray_constants
+
+logger = logging.getLogger(__name__)
+
+
+class RayParams:
+    """A class used to store the parameters used by Ray.
+
+    Attributes:
+        redis_address (str): The address of the Redis server to connect to. If
+            this address is not provided, then this command will start Redis, a
+            raylet, a plasma store, a plasma manager, and some workers.
+            It will also kill these processes when Python exits.
+        redis_port (int): The port that the primary Redis shard should listen
+            to. If None, then it will fall back to
+            ray.ray_constants.DEFAULT_PORT, or a random port if the default is
+            not available.
+        redis_shard_ports: A list of the ports to use for the non-primary Redis
+            shards. If None, then it will fall back to the ports right after
+            redis_port, or random ports if those are not available.
+        num_cpus (int): Number of CPUs to configure the raylet with.
+        num_gpus (int): Number of GPUs to configure the raylet with.
+        resources: A dictionary mapping the name of a resource to the quantity
+            of that resource available.
+        memory: Total available memory for workers requesting memory.
+        object_store_memory: The amount of memory (in bytes) to start the
+            object store with.
+        redis_max_memory: The max amount of memory (in bytes) to allow redis
+            to use, or None for no limit. Once the limit is exceeded, redis
+            will start LRU eviction of entries. This only applies to the
+            sharded redis tables (task and object tables).
+        object_manager_port int: The port to use for the object manager.
+        node_manager_port: The port to use for the node manager.
+        gcs_server_port: The port to use for the GCS server.
+        node_ip_address (str): The IP address of the node that we are on.
+        raylet_ip_address (str): The IP address of the raylet that this node
+            connects to.
+        min_worker_port (int): The lowest port number that workers will bind
+            on. If not set or set to 0, random ports will be chosen.
+        max_worker_port (int): The highest port number that workers will bind
+            on. If set, min_worker_port must also be set.
+        worker_port_list (str): An explicit list of ports to be used for
+            workers (comma-separated). Overrides min_worker_port and
+            max_worker_port.
+        ray_client_server_port (int): The port number the ray client server
+            will bind on. If not set, the ray client server will not
+            be started.
+        object_ref_seed (int): Used to seed the deterministic generation of
+            object refs. The same value can be used across multiple runs of the
+            same job in order to generate the object refs in a consistent
+            manner. However, the same ID should not be used for different jobs.
+        redirect_output (bool): True if stdout and stderr for non-worker
+            processes should be redirected to files and false otherwise.
+        external_addresses (str): The address of external Redis server to
+            connect to, in format of "ip1:port1,ip2:port2,...".  If this
+            address is provided, then ray won't start Redis instances in the
+            head node but use external Redis server(s) instead.
+        num_redis_shards: The number of Redis shards to start in addition to
+            the primary Redis shard.
+        redis_max_clients: If provided, attempt to configure Redis with this
+            maxclients number.
+        redis_password (str): Prevents external clients without the password
+            from connecting to Redis if provided.
+        plasma_directory: A directory where the Plasma memory mapped files will
+            be created.
+        worker_path (str): The path of the source code that will be run by the
+            worker.
+        setup_worker_path (str): The path of the Python file that will set up
+            the environment for the worker process.
+        huge_pages: Boolean flag indicating whether to start the Object
+            Store with hugetlbfs support. Requires plasma_directory.
+        include_dashboard: Boolean flag indicating whether to start the web
+            UI, which displays the status of the Ray cluster. If this value is
+            None, then the UI will be started if the relevant dependencies are
+            present.
+        dashboard_host: The host to bind the web UI server to. Can either be
+            localhost (127.0.0.1) or 0.0.0.0 (available from all interfaces).
+            By default, this is set to localhost to prevent access from
+            external machines.
+        dashboard_port: The port to bind the dashboard server to.
+            Defaults to 8265.
+        dashboard_agent_listen_port: The port for dashboard agents to listen on
+            for HTTP requests.
+        logging_level: Logging level, default will be logging.INFO.
+        logging_format: Logging format, default contains a timestamp,
+            filename, line number, and message. See ray_constants.py.
+        plasma_store_socket_name (str): If provided, it will specify the socket
+            name used by the plasma store.
+        raylet_socket_name (str): If provided, it will specify the socket path
+            used by the raylet process.
+        temp_dir (str): If provided, it will specify the root temporary
+            directory for the Ray process.
+        runtime_env_dir_name (str): If provided, specifies the directory that
+            will be created in the session dir to hold runtime_env files.
+        include_log_monitor (bool): If True, then start a log monitor to
+            monitor the log files for all processes on this node and push their
+            contents to Redis.
+        autoscaling_config: path to autoscaling config file.
+        metrics_agent_port(int): The port to bind metrics agent.
+        metrics_export_port(int): The port at which metrics are exposed
+            through a Prometheus endpoint.
+        no_monitor(bool): If True, the ray autoscaler monitor for this cluster
+            will not be started.
+        _system_config (dict): Configuration for overriding RayConfig
+            defaults. Used to set system configuration and for experimental Ray
+            core feature flags.
+        enable_object_reconstruction (bool): Enable plasma reconstruction on
+            failure.
+        start_initial_python_workers_for_first_job (bool): If true, start
+            initial Python workers for the first job on the node.
+        ray_debugger_external (bool): If true, make the Ray debugger for a
+            worker available externally to the node it is running on. This will
+            bind on 0.0.0.0 instead of localhost.
+        env_vars (dict): Override environment variables for the raylet.
+    """
+
+    def __init__(
+        self,
+        redis_address=None,
+        gcs_address=None,
+        num_cpus=None,
+        num_gpus=None,
+        resources=None,
+        memory=None,
+        object_store_memory=None,
+        redis_max_memory=None,
+        redis_port=None,
+        redis_shard_ports=None,
+        object_manager_port=None,
+        node_manager_port=0,
+        gcs_server_port=None,
+        node_ip_address=None,
+        raylet_ip_address=None,
+        min_worker_port=None,
+        max_worker_port=None,
+        worker_port_list=None,
+        ray_client_server_port=None,
+        object_ref_seed=None,
+        driver_mode=None,
+        redirect_output=None,
+        external_addresses=None,
+        num_redis_shards=None,
+        redis_max_clients=None,
+        redis_password=ray_constants.REDIS_DEFAULT_PASSWORD,
+        plasma_directory=None,
+        worker_path=None,
+        setup_worker_path=None,
+        huge_pages=False,
+        include_dashboard=None,
+        dashboard_host=ray_constants.DEFAULT_DASHBOARD_IP,
+        dashboard_port=ray_constants.DEFAULT_DASHBOARD_PORT,
+        dashboard_agent_listen_port=0,
+        logging_level=logging.INFO,
+        logging_format=ray_constants.LOGGER_FORMAT,
+        plasma_store_socket_name=None,
+        raylet_socket_name=None,
+        temp_dir=None,
+        runtime_env_dir_name=None,
+        include_log_monitor=None,
+        autoscaling_config=None,
+        start_initial_python_workers_for_first_job=False,
+        ray_debugger_external=False,
+        _system_config=None,
+        enable_object_reconstruction=False,
+        metrics_agent_port=None,
+        metrics_export_port=None,
+        tracing_startup_hook=None,
+        no_monitor=False,
+        env_vars=None,
+    ):
+        self.redis_address = redis_address
+        self.gcs_address = gcs_address
+        self.num_cpus = num_cpus
+        self.num_gpus = num_gpus
+        self.memory = memory
+        self.object_store_memory = object_store_memory
+        self.resources = resources
+        self.redis_max_memory = redis_max_memory
+        self.redis_port = redis_port
+        self.redis_shard_ports = redis_shard_ports
+        self.object_manager_port = object_manager_port
+        self.node_manager_port = node_manager_port
+        self.gcs_server_port = gcs_server_port
+        self.node_ip_address = node_ip_address
+        self.raylet_ip_address = raylet_ip_address
+        self.min_worker_port = min_worker_port
+        self.max_worker_port = max_worker_port
+        self.worker_port_list = worker_port_list
+        self.ray_client_server_port = ray_client_server_port
+        self.driver_mode = driver_mode
+        self.redirect_output = redirect_output
+        self.external_addresses = external_addresses
+        self.num_redis_shards = num_redis_shards
+        self.redis_max_clients = redis_max_clients
+        self.redis_password = redis_password
+        self.plasma_directory = plasma_directory
+        self.worker_path = worker_path
+        self.setup_worker_path = setup_worker_path
+        self.huge_pages = huge_pages
+        self.include_dashboard = include_dashboard
+        self.dashboard_host = dashboard_host
+        self.dashboard_port = dashboard_port
+        self.dashboard_agent_listen_port = dashboard_agent_listen_port
+        self.plasma_store_socket_name = plasma_store_socket_name
+        self.raylet_socket_name = raylet_socket_name
+        self.temp_dir = temp_dir
+        self.runtime_env_dir_name = (
+            runtime_env_dir_name or ray_constants.DEFAULT_RUNTIME_ENV_DIR_NAME
+        )
+        self.include_log_monitor = include_log_monitor
+        self.autoscaling_config = autoscaling_config
+        self.metrics_agent_port = metrics_agent_port
+        self.metrics_export_port = metrics_export_port
+        self.tracing_startup_hook = tracing_startup_hook
+        self.no_monitor = no_monitor
+        self.object_ref_seed = object_ref_seed
+        self.start_initial_python_workers_for_first_job = (
+            start_initial_python_workers_for_first_job
+        )
+        self.ray_debugger_external = ray_debugger_external
+        self.env_vars = env_vars
+        self._system_config = _system_config or {}
+        self._enable_object_reconstruction = enable_object_reconstruction
+        self._check_usage()
+
+        # Set the internal config options for object reconstruction.
+        if enable_object_reconstruction:
+            # Turn off object pinning.
+            if self._system_config is None:
+                self._system_config = dict()
+            print(self._system_config)
+            self._system_config["lineage_pinning_enabled"] = True
+
+    def update(self, **kwargs):
+        """Update the settings according to the keyword arguments.
+
+        Args:
+            kwargs: The keyword arguments to set corresponding fields.
+        """
+        for arg in kwargs:
+            if hasattr(self, arg):
+                setattr(self, arg, kwargs[arg])
+            else:
+                raise ValueError(f"Invalid RayParams parameter in update: {arg}")
+
+        self._check_usage()
+
+    def update_if_absent(self, **kwargs):
+        """Update the settings when the target fields are None.
+
+        Args:
+            kwargs: The keyword arguments to set corresponding fields.
+        """
+        for arg in kwargs:
+            if hasattr(self, arg):
+                if getattr(self, arg) is None:
+                    setattr(self, arg, kwargs[arg])
+            else:
+                raise ValueError(
+                    "Invalid RayParams parameter in" " update_if_absent: %s" % arg
+                )
+
+        self._check_usage()
+
+    def update_pre_selected_port(self):
+        """Update the pre-selected port information
+
+        Returns:
+            The dictionary mapping of component -> ports.
+        """
+
+        def wrap_port(port):
+            # 0 port means select a random port for the grpc server.
+            if port is None or port == 0:
+                return []
+            else:
+                return [port]
+
+        # Create a dictionary of the component -> port mapping.
+        pre_selected_ports = {
+            "gcs": wrap_port(self.redis_port),
+            "object_manager": wrap_port(self.object_manager_port),
+            "node_manager": wrap_port(self.node_manager_port),
+            "gcs_server": wrap_port(self.gcs_server_port),
+            "client_server": wrap_port(self.ray_client_server_port),
+            "dashboard": wrap_port(self.dashboard_port),
+            "dashboard_agent_grpc": wrap_port(self.metrics_agent_port),
+            "dashboard_agent_http": wrap_port(self.dashboard_agent_listen_port),
+            "metrics_export": wrap_port(self.metrics_export_port),
+        }
+        redis_shard_ports = self.redis_shard_ports
+        if redis_shard_ports is None:
+            redis_shard_ports = []
+        pre_selected_ports["redis_shards"] = redis_shard_ports
+        if self.worker_port_list is None:
+            if self.min_worker_port is not None and self.max_worker_port is not None:
+                pre_selected_ports["worker_ports"] = list(
+                    range(self.min_worker_port, self.max_worker_port + 1)
+                )
+            else:
+                # The dict is not updated when it requires random ports.
+                pre_selected_ports["worker_ports"] = []
+        else:
+            pre_selected_ports["worker_ports"] = [
+                int(port) for port in self.worker_port_list.split(",")
+            ]
+
+        # Update the pre selected port set.
+        self.reserved_ports = set()
+        for comp, port_list in pre_selected_ports.items():
+            for port in port_list:
+                if port in self.reserved_ports:
+                    raise ValueError(
+                        f"Ray component {comp} is trying to use "
+                        f"a port number {port} that is used by "
+                        "other components.\n"
+                        f"Port information: "
+                        f"{self._format_ports(pre_selected_ports)}\n"
+                        "If you allocate ports, "
+                        "please make sure the same port is not used by "
+                        "multiple components."
+                    )
+                self.reserved_ports.add(port)
+
+    def _check_usage(self):
+        if self.worker_port_list is not None:
+            for port_str in self.worker_port_list.split(","):
+                try:
+                    port = int(port_str)
+                except ValueError as e:
+                    raise ValueError(
+                        "worker_port_list must be a comma-separated "
+                        + "list of integers: {}".format(e)
+                    ) from None
+
+                if port < 1024 or port > 65535:
+                    raise ValueError(
+                        "Ports in worker_port_list must be "
+                        "between 1024 and 65535. Got: {}".format(port)
+                    )
+
+        # Used primarily for testing.
+        if os.environ.get("RAY_USE_RANDOM_PORTS", False):
+            if self.min_worker_port is None and self.max_worker_port is None:
+                self.min_worker_port = 0
+                self.max_worker_port = 0
+
+        if self.min_worker_port is not None:
+            if self.min_worker_port != 0 and (
+                self.min_worker_port < 1024 or self.min_worker_port > 65535
+            ):
+                raise ValueError(
+                    "min_worker_port must be 0 or an integer " "between 1024 and 65535."
+                )
+
+        if self.max_worker_port is not None:
+            if self.min_worker_port is None:
+                raise ValueError(
+                    "If max_worker_port is set, min_worker_port " "must also be set."
+                )
+            elif self.max_worker_port != 0:
+                if self.max_worker_port < 1024 or self.max_worker_port > 65535:
+                    raise ValueError(
+                        "max_worker_port must be 0 or an integer between "
+                        "1024 and 65535."
+                    )
+                elif self.max_worker_port <= self.min_worker_port:
+                    raise ValueError(
+                        "max_worker_port must be higher than " "min_worker_port."
+                    )
+
+        if self.ray_client_server_port is not None:
+            if (
+                self.ray_client_server_port < 1024
+                or self.ray_client_server_port > 65535
+            ):
+                raise ValueError(
+                    "ray_client_server_port must be an integer "
+                    "between 1024 and 65535."
+                )
+
+        if self.resources is not None:
+            assert "CPU" not in self.resources, (
+                "'CPU' should not be included in the resource dictionary. Use "
+                "num_cpus instead."
+            )
+            assert "GPU" not in self.resources, (
+                "'GPU' should not be included in the resource dictionary. Use "
+                "num_gpus instead."
+            )
+
+        if self.redirect_output is not None:
+            raise DeprecationWarning("The redirect_output argument is deprecated.")
+
+        # Parse the numpy version.
+        numpy_version = np.__version__.split(".")
+        numpy_major, numpy_minor = int(numpy_version[0]), int(numpy_version[1])
+        if numpy_major <= 1 and numpy_minor < 16:
+            logger.warning(
+                "Using ray with numpy < 1.16.0 will result in slow "
+                "serialization. Upgrade numpy if using with ray."
+            )
+
+    def _format_ports(self, pre_selected_ports):
+        """Format the pre selected ports information to be more
+        human readable.
+        """
+        ports = pre_selected_ports.copy()
+
+        for comp, port_list in ports.items():
+            if len(port_list) == 1:
+                ports[comp] = port_list[0]
+            elif len(port_list) == 0:
+                # Nothing is selected, meaning it will be randomly selected.
+                ports[comp] = "random"
+            elif comp == "worker_ports":
+                min_port = port_list[0]
+                max_port = port_list[len(port_list) - 1]
+                port_range_str = None
+                if len(port_list) < 50:
+                    port_range_str = str(port_list)
+                else:
+                    port_range_str = f"from {min_port} to {max_port}"
+                ports[comp] = f"{len(port_list)} ports {port_range_str}"
+        return ports