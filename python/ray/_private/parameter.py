import logging
import os
from typing import Dict, List, Optional

import ray._private.ray_constants as ray_constants
<<<<<<< HEAD

from ray._private.label_utils import validate_node_labels
from ray._private.utils import check_ray_client_dependencies_installed
from ray._private.resource_isolation_config import ResourceIsolationConfig
=======
from ray._private.utils import (
    validate_node_labels,
    check_ray_client_dependencies_installed,
)
>>>>>>> 6f0d1706


logger = logging.getLogger(__name__)


class RayParams:
    """A class used to store the parameters used by Ray.

    Attributes:
        redis_address: The address of the Redis server to connect to. If
            this address is not provided, then this command will start Redis, a
            raylet, a plasma store, a plasma manager, and some workers.
            It will also kill these processes when Python exits.
        redis_port: The port that the primary Redis shard should listen
            to. If None, then it will fall back to
            ray._private.ray_constants.DEFAULT_PORT, or a random port if the default is
            not available.
        redis_shard_ports: A list of the ports to use for the non-primary Redis
            shards. If None, then it will fall back to the ports right after
            redis_port, or random ports if those are not available.
        num_cpus: Number of CPUs to configure the raylet with.
        num_gpus: Number of GPUs to configure the raylet with.
        resources: A dictionary mapping the name of a resource to the quantity
            of that resource available.
        labels: The key-value labels of the node.
        memory: Total available memory for workers requesting memory.
        object_store_memory: The amount of memory (in bytes) to start the
            object store with.
        object_manager_port int: The port to use for the object manager.
        node_manager_port: The port to use for the node manager.
        gcs_server_port: The port to use for the GCS server.
        node_ip_address: The IP address of the node that we are on.
        raylet_ip_address: The IP address of the raylet that this node
            connects to.
        min_worker_port: The lowest port number that workers will bind
            on. If not set or set to 0, random ports will be chosen.
        max_worker_port: The highest port number that workers will bind
            on. If set, min_worker_port must also be set.
        worker_port_list: An explicit list of ports to be used for
            workers (comma-separated). Overrides min_worker_port and
            max_worker_port.
        ray_client_server_port: The port number the ray client server
            will bind on. If not set, the ray client server will not
            be started.
        object_ref_seed: Used to seed the deterministic generation of
            object refs. The same value can be used across multiple runs of the
            same job in order to generate the object refs in a consistent
            manner. However, the same ID should not be used for different jobs.
        redirect_output: True if stdout and stderr for non-worker
            processes should be redirected to files and false otherwise.
        external_addresses: The address of external Redis server to
            connect to, in format of "ip1:port1,ip2:port2,...".  If this
            address is provided, then ray won't start Redis instances in the
            head node but use external Redis server(s) instead.
        num_redis_shards: The number of Redis shards to start in addition to
            the primary Redis shard.
        redis_max_clients: If provided, attempt to configure Redis with this
            maxclients number.
        redis_username: Prevents external clients without the username
            from connecting to Redis if provided.
        redis_password: Prevents external clients without the password
            from connecting to Redis if provided.
        plasma_directory: A directory where the Plasma memory mapped files will
            be created.
        object_spilling_directory: The path to spill objects to. The same path will
            be used as the object store fallback directory as well.
        worker_path: The path of the source code that will be run by the
            worker.
        setup_worker_path: The path of the Python file that will set up
            the environment for the worker process.
        huge_pages: Boolean flag indicating whether to start the Object
            Store with hugetlbfs support. Requires plasma_directory.
        include_dashboard: Boolean flag indicating whether to start the web
            UI, which displays the status of the Ray cluster. If this value is
            None, then the UI will be started if the relevant dependencies are
            present.
        dashboard_host: The host to bind the web UI server to. Can either be
            localhost (127.0.0.1) or 0.0.0.0 (available from all interfaces).
            By default, this is set to localhost to prevent access from
            external machines.
        dashboard_port: The port to bind the dashboard server to.
            Defaults to 8265.
        dashboard_agent_listen_port: The port for dashboard agents to listen on
            for HTTP requests.
            Defaults to 52365.
        runtime_env_agent_port: The port at which the runtime env agent
            listens to for HTTP.
            Defaults to random available port.
        plasma_store_socket_name: If provided, it specifies the socket
            name used by the plasma store.
        raylet_socket_name: If provided, it specifies the socket path
            used by the raylet process.
        temp_dir: If provided, it will specify the root temporary
            directory for the Ray process. Must be an absolute path.
        storage: Specify a URI for persistent cluster-wide storage. This storage path
            must be accessible by all nodes of the cluster, otherwise an error will be
            raised.
        runtime_env_dir_name: If provided, specifies the directory that
            will be created in the session dir to hold runtime_env files.
        include_log_monitor: If True, then start a log monitor to
            monitor the log files for all processes on this node and push their
            contents to Redis.
        autoscaling_config: path to autoscaling config file.
        metrics_agent_port: The port to bind metrics agent.
        metrics_export_port: The port at which metrics are exposed
            through a Prometheus endpoint.
        no_monitor: If True, the ray autoscaler monitor for this cluster
            will not be started.
        _system_config: Configuration for overriding RayConfig
            defaults. Used to set system configuration and for experimental Ray
            core feature flags.
        enable_object_reconstruction: Enable plasma reconstruction on
            failure.
        ray_debugger_external: If true, make the Ray debugger for a
            worker available externally to the node it is running on. This will
            bind on 0.0.0.0 instead of localhost.
        env_vars: Override environment variables for the raylet.
        session_name: The name of the session of the ray cluster.
        webui: The url of the UI.
        cluster_id: The cluster ID in hex string.
        resource_isolation_config: settings for cgroupv2 based isolation of ray
            system processes (defaults to no isolation if config not provided)
    """

    def __init__(
        self,
        redis_address: Optional[str] = None,
        gcs_address: Optional[str] = None,
        num_cpus: Optional[int] = None,
        num_gpus: Optional[int] = None,
        resources: Optional[Dict[str, float]] = None,
        labels: Optional[Dict[str, str]] = None,
        memory: Optional[float] = None,
        object_store_memory: Optional[float] = None,
        redis_port: Optional[int] = None,
        redis_shard_ports: Optional[List[int]] = None,
        object_manager_port: Optional[int] = None,
        node_manager_port: int = 0,
        gcs_server_port: Optional[int] = None,
        node_ip_address: Optional[str] = None,
        node_name: Optional[str] = None,
        raylet_ip_address: Optional[str] = None,
        min_worker_port: Optional[int] = None,
        max_worker_port: Optional[int] = None,
        worker_port_list: Optional[List[int]] = None,
        ray_client_server_port: Optional[int] = None,
        object_ref_seed: Optional[int] = None,
        driver_mode=None,
        redirect_output: Optional[bool] = None,
        external_addresses: Optional[List[str]] = None,
        num_redis_shards: Optional[int] = None,
        redis_max_clients: Optional[int] = None,
        redis_username: Optional[str] = ray_constants.REDIS_DEFAULT_USERNAME,
        redis_password: Optional[str] = ray_constants.REDIS_DEFAULT_PASSWORD,
        plasma_directory: Optional[str] = None,
        object_spilling_directory: Optional[str] = None,
        worker_path: Optional[str] = None,
        setup_worker_path: Optional[str] = None,
        huge_pages: Optional[bool] = False,
        include_dashboard: Optional[bool] = None,
        dashboard_host: Optional[str] = ray_constants.DEFAULT_DASHBOARD_IP,
        dashboard_port: Optional[bool] = ray_constants.DEFAULT_DASHBOARD_PORT,
        dashboard_agent_listen_port: Optional[
            int
        ] = ray_constants.DEFAULT_DASHBOARD_AGENT_LISTEN_PORT,
        runtime_env_agent_port: Optional[int] = None,
        plasma_store_socket_name: Optional[str] = None,
        raylet_socket_name: Optional[str] = None,
        temp_dir: Optional[str] = None,
        storage: Optional[str] = None,
        runtime_env_dir_name: Optional[str] = None,
        include_log_monitor: Optional[str] = None,
        autoscaling_config: Optional[str] = None,
        ray_debugger_external: bool = False,
        _system_config: Optional[Dict[str, str]] = None,
        enable_object_reconstruction: Optional[bool] = False,
        metrics_agent_port: Optional[int] = None,
        metrics_export_port: Optional[int] = None,
        tracing_startup_hook=None,
        no_monitor: Optional[bool] = False,
        env_vars: Optional[Dict[str, str]] = None,
        session_name: Optional[str] = None,
        webui: Optional[str] = None,
        cluster_id: Optional[str] = None,
        node_id: Optional[str] = None,
        resource_isolation_config: Optional[ResourceIsolationConfig] = None,
    ):
        self.redis_address = redis_address
        self.gcs_address = gcs_address
        self.num_cpus = num_cpus
        self.num_gpus = num_gpus
        self.memory = memory
        self.object_store_memory = object_store_memory
        self.resources = resources
        self.redis_port = redis_port
        self.redis_shard_ports = redis_shard_ports
        self.object_manager_port = object_manager_port
        self.node_manager_port = node_manager_port
        self.gcs_server_port = gcs_server_port
        self.node_ip_address = node_ip_address
        self.node_name = node_name
        self.raylet_ip_address = raylet_ip_address
        self.min_worker_port = min_worker_port
        self.max_worker_port = max_worker_port
        self.worker_port_list = worker_port_list
        self.ray_client_server_port = ray_client_server_port
        self.driver_mode = driver_mode
        self.redirect_output = redirect_output
        self.external_addresses = external_addresses
        self.num_redis_shards = num_redis_shards
        self.redis_max_clients = redis_max_clients
        self.redis_username = redis_username
        self.redis_password = redis_password
        self.plasma_directory = plasma_directory
        self.object_spilling_directory = object_spilling_directory
        self.worker_path = worker_path
        self.setup_worker_path = setup_worker_path
        self.huge_pages = huge_pages
        self.include_dashboard = include_dashboard
        self.dashboard_host = dashboard_host
        self.dashboard_port = dashboard_port
        self.dashboard_agent_listen_port = dashboard_agent_listen_port
        self.runtime_env_agent_port = runtime_env_agent_port
        self.plasma_store_socket_name = plasma_store_socket_name
        self.raylet_socket_name = raylet_socket_name
        self.temp_dir = temp_dir
        self.storage = storage or os.environ.get(
            ray_constants.RAY_STORAGE_ENVIRONMENT_VARIABLE
        )
        self.runtime_env_dir_name = (
            runtime_env_dir_name or ray_constants.DEFAULT_RUNTIME_ENV_DIR_NAME
        )
        self.include_log_monitor = include_log_monitor
        self.autoscaling_config = autoscaling_config
        self.metrics_agent_port = metrics_agent_port
        self.metrics_export_port = metrics_export_port
        self.tracing_startup_hook = tracing_startup_hook
        self.no_monitor = no_monitor
        self.object_ref_seed = object_ref_seed
        self.ray_debugger_external = ray_debugger_external
        self.env_vars = env_vars
        self.session_name = session_name
        self.webui = webui
        self._system_config = _system_config or {}
        self._enable_object_reconstruction = enable_object_reconstruction
        self.labels = labels
        self._check_usage()
        self.cluster_id = cluster_id
        self.node_id = node_id

        self.resource_isolation_config = resource_isolation_config
        if not self.resource_isolation_config:
            self.resource_isolation_config = ResourceIsolationConfig(
                enable_resource_isolation=False
            )

        # Set the internal config options for object reconstruction.
        if enable_object_reconstruction:
            # Turn off object pinning.
            if self._system_config is None:
                self._system_config = dict()
            print(self._system_config)
            self._system_config["lineage_pinning_enabled"] = True

    def update(self, **kwargs):
        """Update the settings according to the keyword arguments.

        Args:
            kwargs: The keyword arguments to set corresponding fields.
        """
        for arg in kwargs:
            if hasattr(self, arg):
                setattr(self, arg, kwargs[arg])
            else:
                raise ValueError(f"Invalid RayParams parameter in update: {arg}")

        self._check_usage()

    def update_if_absent(self, **kwargs):
        """Update the settings when the target fields are None.

        Args:
            kwargs: The keyword arguments to set corresponding fields.
        """
        for arg in kwargs:
            if hasattr(self, arg):
                if getattr(self, arg) is None:
                    setattr(self, arg, kwargs[arg])
            else:
                raise ValueError(
                    f"Invalid RayParams parameter in update_if_absent: {arg}"
                )

        self._check_usage()

    def update_pre_selected_port(self):
        """Update the pre-selected port information

        Returns:
            The dictionary mapping of component -> ports.
        """

        def wrap_port(port):
            # 0 port means select a random port for the grpc server.
            if port is None or port == 0:
                return []
            else:
                return [port]

        # Create a dictionary of the component -> port mapping.
        pre_selected_ports = {
            "gcs": wrap_port(self.redis_port),
            "object_manager": wrap_port(self.object_manager_port),
            "node_manager": wrap_port(self.node_manager_port),
            "gcs_server": wrap_port(self.gcs_server_port),
            "client_server": wrap_port(self.ray_client_server_port),
            "dashboard": wrap_port(self.dashboard_port),
            "dashboard_agent_grpc": wrap_port(self.metrics_agent_port),
            "dashboard_agent_http": wrap_port(self.dashboard_agent_listen_port),
            "runtime_env_agent": wrap_port(self.runtime_env_agent_port),
            "metrics_export": wrap_port(self.metrics_export_port),
        }
        redis_shard_ports = self.redis_shard_ports
        if redis_shard_ports is None:
            redis_shard_ports = []
        pre_selected_ports["redis_shards"] = redis_shard_ports
        if self.worker_port_list is None:
            if self.min_worker_port is not None and self.max_worker_port is not None:
                pre_selected_ports["worker_ports"] = list(
                    range(self.min_worker_port, self.max_worker_port + 1)
                )
            else:
                # The dict is not updated when it requires random ports.
                pre_selected_ports["worker_ports"] = []
        else:
            pre_selected_ports["worker_ports"] = [
                int(port) for port in self.worker_port_list.split(",")
            ]

        # Update the pre selected port set.
        self.reserved_ports = set()
        for comp, port_list in pre_selected_ports.items():
            for port in port_list:
                if port in self.reserved_ports:
                    raise ValueError(
                        f"Ray component {comp} is trying to use "
                        f"a port number {port} that is used by other components.\n"
                        f"Port information: {self._format_ports(pre_selected_ports)}\n"
                        "If you allocate ports, please make sure the same port "
                        "is not used by multiple components."
                    )
                self.reserved_ports.add(port)

    def _check_usage(self):
        if self.worker_port_list is not None:
            for port_str in self.worker_port_list.split(","):
                try:
                    port = int(port_str)
                except ValueError as e:
                    raise ValueError(
                        "worker_port_list must be a comma-separated "
                        f"list of integers: {e}"
                    ) from None

                if port < 1024 or port > 65535:
                    raise ValueError(
                        "Ports in worker_port_list must be "
                        f"between 1024 and 65535. Got: {port}"
                    )

        # Used primarily for testing.
        if os.environ.get("RAY_USE_RANDOM_PORTS", False):
            if self.min_worker_port is None and self.max_worker_port is None:
                self.min_worker_port = 0
                self.max_worker_port = 0

        if self.min_worker_port is not None:
            if self.min_worker_port != 0 and (
                self.min_worker_port < 1024 or self.min_worker_port > 65535
            ):
                raise ValueError(
                    "min_worker_port must be 0 or an integer between 1024 and 65535."
                )

        if self.max_worker_port is not None:
            if self.min_worker_port is None:
                raise ValueError(
                    "If max_worker_port is set, min_worker_port must also be set."
                )
            elif self.max_worker_port != 0:
                if self.max_worker_port < 1024 or self.max_worker_port > 65535:
                    raise ValueError(
                        "max_worker_port must be 0 or an integer between "
                        "1024 and 65535."
                    )
                elif self.max_worker_port <= self.min_worker_port:
                    raise ValueError(
                        "max_worker_port must be higher than min_worker_port."
                    )
        if self.ray_client_server_port is not None:
            if not check_ray_client_dependencies_installed():
                raise ValueError(
                    "Ray Client requires pip package `ray[client]`. "
                    "If you installed the minimal Ray (e.g. `pip install ray`), "
                    "please reinstall by executing `pip install ray[client]`."
                )
            if (
                self.ray_client_server_port < 1024
                or self.ray_client_server_port > 65535
            ):
                raise ValueError(
                    "ray_client_server_port must be an integer "
                    "between 1024 and 65535."
                )
        if self.runtime_env_agent_port is not None:
            if (
                self.runtime_env_agent_port < 1024
                or self.runtime_env_agent_port > 65535
            ):
                raise ValueError(
                    "runtime_env_agent_port must be an integer "
                    "between 1024 and 65535."
                )

        if self.resources is not None:

            def build_error(resource, alternative):
                return (
                    f"{self.resources} -> `{resource}` cannot be a "
                    "custom resource because it is one of the default resources "
                    f"({ray_constants.DEFAULT_RESOURCES}). "
                    f"Use `{alternative}` instead. For example, use `ray start "
                    f"--{alternative.replace('_', '-')}=1` instead of "
                    f"`ray start --resources={{'{resource}': 1}}`"
                )

            assert "CPU" not in self.resources, build_error("CPU", "num_cpus")
            assert "GPU" not in self.resources, build_error("GPU", "num_gpus")
            assert "memory" not in self.resources, build_error("memory", "memory")
            assert "object_store_memory" not in self.resources, build_error(
                "object_store_memory", "object_store_memory"
            )

        if self.redirect_output is not None:
            raise DeprecationWarning("The redirect_output argument is deprecated.")

        if self.temp_dir is not None and not os.path.isabs(self.temp_dir):
            raise ValueError("temp_dir must be absolute path or None.")

        validate_node_labels(self.labels)

    def _format_ports(self, pre_selected_ports):
        """Format the pre-selected ports information to be more human-readable."""
        ports = pre_selected_ports.copy()

        for comp, port_list in ports.items():
            if len(port_list) == 1:
                ports[comp] = port_list[0]
            elif len(port_list) == 0:
                # Nothing is selected, meaning it will be randomly selected.
                ports[comp] = "random"
            elif comp == "worker_ports":
                min_port = port_list[0]
                max_port = port_list[len(port_list) - 1]
                if len(port_list) < 50:
                    port_range_str = str(port_list)
                else:
                    port_range_str = f"from {min_port} to {max_port}"
                ports[comp] = f"{len(port_list)} ports {port_range_str}"
        return ports<|MERGE_RESOLUTION|>--- conflicted
+++ resolved
@@ -3,17 +3,12 @@
 from typing import Dict, List, Optional
 
 import ray._private.ray_constants as ray_constants
-<<<<<<< HEAD
-
-from ray._private.label_utils import validate_node_labels
-from ray._private.utils import check_ray_client_dependencies_installed
+
 from ray._private.resource_isolation_config import ResourceIsolationConfig
-=======
 from ray._private.utils import (
     validate_node_labels,
     check_ray_client_dependencies_installed,
 )
->>>>>>> 6f0d1706
 
 
 logger = logging.getLogger(__name__)
