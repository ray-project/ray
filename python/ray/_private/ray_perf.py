--- conflicted
+++ resolved
@@ -335,7 +335,6 @@
         ray.get([async_actor_work.remote(a) for _ in range(m)])
 
     results += timeit("n:n async-actor calls async", async_actor_multi, m * n)
-<<<<<<< HEAD
 
     """
     Async generator actor
@@ -416,8 +415,6 @@
         "n:n async-actor-generator calls async", async_actor_multi_generator, m * n
     )
     ray.shutdown()
-=======
->>>>>>> 4aba87b9
 
     NUM_PGS = 100
     NUM_BUNDLES = 1
