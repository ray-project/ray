--- conflicted
+++ resolved
@@ -23,14 +23,10 @@
     def __init__(self, source: Event.SourceType, logger: logging.Logger):
         """Adapter for the Python logger that's used to emit events.
 
-<<<<<<< HEAD
         When events are emitted, they are aggregated and available via
         state API and dashboard.
 
-        This class is threas-safe.
-=======
         This class is thread-safe.
->>>>>>> df328251
         """
         self.logger = logger
         # Aligned with `event.proto`'s `message Event``
