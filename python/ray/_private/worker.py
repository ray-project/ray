--- conflicted
+++ resolved
@@ -1909,7 +1909,7 @@
 
     def prefix_for(data: Dict[str, str]) -> str:
         """The PID prefix for this log line."""
-        if data.get("pid") in ["autoscaler", "raylet", "error_event"]:
+        if data.get("pid") in ["autoscaler", "raylet"]:
             return ""
         else:
             res = "pid="
@@ -1932,11 +1932,6 @@
             and ray_constants.LOG_PREFIX_INFO_MESSAGE not in line
         ):
             return colorama.Fore.YELLOW
-        if (
-            data.get("pid") == "error_event"
-            and ray_constants.LOG_PREFIX_INFO_MESSAGE not in line
-        ):
-            return colorama.Fore.MAGENTA
         elif data.get("pid") == "autoscaler":
             if "Error:" in line or "Warning:" in line:
                 return colorama.Fore.YELLOW
@@ -2070,23 +2065,17 @@
                 JobID.nil().binary(),
             ]:
                 continue
-<<<<<<< HEAD
-            error_message = error_data.error_message
-            if error_data.type == ray_constants.TASK_PUSH_ERROR:
-=======
 
             error_message = error_data["error_message"]
             if error_data["type"] == ray_constants.TASK_PUSH_ERROR:
->>>>>>> 1b698d3b
                 # TODO(ekl) remove task push errors entirely now that we have
                 # the separate unhandled exception handler.
                 pass
             else:
-                # logger.warning(error_message)
                 print_to_stdstream(
                     {
                         "lines": [error_message],
-                        "pid": "error_event",
+                        "pid": "raylet",
                         "is_err": False,
                     }
                 )
