--- conflicted
+++ resolved
@@ -1463,15 +1463,8 @@
     # to log it again.
     info_str = "Connected to Ray cluster."
     if gcs_address is None:
-<<<<<<< HEAD
-        info_str = (
-            f"Started a local Ray cluster at: {_global_node.address_info['address']}."
-        )
-    if dashboard_url is not None:
-=======
         info_str = "Started a local Ray instance."
     if dashboard_url:
->>>>>>> 7a6d0d94
         logger.info(
             info_str + " View the dashboard at %s%shttp://%s%s%s.",
             colorama.Style.BRIGHT,
