import atexit
import faulthandler
import functools
import hashlib
import inspect
import io
import json
import logging
import os
import sys
import threading
import time
import traceback
import urllib
import warnings
from abc import ABCMeta, abstractmethod
from collections.abc import Mapping
from contextlib import contextmanager
from dataclasses import dataclass
from typing import (
    IO,
    Any,
    AnyStr,
    Callable,
    Dict,
    Generic,
    Iterator,
    List,
    Optional,
    Sequence,
    Tuple,
    TypeVar,
    Union,
    overload,
)
from urllib.parse import urlparse

import colorama
import setproctitle

if sys.version_info >= (3, 8):
    from typing import Literal, Protocol
else:
    from typing_extensions import Literal, Protocol

import ray
import ray._private.import_thread as import_thread
import ray._private.node
import ray._private.parameter
import ray._private.profiling as profiling
import ray._private.ray_constants as ray_constants
import ray._private.serialization as serialization
import ray._private.services as services
import ray._private.state
import ray._private.storage as storage

# Ray modules
import ray.actor
import ray.cloudpickle as pickle
import ray.job_config
import ray.remote_function
from ray import ActorID, JobID, Language, ObjectRef
from ray._private import ray_option_utils
from ray._private.client_mode_hook import client_mode_hook
from ray._private.function_manager import FunctionActorManager, make_function_table_key

from ray._private.inspect_util import is_cython
from ray._private.ray_logging import (
    global_worker_stdstream_dispatcher,
    stdout_deduplicator,
    stderr_deduplicator,
    setup_logger,
)
from ray._private.runtime_env.constants import RAY_JOB_CONFIG_JSON_ENV_VAR
from ray._private.runtime_env.py_modules import upload_py_modules_if_needed
from ray._private.runtime_env.working_dir import upload_working_dir_if_needed
from ray._private.runtime_env.setup_hook import upload_worker_setup_hook_if_needed
from ray._private.storage import _load_class
from ray._private.utils import check_oversized_function, get_ray_doc_version
from ray.exceptions import ObjectStoreFullError, RayError, RaySystemError, RayTaskError
from ray.experimental.internal_kv import (
    _initialize_internal_kv,
    _internal_kv_get,
    _internal_kv_initialized,
    _internal_kv_reset,
)
from ray.experimental import tqdm_ray
from ray.experimental.tqdm_ray import RAY_TQDM_MAGIC
from ray.util.annotations import Deprecated, DeveloperAPI, PublicAPI
from ray.util.debug import log_once
from ray.util.scheduling_strategies import PlacementGroupSchedulingStrategy
from ray.util.tracing.tracing_helper import _import_from_string
from ray.widgets import Template
from ray.widgets.util import repr_with_fallback

SCRIPT_MODE = 0
WORKER_MODE = 1
LOCAL_MODE = 2
SPILL_WORKER_MODE = 3
RESTORE_WORKER_MODE = 4

# Logger for this module. It should be configured at the entry point
# into the program using Ray. Ray provides a default configuration at
# entry/init points.
logger = logging.getLogger(__name__)


T0 = TypeVar("T0")
T1 = TypeVar("T1")
T2 = TypeVar("T2")
T3 = TypeVar("T3")
T4 = TypeVar("T4")
T5 = TypeVar("T5")
T6 = TypeVar("T6")
T7 = TypeVar("T7")
T8 = TypeVar("T8")
T9 = TypeVar("T9")
R = TypeVar("R")

DAGNode = TypeVar("DAGNode")


class RemoteFunctionNoArgs(Generic[R]):
    def __init__(self, function: Callable[[], R]) -> None:
        pass

    def remote(
        self,
    ) -> "ObjectRef[R]":
        ...

    def bind(
        self,
    ) -> "DAGNode[R]":
        ...


class RemoteFunction0(Generic[R, T0]):
    def __init__(self, function: Callable[[T0], R]) -> None:
        pass

    def remote(
        self,
        __arg0: "Union[T0, ObjectRef[T0]]",
    ) -> "ObjectRef[R]":
        ...

    def bind(
        self,
        __arg0: "Union[T0, DAGNode[T0]]",
    ) -> "DAGNode[R]":
        ...


class RemoteFunction1(Generic[R, T0, T1]):
    def __init__(self, function: Callable[[T0, T1], R]) -> None:
        pass

    def remote(
        self,
        __arg0: "Union[T0, ObjectRef[T0]]",
        __arg1: "Union[T1, ObjectRef[T1]]",
    ) -> "ObjectRef[R]":
        ...

    def bind(
        self,
        __arg0: "Union[T0, DAGNode[T0]]",
        __arg1: "Union[T1, DAGNode[T1]]",
    ) -> "DAGNode[R]":
        ...


class RemoteFunction2(Generic[R, T0, T1, T2]):
    def __init__(self, function: Callable[[T0, T1, T2], R]) -> None:
        pass

    def remote(
        self,
        __arg0: "Union[T0, ObjectRef[T0]]",
        __arg1: "Union[T1, ObjectRef[T1]]",
        __arg2: "Union[T2, ObjectRef[T2]]",
    ) -> "ObjectRef[R]":
        ...

    def bind(
        self,
        __arg0: "Union[T0, DAGNode[T0]]",
        __arg1: "Union[T1, DAGNode[T1]]",
        __arg2: "Union[T2, DAGNode[T2]]",
    ) -> "DAGNode[R]":
        ...


class RemoteFunction3(Generic[R, T0, T1, T2, T3]):
    def __init__(self, function: Callable[[T0, T1, T2, T3], R]) -> None:
        pass

    def remote(
        self,
        __arg0: "Union[T0, ObjectRef[T0]]",
        __arg1: "Union[T1, ObjectRef[T1]]",
        __arg2: "Union[T2, ObjectRef[T2]]",
        __arg3: "Union[T3, ObjectRef[T3]]",
    ) -> "ObjectRef[R]":
        ...

    def bind(
        self,
        __arg0: "Union[T0, DAGNode[T0]]",
        __arg1: "Union[T1, DAGNode[T1]]",
        __arg2: "Union[T2, DAGNode[T2]]",
        __arg3: "Union[T3, DAGNode[T3]]",
    ) -> "DAGNode[R]":
        ...


class RemoteFunction4(Generic[R, T0, T1, T2, T3, T4]):
    def __init__(self, function: Callable[[T0, T1, T2, T3, T4], R]) -> None:
        pass

    def remote(
        self,
        __arg0: "Union[T0, ObjectRef[T0]]",
        __arg1: "Union[T1, ObjectRef[T1]]",
        __arg2: "Union[T2, ObjectRef[T2]]",
        __arg3: "Union[T3, ObjectRef[T3]]",
        __arg4: "Union[T4, ObjectRef[T4]]",
    ) -> "ObjectRef[R]":
        ...

    def bind(
        self,
        __arg0: "Union[T0, DAGNode[T0]]",
        __arg1: "Union[T1, DAGNode[T1]]",
        __arg2: "Union[T2, DAGNode[T2]]",
        __arg3: "Union[T3, DAGNode[T3]]",
        __arg4: "Union[T4, DAGNode[T4]]",
    ) -> "DAGNode[R]":
        ...


class RemoteFunction5(Generic[R, T0, T1, T2, T3, T4, T5]):
    def __init__(self, function: Callable[[T0, T1, T2, T3, T4, T5], R]) -> None:
        pass

    def remote(
        self,
        __arg0: "Union[T0, ObjectRef[T0]]",
        __arg1: "Union[T1, ObjectRef[T1]]",
        __arg2: "Union[T2, ObjectRef[T2]]",
        __arg3: "Union[T3, ObjectRef[T3]]",
        __arg4: "Union[T4, ObjectRef[T4]]",
        __arg5: "Union[T5, ObjectRef[T5]]",
    ) -> "ObjectRef[R]":
        ...

    def bind(
        self,
        __arg0: "Union[T0, DAGNode[T0]]",
        __arg1: "Union[T1, DAGNode[T1]]",
        __arg2: "Union[T2, DAGNode[T2]]",
        __arg3: "Union[T3, DAGNode[T3]]",
        __arg4: "Union[T4, DAGNode[T4]]",
        __arg5: "Union[T5, DAGNode[T5]]",
    ) -> "DAGNode[R]":
        ...


class RemoteFunction6(Generic[R, T0, T1, T2, T3, T4, T5, T6]):
    def __init__(self, function: Callable[[T0, T1, T2, T3, T4, T5, T6], R]) -> None:
        pass

    def remote(
        self,
        __arg0: "Union[T0, ObjectRef[T0]]",
        __arg1: "Union[T1, ObjectRef[T1]]",
        __arg2: "Union[T2, ObjectRef[T2]]",
        __arg3: "Union[T3, ObjectRef[T3]]",
        __arg4: "Union[T4, ObjectRef[T4]]",
        __arg5: "Union[T5, ObjectRef[T5]]",
        __arg6: "Union[T6, ObjectRef[T6]]",
    ) -> "ObjectRef[R]":
        ...

    def bind(
        self,
        __arg0: "Union[T0, DAGNode[T0]]",
        __arg1: "Union[T1, DAGNode[T1]]",
        __arg2: "Union[T2, DAGNode[T2]]",
        __arg3: "Union[T3, DAGNode[T3]]",
        __arg4: "Union[T4, DAGNode[T4]]",
        __arg5: "Union[T5, DAGNode[T5]]",
        __arg6: "Union[T6, DAGNode[T6]]",
    ) -> "DAGNode[R]":
        ...


class RemoteFunction7(Generic[R, T0, T1, T2, T3, T4, T5, T6, T7]):
    def __init__(self, function: Callable[[T0, T1, T2, T3, T4, T5, T6, T7], R]) -> None:
        pass

    def remote(
        self,
        __arg0: "Union[T0, ObjectRef[T0]]",
        __arg1: "Union[T1, ObjectRef[T1]]",
        __arg2: "Union[T2, ObjectRef[T2]]",
        __arg3: "Union[T3, ObjectRef[T3]]",
        __arg4: "Union[T4, ObjectRef[T4]]",
        __arg5: "Union[T5, ObjectRef[T5]]",
        __arg6: "Union[T6, ObjectRef[T6]]",
        __arg7: "Union[T7, ObjectRef[T7]]",
    ) -> "ObjectRef[R]":
        ...

    def bind(
        self,
        __arg0: "Union[T0, DAGNode[T0]]",
        __arg1: "Union[T1, DAGNode[T1]]",
        __arg2: "Union[T2, DAGNode[T2]]",
        __arg3: "Union[T3, DAGNode[T3]]",
        __arg4: "Union[T4, DAGNode[T4]]",
        __arg5: "Union[T5, DAGNode[T5]]",
        __arg6: "Union[T6, DAGNode[T6]]",
        __arg7: "Union[T7, DAGNode[T7]]",
    ) -> "DAGNode[R]":
        ...


class RemoteFunction8(Generic[R, T0, T1, T2, T3, T4, T5, T6, T7, T8]):
    def __init__(
        self, function: Callable[[T0, T1, T2, T3, T4, T5, T6, T7, T8], R]
    ) -> None:
        pass

    def remote(
        self,
        __arg0: "Union[T0, ObjectRef[T0]]",
        __arg1: "Union[T1, ObjectRef[T1]]",
        __arg2: "Union[T2, ObjectRef[T2]]",
        __arg3: "Union[T3, ObjectRef[T3]]",
        __arg4: "Union[T4, ObjectRef[T4]]",
        __arg5: "Union[T5, ObjectRef[T5]]",
        __arg6: "Union[T6, ObjectRef[T6]]",
        __arg7: "Union[T7, ObjectRef[T7]]",
        __arg8: "Union[T8, ObjectRef[T8]]",
    ) -> "ObjectRef[R]":
        ...

    def bind(
        self,
        __arg0: "Union[T0, DAGNode[T0]]",
        __arg1: "Union[T1, DAGNode[T1]]",
        __arg2: "Union[T2, DAGNode[T2]]",
        __arg3: "Union[T3, DAGNode[T3]]",
        __arg4: "Union[T4, DAGNode[T4]]",
        __arg5: "Union[T5, DAGNode[T5]]",
        __arg6: "Union[T6, DAGNode[T6]]",
        __arg7: "Union[T7, DAGNode[T7]]",
        __arg8: "Union[T8, DAGNode[T8]]",
    ) -> "DAGNode[R]":
        ...


class RemoteFunction9(Generic[R, T0, T1, T2, T3, T4, T5, T6, T7, T8, T9]):
    def __init__(
        self, function: Callable[[T0, T1, T2, T3, T4, T5, T6, T7, T8, T9], R]
    ) -> None:
        pass

    def remote(
        self,
        __arg0: "Union[T0, ObjectRef[T0]]",
        __arg1: "Union[T1, ObjectRef[T1]]",
        __arg2: "Union[T2, ObjectRef[T2]]",
        __arg3: "Union[T3, ObjectRef[T3]]",
        __arg4: "Union[T4, ObjectRef[T4]]",
        __arg5: "Union[T5, ObjectRef[T5]]",
        __arg6: "Union[T6, ObjectRef[T6]]",
        __arg7: "Union[T7, ObjectRef[T7]]",
        __arg8: "Union[T8, ObjectRef[T8]]",
        __arg9: "Union[T9, ObjectRef[T9]]",
    ) -> "ObjectRef[R]":
        ...

    def bind(
        self,
        __arg0: "Union[T0, DAGNode[T0]]",
        __arg1: "Union[T1, DAGNode[T1]]",
        __arg2: "Union[T2, DAGNode[T2]]",
        __arg3: "Union[T3, DAGNode[T3]]",
        __arg4: "Union[T4, DAGNode[T4]]",
        __arg5: "Union[T5, DAGNode[T5]]",
        __arg6: "Union[T6, DAGNode[T6]]",
        __arg7: "Union[T7, DAGNode[T7]]",
        __arg8: "Union[T8, DAGNode[T8]]",
        __arg9: "Union[T9, DAGNode[T9]]",
    ) -> "DAGNode[R]":
        ...


# Visible for testing.
def _unhandled_error_handler(e: Exception):
    logger.error(
        f"Unhandled error (suppress with 'RAY_IGNORE_UNHANDLED_ERRORS=1'): {e}"
    )


class Worker:
    """A class used to define the control flow of a worker process.

    Note:
        The methods in this class are considered unexposed to the user. The
        functions outside of this class are considered exposed.

    Attributes:
        node (ray._private.node.Node): The node this worker is attached to.
        mode: The mode of the worker. One of SCRIPT_MODE, LOCAL_MODE, and
            WORKER_MODE.
        cached_functions_to_run: A list of functions to run on all of
            the workers that should be exported as soon as connect is called.
    """

    def __init__(self):
        """Initialize a Worker object."""
        self.node = None
        self.mode = None
        self.cached_functions_to_run: list = []
        self.actors = {}
        # When the worker is constructed. Record the original value of the
        # CUDA_VISIBLE_DEVICES environment variable.
        self.original_gpu_ids = ray._private.utils.get_cuda_visible_devices()
        # A dictionary that maps from driver id to SerializationContext
        # TODO: clean up the SerializationContext once the job finished.
        self.serialization_context_map = {}
        self.function_actor_manager = FunctionActorManager(self)
        # This event is checked regularly by all of the threads so that they
        # know when to exit.
        self.threads_stopped = threading.Event()
        # Index of the current session. This number will
        # increment every time when `ray.shutdown` is called.
        self._session_index = 0
        # If this is set, the next .remote call should drop into the
        # debugger, at the specified breakpoint ID.
        self.debugger_breakpoint = b""
        # If this is set, ray.get calls invoked on the object ID returned
        # by the worker should drop into the debugger at the specified
        # breakpoint ID.
        self.debugger_get_breakpoint = b""
        # If True, make the debugger external to the node this worker is
        # running on.
        self.ray_debugger_external = False
        self._load_code_from_local = False
        # Opened file descriptor to stdout/stderr for this python worker.
        self._enable_record_actor_task_log = (
            ray_constants.RAY_ENABLE_RECORD_ACTOR_TASK_LOGGING
        )
        self._out_file = None
        self._err_file = None
        # Create the lock here because the serializer will use it before
        # initializing Ray.
        self.lock = threading.RLock()
        # By default, don't show logs from other drivers. This is set to true by Serve
        # in order to stream logs from the controller and replica actors across
        # different drivers that connect to the same Serve instance.
        # See https://github.com/ray-project/ray/pull/35070.
        self._filter_logs_by_job = True

    @property
    def connected(self):
        """bool: True if Ray has been started and False otherwise."""
        return self.node is not None

    @property
    def node_ip_address(self):
        self.check_connected()
        return self.node.node_ip_address

    @property
    def load_code_from_local(self):
        self.check_connected()
        return self._load_code_from_local

    @property
    def current_job_id(self):
        if hasattr(self, "core_worker"):
            return self.core_worker.get_current_job_id()
        return JobID.nil()

    @property
    def actor_id(self):
        if hasattr(self, "core_worker"):
            return self.core_worker.get_actor_id()
        return ActorID.nil()

    @property
    def current_task_id(self):
        return self.core_worker.get_current_task_id()

    @property
    def current_node_id(self):
        return self.core_worker.get_current_node_id()

    @property
    def task_depth(self):
        return self.core_worker.get_task_depth()

    @property
    def namespace(self):
        return self.core_worker.get_job_config().ray_namespace

    @property
    def placement_group_id(self):
        return self.core_worker.get_placement_group_id()

    @property
    def worker_id(self):
        return self.core_worker.get_worker_id().binary()

    @property
    def should_capture_child_tasks_in_placement_group(self):
        return self.core_worker.should_capture_child_tasks_in_placement_group()

    @property
    def current_session_and_job(self):
        """Get the current session index and job id as pair."""
        assert isinstance(self._session_index, int)
        assert isinstance(self.current_job_id, ray.JobID)
        return self._session_index, self.current_job_id

    @property
    def runtime_env(self):
        """Get the runtime env in json format"""
        return self.core_worker.get_current_runtime_env()

    def set_err_file(self, err_file=Optional[IO[AnyStr]]) -> None:
        """Set the worker's err file where stderr is redirected to"""
        self._err_file = err_file

    def set_out_file(self, out_file=Optional[IO[AnyStr]]) -> None:
        """Set the worker's out file where stdout is redirected to"""
        self._out_file = out_file

    def record_task_log_start(self):
        """Record the task log info when task starts executing for
        non concurrent actor tasks."""
        if not self._enable_record_actor_task_log and not self.actor_id.is_nil():
            # We are not recording actor task log if not enabled explicitly.
            # Recording actor task log is expensive and should be enabled only
            # when needed.
            # https://github.com/ray-project/ray/issues/35598
            return

        self.core_worker.record_task_log_start(
            self.get_out_file_path(),
            self.get_err_file_path(),
            self.get_current_out_offset(),
            self.get_current_err_offset(),
        )

    def record_task_log_end(self):
        """Record the task log info when task finishes executing for
        non concurrent actor tasks."""
        if not self._enable_record_actor_task_log and not self.actor_id.is_nil():
            # We are not recording actor task log if not enabled explicitly.
            # Recording actor task log is expensive and should be enabled only
            # when needed.
            # https://github.com/ray-project/ray/issues/35598
            return

        self.core_worker.record_task_log_end(
            self.get_current_out_offset(), self.get_current_err_offset()
        )

    def get_err_file_path(self) -> str:
        """Get the err log file path"""
        return self._err_file.name if self._err_file is not None else ""

    def get_out_file_path(self) -> str:
        """Get the out log file path"""
        return self._out_file.name if self._out_file is not None else ""

    def get_current_out_offset(self) -> int:
        """Get the current offset of the out file if seekable, else 0"""
        if self._out_file is not None and self._out_file.seekable():
            return self._out_file.tell()
        return 0

    def get_current_err_offset(self) -> int:
        """Get the current offset of the err file if seekable, else 0"""
        if self._err_file is not None and self._err_file.seekable():
            return self._err_file.tell()
        return 0

    def get_serialization_context(self):
        """Get the SerializationContext of the job that this worker is processing.

        Returns:
            The serialization context of the given job.
        """
        # This function needs to be protected by a lock, because it will be
        # called by`register_class_for_serialization`, as well as the import
        # thread, from different threads. Also, this function will recursively
        # call itself, so we use RLock here.
        job_id = self.current_job_id
        context_map = self.serialization_context_map
        with self.lock:
            if job_id not in context_map:
                # The job ID is nil before initializing Ray.
                if JobID.nil() in context_map:
                    # Transfer the serializer context used before initializing Ray.
                    context_map[job_id] = context_map.pop(JobID.nil())
                else:
                    context_map[job_id] = serialization.SerializationContext(self)
            return context_map[job_id]

    def check_connected(self):
        """Check if the worker is connected.

        Raises:
          Exception: An exception is raised if the worker is not connected.
        """
        if not self.connected:
            raise RaySystemError(
                "Ray has not been started yet. You can start Ray with 'ray.init()'."
            )

    def set_mode(self, mode):
        """Set the mode of the worker.

        The mode SCRIPT_MODE should be used if this Worker is a driver that is
        being run as a Python script or interactively in a shell. It will print
        information about task failures.

        The mode WORKER_MODE should be used if this Worker is not a driver. It
        will not print information about tasks.

        The mode LOCAL_MODE should be used if this Worker is a driver and if
        you want to run the driver in a manner equivalent to serial Python for
        debugging purposes. It will not send remote function calls to the
        scheduler and will instead execute them in a blocking fashion.

        Args:
            mode: One of SCRIPT_MODE, WORKER_MODE, and LOCAL_MODE.
        """
        self.mode = mode

    def set_load_code_from_local(self, load_code_from_local):
        self._load_code_from_local = load_code_from_local

    def put_object(self, value, object_ref=None, owner_address=None):
        """Put value in the local object store with object reference `object_ref`.

        This assumes that the value for `object_ref` has not yet been placed in
        the local object store. If the plasma store is full, the worker will
        automatically retry up to DEFAULT_PUT_OBJECT_RETRIES times. Each
        retry will delay for an exponentially doubling amount of time,
        starting with DEFAULT_PUT_OBJECT_DELAY. After this, exception
        will be raised.

        Args:
            value: The value to put in the object store.
            object_ref: The object ref of the value to be
                put. If None, one will be generated.
            owner_address: The serialized address of object's owner.

        Returns:
            ObjectRef: The object ref the object was put under.

        Raises:
            ray.exceptions.ObjectStoreFullError: This is raised if the attempt
                to store the object fails because the object store is full even
                after multiple retries.
        """
        # Make sure that the value is not an object ref.
        if isinstance(value, ObjectRef):
            raise TypeError(
                "Calling 'put' on an ray.ObjectRef is not allowed. "
                "If you really want to do this, you can wrap the "
                "ray.ObjectRef in a list and call 'put' on it."
            )

        if self.mode == LOCAL_MODE:
            assert (
                object_ref is None
            ), "Local Mode does not support inserting with an ObjectRef"

        try:
            serialized_value = self.get_serialization_context().serialize(value)
        except TypeError as e:
            sio = io.StringIO()
            ray.util.inspect_serializability(value, print_file=sio)
            msg = (
                "Could not serialize the put value "
                f"{repr(value)}:\n"
                f"{sio.getvalue()}"
            )
            raise TypeError(msg) from e
        # This *must* be the first place that we construct this python
        # ObjectRef because an entry with 0 local references is created when
        # the object is Put() in the core worker, expecting that this python
        # reference will be created. If another reference is created and
        # removed before this one, it will corrupt the state in the
        # reference counter.
        return ray.ObjectRef(
            self.core_worker.put_serialized_object_and_increment_local_ref(
                serialized_value, object_ref=object_ref, owner_address=owner_address
            ),
            # The initial local reference is already acquired internally.
            skip_adding_local_ref=True,
        )

    def raise_errors(self, data_metadata_pairs, object_refs):
        out = self.deserialize_objects(data_metadata_pairs, object_refs)
        if "RAY_IGNORE_UNHANDLED_ERRORS" in os.environ:
            return
        for e in out:
            _unhandled_error_handler(e)

    def deserialize_objects(self, data_metadata_pairs, object_refs):
        # Function actor manager or the import thread may call pickle.loads
        # at the same time which can lead to failed imports
        # TODO: We may be better off locking on all imports or injecting a lock
        # into pickle.loads (https://github.com/ray-project/ray/issues/16304)
        with self.function_actor_manager.lock:
            context = self.get_serialization_context()
            return context.deserialize_objects(data_metadata_pairs, object_refs)

    def get_objects(self, object_refs: list, timeout: Optional[float] = None):
        """Get the values in the object store associated with the IDs.

        Return the values from the local object store for object_refs. This
        will block until all the values for object_refs have been written to
        the local object store.

        Args:
            object_refs: A list of the object refs
                whose values should be retrieved.
            timeout: The maximum amount of time in
                seconds to wait before returning.
        Returns:
            list: List of deserialized objects
            bytes: UUID of the debugger breakpoint we should drop
                into or b"" if there is no breakpoint.
        """
        # Make sure that the values are object refs.
        for object_ref in object_refs:
            if not isinstance(object_ref, ObjectRef):
                raise TypeError(
                    f"Attempting to call `get` on the value {object_ref}, "
                    "which is not an ray.ObjectRef."
                )

        timeout_ms = int(timeout * 1000) if timeout is not None else -1
        data_metadata_pairs = self.core_worker.get_objects(
            object_refs, self.current_task_id, timeout_ms
        )
        debugger_breakpoint = b""
        for data, metadata in data_metadata_pairs:
            if metadata:
                metadata_fields = metadata.split(b",")
                if len(metadata_fields) >= 2 and metadata_fields[1].startswith(
                    ray_constants.OBJECT_METADATA_DEBUG_PREFIX
                ):
                    debugger_breakpoint = metadata_fields[1][
                        len(ray_constants.OBJECT_METADATA_DEBUG_PREFIX) :
                    ]
        return (
            self.deserialize_objects(data_metadata_pairs, object_refs),
            debugger_breakpoint,
        )

<<<<<<< HEAD
=======
    @Deprecated(
        message="This function is deprecated and will be removed by Ray 2.4. "
        "Please use Runtime Environments "
        f"https://docs.ray.io/en/{get_ray_doc_version()}/ray-core"
        "/handling-dependencies.html "
        "to manage dependencies in workers.",
        warning=True,
    )
    def run_function_on_all_workers(self, function: callable):
        """This function has been deprecated given the following issues:
            - no guarantee that the function run before the remote function run.
            - pubsub signal might be lost in some failure cases.

        This API will be deleted once we move the working dir init away.
        NO NEW CODE SHOULD USE THIS API.

        Run arbitrary code on all of the workers.

        This function will first be run on the driver, and then it will be
        exported to all of the workers to be run. It will also be run on any
        new workers that register later. If ray.init has not been called yet,
        then cache the function and export it later.

        Args:
            function: The function to run on all of the workers. It
                takes only one argument, a worker info dict. If it returns
                anything, its return values will not be used.
        """
        # If ray.init has not been called yet, then cache the function and
        # export it when connect is called. Otherwise, run the function on all
        # workers.
        if self.mode is None:
            self.cached_functions_to_run.append(function)
        else:
            # Attempt to pickle the function before we need it. This could
            # fail, and it is more convenient if the failure happens before we
            # actually run the function locally.
            pickled_function = pickle.dumps(function)

            function_to_run_id = hashlib.shake_128(pickled_function).digest(
                ray_constants.ID_SIZE
            )
            key = make_function_table_key(
                b"FunctionsToRun", self.current_job_id, function_to_run_id
            )
            # First run the function on the driver.
            # We always run the task locally.
            function({"worker": self})

            check_oversized_function(
                pickled_function, function.__name__, "function", self
            )

            # Run the function on all workers.
            if (
                self.gcs_client.internal_kv_put(
                    key,
                    pickle.dumps(
                        {
                            "job_id": self.current_job_id.binary(),
                            "function_id": function_to_run_id,
                            "function": pickled_function,
                        }
                    ),
                    True,
                    ray_constants.KV_NAMESPACE_FUNCTION_TABLE,
                )
                != 0
            ):
                self.function_actor_manager.export_key(key)
            # TODO(rkn): If the worker fails after it calls setnx and before it
            # successfully completes the hset and rpush, then the program will
            # most likely hang. This could be fixed by making these three
            # operations into a transaction (or by implementing a custom
            # command that does all three things).

>>>>>>> 478704ff
    def main_loop(self):
        """The main loop a worker runs to receive and execute tasks."""

        def sigterm_handler(signum, frame):
            shutdown(True)
            sys.exit(1)

        ray._private.utils.set_sigterm_handler(sigterm_handler)
        self.core_worker.run_task_loop()
        sys.exit(0)

    def print_logs(self):
        """Prints log messages from workers on all nodes in the same job."""
        subscriber = self.gcs_log_subscriber
        subscriber.subscribe()
        exception_type = ray.exceptions.RpcError
        localhost = services.get_node_ip_address()
        try:
            # Number of messages received from the last polling. When the batch
            # size exceeds 100 and keeps increasing, the worker and the user
            # probably will not be able to consume the log messages as rapidly
            # as they are coming in.
            # This is meaningful only for GCS subscriber.
            last_polling_batch_size = 0
            job_id_hex = self.current_job_id.hex()
            while True:
                # Exit if we received a signal that we should stop.
                if self.threads_stopped.is_set():
                    return

                data = subscriber.poll()
                # GCS subscriber only returns None on unavailability.
                if data is None:
                    last_polling_batch_size = 0
                    continue

                if (
                    self._filter_logs_by_job
                    and data["job"]
                    and data["job"] != job_id_hex
                ):
                    last_polling_batch_size = 0
                    continue

                data["localhost"] = localhost
                global_worker_stdstream_dispatcher.emit(data)

                lagging = 100 <= last_polling_batch_size < subscriber.last_batch_size
                if lagging:
                    logger.warning(
                        "The driver may not be able to keep up with the "
                        "stdout/stderr of the workers. To avoid forwarding "
                        "logs to the driver, use "
                        "'ray.init(log_to_driver=False)'."
                    )

                last_polling_batch_size = subscriber.last_batch_size

        except (OSError, exception_type) as e:
            logger.error(f"print_logs: {e}")
        finally:
            # Close the pubsub client to avoid leaking file descriptors.
            subscriber.close()


@PublicAPI
@client_mode_hook
def get_gpu_ids():
    """Get the IDs of the GPUs that are available to the worker.

    If the CUDA_VISIBLE_DEVICES environment variable was set when the worker
    started up, then the IDs returned by this method will be a subset of the
    IDs in CUDA_VISIBLE_DEVICES. If not, the IDs will fall in the range
    [0, NUM_GPUS - 1], where NUM_GPUS is the number of GPUs that the node has.

    Returns:
        A list of GPU IDs.
    """
    worker = global_worker
    worker.check_connected()

    if worker.mode != WORKER_MODE:
        if log_once("worker_get_gpu_ids_empty_from_driver"):
            logger.warning(
                "`ray.get_gpu_ids()` will always return the empty list when "
                "called from the driver. This is because Ray does not manage "
                "GPU allocations to the driver process."
            )

    # TODO(ilr) Handle inserting resources in local mode
    all_resource_ids = global_worker.core_worker.resource_ids()
    assigned_ids = set()
    for resource, assignment in all_resource_ids.items():
        # Handle both normal and placement group GPU resources.
        # Note: We should only get the GPU ids from the placement
        # group resource that does not contain the bundle index!
        import re

        if resource == "GPU" or re.match(r"^GPU_group_[0-9A-Za-z]+$", resource):
            for resource_id, _ in assignment:
                assigned_ids.add(resource_id)

    assigned_ids = list(assigned_ids)
    # If the user had already set CUDA_VISIBLE_DEVICES, then respect that (in
    # the sense that only GPU IDs that appear in CUDA_VISIBLE_DEVICES should be
    # returned).
    if global_worker.original_gpu_ids is not None:
        assigned_ids = [
            global_worker.original_gpu_ids[gpu_id] for gpu_id in assigned_ids
        ]
        # Give all GPUs in local_mode.
        if global_worker.mode == LOCAL_MODE:
            max_gpus = global_worker.node.get_resource_spec().num_gpus
            assigned_ids = global_worker.original_gpu_ids[:max_gpus]

    return assigned_ids


@Deprecated(
    message="Use ray.get_runtime_context().get_assigned_resources() instead.",
    warning=True,
)
def get_resource_ids():
    """Get the IDs of the resources that are available to the worker.

    Returns:
        A dictionary mapping the name of a resource to a list of pairs, where
        each pair consists of the ID of a resource and the fraction of that
        resource reserved for this worker.
    """
    worker = global_worker
    worker.check_connected()

    if _mode() == LOCAL_MODE:
        raise RuntimeError(
            "ray._private.worker.get_resource_ids() does not work in local_mode."
        )

    return global_worker.core_worker.resource_ids()


@Deprecated(message="Use ray.init().address_info['webui_url'] instead.")
def get_dashboard_url():
    """Get the URL to access the Ray dashboard.

    Note that the URL does not specify which node the dashboard is on.

    Returns:
        The URL of the dashboard as a string.
    """
    if ray_constants.RAY_OVERRIDE_DASHBOARD_URL in os.environ:
        return _remove_protocol_from_url(
            os.environ.get(ray_constants.RAY_OVERRIDE_DASHBOARD_URL)
        )
    else:
        worker = global_worker
        worker.check_connected()
        return _global_node.webui_url


def _remove_protocol_from_url(url: Optional[str]) -> str:
    """
    Helper function to remove protocol from URL if it exists.
    """
    if not url:
        return url
    parsed_url = urllib.parse.urlparse(url)
    if parsed_url.scheme:
        # Construct URL without protocol
        scheme = f"{parsed_url.scheme}://"
        return parsed_url.geturl().replace(scheme, "", 1)
    return url


class BaseContext(metaclass=ABCMeta):
    """
    Base class for RayContext and ClientContext
    """

    dashboard_url: Optional[str]
    python_version: str
    ray_version: str

    @abstractmethod
    def disconnect(self):
        """
        If this context is for directly attaching to a cluster, disconnect
        will call ray.shutdown(). Otherwise, if the context is for a ray
        client connection, the client will be disconnected.
        """
        pass

    @abstractmethod
    def __enter__(self):
        pass

    @abstractmethod
    def __exit__(self):
        pass

    def _context_table_template(self):
        if self.dashboard_url:
            dashboard_row = Template("context_dashrow.html.j2").render(
                dashboard_url="http://" + self.dashboard_url
            )
        else:
            dashboard_row = None

        return Template("context_table.html.j2").render(
            python_version=self.python_version,
            ray_version=self.ray_version,
            dashboard_row=dashboard_row,
        )

    def _repr_html_(self):
        return Template("context.html.j2").render(
            context_logo=Template("context_logo.html.j2").render(),
            context_table=self._context_table_template(),
        )

    @repr_with_fallback(["ipywidgets", "8"])
    def _get_widget_bundle(self, **kwargs) -> Dict[str, Any]:
        """Get the mimebundle for the widget representation of the context.

        Args:
            **kwargs: Passed to the _repr_mimebundle_() function for the widget

        Returns:
            Dictionary ("mimebundle") of the widget representation of the context.
        """
        import ipywidgets

        disconnect_button = ipywidgets.Button(
            description="Disconnect",
            disabled=False,
            button_style="",
            tooltip="Disconnect from the Ray cluster",
            layout=ipywidgets.Layout(margin="auto 0px 0px 0px"),
        )

        def disconnect_callback(button):
            button.disabled = True
            button.description = "Disconnecting..."
            self.disconnect()
            button.description = "Disconnected"

        disconnect_button.on_click(disconnect_callback)
        left_content = ipywidgets.VBox(
            [
                ipywidgets.HTML(Template("context_logo.html.j2").render()),
                disconnect_button,
            ],
            layout=ipywidgets.Layout(),
        )
        right_content = ipywidgets.HTML(self._context_table_template())
        widget = ipywidgets.HBox(
            [left_content, right_content], layout=ipywidgets.Layout(width="100%")
        )
        return widget._repr_mimebundle_(**kwargs)

    def _repr_mimebundle_(self, **kwargs):
        bundle = self._get_widget_bundle(**kwargs)

        # Overwrite the widget html repr and default repr with those of the BaseContext
        bundle.update({"text/html": self._repr_html_(), "text/plain": repr(self)})
        return bundle


@dataclass
class RayContext(BaseContext, Mapping):
    """
    Context manager for attached drivers.
    """

    dashboard_url: Optional[str]
    python_version: str
    ray_version: str
    ray_commit: str
    protocol_version: Optional[str]

    def __init__(self, address_info: Dict[str, Optional[str]]):
        super().__init__()
        self.dashboard_url = get_dashboard_url()
        self.python_version = "{}.{}.{}".format(*sys.version_info[:3])
        self.ray_version = ray.__version__
        self.ray_commit = ray.__commit__
        # No client protocol version since this driver was intiialized
        # directly
        self.protocol_version = None
        self.address_info = address_info

    def __getitem__(self, key):
        if log_once("ray_context_getitem"):
            warnings.warn(
                f'Accessing values through ctx["{key}"] is deprecated. '
                f'Use ctx.address_info["{key}"] instead.',
                DeprecationWarning,
                stacklevel=2,
            )
        return self.address_info[key]

    def __len__(self):
        if log_once("ray_context_len"):
            warnings.warn("len(ctx) is deprecated. Use len(ctx.address_info) instead.")
        return len(self.address_info)

    def __iter__(self):
        if log_once("ray_context_len"):
            warnings.warn(
                "iter(ctx) is deprecated. Use iter(ctx.address_info) instead."
            )
        return iter(self.address_info)

    def __enter__(self) -> "RayContext":
        return self

    def __exit__(self, *exc):
        ray.shutdown()

    def disconnect(self):
        # Include disconnect() to stay consistent with ClientContext
        ray.shutdown()


global_worker = Worker()
"""Worker: The global Worker object for this worker process.

We use a global Worker object to ensure that there is a single worker object
per worker process.
"""

_global_node = None
"""ray._private.node.Node: The global node object that is created by ray.init()."""


@PublicAPI
@client_mode_hook
def init(
    address: Optional[str] = None,
    *,
    num_cpus: Optional[int] = None,
    num_gpus: Optional[int] = None,
    resources: Optional[Dict[str, float]] = None,
    object_store_memory: Optional[int] = None,
    local_mode: bool = False,
    ignore_reinit_error: bool = False,
    include_dashboard: Optional[bool] = None,
    dashboard_host: str = ray_constants.DEFAULT_DASHBOARD_IP,
    dashboard_port: Optional[int] = None,
    job_config: "ray.job_config.JobConfig" = None,
    configure_logging: bool = True,
    logging_level: int = ray_constants.LOGGER_LEVEL,
    logging_format: Optional[str] = None,
    log_to_driver: bool = True,
    namespace: Optional[str] = None,
    runtime_env: Optional[Union[Dict[str, Any], "RuntimeEnv"]] = None,  # noqa: F821
    storage: Optional[str] = None,
    **kwargs,
) -> BaseContext:
    """
    Connect to an existing Ray cluster or start one and connect to it.

    This method handles two cases; either a Ray cluster already exists and we
    just attach this driver to it or we start all of the processes associated
    with a Ray cluster and attach to the newly started cluster.

    In most cases, it is enough to just call this method with no arguments.
    This will autodetect an existing Ray cluster or start a new Ray instance if
    no existing cluster is found:

    .. code-block:: python

        ray.init()

    To explicitly connect to an existing local cluster, use this as follows. A
    ConnectionError will be thrown if no existing local cluster is found.

    .. code-block:: python

        ray.init(address="auto")

    To connect to an existing remote cluster, use this as follows (substituting
    in the appropriate address). Note the addition of "ray://" at the beginning
    of the address.

    .. code-block:: python

        ray.init(address="ray://123.45.67.89:10001")

    More details for starting and connecting to a remote cluster can be found
    here: https://docs.ray.io/en/master/cluster/getting-started.html

    You can also define an environment variable called `RAY_ADDRESS` in
    the same format as the `address` parameter to connect to an existing
    cluster with ray.init() or ray.init(address="auto").

    Args:
        address: The address of the Ray cluster to connect to. The provided
            address is resolved as follows:
            1. If a concrete address (e.g., localhost:<port>) is provided, try to
            connect to it. Concrete addresses can be prefixed with "ray://" to
            connect to a remote cluster. For example, passing in the address
            "ray://123.45.67.89:50005" will connect to the cluster at the given
            address.
            2. If no address is provided, try to find an existing Ray instance
            to connect to. This is done by first checking the environment
            variable `RAY_ADDRESS`. If this is not defined, check the address
            of the latest cluster started (found in
            /tmp/ray/ray_current_cluster) if available. If this is also empty,
            then start a new local Ray instance.
            3. If the provided address is "auto", then follow the same process
            as above. However, if there is no existing cluster found, this will
            throw a ConnectionError instead of starting a new local Ray
            instance.
            4. If the provided address is "local", start a new local Ray
            instance, even if there is already an existing local Ray instance.
        num_cpus: Number of CPUs the user wishes to assign to each
            raylet. By default, this is set based on virtual cores.
        num_gpus: Number of GPUs the user wishes to assign to each
            raylet. By default, this is set based on detected GPUs.
        resources: A dictionary mapping the names of custom resources to the
            quantities for them available.
        object_store_memory: The amount of memory (in bytes) to start the
            object store with. By default, this is automatically set based on
            available system memory.
        local_mode: Deprecated: consider using the Ray Debugger instead.
        ignore_reinit_error: If true, Ray suppresses errors from calling
            ray.init() a second time. Ray won't be restarted.
        include_dashboard: Boolean flag indicating whether or not to start the
            Ray dashboard, which displays the status of the Ray
            cluster. If this argument is None, then the UI will be started if
            the relevant dependencies are present.
        dashboard_host: The host to bind the dashboard server to. Can either be
            localhost (127.0.0.1) or 0.0.0.0 (available from all interfaces).
            By default, this is set to localhost to prevent access from
            external machines.
        dashboard_port(int, None): The port to bind the dashboard server to.
            Defaults to 8265 and Ray will automatically find a free port if
            8265 is not available.
        job_config (ray.job_config.JobConfig): The job configuration.
        configure_logging: True (default) if configuration of logging is
            allowed here. Otherwise, the user may want to configure it
            separately.
        logging_level: Logging level, defaults to logging.INFO. Ignored unless
            "configure_logging" is true.
        logging_format: Logging format, defaults to string containing a
            timestamp, filename, line number, and message. See the source file
            ray_constants.py for details. Ignored unless "configure_logging"
            is true.
        log_to_driver: If true, the output from all of the worker
            processes on all nodes will be directed to the driver.
        namespace: A namespace is a logical grouping of jobs and named actors.
        runtime_env: The runtime environment to use
            for this job (see :ref:`runtime-environments` for details).
        storage: [Experimental] Specify a URI for persistent cluster-wide storage.
            This storage path must be accessible by all nodes of the cluster, otherwise
            an error will be raised. This option can also be specified as the
            RAY_STORAGE env var.
        _enable_object_reconstruction: If True, when an object stored in
            the distributed plasma store is lost due to node failure, Ray will
            attempt to reconstruct the object by re-executing the task that
            created the object. Arguments to the task will be recursively
            reconstructed. If False, then ray.ObjectLostError will be
            thrown.
        _redis_max_memory: Redis max memory.
        _plasma_directory: Override the plasma mmap file directory.
        _node_ip_address: The IP address of the node that we are on.
        _driver_object_store_memory: Deprecated.
        _memory: Amount of reservable memory resource in bytes rounded
            down to the nearest integer.
        _redis_password: Prevents external clients without the password
            from connecting to Redis if provided.
        _temp_dir: If provided, specifies the root temporary
            directory for the Ray process. Defaults to an OS-specific
            conventional location, e.g., "/tmp/ray".
        _metrics_export_port: Port number Ray exposes system metrics
            through a Prometheus endpoint. It is currently under active
            development, and the API is subject to change.
        _system_config: Configuration for overriding
            RayConfig defaults. For testing purposes ONLY.
        _tracing_startup_hook: If provided, turns on and sets up tracing
            for Ray. Must be the name of a function that takes no arguments and
            sets up a Tracer Provider, Remote Span Processors, and
            (optional) additional instruments. See more at
            docs.ray.io/tracing.html. It is currently under active development,
            and the API is subject to change.
        _node_name: User-provided node name or identifier. Defaults to
            the node IP address.

    Returns:
        If the provided address includes a protocol, for example by prepending
        "ray://" to the address to get "ray://1.2.3.4:10001", then a
        ClientContext is returned with information such as settings, server
        versions for ray and python, and the dashboard_url. Otherwise,
        a RayContext is returned with ray and python versions, and address
        information about the started processes.

    Raises:
        Exception: An exception is raised if an inappropriate combination of
            arguments is passed in.
    """
    if configure_logging:
        setup_logger(logging_level, logging_format or ray_constants.LOGGER_FORMAT)
    else:
        logging.getLogger("ray").handlers.clear()

    # Parse the hidden options:
    _enable_object_reconstruction: bool = kwargs.pop(
        "_enable_object_reconstruction", False
    )
    _redis_max_memory: Optional[int] = kwargs.pop("_redis_max_memory", None)
    _plasma_directory: Optional[str] = kwargs.pop("_plasma_directory", None)
    _node_ip_address: str = kwargs.pop(
        "_node_ip_address", ray_constants.NODE_DEFAULT_IP
    )
    _driver_object_store_memory: Optional[int] = kwargs.pop(
        "_driver_object_store_memory", None
    )
    _memory: Optional[int] = kwargs.pop("_memory", None)
    _redis_password: str = kwargs.pop(
        "_redis_password", ray_constants.REDIS_DEFAULT_PASSWORD
    )
    _temp_dir: Optional[str] = kwargs.pop("_temp_dir", None)
    _metrics_export_port: Optional[int] = kwargs.pop("_metrics_export_port", None)
    _system_config: Optional[Dict[str, str]] = kwargs.pop("_system_config", None)
    _tracing_startup_hook: Optional[Callable] = kwargs.pop(
        "_tracing_startup_hook", None
    )
    _node_name: str = kwargs.pop("_node_name", None)
    # Fix for https://github.com/ray-project/ray/issues/26729
    _skip_env_hook: bool = kwargs.pop("_skip_env_hook", False)

    # If available, use RAY_ADDRESS to override if the address was left
    # unspecified, or set to "auto" in the call to init
    address_env_var = os.environ.get(ray_constants.RAY_ADDRESS_ENVIRONMENT_VARIABLE)
    if address_env_var:
        if address is None or address == "auto":
            address = address_env_var
            logger.info(
                f"Using address {address_env_var} set in the environment "
                f"variable {ray_constants.RAY_ADDRESS_ENVIRONMENT_VARIABLE}"
            )

    if address is not None and "://" in address:
        # Address specified a protocol, use ray client
        builder = ray.client(address, _deprecation_warn_enabled=False)

        # Forward any keyword arguments that were changed from their default
        # values to the builder
        init_sig = inspect.signature(init)
        passed_kwargs = {}
        for argument_name, param_obj in init_sig.parameters.items():
            if argument_name in {"kwargs", "address"}:
                # kwargs and address are handled separately
                continue
            default_value = param_obj.default
            passed_value = locals()[argument_name]
            if passed_value != default_value:
                # passed value is different than default, pass to the client
                # builder
                passed_kwargs[argument_name] = passed_value
        passed_kwargs.update(kwargs)
        builder._init_args(**passed_kwargs)
        ctx = builder.connect()
        from ray._private.usage import usage_lib

        if passed_kwargs.get("allow_multiple") is True:
            with ctx:
                usage_lib.put_pre_init_usage_stats()
        else:
            usage_lib.put_pre_init_usage_stats()

        usage_lib.record_library_usage("client")
        return ctx

    if kwargs.get("allow_multiple"):
        raise RuntimeError(
            "`allow_multiple` argument is passed to `ray.init` when the "
            "ray client is not used ("
            f"https://docs.ray.io/en/{get_ray_doc_version()}/cluster"
            "/running-applications/job-submission"
            "/ray-client.html#connect-to-multiple-ray-clusters-experimental). "
            "Do not pass the `allow_multiple` to `ray.init` to fix the issue."
        )

    if kwargs:
        # User passed in extra keyword arguments but isn't connecting through
        # ray client. Raise an error, since most likely a typo in keyword
        unknown = ", ".join(kwargs)
        raise RuntimeError(f"Unknown keyword argument(s): {unknown}")

    # Try to increase the file descriptor limit, which is too low by
    # default for Ray: https://github.com/ray-project/ray/issues/11239
    try:
        import resource

        soft, hard = resource.getrlimit(resource.RLIMIT_NOFILE)
        if soft < hard:
            # https://github.com/ray-project/ray/issues/12059
            soft = max(soft, min(hard, 65536))
            logger.debug(
                f"Automatically increasing RLIMIT_NOFILE to max value of {hard}"
            )
            try:
                resource.setrlimit(resource.RLIMIT_NOFILE, (soft, hard))
            except ValueError:
                logger.debug("Failed to raise limit.")
        soft, _ = resource.getrlimit(resource.RLIMIT_NOFILE)
        if soft < 4096:
            logger.warning(
                "File descriptor limit {} is too low for production "
                "servers and may result in connection errors. "
                "At least 8192 is recommended. --- "
                "Fix with 'ulimit -n 8192'".format(soft)
            )
    except ImportError:
        logger.debug("Could not import resource module (on Windows)")
        pass

    if RAY_JOB_CONFIG_JSON_ENV_VAR in os.environ:
        if runtime_env:
            logger.warning(
                "Both RAY_JOB_CONFIG_JSON_ENV_VAR and ray.init(runtime_env) "
                "are provided, only using JSON_ENV_VAR to construct "
                "job_config. Please ensure no runtime_env is used in driver "
                "script's ray.init() when using job submission API."
            )
        # Set runtime_env in job_config if passed as env variable, such as
        # ray job submission with driver script executed in subprocess
        job_config_json = json.loads(os.environ.get(RAY_JOB_CONFIG_JSON_ENV_VAR))
        job_config = ray.job_config.JobConfig.from_json(job_config_json)

        if ray_constants.RAY_RUNTIME_ENV_HOOK in os.environ and not _skip_env_hook:
            runtime_env = _load_class(os.environ[ray_constants.RAY_RUNTIME_ENV_HOOK])(
                job_config.runtime_env
            )
            job_config.set_runtime_env(runtime_env)

    # RAY_JOB_CONFIG_JSON_ENV_VAR is only set at ray job manager level and has
    # higher priority in case user also provided runtime_env for ray.init()
    else:
        if ray_constants.RAY_RUNTIME_ENV_HOOK in os.environ and not _skip_env_hook:
            runtime_env = _load_class(os.environ[ray_constants.RAY_RUNTIME_ENV_HOOK])(
                runtime_env
            )

        if runtime_env:
            # Set runtime_env in job_config if passed in as part of ray.init()
            if job_config is None:
                job_config = ray.job_config.JobConfig()
            job_config.set_runtime_env(runtime_env)

    redis_address, gcs_address = None, None
    bootstrap_address = services.canonicalize_bootstrap_address(address, _temp_dir)
    if bootstrap_address is not None:
        gcs_address = bootstrap_address
        logger.info("Connecting to existing Ray cluster at address: %s...", gcs_address)

    if _node_ip_address is not None:
        node_ip_address = services.resolve_ip_for_localhost(_node_ip_address)
    raylet_ip_address = node_ip_address

    if local_mode:
        driver_mode = LOCAL_MODE
        warnings.warn(
            "DeprecationWarning: local mode is an experimental feature that is no "
            "longer maintained and will be removed in the future."
            "For debugging consider using Ray debugger. ",
            DeprecationWarning,
            stacklevel=2,
        )
    else:
        driver_mode = SCRIPT_MODE

    global _global_node

    if global_worker.connected:
        if ignore_reinit_error:
            logger.info("Calling ray.init() again after it has already been called.")
            node_id = global_worker.core_worker.get_current_node_id()
            return RayContext(dict(_global_node.address_info, node_id=node_id.hex()))
        else:
            raise RuntimeError(
                "Maybe you called ray.init twice by accident? "
                "This error can be suppressed by passing in "
                "'ignore_reinit_error=True' or by calling "
                "'ray.shutdown()' prior to 'ray.init()'."
            )

    _system_config = _system_config or {}
    if not isinstance(_system_config, dict):
        raise TypeError("The _system_config must be a dict.")

    if bootstrap_address is None:
        # In this case, we need to start a new cluster.

        # Don't collect usage stats in ray.init() unless it's a nightly wheel.
        from ray._private.usage import usage_lib

        if usage_lib.is_nightly_wheel():
            usage_lib.show_usage_stats_prompt(cli=False)
        else:
            usage_lib.set_usage_stats_enabled_via_env_var(False)

        # Use a random port by not specifying Redis port / GCS server port.
        ray_params = ray._private.parameter.RayParams(
            node_ip_address=node_ip_address,
            raylet_ip_address=raylet_ip_address,
            object_ref_seed=None,
            driver_mode=driver_mode,
            redirect_output=None,
            num_cpus=num_cpus,
            num_gpus=num_gpus,
            resources=resources,
            num_redis_shards=None,
            redis_max_clients=None,
            redis_password=_redis_password,
            plasma_directory=_plasma_directory,
            huge_pages=None,
            include_dashboard=include_dashboard,
            dashboard_host=dashboard_host,
            dashboard_port=dashboard_port,
            memory=_memory,
            object_store_memory=object_store_memory,
            redis_max_memory=_redis_max_memory,
            plasma_store_socket_name=None,
            temp_dir=_temp_dir,
            storage=storage,
            _system_config=_system_config,
            enable_object_reconstruction=_enable_object_reconstruction,
            metrics_export_port=_metrics_export_port,
            tracing_startup_hook=_tracing_startup_hook,
            node_name=_node_name,
        )
        # Start the Ray processes. We set shutdown_at_exit=False because we
        # shutdown the node in the ray.shutdown call that happens in the atexit
        # handler. We still spawn a reaper process in case the atexit handler
        # isn't called.
        _global_node = ray._private.node.Node(
            head=True,
            shutdown_at_exit=False,
            spawn_reaper=True,
            ray_params=ray_params,
        )
    else:
        # In this case, we are connecting to an existing cluster.
        if num_cpus is not None or num_gpus is not None:
            raise ValueError(
                "When connecting to an existing cluster, num_cpus "
                "and num_gpus must not be provided."
            )
        if resources is not None:
            raise ValueError(
                "When connecting to an existing cluster, "
                "resources must not be provided."
            )
        if object_store_memory is not None:
            raise ValueError(
                "When connecting to an existing cluster, "
                "object_store_memory must not be provided."
            )
        if storage is not None:
            raise ValueError(
                "When connecting to an existing cluster, "
                "storage must not be provided."
            )
        if _system_config is not None and len(_system_config) != 0:
            raise ValueError(
                "When connecting to an existing cluster, "
                "_system_config must not be provided."
            )
        if _enable_object_reconstruction:
            raise ValueError(
                "When connecting to an existing cluster, "
                "_enable_object_reconstruction must not be provided."
            )
        if _node_name is not None:
            raise ValueError(
                "_node_name cannot be configured when connecting to "
                "an existing cluster."
            )

        # In this case, we only need to connect the node.
        ray_params = ray._private.parameter.RayParams(
            node_ip_address=node_ip_address,
            raylet_ip_address=raylet_ip_address,
            gcs_address=gcs_address,
            redis_address=redis_address,
            redis_password=_redis_password,
            object_ref_seed=None,
            temp_dir=_temp_dir,
            _system_config=_system_config,
            enable_object_reconstruction=_enable_object_reconstruction,
            metrics_export_port=_metrics_export_port,
        )
        try:
            _global_node = ray._private.node.Node(
                ray_params,
                head=False,
                shutdown_at_exit=False,
                spawn_reaper=False,
                connect_only=True,
            )
        except ConnectionError:
            if gcs_address == ray._private.utils.read_ray_address(_temp_dir):
                logger.info(
                    "Failed to connect to the default Ray cluster address at "
                    f"{gcs_address}. This is most likely due to a previous Ray "
                    "instance that has since crashed. To reset the default "
                    "address to connect to, run `ray stop` or restart Ray with "
                    "`ray start`."
                )
            raise

    # Log a message to find the Ray address that we connected to and the
    # dashboard URL.
    if ray_constants.RAY_OVERRIDE_DASHBOARD_URL in os.environ:
        dashboard_url = os.environ.get(ray_constants.RAY_OVERRIDE_DASHBOARD_URL)
    else:
        dashboard_url = _global_node.webui_url
    # Add http protocol to dashboard URL if it doesn't
    # already contain a protocol.
    if dashboard_url and not urlparse(dashboard_url).scheme:
        dashboard_url = "http://" + dashboard_url

    # We logged the address before attempting the connection, so we don't need
    # to log it again.
    info_str = "Connected to Ray cluster."
    if gcs_address is None:
        info_str = "Started a local Ray instance."
    if dashboard_url:
        logger.info(
            info_str + " View the dashboard at %s%s%s %s%s",
            colorama.Style.BRIGHT,
            colorama.Fore.GREEN,
            dashboard_url,
            colorama.Fore.RESET,
            colorama.Style.NORMAL,
        )
    else:
        logger.info(info_str)

    connect(
        _global_node,
        _global_node.session_name,
        mode=driver_mode,
        log_to_driver=log_to_driver,
        worker=global_worker,
        driver_object_store_memory=_driver_object_store_memory,
        job_id=None,
        namespace=namespace,
        job_config=job_config,
        entrypoint=ray._private.utils.get_entrypoint_name(),
    )
    if job_config and job_config.code_search_path:
        global_worker.set_load_code_from_local(True)
    else:
        # Because `ray.shutdown()` doesn't reset this flag, for multiple
        # sessions in one process, the 2nd `ray.init()` will reuse the
        # flag of last session. For example:
        #     ray.init(load_code_from_local=True)
        #     ray.shutdown()
        #     ray.init()
        #     # Here the flag `load_code_from_local` is still True if we
        #     # doesn't have this `else` branch.
        #     ray.shutdown()
        global_worker.set_load_code_from_local(False)

    for hook in _post_init_hooks:
        hook()

    node_id = global_worker.core_worker.get_current_node_id()
    global_node_address_info = _global_node.address_info.copy()
    global_node_address_info["webui_url"] = _remove_protocol_from_url(dashboard_url)
    return RayContext(dict(global_node_address_info, node_id=node_id.hex()))


# Functions to run as callback after a successful ray init.
_post_init_hooks = []


@PublicAPI
@client_mode_hook
def shutdown(_exiting_interpreter: bool = False):
    """Disconnect the worker, and terminate processes started by ray.init().

    This will automatically run at the end when a Python process that uses Ray
    exits. It is ok to run this twice in a row. The primary use case for this
    function is to cleanup state between tests.

    Note that this will clear any remote function definitions, actor
    definitions, and existing actors, so if you wish to use any previously
    defined remote functions or actors after calling ray.shutdown(), then you
    need to redefine them. If they were defined in an imported module, then you
    will need to reload the module.

    Args:
        _exiting_interpreter: True if this is called by the atexit hook
            and false otherwise. If we are exiting the interpreter, we will
            wait a little while to print any extra error messages.
    """
    if _exiting_interpreter and global_worker.mode == SCRIPT_MODE:
        # This is a duration to sleep before shutting down everything in order
        # to make sure that log messages finish printing.
        time.sleep(0.5)
    disconnect(_exiting_interpreter)

    # disconnect internal kv
    if hasattr(global_worker, "gcs_client"):
        del global_worker.gcs_client
    _internal_kv_reset()

    # We need to destruct the core worker here because after this function,
    # we will tear down any processes spawned by ray.init() and the background
    # IO thread in the core worker doesn't currently handle that gracefully.
    if hasattr(global_worker, "core_worker"):
        global_worker.core_worker.shutdown()
        del global_worker.core_worker
    # We need to reset function actor manager to clear the context
    global_worker.function_actor_manager = FunctionActorManager(global_worker)
    # Disconnect global state from GCS.
    ray._private.state.state.disconnect()

    # Shut down the Ray processes.
    global _global_node
    if _global_node is not None:
        if _global_node.is_head():
            _global_node.destroy_external_storage()
        _global_node.kill_all_processes(check_alive=False, allow_graceful=True)
        _global_node = None
    storage._reset()

    # TODO(rkn): Instead of manually resetting some of the worker fields, we
    # should simply set "global_worker" to equal "None" or something like that.
    global_worker.set_mode(None)


atexit.register(shutdown, True)


# TODO(edoakes): this should only be set in the driver.
def sigterm_handler(signum, frame):
    sys.exit(signum)


try:
    ray._private.utils.set_sigterm_handler(sigterm_handler)
except ValueError:
    logger.warning(
        "Failed to set SIGTERM handler, processes might"
        "not be cleaned up properly on exit."
    )

# Define a custom excepthook so that if the driver exits with an exception, we
# can push that exception to Redis.
normal_excepthook = sys.excepthook


def custom_excepthook(type, value, tb):
    import ray.core.generated.common_pb2 as common_pb2

    # If this is a driver, push the exception to GCS worker table.
    if global_worker.mode == SCRIPT_MODE and hasattr(global_worker, "worker_id"):
        error_message = "".join(traceback.format_tb(tb))
        worker_id = global_worker.worker_id
        worker_type = common_pb2.DRIVER
        worker_info = {"exception": error_message}

        ray._private.state.state._check_connected()
        ray._private.state.state.add_worker(worker_id, worker_type, worker_info)
    # Call the normal excepthook.
    normal_excepthook(type, value, tb)


sys.excepthook = custom_excepthook


def print_to_stdstream(data):
    should_dedup = data.get("pid") not in ["autoscaler", "raylet"]

    if data["is_err"]:
        if should_dedup:
            batches = stderr_deduplicator.deduplicate(data)
        else:
            batches = [data]
        sink = sys.stderr
    else:
        if should_dedup:
            batches = stdout_deduplicator.deduplicate(data)
        else:
            batches = [data]
        sink = sys.stdout

    for batch in batches:
        print_worker_logs(batch, sink)


# Start time of this process, used for relative time logs.
t0 = time.time()
autoscaler_log_fyi_printed = False


def filter_autoscaler_events(lines: List[str]) -> Iterator[str]:
    """Given raw log lines from the monitor, return only autoscaler events.

    Autoscaler events are denoted by the ":event_summary:" magic token.
    """
    global autoscaler_log_fyi_printed

    if not ray_constants.AUTOSCALER_EVENTS:
        return

    # Print out autoscaler events only, ignoring other messages.
    for line in lines:
        if ray_constants.LOG_PREFIX_EVENT_SUMMARY in line:
            if not autoscaler_log_fyi_printed:
                yield (
                    "Tip: use `ray status` to view detailed "
                    "cluster status. To disable these "
                    "messages, set RAY_SCHEDULER_EVENTS=0."
                )
                autoscaler_log_fyi_printed = True
            # The event text immediately follows the ":event_summary:"
            # magic token.
            yield line.split(ray_constants.LOG_PREFIX_EVENT_SUMMARY)[1]


def time_string() -> str:
    """Return the relative time from the start of this job.

    For example, 15m30s.
    """
    delta = time.time() - t0
    hours = 0
    minutes = 0
    while delta > 3600:
        hours += 1
        delta -= 3600
    while delta > 60:
        minutes += 1
        delta -= 60
    output = ""
    if hours:
        output += f"{hours}h"
    if minutes:
        output += f"{minutes}m"
    output += f"{int(delta)}s"
    return output


# When we enter a breakpoint, worker logs are automatically disabled via this.
_worker_logs_enabled = True


def print_worker_logs(data: Dict[str, str], print_file: Any):
    if not _worker_logs_enabled:
        return

    def prefix_for(data: Dict[str, str]) -> str:
        """The PID prefix for this log line."""
        if data.get("pid") in ["autoscaler", "raylet"]:
            return ""
        else:
            res = "pid="
            if data.get("actor_name"):
                res = data["actor_name"] + " " + res
            elif data.get("task_name"):
                res = data["task_name"] + " " + res
            return res

    def message_for(data: Dict[str, str], line: str) -> str:
        """The printed message of this log line."""
        if ray_constants.LOG_PREFIX_INFO_MESSAGE in line:
            return line.split(ray_constants.LOG_PREFIX_INFO_MESSAGE)[1]
        return line

    def color_for(data: Dict[str, str], line: str) -> str:
        """The color for this log line."""
        if (
            data.get("pid") == "raylet"
            and ray_constants.LOG_PREFIX_INFO_MESSAGE not in line
        ):
            return colorama.Fore.YELLOW
        elif data.get("pid") == "autoscaler":
            if "Error:" in line or "Warning:" in line:
                return colorama.Style.BRIGHT + colorama.Fore.YELLOW
            else:
                return colorama.Style.BRIGHT + colorama.Fore.CYAN
        elif os.getenv("RAY_COLOR_PREFIX") == "1":
            colors = [
                # colorama.Fore.BLUE, # Too dark
                colorama.Fore.MAGENTA,
                colorama.Fore.CYAN,
                colorama.Fore.GREEN,
                # colorama.Fore.WHITE, # Too light
                # colorama.Fore.RED,
                colorama.Fore.LIGHTBLACK_EX,
                colorama.Fore.LIGHTBLUE_EX,
                # colorama.Fore.LIGHTCYAN_EX, # Too light
                # colorama.Fore.LIGHTGREEN_EX, # Too light
                colorama.Fore.LIGHTMAGENTA_EX,
                # colorama.Fore.LIGHTWHITE_EX, # Too light
                # colorama.Fore.LIGHTYELLOW_EX, # Too light
            ]
            pid = data.get("pid", 0)
            try:
                i = int(pid)
            except ValueError:
                i = 0
            return colors[i % len(colors)]
        else:
            return colorama.Fore.CYAN

    if data.get("pid") == "autoscaler":
        pid = "autoscaler +{}".format(time_string())
        lines = filter_autoscaler_events(data.get("lines", []))
    else:
        pid = data.get("pid")
        lines = data.get("lines", [])

    if data.get("ip") == data.get("localhost"):
        for line in lines:
            if RAY_TQDM_MAGIC in line:
                process_tqdm(line)
            else:
                hide_tqdm()
                print(
                    "{}{}({}{}){} {}".format(
                        colorama.Style.DIM,
                        color_for(data, line),
                        prefix_for(data),
                        pid,
                        colorama.Style.RESET_ALL,
                        message_for(data, line),
                    ),
                    file=print_file,
                )
    else:
        for line in lines:
            if RAY_TQDM_MAGIC in line:
                process_tqdm(line)
            else:
                hide_tqdm()
                print(
                    "{}{}({}{}, ip={}){} {}".format(
                        colorama.Style.DIM,
                        color_for(data, line),
                        prefix_for(data),
                        pid,
                        data.get("ip"),
                        colorama.Style.RESET_ALL,
                        message_for(data, line),
                    ),
                    file=print_file,
                )
    # Restore once at end of batch to avoid excess hiding/unhiding of tqdm.
    restore_tqdm()


def process_tqdm(line):
    """Experimental distributed tqdm: see ray.experimental.tqdm_ray."""
    try:
        data = json.loads(line)
        tqdm_ray.instance().process_state_update(data)
    except Exception:
        if log_once("tqdm_corruption"):
            logger.warning(
                f"[tqdm_ray] Failed to decode {line}, this may be due to "
                "logging too fast. This warning will not be printed again."
            )


def hide_tqdm():
    """Hide distributed tqdm bars temporarily to avoid conflicts with other logs."""
    tqdm_ray.instance().hide_bars()


def restore_tqdm():
    """Undo hide_tqdm()."""
    tqdm_ray.instance().unhide_bars()


def listen_error_messages(worker, threads_stopped):
    """Listen to error messages in the background on the driver.

    This runs in a separate thread on the driver and pushes (error, time)
    tuples to be published.

    Args:
        worker: The worker class that this thread belongs to.
        threads_stopped (threading.Event): A threading event used to signal to
            the thread that it should exit.
    """

    # TODO: we should just subscribe to the errors for this specific job.
    worker.gcs_error_subscriber.subscribe()

    try:
        if _internal_kv_initialized():
            # Get any autoscaler errors that occurred before the call to
            # subscribe.
            error_message = _internal_kv_get(ray_constants.DEBUG_AUTOSCALING_ERROR)
            if error_message is not None:
                logger.warning(error_message.decode())

        while True:
            # Exit if received a signal that the thread should stop.
            if threads_stopped.is_set():
                return

            _, error_data = worker.gcs_error_subscriber.poll()
            if error_data is None:
                continue
            if error_data["job_id"] not in [
                worker.current_job_id.binary(),
                JobID.nil().binary(),
            ]:
                continue

            error_message = error_data["error_message"]
            if error_data["type"] == ray_constants.TASK_PUSH_ERROR:
                # TODO(ekl) remove task push errors entirely now that we have
                # the separate unhandled exception handler.
                pass
            else:
                logger.warning(error_message)
    except (OSError, ConnectionError) as e:
        logger.error(f"listen_error_messages: {e}")


@PublicAPI
@client_mode_hook
def is_initialized() -> bool:
    """Check if ray.init has been called yet.

    Returns:
        True if ray.init has already been called and false otherwise.
    """
    return ray._private.worker.global_worker.connected


def connect(
    node,
    session_name: str,
    mode=WORKER_MODE,
    log_to_driver: bool = False,
    worker=global_worker,
    driver_object_store_memory: Optional[int] = None,
    job_id=None,
    namespace: Optional[str] = None,
    job_config=None,
    runtime_env_hash: int = 0,
    startup_token: int = 0,
    ray_debugger_external: bool = False,
    entrypoint: str = "",
    worker_launch_time_ms: int = -1,
    worker_launched_time_ms: int = -1,
):
    """Connect this worker to the raylet, to Plasma, and to GCS.

    Args:
        node (ray._private.node.Node): The node to connect.
        session_name: The session name (cluster id) of this cluster.
        mode: The mode of the worker. One of SCRIPT_MODE, WORKER_MODE, and LOCAL_MODE.
        log_to_driver: If true, then output from all of the worker
            processes on all nodes will be directed to the driver.
        worker: The ray.Worker instance.
        driver_object_store_memory: Deprecated.
        job_id: The ID of job. If it's None, then we will generate one.
        namespace: Namespace to use.
        job_config (ray.job_config.JobConfig): The job configuration.
        runtime_env_hash: The hash of the runtime env for this worker.
        startup_token: The startup token of the process assigned to
            it during startup as a command line argument.
        ray_debugger_external: If True, make the debugger external to the
            node this worker is running on.
        entrypoint: The name of the entrypoint script. Ignored if the
            mode != SCRIPT_MODE
        worker_launch_time_ms: The time when the worker process for this worker
            is launched. If the worker is not launched by raylet (e.g.,
            driver), this must be -1 (default value).
        worker_launched_time_ms: The time when the worker process for this worker
            finshes launching. If the worker is not launched by raylet (e.g.,
            driver), this must be -1 (default value).
    """
    # Do some basic checking to make sure we didn't call ray.init twice.
    error_message = "Perhaps you called ray.init twice by accident?"
    assert not worker.connected, error_message
    assert worker.cached_functions_to_run is not None, error_message

    # Enable nice stack traces on SIGSEGV etc.
    try:
        if not faulthandler.is_enabled():
            faulthandler.enable(all_threads=False)
    except io.UnsupportedOperation:
        pass  # ignore

    worker.gcs_client = node.get_gcs_client()
    assert worker.gcs_client is not None
    _initialize_internal_kv(worker.gcs_client)
    ray._private.state.state._initialize_global_state(
        ray._raylet.GcsClientOptions.from_gcs_address(node.gcs_address)
    )
    worker.gcs_publisher = ray._raylet.GcsPublisher(address=worker.gcs_client.address)
    # Initialize some fields.
    if mode in (WORKER_MODE, RESTORE_WORKER_MODE, SPILL_WORKER_MODE):
        # We should not specify the job_id if it's `WORKER_MODE`.
        assert job_id is None
        job_id = JobID.nil()
    else:
        # This is the code path of driver mode.
        if job_id is None:
            job_id = ray._private.state.next_job_id()

    if mode is not SCRIPT_MODE and mode is not LOCAL_MODE and setproctitle:
        process_name = ray_constants.WORKER_PROCESS_TYPE_IDLE_WORKER
        if mode is SPILL_WORKER_MODE:
            process_name = ray_constants.WORKER_PROCESS_TYPE_SPILL_WORKER_IDLE
        elif mode is RESTORE_WORKER_MODE:
            process_name = ray_constants.WORKER_PROCESS_TYPE_RESTORE_WORKER_IDLE
        setproctitle.setproctitle(process_name)

    if not isinstance(job_id, JobID):
        raise TypeError("The type of given job id must be JobID.")

    # All workers start out as non-actors. A worker can be turned into an actor
    # after it is created.
    worker.node = node
    worker.set_mode(mode)

    # For driver's check that the version information matches the version
    # information that the Ray cluster was started with.
    try:
        node.check_version_info()
    except Exception as e:
        if mode == SCRIPT_MODE:
            raise e
        elif mode == WORKER_MODE:
            traceback_str = traceback.format_exc()
            ray._private.utils.publish_error_to_driver(
                ray_constants.VERSION_MISMATCH_PUSH_ERROR,
                traceback_str,
                gcs_publisher=worker.gcs_publisher,
                num_retries=1,
            )

    driver_name = ""
    log_stdout_file_path = ""
    log_stderr_file_path = ""
    interactive_mode = False
    if mode == SCRIPT_MODE:
        import __main__ as main

        if hasattr(main, "__file__"):
            driver_name = main.__file__
        else:
            interactive_mode = True
            driver_name = "INTERACTIVE MODE"
    elif not LOCAL_MODE:
        raise ValueError("Invalid worker mode. Expected DRIVER, WORKER or LOCAL.")

    gcs_options = ray._raylet.GcsClientOptions.from_gcs_address(node.gcs_address)
    if job_config is None:
        job_config = ray.job_config.JobConfig()

    if namespace is not None:
        ray._private.utils.validate_namespace(namespace)

        # The namespace field of job config may have already been set in code
        # paths such as the client.
        job_config.set_ray_namespace(namespace)

    # Make sure breakpoint() in the user's code will
    # invoke the Ray debugger if we are in a worker or actor process
    # (but not on the driver).
    if mode == WORKER_MODE:
        os.environ["PYTHONBREAKPOINT"] = "ray.util.rpdb.set_trace"
    else:
        # Add hook to suppress worker logs during breakpoint.
        os.environ["PYTHONBREAKPOINT"] = "ray.util.rpdb._driver_set_trace"

    worker.ray_debugger_external = ray_debugger_external

    # If it's a driver and it's not coming from ray client, we'll prepare the
    # environment here. If it's ray client, the environment will be prepared
    # at the server side.
    if mode == SCRIPT_MODE and not job_config._client_job and job_config.runtime_env:
        scratch_dir: str = worker.node.get_runtime_env_dir_path()
        runtime_env = job_config.runtime_env or {}
        runtime_env = upload_py_modules_if_needed(
            runtime_env, scratch_dir, logger=logger
        )
        runtime_env = upload_working_dir_if_needed(
            runtime_env, scratch_dir, logger=logger
        )
        runtime_env = upload_worker_setup_hook_if_needed(
            runtime_env,
            worker,
        )
        # Remove excludes, it isn't relevant after the upload step.
        runtime_env.pop("excludes", None)
        job_config.set_runtime_env(runtime_env)

    if mode == SCRIPT_MODE:
        # Add the directory containing the script that is running to the Python
        # paths of the workers. Also add the current directory. Note that this
        # assumes that the directory structures on the machines in the clusters
        # are the same.
        # When using an interactive shell, there is no script directory.
        code_paths = []
        if not interactive_mode:
            script_directory = os.path.dirname(os.path.realpath(sys.argv[0]))
            # If driver's sys.path doesn't include the script directory
            # (e.g driver is started via `python -m`,
            # see https://peps.python.org/pep-0338/),
            # then we shouldn't add it to the workers.
            if script_directory in sys.path:
                code_paths.append(script_directory)
        # In client mode, if we use runtime envs with "working_dir", then
        # it'll be handled automatically.  Otherwise, add the current dir.
        if not job_config._client_job and not job_config._runtime_env_has_working_dir():
            current_directory = os.path.abspath(os.path.curdir)
            code_paths.append(current_directory)
        if len(code_paths) != 0:
            job_config._py_driver_sys_path.extend(code_paths)

    serialized_job_config = job_config._serialize()
    if not node.should_redirect_logs():
        # Logging to stderr, so give core worker empty logs directory.
        logs_dir = ""
    else:
        logs_dir = node.get_logs_dir_path()
    worker.core_worker = ray._raylet.CoreWorker(
        mode,
        node.plasma_store_socket_name,
        node.raylet_socket_name,
        job_id,
        gcs_options,
        logs_dir,
        node.node_ip_address,
        node.node_manager_port,
        node.raylet_ip_address,
        (mode == LOCAL_MODE),
        driver_name,
        log_stdout_file_path,
        log_stderr_file_path,
        serialized_job_config,
        node.metrics_agent_port,
        runtime_env_hash,
        startup_token,
        session_name,
        "" if mode != SCRIPT_MODE else entrypoint,
        worker_launch_time_ms,
        worker_launched_time_ms,
    )

    # Notify raylet that the core worker is ready.
    worker.core_worker.notify_raylet()
    worker_id = worker.worker_id
    worker.gcs_error_subscriber = ray._raylet.GcsErrorSubscriber(
        worker_id=worker_id, address=worker.gcs_client.address
    )
    worker.gcs_log_subscriber = ray._raylet.GcsLogSubscriber(
        worker_id=worker_id, address=worker.gcs_client.address
    )
    worker.gcs_function_key_subscriber = ray._raylet.GcsFunctionKeySubscriber(
        worker_id=worker_id, address=worker.gcs_client.address
    )

    if driver_object_store_memory is not None:
        logger.warning(
            "`driver_object_store_memory` is deprecated"
            " and will be removed in the future."
        )

    # Setup import thread and start the import thread
    # if the worker has job_id initialized.
    # Otherwise, defer the start up of
    # import thread until job_id is initialized.
    # (python/ray/_raylet.pyx maybe_initialize_job_config)
    if mode not in (RESTORE_WORKER_MODE, SPILL_WORKER_MODE):
        worker.import_thread = import_thread.ImportThread(
            worker, mode, worker.threads_stopped
        )
        if (
            worker.current_job_id != JobID.nil()
            and ray._raylet.Config.start_python_importer_thread()
        ):
            worker.import_thread.start()

    # If this is a driver running in SCRIPT_MODE, start a thread to print error
    # messages asynchronously in the background. Ideally the scheduler would
    # push messages to the driver's worker service, but we ran into bugs when
    # trying to properly shutdown the driver's worker service, so we are
    # temporarily using this implementation which constantly queries the
    # scheduler for new error messages.
    if mode == SCRIPT_MODE:
        worker.listener_thread = threading.Thread(
            target=listen_error_messages,
            name="ray_listen_error_messages",
            args=(worker, worker.threads_stopped),
        )
        worker.listener_thread.daemon = True
        worker.listener_thread.start()
        if log_to_driver:
            global_worker_stdstream_dispatcher.add_handler(
                "ray_print_logs", print_to_stdstream
            )
            worker.logger_thread = threading.Thread(
                target=worker.print_logs, name="ray_print_logs"
            )
            worker.logger_thread.daemon = True
            worker.logger_thread.start()

    if mode == SCRIPT_MODE:
        # TODO(rkn): Here we first export functions to run, then remote
        # functions. The order matters. For example, one of the functions to
        # run may set the Python path, which is needed to import a module used
        # to define a remote function. We may want to change the order to
        # simply be the order in which the exports were defined on the driver.
        # In addition, we will need to retain the ability to decide what the
        # first few exports are (mostly to set the Python path). Additionally,
        # note that the first exports to be defined on the driver will be the
        # ones defined in separate modules that are imported by the driver.
        # Export cached functions_to_run.
        for function in worker.cached_functions_to_run:
            worker.run_function_on_all_workers(function)
    worker.cached_functions_to_run = None

    # Setup tracing here
    tracing_hook_val = worker.gcs_client.internal_kv_get(
        b"tracing_startup_hook", ray_constants.KV_NAMESPACE_TRACING
    )
    if tracing_hook_val is not None:
        ray.util.tracing.tracing_helper._enbale_tracing()
        if not getattr(ray, "__traced__", False):
            _setup_tracing = _import_from_string(tracing_hook_val.decode("utf-8"))
            _setup_tracing()
            ray.__traced__ = True


def disconnect(exiting_interpreter=False):
    """Disconnect this worker from the raylet and object store."""
    # Reset the list of cached remote functions and actors so that if more
    # remote functions or actors are defined and then connect is called again,
    # the remote functions will be exported. This is mostly relevant for the
    # tests.
    worker = global_worker
    if worker.connected:
        # Shutdown all of the threads that we've started. TODO(rkn): This
        # should be handled cleanly in the worker object's destructor and not
        # in this disconnect method.
        worker.threads_stopped.set()
        if hasattr(worker, "gcs_function_key_subscriber"):
            worker.gcs_function_key_subscriber.close()
        if hasattr(worker, "gcs_error_subscriber"):
            worker.gcs_error_subscriber.close()
        if hasattr(worker, "gcs_log_subscriber"):
            worker.gcs_log_subscriber.close()
        if hasattr(worker, "import_thread"):
            worker.import_thread.join_import_thread()
        if hasattr(worker, "listener_thread"):
            worker.listener_thread.join()
        if hasattr(worker, "logger_thread"):
            worker.logger_thread.join()
        worker.threads_stopped.clear()

        worker._session_index += 1

        for leftover in stdout_deduplicator.flush():
            print_worker_logs(leftover, sys.stdout)
        for leftover in stderr_deduplicator.flush():
            print_worker_logs(leftover, sys.stderr)
        global_worker_stdstream_dispatcher.remove_handler("ray_print_logs")

    worker.node = None  # Disconnect the worker from the node.
    worker.cached_functions_to_run = []
    worker.serialization_context_map.clear()
    try:
        ray_actor = ray.actor
    except AttributeError:
        ray_actor = None  # This can occur during program termination
    if ray_actor is not None:
        ray_actor._ActorClassMethodMetadata.reset_cache()


def start_import_thread():
    """Start the import thread if the worker is connected."""
    worker = global_worker
    worker.check_connected()

    assert _mode() not in (
        RESTORE_WORKER_MODE,
        SPILL_WORKER_MODE,
    ), "import thread can not be used in IO workers."
    if worker.import_thread and ray._raylet.Config.start_python_importer_thread():
        worker.import_thread.start()


@contextmanager
def _changeproctitle(title, next_title):
    if _mode() is not LOCAL_MODE:
        setproctitle.setproctitle(title)
    try:
        yield
    finally:
        if _mode() is not LOCAL_MODE:
            setproctitle.setproctitle(next_title)


@DeveloperAPI
def show_in_dashboard(message: str, key: str = "", dtype: str = "text"):
    """Display message in dashboard.

    Display message for the current task or actor in the dashboard.
    For example, this can be used to display the status of a long-running
    computation.

    Args:
        message: Message to be displayed.
        key: The key name for the message. Multiple message under
            different keys will be displayed at the same time. Messages
            under the same key will be overridden.
        dtype: The type of message for rendering. One of the
            following: text, html.
    """
    worker = global_worker
    worker.check_connected()

    acceptable_dtypes = {"text", "html"}
    assert dtype in acceptable_dtypes, f"dtype accepts only: {acceptable_dtypes}"

    message_wrapped = {"message": message, "dtype": dtype}
    message_encoded = json.dumps(message_wrapped).encode()

    worker.core_worker.set_webui_display(key.encode(), message_encoded)


# Global variable to make sure we only send out the warning once.
blocking_get_inside_async_warned = False


@overload
def get(
    object_refs: "Sequence[ObjectRef[Any]]", *, timeout: Optional[float] = None
) -> List[Any]:
    ...


@overload
def get(
    object_refs: "Sequence[ObjectRef[R]]", *, timeout: Optional[float] = None
) -> List[R]:
    ...


@overload
def get(object_refs: "ObjectRef[R]", *, timeout: Optional[float] = None) -> R:
    ...


@PublicAPI
@client_mode_hook
def get(
    object_refs: Union[ray.ObjectRef, Sequence[ray.ObjectRef]],
    *,
    timeout: Optional[float] = None,
) -> Union[Any, List[Any]]:
    """Get a remote object or a list of remote objects from the object store.

    This method blocks until the object corresponding to the object ref is
    available in the local object store. If this object is not in the local
    object store, it will be shipped from an object store that has it (once the
    object has been created). If object_refs is a list, then the objects
    corresponding to each object in the list will be returned.

    Ordering for an input list of object refs is preserved for each object
    returned. That is, if an object ref to A precedes an object ref to B in the
    input list, then A will precede B in the returned list.

    This method will issue a warning if it's running inside async context,
    you can use ``await object_ref`` instead of ``ray.get(object_ref)``. For
    a list of object refs, you can use ``await asyncio.gather(*object_refs)``.

    Related patterns and anti-patterns:

    - :doc:`/ray-core/patterns/ray-get-loop`
    - :doc:`/ray-core/patterns/unnecessary-ray-get`
    - :doc:`/ray-core/patterns/ray-get-submission-order`
    - :doc:`/ray-core/patterns/ray-get-too-many-objects`


    Args:
        object_refs: Object ref of the object to get or a list of object refs
            to get.
        timeout (Optional[float]): The maximum amount of time in seconds to
            wait before returning. Set this to None will block until the
            corresponding object becomes available. Setting ``timeout=0`` will
            return the object immediately if it's available, else raise
            GetTimeoutError in accordance with the above docstring.

    Returns:
        A Python object or a list of Python objects.

    Raises:
        GetTimeoutError: A GetTimeoutError is raised if a timeout is set and
            the get takes longer than timeout to return.
        Exception: An exception is raised if the task that created the object
            or that created one of the objects raised an exception.
    """
    worker = global_worker
    worker.check_connected()

    if hasattr(worker, "core_worker") and worker.core_worker.current_actor_is_asyncio():
        global blocking_get_inside_async_warned
        if not blocking_get_inside_async_warned:
            logger.warning(
                "Using blocking ray.get inside async actor. "
                "This blocks the event loop. Please use `await` "
                "on object ref with asyncio.gather if you want to "
                "yield execution to the event loop instead."
            )
            blocking_get_inside_async_warned = True

    with profiling.profile("ray.get"):
        # TODO(sang): Should make StreamingObjectRefGenerator
        # compatible to ray.get for dataset.
        if isinstance(object_refs, ray._raylet.StreamingObjectRefGenerator):
            return object_refs

        is_individual_id = isinstance(object_refs, ray.ObjectRef)
        if is_individual_id:
            object_refs = [object_refs]

        if not isinstance(object_refs, list):
            raise ValueError(
                "'object_refs' must either be an ObjectRef or a list of ObjectRefs."
            )

        # TODO(ujvl): Consider how to allow user to retrieve the ready objects.
        values, debugger_breakpoint = worker.get_objects(object_refs, timeout=timeout)
        for i, value in enumerate(values):
            if isinstance(value, RayError):
                if isinstance(value, ray.exceptions.ObjectLostError):
                    worker.core_worker.dump_object_store_memory_usage()
                if isinstance(value, RayTaskError):
                    raise value.as_instanceof_cause()
                else:
                    raise value

        if is_individual_id:
            values = values[0]

        if debugger_breakpoint != b"":
            frame = sys._getframe().f_back
            rdb = ray.util.pdb._connect_ray_pdb(
                host=None,
                port=None,
                patch_stdstreams=False,
                quiet=None,
                breakpoint_uuid=debugger_breakpoint.decode()
                if debugger_breakpoint
                else None,
                debugger_external=worker.ray_debugger_external,
            )
            rdb.set_trace(frame=frame)

        return values


@PublicAPI
@client_mode_hook
def put(
    value: Any, *, _owner: Optional["ray.actor.ActorHandle"] = None
) -> "ray.ObjectRef":
    """Store an object in the object store.

    The object may not be evicted while a reference to the returned ID exists.

    Related patterns and anti-patterns:

    - :doc:`/ray-core/patterns/return-ray-put`
    - :doc:`/ray-core/patterns/pass-large-arg-by-value`
    - :doc:`/ray-core/patterns/closure-capture-large-objects`

    Args:
        value: The Python object to be stored.
        _owner [Experimental]: The actor that should own this object. This
            allows creating objects with lifetimes decoupled from that of the
            creating process. The owner actor must be passed a reference to the
            object prior to the object creator exiting, otherwise the reference
            will still be lost. *Note that this argument is an experimental API
            and should be avoided if possible.*

    Returns:
        The object ref assigned to this value.
    """
    worker = global_worker
    worker.check_connected()

    if _owner is None:
        serialize_owner_address = None
    elif isinstance(_owner, ray.actor.ActorHandle):
        # Ensure `ray._private.state.state.global_state_accessor` is not None
        ray._private.state.state._check_connected()
        serialize_owner_address = (
            ray._raylet._get_actor_serialized_owner_address_or_none(
                ray._private.state.state.global_state_accessor.get_actor_info(
                    _owner._actor_id
                )
            )
        )
        if not serialize_owner_address:
            raise RuntimeError(f"{_owner} is not alive, it's worker_id is empty!")
    else:
        raise TypeError(f"Expect an `ray.actor.ActorHandle`, but got: {type(_owner)}")

    with profiling.profile("ray.put"):
        try:
            object_ref = worker.put_object(value, owner_address=serialize_owner_address)
        except ObjectStoreFullError:
            logger.info(
                "Put failed since the value was either too large or the "
                "store was full of pinned objects."
            )
            raise
        return object_ref


# Global variable to make sure we only send out the warning once.
blocking_wait_inside_async_warned = False


@PublicAPI
@client_mode_hook
def wait(
    object_refs: List["ray.ObjectRef"],
    *,
    num_returns: int = 1,
    timeout: Optional[float] = None,
    fetch_local: bool = True,
) -> Tuple[List["ray.ObjectRef"], List["ray.ObjectRef"]]:
    """Return a list of IDs that are ready and a list of IDs that are not.

    If timeout is set, the function returns either when the requested number of
    IDs are ready or when the timeout is reached, whichever occurs first. If it
    is not set, the function simply waits until that number of objects is ready
    and returns that exact number of object refs.

    This method returns two lists. The first list consists of object refs that
    correspond to objects that are available in the object store. The second
    list corresponds to the rest of the object refs (which may or may not be
    ready).

    Ordering of the input list of object refs is preserved. That is, if A
    precedes B in the input list, and both are in the ready list, then A will
    precede B in the ready list. This also holds true if A and B are both in
    the remaining list.

    This method will issue a warning if it's running inside an async context.
    Instead of ``ray.wait(object_refs)``, you can use
    ``await asyncio.wait(object_refs)``.

    Related patterns and anti-patterns:

    - :doc:`/ray-core/patterns/limit-pending-tasks`
    - :doc:`/ray-core/patterns/ray-get-submission-order`

    Args:
        object_refs: List of object refs for objects that may
            or may not be ready. Note that these IDs must be unique.
        num_returns: The number of object refs that should be returned.
        timeout: The maximum amount of time in seconds to wait before
            returning.
        fetch_local: If True, wait for the object to be downloaded onto
            the local node before returning it as ready. If False, ray.wait()
            will not trigger fetching of objects to the local node and will
            return immediately once the object is available anywhere in the
            cluster.

    Returns:
        A list of object refs that are ready and a list of the remaining object
        IDs.
    """
    worker = global_worker
    worker.check_connected()

    if (
        hasattr(worker, "core_worker")
        and worker.core_worker.current_actor_is_asyncio()
        and timeout != 0
    ):
        global blocking_wait_inside_async_warned
        if not blocking_wait_inside_async_warned:
            logger.debug(
                "Using blocking ray.wait inside async method. "
                "This blocks the event loop. Please use `await` "
                "on object ref with asyncio.wait. "
            )
            blocking_wait_inside_async_warned = True

    if isinstance(object_refs, ObjectRef):
        raise TypeError(
            "wait() expected a list of ray.ObjectRef, got a single ray.ObjectRef"
        )

    if not isinstance(object_refs, list):
        raise TypeError(
            "wait() expected a list of ray.ObjectRef, " f"got {type(object_refs)}"
        )

    if timeout is not None and timeout < 0:
        raise ValueError(
            "The 'timeout' argument must be nonnegative. " f"Received {timeout}"
        )

    for object_ref in object_refs:
        if not isinstance(object_ref, ObjectRef):
            raise TypeError(
                "wait() expected a list of ray.ObjectRef, "
                f"got list containing {type(object_ref)}"
            )

    worker.check_connected()
    # TODO(swang): Check main thread.
    with profiling.profile("ray.wait"):
        # TODO(rkn): This is a temporary workaround for
        # https://github.com/ray-project/ray/issues/997. However, it should be
        # fixed in Arrow instead of here.
        if len(object_refs) == 0:
            return [], []

        if len(object_refs) != len(set(object_refs)):
            raise ValueError("Wait requires a list of unique object refs.")
        if num_returns <= 0:
            raise ValueError("Invalid number of objects to return %d." % num_returns)
        if num_returns > len(object_refs):
            raise ValueError(
                "num_returns cannot be greater than the number "
                "of objects provided to ray.wait."
            )

        timeout = timeout if timeout is not None else 10**6
        timeout_milliseconds = int(timeout * 1000)
        ready_ids, remaining_ids = worker.core_worker.wait(
            object_refs,
            num_returns,
            timeout_milliseconds,
            worker.current_task_id,
            fetch_local,
        )
        return ready_ids, remaining_ids


@PublicAPI
@client_mode_hook
def get_actor(name: str, namespace: Optional[str] = None) -> "ray.actor.ActorHandle":
    """Get a handle to a named actor.

    Gets a handle to an actor with the given name. The actor must
    have been created with Actor.options(name="name").remote(). This
    works for both detached & non-detached actors.

    This method is a sync call and it'll timeout after 60s. This can be modified
    by setting OS env RAY_gcs_server_request_timeout_seconds before starting
    the cluster.

    Args:
        name: The name of the actor.
        namespace: The namespace of the actor, or None to specify the current
            namespace.

    Returns:
        ActorHandle to the actor.

    Raises:
        ValueError if the named actor does not exist.
    """
    if not name:
        raise ValueError("Please supply a non-empty value to get_actor")

    if namespace is not None:
        ray._private.utils.validate_namespace(namespace)

    worker = global_worker
    worker.check_connected()
    return worker.core_worker.get_named_actor_handle(name, namespace or "")


@PublicAPI
@client_mode_hook
def kill(actor: "ray.actor.ActorHandle", *, no_restart: bool = True):
    """Kill an actor forcefully.

    This will interrupt any running tasks on the actor, causing them to fail
    immediately. ``atexit`` handlers installed in the actor will not be run.

    If you want to kill the actor but let pending tasks finish,
    you can call ``actor.__ray_terminate__.remote()`` instead to queue a
    termination task. Any ``atexit`` handlers installed in the actor *will*
    be run in this case.

    If the actor is a detached actor, subsequent calls to get its handle via
    ray.get_actor will fail.

    Args:
        actor: Handle to the actor to kill.
        no_restart: Whether or not this actor should be restarted if
            it's a restartable actor.
    """
    worker = global_worker
    worker.check_connected()
    if not isinstance(actor, ray.actor.ActorHandle):
        raise ValueError(
            "ray.kill() only supported for actors. Got: {}.".format(type(actor))
        )
    worker.core_worker.kill_actor(actor._ray_actor_id, no_restart)


@PublicAPI
@client_mode_hook
def cancel(object_ref: "ray.ObjectRef", *, force: bool = False, recursive: bool = True):
    """Cancels a task according to the following conditions.

    If the specified task is pending execution, it will not be executed. If
    the task is currently executing, the behavior depends on the ``force``
    flag. When ``force=False``, a KeyboardInterrupt will be raised in Python
    and when ``force=True``, the executing task will immediately exit.
    If the task is already finished, nothing will happen.

    Only non-actor tasks can be canceled. Canceled tasks will not be
    retried (max_retries will not be respected).

    Calling ray.get on a canceled task will raise a TaskCancelledError or a
    WorkerCrashedError if ``force=True``.

    Args:
        object_ref: ObjectRef returned by the task
            that should be canceled.
        force: Whether to force-kill a running task by killing
            the worker that is running the task.
        recursive: Whether to try to cancel tasks submitted by the
            task specified.
    Raises:
        TypeError: This is also raised for actor tasks.
    """
    worker = ray._private.worker.global_worker
    worker.check_connected()

    if isinstance(object_ref, ray._raylet.StreamingObjectRefGenerator):
        assert hasattr(object_ref, "_generator_ref")
        object_ref = object_ref._generator_ref

    if not isinstance(object_ref, ray.ObjectRef):
        raise TypeError(
            "ray.cancel() only supported for non-actor object refs. "
            f"Got: {type(object_ref)}."
        )
    return worker.core_worker.cancel_task(object_ref, force, recursive)


def _mode(worker=global_worker):
    """This is a wrapper around worker.mode.

    We use this wrapper so that in the remote decorator, we can call _mode()
    instead of worker.mode. The difference is that when we attempt to
    serialize remote functions, we don't attempt to serialize the worker
    object, which cannot be serialized.
    """
    return worker.mode


def _make_remote(function_or_class, options):
    if not function_or_class.__module__:
        function_or_class.__module__ = "global"

    if inspect.isfunction(function_or_class) or is_cython(function_or_class):
        ray_option_utils.validate_task_options(options, in_options=False)
        return ray.remote_function.RemoteFunction(
            Language.PYTHON,
            function_or_class,
            None,
            options,
        )

    if inspect.isclass(function_or_class):
        ray_option_utils.validate_actor_options(options, in_options=False)
        return ray.actor._make_actor(function_or_class, options)

    raise TypeError(
        "The @ray.remote decorator must be applied to either a function or a class."
    )


class RemoteDecorator(Protocol):
    @overload
    def __call__(self, __function: Callable[[], R]) -> RemoteFunctionNoArgs[R]:
        ...

    @overload
    def __call__(self, __function: Callable[[T0], R]) -> RemoteFunction0[R, T0]:
        ...

    @overload
    def __call__(self, __function: Callable[[T0, T1], R]) -> RemoteFunction1[R, T0, T1]:
        ...

    @overload
    def __call__(
        self, __function: Callable[[T0, T1, T2], R]
    ) -> RemoteFunction2[R, T0, T1, T2]:
        ...

    @overload
    def __call__(
        self, __function: Callable[[T0, T1, T2, T3], R]
    ) -> RemoteFunction3[R, T0, T1, T2, T3]:
        ...

    @overload
    def __call__(
        self, __function: Callable[[T0, T1, T2, T3, T4], R]
    ) -> RemoteFunction4[R, T0, T1, T2, T3, T4]:
        ...

    @overload
    def __call__(
        self, __function: Callable[[T0, T1, T2, T3, T4, T5], R]
    ) -> RemoteFunction5[R, T0, T1, T2, T3, T4, T5]:
        ...

    @overload
    def __call__(
        self, __function: Callable[[T0, T1, T2, T3, T4, T5, T6], R]
    ) -> RemoteFunction6[R, T0, T1, T2, T3, T4, T5, T6]:
        ...

    @overload
    def __call__(
        self, __function: Callable[[T0, T1, T2, T3, T4, T5, T6, T7], R]
    ) -> RemoteFunction7[R, T0, T1, T2, T3, T4, T5, T6, T7]:
        ...

    @overload
    def __call__(
        self, __function: Callable[[T0, T1, T2, T3, T4, T5, T6, T7, T8], R]
    ) -> RemoteFunction8[R, T0, T1, T2, T3, T4, T5, T6, T7, T8]:
        ...

    @overload
    def __call__(
        self, __function: Callable[[T0, T1, T2, T3, T4, T5, T6, T7, T8, T9], R]
    ) -> RemoteFunction9[R, T0, T1, T2, T3, T4, T5, T6, T7, T8, T9]:
        ...

    # Pass on typing actors for now. The following makes it so no type errors
    # are generated for actors.
    @overload
    def __call__(self, __t: type) -> Any:
        ...


# Only used for type annotations as a placeholder
Undefined: Any = object()


@overload
def remote(__function: Callable[[], R]) -> RemoteFunctionNoArgs[R]:
    ...


@overload
def remote(__function: Callable[[T0], R]) -> RemoteFunction0[R, T0]:
    ...


@overload
def remote(__function: Callable[[T0, T1], R]) -> RemoteFunction1[R, T0, T1]:
    ...


@overload
def remote(__function: Callable[[T0, T1, T2], R]) -> RemoteFunction2[R, T0, T1, T2]:
    ...


@overload
def remote(
    __function: Callable[[T0, T1, T2, T3], R]
) -> RemoteFunction3[R, T0, T1, T2, T3]:
    ...


@overload
def remote(
    __function: Callable[[T0, T1, T2, T3, T4], R]
) -> RemoteFunction4[R, T0, T1, T2, T3, T4]:
    ...


@overload
def remote(
    __function: Callable[[T0, T1, T2, T3, T4, T5], R]
) -> RemoteFunction5[R, T0, T1, T2, T3, T4, T5]:
    ...


@overload
def remote(
    __function: Callable[[T0, T1, T2, T3, T4, T5, T6], R]
) -> RemoteFunction6[R, T0, T1, T2, T3, T4, T5, T6]:
    ...


@overload
def remote(
    __function: Callable[[T0, T1, T2, T3, T4, T5, T6, T7], R]
) -> RemoteFunction7[R, T0, T1, T2, T3, T4, T5, T6, T7]:
    ...


@overload
def remote(
    __function: Callable[[T0, T1, T2, T3, T4, T5, T6, T7, T8], R]
) -> RemoteFunction8[R, T0, T1, T2, T3, T4, T5, T6, T7, T8]:
    ...


@overload
def remote(
    __function: Callable[[T0, T1, T2, T3, T4, T5, T6, T7, T8, T9], R]
) -> RemoteFunction9[R, T0, T1, T2, T3, T4, T5, T6, T7, T8, T9]:
    ...


# Pass on typing actors for now. The following makes it so no type errors
# are generated for actors.
@overload
def remote(__t: type) -> Any:
    ...


# Passing options
@overload
def remote(
    *,
    num_returns: Union[int, float] = Undefined,
    num_cpus: Union[int, float] = Undefined,
    num_gpus: Union[int, float] = Undefined,
    resources: Dict[str, float] = Undefined,
    accelerator_type: str = Undefined,
    memory: Union[int, float] = Undefined,
    max_calls: int = Undefined,
    max_restarts: int = Undefined,
    max_task_retries: int = Undefined,
    max_retries: int = Undefined,
    runtime_env: Dict[str, Any] = Undefined,
    retry_exceptions: bool = Undefined,
    scheduling_strategy: Union[
        None, Literal["DEFAULT"], Literal["SPREAD"], PlacementGroupSchedulingStrategy
    ] = Undefined,
) -> RemoteDecorator:
    ...


@PublicAPI
def remote(
    *args, **kwargs
) -> Union[ray.remote_function.RemoteFunction, ray.actor.ActorClass]:
    """Defines a remote function or an actor class.

    This function can be used as a decorator with no arguments
    to define a remote function or actor as follows:

    .. testcode::

        import ray

        @ray.remote
        def f(a, b, c):
            return a + b + c

        object_ref = f.remote(1, 2, 3)
        result = ray.get(object_ref)
        assert result == (1 + 2 + 3)

        @ray.remote
        class Foo:
            def __init__(self, arg):
                self.x = arg

            def method(self, a):
                return self.x + a

        actor_handle = Foo.remote(123)
        object_ref = actor_handle.method.remote(321)
        result = ray.get(object_ref)
        assert result == (123 + 321)

    Equivalently, use a function call to create a remote function or actor.

    .. testcode::

        def g(a, b, c):
            return a + b + c

        remote_g = ray.remote(g)
        object_ref = remote_g.remote(1, 2, 3)
        assert ray.get(object_ref) == (1 + 2 + 3)

        class Bar:
            def __init__(self, arg):
                self.x = arg

            def method(self, a):
                return self.x + a

        RemoteBar = ray.remote(Bar)
        actor_handle = RemoteBar.remote(123)
        object_ref = actor_handle.method.remote(321)
        result = ray.get(object_ref)
        assert result == (123 + 321)


    It can also be used with specific keyword arguments as follows:

    .. testcode::

        @ray.remote(num_gpus=1, max_calls=1, num_returns=2)
        def f():
            return 1, 2

        @ray.remote(num_cpus=2, resources={"CustomResource": 1})
        class Foo:
            def method(self):
                return 1

    Remote task and actor objects returned by @ray.remote can also be
    dynamically modified with the same arguments as above using
    ``.options()`` as follows:

    >>> @ray.remote(num_gpus=1, max_calls=1, num_returns=2)
    ... def f():
    ...     return 1, 2
    >>>
    >>> f_with_2_gpus = f.options(num_gpus=2) # doctest: +SKIP
    >>> object_ref = f_with_2_gpus.remote() # doctest: +SKIP
    >>> assert ray.get(object_ref) == (1, 2) # doctest: +SKIP

    >>> @ray.remote(num_cpus=2, resources={"CustomResource": 1})
    ... class Foo:
    ...     def method(self):
    ...         return 1
    >>>
    >>> Foo_with_no_resources = Foo.options(num_cpus=1, resources=None)
    >>> foo_actor = Foo_with_no_resources.remote()
    >>> assert ray.get(foo_actor.method.remote()) == 1


    A remote actor will be terminated when all actor handle to it
    in Python is deleted, which will cause them to complete any outstanding
    work and then shut down. If you only have 1 reference to an actor handle,
    calling ``del actor`` *could* trigger actor deletion. Note that your program
    may have multiple references to the same ActorHandle, and actor termination
    will not occur until the reference count goes to 0. See the Python
    documentation for more context about object deletion.
    https://docs.python.org/3.9/reference/datamodel.html#object.__del__

    If you want to kill actors immediately, you can also call ``ray.kill(actor)``.

    .. tip::
        Avoid repeatedly passing in large arguments to remote task or method calls.

        Instead, use ray.put to create a copy of the object in the object store.

        See :ref:`more info here <ray-pass-large-arg-by-value>`.

    Args:
        num_returns: This is only for *remote functions*. It specifies
            the number of object refs returned by the remote function
            invocation. The default value is 1.
            Pass "dynamic" to allow the task to decide how many
            return values to return during execution, and the caller will
            receive an ObjectRef[ObjectRefGenerator].
            See :ref:`dynamic generators <dynamic-generators>` for more details.
        num_cpus: The quantity of CPU resources to reserve
            for this task or for the lifetime of the actor.
            By default, tasks use 1 CPU resource and actors use 1 CPU
            for scheduling and 0 CPU for running
            (This means, by default, actors cannot get scheduled on a zero-cpu node,
            but an infinite number of them can run on any non-zero cpu node.
            The default value for actors was chosen for historical reasons.
            It’s recommended to always explicitly set num_cpus for actors
            to avoid any surprises.
            If resources are specified explicitly,
            they are required for both scheduling and running.)
            See :ref:`specifying resource requirements <resource-requirements>`
            for more details.
        num_gpus: The quantity of GPU resources to reserve
            for this task or for the lifetime of the actor.
            The default value is 0.
            See :ref:`Ray GPU support <gpu-support>` for more details.
        resources (Dict[str, float]): The quantity of various
            :ref:`custom resources <custom-resources>`
            to reserve for this task or for the lifetime of the actor.
            This is a dictionary mapping strings (resource names) to floats.
            By default it is empty.
        accelerator_type: If specified, requires that the task or actor run
            on a node with the specified type of accelerator.
            See `ray.util.accelerators` for accelerator types.
        memory: The heap memory request in bytes for this task/actor,
            rounded down to the nearest integer.
        max_calls: Only for *remote functions*. This specifies the
            maximum number of times that a given worker can execute
            the given remote function before it must exit
            (this can be used to address :ref:`memory leaks <gpu-leak>` in third-party
            libraries or to reclaim resources that cannot easily be
            released, e.g., GPU memory that was acquired by TensorFlow).
            By default this is infinite for CPU tasks and 1 for GPU tasks
            (to force GPU tasks to release resources after finishing).
        max_restarts: Only for *actors*. This specifies the maximum
            number of times that the actor should be restarted when it dies
            unexpectedly. The minimum valid value is 0 (default),
            which indicates that the actor doesn't need to be restarted.
            A value of -1 indicates that an actor should be restarted
            indefinitely.
            See :ref:`actor fault tolerance <fault-tolerance-actors>` for more details.
        max_task_retries: Only for *actors*. How many times to
            retry an actor task if the task fails due to a system error,
            e.g., the actor has died. If set to -1, the system will
            retry the failed task until the task succeeds, or the actor
            has reached its max_restarts limit. If set to `n > 0`, the
            system will retry the failed task up to n times, after which the
            task will throw a `RayActorError` exception upon :obj:`ray.get`.
            Note that Python exceptions are not considered system errors
            and will not trigger retries.
            The default value is 0.
            See :ref:`actor fault tolerance <fault-tolerance-actors>` for more details.
        max_retries: Only for *remote functions*. This specifies
            the maximum number of times that the remote function
            should be rerun when the worker process executing it
            crashes unexpectedly. The minimum valid value is 0,
            the default value is 3, and a value of -1 indicates
            infinite retries.
            See :ref:`task fault tolerance <fault-tolerance-tasks>` for more details.
        runtime_env (Dict[str, Any]): Specifies the runtime environment for
            this actor or task and its children. See
            :ref:`runtime-environments` for detailed documentation.
        retry_exceptions: Only for *remote functions*. This specifies whether
            application-level errors should be retried up to max_retries times.
            This can be a boolean or a list of exceptions that should be retried.
            See :ref:`task fault tolerance <fault-tolerance-tasks>` for more details.
        scheduling_strategy: Strategy about how to
            schedule a remote function or actor. Possible values are
            None: ray will figure out the scheduling strategy to use, it
            will either be the PlacementGroupSchedulingStrategy using parent's
            placement group if parent has one and has
            placement_group_capture_child_tasks set to true,
            or "DEFAULT";
            "DEFAULT": default hybrid scheduling;
            "SPREAD": best effort spread scheduling;
            `PlacementGroupSchedulingStrategy`:
            placement group based scheduling;
            `NodeAffinitySchedulingStrategy`:
            node id based affinity scheduling.
            See :ref:`Ray scheduling strategies <ray-scheduling-strategies>`
            for more details.
        _metadata: Extended options for Ray libraries. For example,
            _metadata={"workflows.io/options": <workflow options>} for Ray workflows.

    """
    # "callable" returns true for both function and class.
    if len(args) == 1 and len(kwargs) == 0 and callable(args[0]):
        # This is the case where the decorator is just @ray.remote.
        # "args[0]" is the class or function under the decorator.
        return _make_remote(args[0], {})
    assert len(args) == 0 and len(kwargs) > 0, ray_option_utils.remote_args_error_string
    return functools.partial(_make_remote, options=kwargs)<|MERGE_RESOLUTION|>--- conflicted
+++ resolved
@@ -770,85 +770,6 @@
             debugger_breakpoint,
         )
 
-<<<<<<< HEAD
-=======
-    @Deprecated(
-        message="This function is deprecated and will be removed by Ray 2.4. "
-        "Please use Runtime Environments "
-        f"https://docs.ray.io/en/{get_ray_doc_version()}/ray-core"
-        "/handling-dependencies.html "
-        "to manage dependencies in workers.",
-        warning=True,
-    )
-    def run_function_on_all_workers(self, function: callable):
-        """This function has been deprecated given the following issues:
-            - no guarantee that the function run before the remote function run.
-            - pubsub signal might be lost in some failure cases.
-
-        This API will be deleted once we move the working dir init away.
-        NO NEW CODE SHOULD USE THIS API.
-
-        Run arbitrary code on all of the workers.
-
-        This function will first be run on the driver, and then it will be
-        exported to all of the workers to be run. It will also be run on any
-        new workers that register later. If ray.init has not been called yet,
-        then cache the function and export it later.
-
-        Args:
-            function: The function to run on all of the workers. It
-                takes only one argument, a worker info dict. If it returns
-                anything, its return values will not be used.
-        """
-        # If ray.init has not been called yet, then cache the function and
-        # export it when connect is called. Otherwise, run the function on all
-        # workers.
-        if self.mode is None:
-            self.cached_functions_to_run.append(function)
-        else:
-            # Attempt to pickle the function before we need it. This could
-            # fail, and it is more convenient if the failure happens before we
-            # actually run the function locally.
-            pickled_function = pickle.dumps(function)
-
-            function_to_run_id = hashlib.shake_128(pickled_function).digest(
-                ray_constants.ID_SIZE
-            )
-            key = make_function_table_key(
-                b"FunctionsToRun", self.current_job_id, function_to_run_id
-            )
-            # First run the function on the driver.
-            # We always run the task locally.
-            function({"worker": self})
-
-            check_oversized_function(
-                pickled_function, function.__name__, "function", self
-            )
-
-            # Run the function on all workers.
-            if (
-                self.gcs_client.internal_kv_put(
-                    key,
-                    pickle.dumps(
-                        {
-                            "job_id": self.current_job_id.binary(),
-                            "function_id": function_to_run_id,
-                            "function": pickled_function,
-                        }
-                    ),
-                    True,
-                    ray_constants.KV_NAMESPACE_FUNCTION_TABLE,
-                )
-                != 0
-            ):
-                self.function_actor_manager.export_key(key)
-            # TODO(rkn): If the worker fails after it calls setnx and before it
-            # successfully completes the hset and rpush, then the program will
-            # most likely hang. This could be fixed by making these three
-            # operations into a transaction (or by implementing a custom
-            # command that does all three things).
-
->>>>>>> 478704ff
     def main_loop(self):
         """The main loop a worker runs to receive and execute tasks."""
 
