--- conflicted
+++ resolved
@@ -1412,17 +1412,10 @@
         namespace: A namespace is a logical grouping of jobs and named actors.
         runtime_env: The runtime environment to use
             for this job (see :ref:`runtime-environments` for details).
-<<<<<<< HEAD
-        storage: [Experimental] Specify a URI for persistent cluster-wide storage.
-            This storage path must be accessible by all nodes of the cluster, otherwise
-            an error will be raised. This option can also be specified as the
-            RAY_STORAGE env var.
         object_spilling_storage_path: The path to spill objects to. The same path will
             be used as the object store fallback directory as well.
-=======
         storage: [DEPRECATED] Cluster-wide storage configuration is deprecated and will
             be removed in a future version of Ray.
->>>>>>> 3b9e729f
         _enable_object_reconstruction: If True, when an object stored in
             the distributed plasma store is lost due to node failure, Ray will
             attempt to reconstruct the object by re-executing the task that
