import atexit
import faulthandler
import functools
import hashlib
import inspect
import io
import json
import logging
import os
import sys
import threading
import time
import traceback
import urllib
import warnings
from abc import ABCMeta, abstractmethod
from collections.abc import Mapping
from contextlib import contextmanager
from dataclasses import dataclass
from typing import (
    IO,
    Any,
    AnyStr,
    Callable,
    Dict,
    Generic,
    Iterator,
    List,
    Optional,
    Sequence,
    Tuple,
    TypeVar,
    Union,
    overload,
)
from urllib.parse import urlparse

import colorama
import setproctitle

if sys.version_info >= (3, 8):
    from typing import Literal, Protocol
else:
    from typing_extensions import Literal, Protocol

import ray
import ray._private.gcs_utils as gcs_utils
import ray._private.import_thread as import_thread
import ray._private.node
import ray._private.parameter
import ray._private.profiling as profiling
import ray._private.ray_constants as ray_constants
import ray._private.serialization as serialization
import ray._private.services as services
import ray._private.state
import ray._private.storage as storage

# Ray modules
import ray.actor
import ray.cloudpickle as pickle
import ray.job_config
import ray.remote_function
from ray import ActorID, JobID, Language, ObjectRef
from ray._private import ray_option_utils
from ray._private.client_mode_hook import client_mode_hook
from ray._private.function_manager import FunctionActorManager, make_function_table_key
from ray._private.gcs_pubsub import (
    GcsErrorSubscriber,
    GcsFunctionKeySubscriber,
    GcsLogSubscriber,
    GcsPublisher,
)
from ray._private.inspect_util import is_cython
from ray._private.ray_logging import (
    global_worker_stdstream_dispatcher,
    stdout_deduplicator,
    stderr_deduplicator,
    setup_logger,
)
from ray._private.runtime_env.constants import RAY_JOB_CONFIG_JSON_ENV_VAR
from ray._private.runtime_env.py_modules import upload_py_modules_if_needed
from ray._private.runtime_env.working_dir import upload_working_dir_if_needed
from ray._private.storage import _load_class
from ray._private.utils import check_oversized_function, get_ray_doc_version
from ray.exceptions import ObjectStoreFullError, RayError, RaySystemError, RayTaskError
from ray.experimental.internal_kv import (
    _initialize_internal_kv,
    _internal_kv_get,
    _internal_kv_initialized,
    _internal_kv_reset,
)
from ray.experimental import tqdm_ray
from ray.experimental.tqdm_ray import RAY_TQDM_MAGIC
from ray.util.annotations import Deprecated, DeveloperAPI, PublicAPI
from ray.util.debug import log_once
from ray.util.scheduling_strategies import PlacementGroupSchedulingStrategy
from ray.util.tracing.tracing_helper import _import_from_string
from ray.widgets import Template

SCRIPT_MODE = 0
WORKER_MODE = 1
LOCAL_MODE = 2
SPILL_WORKER_MODE = 3
RESTORE_WORKER_MODE = 4

# Logger for this module. It should be configured at the entry point
# into the program using Ray. Ray provides a default configuration at
# entry/init points.
logger = logging.getLogger(__name__)


T0 = TypeVar("T0")
T1 = TypeVar("T1")
T2 = TypeVar("T2")
T3 = TypeVar("T3")
T4 = TypeVar("T4")
T5 = TypeVar("T5")
T6 = TypeVar("T6")
T7 = TypeVar("T7")
T8 = TypeVar("T8")
T9 = TypeVar("T9")
R = TypeVar("R")

DAGNode = TypeVar("DAGNode")


class RemoteFunctionNoArgs(Generic[R]):
    def __init__(self, function: Callable[[], R]) -> None:
        pass

    def remote(
        self,
    ) -> "ObjectRef[R]":
        ...

    def bind(
        self,
    ) -> "DAGNode[R]":
        ...


class RemoteFunction0(Generic[R, T0]):
    def __init__(self, function: Callable[[T0], R]) -> None:
        pass

    def remote(
        self,
        __arg0: "Union[T0, ObjectRef[T0]]",
    ) -> "ObjectRef[R]":
        ...

    def bind(
        self,
        __arg0: "Union[T0, DAGNode[T0]]",
    ) -> "DAGNode[R]":
        ...


class RemoteFunction1(Generic[R, T0, T1]):
    def __init__(self, function: Callable[[T0, T1], R]) -> None:
        pass

    def remote(
        self,
        __arg0: "Union[T0, ObjectRef[T0]]",
        __arg1: "Union[T1, ObjectRef[T1]]",
    ) -> "ObjectRef[R]":
        ...

    def bind(
        self,
        __arg0: "Union[T0, DAGNode[T0]]",
        __arg1: "Union[T1, DAGNode[T1]]",
    ) -> "DAGNode[R]":
        ...


class RemoteFunction2(Generic[R, T0, T1, T2]):
    def __init__(self, function: Callable[[T0, T1, T2], R]) -> None:
        pass

    def remote(
        self,
        __arg0: "Union[T0, ObjectRef[T0]]",
        __arg1: "Union[T1, ObjectRef[T1]]",
        __arg2: "Union[T2, ObjectRef[T2]]",
    ) -> "ObjectRef[R]":
        ...

    def bind(
        self,
        __arg0: "Union[T0, DAGNode[T0]]",
        __arg1: "Union[T1, DAGNode[T1]]",
        __arg2: "Union[T2, DAGNode[T2]]",
    ) -> "DAGNode[R]":
        ...


class RemoteFunction3(Generic[R, T0, T1, T2, T3]):
    def __init__(self, function: Callable[[T0, T1, T2, T3], R]) -> None:
        pass

    def remote(
        self,
        __arg0: "Union[T0, ObjectRef[T0]]",
        __arg1: "Union[T1, ObjectRef[T1]]",
        __arg2: "Union[T2, ObjectRef[T2]]",
        __arg3: "Union[T3, ObjectRef[T3]]",
    ) -> "ObjectRef[R]":
        ...

    def bind(
        self,
        __arg0: "Union[T0, DAGNode[T0]]",
        __arg1: "Union[T1, DAGNode[T1]]",
        __arg2: "Union[T2, DAGNode[T2]]",
        __arg3: "Union[T3, DAGNode[T3]]",
    ) -> "DAGNode[R]":
        ...


class RemoteFunction4(Generic[R, T0, T1, T2, T3, T4]):
    def __init__(self, function: Callable[[T0, T1, T2, T3, T4], R]) -> None:
        pass

    def remote(
        self,
        __arg0: "Union[T0, ObjectRef[T0]]",
        __arg1: "Union[T1, ObjectRef[T1]]",
        __arg2: "Union[T2, ObjectRef[T2]]",
        __arg3: "Union[T3, ObjectRef[T3]]",
        __arg4: "Union[T4, ObjectRef[T4]]",
    ) -> "ObjectRef[R]":
        ...

    def bind(
        self,
        __arg0: "Union[T0, DAGNode[T0]]",
        __arg1: "Union[T1, DAGNode[T1]]",
        __arg2: "Union[T2, DAGNode[T2]]",
        __arg3: "Union[T3, DAGNode[T3]]",
        __arg4: "Union[T4, DAGNode[T4]]",
    ) -> "DAGNode[R]":
        ...


class RemoteFunction5(Generic[R, T0, T1, T2, T3, T4, T5]):
    def __init__(self, function: Callable[[T0, T1, T2, T3, T4, T5], R]) -> None:
        pass

    def remote(
        self,
        __arg0: "Union[T0, ObjectRef[T0]]",
        __arg1: "Union[T1, ObjectRef[T1]]",
        __arg2: "Union[T2, ObjectRef[T2]]",
        __arg3: "Union[T3, ObjectRef[T3]]",
        __arg4: "Union[T4, ObjectRef[T4]]",
        __arg5: "Union[T5, ObjectRef[T5]]",
    ) -> "ObjectRef[R]":
        ...

    def bind(
        self,
        __arg0: "Union[T0, DAGNode[T0]]",
        __arg1: "Union[T1, DAGNode[T1]]",
        __arg2: "Union[T2, DAGNode[T2]]",
        __arg3: "Union[T3, DAGNode[T3]]",
        __arg4: "Union[T4, DAGNode[T4]]",
        __arg5: "Union[T5, DAGNode[T5]]",
    ) -> "DAGNode[R]":
        ...


class RemoteFunction6(Generic[R, T0, T1, T2, T3, T4, T5, T6]):
    def __init__(self, function: Callable[[T0, T1, T2, T3, T4, T5, T6], R]) -> None:
        pass

    def remote(
        self,
        __arg0: "Union[T0, ObjectRef[T0]]",
        __arg1: "Union[T1, ObjectRef[T1]]",
        __arg2: "Union[T2, ObjectRef[T2]]",
        __arg3: "Union[T3, ObjectRef[T3]]",
        __arg4: "Union[T4, ObjectRef[T4]]",
        __arg5: "Union[T5, ObjectRef[T5]]",
        __arg6: "Union[T6, ObjectRef[T6]]",
    ) -> "ObjectRef[R]":
        ...

    def bind(
        self,
        __arg0: "Union[T0, DAGNode[T0]]",
        __arg1: "Union[T1, DAGNode[T1]]",
        __arg2: "Union[T2, DAGNode[T2]]",
        __arg3: "Union[T3, DAGNode[T3]]",
        __arg4: "Union[T4, DAGNode[T4]]",
        __arg5: "Union[T5, DAGNode[T5]]",
        __arg6: "Union[T6, DAGNode[T6]]",
    ) -> "DAGNode[R]":
        ...


class RemoteFunction7(Generic[R, T0, T1, T2, T3, T4, T5, T6, T7]):
    def __init__(self, function: Callable[[T0, T1, T2, T3, T4, T5, T6, T7], R]) -> None:
        pass

    def remote(
        self,
        __arg0: "Union[T0, ObjectRef[T0]]",
        __arg1: "Union[T1, ObjectRef[T1]]",
        __arg2: "Union[T2, ObjectRef[T2]]",
        __arg3: "Union[T3, ObjectRef[T3]]",
        __arg4: "Union[T4, ObjectRef[T4]]",
        __arg5: "Union[T5, ObjectRef[T5]]",
        __arg6: "Union[T6, ObjectRef[T6]]",
        __arg7: "Union[T7, ObjectRef[T7]]",
    ) -> "ObjectRef[R]":
        ...

    def bind(
        self,
        __arg0: "Union[T0, DAGNode[T0]]",
        __arg1: "Union[T1, DAGNode[T1]]",
        __arg2: "Union[T2, DAGNode[T2]]",
        __arg3: "Union[T3, DAGNode[T3]]",
        __arg4: "Union[T4, DAGNode[T4]]",
        __arg5: "Union[T5, DAGNode[T5]]",
        __arg6: "Union[T6, DAGNode[T6]]",
        __arg7: "Union[T7, DAGNode[T7]]",
    ) -> "DAGNode[R]":
        ...


class RemoteFunction8(Generic[R, T0, T1, T2, T3, T4, T5, T6, T7, T8]):
    def __init__(
        self, function: Callable[[T0, T1, T2, T3, T4, T5, T6, T7, T8], R]
    ) -> None:
        pass

    def remote(
        self,
        __arg0: "Union[T0, ObjectRef[T0]]",
        __arg1: "Union[T1, ObjectRef[T1]]",
        __arg2: "Union[T2, ObjectRef[T2]]",
        __arg3: "Union[T3, ObjectRef[T3]]",
        __arg4: "Union[T4, ObjectRef[T4]]",
        __arg5: "Union[T5, ObjectRef[T5]]",
        __arg6: "Union[T6, ObjectRef[T6]]",
        __arg7: "Union[T7, ObjectRef[T7]]",
        __arg8: "Union[T8, ObjectRef[T8]]",
    ) -> "ObjectRef[R]":
        ...

    def bind(
        self,
        __arg0: "Union[T0, DAGNode[T0]]",
        __arg1: "Union[T1, DAGNode[T1]]",
        __arg2: "Union[T2, DAGNode[T2]]",
        __arg3: "Union[T3, DAGNode[T3]]",
        __arg4: "Union[T4, DAGNode[T4]]",
        __arg5: "Union[T5, DAGNode[T5]]",
        __arg6: "Union[T6, DAGNode[T6]]",
        __arg7: "Union[T7, DAGNode[T7]]",
        __arg8: "Union[T8, DAGNode[T8]]",
    ) -> "DAGNode[R]":
        ...


class RemoteFunction9(Generic[R, T0, T1, T2, T3, T4, T5, T6, T7, T8, T9]):
    def __init__(
        self, function: Callable[[T0, T1, T2, T3, T4, T5, T6, T7, T8, T9], R]
    ) -> None:
        pass

    def remote(
        self,
        __arg0: "Union[T0, ObjectRef[T0]]",
        __arg1: "Union[T1, ObjectRef[T1]]",
        __arg2: "Union[T2, ObjectRef[T2]]",
        __arg3: "Union[T3, ObjectRef[T3]]",
        __arg4: "Union[T4, ObjectRef[T4]]",
        __arg5: "Union[T5, ObjectRef[T5]]",
        __arg6: "Union[T6, ObjectRef[T6]]",
        __arg7: "Union[T7, ObjectRef[T7]]",
        __arg8: "Union[T8, ObjectRef[T8]]",
        __arg9: "Union[T9, ObjectRef[T9]]",
    ) -> "ObjectRef[R]":
        ...

    def bind(
        self,
        __arg0: "Union[T0, DAGNode[T0]]",
        __arg1: "Union[T1, DAGNode[T1]]",
        __arg2: "Union[T2, DAGNode[T2]]",
        __arg3: "Union[T3, DAGNode[T3]]",
        __arg4: "Union[T4, DAGNode[T4]]",
        __arg5: "Union[T5, DAGNode[T5]]",
        __arg6: "Union[T6, DAGNode[T6]]",
        __arg7: "Union[T7, DAGNode[T7]]",
        __arg8: "Union[T8, DAGNode[T8]]",
        __arg9: "Union[T9, DAGNode[T9]]",
    ) -> "DAGNode[R]":
        ...


# Visible for testing.
def _unhandled_error_handler(e: Exception):
    logger.error(
        f"Unhandled error (suppress with 'RAY_IGNORE_UNHANDLED_ERRORS=1'): {e}"
    )


class Worker:
    """A class used to define the control flow of a worker process.

    Note:
        The methods in this class are considered unexposed to the user. The
        functions outside of this class are considered exposed.

    Attributes:
        node (ray._private.node.Node): The node this worker is attached to.
        mode: The mode of the worker. One of SCRIPT_MODE, LOCAL_MODE, and
            WORKER_MODE.
        cached_functions_to_run: A list of functions to run on all of
            the workers that should be exported as soon as connect is called.
    """

    def __init__(self):
        """Initialize a Worker object."""
        self.node = None
        self.mode = None
        self.cached_functions_to_run: list = []
        self.actors = {}
        # When the worker is constructed. Record the original value of the
        # CUDA_VISIBLE_DEVICES environment variable.
        self.original_gpu_ids = ray._private.utils.get_cuda_visible_devices()
        # A dictionary that maps from driver id to SerializationContext
        # TODO: clean up the SerializationContext once the job finished.
        self.serialization_context_map = {}
        self.function_actor_manager = FunctionActorManager(self)
        # This event is checked regularly by all of the threads so that they
        # know when to exit.
        self.threads_stopped = threading.Event()
        # Index of the current session. This number will
        # increment every time when `ray.shutdown` is called.
        self._session_index = 0
        # If this is set, the next .remote call should drop into the
        # debugger, at the specified breakpoint ID.
        self.debugger_breakpoint = b""
        # If this is set, ray.get calls invoked on the object ID returned
        # by the worker should drop into the debugger at the specified
        # breakpoint ID.
        self.debugger_get_breakpoint = b""
        # If True, make the debugger external to the node this worker is
        # running on.
        self.ray_debugger_external = False
        self._load_code_from_local = False
        # Opened file descriptor to stdout/stderr for this python worker.
        self._out_file = None
        self._err_file = None
        # Create the lock here because the serializer will use it before
        # initializing Ray.
        self.lock = threading.RLock()

    @property
    def connected(self):
        """bool: True if Ray has been started and False otherwise."""
        return self.node is not None

    @property
    def node_ip_address(self):
        self.check_connected()
        return self.node.node_ip_address

    @property
    def load_code_from_local(self):
        self.check_connected()
        return self._load_code_from_local

    @property
    def current_job_id(self):
        if hasattr(self, "core_worker"):
            return self.core_worker.get_current_job_id()
        return JobID.nil()

    @property
    def actor_id(self):
        if hasattr(self, "core_worker"):
            return self.core_worker.get_actor_id()
        return ActorID.nil()

    @property
    def current_task_id(self):
        return self.core_worker.get_current_task_id()

    @property
    def current_node_id(self):
        return self.core_worker.get_current_node_id()

    @property
    def task_depth(self):
        return self.core_worker.get_task_depth()

    @property
    def namespace(self):
        return self.core_worker.get_job_config().ray_namespace

    @property
    def placement_group_id(self):
        return self.core_worker.get_placement_group_id()

    @property
    def worker_id(self):
        return self.core_worker.get_worker_id().binary()

    @property
    def should_capture_child_tasks_in_placement_group(self):
        return self.core_worker.should_capture_child_tasks_in_placement_group()

    @property
    def current_session_and_job(self):
        """Get the current session index and job id as pair."""
        assert isinstance(self._session_index, int)
        assert isinstance(self.current_job_id, ray.JobID)
        return self._session_index, self.current_job_id

    @property
    def runtime_env(self):
        """Get the runtime env in json format"""
        return self.core_worker.get_current_runtime_env()

    def set_err_file(self, err_file=Optional[IO[AnyStr]]) -> None:
        """Set the worker's err file where stderr is redirected to"""
        self._err_file = err_file

    def set_out_file(self, out_file=Optional[IO[AnyStr]]) -> None:
        """Set the worker's out file where stdout is redirected to"""
        self._out_file = out_file

    def record_task_log_start(self):
        """Record the task log info when task starts executing"""
        self.core_worker.record_task_log_start(
            self.get_out_file_path(),
            self.get_err_file_path(),
            self.get_current_out_offset(),
            self.get_current_err_offset(),
        )

    def record_task_log_end(self):
        """Record the task log info when task finishes executing"""
        self.core_worker.record_task_log_end(
            self.get_current_out_offset(), self.get_current_err_offset()
        )

    def get_err_file_path(self) -> str:
        """Get the err log file path"""
        return self._err_file.name if self._err_file is not None else ""

    def get_out_file_path(self) -> str:
        """Get the out log file path"""
        return self._out_file.name if self._out_file is not None else ""

    def get_current_out_offset(self) -> int:
        """Get the current offset of the out file if seekable, else 0"""
        if self._out_file is not None and self._out_file.seekable():
            return self._out_file.tell()
        return 0

    def get_current_err_offset(self) -> int:
        """Get the current offset of the err file if seekable, else 0"""
        if self._err_file is not None and self._err_file.seekable():
            return self._err_file.tell()
        return 0

    def get_serialization_context(self):
        """Get the SerializationContext of the job that this worker is processing.

        Returns:
            The serialization context of the given job.
        """
        # This function needs to be protected by a lock, because it will be
        # called by`register_class_for_serialization`, as well as the import
        # thread, from different threads. Also, this function will recursively
        # call itself, so we use RLock here.
        job_id = self.current_job_id
        context_map = self.serialization_context_map
        with self.lock:
            if job_id not in context_map:
                # The job ID is nil before initializing Ray.
                if JobID.nil() in context_map:
                    # Transfer the serializer context used before initializing Ray.
                    context_map[job_id] = context_map.pop(JobID.nil())
                else:
                    context_map[job_id] = serialization.SerializationContext(self)
            return context_map[job_id]

    def check_connected(self):
        """Check if the worker is connected.

        Raises:
          Exception: An exception is raised if the worker is not connected.
        """
        if not self.connected:
            raise RaySystemError(
                "Ray has not been started yet. You can start Ray with 'ray.init()'."
            )

    def set_mode(self, mode):
        """Set the mode of the worker.

        The mode SCRIPT_MODE should be used if this Worker is a driver that is
        being run as a Python script or interactively in a shell. It will print
        information about task failures.

        The mode WORKER_MODE should be used if this Worker is not a driver. It
        will not print information about tasks.

        The mode LOCAL_MODE should be used if this Worker is a driver and if
        you want to run the driver in a manner equivalent to serial Python for
        debugging purposes. It will not send remote function calls to the
        scheduler and will instead execute them in a blocking fashion.

        Args:
            mode: One of SCRIPT_MODE, WORKER_MODE, and LOCAL_MODE.
        """
        self.mode = mode

    def set_load_code_from_local(self, load_code_from_local):
        self._load_code_from_local = load_code_from_local

    def put_object(self, value, object_ref=None, owner_address=None):
        """Put value in the local object store with object reference `object_ref`.

        This assumes that the value for `object_ref` has not yet been placed in
        the local object store. If the plasma store is full, the worker will
        automatically retry up to DEFAULT_PUT_OBJECT_RETRIES times. Each
        retry will delay for an exponentially doubling amount of time,
        starting with DEFAULT_PUT_OBJECT_DELAY. After this, exception
        will be raised.

        Args:
            value: The value to put in the object store.
            object_ref: The object ref of the value to be
                put. If None, one will be generated.
            owner_address: The serialized address of object's owner.

        Returns:
            ObjectRef: The object ref the object was put under.

        Raises:
            ray.exceptions.ObjectStoreFullError: This is raised if the attempt
                to store the object fails because the object store is full even
                after multiple retries.
        """
        # Make sure that the value is not an object ref.
        if isinstance(value, ObjectRef):
            raise TypeError(
                "Calling 'put' on an ray.ObjectRef is not allowed. "
                "If you really want to do this, you can wrap the "
                "ray.ObjectRef in a list and call 'put' on it."
            )

        if self.mode == LOCAL_MODE:
            assert (
                object_ref is None
            ), "Local Mode does not support inserting with an ObjectRef"

        serialized_value = self.get_serialization_context().serialize(value)
        # This *must* be the first place that we construct this python
        # ObjectRef because an entry with 0 local references is created when
        # the object is Put() in the core worker, expecting that this python
        # reference will be created. If another reference is created and
        # removed before this one, it will corrupt the state in the
        # reference counter.
        return ray.ObjectRef(
            self.core_worker.put_serialized_object_and_increment_local_ref(
                serialized_value, object_ref=object_ref, owner_address=owner_address
            ),
            # The initial local reference is already acquired internally.
            skip_adding_local_ref=True,
        )

    def raise_errors(self, data_metadata_pairs, object_refs):
        out = self.deserialize_objects(data_metadata_pairs, object_refs)
        if "RAY_IGNORE_UNHANDLED_ERRORS" in os.environ:
            return
        for e in out:
            _unhandled_error_handler(e)

    def deserialize_objects(self, data_metadata_pairs, object_refs):
        # Function actor manager or the import thread may call pickle.loads
        # at the same time which can lead to failed imports
        # TODO: We may be better off locking on all imports or injecting a lock
        # into pickle.loads (https://github.com/ray-project/ray/issues/16304)
        with self.function_actor_manager.lock:
            context = self.get_serialization_context()
            return context.deserialize_objects(data_metadata_pairs, object_refs)

    def get_objects(self, object_refs: list, timeout: Optional[float] = None):
        """Get the values in the object store associated with the IDs.

        Return the values from the local object store for object_refs. This
        will block until all the values for object_refs have been written to
        the local object store.

        Args:
            object_refs: A list of the object refs
                whose values should be retrieved.
            timeout: The maximum amount of time in
                seconds to wait before returning.
        Returns:
            list: List of deserialized objects
            bytes: UUID of the debugger breakpoint we should drop
                into or b"" if there is no breakpoint.
        """
        # Make sure that the values are object refs.
        for object_ref in object_refs:
            if not isinstance(object_ref, ObjectRef):
                raise TypeError(
                    f"Attempting to call `get` on the value {object_ref}, "
                    "which is not an ray.ObjectRef."
                )

        timeout_ms = int(timeout * 1000) if timeout else -1
        data_metadata_pairs = self.core_worker.get_objects(
            object_refs, self.current_task_id, timeout_ms
        )
        debugger_breakpoint = b""
        for (data, metadata) in data_metadata_pairs:
            if metadata:
                metadata_fields = metadata.split(b",")
                if len(metadata_fields) >= 2 and metadata_fields[1].startswith(
                    ray_constants.OBJECT_METADATA_DEBUG_PREFIX
                ):
                    debugger_breakpoint = metadata_fields[1][
                        len(ray_constants.OBJECT_METADATA_DEBUG_PREFIX) :
                    ]
        return (
            self.deserialize_objects(data_metadata_pairs, object_refs),
            debugger_breakpoint,
        )

    @Deprecated(
        message="This function is deprecated and will be removed by Ray 2.4. "
        "Please use Runtime Environments "
        f"https://docs.ray.io/en/{get_ray_doc_version()}/ray-core"
        "/handling-dependencies.html "
        "to manage dependencies in workers.",
        warning=True,
    )
    def run_function_on_all_workers(self, function: callable):
        """This function has been deprecated given the following issues:
            - no guarantee that the function run before the remote function run.
            - pubsub signal might be lost in some failure cases.

        This API will be deleted once we move the working dir init away.
        NO NEW CODE SHOULD USE THIS API.

        Run arbitrary code on all of the workers.

        This function will first be run on the driver, and then it will be
        exported to all of the workers to be run. It will also be run on any
        new workers that register later. If ray.init has not been called yet,
        then cache the function and export it later.

        Args:
            function: The function to run on all of the workers. It
                takes only one argument, a worker info dict. If it returns
                anything, its return values will not be used.
        """
        # If ray.init has not been called yet, then cache the function and
        # export it when connect is called. Otherwise, run the function on all
        # workers.
        if self.mode is None:
            self.cached_functions_to_run.append(function)
        else:
            # Attempt to pickle the function before we need it. This could
            # fail, and it is more convenient if the failure happens before we
            # actually run the function locally.
            pickled_function = pickle.dumps(function)

            function_to_run_id = hashlib.shake_128(pickled_function).digest(
                ray_constants.ID_SIZE
            )
            key = make_function_table_key(
                b"FunctionsToRun", self.current_job_id, function_to_run_id
            )
            # First run the function on the driver.
            # We always run the task locally.
            function({"worker": self})

            check_oversized_function(
                pickled_function, function.__name__, "function", self
            )

            # Run the function on all workers.
            if (
                self.gcs_client.internal_kv_put(
                    key,
                    pickle.dumps(
                        {
                            "job_id": self.current_job_id.binary(),
                            "function_id": function_to_run_id,
                            "function": pickled_function,
                        }
                    ),
                    True,
                    ray_constants.KV_NAMESPACE_FUNCTION_TABLE,
                )
                != 0
            ):
                self.function_actor_manager.export_key(key)
            # TODO(rkn): If the worker fails after it calls setnx and before it
            # successfully completes the hset and rpush, then the program will
            # most likely hang. This could be fixed by making these three
            # operations into a transaction (or by implementing a custom
            # command that does all three things).

    def main_loop(self):
        """The main loop a worker runs to receive and execute tasks."""

        def sigterm_handler(signum, frame):
            shutdown(True)
            sys.exit(1)

        ray._private.utils.set_sigterm_handler(sigterm_handler)
        self.core_worker.run_task_loop()
        sys.exit(0)

    def print_logs(self):
        """Prints log messages from workers on all nodes in the same job."""
        import grpc

        subscriber = self.gcs_log_subscriber
        subscriber.subscribe()
        exception_type = grpc.RpcError
        localhost = services.get_node_ip_address()
        try:
            # Number of messages received from the last polling. When the batch
            # size exceeds 100 and keeps increasing, the worker and the user
            # probably will not be able to consume the log messages as rapidly
            # as they are coming in.
            # This is meaningful only for GCS subscriber.
            last_polling_batch_size = 0
            job_id_hex = self.current_job_id.hex()
            while True:
                # Exit if we received a signal that we should stop.
                if self.threads_stopped.is_set():
                    return

                data = subscriber.poll()
                # GCS subscriber only returns None on unavailability.
                if data is None:
                    last_polling_batch_size = 0
                    continue

                # Don't show logs from other drivers.
                if data["job"] and data["job"] != job_id_hex:
                    last_polling_batch_size = 0
                    continue

                data["localhost"] = localhost
                global_worker_stdstream_dispatcher.emit(data)

                lagging = 100 <= last_polling_batch_size < subscriber.last_batch_size
                if lagging:
                    logger.warning(
                        "The driver may not be able to keep up with the "
                        "stdout/stderr of the workers. To avoid forwarding "
                        "logs to the driver, use "
                        "'ray.init(log_to_driver=False)'."
                    )

                last_polling_batch_size = subscriber.last_batch_size

        except (OSError, exception_type) as e:
            logger.error(f"print_logs: {e}")
        finally:
            # Close the pubsub client to avoid leaking file descriptors.
            subscriber.close()


@PublicAPI
@client_mode_hook(auto_init=True)
def get_gpu_ids():
    """Get the IDs of the GPUs that are available to the worker.

    If the CUDA_VISIBLE_DEVICES environment variable was set when the worker
    started up, then the IDs returned by this method will be a subset of the
    IDs in CUDA_VISIBLE_DEVICES. If not, the IDs will fall in the range
    [0, NUM_GPUS - 1], where NUM_GPUS is the number of GPUs that the node has.

    Returns:
        A list of GPU IDs.
    """
    worker = global_worker
    worker.check_connected()

    if worker.mode != WORKER_MODE:
        if log_once("worker_get_gpu_ids_empty_from_driver"):
            logger.warning(
                "`ray.get_gpu_ids()` will always return the empty list when "
                "called from the driver. This is because Ray does not manage "
                "GPU allocations to the driver process."
            )

    # TODO(ilr) Handle inserting resources in local mode
    all_resource_ids = global_worker.core_worker.resource_ids()
    assigned_ids = set()
    for resource, assignment in all_resource_ids.items():
        # Handle both normal and placement group GPU resources.
        # Note: We should only get the GPU ids from the placement
        # group resource that does not contain the bundle index!
        import re

        if resource == "GPU" or re.match(r"^GPU_group_[0-9A-Za-z]+$", resource):
            for resource_id, _ in assignment:
                assigned_ids.add(resource_id)

    assigned_ids = list(assigned_ids)
    # If the user had already set CUDA_VISIBLE_DEVICES, then respect that (in
    # the sense that only GPU IDs that appear in CUDA_VISIBLE_DEVICES should be
    # returned).
    if global_worker.original_gpu_ids is not None:
        assigned_ids = [
            global_worker.original_gpu_ids[gpu_id] for gpu_id in assigned_ids
        ]
        # Give all GPUs in local_mode.
        if global_worker.mode == LOCAL_MODE:
            max_gpus = global_worker.node.get_resource_spec().num_gpus
            assigned_ids = global_worker.original_gpu_ids[:max_gpus]

    return assigned_ids


@Deprecated(
    message="Use ray.get_runtime_context().get_assigned_resources() instead.",
    warning=True,
)
def get_resource_ids():
    """Get the IDs of the resources that are available to the worker.

    Returns:
        A dictionary mapping the name of a resource to a list of pairs, where
        each pair consists of the ID of a resource and the fraction of that
        resource reserved for this worker.
    """
    worker = global_worker
    worker.check_connected()

    if _mode() == LOCAL_MODE:
        raise RuntimeError(
            "ray._private.worker.get_resource_ids() does not work in local_mode."
        )

    return global_worker.core_worker.resource_ids()


@Deprecated(message="Use ray.init().address_info['webui_url'] instead.")
def get_dashboard_url():
    """Get the URL to access the Ray dashboard.

    Note that the URL does not specify which node the dashboard is on.

    Returns:
        The URL of the dashboard as a string.
    """
    if ray_constants.RAY_OVERRIDE_DASHBOARD_URL in os.environ:
        return _remove_protocol_from_url(
            os.environ.get(ray_constants.RAY_OVERRIDE_DASHBOARD_URL)
        )
    else:
        worker = global_worker
        worker.check_connected()
        return _global_node.webui_url


def _remove_protocol_from_url(url: Optional[str]) -> str:
    """
    Helper function to remove protocol from URL if it exists.
    """
    if not url:
        return url
    parsed_url = urllib.parse.urlparse(url)
    if parsed_url.scheme:
        # Construct URL without protocol
        scheme = f"{parsed_url.scheme}://"
        return parsed_url.geturl().replace(scheme, "", 1)
    return url


class BaseContext(metaclass=ABCMeta):
    """
    Base class for RayContext and ClientContext
    """

    @abstractmethod
    def disconnect(self):
        """
        If this context is for directly attaching to a cluster, disconnect
        will call ray.shutdown(). Otherwise, if the context is for a ray
        client connection, the client will be disconnected.
        """
        pass

    @abstractmethod
    def __enter__(self):
        pass

    @abstractmethod
    def __exit__(self):
        pass


@dataclass
class RayContext(BaseContext, Mapping):
    """
    Context manager for attached drivers.
    """

    dashboard_url: Optional[str]
    python_version: str
    ray_version: str
    ray_commit: str
    protocol_version = Optional[str]
    address_info: Dict[str, Optional[str]]

    def __init__(self, address_info: Dict[str, Optional[str]]):
        self.dashboard_url = get_dashboard_url()
        self.python_version = "{}.{}.{}".format(*sys.version_info[:3])
        self.ray_version = ray.__version__
        self.ray_commit = ray.__commit__
        # No client protocol version since this driver was intiialized
        # directly
        self.protocol_version = None
        self.address_info = address_info

    def __getitem__(self, key):
        if log_once("ray_context_getitem"):
            warnings.warn(
                f'Accessing values through ctx["{key}"] is deprecated. '
                f'Use ctx.address_info["{key}"] instead.',
                DeprecationWarning,
                stacklevel=2,
            )
        return self.address_info[key]

    def __len__(self):
        if log_once("ray_context_len"):
            warnings.warn("len(ctx) is deprecated. Use len(ctx.address_info) instead.")
        return len(self.address_info)

    def __iter__(self):
        if log_once("ray_context_len"):
            warnings.warn(
                "iter(ctx) is deprecated. Use iter(ctx.address_info) instead."
            )
        return iter(self.address_info)

    def __enter__(self) -> "RayContext":
        return self

    def __exit__(self, *exc):
        ray.shutdown()

    def disconnect(self):
        # Include disconnect() to stay consistent with ClientContext
        ray.shutdown()

    def _repr_html_(self):
        if self.dashboard_url:
            dashboard_row = Template("context_dashrow.html.j2").render(
                dashboard_url="http://" + self.dashboard_url
            )
        else:
            dashboard_row = None

        return Template("context.html.j2").render(
            python_version=self.python_version,
            ray_version=self.ray_version,
            dashboard_row=dashboard_row,
        )


global_worker = Worker()
"""Worker: The global Worker object for this worker process.

We use a global Worker object to ensure that there is a single worker object
per worker process.
"""

_global_node = None
"""ray._private.node.Node: The global node object that is created by ray.init()."""


@PublicAPI
@client_mode_hook(auto_init=False)
def init(
    address: Optional[str] = None,
    *,
    num_cpus: Optional[int] = None,
    num_gpus: Optional[int] = None,
    resources: Optional[Dict[str, float]] = None,
    object_store_memory: Optional[int] = None,
    local_mode: bool = False,
    ignore_reinit_error: bool = False,
    include_dashboard: Optional[bool] = None,
    dashboard_host: str = ray_constants.DEFAULT_DASHBOARD_IP,
    dashboard_port: Optional[int] = None,
    job_config: "ray.job_config.JobConfig" = None,
    configure_logging: bool = True,
    logging_level: int = ray_constants.LOGGER_LEVEL,
    logging_format: Optional[str] = None,
    log_to_driver: bool = True,
    namespace: Optional[str] = None,
    runtime_env: Optional[Union[Dict[str, Any], "RuntimeEnv"]] = None,  # noqa: F821
    storage: Optional[str] = None,
    **kwargs,
) -> BaseContext:
    """
    Connect to an existing Ray cluster or start one and connect to it.

    This method handles two cases; either a Ray cluster already exists and we
    just attach this driver to it or we start all of the processes associated
    with a Ray cluster and attach to the newly started cluster.

    In most cases, it is enough to just call this method with no arguments.
    This will autodetect an existing Ray cluster or start a new Ray instance if
    no existing cluster is found:

    .. code-block:: python

        ray.init()

    To explicitly connect to an existing local cluster, use this as follows. A
    ConnectionError will be thrown if no existing local cluster is found.

    .. code-block:: python

        ray.init(address="auto")

    To connect to an existing remote cluster, use this as follows (substituting
    in the appropriate address). Note the addition of "ray://" at the beginning
    of the address.

    .. code-block:: python

        ray.init(address="ray://123.45.67.89:10001")

    More details for starting and connecting to a remote cluster can be found
    here: https://docs.ray.io/en/master/cluster/getting-started.html

    You can also define an environment variable called `RAY_ADDRESS` in
    the same format as the `address` parameter to connect to an existing
    cluster with ray.init() or ray.init(address="auto").

    Args:
        address: The address of the Ray cluster to connect to. The provided
            address is resolved as follows:
            1. If a concrete address (e.g., localhost:<port>) is provided, try to
            connect to it. Concrete addresses can be prefixed with "ray://" to
            connect to a remote cluster. For example, passing in the address
            "ray://123.45.67.89:50005" will connect to the cluster at the given
            address.
            2. If no address is provided, try to find an existing Ray instance
            to connect to. This is done by first checking the environment
            variable `RAY_ADDRESS`. If this is not defined, check the address
            of the latest cluster started (found in
            /tmp/ray/ray_current_cluster) if available. If this is also empty,
            then start a new local Ray instance.
            3. If the provided address is "auto", then follow the same process
            as above. However, if there is no existing cluster found, this will
            throw a ConnectionError instead of starting a new local Ray
            instance.
            4. If the provided address is "local", start a new local Ray
            instance, even if there is already an existing local Ray instance.
        num_cpus: Number of CPUs the user wishes to assign to each
            raylet. By default, this is set based on virtual cores.
        num_gpus: Number of GPUs the user wishes to assign to each
            raylet. By default, this is set based on detected GPUs.
        resources: A dictionary mapping the names of custom resources to the
            quantities for them available.
        object_store_memory: The amount of memory (in bytes) to start the
            object store with. By default, this is automatically set based on
            available system memory.
        local_mode: Deprecated: consider using the Ray Debugger instead.
        ignore_reinit_error: If true, Ray suppresses errors from calling
            ray.init() a second time. Ray won't be restarted.
        include_dashboard: Boolean flag indicating whether or not to start the
            Ray dashboard, which displays the status of the Ray
            cluster. If this argument is None, then the UI will be started if
            the relevant dependencies are present.
        dashboard_host: The host to bind the dashboard server to. Can either be
            localhost (127.0.0.1) or 0.0.0.0 (available from all interfaces).
            By default, this is set to localhost to prevent access from
            external machines.
        dashboard_port(int, None): The port to bind the dashboard server to.
            Defaults to 8265 and Ray will automatically find a free port if
            8265 is not available.
        job_config (ray.job_config.JobConfig): The job configuration.
        configure_logging: True (default) if configuration of logging is
            allowed here. Otherwise, the user may want to configure it
            separately.
        logging_level: Logging level, defaults to logging.INFO. Ignored unless
            "configure_logging" is true.
        logging_format: Logging format, defaults to string containing a
            timestamp, filename, line number, and message. See the source file
            ray_constants.py for details. Ignored unless "configure_logging"
            is true.
        log_to_driver: If true, the output from all of the worker
            processes on all nodes will be directed to the driver.
        namespace: A namespace is a logical grouping of jobs and named actors.
        runtime_env: The runtime environment to use
            for this job (see :ref:`runtime-environments` for details).
        storage: [Experimental] Specify a URI for persistent cluster-wide storage.
            This storage path must be accessible by all nodes of the cluster, otherwise
            an error will be raised. This option can also be specified as the
            RAY_STORAGE env var.
        _enable_object_reconstruction: If True, when an object stored in
            the distributed plasma store is lost due to node failure, Ray will
            attempt to reconstruct the object by re-executing the task that
            created the object. Arguments to the task will be recursively
            reconstructed. If False, then ray.ObjectLostError will be
            thrown.
        _redis_max_memory: Redis max memory.
        _plasma_directory: Override the plasma mmap file directory.
        _node_ip_address: The IP address of the node that we are on.
        _driver_object_store_memory: Deprecated.
        _memory: Amount of reservable memory resource in bytes rounded
            down to the nearest integer.
        _redis_password: Prevents external clients without the password
            from connecting to Redis if provided.
        _temp_dir: If provided, specifies the root temporary
            directory for the Ray process. Defaults to an OS-specific
            conventional location, e.g., "/tmp/ray".
        _metrics_export_port: Port number Ray exposes system metrics
            through a Prometheus endpoint. It is currently under active
            development, and the API is subject to change.
        _system_config: Configuration for overriding
            RayConfig defaults. For testing purposes ONLY.
        _tracing_startup_hook: If provided, turns on and sets up tracing
            for Ray. Must be the name of a function that takes no arguments and
            sets up a Tracer Provider, Remote Span Processors, and
            (optional) additional instruments. See more at
            docs.ray.io/tracing.html. It is currently under active development,
            and the API is subject to change.
        _node_name: User-provided node name or identifier. Defaults to
            the node IP address.

    Returns:
        If the provided address includes a protocol, for example by prepending
        "ray://" to the address to get "ray://1.2.3.4:10001", then a
        ClientContext is returned with information such as settings, server
        versions for ray and python, and the dashboard_url. Otherwise,
        a RayContext is returned with ray and python versions, and address
        information about the started processes.

    Raises:
        Exception: An exception is raised if an inappropriate combination of
            arguments is passed in.
    """
    if configure_logging:
        setup_logger(logging_level, logging_format or ray_constants.LOGGER_FORMAT)

    # Parse the hidden options:
    _enable_object_reconstruction: bool = kwargs.pop(
        "_enable_object_reconstruction", False
    )
    _redis_max_memory: Optional[int] = kwargs.pop("_redis_max_memory", None)
    _plasma_directory: Optional[str] = kwargs.pop("_plasma_directory", None)
    _node_ip_address: str = kwargs.pop(
        "_node_ip_address", ray_constants.NODE_DEFAULT_IP
    )
    _driver_object_store_memory: Optional[int] = kwargs.pop(
        "_driver_object_store_memory", None
    )
    _memory: Optional[int] = kwargs.pop("_memory", None)
    _redis_password: str = kwargs.pop(
        "_redis_password", ray_constants.REDIS_DEFAULT_PASSWORD
    )
    _temp_dir: Optional[str] = kwargs.pop("_temp_dir", None)
    _metrics_export_port: Optional[int] = kwargs.pop("_metrics_export_port", None)
    _system_config: Optional[Dict[str, str]] = kwargs.pop("_system_config", None)
    _tracing_startup_hook: Optional[Callable] = kwargs.pop(
        "_tracing_startup_hook", None
    )
    _node_name: str = kwargs.pop("_node_name", None)
    # Fix for https://github.com/ray-project/ray/issues/26729
    _skip_env_hook: bool = kwargs.pop("_skip_env_hook", False)

    # If available, use RAY_ADDRESS to override if the address was left
    # unspecified, or set to "auto" in the call to init
    address_env_var = os.environ.get(ray_constants.RAY_ADDRESS_ENVIRONMENT_VARIABLE)
    if address_env_var:
        if address is None or address == "auto":
            address = address_env_var
            logger.info(
                f"Using address {address_env_var} set in the environment "
                f"variable {ray_constants.RAY_ADDRESS_ENVIRONMENT_VARIABLE}"
            )

    if address is not None and "://" in address:
        # Address specified a protocol, use ray client
        builder = ray.client(address, _deprecation_warn_enabled=False)

        # Forward any keyword arguments that were changed from their default
        # values to the builder
        init_sig = inspect.signature(init)
        passed_kwargs = {}
        for argument_name, param_obj in init_sig.parameters.items():
            if argument_name in {"kwargs", "address"}:
                # kwargs and address are handled separately
                continue
            default_value = param_obj.default
            passed_value = locals()[argument_name]
            if passed_value != default_value:
                # passed value is different than default, pass to the client
                # builder
                passed_kwargs[argument_name] = passed_value
        passed_kwargs.update(kwargs)
        builder._init_args(**passed_kwargs)
        ctx = builder.connect()
        from ray._private.usage import usage_lib

        if passed_kwargs.get("allow_multiple") is True:
            with ctx:
                usage_lib.put_pre_init_usage_stats()
        else:
            usage_lib.put_pre_init_usage_stats()

        usage_lib.record_library_usage("client")
        return ctx

    if kwargs.get("allow_multiple"):
        raise RuntimeError(
            "`allow_multiple` argument is passed to `ray.init` when the "
            "ray client is not used ("
            f"https://docs.ray.io/en/{get_ray_doc_version()}/cluster"
            "/running-applications/job-submission"
            "/ray-client.html#connect-to-multiple-ray-clusters-experimental). "
            "Do not pass the `allow_multiple` to `ray.init` to fix the issue."
        )

    if kwargs:
        # User passed in extra keyword arguments but isn't connecting through
        # ray client. Raise an error, since most likely a typo in keyword
        unknown = ", ".join(kwargs)
        raise RuntimeError(f"Unknown keyword argument(s): {unknown}")

    # Try to increase the file descriptor limit, which is too low by
    # default for Ray: https://github.com/ray-project/ray/issues/11239
    try:
        import resource

        soft, hard = resource.getrlimit(resource.RLIMIT_NOFILE)
        if soft < hard:
            # https://github.com/ray-project/ray/issues/12059
            soft = max(soft, min(hard, 65536))
            logger.debug(
                f"Automatically increasing RLIMIT_NOFILE to max value of {hard}"
            )
            try:
                resource.setrlimit(resource.RLIMIT_NOFILE, (soft, hard))
            except ValueError:
                logger.debug("Failed to raise limit.")
        soft, _ = resource.getrlimit(resource.RLIMIT_NOFILE)
        if soft < 4096:
            logger.warning(
                "File descriptor limit {} is too low for production "
                "servers and may result in connection errors. "
                "At least 8192 is recommended. --- "
                "Fix with 'ulimit -n 8192'".format(soft)
            )
    except ImportError:
        logger.debug("Could not import resource module (on Windows)")
        pass

    if RAY_JOB_CONFIG_JSON_ENV_VAR in os.environ:
        if runtime_env:
            logger.warning(
                "Both RAY_JOB_CONFIG_JSON_ENV_VAR and ray.init(runtime_env) "
                "are provided, only using JSON_ENV_VAR to construct "
                "job_config. Please ensure no runtime_env is used in driver "
                "script's ray.init() when using job submission API."
            )
        # Set runtime_env in job_config if passed as env variable, such as
        # ray job submission with driver script executed in subprocess
        job_config_json = json.loads(os.environ.get(RAY_JOB_CONFIG_JSON_ENV_VAR))
        job_config = ray.job_config.JobConfig.from_json(job_config_json)

        if ray_constants.RAY_RUNTIME_ENV_HOOK in os.environ and not _skip_env_hook:
            runtime_env = _load_class(os.environ[ray_constants.RAY_RUNTIME_ENV_HOOK])(
                job_config.runtime_env
            )
            job_config.set_runtime_env(runtime_env)

    # RAY_JOB_CONFIG_JSON_ENV_VAR is only set at ray job manager level and has
    # higher priority in case user also provided runtime_env for ray.init()
    else:
        if ray_constants.RAY_RUNTIME_ENV_HOOK in os.environ and not _skip_env_hook:
            runtime_env = _load_class(os.environ[ray_constants.RAY_RUNTIME_ENV_HOOK])(
                runtime_env
            )

        if runtime_env:
            # Set runtime_env in job_config if passed in as part of ray.init()
            if job_config is None:
                job_config = ray.job_config.JobConfig()
            job_config.set_runtime_env(runtime_env)

    redis_address, gcs_address = None, None
    bootstrap_address = services.canonicalize_bootstrap_address(address, _temp_dir)
    if bootstrap_address is not None:
        gcs_address = bootstrap_address
        logger.info("Connecting to existing Ray cluster at address: %s...", gcs_address)

    # NOTE(swang): We must set the node IP address *after* we determine whether
    # this is an existing cluster or not. For Windows and OSX, the resolved IP
    # is localhost for new clusters and the usual public IP for existing
    # clusters.
    if _node_ip_address is not None:
        node_ip_address = services.resolve_ip_for_localhost(_node_ip_address)
    raylet_ip_address = node_ip_address

    if local_mode:
        driver_mode = LOCAL_MODE
        warnings.warn(
            "DeprecationWarning: local mode is an experimental feature that is no "
            "longer maintained and will be removed in the future."
            "For debugging consider using Ray debugger. ",
            DeprecationWarning,
            stacklevel=2,
        )
    else:
        driver_mode = SCRIPT_MODE

    global _global_node

    if global_worker.connected:
        if ignore_reinit_error:
            logger.info("Calling ray.init() again after it has already been called.")
            node_id = global_worker.core_worker.get_current_node_id()
            return RayContext(dict(_global_node.address_info, node_id=node_id.hex()))
        else:
            raise RuntimeError(
                "Maybe you called ray.init twice by accident? "
                "This error can be suppressed by passing in "
                "'ignore_reinit_error=True' or by calling "
                "'ray.shutdown()' prior to 'ray.init()'."
            )

    _system_config = _system_config or {}
    if not isinstance(_system_config, dict):
        raise TypeError("The _system_config must be a dict.")

    if bootstrap_address is None:
        # In this case, we need to start a new cluster.

        # Don't collect usage stats in ray.init() unless it's a nightly wheel.
        from ray._private.usage import usage_lib

        if usage_lib.is_nightly_wheel():
            usage_lib.show_usage_stats_prompt(cli=False)
        else:
            usage_lib.set_usage_stats_enabled_via_env_var(False)

        # Use a random port by not specifying Redis port / GCS server port.
        ray_params = ray._private.parameter.RayParams(
            node_ip_address=node_ip_address,
            raylet_ip_address=raylet_ip_address,
            object_ref_seed=None,
            driver_mode=driver_mode,
            redirect_output=None,
            num_cpus=num_cpus,
            num_gpus=num_gpus,
            resources=resources,
            num_redis_shards=None,
            redis_max_clients=None,
            redis_password=_redis_password,
            plasma_directory=_plasma_directory,
            huge_pages=None,
            include_dashboard=include_dashboard,
            dashboard_host=dashboard_host,
            dashboard_port=dashboard_port,
            memory=_memory,
            object_store_memory=object_store_memory,
            redis_max_memory=_redis_max_memory,
            plasma_store_socket_name=None,
            temp_dir=_temp_dir,
            storage=storage,
            # We need to disable it if runtime env is not set.
            # Uploading happens after core worker is created. And we should
            # prevent default worker being created before uploading.
            # TODO (yic): Have a separate connection to gcs client when
            # removal redis is done. The uploading should happen before this
            # one.
            start_initial_python_workers_for_first_job=(
                job_config is None or job_config.runtime_env is None
            ),
            _system_config=_system_config,
            enable_object_reconstruction=_enable_object_reconstruction,
            metrics_export_port=_metrics_export_port,
            tracing_startup_hook=_tracing_startup_hook,
            node_name=_node_name,
        )
        # Start the Ray processes. We set shutdown_at_exit=False because we
        # shutdown the node in the ray.shutdown call that happens in the atexit
        # handler. We still spawn a reaper process in case the atexit handler
        # isn't called.
        _global_node = ray._private.node.Node(
            head=True,
            shutdown_at_exit=False,
            spawn_reaper=True,
            ray_params=ray_params,
        )
    else:
        # In this case, we are connecting to an existing cluster.
        if num_cpus is not None or num_gpus is not None:
            raise ValueError(
                "When connecting to an existing cluster, num_cpus "
                "and num_gpus must not be provided."
            )
        if resources is not None:
            raise ValueError(
                "When connecting to an existing cluster, "
                "resources must not be provided."
            )
        if object_store_memory is not None:
            raise ValueError(
                "When connecting to an existing cluster, "
                "object_store_memory must not be provided."
            )
        if storage is not None:
            raise ValueError(
                "When connecting to an existing cluster, "
                "storage must not be provided."
            )
        if _system_config is not None and len(_system_config) != 0:
            raise ValueError(
                "When connecting to an existing cluster, "
                "_system_config must not be provided."
            )
        if _enable_object_reconstruction:
            raise ValueError(
                "When connecting to an existing cluster, "
                "_enable_object_reconstruction must not be provided."
            )
        if _node_name is not None:
            raise ValueError(
                "_node_name cannot be configured when connecting to "
                "an existing cluster."
            )

        # In this case, we only need to connect the node.
        ray_params = ray._private.parameter.RayParams(
            node_ip_address=node_ip_address,
            raylet_ip_address=raylet_ip_address,
            gcs_address=gcs_address,
            redis_address=redis_address,
            redis_password=_redis_password,
            object_ref_seed=None,
            temp_dir=_temp_dir,
            _system_config=_system_config,
            enable_object_reconstruction=_enable_object_reconstruction,
            metrics_export_port=_metrics_export_port,
        )
        try:
            _global_node = ray._private.node.Node(
                ray_params,
                head=False,
                shutdown_at_exit=False,
                spawn_reaper=False,
                connect_only=True,
            )
        except ConnectionError:
            if gcs_address == ray._private.utils.read_ray_address(_temp_dir):
                logger.info(
                    "Failed to connect to the default Ray cluster address at "
                    f"{gcs_address}. This is most likely due to a previous Ray "
                    "instance that has since crashed. To reset the default "
                    "address to connect to, run `ray stop` or restart Ray with "
                    "`ray start`."
                )
            raise

    # Log a message to find the Ray address that we connected to and the
    # dashboard URL.
    if ray_constants.RAY_OVERRIDE_DASHBOARD_URL in os.environ:
        dashboard_url = os.environ.get(ray_constants.RAY_OVERRIDE_DASHBOARD_URL)
    else:
        dashboard_url = _global_node.webui_url
    # Add http protocol to dashboard URL if it doesn't
    # already contain a protocol.
    if dashboard_url and not urlparse(dashboard_url).scheme:
        dashboard_url = "http://" + dashboard_url

    # We logged the address before attempting the connection, so we don't need
    # to log it again.
    info_str = "Connected to Ray cluster."
    if gcs_address is None:
        info_str = "Started a local Ray instance."
    if dashboard_url:
        logger.info(
            info_str + " View the dashboard at %s%s%s %s%s",
            colorama.Style.BRIGHT,
            colorama.Fore.GREEN,
            dashboard_url,
            colorama.Fore.RESET,
            colorama.Style.NORMAL,
        )
    else:
        logger.info(info_str)

    connect(
        _global_node,
        _global_node.session_name,
        mode=driver_mode,
        log_to_driver=log_to_driver,
        worker=global_worker,
        driver_object_store_memory=_driver_object_store_memory,
        job_id=None,
        namespace=namespace,
        job_config=job_config,
        entrypoint=ray._private.utils.get_entrypoint_name(),
    )
    if job_config and job_config.code_search_path:
        global_worker.set_load_code_from_local(True)
    else:
        # Because `ray.shutdown()` doesn't reset this flag, for multiple
        # sessions in one process, the 2nd `ray.init()` will reuse the
        # flag of last session. For example:
        #     ray.init(load_code_from_local=True)
        #     ray.shutdown()
        #     ray.init()
        #     # Here the flag `load_code_from_local` is still True if we
        #     # doesn't have this `else` branch.
        #     ray.shutdown()
        global_worker.set_load_code_from_local(False)

    for hook in _post_init_hooks:
        hook()

    node_id = global_worker.core_worker.get_current_node_id()
    global_node_address_info = _global_node.address_info.copy()
    global_node_address_info["webui_url"] = _remove_protocol_from_url(dashboard_url)
    return RayContext(dict(global_node_address_info, node_id=node_id.hex()))


# Functions to run as callback after a successful ray init.
_post_init_hooks = []


@PublicAPI
@client_mode_hook(auto_init=False)
def shutdown(_exiting_interpreter: bool = False):
    """Disconnect the worker, and terminate processes started by ray.init().

    This will automatically run at the end when a Python process that uses Ray
    exits. It is ok to run this twice in a row. The primary use case for this
    function is to cleanup state between tests.

    Note that this will clear any remote function definitions, actor
    definitions, and existing actors, so if you wish to use any previously
    defined remote functions or actors after calling ray.shutdown(), then you
    need to redefine them. If they were defined in an imported module, then you
    will need to reload the module.

    Args:
        _exiting_interpreter: True if this is called by the atexit hook
            and false otherwise. If we are exiting the interpreter, we will
            wait a little while to print any extra error messages.
    """
    if _exiting_interpreter and global_worker.mode == SCRIPT_MODE:
        # This is a duration to sleep before shutting down everything in order
        # to make sure that log messages finish printing.
        time.sleep(0.5)
    disconnect(_exiting_interpreter)

    # disconnect internal kv
    if hasattr(global_worker, "gcs_client"):
        del global_worker.gcs_client
    _internal_kv_reset()

    # We need to destruct the core worker here because after this function,
    # we will tear down any processes spawned by ray.init() and the background
    # IO thread in the core worker doesn't currently handle that gracefully.
    if hasattr(global_worker, "core_worker"):
        global_worker.core_worker.shutdown()
        del global_worker.core_worker
    # We need to reset function actor manager to clear the context
    global_worker.function_actor_manager = FunctionActorManager(global_worker)
    # Disconnect global state from GCS.
    ray._private.state.state.disconnect()

    # Shut down the Ray processes.
    global _global_node
    if _global_node is not None:
        if _global_node.is_head():
            _global_node.destroy_external_storage()
        _global_node.kill_all_processes(check_alive=False, allow_graceful=True)
        _global_node = None
    storage._reset()

    # TODO(rkn): Instead of manually resetting some of the worker fields, we
    # should simply set "global_worker" to equal "None" or something like that.
    global_worker.set_mode(None)


atexit.register(shutdown, True)


# TODO(edoakes): this should only be set in the driver.
def sigterm_handler(signum, frame):
    sys.exit(signum)


try:
    ray._private.utils.set_sigterm_handler(sigterm_handler)
except ValueError:
    logger.warning(
        "Failed to set SIGTERM handler, processes might"
        "not be cleaned up properly on exit."
    )

# Define a custom excepthook so that if the driver exits with an exception, we
# can push that exception to Redis.
normal_excepthook = sys.excepthook


def custom_excepthook(type, value, tb):
    # If this is a driver, push the exception to GCS worker table.
    if global_worker.mode == SCRIPT_MODE and hasattr(global_worker, "worker_id"):
        error_message = "".join(traceback.format_tb(tb))
        worker_id = global_worker.worker_id
        worker_type = gcs_utils.DRIVER
        worker_info = {"exception": error_message}

        ray._private.state.state._check_connected()
        ray._private.state.state.add_worker(worker_id, worker_type, worker_info)
    # Call the normal excepthook.
    normal_excepthook(type, value, tb)


sys.excepthook = custom_excepthook


def print_to_stdstream(data):
    should_dedup = data.get("pid") not in ["autoscaler", "raylet"]

    if data["is_err"]:
        if should_dedup:
            batches = stderr_deduplicator.deduplicate(data)
        else:
            batches = [data]
        sink = sys.stderr
    else:
        if should_dedup:
            batches = stdout_deduplicator.deduplicate(data)
        else:
            batches = [data]
        sink = sys.stdout

    for batch in batches:
        print_worker_logs(batch, sink)


# Start time of this process, used for relative time logs.
t0 = time.time()
autoscaler_log_fyi_printed = False


def filter_autoscaler_events(lines: List[str]) -> Iterator[str]:
    """Given raw log lines from the monitor, return only autoscaler events.

    Autoscaler events are denoted by the ":event_summary:" magic token.
    """
    global autoscaler_log_fyi_printed

    if not ray_constants.AUTOSCALER_EVENTS:
        return

    # Print out autoscaler events only, ignoring other messages.
    for line in lines:
        if ray_constants.LOG_PREFIX_EVENT_SUMMARY in line:
            if not autoscaler_log_fyi_printed:
                yield (
                    "Tip: use `ray status` to view detailed "
                    "cluster status. To disable these "
                    "messages, set RAY_SCHEDULER_EVENTS=0."
                )
                autoscaler_log_fyi_printed = True
            # The event text immediately follows the ":event_summary:"
            # magic token.
            yield line.split(ray_constants.LOG_PREFIX_EVENT_SUMMARY)[1]


def time_string() -> str:
    """Return the relative time from the start of this job.

    For example, 15m30s.
    """
    delta = time.time() - t0
    hours = 0
    minutes = 0
    while delta > 3600:
        hours += 1
        delta -= 3600
    while delta > 60:
        minutes += 1
        delta -= 60
    output = ""
    if hours:
        output += f"{hours}h"
    if minutes:
        output += f"{minutes}m"
    output += f"{int(delta)}s"
    return output


# When we enter a breakpoint, worker logs are automatically disabled via this.
_worker_logs_enabled = True


def print_worker_logs(data: Dict[str, str], print_file: Any):
    if not _worker_logs_enabled:
        return

    def prefix_for(data: Dict[str, str]) -> str:
        """The PID prefix for this log line."""
        if data.get("pid") in ["autoscaler", "raylet"]:
            return ""
        else:
            res = "pid="
            if data.get("actor_name"):
                res = data["actor_name"] + " " + res
            elif data.get("task_name"):
                res = data["task_name"] + " " + res
            return res

    def message_for(data: Dict[str, str], line: str) -> str:
        """The printed message of this log line."""
        if ray_constants.LOG_PREFIX_INFO_MESSAGE in line:
            return line.split(ray_constants.LOG_PREFIX_INFO_MESSAGE)[1]
        return line

    def color_for(data: Dict[str, str], line: str) -> str:
        """The color for this log line."""
        if (
            data.get("pid") == "raylet"
            and ray_constants.LOG_PREFIX_INFO_MESSAGE not in line
        ):
            return colorama.Fore.YELLOW
        elif data.get("pid") == "autoscaler":
            if "Error:" in line or "Warning:" in line:
                return colorama.Style.BRIGHT + colorama.Fore.YELLOW
            else:
                return colorama.Style.BRIGHT + colorama.Fore.CYAN
        else:
            return colorama.Fore.CYAN

    if data.get("pid") == "autoscaler":
        pid = "autoscaler +{}".format(time_string())
        lines = filter_autoscaler_events(data.get("lines", []))
    else:
        pid = data.get("pid")
        lines = data.get("lines", [])

    if data.get("ip") == data.get("localhost"):
        for line in lines:
            if RAY_TQDM_MAGIC in line:
                process_tqdm(line)
            else:
                hide_tqdm()
                print(
                    "{}{}({}{}){} {}".format(
                        colorama.Style.DIM,
                        color_for(data, line),
                        prefix_for(data),
                        pid,
                        colorama.Style.RESET_ALL,
                        message_for(data, line),
                    ),
                    file=print_file,
                )
    else:
        for line in lines:
            if RAY_TQDM_MAGIC in line:
                process_tqdm(line)
            else:
                hide_tqdm()
                print(
                    "{}{}({}{}, ip={}){} {}".format(
                        colorama.Style.DIM,
                        color_for(data, line),
                        prefix_for(data),
                        pid,
                        data.get("ip"),
                        colorama.Style.RESET_ALL,
                        message_for(data, line),
                    ),
                    file=print_file,
                )
    # Restore once at end of batch to avoid excess hiding/unhiding of tqdm.
    restore_tqdm()


def process_tqdm(line):
    """Experimental distributed tqdm: see ray.experimental.tqdm_ray."""
    try:
        data = json.loads(line)
        tqdm_ray.instance().process_state_update(data)
    except Exception:
        if log_once("tqdm_corruption"):
            logger.warning(
                f"[tqdm_ray] Failed to decode {line}, this may be due to "
                "logging too fast. This warning will not be printed again."
            )


def hide_tqdm():
    """Hide distributed tqdm bars temporarily to avoid conflicts with other logs."""
    tqdm_ray.instance().hide_bars()


def restore_tqdm():
    """Undo hide_tqdm()."""
    tqdm_ray.instance().unhide_bars()


def listen_error_messages(worker, threads_stopped):
    """Listen to error messages in the background on the driver.

    This runs in a separate thread on the driver and pushes (error, time)
    tuples to be published.

    Args:
        worker: The worker class that this thread belongs to.
        threads_stopped (threading.Event): A threading event used to signal to
            the thread that it should exit.
    """

    # TODO: we should just subscribe to the errors for this specific job.
    worker.gcs_error_subscriber.subscribe()

    try:
        if _internal_kv_initialized():
            # Get any autoscaler errors that occurred before the call to
            # subscribe.
            error_message = _internal_kv_get(ray_constants.DEBUG_AUTOSCALING_ERROR)
            if error_message is not None:
                logger.warning(error_message.decode())

        while True:
            # Exit if received a signal that the thread should stop.
            if threads_stopped.is_set():
                return

            _, error_data = worker.gcs_error_subscriber.poll()
            if error_data is None:
                continue
            if error_data.job_id not in [
                worker.current_job_id.binary(),
                JobID.nil().binary(),
            ]:
                continue

            error_message = error_data.error_message
            if error_data.type == ray_constants.TASK_PUSH_ERROR:
                # TODO(ekl) remove task push errors entirely now that we have
                # the separate unhandled exception handler.
                pass
            else:
                logger.warning(error_message)
    except (OSError, ConnectionError) as e:
        logger.error(f"listen_error_messages: {e}")


@PublicAPI
@client_mode_hook(auto_init=False)
def is_initialized() -> bool:
    """Check if ray.init has been called yet.

    Returns:
        True if ray.init has already been called and false otherwise.
    """
    return ray._private.worker.global_worker.connected


def connect(
    node,
    session_name: str,
    mode=WORKER_MODE,
    log_to_driver: bool = False,
    worker=global_worker,
    driver_object_store_memory: Optional[int] = None,
    job_id=None,
    namespace: Optional[str] = None,
    job_config=None,
    runtime_env_hash: int = 0,
    startup_token: int = 0,
    ray_debugger_external: bool = False,
    entrypoint: str = "",
    worker_launch_time_ms: int = -1,
    worker_launched_time_ms: int = -1,
):
    """Connect this worker to the raylet, to Plasma, and to GCS.

    Args:
        node (ray._private.node.Node): The node to connect.
        session_name: The session name (cluster id) of this cluster.
        mode: The mode of the worker. One of SCRIPT_MODE, WORKER_MODE, and LOCAL_MODE.
        log_to_driver: If true, then output from all of the worker
            processes on all nodes will be directed to the driver.
        worker: The ray.Worker instance.
        driver_object_store_memory: Deprecated.
        job_id: The ID of job. If it's None, then we will generate one.
        namespace: Namespace to use.
        job_config (ray.job_config.JobConfig): The job configuration.
        runtime_env_hash: The hash of the runtime env for this worker.
        startup_token: The startup token of the process assigned to
            it during startup as a command line argument.
        ray_debugger_external: If True, make the debugger external to the
            node this worker is running on.
        entrypoint: The name of the entrypoint script. Ignored if the
            mode != SCRIPT_MODE
        worker_launch_time_ms: The time when the worker process for this worker
            is launched. If the worker is not launched by raylet (e.g.,
            driver), this must be -1 (default value).
        worker_launched_time_ms: The time when the worker process for this worker
            finshes launching. If the worker is not launched by raylet (e.g.,
            driver), this must be -1 (default value).
    """
    # Do some basic checking to make sure we didn't call ray.init twice.
    error_message = "Perhaps you called ray.init twice by accident?"
    assert not worker.connected, error_message
    assert worker.cached_functions_to_run is not None, error_message

    # Enable nice stack traces on SIGSEGV etc.
    try:
        if not faulthandler.is_enabled():
            faulthandler.enable(all_threads=False)
    except io.UnsupportedOperation:
        pass  # ignore

    worker.gcs_client = node.get_gcs_client()
    assert worker.gcs_client is not None
    _initialize_internal_kv(worker.gcs_client)
    ray._private.state.state._initialize_global_state(
        ray._raylet.GcsClientOptions.from_gcs_address(node.gcs_address)
    )
<<<<<<< HEAD
    worker.gcs_publisher = GcsPublisher(address=node.address)
    worker.gcs_error_subscriber = GcsErrorSubscriber(address=node.address)
    worker.gcs_log_subscriber = GcsLogSubscriber(address=node.address)
    worker.gcs_function_key_subscriber = GcsFunctionKeySubscriber(
        address=node.address
    )

=======
    worker.gcs_publisher = GcsPublisher(address=worker.gcs_client.address)
>>>>>>> 3ad40a40
    # Initialize some fields.
    if mode in (WORKER_MODE, RESTORE_WORKER_MODE, SPILL_WORKER_MODE):
        # We should not specify the job_id if it's `WORKER_MODE`.
        assert job_id is None
        job_id = JobID.nil()
    else:
        # This is the code path of driver mode.
        if job_id is None:
            job_id = ray._private.state.next_job_id()

    if mode is not SCRIPT_MODE and mode is not LOCAL_MODE and setproctitle:
        process_name = ray_constants.WORKER_PROCESS_TYPE_IDLE_WORKER
        if mode is SPILL_WORKER_MODE:
            process_name = ray_constants.WORKER_PROCESS_TYPE_SPILL_WORKER_IDLE
        elif mode is RESTORE_WORKER_MODE:
            process_name = ray_constants.WORKER_PROCESS_TYPE_RESTORE_WORKER_IDLE
        setproctitle.setproctitle(process_name)

    if not isinstance(job_id, JobID):
        raise TypeError("The type of given job id must be JobID.")

    # All workers start out as non-actors. A worker can be turned into an actor
    # after it is created.
    worker.node = node
    worker.set_mode(mode)

    # For driver's check that the version information matches the version
    # information that the Ray cluster was started with.
    try:
        node.check_version_info()
    except Exception as e:
        if mode == SCRIPT_MODE:
            raise e
        elif mode == WORKER_MODE:
            traceback_str = traceback.format_exc()
            ray._private.utils.publish_error_to_driver(
                ray_constants.VERSION_MISMATCH_PUSH_ERROR,
                traceback_str,
                gcs_publisher=worker.gcs_publisher,
                num_retries=1,
            )

    driver_name = ""
    log_stdout_file_path = ""
    log_stderr_file_path = ""
    interactive_mode = False
    if mode == SCRIPT_MODE:
        import __main__ as main

        if hasattr(main, "__file__"):
            driver_name = main.__file__
        else:
            interactive_mode = True
            driver_name = "INTERACTIVE MODE"
    elif not LOCAL_MODE:
        raise ValueError("Invalid worker mode. Expected DRIVER, WORKER or LOCAL.")

    gcs_options = ray._raylet.GcsClientOptions.from_gcs_address(node.gcs_address)
    if job_config is None:
        job_config = ray.job_config.JobConfig()

    if namespace is not None:
        ray._private.utils.validate_namespace(namespace)

        # The namespace field of job config may have already been set in code
        # paths such as the client.
        job_config.set_ray_namespace(namespace)

    # Make sure breakpoint() in the user's code will
    # invoke the Ray debugger if we are in a worker or actor process
    # (but not on the driver).
    if mode == WORKER_MODE:
        os.environ["PYTHONBREAKPOINT"] = "ray.util.rpdb.set_trace"
    else:
        # Add hook to suppress worker logs during breakpoint.
        os.environ["PYTHONBREAKPOINT"] = "ray.util.rpdb._driver_set_trace"

    worker.ray_debugger_external = ray_debugger_external

    # If it's a driver and it's not coming from ray client, we'll prepare the
    # environment here. If it's ray client, the environment will be prepared
    # at the server side.
    if mode == SCRIPT_MODE and not job_config.client_job and job_config.runtime_env:
        scratch_dir: str = worker.node.get_runtime_env_dir_path()
        runtime_env = job_config.runtime_env or {}
        runtime_env = upload_py_modules_if_needed(
            runtime_env, scratch_dir, logger=logger
        )
        runtime_env = upload_working_dir_if_needed(
            runtime_env, scratch_dir, logger=logger
        )
        # Remove excludes, it isn't relevant after the upload step.
        runtime_env.pop("excludes", None)
        job_config.set_runtime_env(runtime_env)

    if mode == SCRIPT_MODE:
        # Add the directory containing the script that is running to the Python
        # paths of the workers. Also add the current directory. Note that this
        # assumes that the directory structures on the machines in the clusters
        # are the same.
        # When using an interactive shell, there is no script directory.
        code_paths = []
        if not interactive_mode:
            script_directory = os.path.dirname(os.path.realpath(sys.argv[0]))
            # If driver's sys.path doesn't include the script directory
            # (e.g driver is started via `python -m`,
            # see https://peps.python.org/pep-0338/),
            # then we shouldn't add it to the workers.
            if script_directory in sys.path:
                code_paths.append(script_directory)
        # In client mode, if we use runtime envs with "working_dir", then
        # it'll be handled automatically.  Otherwise, add the current dir.
        if not job_config.client_job and not job_config.runtime_env_has_working_dir():
            current_directory = os.path.abspath(os.path.curdir)
            code_paths.append(current_directory)
        if len(code_paths) != 0:
            job_config.py_driver_sys_path.extend(code_paths)

    serialized_job_config = job_config.serialize()
    if not node.should_redirect_logs():
        # Logging to stderr, so give core worker empty logs directory.
        logs_dir = ""
    else:
        logs_dir = node.get_logs_dir_path()
    worker.core_worker = ray._raylet.CoreWorker(
        mode,
        node.plasma_store_socket_name,
        node.raylet_socket_name,
        job_id,
        gcs_options,
        logs_dir,
        node.node_ip_address,
        node.node_manager_port,
        node.raylet_ip_address,
        (mode == LOCAL_MODE),
        driver_name,
        log_stdout_file_path,
        log_stderr_file_path,
        serialized_job_config,
        node.metrics_agent_port,
        runtime_env_hash,
        startup_token,
        session_name,
        "" if mode != SCRIPT_MODE else entrypoint,
        worker_launch_time_ms,
        worker_launched_time_ms,
    )

    # Notify raylet that the core worker is ready.
    worker.core_worker.notify_raylet()
    worker_id = worker.worker_id
    worker.gcs_error_subscriber = GcsErrorSubscriber(
        worker_id=worker_id, address=worker.gcs_client.address
    )
    worker.gcs_log_subscriber = GcsLogSubscriber(
        worker_id=worker_id, address=worker.gcs_client.address
    )
    worker.gcs_function_key_subscriber = GcsFunctionKeySubscriber(
        worker_id=worker_id, address=worker.gcs_client.address
    )

    if driver_object_store_memory is not None:
        logger.warning(
            "`driver_object_store_memory` is deprecated"
            " and will be removed in the future."
        )

    # Setup import thread and start the import thread
    # if the worker has job_id initialized.
    # Otherwise, defer the start up of
    # import thread until job_id is initialized.
    # (python/ray/_raylet.pyx maybe_initialize_job_config)
    if mode not in (RESTORE_WORKER_MODE, SPILL_WORKER_MODE):
        worker.import_thread = import_thread.ImportThread(
            worker, mode, worker.threads_stopped
        )
        if (
            worker.current_job_id != JobID.nil()
            and ray._raylet.Config.start_python_importer_thread()
        ):
            worker.import_thread.start()

    # If this is a driver running in SCRIPT_MODE, start a thread to print error
    # messages asynchronously in the background. Ideally the scheduler would
    # push messages to the driver's worker service, but we ran into bugs when
    # trying to properly shutdown the driver's worker service, so we are
    # temporarily using this implementation which constantly queries the
    # scheduler for new error messages.
    if mode == SCRIPT_MODE:
        worker.listener_thread = threading.Thread(
            target=listen_error_messages,
            name="ray_listen_error_messages",
            args=(worker, worker.threads_stopped),
        )
        worker.listener_thread.daemon = True
        worker.listener_thread.start()
        if log_to_driver:
            global_worker_stdstream_dispatcher.add_handler(
                "ray_print_logs", print_to_stdstream
            )
            worker.logger_thread = threading.Thread(
                target=worker.print_logs, name="ray_print_logs"
            )
            worker.logger_thread.daemon = True
            worker.logger_thread.start()

    if mode == SCRIPT_MODE:
        # TODO(rkn): Here we first export functions to run, then remote
        # functions. The order matters. For example, one of the functions to
        # run may set the Python path, which is needed to import a module used
        # to define a remote function. We may want to change the order to
        # simply be the order in which the exports were defined on the driver.
        # In addition, we will need to retain the ability to decide what the
        # first few exports are (mostly to set the Python path). Additionally,
        # note that the first exports to be defined on the driver will be the
        # ones defined in separate modules that are imported by the driver.
        # Export cached functions_to_run.
        for function in worker.cached_functions_to_run:
            worker.run_function_on_all_workers(function)
    worker.cached_functions_to_run = None

    # Setup tracing here
    tracing_hook_val = worker.gcs_client.internal_kv_get(
        b"tracing_startup_hook", ray_constants.KV_NAMESPACE_TRACING
    )
    if tracing_hook_val is not None:
        ray.util.tracing.tracing_helper._global_is_tracing_enabled = True
        if not getattr(ray, "__traced__", False):
            _setup_tracing = _import_from_string(tracing_hook_val.decode("utf-8"))
            _setup_tracing()
            ray.__traced__ = True


def disconnect(exiting_interpreter=False):
    """Disconnect this worker from the raylet and object store."""
    # Reset the list of cached remote functions and actors so that if more
    # remote functions or actors are defined and then connect is called again,
    # the remote functions will be exported. This is mostly relevant for the
    # tests.
    worker = global_worker
    if worker.connected:
        # Shutdown all of the threads that we've started. TODO(rkn): This
        # should be handled cleanly in the worker object's destructor and not
        # in this disconnect method.
        worker.threads_stopped.set()
        if hasattr(worker, "gcs_function_key_subscriber"):
            worker.gcs_function_key_subscriber.close()
        if hasattr(worker, "gcs_error_subscriber"):
            worker.gcs_error_subscriber.close()
        if hasattr(worker, "gcs_log_subscriber"):
            worker.gcs_log_subscriber.close()
        if hasattr(worker, "import_thread"):
            worker.import_thread.join_import_thread()
        if hasattr(worker, "listener_thread"):
            worker.listener_thread.join()
        if hasattr(worker, "logger_thread"):
            worker.logger_thread.join()
        worker.threads_stopped.clear()

        worker._session_index += 1

        for leftover in stdout_deduplicator.flush():
            print_worker_logs(leftover, sys.stdout)
        for leftover in stderr_deduplicator.flush():
            print_worker_logs(leftover, sys.stderr)
        global_worker_stdstream_dispatcher.remove_handler("ray_print_logs")

    worker.node = None  # Disconnect the worker from the node.
    worker.cached_functions_to_run = []
    worker.serialization_context_map.clear()
    try:
        ray_actor = ray.actor
    except AttributeError:
        ray_actor = None  # This can occur during program termination
    if ray_actor is not None:
        ray_actor._ActorClassMethodMetadata.reset_cache()


def start_import_thread():
    """Start the import thread if the worker is connected."""
    worker = global_worker
    worker.check_connected()

    assert _mode() not in (
        RESTORE_WORKER_MODE,
        SPILL_WORKER_MODE,
    ), "import thread can not be used in IO workers."
    if worker.import_thread and ray._raylet.Config.start_python_importer_thread():
        worker.import_thread.start()


@contextmanager
def _changeproctitle(title, next_title):
    if _mode() is not LOCAL_MODE:
        setproctitle.setproctitle(title)
    try:
        yield
    finally:
        if _mode() is not LOCAL_MODE:
            setproctitle.setproctitle(next_title)


@DeveloperAPI
def show_in_dashboard(message: str, key: str = "", dtype: str = "text"):
    """Display message in dashboard.

    Display message for the current task or actor in the dashboard.
    For example, this can be used to display the status of a long-running
    computation.

    Args:
        message: Message to be displayed.
        key: The key name for the message. Multiple message under
            different keys will be displayed at the same time. Messages
            under the same key will be overridden.
        dtype: The type of message for rendering. One of the
            following: text, html.
    """
    worker = global_worker
    worker.check_connected()

    acceptable_dtypes = {"text", "html"}
    assert dtype in acceptable_dtypes, f"dtype accepts only: {acceptable_dtypes}"

    message_wrapped = {"message": message, "dtype": dtype}
    message_encoded = json.dumps(message_wrapped).encode()

    worker.core_worker.set_webui_display(key.encode(), message_encoded)


# Global variable to make sure we only send out the warning once.
blocking_get_inside_async_warned = False


@overload
def get(
    object_refs: "Sequence[ObjectRef[Any]]", *, timeout: Optional[float] = None
) -> List[Any]:
    ...


@overload
def get(
    object_refs: "Sequence[ObjectRef[R]]", *, timeout: Optional[float] = None
) -> List[R]:
    ...


@overload
def get(object_refs: "ObjectRef[R]", *, timeout: Optional[float] = None) -> R:
    ...


@PublicAPI
@client_mode_hook(auto_init=True)
def get(
    object_refs: Union[ray.ObjectRef, Sequence[ray.ObjectRef]],
    *,
    timeout: Optional[float] = None,
) -> Union[Any, List[Any]]:
    """Get a remote object or a list of remote objects from the object store.

    This method blocks until the object corresponding to the object ref is
    available in the local object store. If this object is not in the local
    object store, it will be shipped from an object store that has it (once the
    object has been created). If object_refs is a list, then the objects
    corresponding to each object in the list will be returned.

    Ordering for an input list of object refs is preserved for each object
    returned. That is, if an object ref to A precedes an object ref to B in the
    input list, then A will precede B in the returned list.

    This method will issue a warning if it's running inside async context,
    you can use ``await object_ref`` instead of ``ray.get(object_ref)``. For
    a list of object refs, you can use ``await asyncio.gather(*object_refs)``.

    Related patterns and anti-patterns:

    - :doc:`/ray-core/patterns/ray-get-loop`
    - :doc:`/ray-core/patterns/unnecessary-ray-get`
    - :doc:`/ray-core/patterns/ray-get-submission-order`
    - :doc:`/ray-core/patterns/ray-get-too-many-objects`


    Args:
        object_refs: Object ref of the object to get or a list of object refs
            to get.
        timeout (Optional[float]): The maximum amount of time in seconds to
            wait before returning. Set this to None will block until the
            corresponding object becomes available.
            WARNING: In future ray releases ``timeout=0`` will return the object
            immediately if it's available, else raise GetTimeoutError in accordance with
            the above docstring. The current behavior of blocking until objects become
            available of ``timeout=0`` is considered to be a bug, see
            https://github.com/ray-project/ray/issues/28465.

    Returns:
        A Python object or a list of Python objects.

    Raises:
        GetTimeoutError: A GetTimeoutError is raised if a timeout is set and
            the get takes longer than timeout to return.
        Exception: An exception is raised if the task that created the object
            or that created one of the objects raised an exception.
    """
    if timeout == 0:
        if os.environ.get("RAY_WARN_RAY_GET_TIMEOUT_ZERO", "1") == "1":
            import warnings

            warnings.warn(
                (
                    "Please use timeout=None if you expect ray.get() to block. "
                    "Setting timeout=0 in future ray releases will raise "
                    "GetTimeoutError if the objects references are not available. "
                    "You could suppress this warning by setting "
                    "RAY_WARN_RAY_GET_TIMEOUT_ZERO=0."
                ),
                UserWarning,
            )

        # Record this usage in telemetry
        import ray._private.usage.usage_lib as usage_lib

        usage_lib.record_extra_usage_tag(usage_lib.TagKey.RAY_GET_TIMEOUT_ZERO, "True")

    worker = global_worker
    worker.check_connected()

    if hasattr(worker, "core_worker") and worker.core_worker.current_actor_is_asyncio():
        global blocking_get_inside_async_warned
        if not blocking_get_inside_async_warned:
            logger.warning(
                "Using blocking ray.get inside async actor. "
                "This blocks the event loop. Please use `await` "
                "on object ref with asyncio.gather if you want to "
                "yield execution to the event loop instead."
            )
            blocking_get_inside_async_warned = True

    with profiling.profile("ray.get"):
        is_individual_id = isinstance(object_refs, ray.ObjectRef)
        if is_individual_id:
            object_refs = [object_refs]

        if not isinstance(object_refs, list):
            raise ValueError(
                "'object_refs' must either be an ObjectRef or a list of ObjectRefs."
            )

        # TODO(ujvl): Consider how to allow user to retrieve the ready objects.
        values, debugger_breakpoint = worker.get_objects(object_refs, timeout=timeout)
        for i, value in enumerate(values):
            if isinstance(value, RayError):
                if isinstance(value, ray.exceptions.ObjectLostError):
                    worker.core_worker.dump_object_store_memory_usage()
                if isinstance(value, RayTaskError):
                    raise value.as_instanceof_cause()
                else:
                    raise value

        if is_individual_id:
            values = values[0]

        if debugger_breakpoint != b"":
            frame = sys._getframe().f_back
            rdb = ray.util.pdb._connect_ray_pdb(
                host=None,
                port=None,
                patch_stdstreams=False,
                quiet=None,
                breakpoint_uuid=debugger_breakpoint.decode()
                if debugger_breakpoint
                else None,
                debugger_external=worker.ray_debugger_external,
            )
            rdb.set_trace(frame=frame)

        return values


@PublicAPI
@client_mode_hook(auto_init=True)
def put(
    value: Any, *, _owner: Optional["ray.actor.ActorHandle"] = None
) -> "ray.ObjectRef":
    """Store an object in the object store.

    The object may not be evicted while a reference to the returned ID exists.

    Related patterns and anti-patterns:

    - :doc:`/ray-core/patterns/return-ray-put`
    - :doc:`/ray-core/patterns/pass-large-arg-by-value`
    - :doc:`/ray-core/patterns/closure-capture-large-objects`

    Args:
        value: The Python object to be stored.
        _owner [Experimental]: The actor that should own this object. This
            allows creating objects with lifetimes decoupled from that of the
            creating process. The owner actor must be passed a reference to the
            object prior to the object creator exiting, otherwise the reference
            will still be lost. *Note that this argument is an experimental API
            and should be avoided if possible.*

    Returns:
        The object ref assigned to this value.
    """
    worker = global_worker
    worker.check_connected()

    if _owner is None:
        serialize_owner_address = None
    elif isinstance(_owner, ray.actor.ActorHandle):
        # Ensure `ray._private.state.state.global_state_accessor` is not None
        ray._private.state.state._check_connected()
        owner_address = gcs_utils.ActorTableData.FromString(
            ray._private.state.state.global_state_accessor.get_actor_info(
                _owner._actor_id
            )
        ).address
        if len(owner_address.worker_id) == 0:
            raise RuntimeError(f"{_owner} is not alive, it's worker_id is empty!")
        serialize_owner_address = owner_address.SerializeToString()
    else:
        raise TypeError(f"Expect an `ray.actor.ActorHandle`, but got: {type(_owner)}")

    with profiling.profile("ray.put"):
        try:
            object_ref = worker.put_object(value, owner_address=serialize_owner_address)
        except ObjectStoreFullError:
            logger.info(
                "Put failed since the value was either too large or the "
                "store was full of pinned objects."
            )
            raise
        return object_ref


# Global variable to make sure we only send out the warning once.
blocking_wait_inside_async_warned = False


@PublicAPI
@client_mode_hook(auto_init=True)
def wait(
    object_refs: List["ray.ObjectRef"],
    *,
    num_returns: int = 1,
    timeout: Optional[float] = None,
    fetch_local: bool = True,
) -> Tuple[List["ray.ObjectRef"], List["ray.ObjectRef"]]:
    """Return a list of IDs that are ready and a list of IDs that are not.

    If timeout is set, the function returns either when the requested number of
    IDs are ready or when the timeout is reached, whichever occurs first. If it
    is not set, the function simply waits until that number of objects is ready
    and returns that exact number of object refs.

    This method returns two lists. The first list consists of object refs that
    correspond to objects that are available in the object store. The second
    list corresponds to the rest of the object refs (which may or may not be
    ready).

    Ordering of the input list of object refs is preserved. That is, if A
    precedes B in the input list, and both are in the ready list, then A will
    precede B in the ready list. This also holds true if A and B are both in
    the remaining list.

    This method will issue a warning if it's running inside an async context.
    Instead of ``ray.wait(object_refs)``, you can use
    ``await asyncio.wait(object_refs)``.

    Related patterns and anti-patterns:

    - :doc:`/ray-core/patterns/limit-pending-tasks`
    - :doc:`/ray-core/patterns/ray-get-submission-order`

    Args:
        object_refs: List of object refs for objects that may
            or may not be ready. Note that these IDs must be unique.
        num_returns: The number of object refs that should be returned.
        timeout: The maximum amount of time in seconds to wait before
            returning.
        fetch_local: If True, wait for the object to be downloaded onto
            the local node before returning it as ready. If False, ray.wait()
            will not trigger fetching of objects to the local node and will
            return immediately once the object is available anywhere in the
            cluster.

    Returns:
        A list of object refs that are ready and a list of the remaining object
        IDs.
    """
    worker = global_worker
    worker.check_connected()

    if (
        hasattr(worker, "core_worker")
        and worker.core_worker.current_actor_is_asyncio()
        and timeout != 0
    ):
        global blocking_wait_inside_async_warned
        if not blocking_wait_inside_async_warned:
            logger.debug(
                "Using blocking ray.wait inside async method. "
                "This blocks the event loop. Please use `await` "
                "on object ref with asyncio.wait. "
            )
            blocking_wait_inside_async_warned = True

    if isinstance(object_refs, ObjectRef):
        raise TypeError(
            "wait() expected a list of ray.ObjectRef, got a single ray.ObjectRef"
        )

    if not isinstance(object_refs, list):
        raise TypeError(
            "wait() expected a list of ray.ObjectRef, " f"got {type(object_refs)}"
        )

    if timeout is not None and timeout < 0:
        raise ValueError(
            "The 'timeout' argument must be nonnegative. " f"Received {timeout}"
        )

    for object_ref in object_refs:
        if not isinstance(object_ref, ObjectRef):
            raise TypeError(
                "wait() expected a list of ray.ObjectRef, "
                f"got list containing {type(object_ref)}"
            )

    worker.check_connected()
    # TODO(swang): Check main thread.
    with profiling.profile("ray.wait"):

        # TODO(rkn): This is a temporary workaround for
        # https://github.com/ray-project/ray/issues/997. However, it should be
        # fixed in Arrow instead of here.
        if len(object_refs) == 0:
            return [], []

        if len(object_refs) != len(set(object_refs)):
            raise ValueError("Wait requires a list of unique object refs.")
        if num_returns <= 0:
            raise ValueError("Invalid number of objects to return %d." % num_returns)
        if num_returns > len(object_refs):
            raise ValueError(
                "num_returns cannot be greater than the number "
                "of objects provided to ray.wait."
            )

        timeout = timeout if timeout is not None else 10**6
        timeout_milliseconds = int(timeout * 1000)
        ready_ids, remaining_ids = worker.core_worker.wait(
            object_refs,
            num_returns,
            timeout_milliseconds,
            worker.current_task_id,
            fetch_local,
        )
        return ready_ids, remaining_ids


@PublicAPI
@client_mode_hook(auto_init=True)
def get_actor(name: str, namespace: Optional[str] = None) -> "ray.actor.ActorHandle":
    """Get a handle to a named actor.

    Gets a handle to an actor with the given name. The actor must
    have been created with Actor.options(name="name").remote(). This
    works for both detached & non-detached actors.

    This method is a sync call and it'll timeout after 60s. This can be modified
    by setting OS env RAY_gcs_server_request_timeout_seconds before starting
    the cluster.

    Args:
        name: The name of the actor.
        namespace: The namespace of the actor, or None to specify the current
            namespace.

    Returns:
        ActorHandle to the actor.

    Raises:
        ValueError if the named actor does not exist.
    """
    if not name:
        raise ValueError("Please supply a non-empty value to get_actor")

    if namespace is not None:
        ray._private.utils.validate_namespace(namespace)

    worker = global_worker
    worker.check_connected()
    return worker.core_worker.get_named_actor_handle(name, namespace or "")


@PublicAPI
@client_mode_hook(auto_init=True)
def kill(actor: "ray.actor.ActorHandle", *, no_restart: bool = True):
    """Kill an actor forcefully.

    This will interrupt any running tasks on the actor, causing them to fail
    immediately. ``atexit`` handlers installed in the actor will not be run.

    If you want to kill the actor but let pending tasks finish,
    you can call ``actor.__ray_terminate__.remote()`` instead to queue a
    termination task. Any ``atexit`` handlers installed in the actor *will*
    be run in this case.

    If the actor is a detached actor, subsequent calls to get its handle via
    ray.get_actor will fail.

    Args:
        actor: Handle to the actor to kill.
        no_restart: Whether or not this actor should be restarted if
            it's a restartable actor.
    """
    worker = global_worker
    worker.check_connected()
    if not isinstance(actor, ray.actor.ActorHandle):
        raise ValueError(
            "ray.kill() only supported for actors. Got: {}.".format(type(actor))
        )
    worker.core_worker.kill_actor(actor._ray_actor_id, no_restart)


@PublicAPI
@client_mode_hook(auto_init=True)
def cancel(object_ref: "ray.ObjectRef", *, force: bool = False, recursive: bool = True):
    """Cancels a task according to the following conditions.

    If the specified task is pending execution, it will not be executed. If
    the task is currently executing, the behavior depends on the ``force``
    flag. When ``force=False``, a KeyboardInterrupt will be raised in Python
    and when ``force=True``, the executing task will immediately exit.
    If the task is already finished, nothing will happen.

    Only non-actor tasks can be canceled. Canceled tasks will not be
    retried (max_retries will not be respected).

    Calling ray.get on a canceled task will raise a TaskCancelledError or a
    WorkerCrashedError if ``force=True``.

    Args:
        object_ref: ObjectRef returned by the task
            that should be canceled.
        force: Whether to force-kill a running task by killing
            the worker that is running the task.
        recursive: Whether to try to cancel tasks submitted by the
            task specified.
    Raises:
        TypeError: This is also raised for actor tasks.
    """
    worker = ray._private.worker.global_worker
    worker.check_connected()

    if not isinstance(object_ref, ray.ObjectRef):
        raise TypeError(
            "ray.cancel() only supported for non-actor object refs. "
            f"Got: {type(object_ref)}."
        )
    return worker.core_worker.cancel_task(object_ref, force, recursive)


def _mode(worker=global_worker):
    """This is a wrapper around worker.mode.

    We use this wrapper so that in the remote decorator, we can call _mode()
    instead of worker.mode. The difference is that when we attempt to
    serialize remote functions, we don't attempt to serialize the worker
    object, which cannot be serialized.
    """
    return worker.mode


def _make_remote(function_or_class, options):
    if not function_or_class.__module__:
        function_or_class.__module__ = "global"

    if inspect.isfunction(function_or_class) or is_cython(function_or_class):
        ray_option_utils.validate_task_options(options, in_options=False)
        return ray.remote_function.RemoteFunction(
            Language.PYTHON,
            function_or_class,
            None,
            options,
        )

    if inspect.isclass(function_or_class):
        ray_option_utils.validate_actor_options(options, in_options=False)
        return ray.actor._make_actor(function_or_class, options)

    raise TypeError(
        "The @ray.remote decorator must be applied to either a function or a class."
    )


class RemoteDecorator(Protocol):
    @overload
    def __call__(self, __function: Callable[[], R]) -> RemoteFunctionNoArgs[R]:
        ...

    @overload
    def __call__(self, __function: Callable[[T0], R]) -> RemoteFunction0[R, T0]:
        ...

    @overload
    def __call__(self, __function: Callable[[T0, T1], R]) -> RemoteFunction1[R, T0, T1]:
        ...

    @overload
    def __call__(
        self, __function: Callable[[T0, T1, T2], R]
    ) -> RemoteFunction2[R, T0, T1, T2]:
        ...

    @overload
    def __call__(
        self, __function: Callable[[T0, T1, T2, T3], R]
    ) -> RemoteFunction3[R, T0, T1, T2, T3]:
        ...

    @overload
    def __call__(
        self, __function: Callable[[T0, T1, T2, T3, T4], R]
    ) -> RemoteFunction4[R, T0, T1, T2, T3, T4]:
        ...

    @overload
    def __call__(
        self, __function: Callable[[T0, T1, T2, T3, T4, T5], R]
    ) -> RemoteFunction5[R, T0, T1, T2, T3, T4, T5]:
        ...

    @overload
    def __call__(
        self, __function: Callable[[T0, T1, T2, T3, T4, T5, T6], R]
    ) -> RemoteFunction6[R, T0, T1, T2, T3, T4, T5, T6]:
        ...

    @overload
    def __call__(
        self, __function: Callable[[T0, T1, T2, T3, T4, T5, T6, T7], R]
    ) -> RemoteFunction7[R, T0, T1, T2, T3, T4, T5, T6, T7]:
        ...

    @overload
    def __call__(
        self, __function: Callable[[T0, T1, T2, T3, T4, T5, T6, T7, T8], R]
    ) -> RemoteFunction8[R, T0, T1, T2, T3, T4, T5, T6, T7, T8]:
        ...

    @overload
    def __call__(
        self, __function: Callable[[T0, T1, T2, T3, T4, T5, T6, T7, T8, T9], R]
    ) -> RemoteFunction9[R, T0, T1, T2, T3, T4, T5, T6, T7, T8, T9]:
        ...

    # Pass on typing actors for now. The following makes it so no type errors
    # are generated for actors.
    @overload
    def __call__(self, __t: type) -> Any:
        ...


# Only used for type annotations as a placeholder
Undefined: Any = object()


@overload
def remote(__function: Callable[[], R]) -> RemoteFunctionNoArgs[R]:
    ...


@overload
def remote(__function: Callable[[T0], R]) -> RemoteFunction0[R, T0]:
    ...


@overload
def remote(__function: Callable[[T0, T1], R]) -> RemoteFunction1[R, T0, T1]:
    ...


@overload
def remote(__function: Callable[[T0, T1, T2], R]) -> RemoteFunction2[R, T0, T1, T2]:
    ...


@overload
def remote(
    __function: Callable[[T0, T1, T2, T3], R]
) -> RemoteFunction3[R, T0, T1, T2, T3]:
    ...


@overload
def remote(
    __function: Callable[[T0, T1, T2, T3, T4], R]
) -> RemoteFunction4[R, T0, T1, T2, T3, T4]:
    ...


@overload
def remote(
    __function: Callable[[T0, T1, T2, T3, T4, T5], R]
) -> RemoteFunction5[R, T0, T1, T2, T3, T4, T5]:
    ...


@overload
def remote(
    __function: Callable[[T0, T1, T2, T3, T4, T5, T6], R]
) -> RemoteFunction6[R, T0, T1, T2, T3, T4, T5, T6]:
    ...


@overload
def remote(
    __function: Callable[[T0, T1, T2, T3, T4, T5, T6, T7], R]
) -> RemoteFunction7[R, T0, T1, T2, T3, T4, T5, T6, T7]:
    ...


@overload
def remote(
    __function: Callable[[T0, T1, T2, T3, T4, T5, T6, T7, T8], R]
) -> RemoteFunction8[R, T0, T1, T2, T3, T4, T5, T6, T7, T8]:
    ...


@overload
def remote(
    __function: Callable[[T0, T1, T2, T3, T4, T5, T6, T7, T8, T9], R]
) -> RemoteFunction9[R, T0, T1, T2, T3, T4, T5, T6, T7, T8, T9]:
    ...


# Pass on typing actors for now. The following makes it so no type errors
# are generated for actors.
@overload
def remote(__t: type) -> Any:
    ...


# Passing options
@overload
def remote(
    *,
    num_returns: Union[int, float] = Undefined,
    num_cpus: Union[int, float] = Undefined,
    num_gpus: Union[int, float] = Undefined,
    resources: Dict[str, float] = Undefined,
    accelerator_type: str = Undefined,
    memory: Union[int, float] = Undefined,
    max_calls: int = Undefined,
    max_restarts: int = Undefined,
    max_task_retries: int = Undefined,
    max_retries: int = Undefined,
    runtime_env: Dict[str, Any] = Undefined,
    retry_exceptions: bool = Undefined,
    scheduling_strategy: Union[
        None, Literal["DEFAULT"], Literal["SPREAD"], PlacementGroupSchedulingStrategy
    ] = Undefined,
) -> RemoteDecorator:
    ...


@PublicAPI
def remote(
    *args, **kwargs
) -> Union[ray.remote_function.RemoteFunction, ray.actor.ActorClass]:
    """Defines a remote function or an actor class.

    This function can be used as a decorator with no arguments
    to define a remote function or actor as follows:

    >>> import ray
    >>>
    >>> @ray.remote
    ... def f(a, b, c):
    ...     return a + b + c
    >>>
    >>> object_ref = f.remote(1, 2, 3)
    >>> result = ray.get(object_ref)
    >>> assert result == (1 + 2 + 3)
    >>>
    >>> @ray.remote
    ... class Foo:
    ...     def __init__(self, arg):
    ...         self.x = arg
    ...
    ...     def method(self, a):
    ...         return self.x + a
    >>>
    >>> actor_handle = Foo.remote(123)
    >>> object_ref = actor_handle.method.remote(321)
    >>> result = ray.get(object_ref)
    >>> assert result == (123 + 321)

    Equivalently, use a function call to create a remote function or actor.

    >>> def g(a, b, c):
    ...     return a + b + c
    >>>
    >>> remote_g = ray.remote(g)
    >>> object_ref = remote_g.remote(1, 2, 3)
    >>> assert ray.get(object_ref) == (1 + 2 + 3)

    >>> class Bar:
    ...     def __init__(self, arg):
    ...         self.x = arg
    ...
    ...     def method(self, a):
    ...         return self.x + a
    >>>
    >>> RemoteBar = ray.remote(Bar)
    >>> actor_handle = RemoteBar.remote(123)
    >>> object_ref = actor_handle.method.remote(321)
    >>> result = ray.get(object_ref)
    >>> assert result == (123 + 321)


    It can also be used with specific keyword arguments as follows:

    >>> @ray.remote(num_gpus=1, max_calls=1, num_returns=2)
    ... def f():
    ...     return 1, 2
    >>>
    >>> @ray.remote(num_cpus=2, resources={"CustomResource": 1})
    ... class Foo:
    ...     def method(self):
    ...         return 1

    Remote task and actor objects returned by @ray.remote can also be
    dynamically modified with the same arguments as above using
    ``.options()`` as follows:

    >>> @ray.remote(num_gpus=1, max_calls=1, num_returns=2)
    ... def f():
    ...     return 1, 2
    >>>
    >>> f_with_2_gpus = f.options(num_gpus=2) # doctest: +SKIP
    >>> object_ref = f_with_2_gpus.remote() # doctest: +SKIP
    >>> assert ray.get(object_ref) == (1, 2) # doctest: +SKIP

    >>> @ray.remote(num_cpus=2, resources={"CustomResource": 1})
    ... class Foo:
    ...     def method(self):
    ...         return 1
    >>>
    >>> Foo_with_no_resources = Foo.options(num_cpus=1, resources=None)
    >>> foo_actor = Foo_with_no_resources.remote()
    >>> assert ray.get(foo_actor.method.remote()) == 1


    A remote actor will be terminated when all actor handle to it
    in Python is deleted, which will cause them to complete any outstanding
    work and then shut down. If you only have 1 reference to an actor handle,
    calling ``del actor`` *could* trigger actor deletion. Note that your program
    may have multiple references to the same ActorHandle, and actor termination
    will not occur until the reference count goes to 0. See the Python
    documentation for more context about object deletion.
    https://docs.python.org/3.9/reference/datamodel.html#object.__del__

    If you want to kill actors immediately, you can also call ``ray.kill(actor)``.

    .. tip::
        Avoid repeatedly passing in large arguments to remote task or method calls.

        Instead, use ray.put to create a copy of the object in the object store.

        See :ref:`more info here <ray-pass-large-arg-by-value>`.

    Args:
        num_returns: This is only for *remote functions*. It specifies
            the number of object refs returned by the remote function
            invocation. The default value is 1.
            Pass "dynamic" to allow the task to decide how many
            return values to return during execution, and the caller will
            receive an ObjectRef[ObjectRefGenerator].
            See :ref:`dynamic generators <dynamic-generators>` for more details.
        num_cpus: The quantity of CPU resources to reserve
            for this task or for the lifetime of the actor.
            By default, tasks use 1 CPU resource and actors use 1 CPU
            for scheduling and 0 CPU for running
            (This means, by default, actors cannot get scheduled on a zero-cpu node,
            but an infinite number of them can run on any non-zero cpu node.
            The default value for actors was chosen for historical reasons.
            It’s recommended to always explicitly set num_cpus for actors
            to avoid any surprises.
            If resources are specified explicitly,
            they are required for both scheduling and running.)
            See :ref:`specifying resource requirements <resource-requirements>`
            for more details.
        num_gpus: The quantity of GPU resources to reserve
            for this task or for the lifetime of the actor.
            The default value is 0.
            See :ref:`Ray GPU support <gpu-support>` for more details.
        resources (Dict[str, float]): The quantity of various
            :ref:`custom resources <custom-resources>`
            to reserve for this task or for the lifetime of the actor.
            This is a dictionary mapping strings (resource names) to floats.
            By default it is empty.
        accelerator_type: If specified, requires that the task or actor run
            on a node with the specified type of accelerator.
            See `ray.util.accelerators` for accelerator types.
        memory: The heap memory request in bytes for this task/actor,
            rounded down to the nearest integer.
        max_calls: Only for *remote functions*. This specifies the
            maximum number of times that a given worker can execute
            the given remote function before it must exit
            (this can be used to address :ref:`memory leaks <gpu-leak>` in third-party
            libraries or to reclaim resources that cannot easily be
            released, e.g., GPU memory that was acquired by TensorFlow).
            By default this is infinite for CPU tasks and 1 for GPU tasks
            (to force GPU tasks to release resources after finishing).
        max_restarts: Only for *actors*. This specifies the maximum
            number of times that the actor should be restarted when it dies
            unexpectedly. The minimum valid value is 0 (default),
            which indicates that the actor doesn't need to be restarted.
            A value of -1 indicates that an actor should be restarted
            indefinitely.
            See :ref:`actor fault tolerance <fault-tolerance-actors>` for more details.
        max_task_retries: Only for *actors*. How many times to
            retry an actor task if the task fails due to a system error,
            e.g., the actor has died. If set to -1, the system will
            retry the failed task until the task succeeds, or the actor
            has reached its max_restarts limit. If set to `n > 0`, the
            system will retry the failed task up to n times, after which the
            task will throw a `RayActorError` exception upon :obj:`ray.get`.
            Note that Python exceptions are not considered system errors
            and will not trigger retries.
            The default value is 0.
            See :ref:`actor fault tolerance <fault-tolerance-actors>` for more details.
        max_retries: Only for *remote functions*. This specifies
            the maximum number of times that the remote function
            should be rerun when the worker process executing it
            crashes unexpectedly. The minimum valid value is 0,
            the default value is 3, and a value of -1 indicates
            infinite retries.
            See :ref:`task fault tolerance <fault-tolerance-tasks>` for more details.
        runtime_env (Dict[str, Any]): Specifies the runtime environment for
            this actor or task and its children. See
            :ref:`runtime-environments` for detailed documentation.
        retry_exceptions: Only for *remote functions*. This specifies whether
            application-level errors should be retried up to max_retries times.
            This can be a boolean or a list of exceptions that should be retried.
            See :ref:`task fault tolerance <fault-tolerance-tasks>` for more details.
        scheduling_strategy: Strategy about how to
            schedule a remote function or actor. Possible values are
            None: ray will figure out the scheduling strategy to use, it
            will either be the PlacementGroupSchedulingStrategy using parent's
            placement group if parent has one and has
            placement_group_capture_child_tasks set to true,
            or "DEFAULT";
            "DEFAULT": default hybrid scheduling;
            "SPREAD": best effort spread scheduling;
            `PlacementGroupSchedulingStrategy`:
            placement group based scheduling;
            `NodeAffinitySchedulingStrategy`:
            node id based affinity scheduling.
            See :ref:`Ray scheduling strategies <ray-scheduling-strategies>`
            for more details.
        _metadata: Extended options for Ray libraries. For example,
            _metadata={"workflows.io/options": <workflow options>} for Ray workflows.

    """
    # "callable" returns true for both function and class.
    if len(args) == 1 and len(kwargs) == 0 and callable(args[0]):
        # This is the case where the decorator is just @ray.remote.
        # "args[0]" is the class or function under the decorator.
        return _make_remote(args[0], {})
    assert len(args) == 0 and len(kwargs) > 0, ray_option_utils.remote_args_error_string
    return functools.partial(_make_remote, options=kwargs)<|MERGE_RESOLUTION|>--- conflicted
+++ resolved
@@ -2048,17 +2048,7 @@
     ray._private.state.state._initialize_global_state(
         ray._raylet.GcsClientOptions.from_gcs_address(node.gcs_address)
     )
-<<<<<<< HEAD
     worker.gcs_publisher = GcsPublisher(address=node.address)
-    worker.gcs_error_subscriber = GcsErrorSubscriber(address=node.address)
-    worker.gcs_log_subscriber = GcsLogSubscriber(address=node.address)
-    worker.gcs_function_key_subscriber = GcsFunctionKeySubscriber(
-        address=node.address
-    )
-
-=======
-    worker.gcs_publisher = GcsPublisher(address=worker.gcs_client.address)
->>>>>>> 3ad40a40
     # Initialize some fields.
     if mode in (WORKER_MODE, RESTORE_WORKER_MODE, SPILL_WORKER_MODE):
         # We should not specify the job_id if it's `WORKER_MODE`.
