<<<<<<< HEAD
from collections import namedtuple
import logging
import os
import re
import subprocess
import sys

import ray
import ray.ray_constants as ray_constants

logger = logging.getLogger(__name__)

# Prefix for the node id resource that is automatically added to each node.
# For example, a node may have id `node:172.23.42.1`.
NODE_ID_PREFIX = "node:"


class ResourceSpec(
    namedtuple(
        "ResourceSpec",
        [
            "num_cpus",
            "num_gpus",
            "memory",
            "object_store_memory",
            "resources",
            "redis_max_memory",
        ],
    )
):
    """Represents the resource configuration passed to a raylet.

    All fields can be None. Before starting services, resolve() should be
    called to return a ResourceSpec with unknown values filled in with
    defaults based on the local machine specifications.

    Attributes:
        num_cpus: The CPUs allocated for this raylet.
        num_gpus: The GPUs allocated for this raylet.
        memory: The memory allocated for this raylet.
        object_store_memory: The object store memory allocated for this raylet.
            Note that when calling to_resource_dict(), this will be scaled down
            by 30% to account for the global plasma LRU reserve.
        resources: The custom resources allocated for this raylet.
        redis_max_memory: The max amount of memory (in bytes) to allow each
            redis shard to use. Once the limit is exceeded, redis will start
            LRU eviction of entries. This only applies to the sharded redis
            tables (task, object, and profile tables). By default, this is
            capped at 10GB but can be set higher.
    """

    def __new__(
        cls,
        num_cpus=None,
        num_gpus=None,
        memory=None,
        object_store_memory=None,
        resources=None,
        redis_max_memory=None,
    ):
        return super(ResourceSpec, cls).__new__(
            cls,
            num_cpus,
            num_gpus,
            memory,
            object_store_memory,
            resources,
            redis_max_memory,
        )

    def resolved(self):
        """Returns if this ResourceSpec has default values filled out."""
        for v in self._asdict().values():
            if v is None:
                return False
        return True

    def to_resource_dict(self):
        """Returns a dict suitable to pass to raylet initialization.

        This renames num_cpus / num_gpus to "CPU" / "GPU", translates memory
        from bytes into 100MB memory units, and checks types.
        """
        assert self.resolved()

        memory_units = ray_constants.to_memory_units(self.memory, round_up=False)
        object_store_memory_units = ray_constants.to_memory_units(
            self.object_store_memory, round_up=False
        )

        resources = dict(
            self.resources,
            CPU=self.num_cpus,
            GPU=self.num_gpus,
            memory=memory_units,
            object_store_memory=object_store_memory_units,
        )

        resources = {
            resource_label: resource_quantity
            for resource_label, resource_quantity in resources.items()
            if resource_quantity != 0
        }

        # Check types.
        for resource_label, resource_quantity in resources.items():
            assert isinstance(resource_quantity, int) or isinstance(
                resource_quantity, float
            ), (
                f"{resource_label} ({type(resource_quantity)}): " f"{resource_quantity}"
            )
            if (
                isinstance(resource_quantity, float)
                and not resource_quantity.is_integer()
            ):
                raise ValueError(
                    "Resource quantities must all be whole numbers. "
                    "Violated by resource '{}' in {}.".format(resource_label, resources)
                )
            if resource_quantity < 0:
                raise ValueError(
                    "Resource quantities must be nonnegative. "
                    "Violated by resource '{}' in {}.".format(resource_label, resources)
                )
            if resource_quantity > ray_constants.MAX_RESOURCE_QUANTITY:
                raise ValueError(
                    "Resource quantities must be at most {}. "
                    "Violated by resource '{}' in {}.".format(
                        ray_constants.MAX_RESOURCE_QUANTITY, resource_label, resources
                    )
                )

        return resources

    def resolve(self, is_head, node_ip_address=None):
        """Returns a copy with values filled out with system defaults.

        Args:
            is_head (bool): Whether this is the head node.
            node_ip_address (str): The IP address of the node that we are on.
                This is used to automatically create a node id resource.
        """

        resources = (self.resources or {}).copy()
        assert "CPU" not in resources, resources
        assert "GPU" not in resources, resources
        assert "memory" not in resources, resources
        assert "object_store_memory" not in resources, resources

        if node_ip_address is None:
            node_ip_address = ray.util.get_node_ip_address()

        # Automatically create a node id resource on each node. This is
        # queryable with ray.state.node_ids() and ray.state.current_node_id().
        resources[NODE_ID_PREFIX + node_ip_address] = 1.0

        num_cpus = self.num_cpus
        if num_cpus is None:
            num_cpus = ray._private.utils.get_num_cpus()

        num_gpus = self.num_gpus
        gpu_ids = ray._private.utils.get_cuda_visible_devices()
        # Check that the number of GPUs that the raylet wants doesn't
        # exceed the amount allowed by CUDA_VISIBLE_DEVICES.
        if num_gpus is not None and gpu_ids is not None and num_gpus > len(gpu_ids):
            raise ValueError(
                "Attempting to start raylet with {} GPUs, "
                "but CUDA_VISIBLE_DEVICES contains {}.".format(num_gpus, gpu_ids)
            )
        if num_gpus is None:
            # Try to automatically detect the number of GPUs.
            num_gpus = _autodetect_num_gpus()
            # Don't use more GPUs than allowed by CUDA_VISIBLE_DEVICES.
            if gpu_ids is not None:
                num_gpus = min(num_gpus, len(gpu_ids))

        try:
            info_string = _get_gpu_info_string()
            gpu_types = _constraints_from_gpu_info(info_string)
            resources.update(gpu_types)
        except Exception:
            logger.exception("Could not parse gpu information.")

        # Choose a default object store size.
        system_memory = ray._private.utils.get_system_memory()
        avail_memory = ray._private.utils.estimate_available_memory()
        object_store_memory = self.object_store_memory
        if object_store_memory is None:
            object_store_memory = int(
                avail_memory * ray_constants.DEFAULT_OBJECT_STORE_MEMORY_PROPORTION
            )
            max_cap = ray_constants.DEFAULT_OBJECT_STORE_MAX_MEMORY_BYTES
            # Cap by shm size by default to avoid low performance, but don't
            # go lower than REQUIRE_SHM_SIZE_THRESHOLD.
            if sys.platform == "linux" or sys.platform == "linux2":
                shm_avail = ray._private.utils.get_shared_memory_bytes()
                max_cap = min(
                    max(ray_constants.REQUIRE_SHM_SIZE_THRESHOLD, shm_avail), max_cap
                )
            # Cap memory to avoid memory waste and perf issues on large nodes
            if object_store_memory > max_cap:
                logger.debug(
                    "Warning: Capping object memory store to {}GB. ".format(
                        max_cap // 1e9
                    )
                    + "To increase this further, specify `object_store_memory` "
                    "when calling ray.init() or ray start."
                )
                object_store_memory = max_cap

        redis_max_memory = self.redis_max_memory
        if redis_max_memory is None:
            redis_max_memory = min(
                ray_constants.DEFAULT_REDIS_MAX_MEMORY_BYTES,
                max(int(avail_memory * 0.1), ray_constants.REDIS_MINIMUM_MEMORY_BYTES),
            )
        if redis_max_memory < ray_constants.REDIS_MINIMUM_MEMORY_BYTES:
            raise ValueError(
                "Attempting to cap Redis memory usage at {} bytes, "
                "but the minimum allowed is {} bytes.".format(
                    redis_max_memory, ray_constants.REDIS_MINIMUM_MEMORY_BYTES
                )
            )

        memory = self.memory
        if memory is None:
            memory = (
                avail_memory
                - object_store_memory
                - (redis_max_memory if is_head else 0)
            )
            if memory < 100e6 and memory < 0.05 * system_memory:
                raise ValueError(
                    "After taking into account object store and redis memory "
                    "usage, the amount of memory on this node available for "
                    "tasks and actors ({} GB) is less than {}% of total. "
                    "You can adjust these settings with "
                    "ray.init(memory=<bytes>, "
                    "object_store_memory=<bytes>).".format(
                        round(memory / 1e9, 2), int(100 * (memory / system_memory))
                    )
                )

        spec = ResourceSpec(
            num_cpus, num_gpus, memory, object_store_memory, resources, redis_max_memory
        )
        assert spec.resolved()
        return spec


def _autodetect_num_gpus():
    """Attempt to detect the number of GPUs on this machine.

    TODO(rkn): This currently assumes NVIDIA GPUs on Linux.
    TODO(mehrdadn): This currently does not work on macOS.
    TODO(mehrdadn): Use a better mechanism for Windows.

    Possibly useful: tensorflow.config.list_physical_devices()

    Returns:
        The number of GPUs if any were detected, otherwise 0.
    """
    result = 0
    if sys.platform.startswith("linux"):
        proc_gpus_path = "/proc/driver/nvidia/gpus"
        if os.path.isdir(proc_gpus_path):
            result = len(os.listdir(proc_gpus_path))
    elif sys.platform == "win32":
        props = "AdapterCompatibility"
        cmdargs = ["WMIC", "PATH", "Win32_VideoController", "GET", props]
        lines = subprocess.check_output(cmdargs).splitlines()[1:]
        result = len([x.rstrip() for x in lines if x.startswith(b"NVIDIA")])
    return result


def _constraints_from_gpu_info(info_str):
    """Parse the contents of a /proc/driver/nvidia/gpus/*/information to get the
    gpu model type.

        Args:
            info_str (str): The contents of the file.

        Returns:
            (str) The full model name.
    """
    if info_str is None:
        return {}
    lines = info_str.split("\n")
    full_model_name = None
    for line in lines:
        split = line.split(":")
        if len(split) != 2:
            continue
        k, v = split
        if k.strip() == "Model":
            full_model_name = v.strip()
            break
    pretty_name = _pretty_gpu_name(full_model_name)
    if pretty_name:
        constraint_name = f"{ray_constants.RESOURCE_CONSTRAINT_PREFIX}" f"{pretty_name}"
        return {constraint_name: 1}
    return {}


def _get_gpu_info_string():
    """Get the gpu type for this machine.

    TODO(Alex): All the caveats of _autodetect_num_gpus and we assume only one
    gpu type.

    Returns:
        (str) The gpu's model name.
    """
    if sys.platform.startswith("linux"):
        proc_gpus_path = "/proc/driver/nvidia/gpus"
        if os.path.isdir(proc_gpus_path):
            gpu_dirs = os.listdir(proc_gpus_path)
            if len(gpu_dirs) > 0:
                gpu_info_path = f"{proc_gpus_path}/{gpu_dirs[0]}/information"
                info_str = open(gpu_info_path).read()
                return info_str
    return None


# TODO(Alex): This pattern may not work for non NVIDIA Tesla GPUs (which have
# the form "Tesla V100-SXM2-16GB" or "Tesla K80").
GPU_NAME_PATTERN = re.compile(r"\w+\s+([A-Z0-9]+)")


def _pretty_gpu_name(name):
    if name is None:
        return None
    match = GPU_NAME_PATTERN.match(name)
    return match.group(1) if match else None
=======
from collections import namedtuple
import logging
import os
import re
import subprocess
import sys

import ray
import ray.ray_constants as ray_constants

logger = logging.getLogger(__name__)

# Prefix for the node id resource that is automatically added to each node.
# For example, a node may have id `node:172.23.42.1`.
NODE_ID_PREFIX = "node:"


class ResourceSpec(
    namedtuple(
        "ResourceSpec",
        [
            "num_cpus",
            "num_gpus",
            "memory",
            "object_store_memory",
            "resources",
            "redis_max_memory",
        ],
    )
):
    """Represents the resource configuration passed to a raylet.

    All fields can be None. Before starting services, resolve() should be
    called to return a ResourceSpec with unknown values filled in with
    defaults based on the local machine specifications.

    Attributes:
        num_cpus: The CPUs allocated for this raylet.
        num_gpus: The GPUs allocated for this raylet.
        memory: The memory allocated for this raylet.
        object_store_memory: The object store memory allocated for this raylet.
            Note that when calling to_resource_dict(), this will be scaled down
            by 30% to account for the global plasma LRU reserve.
        resources: The custom resources allocated for this raylet.
        redis_max_memory: The max amount of memory (in bytes) to allow each
            redis shard to use. Once the limit is exceeded, redis will start
            LRU eviction of entries. This only applies to the sharded redis
            tables (task, object, and profile tables). By default, this is
            capped at 10GB but can be set higher.
    """

    def __new__(
        cls,
        num_cpus=None,
        num_gpus=None,
        memory=None,
        object_store_memory=None,
        resources=None,
        redis_max_memory=None,
    ):
        return super(ResourceSpec, cls).__new__(
            cls,
            num_cpus,
            num_gpus,
            memory,
            object_store_memory,
            resources,
            redis_max_memory,
        )

    def resolved(self):
        """Returns if this ResourceSpec has default values filled out."""
        for v in self._asdict().values():
            if v is None:
                return False
        return True

    def to_resource_dict(self):
        """Returns a dict suitable to pass to raylet initialization.

        This renames num_cpus / num_gpus to "CPU" / "GPU", translates memory
        from bytes into 100MB memory units, and checks types.
        """
        assert self.resolved()

        memory_units = ray_constants.to_memory_units(self.memory, round_up=False)
        object_store_memory_units = ray_constants.to_memory_units(
            self.object_store_memory, round_up=False
        )

        resources = dict(
            self.resources,
            CPU=self.num_cpus,
            GPU=self.num_gpus,
            memory=memory_units,
            object_store_memory=object_store_memory_units,
        )

        resources = {
            resource_label: resource_quantity
            for resource_label, resource_quantity in resources.items()
            if resource_quantity != 0
        }

        # Check types.
        for resource_label, resource_quantity in resources.items():
            assert isinstance(resource_quantity, int) or isinstance(
                resource_quantity, float
            ), (
                f"{resource_label} ({type(resource_quantity)}): " f"{resource_quantity}"
            )
            if (
                isinstance(resource_quantity, float)
                and not resource_quantity.is_integer()
            ):
                raise ValueError(
                    "Resource quantities must all be whole numbers. "
                    "Violated by resource '{}' in {}.".format(resource_label, resources)
                )
            if resource_quantity < 0:
                raise ValueError(
                    "Resource quantities must be nonnegative. "
                    "Violated by resource '{}' in {}.".format(resource_label, resources)
                )
            if resource_quantity > ray_constants.MAX_RESOURCE_QUANTITY:
                raise ValueError(
                    "Resource quantities must be at most {}. "
                    "Violated by resource '{}' in {}.".format(
                        ray_constants.MAX_RESOURCE_QUANTITY, resource_label, resources
                    )
                )

        return resources

    def resolve(self, is_head, node_ip_address=None):
        """Returns a copy with values filled out with system defaults.

        Args:
            is_head (bool): Whether this is the head node.
            node_ip_address (str): The IP address of the node that we are on.
                This is used to automatically create a node id resource.
        """

        resources = (self.resources or {}).copy()
        assert "CPU" not in resources, resources
        assert "GPU" not in resources, resources
        assert "memory" not in resources, resources
        assert "object_store_memory" not in resources, resources

        if node_ip_address is None:
            node_ip_address = ray.util.get_node_ip_address()

        # Automatically create a node id resource on each node. This is
        # queryable with ray.state.node_ids() and ray.state.current_node_id().
        resources[NODE_ID_PREFIX + node_ip_address] = 1.0

        num_cpus = self.num_cpus
        if num_cpus is None:
            num_cpus = ray._private.utils.get_num_cpus()

        num_gpus = self.num_gpus
        gpu_ids = ray._private.utils.get_cuda_visible_devices()
        # Check that the number of GPUs that the raylet wants doesn't
        # exceed the amount allowed by CUDA_VISIBLE_DEVICES.
        if num_gpus is not None and gpu_ids is not None and num_gpus > len(gpu_ids):
            raise ValueError(
                "Attempting to start raylet with {} GPUs, "
                "but CUDA_VISIBLE_DEVICES contains {}.".format(num_gpus, gpu_ids)
            )
        if num_gpus is None:
            # Try to automatically detect the number of GPUs.
            num_gpus = _autodetect_num_gpus()
            # Don't use more GPUs than allowed by CUDA_VISIBLE_DEVICES.
            if gpu_ids is not None:
                num_gpus = min(num_gpus, len(gpu_ids))

        try:
            info_string = _get_gpu_info_string()
            gpu_types = _constraints_from_gpu_info(info_string)
            resources.update(gpu_types)
        except Exception:
            logger.exception("Could not parse gpu information.")

        # Choose a default object store size.
        system_memory = ray._private.utils.get_system_memory()
        avail_memory = ray._private.utils.estimate_available_memory()
        object_store_memory = self.object_store_memory
        if object_store_memory is None:
            object_store_memory = int(
                avail_memory * ray_constants.DEFAULT_OBJECT_STORE_MEMORY_PROPORTION
            )

            # Set the object_store_memory size to 2GB on Mac
            # to avoid degraded performance.
            # (https://github.com/ray-project/ray/issues/20388)
            if sys.platform == "darwin":
                object_store_memory = min(
                    object_store_memory, ray_constants.MAC_DEGRADED_PERF_MMAP_SIZE_LIMIT
                )

            max_cap = ray_constants.DEFAULT_OBJECT_STORE_MAX_MEMORY_BYTES
            # Cap by shm size by default to avoid low performance, but don't
            # go lower than REQUIRE_SHM_SIZE_THRESHOLD.
            if sys.platform == "linux" or sys.platform == "linux2":
                shm_avail = ray._private.utils.get_shared_memory_bytes()
                max_cap = min(
                    max(ray_constants.REQUIRE_SHM_SIZE_THRESHOLD, shm_avail), max_cap
                )
            # Cap memory to avoid memory waste and perf issues on large nodes
            if object_store_memory > max_cap:
                logger.debug(
                    "Warning: Capping object memory store to {}GB. ".format(
                        max_cap // 1e9
                    )
                    + "To increase this further, specify `object_store_memory` "
                    "when calling ray.init() or ray start."
                )
                object_store_memory = max_cap

        redis_max_memory = self.redis_max_memory
        if redis_max_memory is None:
            redis_max_memory = min(
                ray_constants.DEFAULT_REDIS_MAX_MEMORY_BYTES,
                max(int(avail_memory * 0.1), ray_constants.REDIS_MINIMUM_MEMORY_BYTES),
            )
        if redis_max_memory < ray_constants.REDIS_MINIMUM_MEMORY_BYTES:
            raise ValueError(
                "Attempting to cap Redis memory usage at {} bytes, "
                "but the minimum allowed is {} bytes.".format(
                    redis_max_memory, ray_constants.REDIS_MINIMUM_MEMORY_BYTES
                )
            )

        memory = self.memory
        if memory is None:
            memory = (
                avail_memory
                - object_store_memory
                - (redis_max_memory if is_head else 0)
            )
            if memory < 100e6 and memory < 0.05 * system_memory:
                raise ValueError(
                    "After taking into account object store and redis memory "
                    "usage, the amount of memory on this node available for "
                    "tasks and actors ({} GB) is less than {}% of total. "
                    "You can adjust these settings with "
                    "ray.init(memory=<bytes>, "
                    "object_store_memory=<bytes>).".format(
                        round(memory / 1e9, 2), int(100 * (memory / system_memory))
                    )
                )

        spec = ResourceSpec(
            num_cpus, num_gpus, memory, object_store_memory, resources, redis_max_memory
        )
        assert spec.resolved()
        return spec


def _autodetect_num_gpus():
    """Attempt to detect the number of GPUs on this machine.

    TODO(rkn): This currently assumes NVIDIA GPUs on Linux.
    TODO(mehrdadn): This currently does not work on macOS.
    TODO(mehrdadn): Use a better mechanism for Windows.

    Possibly useful: tensorflow.config.list_physical_devices()

    Returns:
        The number of GPUs if any were detected, otherwise 0.
    """
    result = 0
    if sys.platform.startswith("linux"):
        proc_gpus_path = "/proc/driver/nvidia/gpus"
        if os.path.isdir(proc_gpus_path):
            result = len(os.listdir(proc_gpus_path))
    elif sys.platform == "win32":
        props = "AdapterCompatibility"
        cmdargs = ["WMIC", "PATH", "Win32_VideoController", "GET", props]
        lines = subprocess.check_output(cmdargs).splitlines()[1:]
        result = len([x.rstrip() for x in lines if x.startswith(b"NVIDIA")])
    return result


def _constraints_from_gpu_info(info_str):
    """Parse the contents of a /proc/driver/nvidia/gpus/*/information to get the
    gpu model type.

        Args:
            info_str (str): The contents of the file.

        Returns:
            (str) The full model name.
    """
    if info_str is None:
        return {}
    lines = info_str.split("\n")
    full_model_name = None
    for line in lines:
        split = line.split(":")
        if len(split) != 2:
            continue
        k, v = split
        if k.strip() == "Model":
            full_model_name = v.strip()
            break
    pretty_name = _pretty_gpu_name(full_model_name)
    if pretty_name:
        constraint_name = f"{ray_constants.RESOURCE_CONSTRAINT_PREFIX}" f"{pretty_name}"
        return {constraint_name: 1}
    return {}


def _get_gpu_info_string():
    """Get the gpu type for this machine.

    TODO(Alex): All the caveats of _autodetect_num_gpus and we assume only one
    gpu type.

    Returns:
        (str) The gpu's model name.
    """
    if sys.platform.startswith("linux"):
        proc_gpus_path = "/proc/driver/nvidia/gpus"
        if os.path.isdir(proc_gpus_path):
            gpu_dirs = os.listdir(proc_gpus_path)
            if len(gpu_dirs) > 0:
                gpu_info_path = f"{proc_gpus_path}/{gpu_dirs[0]}/information"
                info_str = open(gpu_info_path).read()
                return info_str
    return None


# TODO(Alex): This pattern may not work for non NVIDIA Tesla GPUs (which have
# the form "Tesla V100-SXM2-16GB" or "Tesla K80").
GPU_NAME_PATTERN = re.compile(r"\w+\s+([A-Z0-9]+)")


def _pretty_gpu_name(name):
    if name is None:
        return None
    match = GPU_NAME_PATTERN.match(name)
    return match.group(1) if match else None
>>>>>>> 19672688
<|MERGE_RESOLUTION|>--- conflicted
+++ resolved
@@ -1,680 +1,343 @@
-<<<<<<< HEAD
-from collections import namedtuple
-import logging
-import os
-import re
-import subprocess
-import sys
-
-import ray
-import ray.ray_constants as ray_constants
-
-logger = logging.getLogger(__name__)
-
-# Prefix for the node id resource that is automatically added to each node.
-# For example, a node may have id `node:172.23.42.1`.
-NODE_ID_PREFIX = "node:"
-
-
-class ResourceSpec(
-    namedtuple(
-        "ResourceSpec",
-        [
-            "num_cpus",
-            "num_gpus",
-            "memory",
-            "object_store_memory",
-            "resources",
-            "redis_max_memory",
-        ],
-    )
-):
-    """Represents the resource configuration passed to a raylet.
-
-    All fields can be None. Before starting services, resolve() should be
-    called to return a ResourceSpec with unknown values filled in with
-    defaults based on the local machine specifications.
-
-    Attributes:
-        num_cpus: The CPUs allocated for this raylet.
-        num_gpus: The GPUs allocated for this raylet.
-        memory: The memory allocated for this raylet.
-        object_store_memory: The object store memory allocated for this raylet.
-            Note that when calling to_resource_dict(), this will be scaled down
-            by 30% to account for the global plasma LRU reserve.
-        resources: The custom resources allocated for this raylet.
-        redis_max_memory: The max amount of memory (in bytes) to allow each
-            redis shard to use. Once the limit is exceeded, redis will start
-            LRU eviction of entries. This only applies to the sharded redis
-            tables (task, object, and profile tables). By default, this is
-            capped at 10GB but can be set higher.
-    """
-
-    def __new__(
-        cls,
-        num_cpus=None,
-        num_gpus=None,
-        memory=None,
-        object_store_memory=None,
-        resources=None,
-        redis_max_memory=None,
-    ):
-        return super(ResourceSpec, cls).__new__(
-            cls,
-            num_cpus,
-            num_gpus,
-            memory,
-            object_store_memory,
-            resources,
-            redis_max_memory,
-        )
-
-    def resolved(self):
-        """Returns if this ResourceSpec has default values filled out."""
-        for v in self._asdict().values():
-            if v is None:
-                return False
-        return True
-
-    def to_resource_dict(self):
-        """Returns a dict suitable to pass to raylet initialization.
-
-        This renames num_cpus / num_gpus to "CPU" / "GPU", translates memory
-        from bytes into 100MB memory units, and checks types.
-        """
-        assert self.resolved()
-
-        memory_units = ray_constants.to_memory_units(self.memory, round_up=False)
-        object_store_memory_units = ray_constants.to_memory_units(
-            self.object_store_memory, round_up=False
-        )
-
-        resources = dict(
-            self.resources,
-            CPU=self.num_cpus,
-            GPU=self.num_gpus,
-            memory=memory_units,
-            object_store_memory=object_store_memory_units,
-        )
-
-        resources = {
-            resource_label: resource_quantity
-            for resource_label, resource_quantity in resources.items()
-            if resource_quantity != 0
-        }
-
-        # Check types.
-        for resource_label, resource_quantity in resources.items():
-            assert isinstance(resource_quantity, int) or isinstance(
-                resource_quantity, float
-            ), (
-                f"{resource_label} ({type(resource_quantity)}): " f"{resource_quantity}"
-            )
-            if (
-                isinstance(resource_quantity, float)
-                and not resource_quantity.is_integer()
-            ):
-                raise ValueError(
-                    "Resource quantities must all be whole numbers. "
-                    "Violated by resource '{}' in {}.".format(resource_label, resources)
-                )
-            if resource_quantity < 0:
-                raise ValueError(
-                    "Resource quantities must be nonnegative. "
-                    "Violated by resource '{}' in {}.".format(resource_label, resources)
-                )
-            if resource_quantity > ray_constants.MAX_RESOURCE_QUANTITY:
-                raise ValueError(
-                    "Resource quantities must be at most {}. "
-                    "Violated by resource '{}' in {}.".format(
-                        ray_constants.MAX_RESOURCE_QUANTITY, resource_label, resources
-                    )
-                )
-
-        return resources
-
-    def resolve(self, is_head, node_ip_address=None):
-        """Returns a copy with values filled out with system defaults.
-
-        Args:
-            is_head (bool): Whether this is the head node.
-            node_ip_address (str): The IP address of the node that we are on.
-                This is used to automatically create a node id resource.
-        """
-
-        resources = (self.resources or {}).copy()
-        assert "CPU" not in resources, resources
-        assert "GPU" not in resources, resources
-        assert "memory" not in resources, resources
-        assert "object_store_memory" not in resources, resources
-
-        if node_ip_address is None:
-            node_ip_address = ray.util.get_node_ip_address()
-
-        # Automatically create a node id resource on each node. This is
-        # queryable with ray.state.node_ids() and ray.state.current_node_id().
-        resources[NODE_ID_PREFIX + node_ip_address] = 1.0
-
-        num_cpus = self.num_cpus
-        if num_cpus is None:
-            num_cpus = ray._private.utils.get_num_cpus()
-
-        num_gpus = self.num_gpus
-        gpu_ids = ray._private.utils.get_cuda_visible_devices()
-        # Check that the number of GPUs that the raylet wants doesn't
-        # exceed the amount allowed by CUDA_VISIBLE_DEVICES.
-        if num_gpus is not None and gpu_ids is not None and num_gpus > len(gpu_ids):
-            raise ValueError(
-                "Attempting to start raylet with {} GPUs, "
-                "but CUDA_VISIBLE_DEVICES contains {}.".format(num_gpus, gpu_ids)
-            )
-        if num_gpus is None:
-            # Try to automatically detect the number of GPUs.
-            num_gpus = _autodetect_num_gpus()
-            # Don't use more GPUs than allowed by CUDA_VISIBLE_DEVICES.
-            if gpu_ids is not None:
-                num_gpus = min(num_gpus, len(gpu_ids))
-
-        try:
-            info_string = _get_gpu_info_string()
-            gpu_types = _constraints_from_gpu_info(info_string)
-            resources.update(gpu_types)
-        except Exception:
-            logger.exception("Could not parse gpu information.")
-
-        # Choose a default object store size.
-        system_memory = ray._private.utils.get_system_memory()
-        avail_memory = ray._private.utils.estimate_available_memory()
-        object_store_memory = self.object_store_memory
-        if object_store_memory is None:
-            object_store_memory = int(
-                avail_memory * ray_constants.DEFAULT_OBJECT_STORE_MEMORY_PROPORTION
-            )
-            max_cap = ray_constants.DEFAULT_OBJECT_STORE_MAX_MEMORY_BYTES
-            # Cap by shm size by default to avoid low performance, but don't
-            # go lower than REQUIRE_SHM_SIZE_THRESHOLD.
-            if sys.platform == "linux" or sys.platform == "linux2":
-                shm_avail = ray._private.utils.get_shared_memory_bytes()
-                max_cap = min(
-                    max(ray_constants.REQUIRE_SHM_SIZE_THRESHOLD, shm_avail), max_cap
-                )
-            # Cap memory to avoid memory waste and perf issues on large nodes
-            if object_store_memory > max_cap:
-                logger.debug(
-                    "Warning: Capping object memory store to {}GB. ".format(
-                        max_cap // 1e9
-                    )
-                    + "To increase this further, specify `object_store_memory` "
-                    "when calling ray.init() or ray start."
-                )
-                object_store_memory = max_cap
-
-        redis_max_memory = self.redis_max_memory
-        if redis_max_memory is None:
-            redis_max_memory = min(
-                ray_constants.DEFAULT_REDIS_MAX_MEMORY_BYTES,
-                max(int(avail_memory * 0.1), ray_constants.REDIS_MINIMUM_MEMORY_BYTES),
-            )
-        if redis_max_memory < ray_constants.REDIS_MINIMUM_MEMORY_BYTES:
-            raise ValueError(
-                "Attempting to cap Redis memory usage at {} bytes, "
-                "but the minimum allowed is {} bytes.".format(
-                    redis_max_memory, ray_constants.REDIS_MINIMUM_MEMORY_BYTES
-                )
-            )
-
-        memory = self.memory
-        if memory is None:
-            memory = (
-                avail_memory
-                - object_store_memory
-                - (redis_max_memory if is_head else 0)
-            )
-            if memory < 100e6 and memory < 0.05 * system_memory:
-                raise ValueError(
-                    "After taking into account object store and redis memory "
-                    "usage, the amount of memory on this node available for "
-                    "tasks and actors ({} GB) is less than {}% of total. "
-                    "You can adjust these settings with "
-                    "ray.init(memory=<bytes>, "
-                    "object_store_memory=<bytes>).".format(
-                        round(memory / 1e9, 2), int(100 * (memory / system_memory))
-                    )
-                )
-
-        spec = ResourceSpec(
-            num_cpus, num_gpus, memory, object_store_memory, resources, redis_max_memory
-        )
-        assert spec.resolved()
-        return spec
-
-
-def _autodetect_num_gpus():
-    """Attempt to detect the number of GPUs on this machine.
-
-    TODO(rkn): This currently assumes NVIDIA GPUs on Linux.
-    TODO(mehrdadn): This currently does not work on macOS.
-    TODO(mehrdadn): Use a better mechanism for Windows.
-
-    Possibly useful: tensorflow.config.list_physical_devices()
-
-    Returns:
-        The number of GPUs if any were detected, otherwise 0.
-    """
-    result = 0
-    if sys.platform.startswith("linux"):
-        proc_gpus_path = "/proc/driver/nvidia/gpus"
-        if os.path.isdir(proc_gpus_path):
-            result = len(os.listdir(proc_gpus_path))
-    elif sys.platform == "win32":
-        props = "AdapterCompatibility"
-        cmdargs = ["WMIC", "PATH", "Win32_VideoController", "GET", props]
-        lines = subprocess.check_output(cmdargs).splitlines()[1:]
-        result = len([x.rstrip() for x in lines if x.startswith(b"NVIDIA")])
-    return result
-
-
-def _constraints_from_gpu_info(info_str):
-    """Parse the contents of a /proc/driver/nvidia/gpus/*/information to get the
-    gpu model type.
-
-        Args:
-            info_str (str): The contents of the file.
-
-        Returns:
-            (str) The full model name.
-    """
-    if info_str is None:
-        return {}
-    lines = info_str.split("\n")
-    full_model_name = None
-    for line in lines:
-        split = line.split(":")
-        if len(split) != 2:
-            continue
-        k, v = split
-        if k.strip() == "Model":
-            full_model_name = v.strip()
-            break
-    pretty_name = _pretty_gpu_name(full_model_name)
-    if pretty_name:
-        constraint_name = f"{ray_constants.RESOURCE_CONSTRAINT_PREFIX}" f"{pretty_name}"
-        return {constraint_name: 1}
-    return {}
-
-
-def _get_gpu_info_string():
-    """Get the gpu type for this machine.
-
-    TODO(Alex): All the caveats of _autodetect_num_gpus and we assume only one
-    gpu type.
-
-    Returns:
-        (str) The gpu's model name.
-    """
-    if sys.platform.startswith("linux"):
-        proc_gpus_path = "/proc/driver/nvidia/gpus"
-        if os.path.isdir(proc_gpus_path):
-            gpu_dirs = os.listdir(proc_gpus_path)
-            if len(gpu_dirs) > 0:
-                gpu_info_path = f"{proc_gpus_path}/{gpu_dirs[0]}/information"
-                info_str = open(gpu_info_path).read()
-                return info_str
-    return None
-
-
-# TODO(Alex): This pattern may not work for non NVIDIA Tesla GPUs (which have
-# the form "Tesla V100-SXM2-16GB" or "Tesla K80").
-GPU_NAME_PATTERN = re.compile(r"\w+\s+([A-Z0-9]+)")
-
-
-def _pretty_gpu_name(name):
-    if name is None:
-        return None
-    match = GPU_NAME_PATTERN.match(name)
-    return match.group(1) if match else None
-=======
-from collections import namedtuple
-import logging
-import os
-import re
-import subprocess
-import sys
-
-import ray
-import ray.ray_constants as ray_constants
-
-logger = logging.getLogger(__name__)
-
-# Prefix for the node id resource that is automatically added to each node.
-# For example, a node may have id `node:172.23.42.1`.
-NODE_ID_PREFIX = "node:"
-
-
-class ResourceSpec(
-    namedtuple(
-        "ResourceSpec",
-        [
-            "num_cpus",
-            "num_gpus",
-            "memory",
-            "object_store_memory",
-            "resources",
-            "redis_max_memory",
-        ],
-    )
-):
-    """Represents the resource configuration passed to a raylet.
-
-    All fields can be None. Before starting services, resolve() should be
-    called to return a ResourceSpec with unknown values filled in with
-    defaults based on the local machine specifications.
-
-    Attributes:
-        num_cpus: The CPUs allocated for this raylet.
-        num_gpus: The GPUs allocated for this raylet.
-        memory: The memory allocated for this raylet.
-        object_store_memory: The object store memory allocated for this raylet.
-            Note that when calling to_resource_dict(), this will be scaled down
-            by 30% to account for the global plasma LRU reserve.
-        resources: The custom resources allocated for this raylet.
-        redis_max_memory: The max amount of memory (in bytes) to allow each
-            redis shard to use. Once the limit is exceeded, redis will start
-            LRU eviction of entries. This only applies to the sharded redis
-            tables (task, object, and profile tables). By default, this is
-            capped at 10GB but can be set higher.
-    """
-
-    def __new__(
-        cls,
-        num_cpus=None,
-        num_gpus=None,
-        memory=None,
-        object_store_memory=None,
-        resources=None,
-        redis_max_memory=None,
-    ):
-        return super(ResourceSpec, cls).__new__(
-            cls,
-            num_cpus,
-            num_gpus,
-            memory,
-            object_store_memory,
-            resources,
-            redis_max_memory,
-        )
-
-    def resolved(self):
-        """Returns if this ResourceSpec has default values filled out."""
-        for v in self._asdict().values():
-            if v is None:
-                return False
-        return True
-
-    def to_resource_dict(self):
-        """Returns a dict suitable to pass to raylet initialization.
-
-        This renames num_cpus / num_gpus to "CPU" / "GPU", translates memory
-        from bytes into 100MB memory units, and checks types.
-        """
-        assert self.resolved()
-
-        memory_units = ray_constants.to_memory_units(self.memory, round_up=False)
-        object_store_memory_units = ray_constants.to_memory_units(
-            self.object_store_memory, round_up=False
-        )
-
-        resources = dict(
-            self.resources,
-            CPU=self.num_cpus,
-            GPU=self.num_gpus,
-            memory=memory_units,
-            object_store_memory=object_store_memory_units,
-        )
-
-        resources = {
-            resource_label: resource_quantity
-            for resource_label, resource_quantity in resources.items()
-            if resource_quantity != 0
-        }
-
-        # Check types.
-        for resource_label, resource_quantity in resources.items():
-            assert isinstance(resource_quantity, int) or isinstance(
-                resource_quantity, float
-            ), (
-                f"{resource_label} ({type(resource_quantity)}): " f"{resource_quantity}"
-            )
-            if (
-                isinstance(resource_quantity, float)
-                and not resource_quantity.is_integer()
-            ):
-                raise ValueError(
-                    "Resource quantities must all be whole numbers. "
-                    "Violated by resource '{}' in {}.".format(resource_label, resources)
-                )
-            if resource_quantity < 0:
-                raise ValueError(
-                    "Resource quantities must be nonnegative. "
-                    "Violated by resource '{}' in {}.".format(resource_label, resources)
-                )
-            if resource_quantity > ray_constants.MAX_RESOURCE_QUANTITY:
-                raise ValueError(
-                    "Resource quantities must be at most {}. "
-                    "Violated by resource '{}' in {}.".format(
-                        ray_constants.MAX_RESOURCE_QUANTITY, resource_label, resources
-                    )
-                )
-
-        return resources
-
-    def resolve(self, is_head, node_ip_address=None):
-        """Returns a copy with values filled out with system defaults.
-
-        Args:
-            is_head (bool): Whether this is the head node.
-            node_ip_address (str): The IP address of the node that we are on.
-                This is used to automatically create a node id resource.
-        """
-
-        resources = (self.resources or {}).copy()
-        assert "CPU" not in resources, resources
-        assert "GPU" not in resources, resources
-        assert "memory" not in resources, resources
-        assert "object_store_memory" not in resources, resources
-
-        if node_ip_address is None:
-            node_ip_address = ray.util.get_node_ip_address()
-
-        # Automatically create a node id resource on each node. This is
-        # queryable with ray.state.node_ids() and ray.state.current_node_id().
-        resources[NODE_ID_PREFIX + node_ip_address] = 1.0
-
-        num_cpus = self.num_cpus
-        if num_cpus is None:
-            num_cpus = ray._private.utils.get_num_cpus()
-
-        num_gpus = self.num_gpus
-        gpu_ids = ray._private.utils.get_cuda_visible_devices()
-        # Check that the number of GPUs that the raylet wants doesn't
-        # exceed the amount allowed by CUDA_VISIBLE_DEVICES.
-        if num_gpus is not None and gpu_ids is not None and num_gpus > len(gpu_ids):
-            raise ValueError(
-                "Attempting to start raylet with {} GPUs, "
-                "but CUDA_VISIBLE_DEVICES contains {}.".format(num_gpus, gpu_ids)
-            )
-        if num_gpus is None:
-            # Try to automatically detect the number of GPUs.
-            num_gpus = _autodetect_num_gpus()
-            # Don't use more GPUs than allowed by CUDA_VISIBLE_DEVICES.
-            if gpu_ids is not None:
-                num_gpus = min(num_gpus, len(gpu_ids))
-
-        try:
-            info_string = _get_gpu_info_string()
-            gpu_types = _constraints_from_gpu_info(info_string)
-            resources.update(gpu_types)
-        except Exception:
-            logger.exception("Could not parse gpu information.")
-
-        # Choose a default object store size.
-        system_memory = ray._private.utils.get_system_memory()
-        avail_memory = ray._private.utils.estimate_available_memory()
-        object_store_memory = self.object_store_memory
-        if object_store_memory is None:
-            object_store_memory = int(
-                avail_memory * ray_constants.DEFAULT_OBJECT_STORE_MEMORY_PROPORTION
-            )
-
-            # Set the object_store_memory size to 2GB on Mac
-            # to avoid degraded performance.
-            # (https://github.com/ray-project/ray/issues/20388)
-            if sys.platform == "darwin":
-                object_store_memory = min(
-                    object_store_memory, ray_constants.MAC_DEGRADED_PERF_MMAP_SIZE_LIMIT
-                )
-
-            max_cap = ray_constants.DEFAULT_OBJECT_STORE_MAX_MEMORY_BYTES
-            # Cap by shm size by default to avoid low performance, but don't
-            # go lower than REQUIRE_SHM_SIZE_THRESHOLD.
-            if sys.platform == "linux" or sys.platform == "linux2":
-                shm_avail = ray._private.utils.get_shared_memory_bytes()
-                max_cap = min(
-                    max(ray_constants.REQUIRE_SHM_SIZE_THRESHOLD, shm_avail), max_cap
-                )
-            # Cap memory to avoid memory waste and perf issues on large nodes
-            if object_store_memory > max_cap:
-                logger.debug(
-                    "Warning: Capping object memory store to {}GB. ".format(
-                        max_cap // 1e9
-                    )
-                    + "To increase this further, specify `object_store_memory` "
-                    "when calling ray.init() or ray start."
-                )
-                object_store_memory = max_cap
-
-        redis_max_memory = self.redis_max_memory
-        if redis_max_memory is None:
-            redis_max_memory = min(
-                ray_constants.DEFAULT_REDIS_MAX_MEMORY_BYTES,
-                max(int(avail_memory * 0.1), ray_constants.REDIS_MINIMUM_MEMORY_BYTES),
-            )
-        if redis_max_memory < ray_constants.REDIS_MINIMUM_MEMORY_BYTES:
-            raise ValueError(
-                "Attempting to cap Redis memory usage at {} bytes, "
-                "but the minimum allowed is {} bytes.".format(
-                    redis_max_memory, ray_constants.REDIS_MINIMUM_MEMORY_BYTES
-                )
-            )
-
-        memory = self.memory
-        if memory is None:
-            memory = (
-                avail_memory
-                - object_store_memory
-                - (redis_max_memory if is_head else 0)
-            )
-            if memory < 100e6 and memory < 0.05 * system_memory:
-                raise ValueError(
-                    "After taking into account object store and redis memory "
-                    "usage, the amount of memory on this node available for "
-                    "tasks and actors ({} GB) is less than {}% of total. "
-                    "You can adjust these settings with "
-                    "ray.init(memory=<bytes>, "
-                    "object_store_memory=<bytes>).".format(
-                        round(memory / 1e9, 2), int(100 * (memory / system_memory))
-                    )
-                )
-
-        spec = ResourceSpec(
-            num_cpus, num_gpus, memory, object_store_memory, resources, redis_max_memory
-        )
-        assert spec.resolved()
-        return spec
-
-
-def _autodetect_num_gpus():
-    """Attempt to detect the number of GPUs on this machine.
-
-    TODO(rkn): This currently assumes NVIDIA GPUs on Linux.
-    TODO(mehrdadn): This currently does not work on macOS.
-    TODO(mehrdadn): Use a better mechanism for Windows.
-
-    Possibly useful: tensorflow.config.list_physical_devices()
-
-    Returns:
-        The number of GPUs if any were detected, otherwise 0.
-    """
-    result = 0
-    if sys.platform.startswith("linux"):
-        proc_gpus_path = "/proc/driver/nvidia/gpus"
-        if os.path.isdir(proc_gpus_path):
-            result = len(os.listdir(proc_gpus_path))
-    elif sys.platform == "win32":
-        props = "AdapterCompatibility"
-        cmdargs = ["WMIC", "PATH", "Win32_VideoController", "GET", props]
-        lines = subprocess.check_output(cmdargs).splitlines()[1:]
-        result = len([x.rstrip() for x in lines if x.startswith(b"NVIDIA")])
-    return result
-
-
-def _constraints_from_gpu_info(info_str):
-    """Parse the contents of a /proc/driver/nvidia/gpus/*/information to get the
-    gpu model type.
-
-        Args:
-            info_str (str): The contents of the file.
-
-        Returns:
-            (str) The full model name.
-    """
-    if info_str is None:
-        return {}
-    lines = info_str.split("\n")
-    full_model_name = None
-    for line in lines:
-        split = line.split(":")
-        if len(split) != 2:
-            continue
-        k, v = split
-        if k.strip() == "Model":
-            full_model_name = v.strip()
-            break
-    pretty_name = _pretty_gpu_name(full_model_name)
-    if pretty_name:
-        constraint_name = f"{ray_constants.RESOURCE_CONSTRAINT_PREFIX}" f"{pretty_name}"
-        return {constraint_name: 1}
-    return {}
-
-
-def _get_gpu_info_string():
-    """Get the gpu type for this machine.
-
-    TODO(Alex): All the caveats of _autodetect_num_gpus and we assume only one
-    gpu type.
-
-    Returns:
-        (str) The gpu's model name.
-    """
-    if sys.platform.startswith("linux"):
-        proc_gpus_path = "/proc/driver/nvidia/gpus"
-        if os.path.isdir(proc_gpus_path):
-            gpu_dirs = os.listdir(proc_gpus_path)
-            if len(gpu_dirs) > 0:
-                gpu_info_path = f"{proc_gpus_path}/{gpu_dirs[0]}/information"
-                info_str = open(gpu_info_path).read()
-                return info_str
-    return None
-
-
-# TODO(Alex): This pattern may not work for non NVIDIA Tesla GPUs (which have
-# the form "Tesla V100-SXM2-16GB" or "Tesla K80").
-GPU_NAME_PATTERN = re.compile(r"\w+\s+([A-Z0-9]+)")
-
-
-def _pretty_gpu_name(name):
-    if name is None:
-        return None
-    match = GPU_NAME_PATTERN.match(name)
-    return match.group(1) if match else None
->>>>>>> 19672688
+from collections import namedtuple
+import logging
+import os
+import re
+import subprocess
+import sys
+
+import ray
+import ray.ray_constants as ray_constants
+
+logger = logging.getLogger(__name__)
+
+# Prefix for the node id resource that is automatically added to each node.
+# For example, a node may have id `node:172.23.42.1`.
+NODE_ID_PREFIX = "node:"
+
+
+class ResourceSpec(
+    namedtuple(
+        "ResourceSpec",
+        [
+            "num_cpus",
+            "num_gpus",
+            "memory",
+            "object_store_memory",
+            "resources",
+            "redis_max_memory",
+        ],
+    )
+):
+    """Represents the resource configuration passed to a raylet.
+
+    All fields can be None. Before starting services, resolve() should be
+    called to return a ResourceSpec with unknown values filled in with
+    defaults based on the local machine specifications.
+
+    Attributes:
+        num_cpus: The CPUs allocated for this raylet.
+        num_gpus: The GPUs allocated for this raylet.
+        memory: The memory allocated for this raylet.
+        object_store_memory: The object store memory allocated for this raylet.
+            Note that when calling to_resource_dict(), this will be scaled down
+            by 30% to account for the global plasma LRU reserve.
+        resources: The custom resources allocated for this raylet.
+        redis_max_memory: The max amount of memory (in bytes) to allow each
+            redis shard to use. Once the limit is exceeded, redis will start
+            LRU eviction of entries. This only applies to the sharded redis
+            tables (task, object, and profile tables). By default, this is
+            capped at 10GB but can be set higher.
+    """
+
+    def __new__(
+        cls,
+        num_cpus=None,
+        num_gpus=None,
+        memory=None,
+        object_store_memory=None,
+        resources=None,
+        redis_max_memory=None,
+    ):
+        return super(ResourceSpec, cls).__new__(
+            cls,
+            num_cpus,
+            num_gpus,
+            memory,
+            object_store_memory,
+            resources,
+            redis_max_memory,
+        )
+
+    def resolved(self):
+        """Returns if this ResourceSpec has default values filled out."""
+        for v in self._asdict().values():
+            if v is None:
+                return False
+        return True
+
+    def to_resource_dict(self):
+        """Returns a dict suitable to pass to raylet initialization.
+
+        This renames num_cpus / num_gpus to "CPU" / "GPU", translates memory
+        from bytes into 100MB memory units, and checks types.
+        """
+        assert self.resolved()
+
+        memory_units = ray_constants.to_memory_units(self.memory, round_up=False)
+        object_store_memory_units = ray_constants.to_memory_units(
+            self.object_store_memory, round_up=False
+        )
+
+        resources = dict(
+            self.resources,
+            CPU=self.num_cpus,
+            GPU=self.num_gpus,
+            memory=memory_units,
+            object_store_memory=object_store_memory_units,
+        )
+
+        resources = {
+            resource_label: resource_quantity
+            for resource_label, resource_quantity in resources.items()
+            if resource_quantity != 0
+        }
+
+        # Check types.
+        for resource_label, resource_quantity in resources.items():
+            assert isinstance(resource_quantity, int) or isinstance(
+                resource_quantity, float
+            ), (
+                f"{resource_label} ({type(resource_quantity)}): " f"{resource_quantity}"
+            )
+            if (
+                isinstance(resource_quantity, float)
+                and not resource_quantity.is_integer()
+            ):
+                raise ValueError(
+                    "Resource quantities must all be whole numbers. "
+                    "Violated by resource '{}' in {}.".format(resource_label, resources)
+                )
+            if resource_quantity < 0:
+                raise ValueError(
+                    "Resource quantities must be nonnegative. "
+                    "Violated by resource '{}' in {}.".format(resource_label, resources)
+                )
+            if resource_quantity > ray_constants.MAX_RESOURCE_QUANTITY:
+                raise ValueError(
+                    "Resource quantities must be at most {}. "
+                    "Violated by resource '{}' in {}.".format(
+                        ray_constants.MAX_RESOURCE_QUANTITY, resource_label, resources
+                    )
+                )
+
+        return resources
+
+    def resolve(self, is_head, node_ip_address=None):
+        """Returns a copy with values filled out with system defaults.
+
+        Args:
+            is_head (bool): Whether this is the head node.
+            node_ip_address (str): The IP address of the node that we are on.
+                This is used to automatically create a node id resource.
+        """
+
+        resources = (self.resources or {}).copy()
+        assert "CPU" not in resources, resources
+        assert "GPU" not in resources, resources
+        assert "memory" not in resources, resources
+        assert "object_store_memory" not in resources, resources
+
+        if node_ip_address is None:
+            node_ip_address = ray.util.get_node_ip_address()
+
+        # Automatically create a node id resource on each node. This is
+        # queryable with ray.state.node_ids() and ray.state.current_node_id().
+        resources[NODE_ID_PREFIX + node_ip_address] = 1.0
+
+        num_cpus = self.num_cpus
+        if num_cpus is None:
+            num_cpus = ray._private.utils.get_num_cpus()
+
+        num_gpus = self.num_gpus
+        gpu_ids = ray._private.utils.get_cuda_visible_devices()
+        # Check that the number of GPUs that the raylet wants doesn't
+        # exceed the amount allowed by CUDA_VISIBLE_DEVICES.
+        if num_gpus is not None and gpu_ids is not None and num_gpus > len(gpu_ids):
+            raise ValueError(
+                "Attempting to start raylet with {} GPUs, "
+                "but CUDA_VISIBLE_DEVICES contains {}.".format(num_gpus, gpu_ids)
+            )
+        if num_gpus is None:
+            # Try to automatically detect the number of GPUs.
+            num_gpus = _autodetect_num_gpus()
+            # Don't use more GPUs than allowed by CUDA_VISIBLE_DEVICES.
+            if gpu_ids is not None:
+                num_gpus = min(num_gpus, len(gpu_ids))
+
+        try:
+            info_string = _get_gpu_info_string()
+            gpu_types = _constraints_from_gpu_info(info_string)
+            resources.update(gpu_types)
+        except Exception:
+            logger.exception("Could not parse gpu information.")
+
+        # Choose a default object store size.
+        system_memory = ray._private.utils.get_system_memory()
+        avail_memory = ray._private.utils.estimate_available_memory()
+        object_store_memory = self.object_store_memory
+        if object_store_memory is None:
+            object_store_memory = int(
+                avail_memory * ray_constants.DEFAULT_OBJECT_STORE_MEMORY_PROPORTION
+            )
+
+            # Set the object_store_memory size to 2GB on Mac
+            # to avoid degraded performance.
+            # (https://github.com/ray-project/ray/issues/20388)
+            if sys.platform == "darwin":
+                object_store_memory = min(
+                    object_store_memory, ray_constants.MAC_DEGRADED_PERF_MMAP_SIZE_LIMIT
+                )
+
+            max_cap = ray_constants.DEFAULT_OBJECT_STORE_MAX_MEMORY_BYTES
+            # Cap by shm size by default to avoid low performance, but don't
+            # go lower than REQUIRE_SHM_SIZE_THRESHOLD.
+            if sys.platform == "linux" or sys.platform == "linux2":
+                shm_avail = ray._private.utils.get_shared_memory_bytes()
+                max_cap = min(
+                    max(ray_constants.REQUIRE_SHM_SIZE_THRESHOLD, shm_avail), max_cap
+                )
+            # Cap memory to avoid memory waste and perf issues on large nodes
+            if object_store_memory > max_cap:
+                logger.debug(
+                    "Warning: Capping object memory store to {}GB. ".format(
+                        max_cap // 1e9
+                    )
+                    + "To increase this further, specify `object_store_memory` "
+                    "when calling ray.init() or ray start."
+                )
+                object_store_memory = max_cap
+
+        redis_max_memory = self.redis_max_memory
+        if redis_max_memory is None:
+            redis_max_memory = min(
+                ray_constants.DEFAULT_REDIS_MAX_MEMORY_BYTES,
+                max(int(avail_memory * 0.1), ray_constants.REDIS_MINIMUM_MEMORY_BYTES),
+            )
+        if redis_max_memory < ray_constants.REDIS_MINIMUM_MEMORY_BYTES:
+            raise ValueError(
+                "Attempting to cap Redis memory usage at {} bytes, "
+                "but the minimum allowed is {} bytes.".format(
+                    redis_max_memory, ray_constants.REDIS_MINIMUM_MEMORY_BYTES
+                )
+            )
+
+        memory = self.memory
+        if memory is None:
+            memory = (
+                avail_memory
+                - object_store_memory
+                - (redis_max_memory if is_head else 0)
+            )
+            if memory < 100e6 and memory < 0.05 * system_memory:
+                raise ValueError(
+                    "After taking into account object store and redis memory "
+                    "usage, the amount of memory on this node available for "
+                    "tasks and actors ({} GB) is less than {}% of total. "
+                    "You can adjust these settings with "
+                    "ray.init(memory=<bytes>, "
+                    "object_store_memory=<bytes>).".format(
+                        round(memory / 1e9, 2), int(100 * (memory / system_memory))
+                    )
+                )
+
+        spec = ResourceSpec(
+            num_cpus, num_gpus, memory, object_store_memory, resources, redis_max_memory
+        )
+        assert spec.resolved()
+        return spec
+
+
+def _autodetect_num_gpus():
+    """Attempt to detect the number of GPUs on this machine.
+
+    TODO(rkn): This currently assumes NVIDIA GPUs on Linux.
+    TODO(mehrdadn): This currently does not work on macOS.
+    TODO(mehrdadn): Use a better mechanism for Windows.
+
+    Possibly useful: tensorflow.config.list_physical_devices()
+
+    Returns:
+        The number of GPUs if any were detected, otherwise 0.
+    """
+    result = 0
+    if sys.platform.startswith("linux"):
+        proc_gpus_path = "/proc/driver/nvidia/gpus"
+        if os.path.isdir(proc_gpus_path):
+            result = len(os.listdir(proc_gpus_path))
+    elif sys.platform == "win32":
+        props = "AdapterCompatibility"
+        cmdargs = ["WMIC", "PATH", "Win32_VideoController", "GET", props]
+        lines = subprocess.check_output(cmdargs).splitlines()[1:]
+        result = len([x.rstrip() for x in lines if x.startswith(b"NVIDIA")])
+    return result
+
+
+def _constraints_from_gpu_info(info_str):
+    """Parse the contents of a /proc/driver/nvidia/gpus/*/information to get the
+    gpu model type.
+
+        Args:
+            info_str (str): The contents of the file.
+
+        Returns:
+            (str) The full model name.
+    """
+    if info_str is None:
+        return {}
+    lines = info_str.split("\n")
+    full_model_name = None
+    for line in lines:
+        split = line.split(":")
+        if len(split) != 2:
+            continue
+        k, v = split
+        if k.strip() == "Model":
+            full_model_name = v.strip()
+            break
+    pretty_name = _pretty_gpu_name(full_model_name)
+    if pretty_name:
+        constraint_name = f"{ray_constants.RESOURCE_CONSTRAINT_PREFIX}" f"{pretty_name}"
+        return {constraint_name: 1}
+    return {}
+
+
+def _get_gpu_info_string():
+    """Get the gpu type for this machine.
+
+    TODO(Alex): All the caveats of _autodetect_num_gpus and we assume only one
+    gpu type.
+
+    Returns:
+        (str) The gpu's model name.
+    """
+    if sys.platform.startswith("linux"):
+        proc_gpus_path = "/proc/driver/nvidia/gpus"
+        if os.path.isdir(proc_gpus_path):
+            gpu_dirs = os.listdir(proc_gpus_path)
+            if len(gpu_dirs) > 0:
+                gpu_info_path = f"{proc_gpus_path}/{gpu_dirs[0]}/information"
+                info_str = open(gpu_info_path).read()
+                return info_str
+    return None
+
+
+# TODO(Alex): This pattern may not work for non NVIDIA Tesla GPUs (which have
+# the form "Tesla V100-SXM2-16GB" or "Tesla K80").
+GPU_NAME_PATTERN = re.compile(r"\w+\s+([A-Z0-9]+)")
+
+
+def _pretty_gpu_name(name):
+    if name is None:
+        return None
+    match = GPU_NAME_PATTERN.match(name)
+    return match.group(1) if match else None