--- conflicted
+++ resolved
@@ -5,11 +5,7 @@
     Dict,
     Optional,
 )
-<<<<<<< HEAD
-
-=======
 import ray._private.ray_constants as ray_constants
->>>>>>> 364f8318
 
 # Regex patterns used to validate that labels conform to Kubernetes label syntax rules.
 # https://kubernetes.io/docs/concepts/overview/working-with-objects/labels/#syntax-and-character-set
@@ -109,12 +105,14 @@
 # TODO (ryanaoleary@): This function will be removed after the migration to the label
 # selector API from NodeLabelSchedulingPolicy is complete.
 def validate_node_labels(labels: Dict[str, str]):
-    for key, value in labels.items():
-        possible_error_message = validate_label_key(key)
-        if possible_error_message:
-            raise ValueError(possible_error_message)
-        if value is not None:
-            validate_label_value(value)
+    if labels is None:
+        return
+    for key in labels.keys():
+        if key.startswith(ray_constants.RAY_DEFAULT_LABEL_KEYS_PREFIX):
+            raise ValueError(
+                f"Custom label keys `{key}` cannot start with the prefix "
+                f"`{ray_constants.RAY_DEFAULT_LABEL_KEYS_PREFIX}`. "
+                f"This is reserved for Ray defined labels."
 
 
 def validate_label_key(key: str) -> Optional[str]:
@@ -208,11 +206,8 @@
 # TODO (ryanaoleary@): This function will replace `validate_node_labels` after
 # the migration from NodeLabelSchedulingPolicy to the Label Selector API is complete.
 def validate_node_label_syntax(labels: Dict[str, str]):
-<<<<<<< HEAD
-=======
     if labels is None:
         return
->>>>>>> 364f8318
     for key, value in labels.items():
         possible_error_message = validate_label_key(key)
         if possible_error_message:
