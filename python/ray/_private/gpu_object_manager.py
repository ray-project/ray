from typing import TYPE_CHECKING, Any, Dict, List, NamedTuple, Optional, Tuple

import ray
from ray._private.custom_types import TensorTransportEnum
from ray._raylet import ObjectRef
from ray.actor import ActorHandle

# Avoid importing util until needed because it requires several external
# dependencies like torch and cupy. These dependencies can significantly slow
# down normal worker startup time.
util = None

if TYPE_CHECKING:
    import torch

    from ray._private import gpu_object_manager_util as util


def _get_or_import_util():
    """Lazily import the gpu_object_manager_util module."""
    global util
    if util is None:
        from ray._private import gpu_object_manager_util as util
    return util


# GPUObjectMeta is a named tuple containing the source actor, tensor transport
# backend, and tensor metadata.
# - The tensor transport backend is the backend used to transport the tensors.
#   Currently, the supported backends are "nccl" and "torch_gloo".
# - The tensor metadata is a list of tuples, each containing the shape and dtype
#   of a tensor in the GPU object store.
class GPUObjectMeta(NamedTuple):
    src_actor: ActorHandle
    # Must be a valid backend name as defined in
    # `ray.util.collective.types.Backend`.
    tensor_transport_backend: str
    tensor_meta: List[Tuple["torch.Size", "torch.dtype"]]


class GPUObjectManager:
    def __init__(self):
        # A dictionary that maps from an object ID to a list of tensors.
        #
        # Note: Currently, `gpu_object_store` is only supported for Ray Actors.
        self.gpu_object_store: Dict[str, List["torch.Tensor"]] = {}
<<<<<<< HEAD
        # A dictionary that maps from owned object ID to a metadata tuple: (actor handle, object ref).
        # The actual data of the object is stored at GPU object store of the actor referenced by the ActorHandle.
        # The object ref in the tuple contains a list of tuples, each containing the shape
        # and dtype of a tensor.
        # The entries in this dictionary are 1:1 with ObjectRefs created by this process with a tensor_transport hint and that are currently in scope.
        self.gpu_object_refs: Dict[str, GPUObjectMeta] = {}
=======
        # A dictionary that maps from owned object's ID to GPUObjectMeta.
        self.managed_gpu_object_metadata: Dict[str, GPUObjectMeta] = {}
>>>>>>> dd1e3cb4

    def has_gpu_object(self, obj_id: str) -> bool:
        return obj_id in self.gpu_object_store

    def get_gpu_object(self, obj_id: str) -> Optional[List["torch.Tensor"]]:
        return self.gpu_object_store[obj_id]

    def add_gpu_object(self, obj_id: str, gpu_object: List["torch.Tensor"]):
        print(f"add_gpu_object {obj_id}, gpu_object={gpu_object}")
        self.gpu_object_store[obj_id] = gpu_object

    def remove_gpu_object(self, obj_id: str):
        del self.gpu_object_store[obj_id]

    def _get_tensor_meta(self, src_actor: ActorHandle, obj_id: str) -> ObjectRef:
        # Submit a Ray actor task to the source actor to get the tensor metadata.
        # The metadata is a list of tuples, where each tuple contains the shape and dtype
        # of a tensor in the GPU object store. This function returns an ObjectRef that
        # points to the tensor metadata.
        def __ray_get_tensor_meta__(self, obj_id: str):
            from ray._private.worker import global_worker

            gpu_object_manager = global_worker.gpu_object_manager
            assert gpu_object_manager.has_gpu_object(
                obj_id
            ), f"obj_id={obj_id} not found in GPU object store"
            tensors = gpu_object_manager.get_gpu_object(obj_id)
            return [(t.shape, t.dtype) for t in tensors]

        return src_actor.__ray_call__.remote(__ray_get_tensor_meta__, obj_id)

    def is_managed_gpu_object(self, obj_id: str) -> bool:
        """
        Check if the GPU object is managed by this process.

        Args:
            obj_id: The object ID of the GPU object.

        Returns:
            True if the current process is the driver process coordinating the data transfer
            of this GPU object.
        """
        return obj_id in self.managed_gpu_object_metadata

    def add_gpu_object_ref(
        self,
        obj_ref: ObjectRef,
        src_actor: ActorHandle,
        tensor_transport: TensorTransportEnum,
    ):
        """Add a GPU object reference to the GPU object manager. This should be
        called whenever the current process calls a task that is annotated with
        `@ray.method(tensor_transport=...)`.

        Args:
            obj_ref: The ObjectRef of the task output.
            src_actor: The actor that executes the task and that creates the GPU object.
            tensor_transport: The tensor transport protocol to use for the GPU object.
        """
        util = _get_or_import_util()
        tensor_transport_backend = util.tensor_transport_to_collective_backend(
            tensor_transport
        )
<<<<<<< HEAD
        tensor_meta = self._get_tensor_meta(src_actor, obj_ref.hex())
        self.gpu_object_refs[obj_ref.hex()] = GPUObjectMeta(
=======
        obj_id = obj_ref.hex()
        tensor_meta = self._get_tensor_meta(src_actor, obj_id)
        self.managed_gpu_object_metadata[obj_id] = GPUObjectMeta(
>>>>>>> dd1e3cb4
            src_actor=src_actor,
            tensor_transport_backend=tensor_transport_backend,
            tensor_meta=tensor_meta,
        )

<<<<<<< HEAD
    def remove_gpu_object_ref(self, obj_ref: ObjectRef):
        del self.gpu_object_refs[obj_ref.hex()]

    def _get_gpu_object_ref(self, obj_ref: ObjectRef) -> Optional[GPUObjectMeta]:
        return self.gpu_object_refs[obj_ref.hex()]

    def _is_gpu_object_ref(self, obj_ref: ObjectRef) -> bool:
        return obj_ref.hex() in self.gpu_object_refs
=======
    def _get_gpu_object_metadata(self, obj_ref: ObjectRef) -> GPUObjectMeta:
        obj_id = obj_ref.hex()
        return self.managed_gpu_object_metadata[obj_id]
>>>>>>> dd1e3cb4

    def _send_gpu_object(
        self, communicator_name: str, src_actor: ActorHandle, obj_id: str, dst_rank: int
    ):
        # Send tensors stored in the `src_actor`'s GPU object store to the
        # destination rank `dst_rank`.
        util = _get_or_import_util()
        src_actor.__ray_call__.remote(
            util.__ray_send__, communicator_name, obj_id, dst_rank
        )

    def _recv_gpu_object(
        self,
        communicator_name: str,
        dst_actor: ActorHandle,
        obj_id: str,
        src_rank: int,
        tensor_meta: List[Tuple["torch.Size", "torch.dtype"]],
    ):
        # Receive tensors from the source rank and store them in the
        # `dst_actor`'s GPU object store.
        util = _get_or_import_util()
        dst_actor.__ray_call__.remote(
            util.__ray_recv__, communicator_name, obj_id, src_rank, tensor_meta
        )

    def fetch_gpu_object(self, obj_id: str):
        """
        Fetches the GPU object from the source actor's GPU object store via the object store
        instead of out-of-band tensor transfer and stores the tensors in the local GPU object store.

        This is useful when the current process does not support the designated out-of-band tensor transport.
        For example, if the tensor transport is NCCL but the driver does not have a GPU, we use this call to
        fulfill a `ray.get` call.

        Args:
            obj_id: The object ID of the GPU object.

        Returns:
            None
        """
        if obj_id in self.gpu_object_store:
            return

        gpu_object_meta = self.managed_gpu_object_metadata[obj_id]
        src_actor = gpu_object_meta.src_actor
        tensors = ray.get(
            src_actor.__ray_call__.remote(util.__ray_fetch_gpu_object__, obj_id)
        )
        self.gpu_object_store[obj_id] = tensors

    def trigger_out_of_band_tensor_transfer(
        self, dst_actor: ActorHandle, task_args: Tuple[Any, ...]
    ):
        """
        Triggers tensor communication operations between actors. When a managed ObjectRef is passed
        to another actor task, CPU data will still be passed through the object store, but the in-actor
        tensors will be passed out-of-band.

        This function triggers the out-of-band tensor transfer by submitting Ray actor
        tasks `__ray_send__` to the sender actor and `__ray_recv__` to the receiver actor to initiate
        tensor communication using protocols like NCCL or GLOO.

        Before the receiver actor executes the actor task, the deserializer combines the
        CPU data with the tensors from the sender actor to reconstruct the original task output
        generated by the sender actor.

        Args:
            dst_actor: The target actor to receive tensors
            task_args: List of arguments for the target actor task that may contain ObjectRefs.
        """
        for arg in task_args:
            # If an ObjectRef is managed, it means the actual value is a list of tensors stored
            # on a remote actor. Therefore, this function will trigger a tensor communication
            # operation between the sender and receiver actors.
            if not isinstance(arg, ObjectRef):
                continue

            if not self.is_managed_gpu_object(arg.hex()):
                continue

            # Import get_collective_groups here to avoid dependency on
            # collective libraries for default Ray installation.
            from ray.experimental.collective import get_collective_groups

            gpu_object_meta = self._get_gpu_object_metadata(arg)

            src_actor = gpu_object_meta.src_actor
            tensor_meta = gpu_object_meta.tensor_meta
            communicators = get_collective_groups(
                [src_actor, dst_actor], backend=gpu_object_meta.tensor_transport_backend
            )
            # TODO(kevin85421): Support multiple communicators.
            if len(communicators) == 0:
                raise ValueError(
                    f"No communicators found for actors {src_actor} and {dst_actor}. "
                    "Create a communicator with "
                    "`ray.experimental.collective.create_collective_group` "
                    "before calling actor tasks."
                )
            elif len(communicators) > 1:
                raise ValueError(
                    f"There are {len(communicators)} possible communicators that contain actors {src_actor} and {dst_actor}. "
                    "Currently, GPU objects only support one communicator. Please make sure only "
                    "one communicator exists."
                )
            communicator = communicators[0]
            src_rank = communicator.get_rank(src_actor)
            if src_rank == -1:
                raise ValueError(
                    f"Sender actor {src_actor} not found in communicator. "
                    "Please make sure the sender and receiver are in the same communicator."
                )
            dst_rank = communicator.get_rank(dst_actor)
            if dst_rank == -1:
                raise ValueError(
                    f"Receiver actor {dst_actor} not found in communicator. "
                    "Please make sure the sender and receiver are in the same communicator."
                )
            if src_rank == dst_rank:
                # If the source and destination ranks are the same, the tensors can
                # be transferred intra-process, so we skip the out-of-band tensor
                # transfer.
                continue
            self._send_gpu_object(communicator.name, src_actor, arg.hex(), dst_rank)
            self._recv_gpu_object(
                communicator.name, dst_actor, arg.hex(), src_rank, tensor_meta
            )<|MERGE_RESOLUTION|>--- conflicted
+++ resolved
@@ -44,17 +44,8 @@
         #
         # Note: Currently, `gpu_object_store` is only supported for Ray Actors.
         self.gpu_object_store: Dict[str, List["torch.Tensor"]] = {}
-<<<<<<< HEAD
-        # A dictionary that maps from owned object ID to a metadata tuple: (actor handle, object ref).
-        # The actual data of the object is stored at GPU object store of the actor referenced by the ActorHandle.
-        # The object ref in the tuple contains a list of tuples, each containing the shape
-        # and dtype of a tensor.
-        # The entries in this dictionary are 1:1 with ObjectRefs created by this process with a tensor_transport hint and that are currently in scope.
-        self.gpu_object_refs: Dict[str, GPUObjectMeta] = {}
-=======
         # A dictionary that maps from owned object's ID to GPUObjectMeta.
         self.managed_gpu_object_metadata: Dict[str, GPUObjectMeta] = {}
->>>>>>> dd1e3cb4
 
     def has_gpu_object(self, obj_id: str) -> bool:
         return obj_id in self.gpu_object_store
@@ -118,33 +109,17 @@
         tensor_transport_backend = util.tensor_transport_to_collective_backend(
             tensor_transport
         )
-<<<<<<< HEAD
-        tensor_meta = self._get_tensor_meta(src_actor, obj_ref.hex())
-        self.gpu_object_refs[obj_ref.hex()] = GPUObjectMeta(
-=======
         obj_id = obj_ref.hex()
         tensor_meta = self._get_tensor_meta(src_actor, obj_id)
         self.managed_gpu_object_metadata[obj_id] = GPUObjectMeta(
->>>>>>> dd1e3cb4
             src_actor=src_actor,
             tensor_transport_backend=tensor_transport_backend,
             tensor_meta=tensor_meta,
         )
 
-<<<<<<< HEAD
-    def remove_gpu_object_ref(self, obj_ref: ObjectRef):
-        del self.gpu_object_refs[obj_ref.hex()]
-
-    def _get_gpu_object_ref(self, obj_ref: ObjectRef) -> Optional[GPUObjectMeta]:
-        return self.gpu_object_refs[obj_ref.hex()]
-
-    def _is_gpu_object_ref(self, obj_ref: ObjectRef) -> bool:
-        return obj_ref.hex() in self.gpu_object_refs
-=======
     def _get_gpu_object_metadata(self, obj_ref: ObjectRef) -> GPUObjectMeta:
         obj_id = obj_ref.hex()
         return self.managed_gpu_object_metadata[obj_id]
->>>>>>> dd1e3cb4
 
     def _send_gpu_object(
         self, communicator_name: str, src_actor: ActorHandle, obj_id: str, dst_rank: int
