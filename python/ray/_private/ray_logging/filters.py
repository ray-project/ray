--- conflicted
+++ resolved
@@ -6,12 +6,6 @@
 
 
 class CoreContextFilter(logging.Filter):
-<<<<<<< HEAD
-    def filter(self, record):
-        # PID is always available regardless of ray initialization
-        setattr(record, LogKey.PROCESS.value, record.process)
-
-=======
     TASK_LEVEL_LOG_KEYS = [
         LogKey.TASK_ID.value,
         LogKey.TASK_NAME.value,
@@ -25,7 +19,6 @@
         Only use this function if you need include the attributes to the log record
         yourself by bypassing the filter.
         """
->>>>>>> f1076a01
         if not ray.is_initialized():
             # There is no additional context if ray is not initialized
             return {}
