from typing import Optional, Set

from ray._private.accelerators.accelerator import AcceleratorManager
from ray._private.accelerators.amd_gpu import AMDGPUAcceleratorManager
from ray._private.accelerators.hpu import HPUAcceleratorManager
from ray._private.accelerators.intel_gpu import IntelGPUAcceleratorManager
from ray._private.accelerators.metax_gpu import MetaxGPUAcceleratorManager
from ray._private.accelerators.neuron import NeuronAcceleratorManager
from ray._private.accelerators.npu import NPUAcceleratorManager
from ray._private.accelerators.nvidia_gpu import NvidiaGPUAcceleratorManager
from ray._private.accelerators.rbln import RBLNAcceleratorManager
from ray._private.accelerators.tpu import TPUAcceleratorManager


def get_all_accelerator_managers() -> Set[AcceleratorManager]:
    """Get all accelerator managers supported by Ray."""
    return {
        NvidiaGPUAcceleratorManager,
        IntelGPUAcceleratorManager,
        AMDGPUAcceleratorManager,
        TPUAcceleratorManager,
        NeuronAcceleratorManager,
        HPUAcceleratorManager,
        NPUAcceleratorManager,
<<<<<<< HEAD
        MetaxGPUAcceleratorManager,
=======
        RBLNAcceleratorManager,
>>>>>>> 1895aa1c
    }


def get_all_accelerator_resource_names() -> Set[str]:
    """Get all resource names for accelerators."""
    return {
        accelerator_manager.get_resource_name()
        for accelerator_manager in get_all_accelerator_managers()
    }


def get_accelerator_manager_for_resource(
    resource_name: str,
) -> Optional[AcceleratorManager]:
    """Get the corresponding accelerator manager for the given
    accelerator resource name

    E.g., TPUAcceleratorManager is returned if resource name is "TPU"
    """
    try:
        return get_accelerator_manager_for_resource._resource_name_to_accelerator_manager.get(  # noqa: E501
            resource_name, None
        )
    except AttributeError:
        # Lazy initialization.
        resource_name_to_accelerator_manager = {
            accelerator_manager.get_resource_name(): accelerator_manager
            for accelerator_manager in get_all_accelerator_managers()
        }
        # Special handling for GPU resource name since multiple accelerator managers
        # have the same GPU resource name.
        if AMDGPUAcceleratorManager.get_current_node_num_accelerators() > 0:
            resource_name_to_accelerator_manager["GPU"] = AMDGPUAcceleratorManager
        elif IntelGPUAcceleratorManager.get_current_node_num_accelerators() > 0:
            resource_name_to_accelerator_manager["GPU"] = IntelGPUAcceleratorManager
        elif MetaxGPUAcceleratorManager.get_current_node_num_accelerators() > 0:
            resource_name_to_accelerator_manager["GPU"] = MetaxGPUAcceleratorManager
        else:
            resource_name_to_accelerator_manager["GPU"] = NvidiaGPUAcceleratorManager
        get_accelerator_manager_for_resource._resource_name_to_accelerator_manager = (
            resource_name_to_accelerator_manager
        )
        return resource_name_to_accelerator_manager.get(resource_name, None)


__all__ = [
    "NvidiaGPUAcceleratorManager",
    "IntelGPUAcceleratorManager",
    "AMDGPUAcceleratorManager",
    "TPUAcceleratorManager",
    "NeuronAcceleratorManager",
    "HPUAcceleratorManager",
    "NPUAcceleratorManager",
<<<<<<< HEAD
    "MetaxGPUAcceleratorManager",
=======
    "RBLNAcceleratorManager",
>>>>>>> 1895aa1c
    "get_all_accelerator_managers",
    "get_all_accelerator_resource_names",
    "get_accelerator_manager_for_resource",
]<|MERGE_RESOLUTION|>--- conflicted
+++ resolved
@@ -22,11 +22,8 @@
         NeuronAcceleratorManager,
         HPUAcceleratorManager,
         NPUAcceleratorManager,
-<<<<<<< HEAD
+        RBLNAcceleratorManager,
         MetaxGPUAcceleratorManager,
-=======
-        RBLNAcceleratorManager,
->>>>>>> 1895aa1c
     }
 
 
@@ -80,11 +77,8 @@
     "NeuronAcceleratorManager",
     "HPUAcceleratorManager",
     "NPUAcceleratorManager",
-<<<<<<< HEAD
+    "RBLNAcceleratorManager",
     "MetaxGPUAcceleratorManager",
-=======
-    "RBLNAcceleratorManager",
->>>>>>> 1895aa1c
     "get_all_accelerator_managers",
     "get_all_accelerator_resource_names",
     "get_accelerator_manager_for_resource",
