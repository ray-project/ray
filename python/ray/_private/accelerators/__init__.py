from typing import Set

from ray._private.accelerators.accelerator import AcceleratorManager
from ray._private.accelerators.nvidia_gpu import NvidiaGPUAcceleratorManager
from ray._private.accelerators.intel_gpu import IntelGPUAcceleratorManager
from ray._private.accelerators.tpu import TPUAcceleratorManager
from ray._private.accelerators.neuron import NeuronAcceleratorManager
<<<<<<< HEAD
from ray._private.accelerators.apple_gpu import AppleGPUAcceleratorManager
=======
from ray._private.accelerators.hpu import HPUAcceleratorManager
>>>>>>> 89bc3dc6


def get_all_accelerator_managers() -> Set[AcceleratorManager]:
    """Get all accelerator managers supported by Ray."""
    return {
        NvidiaGPUAcceleratorManager,
        IntelGPUAcceleratorManager,
        TPUAcceleratorManager,
        NeuronAcceleratorManager,
<<<<<<< HEAD
        AppleGPUAcceleratorManager,
=======
        HPUAcceleratorManager,
>>>>>>> 89bc3dc6
    }


def get_all_accelerator_resource_names() -> Set[str]:
    """Get all resource names for accelerators."""
    return {
        accelerator_manager.get_resource_name()
        for accelerator_manager in get_all_accelerator_managers()
    }


_resource_name_to_accelerator_manager = {
    accelerator_manager.get_resource_name(): accelerator_manager
    for accelerator_manager in get_all_accelerator_managers()
}


def get_accelerator_manager_for_resource(resource_name: str) -> AcceleratorManager:
    """Get the corresponding accelerator manager for the given
    accelerator resource name

    E.g., TPUAcceleratorManager is returned if resource name is "TPU"
    """
    if resource_name == "GPU":
        if IntelGPUAcceleratorManager.get_current_node_num_accelerators() > 0:
            return IntelGPUAcceleratorManager
        else:
            return NvidiaGPUAcceleratorManager
    else:
        return _resource_name_to_accelerator_manager.get(resource_name, None)


__all__ = [
    "NvidiaGPUAcceleratorManager",
    "IntelGPUAcceleratorManager",
    "TPUAcceleratorManager",
    "NeuronAcceleratorManager",
<<<<<<< HEAD
    "AppleGPUAcceleratorManager",
=======
    "HPUAcceleratorManager",
>>>>>>> 89bc3dc6
    "get_all_accelerator_managers",
    "get_all_accelerator_resource_names",
    "get_accelerator_manager_for_resource",
]<|MERGE_RESOLUTION|>--- conflicted
+++ resolved
@@ -5,11 +5,9 @@
 from ray._private.accelerators.intel_gpu import IntelGPUAcceleratorManager
 from ray._private.accelerators.tpu import TPUAcceleratorManager
 from ray._private.accelerators.neuron import NeuronAcceleratorManager
-<<<<<<< HEAD
 from ray._private.accelerators.apple_gpu import AppleGPUAcceleratorManager
-=======
 from ray._private.accelerators.hpu import HPUAcceleratorManager
->>>>>>> 89bc3dc6
+
 
 
 def get_all_accelerator_managers() -> Set[AcceleratorManager]:
@@ -19,11 +17,8 @@
         IntelGPUAcceleratorManager,
         TPUAcceleratorManager,
         NeuronAcceleratorManager,
-<<<<<<< HEAD
         AppleGPUAcceleratorManager,
-=======
         HPUAcceleratorManager,
->>>>>>> 89bc3dc6
     }
 
 
@@ -61,11 +56,8 @@
     "IntelGPUAcceleratorManager",
     "TPUAcceleratorManager",
     "NeuronAcceleratorManager",
-<<<<<<< HEAD
     "AppleGPUAcceleratorManager",
-=======
     "HPUAcceleratorManager",
->>>>>>> 89bc3dc6
     "get_all_accelerator_managers",
     "get_all_accelerator_resource_names",
     "get_accelerator_manager_for_resource",
