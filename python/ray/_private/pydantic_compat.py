--- conflicted
+++ resolved
@@ -21,10 +21,7 @@
     NonNegativeInt = None
     PositiveFloat = None
     PositiveInt = None
-<<<<<<< HEAD
-=======
     PrivateAttr = None
->>>>>>> ee10591f
     StrictInt = None
     ValidationError = None
     root_validator = None
@@ -45,10 +42,7 @@
         NonNegativeInt,
         PositiveFloat,
         PositiveInt,
-<<<<<<< HEAD
-=======
         PrivateAttr,
->>>>>>> ee10591f
         StrictInt,
         ValidationError,
         root_validator,
@@ -68,10 +62,7 @@
         NonNegativeInt,
         PositiveFloat,
         PositiveInt,
-<<<<<<< HEAD
-=======
         PrivateAttr,
->>>>>>> ee10591f
         StrictInt,
         ValidationError,
         root_validator,
