# flake8: noqa
from pkg_resources import packaging

# Pydantic is a dependency of `ray["default"]` but not the minimal installation,
# so handle the case where it isn't installed.
try:
    import pydantic

    PYDANTIC_INSTALLED = True
except ImportError:
    pydantic = None
    PYDANTIC_INSTALLED = False


if not PYDANTIC_INSTALLED:
    IS_PYDANTIC_2 = False
    BaseModel = None
    Extra = None
    Field = None
    NonNegativeFloat = None
    NonNegativeInt = None
    PositiveFloat = None
    PositiveInt = None
    ValidationError = None
    root_validator = None
    validator = None
# In pydantic <1.9.0, __version__ attribute is missing, issue ref:
# https://github.com/pydantic/pydantic/issues/2572, so we need to check
# the existence prior to comparison.
elif hasattr(pydantic, "__version__") and packaging.version.parse(
    pydantic.__version__
) < packaging.version.parse("2.0"):
    IS_PYDANTIC_2 = False
    from pydantic import (
        BaseModel,
        Extra,
        Field,
        NonNegativeFloat,
        NonNegativeInt,
        PositiveFloat,
        PositiveInt,
        ValidationError,
        root_validator,
        validator,
    )
else:
    IS_PYDANTIC_2 = True
    from pydantic.v1 import (
        BaseModel,
        Extra,
        Field,
        NonNegativeFloat,
        NonNegativeInt,
        PositiveFloat,
        PositiveInt,
        ValidationError,
        root_validator,
        validator,
<<<<<<< HEAD
    )


class CloudpickleableSchemaSerializer:
    def __init__(self, schema, core_config):
        self._schema = schema
        self._core_config = core_config

        from pydantic_core import SchemaSerializer

        self._schema_serializer = SchemaSerializer(schema, core_config)

    def __reduce__(self):
        return CloudpickleableSchemaSerializer, (self._schema, self._core_config)

    def __getattr__(self, attr: str):
        return getattr(self._schema_serializer, attr)


class WeakRefWrapper:
    def __init__(self, obj: Any):
        if obj is None:
            self._wr = None
        else:
            self._wr = weakref.ref(obj)

    def __reduce__(self):
        return WeakRefWrapper, (self(),)

    def __call__(self) -> Any:
        if self._wr is None:
            return None
        else:
            return self._wr()


def monkeypatch_pydantic_2_for_cloudpickle():
    """Patches non-serializable types introduced in Pydantic 2.0.

    See https://github.com/pydantic/pydantic/issues/6763 for details.

    This is a temporary workaround and will only work if Ray is imported *before*
    Pydantic models are defined.
    """
    pydantic._internal._model_construction.SchemaSerializer = (
        CloudpickleableSchemaSerializer
    )
    pydantic._internal._dataclasses.SchemaSerializer = CloudpickleableSchemaSerializer
    pydantic.type_adapter.SchemaSerializer = CloudpickleableSchemaSerializer
    pydantic._internal._model_construction._PydanticWeakRef = WeakRefWrapper


def register_pydantic_serializers(serialization_context):
    if not PYDANTIC_INSTALLED:
        return

    if IS_PYDANTIC_2:
        # TODO(edoakes): compare against the version that has the fixes.
        monkeypatch_pydantic_2_for_cloudpickle()
        from pydantic.v1.fields import ModelField
    else:
        from pydantic.fields import ModelField

    # Pydantic's Cython validators are not serializable.
    # https://github.com/cloudpipe/cloudpickle/issues/408
    serialization_context._register_cloudpickle_serializer(
        ModelField,
        custom_serializer=lambda o: {
            "name": o.name,
            # outer_type_ is the original type for ModelFields,
            # while type_ can be updated later with the nested type
            # like int for List[int].
            "type_": o.outer_type_,
            "class_validators": o.class_validators,
            "model_config": o.model_config,
            "default": o.default,
            "default_factory": o.default_factory,
            "required": o.required,
            "alias": o.alias,
            "field_info": o.field_info,
        },
        custom_deserializer=lambda kwargs: ModelField(**kwargs),
=======
>>>>>>> 227fe5db
    )<|MERGE_RESOLUTION|>--- conflicted
+++ resolved
@@ -56,57 +56,7 @@
         ValidationError,
         root_validator,
         validator,
-<<<<<<< HEAD
     )
-
-
-class CloudpickleableSchemaSerializer:
-    def __init__(self, schema, core_config):
-        self._schema = schema
-        self._core_config = core_config
-
-        from pydantic_core import SchemaSerializer
-
-        self._schema_serializer = SchemaSerializer(schema, core_config)
-
-    def __reduce__(self):
-        return CloudpickleableSchemaSerializer, (self._schema, self._core_config)
-
-    def __getattr__(self, attr: str):
-        return getattr(self._schema_serializer, attr)
-
-
-class WeakRefWrapper:
-    def __init__(self, obj: Any):
-        if obj is None:
-            self._wr = None
-        else:
-            self._wr = weakref.ref(obj)
-
-    def __reduce__(self):
-        return WeakRefWrapper, (self(),)
-
-    def __call__(self) -> Any:
-        if self._wr is None:
-            return None
-        else:
-            return self._wr()
-
-
-def monkeypatch_pydantic_2_for_cloudpickle():
-    """Patches non-serializable types introduced in Pydantic 2.0.
-
-    See https://github.com/pydantic/pydantic/issues/6763 for details.
-
-    This is a temporary workaround and will only work if Ray is imported *before*
-    Pydantic models are defined.
-    """
-    pydantic._internal._model_construction.SchemaSerializer = (
-        CloudpickleableSchemaSerializer
-    )
-    pydantic._internal._dataclasses.SchemaSerializer = CloudpickleableSchemaSerializer
-    pydantic.type_adapter.SchemaSerializer = CloudpickleableSchemaSerializer
-    pydantic._internal._model_construction._PydanticWeakRef = WeakRefWrapper
 
 
 def register_pydantic_serializers(serialization_context):
@@ -115,7 +65,6 @@
 
     if IS_PYDANTIC_2:
         # TODO(edoakes): compare against the version that has the fixes.
-        monkeypatch_pydantic_2_for_cloudpickle()
         from pydantic.v1.fields import ModelField
     else:
         from pydantic.fields import ModelField
@@ -139,6 +88,4 @@
             "field_info": o.field_info,
         },
         custom_deserializer=lambda kwargs: ModelField(**kwargs),
-=======
->>>>>>> 227fe5db
     )