<<<<<<< HEAD
import inspect
import logging
import numpy as np
import sys

from ray.util.client.ray_client_helpers import ray_start_client_server

from ray._private.ray_microbenchmark_helpers import timeit


def benchmark_get_calls(ray, results):
    value = ray.put(0)

    def get_small():
        ray.get(value)

    results += timeit("client: get calls", get_small)


def benchmark_tasks_and_get_batch(ray, results):
    @ray.remote
    def small_value():
        return b"ok"

    def small_value_batch():
        submitted = [small_value.remote() for _ in range(1000)]
        ray.get(submitted)
        return 0

    results += timeit("client: tasks and get batch", small_value_batch)


def benchmark_put_calls(ray, results):
    def put_small():
        ray.put(0)

    results += timeit("client: put calls", put_small)


def benchmark_remote_put_calls(ray, results):
    @ray.remote
    def do_put_small():
        for _ in range(100):
            ray.put(0)

    def put_multi_small():
        ray.get([do_put_small.remote() for _ in range(10)])

    results += timeit("client: tasks and put batch", put_multi_small, 1000)


def benchmark_put_large(ray, results):
    arr = np.zeros(100 * 1024 * 1024, dtype=np.int64)

    def put_large():
        ray.put(arr)

    results += timeit("client: put gigabytes", put_large, 8 * 0.1)


def benchmark_simple_actor(ray, results):
    @ray.remote(num_cpus=0)
    class Actor:
        def small_value(self):
            return b"ok"

        def small_value_arg(self, x):
            return b"ok"

        def small_value_batch(self, n):
            ray.get([self.small_value.remote() for _ in range(n)])

    a = Actor.remote()

    def actor_sync():
        ray.get(a.small_value.remote())

    results += timeit("client: 1:1 actor calls sync", actor_sync)

    def actor_async():
        ray.get([a.small_value.remote() for _ in range(1000)])

    results += timeit("client: 1:1 actor calls async", actor_async, 1000)

    a = Actor.options(max_concurrency=16).remote()

    def actor_concurrent():
        ray.get([a.small_value.remote() for _ in range(1000)])

    results += timeit("client: 1:1 actor calls concurrent", actor_concurrent, 1000)


def main(results=None):
    results = results or []

    ray_config = {
        "_system_config": {"put_small_object_in_memory_store": True},
        "logging_level": logging.WARNING,
    }

    def ray_connect_handler(job_config=None, **ray_init_kwargs):
        from ray._private.client_mode_hook import disable_client_hook

        with disable_client_hook():
            import ray as real_ray

            if not real_ray.is_initialized():
                real_ray.init(**ray_config)

    for name, obj in inspect.getmembers(sys.modules[__name__]):
        if not name.startswith("benchmark_"):
            continue
        with ray_start_client_server(ray_connect_handler=ray_connect_handler) as ray:
            obj(ray, results)

    return results


if __name__ == "__main__":
    main()
=======
import inspect
import logging
import numpy as np
import sys

from ray.util.client.ray_client_helpers import ray_start_client_server

from ray._private.ray_microbenchmark_helpers import timeit


def benchmark_get_calls(ray, results):
    value = ray.put(0)

    def get_small():
        ray.get(value)

    results += timeit("client: get calls", get_small)


def benchmark_tasks_and_get_batch(ray, results):
    @ray.remote
    def small_value():
        return b"ok"

    def small_value_batch():
        submitted = [small_value.remote() for _ in range(1000)]
        ray.get(submitted)
        return 0

    results += timeit("client: tasks and get batch", small_value_batch)


def benchmark_put_calls(ray, results):
    def put_small():
        ray.put(0)

    results += timeit("client: put calls", put_small)


def benchmark_remote_put_calls(ray, results):
    @ray.remote
    def do_put_small():
        for _ in range(100):
            ray.put(0)

    def put_multi_small():
        ray.get([do_put_small.remote() for _ in range(10)])

    results += timeit("client: tasks and put batch", put_multi_small, 1000)


def benchmark_put_large(ray, results):
    arr = np.zeros(100 * 1024 * 1024, dtype=np.int64)

    def put_large():
        ray.put(arr)

    results += timeit("client: put gigabytes", put_large, 8 * 0.1)


def benchmark_simple_actor(ray, results):
    @ray.remote(num_cpus=0)
    class Actor:
        def small_value(self):
            return b"ok"

        def small_value_arg(self, x):
            return b"ok"

        def small_value_batch(self, n):
            ray.get([self.small_value.remote() for _ in range(n)])

    a = Actor.remote()

    def actor_sync():
        ray.get(a.small_value.remote())

    results += timeit("client: 1:1 actor calls sync", actor_sync)

    def actor_async():
        ray.get([a.small_value.remote() for _ in range(1000)])

    results += timeit("client: 1:1 actor calls async", actor_async, 1000)

    a = Actor.options(max_concurrency=16).remote()

    def actor_concurrent():
        ray.get([a.small_value.remote() for _ in range(1000)])

    results += timeit("client: 1:1 actor calls concurrent", actor_concurrent, 1000)


def main(results=None):
    results = results or []

    ray_config = {"logging_level": logging.WARNING}

    def ray_connect_handler(job_config=None, **ray_init_kwargs):
        from ray._private.client_mode_hook import disable_client_hook

        with disable_client_hook():
            import ray as real_ray

            if not real_ray.is_initialized():
                real_ray.init(**ray_config)

    for name, obj in inspect.getmembers(sys.modules[__name__]):
        if not name.startswith("benchmark_"):
            continue
        with ray_start_client_server(ray_connect_handler=ray_connect_handler) as ray:
            obj(ray, results)

    return results


if __name__ == "__main__":
    main()
>>>>>>> 19672688
<|MERGE_RESOLUTION|>--- conflicted
+++ resolved
@@ -1,240 +1,117 @@
-<<<<<<< HEAD
-import inspect
-import logging
-import numpy as np
-import sys
-
-from ray.util.client.ray_client_helpers import ray_start_client_server
-
-from ray._private.ray_microbenchmark_helpers import timeit
-
-
-def benchmark_get_calls(ray, results):
-    value = ray.put(0)
-
-    def get_small():
-        ray.get(value)
-
-    results += timeit("client: get calls", get_small)
-
-
-def benchmark_tasks_and_get_batch(ray, results):
-    @ray.remote
-    def small_value():
-        return b"ok"
-
-    def small_value_batch():
-        submitted = [small_value.remote() for _ in range(1000)]
-        ray.get(submitted)
-        return 0
-
-    results += timeit("client: tasks and get batch", small_value_batch)
-
-
-def benchmark_put_calls(ray, results):
-    def put_small():
-        ray.put(0)
-
-    results += timeit("client: put calls", put_small)
-
-
-def benchmark_remote_put_calls(ray, results):
-    @ray.remote
-    def do_put_small():
-        for _ in range(100):
-            ray.put(0)
-
-    def put_multi_small():
-        ray.get([do_put_small.remote() for _ in range(10)])
-
-    results += timeit("client: tasks and put batch", put_multi_small, 1000)
-
-
-def benchmark_put_large(ray, results):
-    arr = np.zeros(100 * 1024 * 1024, dtype=np.int64)
-
-    def put_large():
-        ray.put(arr)
-
-    results += timeit("client: put gigabytes", put_large, 8 * 0.1)
-
-
-def benchmark_simple_actor(ray, results):
-    @ray.remote(num_cpus=0)
-    class Actor:
-        def small_value(self):
-            return b"ok"
-
-        def small_value_arg(self, x):
-            return b"ok"
-
-        def small_value_batch(self, n):
-            ray.get([self.small_value.remote() for _ in range(n)])
-
-    a = Actor.remote()
-
-    def actor_sync():
-        ray.get(a.small_value.remote())
-
-    results += timeit("client: 1:1 actor calls sync", actor_sync)
-
-    def actor_async():
-        ray.get([a.small_value.remote() for _ in range(1000)])
-
-    results += timeit("client: 1:1 actor calls async", actor_async, 1000)
-
-    a = Actor.options(max_concurrency=16).remote()
-
-    def actor_concurrent():
-        ray.get([a.small_value.remote() for _ in range(1000)])
-
-    results += timeit("client: 1:1 actor calls concurrent", actor_concurrent, 1000)
-
-
-def main(results=None):
-    results = results or []
-
-    ray_config = {
-        "_system_config": {"put_small_object_in_memory_store": True},
-        "logging_level": logging.WARNING,
-    }
-
-    def ray_connect_handler(job_config=None, **ray_init_kwargs):
-        from ray._private.client_mode_hook import disable_client_hook
-
-        with disable_client_hook():
-            import ray as real_ray
-
-            if not real_ray.is_initialized():
-                real_ray.init(**ray_config)
-
-    for name, obj in inspect.getmembers(sys.modules[__name__]):
-        if not name.startswith("benchmark_"):
-            continue
-        with ray_start_client_server(ray_connect_handler=ray_connect_handler) as ray:
-            obj(ray, results)
-
-    return results
-
-
-if __name__ == "__main__":
-    main()
-=======
-import inspect
-import logging
-import numpy as np
-import sys
-
-from ray.util.client.ray_client_helpers import ray_start_client_server
-
-from ray._private.ray_microbenchmark_helpers import timeit
-
-
-def benchmark_get_calls(ray, results):
-    value = ray.put(0)
-
-    def get_small():
-        ray.get(value)
-
-    results += timeit("client: get calls", get_small)
-
-
-def benchmark_tasks_and_get_batch(ray, results):
-    @ray.remote
-    def small_value():
-        return b"ok"
-
-    def small_value_batch():
-        submitted = [small_value.remote() for _ in range(1000)]
-        ray.get(submitted)
-        return 0
-
-    results += timeit("client: tasks and get batch", small_value_batch)
-
-
-def benchmark_put_calls(ray, results):
-    def put_small():
-        ray.put(0)
-
-    results += timeit("client: put calls", put_small)
-
-
-def benchmark_remote_put_calls(ray, results):
-    @ray.remote
-    def do_put_small():
-        for _ in range(100):
-            ray.put(0)
-
-    def put_multi_small():
-        ray.get([do_put_small.remote() for _ in range(10)])
-
-    results += timeit("client: tasks and put batch", put_multi_small, 1000)
-
-
-def benchmark_put_large(ray, results):
-    arr = np.zeros(100 * 1024 * 1024, dtype=np.int64)
-
-    def put_large():
-        ray.put(arr)
-
-    results += timeit("client: put gigabytes", put_large, 8 * 0.1)
-
-
-def benchmark_simple_actor(ray, results):
-    @ray.remote(num_cpus=0)
-    class Actor:
-        def small_value(self):
-            return b"ok"
-
-        def small_value_arg(self, x):
-            return b"ok"
-
-        def small_value_batch(self, n):
-            ray.get([self.small_value.remote() for _ in range(n)])
-
-    a = Actor.remote()
-
-    def actor_sync():
-        ray.get(a.small_value.remote())
-
-    results += timeit("client: 1:1 actor calls sync", actor_sync)
-
-    def actor_async():
-        ray.get([a.small_value.remote() for _ in range(1000)])
-
-    results += timeit("client: 1:1 actor calls async", actor_async, 1000)
-
-    a = Actor.options(max_concurrency=16).remote()
-
-    def actor_concurrent():
-        ray.get([a.small_value.remote() for _ in range(1000)])
-
-    results += timeit("client: 1:1 actor calls concurrent", actor_concurrent, 1000)
-
-
-def main(results=None):
-    results = results or []
-
-    ray_config = {"logging_level": logging.WARNING}
-
-    def ray_connect_handler(job_config=None, **ray_init_kwargs):
-        from ray._private.client_mode_hook import disable_client_hook
-
-        with disable_client_hook():
-            import ray as real_ray
-
-            if not real_ray.is_initialized():
-                real_ray.init(**ray_config)
-
-    for name, obj in inspect.getmembers(sys.modules[__name__]):
-        if not name.startswith("benchmark_"):
-            continue
-        with ray_start_client_server(ray_connect_handler=ray_connect_handler) as ray:
-            obj(ray, results)
-
-    return results
-
-
-if __name__ == "__main__":
-    main()
->>>>>>> 19672688
+import inspect
+import logging
+import numpy as np
+import sys
+
+from ray.util.client.ray_client_helpers import ray_start_client_server
+
+from ray._private.ray_microbenchmark_helpers import timeit
+
+
+def benchmark_get_calls(ray, results):
+    value = ray.put(0)
+
+    def get_small():
+        ray.get(value)
+
+    results += timeit("client: get calls", get_small)
+
+
+def benchmark_tasks_and_get_batch(ray, results):
+    @ray.remote
+    def small_value():
+        return b"ok"
+
+    def small_value_batch():
+        submitted = [small_value.remote() for _ in range(1000)]
+        ray.get(submitted)
+        return 0
+
+    results += timeit("client: tasks and get batch", small_value_batch)
+
+
+def benchmark_put_calls(ray, results):
+    def put_small():
+        ray.put(0)
+
+    results += timeit("client: put calls", put_small)
+
+
+def benchmark_remote_put_calls(ray, results):
+    @ray.remote
+    def do_put_small():
+        for _ in range(100):
+            ray.put(0)
+
+    def put_multi_small():
+        ray.get([do_put_small.remote() for _ in range(10)])
+
+    results += timeit("client: tasks and put batch", put_multi_small, 1000)
+
+
+def benchmark_put_large(ray, results):
+    arr = np.zeros(100 * 1024 * 1024, dtype=np.int64)
+
+    def put_large():
+        ray.put(arr)
+
+    results += timeit("client: put gigabytes", put_large, 8 * 0.1)
+
+
+def benchmark_simple_actor(ray, results):
+    @ray.remote(num_cpus=0)
+    class Actor:
+        def small_value(self):
+            return b"ok"
+
+        def small_value_arg(self, x):
+            return b"ok"
+
+        def small_value_batch(self, n):
+            ray.get([self.small_value.remote() for _ in range(n)])
+
+    a = Actor.remote()
+
+    def actor_sync():
+        ray.get(a.small_value.remote())
+
+    results += timeit("client: 1:1 actor calls sync", actor_sync)
+
+    def actor_async():
+        ray.get([a.small_value.remote() for _ in range(1000)])
+
+    results += timeit("client: 1:1 actor calls async", actor_async, 1000)
+
+    a = Actor.options(max_concurrency=16).remote()
+
+    def actor_concurrent():
+        ray.get([a.small_value.remote() for _ in range(1000)])
+
+    results += timeit("client: 1:1 actor calls concurrent", actor_concurrent, 1000)
+
+
+def main(results=None):
+    results = results or []
+
+    ray_config = {"logging_level": logging.WARNING}
+
+    def ray_connect_handler(job_config=None, **ray_init_kwargs):
+        from ray._private.client_mode_hook import disable_client_hook
+
+        with disable_client_hook():
+            import ray as real_ray
+
+            if not real_ray.is_initialized():
+                real_ray.init(**ray_config)
+
+    for name, obj in inspect.getmembers(sys.modules[__name__]):
+        if not name.startswith("benchmark_"):
+            continue
+        with ray_start_client_server(ray_connect_handler=ray_connect_handler) as ray:
+            obj(ray, results)
+
+    return results
+
+
+if __name__ == "__main__":
+    main()