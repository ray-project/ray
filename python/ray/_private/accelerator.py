--- conflicted
+++ resolved
@@ -8,12 +8,8 @@
 import ray._private.ray_constants as ray_constants
 import ray._private.utils as utils
 import re
-<<<<<<< HEAD
-from typing import Iterable, Optional
+from typing import Callable, Iterable, Optional
 from ray._private.ray_constants import HPU_PACKAGE_AVAILABLE
-=======
-from typing import Callable, Iterable, Optional
->>>>>>> ce3116f4
 
 
 def update_resources_with_accelerator_type(resources: dict):
@@ -85,27 +81,15 @@
             accelerator type and resource count.
         accelerator_key: The key used to access the number of accelerators
             within `resources`. This can be:
-<<<<<<< HEAD
             ray_constants.NEURON_CORES or ray_constants.TPU or ray_constants.HPU
-        accelerator_type: The name of the accelerator type. This
-            is the unique identifier of the accelerator version, e.g.
-            ray_constants.AWS_NEURON_CORE or ray_constants.GOOGLE_TPU_V4 or ray_constants.INTEL_GAUDI.
-        visible_ids: The visible IDs specified by the user. This is typically
-            controlled by an environment variable, e.g. NEURON_RT_VISIBLE_CORES
-            or TPU_VISIBLE_CHIPS or HABANA_VISIBLE_MODULES.
-        autodetected_accelerators: The number of accelerators autodetected
-            on the machine.
-=======
-            ray_constants.NEURON_CORES or ray_constants.TPU
         get_accelerator_type: A function that returns the name of the accelerator
             type. This is the unique identifier of the accelerator version, e.g.
-            ray_constants.AWS_NEURON_CORE or ray_constants.GOOGLE_TPU_V4.
+            ray_constants.AWS_NEURON_CORE or ray_constants.GOOGLE_TPU_V4 or ray_constants.INTEL_GAUDI.
         get_visible_ids: A function that returns the visible IDs specified by the user.
             This is typically controlled by an environment variable, e.g.
-            NEURON_RT_VISIBLE_CORES or TPU_VISIBLE_CHIPS.
+            NEURON_RT_VISIBLE_CORES or TPU_VISIBLE_CHIPS or HABANA_VISIBLE_MODULES.
         autodetected_accelerators: A function that returns the number of
             accelerators autodetected on the machine.
->>>>>>> ce3116f4
         visible_devices_env_variable: The environment variable a user uses
             to specify which devices are visible.
 
@@ -297,11 +281,8 @@
     """
     expected_pattern = re.compile(r"^v\d+[a-zA-Z]*-\d+$")
     if not expected_pattern.match(accelerator_type):
-<<<<<<< HEAD
-        raise ValueError(
-            "`acceleratorType` should match v(generation)-(cores/chips). "
-            f"Got {accelerator_type}."
-        )
+        return False
+    return True
 
 
 def _autodetect_hpu_type() -> str:
@@ -336,8 +317,4 @@
             logging.info("HPU devices not available")
             return 0
     else:
-        return 0
-=======
-        return False
-    return True
->>>>>>> ce3116f4
+        return 0