from ray._raylet import StreamRedirector
from ray._private.utils import open_log
import sys


<<<<<<< HEAD
def log_batch_dict_to_proto(log_json: dict) -> LogBatch:
    """Converts a dict containing a batch of logs to a LogBatch proto."""
    return LogBatch(
        ip=log_json.get("ip"),
        # Cast to support string pid like "gcs".
        pid=str(log_json.get("pid")) if log_json.get("pid") else None,
        # Job ID as a hex string.
        job_id=log_json.get("job"),
        is_error=bool(log_json.get("is_err")),
        lines=log_json.get("lines"),
        actor_name=log_json.get("actor_name"),
        task_name=log_json.get("task_name"),
        user_actor_name=log_json.get("user_actor_name"),
    )
=======
def redirect_stdout_stderr_if_needed(
    stdout_filepath: str,
    stderr_filepath: str,
    rotation_bytes: int,
    rotation_backup_count: int,
):
    """This function sets up redirection for stdout and stderr if needed, based on the given rotation parameters.
>>>>>>> 4919aa49

    params:
    stdout_filepath: the filepath stdout will be redirected to; if empty, stdout will not be redirected.
    stderr_filepath: the filepath stderr will be redirected to; if empty, stderr will not be redirected.
    rotation_bytes: number of bytes which triggers file rotation.
    rotation_backup_count: the max size of rotation files.
    """

<<<<<<< HEAD
def log_batch_proto_to_dict(log_batch: LogBatch) -> dict:
    """Converts a LogBatch proto to a dict containing a batch of logs."""
    return {
        "ip": log_batch.ip,
        "pid": log_batch.pid,
        "job": log_batch.job_id,
        "is_err": log_batch.is_error,
        "lines": log_batch.lines,
        "actor_name": log_batch.actor_name,
        "task_name": log_batch.task_name,
        "user_actor_name": log_batch.user_actor_name,
    }
=======
    # Setup redirection for stdout and stderr.
    if stdout_filepath:
        StreamRedirector.redirect_stdout(
            stdout_filepath,
            rotation_bytes,
            rotation_backup_count,
            False,  # tee_to_stdout
            False,  # tee_to_stderr
        )
    if stderr_filepath:
        StreamRedirector.redirect_stderr(
            stderr_filepath,
            rotation_bytes,
            rotation_backup_count,
            False,  # tee_to_stdout
            False,  # tee_to_stderr
        )

    # Setup python system stdout/stderr.
    stdout_fileno = sys.stdout.fileno()
    stderr_fileno = sys.stderr.fileno()
    # We also manually set sys.stdout and sys.stderr because that seems to
    # have an effect on the output buffering. Without doing this, stdout
    # and stderr are heavily buffered resulting in seemingly lost logging
    # statements. We never want to close the stdout file descriptor, dup2 will
    # close it when necessary and we don't want python's GC to close it.
    sys.stdout = open_log(stdout_fileno, unbuffered=True, closefd=False)
    sys.stderr = open_log(stderr_fileno, unbuffered=True, closefd=False)
>>>>>>> 4919aa49
<|MERGE_RESOLUTION|>--- conflicted
+++ resolved
@@ -3,22 +3,6 @@
 import sys
 
 
-<<<<<<< HEAD
-def log_batch_dict_to_proto(log_json: dict) -> LogBatch:
-    """Converts a dict containing a batch of logs to a LogBatch proto."""
-    return LogBatch(
-        ip=log_json.get("ip"),
-        # Cast to support string pid like "gcs".
-        pid=str(log_json.get("pid")) if log_json.get("pid") else None,
-        # Job ID as a hex string.
-        job_id=log_json.get("job"),
-        is_error=bool(log_json.get("is_err")),
-        lines=log_json.get("lines"),
-        actor_name=log_json.get("actor_name"),
-        task_name=log_json.get("task_name"),
-        user_actor_name=log_json.get("user_actor_name"),
-    )
-=======
 def redirect_stdout_stderr_if_needed(
     stdout_filepath: str,
     stderr_filepath: str,
@@ -26,7 +10,6 @@
     rotation_backup_count: int,
 ):
     """This function sets up redirection for stdout and stderr if needed, based on the given rotation parameters.
->>>>>>> 4919aa49
 
     params:
     stdout_filepath: the filepath stdout will be redirected to; if empty, stdout will not be redirected.
@@ -35,20 +18,6 @@
     rotation_backup_count: the max size of rotation files.
     """
 
-<<<<<<< HEAD
-def log_batch_proto_to_dict(log_batch: LogBatch) -> dict:
-    """Converts a LogBatch proto to a dict containing a batch of logs."""
-    return {
-        "ip": log_batch.ip,
-        "pid": log_batch.pid,
-        "job": log_batch.job_id,
-        "is_err": log_batch.is_error,
-        "lines": log_batch.lines,
-        "actor_name": log_batch.actor_name,
-        "task_name": log_batch.task_name,
-        "user_actor_name": log_batch.user_actor_name,
-    }
-=======
     # Setup redirection for stdout and stderr.
     if stdout_filepath:
         StreamRedirector.redirect_stdout(
@@ -76,5 +45,4 @@
     # statements. We never want to close the stdout file descriptor, dup2 will
     # close it when necessary and we don't want python's GC to close it.
     sys.stdout = open_log(stdout_fileno, unbuffered=True, closefd=False)
-    sys.stderr = open_log(stderr_fileno, unbuffered=True, closefd=False)
->>>>>>> 4919aa49
+    sys.stderr = open_log(stderr_fileno, unbuffered=True, closefd=False)