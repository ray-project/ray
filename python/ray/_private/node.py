--- conflicted
+++ resolved
@@ -256,55 +256,6 @@
         assert node_ip_address is not None
         ray_params.update_if_absent(node_ip_address=node_ip_address)
         self._node_ip_address = node_ip_address
-<<<<<<< HEAD
-=======
-        if not connect_only:
-            ray._private.services.write_node_ip_address(
-                self.get_session_dir_path(), node_ip_address
-            )
-
-        if ray_params.raylet_ip_address:
-            raylet_ip_address = ray_params.raylet_ip_address
-        else:
-            raylet_ip_address = node_ip_address
-
-        if raylet_ip_address != node_ip_address and (not connect_only or head):
-            raise ValueError(
-                "The raylet IP address should only be different than the node "
-                "IP address when connecting to an existing raylet; i.e., when "
-                "head=False and connect_only=True."
-            )
-        self._raylet_ip_address = raylet_ip_address
-
-        # Validate and initialize the persistent storage API.
-        if head:
-            storage._init_storage(ray_params.storage, is_head=True)
-        else:
-            if not self._default_worker:
-                storage_uri = ray._private.services.get_storage_uri_from_internal_kv()
-            else:
-                storage_uri = ray_params.storage
-            storage._init_storage(storage_uri, is_head=False)
-
-        self._object_spilling_enabled = self._get_object_spilling_enabled()
-        self._object_spilling_config = self._get_object_spilling_config()
-        logger.debug(
-            f"Starting node with object spilling config: object_spilling_enabled={self._object_spilling_enabled}, object_spilling_config={self._object_spilling_config}"
-        )
-
-        # Obtain the fallback directoy from the object spilling config
-        # Currently, we set the fallback directory to be the same as the object spilling
-        # path when the object spills to file system
-        self._fallback_directory = None
-        if self._object_spilling_config:
-            config = json.loads(self._object_spilling_config)
-            if config.get("type") == "filesystem":
-                directory_path = config.get("params", {}).get("directory_path")
-                if isinstance(directory_path, list):
-                    self._fallback_directory = directory_path[0]
-                elif isinstance(directory_path, str):
-                    self._fallback_directory = directory_path
->>>>>>> 6591bf61
 
         # It creates a session_dir.
         self._init_temp()
@@ -340,9 +291,10 @@
                 self._ray_params.raylet_socket_name, default_prefix="raylet"
             )
 
+        self._object_spilling_enabled = self._get_object_spilling_enabled()
         self._object_spilling_config = self._get_object_spilling_config()
         logger.debug(
-            f"Starting node with object spilling config: {self._object_spilling_config}"
+            f"Starting node with object spilling config: object_spilling_enabled={self._object_spilling_enabled}, object_spilling_config={self._object_spilling_config}"
         )
 
         # Obtain the fallback directoy from the object spilling config
