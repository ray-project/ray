--- conflicted
+++ resolved
@@ -272,12 +272,6 @@
                 or self._raylet_socket_name is None
                 or self._ray_params.node_manager_port is None
             ):
-<<<<<<< HEAD
-                # Get the address info of the processes to connect to from GCS.
-                node_info = ray._private.services.get_node_to_connect_for_driver(
-                    self.gcs_address,
-                    self._node_ip_address,
-=======
                 # Get the address info of the processes to connect to
                 # from Redis or GCS.
                 assert node_to_connect_info is not None
@@ -287,7 +281,6 @@
                 self._raylet_socket_name = node_to_connect_info.raylet_socket_name
                 self._ray_params.node_manager_port = (
                     node_to_connect_info.node_manager_port
->>>>>>> 9c6d6edc
                 )
         else:
             # If the user specified a socket name, use it.
@@ -980,102 +973,6 @@
 
             validate_socket_filepath(result.split("://", 1)[-1])
         return result
-
-<<<<<<< HEAD
-    def _wait_and_get_for_node_address(self, timeout_s: int = 60) -> str:
-        """Wait until the RAY_NODE_IP_FILENAME file is avialable.
-
-        RAY_NODE_IP_FILENAME is created when a ray instance is started.
-
-        Args:
-            timeout_s: If the ip address is not found within this
-                timeout, it will raise ValueError.
-        Returns:
-            The node_ip_address of the current session if it finds it
-            within timeout_s.
-        """
-        for i in range(timeout_s):
-            node_ip_address = ray._private.services.get_cached_node_ip_address(
-                self.get_session_dir_path()
-            )
-
-            if node_ip_address is not None:
-                return node_ip_address
-
-            time.sleep(1)
-            if i % 10 == 0:
-                logger.info(
-                    f"Can't find a `{ray_constants.RAY_NODE_IP_FILENAME}` "
-                    f"file from {self.get_session_dir_path()}. "
-                    "Have you started Ray instance using "
-                    "`ray start` or `ray.init`?"
-                )
-
-        raise ValueError(
-            f"Can't find a `{ray_constants.RAY_NODE_IP_FILENAME}` "
-            f"file from {self.get_session_dir_path()}. "
-            f"for {timeout_s} seconds. "
-            "A ray instance hasn't started. "
-            "Did you do `ray start` or `ray.init` on this host?"
-        )
-=======
-    def _get_cached_port(
-        self, port_name: str, default_port: Optional[int] = None
-    ) -> int:
-        """Get a port number from a cache on this node.
-
-        Different driver processes on a node should use the same ports for
-        some purposes, e.g. exporting metrics.  This method returns a port
-        number for the given port name and caches it in a file.  If the
-        port isn't already cached, an unused port is generated and cached.
-
-        Args:
-            port_name: The name of the port, e.g. metrics_export_port.
-            default_port: The port to return and cache if no port has already been
-                cached for the given port_name. If None, an unused port is generated
-                and cached.
-
-        Returns:
-            int: The port number.
-        """
-        file_path = os.path.join(self.get_session_dir_path(), "ports_by_node.json")
-
-        # Make sure only the ports in RAY_CACHED_PORTS are cached.
-        assert port_name in ray_constants.RAY_ALLOWED_CACHED_PORTS
-
-        # Maps a Node.unique_id to a dict that maps port names to port numbers.
-        ports_by_node: Dict[str, Dict[str, int]] = defaultdict(dict)
-
-        with FileLock(file_path + ".lock"):
-            if not os.path.exists(file_path):
-                with open(file_path, "w") as f:
-                    json.dump({}, f)
-
-            with open(file_path, "r") as f:
-                ports_by_node.update(json.load(f))
-
-            if (
-                self.unique_id in ports_by_node
-                and port_name in ports_by_node[self.unique_id]
-            ):
-                # The port has already been cached at this node, so use it.
-                port = int(ports_by_node[self.unique_id][port_name])
-            else:
-                # Pick a new port to use and cache it at this node.
-                allocated_ports = set(ports_by_node[self.unique_id].values())
-
-                if default_port is not None and default_port in allocated_ports:
-                    # The default port is already in use, so don't use it.
-                    default_port = None
-
-                port = default_port or self._get_unused_port(allocated_ports)
-
-                ports_by_node[self.unique_id][port_name] = port
-                with open(file_path, "w") as f:
-                    json.dump(ports_by_node, f)
-
-        return port
->>>>>>> 9c6d6edc
 
     def start_reaper_process(self):
         """
