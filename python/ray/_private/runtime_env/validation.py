import logging
from pathlib import Path
import sys
from typing import Dict, List, Optional, Union

from collections import OrderedDict
import yaml

logger = logging.getLogger(__name__)


def validate_uri(uri: str):
    if not isinstance(uri, str):
        raise TypeError(
            "URIs for working_dir and py_modules must be " f"strings, got {type(uri)}."
        )

    try:
        from ray._private.runtime_env.packaging import parse_uri, Protocol

        protocol, path = parse_uri(uri)
    except ValueError:
        raise ValueError(
            f"{uri} is not a valid URI. Passing directories or modules to "
            "be dynamically uploaded is only supported at the job level "
            "(i.e., passed to `ray.init`)."
        )

    if (
        protocol in Protocol.remote_protocols()
        and not path.endswith(".zip")
        and not path.endswith(".whl")
    ):
        raise ValueError("Only .zip or .whl files supported for remote URIs.")


def _handle_local_deps_requirement_file(requirements_file: str):
    """Read the given [requirements_file], and return all required dependencies."""
    requirements_path = Path(requirements_file)
    if not requirements_path.is_file():
        raise ValueError(f"{requirements_path} is not a valid file")
    return requirements_path.read_text().strip().split("\n")


def parse_and_validate_py_modules(py_modules: List[str]) -> List[str]:
    """Parses and validates a 'py_modules' option.

    This should be a list of URIs.
    """
    if not isinstance(py_modules, list):
        raise TypeError(
            "`py_modules` must be a list of strings, got " f"{type(py_modules)}."
        )

    for uri in py_modules:
        validate_uri(uri)

    return py_modules


def parse_and_validate_working_dir(working_dir: str) -> str:
    """Parses and validates a 'working_dir' option.

    This should be a URI.
    """
    assert working_dir is not None

    if not isinstance(working_dir, str):
        raise TypeError("`working_dir` must be a string, got " f"{type(working_dir)}.")

    validate_uri(working_dir)

    return working_dir


def parse_and_validate_conda(conda: Union[str, dict]) -> Union[str, dict]:
    """Parses and validates a user-provided 'conda' option.

    Conda can be one of three cases:
        1) A dictionary describing the env. This is passed through directly.
        2) A string referring to the name of a preinstalled conda env.
        3) A string pointing to a local conda YAML file. This is detected
           by looking for a '.yaml' or '.yml' suffix. In this case, the file
           will be read as YAML and passed through as a dictionary.
    """
    assert conda is not None

    if sys.platform == "win32":
        logger.warning(
            "runtime environment support is experimental on Windows. "
            "If you run into issues please file a report at "
            "https://github.com/ray-project/ray/issues."
        )

    result = None
    if isinstance(conda, str):
        yaml_file = Path(conda)
        if yaml_file.suffix in (".yaml", ".yml"):
            if not yaml_file.is_file():
                raise ValueError(f"Can't find conda YAML file {yaml_file}.")
            try:
                result = yaml.safe_load(yaml_file.read_text())
            except Exception as e:
                raise ValueError(f"Failed to read conda file {yaml_file}: {e}.")
        else:
            # Assume it's a pre-existing conda environment name.
            result = conda
    elif isinstance(conda, dict):
        result = conda
    else:
        raise TypeError(
            "runtime_env['conda'] must be of type str or " f"dict, got {type(conda)}."
        )

    return result


# TODO(hjiang): More package installation options to implement:
# 1. `pip_check` has different semantics for `uv` and `pip`, see
# https://github.com/astral-sh/uv/pull/2544/files, consider whether we need to support
# it; or simply ignore the field when people come from `pip`.
def parse_and_validate_uv(uv: Union[str, List[str], Dict]) -> Optional[Dict]:
    """Parses and validates a user-provided 'uv' option.

    The value of the input 'uv' field can be one of two cases:
        1) A List[str] describing the requirements. This is passed through.
           Example usage: ["tensorflow", "requests"]
        2) a string containing the path to a local pip “requirements.txt” file.
        3) A python dictionary that has one field:
            a) packages (required, List[str]): a list of uv packages, it same as 1).

    The returned parsed value will be a list of packages. If a Ray library
    (e.g. "ray[serve]") is specified, it will be deleted and replaced by its
    dependencies (e.g. "uvicorn", "requests").
    """
    assert uv is not None
    if sys.platform == "win32":
        logger.warning(
            "runtime environment support is experimental on Windows. "
            "If you run into issues please file a report at "
            "https://github.com/ray-project/ray/issues."
        )

    result: str = ""
    if isinstance(uv, str):
        uv_list = _handle_local_deps_requirement_file(uv)
        result = dict(packages=uv_list)
    elif isinstance(uv, list) and all(isinstance(dep, str) for dep in uv):
        result = dict(packages=uv)
    elif isinstance(uv, dict):
        if set(uv.keys()) - {"packages", "uv_version"}:
            raise ValueError(
                "runtime_env['uv'] can only have these fields: "
                "packages and uv_version, but got: "
                f"{list(uv.keys())}"
            )
        if "packages" not in uv:
            raise ValueError(
                f"runtime_env['uv'] must include field 'packages', but got {uv}"
            )
        if "uv_version" in uv and not isinstance(uv["uv_version"], str):
            raise TypeError(
<<<<<<< HEAD
                "runtime_env['uv']['uv_version'] must be of type bool, "
=======
                "runtime_env['uv']['uv_version'] must be of type str, "
>>>>>>> 0251a3ee
                f"got {type(uv['uv_version'])}"
            )

        result = uv.copy()
        if not isinstance(uv["packages"], list):
            raise ValueError(
                "runtime_env['uv']['packages'] must be of type list, "
                f"got: {type(uv['packages'])}"
            )
    else:
        raise TypeError(
            "runtime_env['uv'] must be of type " f"List[str], or dict, got {type(uv)}"
        )

    # Deduplicate packages for package lists.
    result["packages"] = list(OrderedDict.fromkeys(result["packages"]))

    if len(result["packages"]) == 0:
        result = None
    logger.debug(f"Rewrote runtime_env `uv` field from {uv} to {result}.")
    return result


def parse_and_validate_pip(pip: Union[str, List[str], Dict]) -> Optional[Dict]:
    """Parses and validates a user-provided 'pip' option.

    The value of the input 'pip' field can be one of two cases:
        1) A List[str] describing the requirements. This is passed through.
        2) A string pointing to a local requirements file. In this case, the
           file contents will be read split into a list.
        3) A python dictionary that has three fields:
            a) packages (required, List[str]): a list of pip packages, it same as 1).
            b) pip_check (optional, bool): whether to enable pip check at the end of pip
               install, default to False.
            c) pip_version (optional, str): the version of pip, ray will spell
               the package name 'pip' in front of the `pip_version` to form the final
               requirement string, the syntax of a requirement specifier is defined in
               full in PEP 508.

    The returned parsed value will be a list of pip packages. If a Ray library
    (e.g. "ray[serve]") is specified, it will be deleted and replaced by its
    dependencies (e.g. "uvicorn", "requests").
    """
    assert pip is not None

    result = None
    if sys.platform == "win32":
        logger.warning(
            "runtime environment support is experimental on Windows. "
            "If you run into issues please file a report at "
            "https://github.com/ray-project/ray/issues."
        )
    if isinstance(pip, str):
        # We have been given a path to a requirements.txt file.
        pip_list = _handle_local_deps_requirement_file(pip)
        result = dict(packages=pip_list, pip_check=False)
    elif isinstance(pip, list) and all(isinstance(dep, str) for dep in pip):
        result = dict(packages=pip, pip_check=False)
    elif isinstance(pip, dict):
        if set(pip.keys()) - {"packages", "pip_check", "pip_version"}:
            raise ValueError(
                "runtime_env['pip'] can only have these fields: "
                "packages, pip_check and pip_version, but got: "
                f"{list(pip.keys())}"
            )

        if "pip_check" in pip and not isinstance(pip["pip_check"], bool):
            raise TypeError(
                "runtime_env['pip']['pip_check'] must be of type bool, "
                f"got {type(pip['pip_check'])}"
            )
        if "pip_version" in pip:
            if not isinstance(pip["pip_version"], str):
                raise TypeError(
                    "runtime_env['pip']['pip_version'] must be of type str, "
                    f"got {type(pip['pip_version'])}"
                )
        result = pip.copy()
        result["pip_check"] = pip.get("pip_check", False)
        if "packages" not in pip:
            raise ValueError(
                f"runtime_env['pip'] must include field 'packages', but got {pip}"
            )
        elif isinstance(pip["packages"], str):
            result["packages"] = _handle_local_deps_requirement_file(pip["packages"])
        elif not isinstance(pip["packages"], list):
            raise ValueError(
                "runtime_env['pip']['packages'] must be of type str of list, "
                f"got: {type(pip['packages'])}"
            )
    else:
        raise TypeError(
            "runtime_env['pip'] must be of type str or " f"List[str], got {type(pip)}"
        )

    # Eliminate duplicates to prevent `pip install` from erroring. Use
    # OrderedDict to preserve the order of the list.  This makes the output
    # deterministic and easier to debug, because pip install can have
    # different behavior depending on the order of the input.
    result["packages"] = list(OrderedDict.fromkeys(result["packages"]))

    if len(result["packages"]) == 0:
        result = None

    logger.debug(f"Rewrote runtime_env `pip` field from {pip} to {result}.")

    return result


def parse_and_validate_container(container: List[str]) -> List[str]:
    """Parses and validates a user-provided 'container' option.

    This is passed through without validation (for now).
    """
    assert container is not None
    return container


def parse_and_validate_excludes(excludes: List[str]) -> List[str]:
    """Parses and validates a user-provided 'excludes' option.

    This is validated to verify that it is of type List[str].

    If an empty list is passed, we return `None` for consistency.
    """
    assert excludes is not None

    if isinstance(excludes, list) and len(excludes) == 0:
        return None

    if isinstance(excludes, list) and all(isinstance(path, str) for path in excludes):
        return excludes
    else:
        raise TypeError(
            "runtime_env['excludes'] must be of type "
            f"List[str], got {type(excludes)}"
        )


def parse_and_validate_env_vars(env_vars: Dict[str, str]) -> Optional[Dict[str, str]]:
    """Parses and validates a user-provided 'env_vars' option.

    This is validated to verify that all keys and vals are strings.

    If an empty dictionary is passed, we return `None` for consistency.

    Args:
        env_vars: A dictionary of environment variables to set in the
            runtime environment.

    Returns:
        The validated env_vars dictionary, or None if it was empty.

    Raises:
        TypeError: If the env_vars is not a dictionary of strings. The error message
            will include the type of the invalid value.
    """
    assert env_vars is not None
    if len(env_vars) == 0:
        return None

    if not isinstance(env_vars, dict):
        raise TypeError(
            "runtime_env['env_vars'] must be of type "
            f"Dict[str, str], got {type(env_vars)}"
        )

    for key, val in env_vars.items():
        if not isinstance(key, str):
            raise TypeError(
                "runtime_env['env_vars'] must be of type "
                f"Dict[str, str], but the key {key} is of type {type(key)}"
            )
        if not isinstance(val, str):
            raise TypeError(
                "runtime_env['env_vars'] must be of type "
                f"Dict[str, str], but the value {val} is of type {type(val)}"
            )

    return env_vars


# Dictionary mapping runtime_env options with the function to parse and
# validate them.
OPTION_TO_VALIDATION_FN = {
    "py_modules": parse_and_validate_py_modules,
    "working_dir": parse_and_validate_working_dir,
    "excludes": parse_and_validate_excludes,
    "conda": parse_and_validate_conda,
    "pip": parse_and_validate_pip,
    "uv": parse_and_validate_uv,
    "env_vars": parse_and_validate_env_vars,
    "container": parse_and_validate_container,
}<|MERGE_RESOLUTION|>--- conflicted
+++ resolved
@@ -160,11 +160,7 @@
             )
         if "uv_version" in uv and not isinstance(uv["uv_version"], str):
             raise TypeError(
-<<<<<<< HEAD
-                "runtime_env['uv']['uv_version'] must be of type bool, "
-=======
                 "runtime_env['uv']['uv_version'] must be of type str, "
->>>>>>> 0251a3ee
                 f"got {type(uv['uv_version'])}"
             )
 
