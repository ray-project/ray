import logging
import os
from pathlib import Path
import sys
from typing import Any, Dict, List, Optional, Set, Union
import yaml

import ray
from ray._private.runtime_env.plugin import (RuntimeEnvPlugin,
                                             encode_plugin_uri)
from ray._private.runtime_env.utils import RuntimeEnv
from ray._private.utils import import_attr
from ray._private.runtime_env.conda import get_uri as get_conda_uri
from ray._private.runtime_env.pip import get_uri as get_pip_uri

logger = logging.getLogger(__name__)


def validate_uri(uri: str):
    if not isinstance(uri, str):
        raise TypeError("URIs for working_dir and py_modules must be "
                        f"strings, got {type(uri)}.")

    try:
        from ray._private.runtime_env.packaging import parse_uri, Protocol
        protocol, path = parse_uri(uri)
    except ValueError:
        raise ValueError(
            f"{uri} is not a valid URI. Passing directories or modules to "
            "be dynamically uploaded is only supported at the job level "
            "(i.e., passed to `ray.init`).")

    if protocol in Protocol.remote_protocols() and not path.endswith(".zip"):
        raise ValueError("Only .zip files supported for remote URIs.")


def parse_and_validate_py_modules(py_modules: List[str]) -> List[str]:
    """Parses and validates a 'py_modules' option.

    This should be a list of URIs.
    """
    if not isinstance(py_modules, list):
        raise TypeError("`py_modules` must be a list of strings, got "
                        f"{type(py_modules)}.")

    for uri in py_modules:
        validate_uri(uri)

    return py_modules


def parse_and_validate_working_dir(working_dir: str) -> str:
    """Parses and validates a 'working_dir' option.

    This should be a URI.
    """
    assert working_dir is not None

    if not isinstance(working_dir, str):
        raise TypeError("`working_dir` must be a string, got "
                        f"{type(working_dir)}.")

    validate_uri(working_dir)

    return working_dir


def parse_and_validate_conda(conda: Union[str, dict]) -> Union[str, dict]:
    """Parses and validates a user-provided 'conda' option.

    Conda can be one of three cases:
        1) A dictionary describing the env. This is passed through directly.
        2) A string referring to the name of a preinstalled conda env.
        3) A string pointing to a local conda YAML file. This is detected
           by looking for a '.yaml' or '.yml' suffix. In this case, the file
           will be read as YAML and passed through as a dictionary.
    """
    assert conda is not None

    result = None
    if sys.platform == "win32":
        raise NotImplementedError("The 'conda' field in runtime_env "
                                  "is not currently supported on "
                                  "Windows.")
    elif isinstance(conda, str):
        yaml_file = Path(conda)
        if yaml_file.suffix in (".yaml", ".yml"):
            if not yaml_file.is_file():
                raise ValueError(f"Can't find conda YAML file {yaml_file}.")
            try:
                result = yaml.safe_load(yaml_file.read_text())
            except Exception as e:
                raise ValueError(
                    f"Failed to read conda file {yaml_file}: {e}.")
        else:
            # Assume it's a pre-existing conda environment name.
            result = conda
    elif isinstance(conda, dict):
        result = conda
    else:
        raise TypeError("runtime_env['conda'] must be of type str or "
                        f"dict, got {type(conda)}.")

    return result


def parse_and_validate_pip(pip: Union[str, List[str]]) -> Optional[List[str]]:
    """Parses and validates a user-provided 'pip' option.

    Conda can be one of two cases:
        1) A List[str] describing the requirements. This is passed through.
        2) A string pointing to a local requirements file. In this case, the
           file contents will be read split into a list.
    """
    assert pip is not None

    result = None
    if sys.platform == "win32":
        raise NotImplementedError("The 'pip' field in runtime_env "
                                  "is not currently supported on "
                                  "Windows.")
    elif isinstance(pip, str):
        # We have been given a path to a requirements.txt file.
        pip_file = Path(pip)
        if not pip_file.is_file():
            raise ValueError(f"{pip_file} is not a valid file")
        result = pip_file.read_text().strip().split("\n")
    elif isinstance(pip, list) and all(isinstance(dep, str) for dep in pip):
        if len(pip) == 0:
            result = None
        else:
            result = pip
    else:
        raise TypeError("runtime_env['pip'] must be of type str or "
                        f"List[str], got {type(pip)}")

    return result


def parse_and_validate_container(container: List[str]) -> List[str]:
    """Parses and validates a user-provided 'container' option.

    This is passed through without validation (for now).
    """
    assert container is not None
    return container


def parse_and_validate_excludes(excludes: List[str]) -> List[str]:
    """Parses and validates a user-provided 'excludes' option.

    This is validated to verify that it is of type List[str].

    If an empty list is passed, we return `None` for consistency.
    """
    assert excludes is not None

    if isinstance(excludes, list) and len(excludes) == 0:
        return None

    if (isinstance(excludes, list)
            and all(isinstance(path, str) for path in excludes)):
        return excludes
    else:
        raise TypeError("runtime_env['excludes'] must be of type "
                        f"List[str], got {type(excludes)}")


def parse_and_validate_env_vars(
        env_vars: Dict[str, str]) -> Optional[Dict[str, str]]:
    """Parses and validates a user-provided 'env_vars' option.

    This is validated to verify that all keys and vals are strings.

    If an empty dictionary is passed, we return `None` for consistency.
    """
    assert env_vars is not None
    if len(env_vars) == 0:
        return None

    if not (isinstance(env_vars, dict) and all(
            isinstance(k, str) and isinstance(v, str)
            for (k, v) in env_vars.items())):
        raise TypeError("runtime_env['env_vars'] must be of type "
                        "Dict[str, str]")

    return env_vars


# Dictionary mapping runtime_env options with the function to parse and
# validate them.
OPTION_TO_VALIDATION_FN = {
    "py_modules": parse_and_validate_py_modules,
    "working_dir": parse_and_validate_working_dir,
    "excludes": parse_and_validate_excludes,
    "conda": parse_and_validate_conda,
    "pip": parse_and_validate_pip,
    "env_vars": parse_and_validate_env_vars,
    "container": parse_and_validate_container,
}


class ParsedRuntimeEnv(dict):
    """An internal wrapper for runtime_env that is parsed and validated.

    This should be constructed from user-provided input (the API runtime_env)
    and used everywhere that the runtime_env is passed around internally.

    All options in the resulting dictionary will have non-None values.

    Currently supported options:
        py_modules (List[URI]): List of URIs (either in the GCS or external
            storage), each of which is a zip file that will be unpacked and
            inserted into the PYTHONPATH of the workers.
        working_dir (URI): URI (either in the GCS or external storage) of a zip
            file that will be unpacked in the directory of each task/actor.
        pip (List[str] | str): Either a list of pip packages, or a string
            containing the path to a pip requirements.txt file.
        conda (dict | str): Either the conda YAML config, the name of a
            local conda env (e.g., "pytorch_p36"), or the path to a conda
            environment.yaml file.
            The Ray dependency will be automatically injected into the conda
            env to ensure compatibility with the cluster Ray. The conda name
            may be mangled automatically to avoid conflicts between runtime
            envs.
            This field cannot be specified at the same time as the 'pip' field.
            To use pip with conda, please specify your pip dependencies within
            the conda YAML config:
            https://conda.io/projects/conda/en/latest/user-guide/tasks/manage-e
            nvironments.html#create-env-file-manually
            Examples:
                {"channels": ["defaults"], "dependencies": ["codecov"]}
                "pytorch_p36"   # Found on DLAMIs
        container (dict): Require a given (Docker) container image,
            The Ray worker process will run in a container with this image.
            The `worker_path` is the default_worker.py path.
            The `run_options` list spec is here:
            https://docs.docker.com/engine/reference/run/
            Examples:
                {"image": "anyscale/ray-ml:nightly-py38-cpu",
                 "worker_path": "/root/python/ray/workers/default_worker.py",
                 "run_options": ["--cap-drop SYS_ADMIN","--log-level=debug"]}
        env_vars (dict): Environment variables to set.
            Examples:
                {"OMP_NUM_THREADS": "32", "TF_WARNINGS": "none"}
    """

    known_fields: Set[str] = {
        "py_modules",
        "working_dir",
        "conda",
        "pip",
        "container",
        "excludes",
        "env_vars",
        "_ray_release",
        "_ray_commit",
        "_inject_current_ray",
        "plugins",
        "eager_install",
    }

    def __init__(self, runtime_env: Dict[str, Any], _validate: bool = True):
        super().__init__()
        self._cached_pb = None

        # Blindly trust that the runtime_env has already been validated.
        # This is dangerous and should only be used internally (e.g., on the
        # deserialization codepath.
        if not _validate:
            self.update(runtime_env)
            return

        if runtime_env.get("conda") and runtime_env.get("pip"):
            raise ValueError(
                "The 'pip' field and 'conda' field of "
                "runtime_env cannot both be specified.\n"
                f"specified pip field: {runtime_env['pip']}\n"
                f"specified conda field: {runtime_env['conda']}\n"
                "To use pip with conda, please only set the 'conda' "
                "field, and specify your pip dependencies "
                "within the conda YAML config dict: see "
                "https://conda.io/projects/conda/en/latest/"
                "user-guide/tasks/manage-environments.html"
                "#create-env-file-manually")

        for option, validate_fn in OPTION_TO_VALIDATION_FN.items():
            option_val = runtime_env.get(option)
            if option_val is not None:
                validated_option_val = validate_fn(option_val)
                if validated_option_val is not None:
                    self[option] = validated_option_val

        if "_ray_release" in runtime_env:
            self["_ray_release"] = runtime_env["_ray_release"]

        if "_ray_commit" in runtime_env:
            self["_ray_commit"] = runtime_env["_ray_commit"]
        else:
            if self.get("pip") or self.get("conda"):
                self["_ray_commit"] = ray.__commit__

        # Used for testing wheels that have not yet been merged into master.
        # If this is set to True, then we do not inject Ray into the conda
        # or pip dependencies.
        if "_inject_current_ray" in runtime_env:
            self["_inject_current_ray"] = runtime_env["_inject_current_ray"]
        elif "RAY_RUNTIME_ENV_LOCAL_DEV_MODE" in os.environ:
            self["_inject_current_ray"] = True

        if "plugins" in runtime_env:
            self["plugins"] = dict()
            for class_path, plugin_field in runtime_env["plugins"].items():
                plugin_class: RuntimeEnvPlugin = import_attr(class_path)
                if not issubclass(plugin_class, RuntimeEnvPlugin):
                    # TODO(simon): move the inferface to public once ready.
                    raise TypeError(
                        f"{class_path} must be inherit from "
                        "ray._private.runtime_env.plugin.RuntimeEnvPlugin.")
                # TODO(simon): implement uri support.
                _ = plugin_class.validate(runtime_env)
                # Validation passed, add the entry to parsed runtime env.
                self["plugins"][class_path] = plugin_field

        unknown_fields = (
            set(runtime_env.keys()) - ParsedRuntimeEnv.known_fields)
        if len(unknown_fields):
            logger.warning(
                "The following unknown entries in the runtime_env dictionary "
                f"will be ignored: {unknown_fields}. If you intended to use "
                "them as plugins, they must be nested in the `plugins` field.")

        # NOTE(architkulkarni): This allows worker caching code in C++ to check
        # if a runtime env is empty without deserializing it.  This is a catch-
        # all; for validated inputs we won't set the key if the value is None.
        if all(val is None for val in self.values()):
            self.clear()

    def get_uris(self) -> List[str]:
        # TODO(architkulkarni): this should programmatically be extended with
        # URIs from all plugins.
        plugin_uris = []
        if "working_dir" in self:
            plugin_uris.append(
                encode_plugin_uri("working_dir", self["working_dir"]))
        if "py_modules" in self:
            for uri in self["py_modules"]:
<<<<<<< HEAD
                plugin_uris.append(_encode_plugin_uri("py_modules", uri))
        if "conda" in self:
            uri = get_conda_uri(self)
            if uri is not None:
                plugin_uris.append(_encode_plugin_uri("conda", uri))
        if "pip" in self:
            uri = get_pip_uri(self)
            if uri is not None:
                plugin_uris.append(_encode_plugin_uri("pip", uri))
=======
                plugin_uris.append(encode_plugin_uri("py_modules", uri))
        if "conda" or "pip" in self:
            uri = conda.get_uri(self)
            if uri is not None:
                plugin_uris.append(encode_plugin_uri("conda", uri))
>>>>>>> 15a51b7c

        return plugin_uris

    def get_proto_runtime_env(self):
        """Return the protobuf structure of runtime env."""
        if self._cached_pb is None:
            self._cached_pb = RuntimeEnv.from_dict(self, conda.get_uri)

        return self._cached_pb

    @classmethod
    def deserialize(cls, serialized: str) -> "ParsedRuntimeEnv":
        runtime_env = RuntimeEnv(serialized_runtime_env=serialized)
        return cls(runtime_env.to_dict(), _validate=False)

    def serialize(self) -> str:
        return self.get_proto_runtime_env().serialize()<|MERGE_RESOLUTION|>--- conflicted
+++ resolved
@@ -345,23 +345,15 @@
                 encode_plugin_uri("working_dir", self["working_dir"]))
         if "py_modules" in self:
             for uri in self["py_modules"]:
-<<<<<<< HEAD
-                plugin_uris.append(_encode_plugin_uri("py_modules", uri))
+                plugin_uris.append(encode_plugin_uri("py_modules", uri))
         if "conda" in self:
             uri = get_conda_uri(self)
             if uri is not None:
-                plugin_uris.append(_encode_plugin_uri("conda", uri))
+                plugin_uris.append(encode_plugin_uri("conda", uri))
         if "pip" in self:
             uri = get_pip_uri(self)
             if uri is not None:
-                plugin_uris.append(_encode_plugin_uri("pip", uri))
-=======
-                plugin_uris.append(encode_plugin_uri("py_modules", uri))
-        if "conda" or "pip" in self:
-            uri = conda.get_uri(self)
-            if uri is not None:
-                plugin_uris.append(encode_plugin_uri("conda", uri))
->>>>>>> 15a51b7c
+                plugin_uris.append(encode_plugin_uri("pip", uri))
 
         return plugin_uris
 
